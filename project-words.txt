--- conflicted
+++ resolved
@@ -19,10 +19,7 @@
 upserted
 upserts
 zustand
-<<<<<<< HEAD
 parseable
-=======
 Waterpack
 anymap
-thiserror
->>>>>>> 4465c4a3
+thiserror