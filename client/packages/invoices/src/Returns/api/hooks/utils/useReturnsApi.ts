import { SortBy, useAuthContext, useGql } from '@openmsupply-client/common';
import { OutboundListParams, getReturnsQueries } from '../../api';
import { OutboundReturnRowFragment, getSdk } from '../../operations.generated';

export const useReturnsApi = () => {
  const { storeId } = useAuthContext();
  const keys = {
    base: () => ['returns'] as const,
    count: () => [...keys.base(), 'count'] as const,
<<<<<<< HEAD
    outboundList: () => [...keys.base(), storeId, 'outboundList'] as const,
    outboundSortedList: (sortBy: SortBy<OutboundReturnRowFragment>) =>
      [...keys.outboundList(), sortBy] as const,
    outboundParamList: (params: OutboundListParams) =>
      [...keys.outboundList(), params] as const,
    detail: (id: string) => [...keys.base(), storeId, id] as const,
=======
    detail: (invoiceNumber: string) =>
      [...keys.base(), storeId, invoiceNumber] as const,
>>>>>>> cebb6021
    newReturns: () => [...keys.base(), storeId, 'newReturns'] as const,
  };

  const { client } = useGql();
  const queries = getReturnsQueries(getSdk(client), storeId);
  return { ...queries, storeId, keys };
};<|MERGE_RESOLUTION|>--- conflicted
+++ resolved
@@ -7,17 +7,13 @@
   const keys = {
     base: () => ['returns'] as const,
     count: () => [...keys.base(), 'count'] as const,
-<<<<<<< HEAD
     outboundList: () => [...keys.base(), storeId, 'outboundList'] as const,
     outboundSortedList: (sortBy: SortBy<OutboundReturnRowFragment>) =>
       [...keys.outboundList(), sortBy] as const,
     outboundParamList: (params: OutboundListParams) =>
       [...keys.outboundList(), params] as const,
-    detail: (id: string) => [...keys.base(), storeId, id] as const,
-=======
     detail: (invoiceNumber: string) =>
       [...keys.base(), storeId, invoiceNumber] as const,
->>>>>>> cebb6021
     newReturns: () => [...keys.base(), storeId, 'newReturns'] as const,
   };
 
