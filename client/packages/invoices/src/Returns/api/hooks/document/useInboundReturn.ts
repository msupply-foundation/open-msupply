--- conflicted
+++ resolved
@@ -5,12 +5,9 @@
   useQuery,
 } from '@openmsupply-client/common';
 import { useReturnsApi } from '../utils/useReturnsApi';
-<<<<<<< HEAD
 import { useState, useEffect } from 'react';
 import { InboundReturnFragment } from '../../operations.generated';
-=======
 import { AppRoute } from 'packages/config/src';
->>>>>>> dde23cd0
 
 export const useInboundReturn = () => {
   const isInboundReturnPage = useMatch(
@@ -23,17 +20,12 @@
   const { invoiceNumber = '' } = useParams();
   const api = useReturnsApi();
 
-<<<<<<< HEAD
-  const query = useQuery(api.keys.inboundDetail(invoiceNumber), () =>
-    api.get.inboundReturnByNumber(Number(invoiceNumber))
-=======
-  return useQuery(
+  const query = useQuery(
     api.keys.inboundDetail(invoiceNumber),
     () => api.get.inboundReturnByNumber(Number(invoiceNumber)),
     {
       enabled: !!isInboundReturnPage,
     }
->>>>>>> dde23cd0
   );
 
   const [bufferedState, setBufferedState] = useState(query.data);
