import { useInsertInboundReturn } from './useInsertInboundReturn';
import { useOutboundDeleteRows } from './useOutboundDeleteRows';
import { useOutbounds } from './useOutbounds';
import { useOutboundsAll } from './useOutboundsAll';
import { useInbounds } from './useInbounds';
import { useInboundsAll } from './useInboundsAll';
import { useInboundDeleteRows } from './useInboundDeleteRows';
import { useOutboundReturn } from './useOutboundReturn';
import { useInsertOutboundReturn } from './useInsertOutboundReturn';

export const Document = {
  useOutboundReturn,
  useOutbounds,
  useOutboundsAll,
  useInbounds,
  useInboundsAll,

  useOutboundDeleteRows,
  useInboundDeleteRows,
<<<<<<< HEAD
  useInsertOutboundReturn,
=======
  useInsertSupplierReturn,
  useInsertInboundReturn,
>>>>>>> 446b716d
};<|MERGE_RESOLUTION|>--- conflicted
+++ resolved
@@ -17,10 +17,6 @@
 
   useOutboundDeleteRows,
   useInboundDeleteRows,
-<<<<<<< HEAD
   useInsertOutboundReturn,
-=======
-  useInsertSupplierReturn,
   useInsertInboundReturn,
->>>>>>> 446b716d
 };