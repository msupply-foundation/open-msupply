--- conflicted
+++ resolved
@@ -4,15 +4,12 @@
 
 export const useReturns = {
   document: {
-<<<<<<< HEAD
     listOutbound: Document.useOutbounds,
     listAllOutbound: Document.useOutboundsAll,
-    deleteOutboundRows: Document.useOutboundDeleteRows,
-=======
     outboundReturn: Document.useOutboundReturn,
->>>>>>> cebb6021
 
     insertSupplierReturn: Document.useInsertSupplierReturn,
+    deleteOutboundRows: Document.useOutboundDeleteRows,
   },
   lines: {
     newReturnLines: Lines.useNewSupplierReturnLines,
