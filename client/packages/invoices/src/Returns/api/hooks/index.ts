--- conflicted
+++ resolved
@@ -21,17 +21,11 @@
   },
   lines: {
     outboundReturnLines: Lines.useOutboundReturnLines,
-<<<<<<< HEAD
-    generateInboundReturnLines: Lines.useGenerateInboundReturnLines,
-=======
     updateOutboundLines: Lines.useUpdateOutboundReturnLines,
 
-    inboundReturnLines: Lines.useInboundReturnLines,
-
+    generateInboundReturnLines: Lines.useGenerateInboundReturnLines,
     inboundReturnRows: Lines.useInboundReturnRows,
-
     deleteSelectedInboundLines: Lines.useDeleteSelectedInboundReturnLines,
->>>>>>> aab60981
   },
   utils: {
     api: Utils.useReturnsApi,
