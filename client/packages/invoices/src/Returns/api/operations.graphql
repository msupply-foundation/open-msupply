fragment SupplierReturnRow on InvoiceNode {
  __typename
  id
  otherPartyId
  otherPartyName
  status
  invoiceNumber
  colour
  onHold
  createdDatetime
  pickedDatetime
  shippedDatetime
  deliveredDatetime
  verifiedDatetime
  comment
  theirReference
}

fragment CustomerReturnRow on InvoiceNode {
  __typename
  id
  otherPartyName
  status
  invoiceNumber
  colour
  createdDatetime
  deliveredDatetime
  comment
  theirReference
  linkedShipment {
    __typename
    id
  }
}

fragment SupplierReturn on InvoiceNode {
  __typename
  id
  status
  invoiceNumber
  colour
  onHold
  comment

  createdDatetime
  pickedDatetime
  shippedDatetime
  deliveredDatetime
  verifiedDatetime

  otherPartyName
  otherPartyId

  otherParty(storeId: $storeId) {
    __typename
    id
    name
    code
    isCustomer
    isSupplier
    isOnHold
    store {
      id
      code
    }
  }

  user {
    __typename
    username
    email
  }

  theirReference
  transportReference

  originalShipment {
    id
    invoiceNumber
    createdDatetime
    user {
      username
    }
  }
}

fragment CustomerReturn on InvoiceNode {
  __typename
  id
  status
  invoiceNumber
  colour
  onHold
  comment

  createdDatetime
  pickedDatetime
  shippedDatetime
  deliveredDatetime
  verifiedDatetime

  otherPartyId
  otherPartyName

  user {
    __typename
    username
    email
  }

  linkedShipment {
    __typename
    id
  }
  theirReference
  transportReference

  originalShipment {
    __typename
    id
    invoiceNumber
    createdDatetime
    user {
      username
    }
  }

  otherParty(storeId: $storeId) {
    __typename
    id
    name
    code
    isCustomer
    isSupplier
    isOnHold
    store {
      id
      code
    }
  }
}

fragment SupplierReturnLine on InvoiceLineNode {
  id
  itemCode
  itemName
  itemId
  batch
  expiryDate
  numberOfPacks
  packSize
  sellPricePerPack
  item {
    __typename
    id
    name
    code
    unitName
    defaultPackSize
  }
}

fragment CustomerReturnLine on InvoiceLineNode {
  id
  itemId
  itemCode
  itemName
  batch
  expiryDate
  numberOfPacks
  packSize
  item {
    __typename
    id
    name
    code
    unitName
    defaultPackSize
  }
}

query supplierReturns(
  $first: Int
  $offset: Int
  $key: InvoiceSortFieldInput!
  $desc: Boolean
  $filter: InvoiceFilterInput
  $storeId: String!
) {
  invoices(
    page: { first: $first, offset: $offset }
    sort: { key: $key, desc: $desc }
    filter: $filter
    storeId: $storeId
  ) {
    ... on InvoiceConnector {
      __typename
      nodes {
        ...SupplierReturnRow
      }
      totalCount
    }
  }
}
query customerReturns(
  $first: Int
  $offset: Int
  $key: InvoiceSortFieldInput!
  $desc: Boolean
  $filter: InvoiceFilterInput
  $storeId: String!
) {
  invoices(
    page: { first: $first, offset: $offset }
    sort: { key: $key, desc: $desc }
    filter: $filter
    storeId: $storeId
  ) {
    ... on InvoiceConnector {
      __typename
      nodes {
        ...CustomerReturnRow
      }
      totalCount
    }
  }
}

fragment GenerateSupplierReturnLine on SupplierReturnLineNode {
  availableNumberOfPacks
  batch
  expiryDate
  id
  numberOfPacksToReturn
  packSize
  stockLineId
  note
  reasonId
  itemName
  itemCode
  item {
    id
    unitName
  }
}

query generateSupplierReturnLines(
  $input: GenerateSupplierReturnLinesInput!
  $storeId: String!
) {
  generateSupplierReturnLines(input: $input, storeId: $storeId) {
    ... on SupplierReturnLineConnector {
      nodes {
        ...GenerateSupplierReturnLine
      }
    }
  }
}

fragment GenerateCustomerReturnLine on CustomerReturnLineNode {
  batch
  expiryDate
  id
  packSize
  stockLineId
  numberOfPacksReturned
  numberOfPacksIssued
  note
  reasonId
  itemName
  itemCode
  itemVariantId
  item {
    id
    unitName
    code
    name
  }
}

query generateCustomerReturnLines(
  $input: GenerateCustomerReturnLinesInput!
  $storeId: String!
) {
  generateCustomerReturnLines(input: $input, storeId: $storeId) {
    ... on GeneratedCustomerReturnLineConnector {
      nodes {
        ...GenerateCustomerReturnLine
      }
    }
  }
}

query supplierReturnByNumber($invoiceNumber: Int!, $storeId: String!) {
  invoiceByNumber(
    invoiceNumber: $invoiceNumber
    storeId: $storeId
    type: SUPPLIER_RETURN
  ) {
    ... on InvoiceNode {
      __typename
      ...SupplierReturn
      lines {
        nodes {
          ...SupplierReturnLine
        }
      }
    }
  }
}

query supplierReturnById($invoiceId: String!, $storeId: String!) {
  invoice(
    id: $invoiceId
    storeId: $storeId
  ) {
    ... on InvoiceNode {
      __typename
      ...SupplierReturn
      lines {
        nodes {
          ...SupplierReturnLine
        }
      }
    }
  }
}

query customerReturnByNumber($invoiceNumber: Int!, $storeId: String!) {
  invoiceByNumber(
    invoiceNumber: $invoiceNumber
    storeId: $storeId
    type: CUSTOMER_RETURN
  ) {
    ... on InvoiceNode {
      __typename
      ...CustomerReturn
      lines {
        nodes {
          ...CustomerReturnLine
        }
        totalCount
      }
    }
  }
}

query customerReturnById($invoiceId: String!, $storeId: String!) {
  invoice(
    id: $invoiceId
    storeId: $storeId
  ) {
    ... on InvoiceNode {
      __typename
      ...CustomerReturn
      lines {
        nodes {
          ...CustomerReturnLine
        }
        totalCount
      }
    }
  }
}

mutation insertSupplierReturn($storeId: String!, $input: SupplierReturnInput!) {
  insertSupplierReturn(storeId: $storeId, input: $input) {
    ... on InvoiceNode {
      __typename
      id
<<<<<<< HEAD
=======
      invoiceNumber
      originalShipment {
        id
      }
>>>>>>> 5417317b
    }

    ... on InsertSupplierReturnError {
      __typename
      error {
        __typename
        description
      }
    }
  }
}
mutation updateSupplierReturn(
  $storeId: String!
  $input: UpdateSupplierReturnInput!
) {
  updateSupplierReturn(storeId: $storeId, input: $input) {
    ... on InvoiceNode {
      __typename
      id
    }
  }
}

mutation updateSupplierReturnLines(
  $storeId: String!
  $input: UpdateSupplierReturnLinesInput!
) {
  updateSupplierReturnLines(storeId: $storeId, input: $input) {
    ... on InvoiceNode {
      __typename
      id
      originalShipment {
        id
      }
    }
  }
}

mutation insertCustomerReturn($storeId: String!, $input: CustomerReturnInput!) {
  insertCustomerReturn(storeId: $storeId, input: $input) {
    ... on InvoiceNode {
      __typename
      id
<<<<<<< HEAD
=======
      invoiceNumber
      originalShipment {
        id
      }
>>>>>>> 5417317b
    }

    ... on InsertCustomerReturnError {
      __typename
      error {
        __typename
        description
      }
    }
  }
}

mutation deleteSupplierReturn($storeId: String!, $id: String!) {
  deleteSupplierReturn(storeId: $storeId, id: $id) {
    __typename
    ... on DeleteResponse {
      id
    }
  }
}

mutation updateCustomerReturn(
  $storeId: String!
  $input: UpdateCustomerReturnInput!
) {
  updateCustomerReturn(storeId: $storeId, input: $input) {
    ... on InvoiceNode {
      __typename
      id
    }
  }
}

mutation updateCustomerReturnLines(
  $storeId: String!
  $input: UpdateCustomerReturnLinesInput!
) {
  updateCustomerReturnLines(storeId: $storeId, input: $input) {
    ... on InvoiceNode {
      __typename
      id
      originalShipment {
        id
      }
    }
  }
}

mutation deleteCustomerReturn($storeId: String!, $id: String!) {
  deleteCustomerReturn(storeId: $storeId, id: $id) {
    __typename
    ... on DeleteResponse {
      id
    }
  }
}

mutation updateSupplierReturnOtherParty(
  $input: UpdateSupplierReturnOtherPartyInput!
  $storeId: String!
) {
  updateSupplierReturnOtherParty(input: $input, storeId: $storeId) {
    ... on UpdateSupplierReturnOtherPartyError {
      __typename
      error {
        description
        ... on RecordNotFound {
          __typename
          description
        }
        ... on InvoiceIsNotEditable {
          __typename
          description
        }
        ... on OtherPartyNotVisible {
          __typename
          description
        }
        ... on OtherPartyNotASupplier {
          __typename
          description
        }
      }
    }
    ... on InvoiceNode {
      __typename
      id
    }
  }
}<|MERGE_RESOLUTION|>--- conflicted
+++ resolved
@@ -368,13 +368,10 @@
     ... on InvoiceNode {
       __typename
       id
-<<<<<<< HEAD
-=======
       invoiceNumber
       originalShipment {
         id
       }
->>>>>>> 5417317b
     }
 
     ... on InsertSupplierReturnError {
@@ -418,13 +415,10 @@
     ... on InvoiceNode {
       __typename
       id
-<<<<<<< HEAD
-=======
       invoiceNumber
       originalShipment {
         id
       }
->>>>>>> 5417317b
     }
 
     ... on InsertCustomerReturnError {
