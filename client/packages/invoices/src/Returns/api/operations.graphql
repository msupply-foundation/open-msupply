fragment OutboundReturnRow on InvoiceNode {
  __typename
  id
  otherPartyName
  status
  invoiceNumber
  colour
  onHold
  createdDatetime
  pickedDatetime
  shippedDatetime
  deliveredDatetime
  verifiedDatetime
}

fragment InboundReturnRow on InvoiceNode {
  __typename
  id
  otherPartyName
  status
  invoiceNumber
  colour
  createdDatetime
  deliveredDatetime
  linkedShipment {
    __typename
    id
  }
}

fragment OutboundReturn on InvoiceNode {
  __typename
  id
  status
  invoiceNumber
  colour
  onHold
  comment

  createdDatetime
  pickedDatetime
  shippedDatetime
  deliveredDatetime
  verifiedDatetime

  otherPartyName
  otherPartyId
  otherPartyStore {
    code
  }

  user {
    __typename
    username
    email
  }

  theirReference
}

fragment InboundReturn on InvoiceNode {
  __typename
  id
  status
  invoiceNumber
  colour
  onHold
  comment

  createdDatetime
  pickedDatetime
  shippedDatetime
  deliveredDatetime
  verifiedDatetime

  otherPartyId
  otherPartyName
  otherPartyStore {
    code
  }

  user {
    __typename
    username
    email
  }

<<<<<<< HEAD
=======
  linkedShipment {
    __typename
    id
  }
>>>>>>> 3bf2029f
  theirReference
}

fragment OutboundReturnDetailRow on InvoiceLineNode {
  id
  itemCode
  itemName
  itemId
  batch
  expiryDate
  numberOfPacks
  packSize
  sellPricePerPack
}

fragment InboundReturnLine on InvoiceLineNode {
  id
  itemId
  itemCode
  itemName
  batch
  expiryDate
  numberOfPacks
  packSize
}

query outboundReturns(
  $first: Int
  $offset: Int
  $key: InvoiceSortFieldInput!
  $desc: Boolean
  $filter: InvoiceFilterInput
  $storeId: String!
) {
  invoices(
    page: { first: $first, offset: $offset }
    sort: { key: $key, desc: $desc }
    filter: $filter
    storeId: $storeId
  ) {
    ... on InvoiceConnector {
      __typename
      nodes {
        ...OutboundReturnRow
      }
      totalCount
    }
  }
}
query inboundReturns(
  $first: Int
  $offset: Int
  $key: InvoiceSortFieldInput!
  $desc: Boolean
  $filter: InvoiceFilterInput
  $storeId: String!
) {
  invoices(
    page: { first: $first, offset: $offset }
    sort: { key: $key, desc: $desc }
    filter: $filter
    storeId: $storeId
  ) {
    ... on InvoiceConnector {
      __typename
      nodes {
        ...InboundReturnRow
      }
      totalCount
    }
  }
}

query generateOutboundReturnLines(
  $input: GenerateOutboundReturnLinesInput!
  $storeId: String!
) {
  generateOutboundReturnLines(input: $input, storeId: $storeId) {
    ... on OutboundReturnLineConnector {
      nodes {
        availableNumberOfPacks
        batch
        expiryDate
        id
        itemCode
        itemName
        numberOfPacksToReturn
        packSize
        stockLineId
        note
        reasonId
      }
    }
  }
}

query generateInboundReturnLines(
  $input: GenerateInboundReturnLinesInput!
  $storeId: String!
) {
  generateInboundReturnLines(input: $input, storeId: $storeId) {
    ... on GeneratedInboundReturnLineConnector {
      nodes {
        batch
        expiryDate
        id
        itemId
        itemCode
        itemName
        packSize
        stockLineId
        numberOfPacksReturned
        numberOfPacksIssued
        note
        reasonId
      }
    }
  }
}

query outboundReturnByNumber($invoiceNumber: Int!, $storeId: String!) {
  invoiceByNumber(
    invoiceNumber: $invoiceNumber
    storeId: $storeId
    type: OUTBOUND_RETURN
  ) {
    ... on InvoiceNode {
      __typename
      ...OutboundReturn
      lines {
        nodes {
          ...OutboundReturnDetailRow
        }
      }
    }
  }
}
query inboundReturnByNumber($invoiceNumber: Int!, $storeId: String!) {
  invoiceByNumber(
    invoiceNumber: $invoiceNumber
    storeId: $storeId
    type: INBOUND_RETURN
  ) {
    ... on InvoiceNode {
      __typename
      ...InboundReturn
      lines {
        nodes {
          ...InboundReturnLine
        }
        totalCount
      }
    }
  }
}

mutation insertOutboundReturn($storeId: String!, $input: OutboundReturnInput!) {
  insertOutboundReturn(storeId: $storeId, input: $input) {
    ... on InvoiceNode {
      __typename
      id
      invoiceNumber
    }

    ... on InsertOutboundReturnError {
      __typename
      error {
        __typename
        description
      }
    }
  }
}
mutation updateOutboundReturn(
  $storeId: String!
  $input: UpdateOutboundReturnInput!
) {
  updateOutboundReturn(storeId: $storeId, input: $input) {
    ... on InvoiceNode {
      __typename
      id
      invoiceNumber
    }
  }
}

mutation updateOutboundReturnLines(
  $storeId: String!
  $input: UpdateOutboundReturnLinesInput!
) {
  updateOutboundReturnLines(storeId: $storeId, input: $input) {
    ... on InvoiceNode {
      __typename
      id
    }
  }
}

mutation insertInboundReturn($storeId: String!, $input: InboundReturnInput!) {
  insertInboundReturn(storeId: $storeId, input: $input) {
    ... on InvoiceNode {
      __typename
      id
      invoiceNumber
    }

    ... on InsertInboundReturnError {
      __typename
      error {
        __typename
        description
      }
    }
  }
}

mutation deleteOutboundReturn($storeId: String!, $id: String!) {
  deleteOutboundReturn(storeId: $storeId, id: $id) {
    __typename
    ... on DeleteResponse {
      id
    }
  }
}

mutation updateInboundReturn(
  $storeId: String!
  $input: UpdateInboundReturnInput!
) {
  updateInboundReturn(storeId: $storeId, input: $input) {
    ... on InvoiceNode {
      __typename
      id
    }
  }
}

mutation updateInboundReturnLines(
  $storeId: String!
  $input: UpdateInboundReturnLinesInput!
) {
  updateInboundReturnLines(storeId: $storeId, input: $input) {
    ... on InvoiceNode {
      __typename
      id
    }
  }
}

mutation deleteInboundReturn($storeId: String!, $id: String!) {
  deleteInboundReturn(storeId: $storeId, id: $id) {
    __typename
    ... on DeleteResponse {
      id
    }
  }
}<|MERGE_RESOLUTION|>--- conflicted
+++ resolved
@@ -85,13 +85,10 @@
     email
   }
 
-<<<<<<< HEAD
-=======
   linkedShipment {
     __typename
     id
   }
->>>>>>> 3bf2029f
   theirReference
 }
 
