fragment OutboundReturnRow on InvoiceNode {
  __typename
  id
  otherPartyName
  status
  invoiceNumber
  colour
  createdDatetime
  createdDatetime
  pickedDatetime
  shippedDatetime
  deliveredDatetime
  verifiedDatetime
}

fragment InboundReturnRow on InvoiceNode {
  __typename
  id
  otherPartyName
  status
  invoiceNumber
  colour
  createdDatetime
  deliveredDatetime
}

fragment OutboundReturnDetailRow on InvoiceLineNode {
  id
  itemCode
  itemName
  batch
  expiryDate
  numberOfPacks
  packSize
  sellPricePerPack
}

query outboundReturns(
  $first: Int
  $offset: Int
  $key: InvoiceSortFieldInput!
  $desc: Boolean
  $filter: InvoiceFilterInput
  $storeId: String!
) {
  invoices(
    page: { first: $first, offset: $offset }
    sort: { key: $key, desc: $desc }
    filter: $filter
    storeId: $storeId
  ) {
    ... on InvoiceConnector {
      __typename
      nodes {
        ...OutboundReturnRow
      }
      totalCount
    }
  }
}
query inboundReturns(
  $first: Int
  $offset: Int
  $key: InvoiceSortFieldInput!
  $desc: Boolean
  $filter: InvoiceFilterInput
  $storeId: String!
) {
  invoices(
    page: { first: $first, offset: $offset }
    sort: { key: $key, desc: $desc }
    filter: $filter
    storeId: $storeId
  ) {
    ... on InvoiceConnector {
      __typename
      nodes {
        ...InboundReturnRow
      }
      totalCount
    }
  }
}

query generateOutboundReturnLines($stockLineIds: [String!], $storeId: String!) {
  generateOutboundReturnLines(
    input: { stockLineIds: $stockLineIds }
    storeId: $storeId
  ) {
    ... on OutboundReturnLineConnector {
      nodes {
        availableNumberOfPacks
        batch
        expiryDate
        id
        itemCode
        itemName
        numberOfPacksToReturn
        packSize
        stockLineId
        note
        reasonId
      }
    }
  }
}

<<<<<<< HEAD
query generateInboundReturnLines($stockLineIds: [String!], $storeId: String!) {
  generateInboundReturnLines(
    input: { stockLineIds: $stockLineIds }
    storeId: $storeId
  ) {
    batch
    expiryDate
    id
    itemId
    itemCode
    itemName
    packSize
    stockLineId
    numberOfPacksReturned
    numberOfPacksIssued
    note
    reasonId
=======
query generateInboundReturnLines(
  $input: GenerateInboundReturnLinesInput!
  $storeId: String!
) {
  generateInboundReturnLines(input: $input, storeId: $storeId) {
    ... on GeneratedInboundReturnLineConnector {
      nodes {
        batch
        expiryDate
        id
        itemId
        itemCode
        itemName
        packSize
        stockLineId
        numberOfPacksReturned
        numberOfPacksIssued
        note
        reasonId
      }
    }
>>>>>>> 704d3f86
  }
}

query outboundReturnByNumber($invoiceNumber: Int!, $storeId: String!) {
  invoiceByNumber(
    invoiceNumber: $invoiceNumber
    storeId: $storeId
    type: OUTBOUND_RETURN
  ) {
    ... on InvoiceNode {
      __typename
      id
      lines {
        nodes {
          ...OutboundReturnDetailRow
        }
      }
      otherPartyStore {
        code
      }
      ...OutboundReturnRow
    }
  }
}

mutation insertOutboundReturn($storeId: String!, $input: OutboundReturnInput!) {
  insertOutboundReturn(storeId: $storeId, input: $input) {
    ... on InvoiceNode {
      __typename
      id
      invoiceNumber
    }

    ... on InsertOutboundReturnError {
      __typename
      error {
        __typename
        description
      }
    }
  }
}

mutation insertInboundReturn($storeId: String!, $input: InboundReturnInput!) {
  insertInboundReturn(storeId: $storeId, input: $input) {
    ... on InvoiceNode {
      __typename
      id
      invoiceNumber
    }
  }
}

mutation deleteOutboundReturns(
  $storeId: String!
  $input: [DeleteOutboundReturnInput!]!
) {
  deleteOutboundReturns(storeId: $storeId, input: $input) {
    __typename
    ... on DeletedIdsResponse {
      deletedIds
    }
  }
}

mutation deleteInboundReturns(
  $storeId: String!
  $input: [DeleteInboundReturnInput!]!
) {
  deleteInboundReturns(storeId: $storeId, input: $input) {
    __typename
    ... on DeletedIdsResponse {
      deletedIds
    }
  }
}<|MERGE_RESOLUTION|>--- conflicted
+++ resolved
@@ -105,25 +105,6 @@
   }
 }
 
-<<<<<<< HEAD
-query generateInboundReturnLines($stockLineIds: [String!], $storeId: String!) {
-  generateInboundReturnLines(
-    input: { stockLineIds: $stockLineIds }
-    storeId: $storeId
-  ) {
-    batch
-    expiryDate
-    id
-    itemId
-    itemCode
-    itemName
-    packSize
-    stockLineId
-    numberOfPacksReturned
-    numberOfPacksIssued
-    note
-    reasonId
-=======
 query generateInboundReturnLines(
   $input: GenerateInboundReturnLinesInput!
   $storeId: String!
@@ -145,7 +126,6 @@
         reasonId
       }
     }
->>>>>>> 704d3f86
   }
 }
 
