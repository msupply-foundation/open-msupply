import * as Types from '@openmsupply-client/common';

import { GraphQLClient } from 'graphql-request';
import { GraphQLClientRequestHeaders } from 'graphql-request/build/cjs/types';
import gql from 'graphql-tag';
import { graphql, ResponseResolver, GraphQLRequest, GraphQLContext } from 'msw'
export type OutboundReturnRowFragment = { __typename: 'InvoiceNode', id: string, otherPartyName: string, status: Types.InvoiceNodeStatus, invoiceNumber: number, colour?: string | null, createdDatetime: string, pickedDatetime?: string | null, shippedDatetime?: string | null, deliveredDatetime?: string | null, verifiedDatetime?: string | null };

export type InboundReturnRowFragment = { __typename: 'InvoiceNode', id: string, otherPartyName: string, status: Types.InvoiceNodeStatus, invoiceNumber: number, colour?: string | null, createdDatetime: string, deliveredDatetime?: string | null };

export type OutboundReturnDetailRowFragment = { __typename: 'InvoiceLineNode', id: string, itemCode: string, itemName: string, batch?: string | null, expiryDate?: string | null, numberOfPacks: number, packSize: number, sellPricePerPack: number };

export type OutboundReturnsQueryVariables = Types.Exact<{
  first?: Types.InputMaybe<Types.Scalars['Int']['input']>;
  offset?: Types.InputMaybe<Types.Scalars['Int']['input']>;
  key: Types.InvoiceSortFieldInput;
  desc?: Types.InputMaybe<Types.Scalars['Boolean']['input']>;
  filter?: Types.InputMaybe<Types.InvoiceFilterInput>;
  storeId: Types.Scalars['String']['input'];
}>;


export type OutboundReturnsQuery = { __typename: 'Queries', invoices: { __typename: 'InvoiceConnector', totalCount: number, nodes: Array<{ __typename: 'InvoiceNode', id: string, otherPartyName: string, status: Types.InvoiceNodeStatus, invoiceNumber: number, colour?: string | null, createdDatetime: string, pickedDatetime?: string | null, shippedDatetime?: string | null, deliveredDatetime?: string | null, verifiedDatetime?: string | null }> } };

export type InboundReturnsQueryVariables = Types.Exact<{
  first?: Types.InputMaybe<Types.Scalars['Int']['input']>;
  offset?: Types.InputMaybe<Types.Scalars['Int']['input']>;
  key: Types.InvoiceSortFieldInput;
  desc?: Types.InputMaybe<Types.Scalars['Boolean']['input']>;
  filter?: Types.InputMaybe<Types.InvoiceFilterInput>;
  storeId: Types.Scalars['String']['input'];
}>;


export type InboundReturnsQuery = { __typename: 'Queries', invoices: { __typename: 'InvoiceConnector', totalCount: number, nodes: Array<{ __typename: 'InvoiceNode', id: string, otherPartyName: string, status: Types.InvoiceNodeStatus, invoiceNumber: number, colour?: string | null, createdDatetime: string, deliveredDatetime?: string | null }> } };

export type GenerateOutboundReturnLinesQueryVariables = Types.Exact<{
  stockLineIds?: Types.InputMaybe<Array<Types.Scalars['String']['input']> | Types.Scalars['String']['input']>;
  storeId: Types.Scalars['String']['input'];
}>;


export type GenerateOutboundReturnLinesQuery = { __typename: 'Queries', generateOutboundReturnLines: { __typename: 'OutboundReturnLineConnector', nodes: Array<{ __typename: 'OutboundReturnLineNode', availableNumberOfPacks: number, batch?: string | null, expiryDate?: string | null, id: string, itemCode: string, itemName: string, numberOfPacksToReturn: number, packSize: number, stockLineId: string, note?: string | null, reasonId?: string | null }> } };

export type GenerateInboundReturnLinesQueryVariables = Types.Exact<{
  input: Types.GenerateInboundReturnLinesInput;
  storeId: Types.Scalars['String']['input'];
}>;


<<<<<<< HEAD
export type GenerateInboundReturnLinesQuery = { __typename: 'Queries', generateInboundReturnLines: Array<{ __typename: 'InboundReturnLine', batch?: string | null, expiryDate?: string | null, id: string, itemId: string, itemCode: string, itemName: string, packSize: number, stockLineId: string, numberOfPacksReturned: number, numberOfPacksIssued: number, note?: string | null, reasonId?: string | null }> };
=======
export type GenerateInboundReturnLinesQuery = { __typename: 'Queries', generateInboundReturnLines: { __typename: 'GeneratedInboundReturnLineConnector', nodes: Array<{ __typename: 'GeneratedInboundReturnLineNode', batch?: string | null, expiryDate?: string | null, id: string, itemId: string, itemCode: string, itemName: string, packSize: number, stockLineId?: string | null, numberOfPacksReturned: number, numberOfPacksIssued?: number | null, note?: string | null, reasonId?: string | null }> } };
>>>>>>> 704d3f86

export type OutboundReturnByNumberQueryVariables = Types.Exact<{
  invoiceNumber: Types.Scalars['Int']['input'];
  storeId: Types.Scalars['String']['input'];
}>;


export type OutboundReturnByNumberQuery = { __typename: 'Queries', invoiceByNumber: { __typename: 'InvoiceNode', id: string, otherPartyName: string, status: Types.InvoiceNodeStatus, invoiceNumber: number, colour?: string | null, createdDatetime: string, pickedDatetime?: string | null, shippedDatetime?: string | null, deliveredDatetime?: string | null, verifiedDatetime?: string | null, lines: { __typename: 'InvoiceLineConnector', nodes: Array<{ __typename: 'InvoiceLineNode', id: string, itemCode: string, itemName: string, batch?: string | null, expiryDate?: string | null, numberOfPacks: number, packSize: number, sellPricePerPack: number }> }, otherPartyStore?: { __typename: 'StoreNode', code: string } | null } | { __typename: 'NodeError' } };

export type InsertOutboundReturnMutationVariables = Types.Exact<{
  storeId: Types.Scalars['String']['input'];
  input: Types.OutboundReturnInput;
}>;


export type InsertOutboundReturnMutation = { __typename: 'Mutations', insertOutboundReturn: { __typename: 'InsertOutboundReturnError', error: { __typename: 'OtherPartyNotASupplier', description: string } | { __typename: 'OtherPartyNotVisible', description: string } } | { __typename: 'InvoiceNode', id: string, invoiceNumber: number } };

export type InsertInboundReturnMutationVariables = Types.Exact<{
  storeId: Types.Scalars['String']['input'];
  input: Types.InboundReturnInput;
}>;


export type InsertInboundReturnMutation = { __typename: 'Mutations', insertInboundReturn: { __typename: 'InsertInboundReturnError' } | { __typename: 'InvoiceNode', id: string, invoiceNumber: number } };

export type DeleteOutboundReturnsMutationVariables = Types.Exact<{
  storeId: Types.Scalars['String']['input'];
  input: Array<Types.DeleteOutboundReturnInput> | Types.DeleteOutboundReturnInput;
}>;


export type DeleteOutboundReturnsMutation = { __typename: 'Mutations', deleteOutboundReturns: { __typename: 'DeleteOutboundReturnError' } | { __typename: 'DeletedIdsResponse', deletedIds: Array<string> } };

export type DeleteInboundReturnsMutationVariables = Types.Exact<{
  storeId: Types.Scalars['String']['input'];
  input: Array<Types.DeleteInboundReturnInput> | Types.DeleteInboundReturnInput;
}>;


export type DeleteInboundReturnsMutation = { __typename: 'Mutations', deleteInboundReturns: { __typename: 'DeleteInboundReturnError' } | { __typename: 'DeletedIdsResponse', deletedIds: Array<string> } };

export const OutboundReturnRowFragmentDoc = gql`
    fragment OutboundReturnRow on InvoiceNode {
  __typename
  id
  otherPartyName
  status
  invoiceNumber
  colour
  createdDatetime
  createdDatetime
  pickedDatetime
  shippedDatetime
  deliveredDatetime
  verifiedDatetime
}
    `;
export const InboundReturnRowFragmentDoc = gql`
    fragment InboundReturnRow on InvoiceNode {
  __typename
  id
  otherPartyName
  status
  invoiceNumber
  colour
  createdDatetime
  deliveredDatetime
}
    `;
export const OutboundReturnDetailRowFragmentDoc = gql`
    fragment OutboundReturnDetailRow on InvoiceLineNode {
  id
  itemCode
  itemName
  batch
  expiryDate
  numberOfPacks
  packSize
  sellPricePerPack
}
    `;
export const OutboundReturnsDocument = gql`
    query outboundReturns($first: Int, $offset: Int, $key: InvoiceSortFieldInput!, $desc: Boolean, $filter: InvoiceFilterInput, $storeId: String!) {
  invoices(
    page: {first: $first, offset: $offset}
    sort: {key: $key, desc: $desc}
    filter: $filter
    storeId: $storeId
  ) {
    ... on InvoiceConnector {
      __typename
      nodes {
        ...OutboundReturnRow
      }
      totalCount
    }
  }
}
    ${OutboundReturnRowFragmentDoc}`;
export const InboundReturnsDocument = gql`
    query inboundReturns($first: Int, $offset: Int, $key: InvoiceSortFieldInput!, $desc: Boolean, $filter: InvoiceFilterInput, $storeId: String!) {
  invoices(
    page: {first: $first, offset: $offset}
    sort: {key: $key, desc: $desc}
    filter: $filter
    storeId: $storeId
  ) {
    ... on InvoiceConnector {
      __typename
      nodes {
        ...InboundReturnRow
      }
      totalCount
    }
  }
}
    ${InboundReturnRowFragmentDoc}`;
export const GenerateOutboundReturnLinesDocument = gql`
    query generateOutboundReturnLines($stockLineIds: [String!], $storeId: String!) {
  generateOutboundReturnLines(
    input: {stockLineIds: $stockLineIds}
    storeId: $storeId
  ) {
    ... on OutboundReturnLineConnector {
      nodes {
        availableNumberOfPacks
        batch
        expiryDate
        id
        itemCode
        itemName
        numberOfPacksToReturn
        packSize
        stockLineId
        note
        reasonId
      }
    }
  }
}
    `;
export const GenerateInboundReturnLinesDocument = gql`
<<<<<<< HEAD
    query generateInboundReturnLines($stockLineIds: [String!], $storeId: String!) {
  generateInboundReturnLines(
    input: {stockLineIds: $stockLineIds}
    storeId: $storeId
  ) {
    batch
    expiryDate
    id
    itemId
    itemCode
    itemName
    packSize
    stockLineId
    numberOfPacksReturned
    numberOfPacksIssued
    note
    reasonId
=======
    query generateInboundReturnLines($input: GenerateInboundReturnLinesInput!, $storeId: String!) {
  generateInboundReturnLines(input: $input, storeId: $storeId) {
    ... on GeneratedInboundReturnLineConnector {
      nodes {
        batch
        expiryDate
        id
        itemId
        itemCode
        itemName
        packSize
        stockLineId
        numberOfPacksReturned
        numberOfPacksIssued
        note
        reasonId
      }
    }
>>>>>>> 704d3f86
  }
}
    `;
export const OutboundReturnByNumberDocument = gql`
    query outboundReturnByNumber($invoiceNumber: Int!, $storeId: String!) {
  invoiceByNumber(
    invoiceNumber: $invoiceNumber
    storeId: $storeId
    type: OUTBOUND_RETURN
  ) {
    ... on InvoiceNode {
      __typename
      id
      lines {
        nodes {
          ...OutboundReturnDetailRow
        }
      }
      otherPartyStore {
        code
      }
      ...OutboundReturnRow
    }
  }
}
    ${OutboundReturnDetailRowFragmentDoc}
${OutboundReturnRowFragmentDoc}`;
export const InsertOutboundReturnDocument = gql`
    mutation insertOutboundReturn($storeId: String!, $input: OutboundReturnInput!) {
  insertOutboundReturn(storeId: $storeId, input: $input) {
    ... on InvoiceNode {
      __typename
      id
      invoiceNumber
    }
    ... on InsertOutboundReturnError {
      __typename
      error {
        __typename
        description
      }
    }
  }
}
    `;
export const InsertInboundReturnDocument = gql`
    mutation insertInboundReturn($storeId: String!, $input: InboundReturnInput!) {
  insertInboundReturn(storeId: $storeId, input: $input) {
    ... on InvoiceNode {
      __typename
      id
      invoiceNumber
    }
  }
}
    `;
export const DeleteOutboundReturnsDocument = gql`
    mutation deleteOutboundReturns($storeId: String!, $input: [DeleteOutboundReturnInput!]!) {
  deleteOutboundReturns(storeId: $storeId, input: $input) {
    __typename
    ... on DeletedIdsResponse {
      deletedIds
    }
  }
}
    `;
export const DeleteInboundReturnsDocument = gql`
    mutation deleteInboundReturns($storeId: String!, $input: [DeleteInboundReturnInput!]!) {
  deleteInboundReturns(storeId: $storeId, input: $input) {
    __typename
    ... on DeletedIdsResponse {
      deletedIds
    }
  }
}
    `;

export type SdkFunctionWrapper = <T>(action: (requestHeaders?:Record<string, string>) => Promise<T>, operationName: string, operationType?: string) => Promise<T>;


const defaultWrapper: SdkFunctionWrapper = (action, _operationName, _operationType) => action();

export function getSdk(client: GraphQLClient, withWrapper: SdkFunctionWrapper = defaultWrapper) {
  return {
    outboundReturns(variables: OutboundReturnsQueryVariables, requestHeaders?: GraphQLClientRequestHeaders): Promise<OutboundReturnsQuery> {
      return withWrapper((wrappedRequestHeaders) => client.request<OutboundReturnsQuery>(OutboundReturnsDocument, variables, {...requestHeaders, ...wrappedRequestHeaders}), 'outboundReturns', 'query');
    },
    inboundReturns(variables: InboundReturnsQueryVariables, requestHeaders?: GraphQLClientRequestHeaders): Promise<InboundReturnsQuery> {
      return withWrapper((wrappedRequestHeaders) => client.request<InboundReturnsQuery>(InboundReturnsDocument, variables, {...requestHeaders, ...wrappedRequestHeaders}), 'inboundReturns', 'query');
    },
    generateOutboundReturnLines(variables: GenerateOutboundReturnLinesQueryVariables, requestHeaders?: GraphQLClientRequestHeaders): Promise<GenerateOutboundReturnLinesQuery> {
      return withWrapper((wrappedRequestHeaders) => client.request<GenerateOutboundReturnLinesQuery>(GenerateOutboundReturnLinesDocument, variables, {...requestHeaders, ...wrappedRequestHeaders}), 'generateOutboundReturnLines', 'query');
    },
    generateInboundReturnLines(variables: GenerateInboundReturnLinesQueryVariables, requestHeaders?: GraphQLClientRequestHeaders): Promise<GenerateInboundReturnLinesQuery> {
      return withWrapper((wrappedRequestHeaders) => client.request<GenerateInboundReturnLinesQuery>(GenerateInboundReturnLinesDocument, variables, {...requestHeaders, ...wrappedRequestHeaders}), 'generateInboundReturnLines', 'query');
    },
    outboundReturnByNumber(variables: OutboundReturnByNumberQueryVariables, requestHeaders?: GraphQLClientRequestHeaders): Promise<OutboundReturnByNumberQuery> {
      return withWrapper((wrappedRequestHeaders) => client.request<OutboundReturnByNumberQuery>(OutboundReturnByNumberDocument, variables, {...requestHeaders, ...wrappedRequestHeaders}), 'outboundReturnByNumber', 'query');
    },
    insertOutboundReturn(variables: InsertOutboundReturnMutationVariables, requestHeaders?: GraphQLClientRequestHeaders): Promise<InsertOutboundReturnMutation> {
      return withWrapper((wrappedRequestHeaders) => client.request<InsertOutboundReturnMutation>(InsertOutboundReturnDocument, variables, {...requestHeaders, ...wrappedRequestHeaders}), 'insertOutboundReturn', 'mutation');
    },
    insertInboundReturn(variables: InsertInboundReturnMutationVariables, requestHeaders?: GraphQLClientRequestHeaders): Promise<InsertInboundReturnMutation> {
      return withWrapper((wrappedRequestHeaders) => client.request<InsertInboundReturnMutation>(InsertInboundReturnDocument, variables, {...requestHeaders, ...wrappedRequestHeaders}), 'insertInboundReturn', 'mutation');
    },
    deleteOutboundReturns(variables: DeleteOutboundReturnsMutationVariables, requestHeaders?: GraphQLClientRequestHeaders): Promise<DeleteOutboundReturnsMutation> {
      return withWrapper((wrappedRequestHeaders) => client.request<DeleteOutboundReturnsMutation>(DeleteOutboundReturnsDocument, variables, {...requestHeaders, ...wrappedRequestHeaders}), 'deleteOutboundReturns', 'mutation');
    },
    deleteInboundReturns(variables: DeleteInboundReturnsMutationVariables, requestHeaders?: GraphQLClientRequestHeaders): Promise<DeleteInboundReturnsMutation> {
      return withWrapper((wrappedRequestHeaders) => client.request<DeleteInboundReturnsMutation>(DeleteInboundReturnsDocument, variables, {...requestHeaders, ...wrappedRequestHeaders}), 'deleteInboundReturns', 'mutation');
    }
  };
}
export type Sdk = ReturnType<typeof getSdk>;

/**
 * @param resolver a function that accepts a captured request and may return a mocked response.
 * @see https://mswjs.io/docs/basics/response-resolver
 * @example
 * mockOutboundReturnsQuery((req, res, ctx) => {
 *   const { first, offset, key, desc, filter, storeId } = req.variables;
 *   return res(
 *     ctx.data({ invoices })
 *   )
 * })
 */
export const mockOutboundReturnsQuery = (resolver: ResponseResolver<GraphQLRequest<OutboundReturnsQueryVariables>, GraphQLContext<OutboundReturnsQuery>, any>) =>
  graphql.query<OutboundReturnsQuery, OutboundReturnsQueryVariables>(
    'outboundReturns',
    resolver
  )

/**
 * @param resolver a function that accepts a captured request and may return a mocked response.
 * @see https://mswjs.io/docs/basics/response-resolver
 * @example
 * mockInboundReturnsQuery((req, res, ctx) => {
 *   const { first, offset, key, desc, filter, storeId } = req.variables;
 *   return res(
 *     ctx.data({ invoices })
 *   )
 * })
 */
export const mockInboundReturnsQuery = (resolver: ResponseResolver<GraphQLRequest<InboundReturnsQueryVariables>, GraphQLContext<InboundReturnsQuery>, any>) =>
  graphql.query<InboundReturnsQuery, InboundReturnsQueryVariables>(
    'inboundReturns',
    resolver
  )

/**
 * @param resolver a function that accepts a captured request and may return a mocked response.
 * @see https://mswjs.io/docs/basics/response-resolver
 * @example
 * mockGenerateOutboundReturnLinesQuery((req, res, ctx) => {
 *   const { stockLineIds, storeId } = req.variables;
 *   return res(
 *     ctx.data({ generateOutboundReturnLines })
 *   )
 * })
 */
export const mockGenerateOutboundReturnLinesQuery = (resolver: ResponseResolver<GraphQLRequest<GenerateOutboundReturnLinesQueryVariables>, GraphQLContext<GenerateOutboundReturnLinesQuery>, any>) =>
  graphql.query<GenerateOutboundReturnLinesQuery, GenerateOutboundReturnLinesQueryVariables>(
    'generateOutboundReturnLines',
    resolver
  )

/**
 * @param resolver a function that accepts a captured request and may return a mocked response.
 * @see https://mswjs.io/docs/basics/response-resolver
 * @example
 * mockGenerateInboundReturnLinesQuery((req, res, ctx) => {
 *   const { input, storeId } = req.variables;
 *   return res(
 *     ctx.data({ generateInboundReturnLines })
 *   )
 * })
 */
export const mockGenerateInboundReturnLinesQuery = (resolver: ResponseResolver<GraphQLRequest<GenerateInboundReturnLinesQueryVariables>, GraphQLContext<GenerateInboundReturnLinesQuery>, any>) =>
  graphql.query<GenerateInboundReturnLinesQuery, GenerateInboundReturnLinesQueryVariables>(
    'generateInboundReturnLines',
    resolver
  )

/**
 * @param resolver a function that accepts a captured request and may return a mocked response.
 * @see https://mswjs.io/docs/basics/response-resolver
 * @example
 * mockOutboundReturnByNumberQuery((req, res, ctx) => {
 *   const { invoiceNumber, storeId } = req.variables;
 *   return res(
 *     ctx.data({ invoiceByNumber })
 *   )
 * })
 */
export const mockOutboundReturnByNumberQuery = (resolver: ResponseResolver<GraphQLRequest<OutboundReturnByNumberQueryVariables>, GraphQLContext<OutboundReturnByNumberQuery>, any>) =>
  graphql.query<OutboundReturnByNumberQuery, OutboundReturnByNumberQueryVariables>(
    'outboundReturnByNumber',
    resolver
  )

/**
 * @param resolver a function that accepts a captured request and may return a mocked response.
 * @see https://mswjs.io/docs/basics/response-resolver
 * @example
 * mockInsertOutboundReturnMutation((req, res, ctx) => {
 *   const { storeId, input } = req.variables;
 *   return res(
 *     ctx.data({ insertOutboundReturn })
 *   )
 * })
 */
export const mockInsertOutboundReturnMutation = (resolver: ResponseResolver<GraphQLRequest<InsertOutboundReturnMutationVariables>, GraphQLContext<InsertOutboundReturnMutation>, any>) =>
  graphql.mutation<InsertOutboundReturnMutation, InsertOutboundReturnMutationVariables>(
    'insertOutboundReturn',
    resolver
  )

/**
 * @param resolver a function that accepts a captured request and may return a mocked response.
 * @see https://mswjs.io/docs/basics/response-resolver
 * @example
 * mockInsertInboundReturnMutation((req, res, ctx) => {
 *   const { storeId, input } = req.variables;
 *   return res(
 *     ctx.data({ insertInboundReturn })
 *   )
 * })
 */
export const mockInsertInboundReturnMutation = (resolver: ResponseResolver<GraphQLRequest<InsertInboundReturnMutationVariables>, GraphQLContext<InsertInboundReturnMutation>, any>) =>
  graphql.mutation<InsertInboundReturnMutation, InsertInboundReturnMutationVariables>(
    'insertInboundReturn',
    resolver
  )

/**
 * @param resolver a function that accepts a captured request and may return a mocked response.
 * @see https://mswjs.io/docs/basics/response-resolver
 * @example
 * mockDeleteOutboundReturnsMutation((req, res, ctx) => {
 *   const { storeId, input } = req.variables;
 *   return res(
 *     ctx.data({ deleteOutboundReturns })
 *   )
 * })
 */
export const mockDeleteOutboundReturnsMutation = (resolver: ResponseResolver<GraphQLRequest<DeleteOutboundReturnsMutationVariables>, GraphQLContext<DeleteOutboundReturnsMutation>, any>) =>
  graphql.mutation<DeleteOutboundReturnsMutation, DeleteOutboundReturnsMutationVariables>(
    'deleteOutboundReturns',
    resolver
  )

/**
 * @param resolver a function that accepts a captured request and may return a mocked response.
 * @see https://mswjs.io/docs/basics/response-resolver
 * @example
 * mockDeleteInboundReturnsMutation((req, res, ctx) => {
 *   const { storeId, input } = req.variables;
 *   return res(
 *     ctx.data({ deleteInboundReturns })
 *   )
 * })
 */
export const mockDeleteInboundReturnsMutation = (resolver: ResponseResolver<GraphQLRequest<DeleteInboundReturnsMutationVariables>, GraphQLContext<DeleteInboundReturnsMutation>, any>) =>
  graphql.mutation<DeleteInboundReturnsMutation, DeleteInboundReturnsMutationVariables>(
    'deleteInboundReturns',
    resolver
  )<|MERGE_RESOLUTION|>--- conflicted
+++ resolved
@@ -48,11 +48,7 @@
 }>;
 
 
-<<<<<<< HEAD
-export type GenerateInboundReturnLinesQuery = { __typename: 'Queries', generateInboundReturnLines: Array<{ __typename: 'InboundReturnLine', batch?: string | null, expiryDate?: string | null, id: string, itemId: string, itemCode: string, itemName: string, packSize: number, stockLineId: string, numberOfPacksReturned: number, numberOfPacksIssued: number, note?: string | null, reasonId?: string | null }> };
-=======
 export type GenerateInboundReturnLinesQuery = { __typename: 'Queries', generateInboundReturnLines: { __typename: 'GeneratedInboundReturnLineConnector', nodes: Array<{ __typename: 'GeneratedInboundReturnLineNode', batch?: string | null, expiryDate?: string | null, id: string, itemId: string, itemCode: string, itemName: string, packSize: number, stockLineId?: string | null, numberOfPacksReturned: number, numberOfPacksIssued?: number | null, note?: string | null, reasonId?: string | null }> } };
->>>>>>> 704d3f86
 
 export type OutboundReturnByNumberQueryVariables = Types.Exact<{
   invoiceNumber: Types.Scalars['Int']['input'];
@@ -195,25 +191,6 @@
 }
     `;
 export const GenerateInboundReturnLinesDocument = gql`
-<<<<<<< HEAD
-    query generateInboundReturnLines($stockLineIds: [String!], $storeId: String!) {
-  generateInboundReturnLines(
-    input: {stockLineIds: $stockLineIds}
-    storeId: $storeId
-  ) {
-    batch
-    expiryDate
-    id
-    itemId
-    itemCode
-    itemName
-    packSize
-    stockLineId
-    numberOfPacksReturned
-    numberOfPacksIssued
-    note
-    reasonId
-=======
     query generateInboundReturnLines($input: GenerateInboundReturnLinesInput!, $storeId: String!) {
   generateInboundReturnLines(input: $input, storeId: $storeId) {
     ... on GeneratedInboundReturnLineConnector {
@@ -232,7 +209,6 @@
         reasonId
       }
     }
->>>>>>> 704d3f86
   }
 }
     `;
