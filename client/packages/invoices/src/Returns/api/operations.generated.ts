import * as Types from '@openmsupply-client/common';

import { GraphQLClient, RequestOptions } from 'graphql-request';
import gql from 'graphql-tag';
type GraphQLClientRequestHeaders = RequestOptions['requestHeaders'];
export type SupplierReturnRowFragment = {
  __typename: 'InvoiceNode';
  id: string;
  otherPartyId: string;
  otherPartyName: string;
  status: Types.InvoiceNodeStatus;
  invoiceNumber: number;
  colour?: string | null;
  onHold: boolean;
  createdDatetime: string;
  pickedDatetime?: string | null;
  shippedDatetime?: string | null;
  deliveredDatetime?: string | null;
  verifiedDatetime?: string | null;
  comment?: string | null;
  theirReference?: string | null;
};

export type CustomerReturnRowFragment = {
  __typename: 'InvoiceNode';
  id: string;
  otherPartyName: string;
  status: Types.InvoiceNodeStatus;
  invoiceNumber: number;
  colour?: string | null;
  createdDatetime: string;
  deliveredDatetime?: string | null;
  comment?: string | null;
  theirReference?: string | null;
  linkedShipment?: { __typename: 'InvoiceNode'; id: string } | null;
};

export type SupplierReturnFragment = {
  __typename: 'InvoiceNode';
  id: string;
  status: Types.InvoiceNodeStatus;
  invoiceNumber: number;
  colour?: string | null;
  onHold: boolean;
  comment?: string | null;
  createdDatetime: string;
  pickedDatetime?: string | null;
  shippedDatetime?: string | null;
  deliveredDatetime?: string | null;
  verifiedDatetime?: string | null;
  otherPartyName: string;
  otherPartyId: string;
  theirReference?: string | null;
  transportReference?: string | null;
  otherParty: {
    __typename: 'NameNode';
    id: string;
    name: string;
    code: string;
    isCustomer: boolean;
    isSupplier: boolean;
    isOnHold: boolean;
    store?: { __typename: 'StoreNode'; id: string; code: string } | null;
  };
  user?: {
    __typename: 'UserNode';
    username: string;
    email?: string | null;
  } | null;
  originalShipment?: {
    __typename: 'InvoiceNode';
    invoiceNumber: number;
    createdDatetime: string;
    user?: { __typename: 'UserNode'; username: string } | null;
  } | null;
};

export type CustomerReturnFragment = {
  __typename: 'InvoiceNode';
  id: string;
  status: Types.InvoiceNodeStatus;
  invoiceNumber: number;
  colour?: string | null;
  onHold: boolean;
  comment?: string | null;
  createdDatetime: string;
  pickedDatetime?: string | null;
  shippedDatetime?: string | null;
  deliveredDatetime?: string | null;
  verifiedDatetime?: string | null;
  otherPartyId: string;
  otherPartyName: string;
  theirReference?: string | null;
  transportReference?: string | null;
  user?: {
    __typename: 'UserNode';
    username: string;
    email?: string | null;
  } | null;
  linkedShipment?: { __typename: 'InvoiceNode'; id: string } | null;
  originalShipment?: {
    __typename: 'InvoiceNode';
    invoiceNumber: number;
    createdDatetime: string;
    user?: { __typename: 'UserNode'; username: string } | null;
  } | null;
  otherParty: {
    __typename: 'NameNode';
    id: string;
    name: string;
    code: string;
    isCustomer: boolean;
    isSupplier: boolean;
    isOnHold: boolean;
    store?: { __typename: 'StoreNode'; id: string; code: string } | null;
  };
};

export type SupplierReturnLineFragment = {
  __typename: 'InvoiceLineNode';
  id: string;
  itemCode: string;
  itemName: string;
  itemId: string;
  batch?: string | null;
  expiryDate?: string | null;
  numberOfPacks: number;
  packSize: number;
  sellPricePerPack: number;
  item: {
    __typename: 'ItemNode';
    id: string;
    name: string;
    code: string;
    unitName?: string | null;
    defaultPackSize: number;
  };
};

export type CustomerReturnLineFragment = {
  __typename: 'InvoiceLineNode';
  id: string;
  itemId: string;
  itemCode: string;
  itemName: string;
  batch?: string | null;
  expiryDate?: string | null;
  numberOfPacks: number;
  packSize: number;
  item: {
    __typename: 'ItemNode';
    id: string;
    name: string;
    code: string;
    unitName?: string | null;
    defaultPackSize: number;
  };
};

export type SupplierReturnsQueryVariables = Types.Exact<{
  first?: Types.InputMaybe<Types.Scalars['Int']['input']>;
  offset?: Types.InputMaybe<Types.Scalars['Int']['input']>;
  key: Types.InvoiceSortFieldInput;
  desc?: Types.InputMaybe<Types.Scalars['Boolean']['input']>;
  filter?: Types.InputMaybe<Types.InvoiceFilterInput>;
  storeId: Types.Scalars['String']['input'];
}>;

export type SupplierReturnsQuery = {
  __typename: 'Queries';
  invoices: {
    __typename: 'InvoiceConnector';
    totalCount: number;
    nodes: Array<{
      __typename: 'InvoiceNode';
      id: string;
      otherPartyId: string;
      otherPartyName: string;
      status: Types.InvoiceNodeStatus;
      invoiceNumber: number;
      colour?: string | null;
      onHold: boolean;
      createdDatetime: string;
      pickedDatetime?: string | null;
      shippedDatetime?: string | null;
      deliveredDatetime?: string | null;
      verifiedDatetime?: string | null;
      comment?: string | null;
      theirReference?: string | null;
    }>;
  };
};

export type CustomerReturnsQueryVariables = Types.Exact<{
  first?: Types.InputMaybe<Types.Scalars['Int']['input']>;
  offset?: Types.InputMaybe<Types.Scalars['Int']['input']>;
  key: Types.InvoiceSortFieldInput;
  desc?: Types.InputMaybe<Types.Scalars['Boolean']['input']>;
  filter?: Types.InputMaybe<Types.InvoiceFilterInput>;
  storeId: Types.Scalars['String']['input'];
}>;

export type CustomerReturnsQuery = {
  __typename: 'Queries';
  invoices: {
    __typename: 'InvoiceConnector';
    totalCount: number;
    nodes: Array<{
      __typename: 'InvoiceNode';
      id: string;
      otherPartyName: string;
      status: Types.InvoiceNodeStatus;
      invoiceNumber: number;
      colour?: string | null;
      createdDatetime: string;
      deliveredDatetime?: string | null;
      comment?: string | null;
      theirReference?: string | null;
      linkedShipment?: { __typename: 'InvoiceNode'; id: string } | null;
    }>;
  };
};

export type GenerateSupplierReturnLineFragment = {
  __typename: 'SupplierReturnLineNode';
  availableNumberOfPacks: number;
  batch?: string | null;
  expiryDate?: string | null;
  id: string;
  numberOfPacksToReturn: number;
  packSize: number;
  stockLineId: string;
  note?: string | null;
  reasonId?: string | null;
  itemName: string;
  itemCode: string;
  item: { __typename: 'ItemNode'; id: string; unitName?: string | null };
};

export type GenerateSupplierReturnLinesQueryVariables = Types.Exact<{
  input: Types.GenerateSupplierReturnLinesInput;
  storeId: Types.Scalars['String']['input'];
}>;

export type GenerateSupplierReturnLinesQuery = {
  __typename: 'Queries';
  generateSupplierReturnLines: {
    __typename: 'SupplierReturnLineConnector';
    nodes: Array<{
      __typename: 'SupplierReturnLineNode';
      availableNumberOfPacks: number;
      batch?: string | null;
      expiryDate?: string | null;
      id: string;
      numberOfPacksToReturn: number;
      packSize: number;
      stockLineId: string;
      note?: string | null;
      reasonId?: string | null;
      itemName: string;
      itemCode: string;
      item: { __typename: 'ItemNode'; id: string; unitName?: string | null };
    }>;
  };
};

export type GenerateCustomerReturnLineFragment = {
  __typename: 'CustomerReturnLineNode';
  batch?: string | null;
  expiryDate?: string | null;
  id: string;
  packSize: number;
  stockLineId?: string | null;
  numberOfPacksReturned: number;
  numberOfPacksIssued?: number | null;
  note?: string | null;
  reasonId?: string | null;
  itemName: string;
  itemCode: string;
  itemVariantId?: string | null;
  item: {
    __typename: 'ItemNode';
    id: string;
    unitName?: string | null;
    code: string;
    name: string;
  };
};

export type GenerateCustomerReturnLinesQueryVariables = Types.Exact<{
  input: Types.GenerateCustomerReturnLinesInput;
  storeId: Types.Scalars['String']['input'];
}>;

export type GenerateCustomerReturnLinesQuery = {
  __typename: 'Queries';
  generateCustomerReturnLines: {
    __typename: 'GeneratedCustomerReturnLineConnector';
    nodes: Array<{
      __typename: 'CustomerReturnLineNode';
      batch?: string | null;
      expiryDate?: string | null;
      id: string;
      packSize: number;
      stockLineId?: string | null;
      numberOfPacksReturned: number;
      numberOfPacksIssued?: number | null;
      note?: string | null;
      reasonId?: string | null;
      itemName: string;
      itemCode: string;
      itemVariantId?: string | null;
      item: {
        __typename: 'ItemNode';
        id: string;
        unitName?: string | null;
        code: string;
        name: string;
      };
    }>;
  };
};

export type SupplierReturnByNumberQueryVariables = Types.Exact<{
  invoiceNumber: Types.Scalars['Int']['input'];
  storeId: Types.Scalars['String']['input'];
}>;

export type SupplierReturnByNumberQuery = {
  __typename: 'Queries';
  invoiceByNumber:
    | {
        __typename: 'InvoiceNode';
        id: string;
        status: Types.InvoiceNodeStatus;
        invoiceNumber: number;
        colour?: string | null;
        onHold: boolean;
        comment?: string | null;
        createdDatetime: string;
        pickedDatetime?: string | null;
        shippedDatetime?: string | null;
        deliveredDatetime?: string | null;
        verifiedDatetime?: string | null;
        otherPartyName: string;
        otherPartyId: string;
        theirReference?: string | null;
        transportReference?: string | null;
        lines: {
          __typename: 'InvoiceLineConnector';
          nodes: Array<{
            __typename: 'InvoiceLineNode';
            id: string;
            itemCode: string;
            itemName: string;
            itemId: string;
            batch?: string | null;
            expiryDate?: string | null;
            numberOfPacks: number;
            packSize: number;
            sellPricePerPack: number;
            item: {
              __typename: 'ItemNode';
              id: string;
              name: string;
              code: string;
              unitName?: string | null;
              defaultPackSize: number;
            };
          }>;
        };
        otherParty: {
          __typename: 'NameNode';
          id: string;
          name: string;
          code: string;
          isCustomer: boolean;
          isSupplier: boolean;
          isOnHold: boolean;
          store?: { __typename: 'StoreNode'; id: string; code: string } | null;
        };
        user?: {
          __typename: 'UserNode';
          username: string;
          email?: string | null;
        } | null;
        originalShipment?: {
          __typename: 'InvoiceNode';
          invoiceNumber: number;
          createdDatetime: string;
          user?: { __typename: 'UserNode'; username: string } | null;
        } | null;
      }
    | { __typename: 'NodeError' };
};

export type CustomerReturnByNumberQueryVariables = Types.Exact<{
  invoiceNumber: Types.Scalars['Int']['input'];
  storeId: Types.Scalars['String']['input'];
}>;

export type CustomerReturnByNumberQuery = {
  __typename: 'Queries';
  invoiceByNumber:
    | {
        __typename: 'InvoiceNode';
        id: string;
        status: Types.InvoiceNodeStatus;
        invoiceNumber: number;
        colour?: string | null;
        onHold: boolean;
        comment?: string | null;
        createdDatetime: string;
        pickedDatetime?: string | null;
        shippedDatetime?: string | null;
        deliveredDatetime?: string | null;
        verifiedDatetime?: string | null;
        otherPartyId: string;
        otherPartyName: string;
        theirReference?: string | null;
        transportReference?: string | null;
        lines: {
          __typename: 'InvoiceLineConnector';
          totalCount: number;
          nodes: Array<{
            __typename: 'InvoiceLineNode';
            id: string;
            itemId: string;
            itemCode: string;
            itemName: string;
            batch?: string | null;
            expiryDate?: string | null;
            numberOfPacks: number;
            packSize: number;
            item: {
              __typename: 'ItemNode';
              id: string;
              name: string;
              code: string;
              unitName?: string | null;
              defaultPackSize: number;
            };
          }>;
        };
        user?: {
          __typename: 'UserNode';
          username: string;
          email?: string | null;
        } | null;
        linkedShipment?: { __typename: 'InvoiceNode'; id: string } | null;
        originalShipment?: {
          __typename: 'InvoiceNode';
          invoiceNumber: number;
          createdDatetime: string;
          user?: { __typename: 'UserNode'; username: string } | null;
        } | null;
        otherParty: {
          __typename: 'NameNode';
          id: string;
          name: string;
          code: string;
          isCustomer: boolean;
          isSupplier: boolean;
          isOnHold: boolean;
          store?: { __typename: 'StoreNode'; id: string; code: string } | null;
        };
      }
    | { __typename: 'NodeError' };
};

export type InsertSupplierReturnMutationVariables = Types.Exact<{
  storeId: Types.Scalars['String']['input'];
  input: Types.SupplierReturnInput;
}>;

<<<<<<< HEAD
export type InsertSupplierReturnMutation = {
  __typename: 'Mutations';
  insertSupplierReturn:
    | {
        __typename: 'InsertSupplierReturnError';
        error:
          | { __typename: 'OtherPartyNotASupplier'; description: string }
          | { __typename: 'OtherPartyNotVisible'; description: string };
      }
    | { __typename: 'InvoiceNode'; id: string; invoiceNumber: number };
};
=======

export type InsertSupplierReturnMutation = { __typename: 'Mutations', insertSupplierReturn: { __typename: 'InsertSupplierReturnError', error: { __typename: 'OtherPartyNotASupplier', description: string } | { __typename: 'OtherPartyNotVisible', description: string } } | { __typename: 'InvoiceNode', id: string, invoiceNumber: number, originalShipment?: { __typename: 'InvoiceNode', id: string } | null } };
>>>>>>> ffa9d2f7

export type UpdateSupplierReturnMutationVariables = Types.Exact<{
  storeId: Types.Scalars['String']['input'];
  input: Types.UpdateSupplierReturnInput;
}>;

export type UpdateSupplierReturnMutation = {
  __typename: 'Mutations';
  updateSupplierReturn: {
    __typename: 'InvoiceNode';
    id: string;
    invoiceNumber: number;
  };
};

export type UpdateSupplierReturnLinesMutationVariables = Types.Exact<{
  storeId: Types.Scalars['String']['input'];
  input: Types.UpdateSupplierReturnLinesInput;
}>;

<<<<<<< HEAD
export type UpdateSupplierReturnLinesMutation = {
  __typename: 'Mutations';
  updateSupplierReturnLines: { __typename: 'InvoiceNode'; id: string };
};
=======

export type UpdateSupplierReturnLinesMutation = { __typename: 'Mutations', updateSupplierReturnLines: { __typename: 'InvoiceNode', id: string, originalShipment?: { __typename: 'InvoiceNode', id: string } | null } };
>>>>>>> ffa9d2f7

export type InsertCustomerReturnMutationVariables = Types.Exact<{
  storeId: Types.Scalars['String']['input'];
  input: Types.CustomerReturnInput;
}>;

<<<<<<< HEAD
export type InsertCustomerReturnMutation = {
  __typename: 'Mutations';
  insertCustomerReturn:
    | {
        __typename: 'InsertCustomerReturnError';
        error:
          | { __typename: 'OtherPartyNotACustomer'; description: string }
          | { __typename: 'OtherPartyNotVisible'; description: string };
      }
    | { __typename: 'InvoiceNode'; id: string; invoiceNumber: number };
};
=======

export type InsertCustomerReturnMutation = { __typename: 'Mutations', insertCustomerReturn: { __typename: 'InsertCustomerReturnError', error: { __typename: 'OtherPartyNotACustomer', description: string } | { __typename: 'OtherPartyNotVisible', description: string } } | { __typename: 'InvoiceNode', id: string, invoiceNumber: number, originalShipment?: { __typename: 'InvoiceNode', id: string } | null } };
>>>>>>> ffa9d2f7

export type DeleteSupplierReturnMutationVariables = Types.Exact<{
  storeId: Types.Scalars['String']['input'];
  id: Types.Scalars['String']['input'];
}>;

export type DeleteSupplierReturnMutation = {
  __typename: 'Mutations';
  deleteSupplierReturn:
    | { __typename: 'DeleteResponse'; id: string }
    | { __typename: 'DeleteSupplierReturnError' };
};

export type UpdateCustomerReturnMutationVariables = Types.Exact<{
  storeId: Types.Scalars['String']['input'];
  input: Types.UpdateCustomerReturnInput;
}>;

export type UpdateCustomerReturnMutation = {
  __typename: 'Mutations';
  updateCustomerReturn:
    | { __typename: 'InvoiceNode'; id: string }
    | { __typename: 'UpdateCustomerReturnError' };
};

export type UpdateCustomerReturnLinesMutationVariables = Types.Exact<{
  storeId: Types.Scalars['String']['input'];
  input: Types.UpdateCustomerReturnLinesInput;
}>;

<<<<<<< HEAD
export type UpdateCustomerReturnLinesMutation = {
  __typename: 'Mutations';
  updateCustomerReturnLines: { __typename: 'InvoiceNode'; id: string };
};
=======

export type UpdateCustomerReturnLinesMutation = { __typename: 'Mutations', updateCustomerReturnLines: { __typename: 'InvoiceNode', id: string, originalShipment?: { __typename: 'InvoiceNode', id: string } | null } };
>>>>>>> ffa9d2f7

export type DeleteCustomerReturnMutationVariables = Types.Exact<{
  storeId: Types.Scalars['String']['input'];
  id: Types.Scalars['String']['input'];
}>;

export type DeleteCustomerReturnMutation = {
  __typename: 'Mutations';
  deleteCustomerReturn:
    | { __typename: 'DeleteCustomerReturnError' }
    | { __typename: 'DeleteResponse'; id: string };
};

export type UpdateSupplierReturnOtherPartyMutationVariables = Types.Exact<{
  input: Types.UpdateSupplierReturnOtherPartyInput;
  storeId: Types.Scalars['String']['input'];
}>;

export type UpdateSupplierReturnOtherPartyMutation = {
  __typename: 'Mutations';
  updateSupplierReturnOtherParty:
    | { __typename: 'InvoiceNode'; id: string }
    | {
        __typename: 'UpdateSupplierReturnOtherPartyError';
        error:
          | { __typename: 'InvoiceIsNotEditable'; description: string }
          | { __typename: 'OtherPartyNotASupplier'; description: string }
          | { __typename: 'OtherPartyNotVisible'; description: string }
          | { __typename: 'RecordNotFound'; description: string };
      };
};

export const SupplierReturnRowFragmentDoc = gql`
  fragment SupplierReturnRow on InvoiceNode {
    __typename
    id
    otherPartyId
    otherPartyName
    status
    invoiceNumber
    colour
    onHold
    createdDatetime
    pickedDatetime
    shippedDatetime
    deliveredDatetime
    verifiedDatetime
    comment
    theirReference
  }
`;
export const CustomerReturnRowFragmentDoc = gql`
  fragment CustomerReturnRow on InvoiceNode {
    __typename
    id
    otherPartyName
    status
    invoiceNumber
    colour
    createdDatetime
    deliveredDatetime
    comment
    theirReference
    linkedShipment {
      __typename
      id
    }
  }
`;
export const SupplierReturnFragmentDoc = gql`
  fragment SupplierReturn on InvoiceNode {
    __typename
    id
    status
    invoiceNumber
    colour
    onHold
    comment
    createdDatetime
    pickedDatetime
    shippedDatetime
    deliveredDatetime
    verifiedDatetime
    otherPartyName
    otherPartyId
    otherParty(storeId: $storeId) {
      __typename
      id
      name
      code
      isCustomer
      isSupplier
      isOnHold
      store {
        id
        code
      }
    }
    user {
      __typename
      username
      email
    }
    theirReference
    transportReference
    originalShipment {
      invoiceNumber
      createdDatetime
      user {
        username
      }
    }
  }
`;
export const CustomerReturnFragmentDoc = gql`
  fragment CustomerReturn on InvoiceNode {
    __typename
    id
    status
    invoiceNumber
    colour
    onHold
    comment
    createdDatetime
    pickedDatetime
    shippedDatetime
    deliveredDatetime
    verifiedDatetime
    otherPartyId
    otherPartyName
    user {
      __typename
      username
      email
    }
    linkedShipment {
      __typename
      id
    }
    theirReference
    transportReference
    originalShipment {
      __typename
      invoiceNumber
      createdDatetime
      user {
        username
      }
    }
    otherParty(storeId: $storeId) {
      __typename
      id
      name
      code
      isCustomer
      isSupplier
      isOnHold
      store {
        id
        code
      }
    }
  }
`;
export const SupplierReturnLineFragmentDoc = gql`
  fragment SupplierReturnLine on InvoiceLineNode {
    id
    itemCode
    itemName
    itemId
    batch
    expiryDate
    numberOfPacks
    packSize
    sellPricePerPack
    item {
      __typename
      id
      name
      code
      unitName
      defaultPackSize
    }
  }
`;
export const CustomerReturnLineFragmentDoc = gql`
  fragment CustomerReturnLine on InvoiceLineNode {
    id
    itemId
    itemCode
    itemName
    batch
    expiryDate
    numberOfPacks
    packSize
    item {
      __typename
      id
      name
      code
      unitName
      defaultPackSize
    }
  }
`;
export const GenerateSupplierReturnLineFragmentDoc = gql`
  fragment GenerateSupplierReturnLine on SupplierReturnLineNode {
    availableNumberOfPacks
    batch
    expiryDate
    id
    numberOfPacksToReturn
    packSize
    stockLineId
    note
    reasonId
    itemName
    itemCode
    item {
      id
      unitName
    }
  }
`;
export const GenerateCustomerReturnLineFragmentDoc = gql`
  fragment GenerateCustomerReturnLine on CustomerReturnLineNode {
    batch
    expiryDate
    id
    packSize
    stockLineId
    numberOfPacksReturned
    numberOfPacksIssued
    note
    reasonId
    itemName
    itemCode
    itemVariantId
    item {
      id
      unitName
      code
      name
    }
  }
`;
export const SupplierReturnsDocument = gql`
  query supplierReturns(
    $first: Int
    $offset: Int
    $key: InvoiceSortFieldInput!
    $desc: Boolean
    $filter: InvoiceFilterInput
    $storeId: String!
  ) {
    invoices(
      page: { first: $first, offset: $offset }
      sort: { key: $key, desc: $desc }
      filter: $filter
      storeId: $storeId
    ) {
      ... on InvoiceConnector {
        __typename
        nodes {
          ...SupplierReturnRow
        }
        totalCount
      }
    }
  }
  ${SupplierReturnRowFragmentDoc}
`;
export const CustomerReturnsDocument = gql`
  query customerReturns(
    $first: Int
    $offset: Int
    $key: InvoiceSortFieldInput!
    $desc: Boolean
    $filter: InvoiceFilterInput
    $storeId: String!
  ) {
    invoices(
      page: { first: $first, offset: $offset }
      sort: { key: $key, desc: $desc }
      filter: $filter
      storeId: $storeId
    ) {
      ... on InvoiceConnector {
        __typename
        nodes {
          ...CustomerReturnRow
        }
        totalCount
      }
    }
  }
  ${CustomerReturnRowFragmentDoc}
`;
export const GenerateSupplierReturnLinesDocument = gql`
  query generateSupplierReturnLines(
    $input: GenerateSupplierReturnLinesInput!
    $storeId: String!
  ) {
    generateSupplierReturnLines(input: $input, storeId: $storeId) {
      ... on SupplierReturnLineConnector {
        nodes {
          ...GenerateSupplierReturnLine
        }
      }
    }
  }
  ${GenerateSupplierReturnLineFragmentDoc}
`;
export const GenerateCustomerReturnLinesDocument = gql`
  query generateCustomerReturnLines(
    $input: GenerateCustomerReturnLinesInput!
    $storeId: String!
  ) {
    generateCustomerReturnLines(input: $input, storeId: $storeId) {
      ... on GeneratedCustomerReturnLineConnector {
        nodes {
          ...GenerateCustomerReturnLine
        }
      }
    }
  }
  ${GenerateCustomerReturnLineFragmentDoc}
`;
export const SupplierReturnByNumberDocument = gql`
  query supplierReturnByNumber($invoiceNumber: Int!, $storeId: String!) {
    invoiceByNumber(
      invoiceNumber: $invoiceNumber
      storeId: $storeId
      type: SUPPLIER_RETURN
    ) {
      ... on InvoiceNode {
        __typename
        ...SupplierReturn
        lines {
          nodes {
            ...SupplierReturnLine
          }
        }
      }
    }
  }
  ${SupplierReturnFragmentDoc}
  ${SupplierReturnLineFragmentDoc}
`;
export const CustomerReturnByNumberDocument = gql`
  query customerReturnByNumber($invoiceNumber: Int!, $storeId: String!) {
    invoiceByNumber(
      invoiceNumber: $invoiceNumber
      storeId: $storeId
      type: CUSTOMER_RETURN
    ) {
      ... on InvoiceNode {
        __typename
        ...CustomerReturn
        lines {
          nodes {
            ...CustomerReturnLine
          }
          totalCount
        }
      }
    }
  }
  ${CustomerReturnFragmentDoc}
  ${CustomerReturnLineFragmentDoc}
`;
export const InsertSupplierReturnDocument = gql`
<<<<<<< HEAD
  mutation insertSupplierReturn(
    $storeId: String!
    $input: SupplierReturnInput!
  ) {
    insertSupplierReturn(storeId: $storeId, input: $input) {
      ... on InvoiceNode {
=======
    mutation insertSupplierReturn($storeId: String!, $input: SupplierReturnInput!) {
  insertSupplierReturn(storeId: $storeId, input: $input) {
    ... on InvoiceNode {
      __typename
      id
      invoiceNumber
      originalShipment {
        id
      }
    }
    ... on InsertSupplierReturnError {
      __typename
      error {
>>>>>>> ffa9d2f7
        __typename
        id
        invoiceNumber
      }
      ... on InsertSupplierReturnError {
        __typename
        error {
          __typename
          description
        }
      }
    }
  }
`;
export const UpdateSupplierReturnDocument = gql`
  mutation updateSupplierReturn(
    $storeId: String!
    $input: UpdateSupplierReturnInput!
  ) {
    updateSupplierReturn(storeId: $storeId, input: $input) {
      ... on InvoiceNode {
        __typename
        id
        invoiceNumber
      }
    }
  }
`;
export const UpdateSupplierReturnLinesDocument = gql`
<<<<<<< HEAD
  mutation updateSupplierReturnLines(
    $storeId: String!
    $input: UpdateSupplierReturnLinesInput!
  ) {
    updateSupplierReturnLines(storeId: $storeId, input: $input) {
      ... on InvoiceNode {
        __typename
=======
    mutation updateSupplierReturnLines($storeId: String!, $input: UpdateSupplierReturnLinesInput!) {
  updateSupplierReturnLines(storeId: $storeId, input: $input) {
    ... on InvoiceNode {
      __typename
      id
      originalShipment {
>>>>>>> ffa9d2f7
        id
      }
    }
  }
`;
export const InsertCustomerReturnDocument = gql`
<<<<<<< HEAD
  mutation insertCustomerReturn(
    $storeId: String!
    $input: CustomerReturnInput!
  ) {
    insertCustomerReturn(storeId: $storeId, input: $input) {
      ... on InvoiceNode {
=======
    mutation insertCustomerReturn($storeId: String!, $input: CustomerReturnInput!) {
  insertCustomerReturn(storeId: $storeId, input: $input) {
    ... on InvoiceNode {
      __typename
      id
      invoiceNumber
      originalShipment {
        id
      }
    }
    ... on InsertCustomerReturnError {
      __typename
      error {
>>>>>>> ffa9d2f7
        __typename
        id
        invoiceNumber
      }
      ... on InsertCustomerReturnError {
        __typename
        error {
          __typename
          description
        }
      }
    }
  }
`;
export const DeleteSupplierReturnDocument = gql`
  mutation deleteSupplierReturn($storeId: String!, $id: String!) {
    deleteSupplierReturn(storeId: $storeId, id: $id) {
      __typename
      ... on DeleteResponse {
        id
      }
    }
  }
`;
export const UpdateCustomerReturnDocument = gql`
  mutation updateCustomerReturn(
    $storeId: String!
    $input: UpdateCustomerReturnInput!
  ) {
    updateCustomerReturn(storeId: $storeId, input: $input) {
      ... on InvoiceNode {
        __typename
        id
      }
    }
  }
`;
export const UpdateCustomerReturnLinesDocument = gql`
<<<<<<< HEAD
  mutation updateCustomerReturnLines(
    $storeId: String!
    $input: UpdateCustomerReturnLinesInput!
  ) {
    updateCustomerReturnLines(storeId: $storeId, input: $input) {
      ... on InvoiceNode {
        __typename
=======
    mutation updateCustomerReturnLines($storeId: String!, $input: UpdateCustomerReturnLinesInput!) {
  updateCustomerReturnLines(storeId: $storeId, input: $input) {
    ... on InvoiceNode {
      __typename
      id
      originalShipment {
>>>>>>> ffa9d2f7
        id
      }
    }
  }
`;
export const DeleteCustomerReturnDocument = gql`
  mutation deleteCustomerReturn($storeId: String!, $id: String!) {
    deleteCustomerReturn(storeId: $storeId, id: $id) {
      __typename
      ... on DeleteResponse {
        id
      }
    }
  }
`;
export const UpdateSupplierReturnOtherPartyDocument = gql`
  mutation updateSupplierReturnOtherParty(
    $input: UpdateSupplierReturnOtherPartyInput!
    $storeId: String!
  ) {
    updateSupplierReturnOtherParty(input: $input, storeId: $storeId) {
      ... on UpdateSupplierReturnOtherPartyError {
        __typename
        error {
          description
          ... on RecordNotFound {
            __typename
            description
          }
          ... on InvoiceIsNotEditable {
            __typename
            description
          }
          ... on OtherPartyNotVisible {
            __typename
            description
          }
          ... on OtherPartyNotASupplier {
            __typename
            description
          }
        }
      }
      ... on InvoiceNode {
        __typename
        id
      }
    }
  }
`;

export type SdkFunctionWrapper = <T>(
  action: (requestHeaders?: Record<string, string>) => Promise<T>,
  operationName: string,
  operationType?: string,
  variables?: any
) => Promise<T>;

const defaultWrapper: SdkFunctionWrapper = (
  action,
  _operationName,
  _operationType,
  _variables
) => action();

export function getSdk(
  client: GraphQLClient,
  withWrapper: SdkFunctionWrapper = defaultWrapper
) {
  return {
    supplierReturns(
      variables: SupplierReturnsQueryVariables,
      requestHeaders?: GraphQLClientRequestHeaders
    ): Promise<SupplierReturnsQuery> {
      return withWrapper(
        wrappedRequestHeaders =>
          client.request<SupplierReturnsQuery>(
            SupplierReturnsDocument,
            variables,
            { ...requestHeaders, ...wrappedRequestHeaders }
          ),
        'supplierReturns',
        'query',
        variables
      );
    },
    customerReturns(
      variables: CustomerReturnsQueryVariables,
      requestHeaders?: GraphQLClientRequestHeaders
    ): Promise<CustomerReturnsQuery> {
      return withWrapper(
        wrappedRequestHeaders =>
          client.request<CustomerReturnsQuery>(
            CustomerReturnsDocument,
            variables,
            { ...requestHeaders, ...wrappedRequestHeaders }
          ),
        'customerReturns',
        'query',
        variables
      );
    },
    generateSupplierReturnLines(
      variables: GenerateSupplierReturnLinesQueryVariables,
      requestHeaders?: GraphQLClientRequestHeaders
    ): Promise<GenerateSupplierReturnLinesQuery> {
      return withWrapper(
        wrappedRequestHeaders =>
          client.request<GenerateSupplierReturnLinesQuery>(
            GenerateSupplierReturnLinesDocument,
            variables,
            { ...requestHeaders, ...wrappedRequestHeaders }
          ),
        'generateSupplierReturnLines',
        'query',
        variables
      );
    },
    generateCustomerReturnLines(
      variables: GenerateCustomerReturnLinesQueryVariables,
      requestHeaders?: GraphQLClientRequestHeaders
    ): Promise<GenerateCustomerReturnLinesQuery> {
      return withWrapper(
        wrappedRequestHeaders =>
          client.request<GenerateCustomerReturnLinesQuery>(
            GenerateCustomerReturnLinesDocument,
            variables,
            { ...requestHeaders, ...wrappedRequestHeaders }
          ),
        'generateCustomerReturnLines',
        'query',
        variables
      );
    },
    supplierReturnByNumber(
      variables: SupplierReturnByNumberQueryVariables,
      requestHeaders?: GraphQLClientRequestHeaders
    ): Promise<SupplierReturnByNumberQuery> {
      return withWrapper(
        wrappedRequestHeaders =>
          client.request<SupplierReturnByNumberQuery>(
            SupplierReturnByNumberDocument,
            variables,
            { ...requestHeaders, ...wrappedRequestHeaders }
          ),
        'supplierReturnByNumber',
        'query',
        variables
      );
    },
    customerReturnByNumber(
      variables: CustomerReturnByNumberQueryVariables,
      requestHeaders?: GraphQLClientRequestHeaders
    ): Promise<CustomerReturnByNumberQuery> {
      return withWrapper(
        wrappedRequestHeaders =>
          client.request<CustomerReturnByNumberQuery>(
            CustomerReturnByNumberDocument,
            variables,
            { ...requestHeaders, ...wrappedRequestHeaders }
          ),
        'customerReturnByNumber',
        'query',
        variables
      );
    },
    insertSupplierReturn(
      variables: InsertSupplierReturnMutationVariables,
      requestHeaders?: GraphQLClientRequestHeaders
    ): Promise<InsertSupplierReturnMutation> {
      return withWrapper(
        wrappedRequestHeaders =>
          client.request<InsertSupplierReturnMutation>(
            InsertSupplierReturnDocument,
            variables,
            { ...requestHeaders, ...wrappedRequestHeaders }
          ),
        'insertSupplierReturn',
        'mutation',
        variables
      );
    },
    updateSupplierReturn(
      variables: UpdateSupplierReturnMutationVariables,
      requestHeaders?: GraphQLClientRequestHeaders
    ): Promise<UpdateSupplierReturnMutation> {
      return withWrapper(
        wrappedRequestHeaders =>
          client.request<UpdateSupplierReturnMutation>(
            UpdateSupplierReturnDocument,
            variables,
            { ...requestHeaders, ...wrappedRequestHeaders }
          ),
        'updateSupplierReturn',
        'mutation',
        variables
      );
    },
    updateSupplierReturnLines(
      variables: UpdateSupplierReturnLinesMutationVariables,
      requestHeaders?: GraphQLClientRequestHeaders
    ): Promise<UpdateSupplierReturnLinesMutation> {
      return withWrapper(
        wrappedRequestHeaders =>
          client.request<UpdateSupplierReturnLinesMutation>(
            UpdateSupplierReturnLinesDocument,
            variables,
            { ...requestHeaders, ...wrappedRequestHeaders }
          ),
        'updateSupplierReturnLines',
        'mutation',
        variables
      );
    },
    insertCustomerReturn(
      variables: InsertCustomerReturnMutationVariables,
      requestHeaders?: GraphQLClientRequestHeaders
    ): Promise<InsertCustomerReturnMutation> {
      return withWrapper(
        wrappedRequestHeaders =>
          client.request<InsertCustomerReturnMutation>(
            InsertCustomerReturnDocument,
            variables,
            { ...requestHeaders, ...wrappedRequestHeaders }
          ),
        'insertCustomerReturn',
        'mutation',
        variables
      );
    },
    deleteSupplierReturn(
      variables: DeleteSupplierReturnMutationVariables,
      requestHeaders?: GraphQLClientRequestHeaders
    ): Promise<DeleteSupplierReturnMutation> {
      return withWrapper(
        wrappedRequestHeaders =>
          client.request<DeleteSupplierReturnMutation>(
            DeleteSupplierReturnDocument,
            variables,
            { ...requestHeaders, ...wrappedRequestHeaders }
          ),
        'deleteSupplierReturn',
        'mutation',
        variables
      );
    },
    updateCustomerReturn(
      variables: UpdateCustomerReturnMutationVariables,
      requestHeaders?: GraphQLClientRequestHeaders
    ): Promise<UpdateCustomerReturnMutation> {
      return withWrapper(
        wrappedRequestHeaders =>
          client.request<UpdateCustomerReturnMutation>(
            UpdateCustomerReturnDocument,
            variables,
            { ...requestHeaders, ...wrappedRequestHeaders }
          ),
        'updateCustomerReturn',
        'mutation',
        variables
      );
    },
    updateCustomerReturnLines(
      variables: UpdateCustomerReturnLinesMutationVariables,
      requestHeaders?: GraphQLClientRequestHeaders
    ): Promise<UpdateCustomerReturnLinesMutation> {
      return withWrapper(
        wrappedRequestHeaders =>
          client.request<UpdateCustomerReturnLinesMutation>(
            UpdateCustomerReturnLinesDocument,
            variables,
            { ...requestHeaders, ...wrappedRequestHeaders }
          ),
        'updateCustomerReturnLines',
        'mutation',
        variables
      );
    },
    deleteCustomerReturn(
      variables: DeleteCustomerReturnMutationVariables,
      requestHeaders?: GraphQLClientRequestHeaders
    ): Promise<DeleteCustomerReturnMutation> {
      return withWrapper(
        wrappedRequestHeaders =>
          client.request<DeleteCustomerReturnMutation>(
            DeleteCustomerReturnDocument,
            variables,
            { ...requestHeaders, ...wrappedRequestHeaders }
          ),
        'deleteCustomerReturn',
        'mutation',
        variables
      );
    },
    updateSupplierReturnOtherParty(
      variables: UpdateSupplierReturnOtherPartyMutationVariables,
      requestHeaders?: GraphQLClientRequestHeaders
    ): Promise<UpdateSupplierReturnOtherPartyMutation> {
      return withWrapper(
        wrappedRequestHeaders =>
          client.request<UpdateSupplierReturnOtherPartyMutation>(
            UpdateSupplierReturnOtherPartyDocument,
            variables,
            { ...requestHeaders, ...wrappedRequestHeaders }
          ),
        'updateSupplierReturnOtherParty',
        'mutation',
        variables
      );
    },
  };
}
export type Sdk = ReturnType<typeof getSdk>;<|MERGE_RESOLUTION|>--- conflicted
+++ resolved
@@ -473,7 +473,6 @@
   input: Types.SupplierReturnInput;
 }>;
 
-<<<<<<< HEAD
 export type InsertSupplierReturnMutation = {
   __typename: 'Mutations';
   insertSupplierReturn:
@@ -483,12 +482,13 @@
           | { __typename: 'OtherPartyNotASupplier'; description: string }
           | { __typename: 'OtherPartyNotVisible'; description: string };
       }
-    | { __typename: 'InvoiceNode'; id: string; invoiceNumber: number };
-};
-=======
-
-export type InsertSupplierReturnMutation = { __typename: 'Mutations', insertSupplierReturn: { __typename: 'InsertSupplierReturnError', error: { __typename: 'OtherPartyNotASupplier', description: string } | { __typename: 'OtherPartyNotVisible', description: string } } | { __typename: 'InvoiceNode', id: string, invoiceNumber: number, originalShipment?: { __typename: 'InvoiceNode', id: string } | null } };
->>>>>>> ffa9d2f7
+    | {
+        __typename: 'InvoiceNode';
+        id: string;
+        invoiceNumber: number;
+        originalShipment?: { __typename: 'InvoiceNode'; id: string } | null;
+      };
+};
 
 export type UpdateSupplierReturnMutationVariables = Types.Exact<{
   storeId: Types.Scalars['String']['input'];
@@ -509,22 +509,20 @@
   input: Types.UpdateSupplierReturnLinesInput;
 }>;
 
-<<<<<<< HEAD
 export type UpdateSupplierReturnLinesMutation = {
   __typename: 'Mutations';
-  updateSupplierReturnLines: { __typename: 'InvoiceNode'; id: string };
-};
-=======
-
-export type UpdateSupplierReturnLinesMutation = { __typename: 'Mutations', updateSupplierReturnLines: { __typename: 'InvoiceNode', id: string, originalShipment?: { __typename: 'InvoiceNode', id: string } | null } };
->>>>>>> ffa9d2f7
+  updateSupplierReturnLines: {
+    __typename: 'InvoiceNode';
+    id: string;
+    originalShipment?: { __typename: 'InvoiceNode'; id: string } | null;
+  };
+};
 
 export type InsertCustomerReturnMutationVariables = Types.Exact<{
   storeId: Types.Scalars['String']['input'];
   input: Types.CustomerReturnInput;
 }>;
 
-<<<<<<< HEAD
 export type InsertCustomerReturnMutation = {
   __typename: 'Mutations';
   insertCustomerReturn:
@@ -534,12 +532,13 @@
           | { __typename: 'OtherPartyNotACustomer'; description: string }
           | { __typename: 'OtherPartyNotVisible'; description: string };
       }
-    | { __typename: 'InvoiceNode'; id: string; invoiceNumber: number };
-};
-=======
-
-export type InsertCustomerReturnMutation = { __typename: 'Mutations', insertCustomerReturn: { __typename: 'InsertCustomerReturnError', error: { __typename: 'OtherPartyNotACustomer', description: string } | { __typename: 'OtherPartyNotVisible', description: string } } | { __typename: 'InvoiceNode', id: string, invoiceNumber: number, originalShipment?: { __typename: 'InvoiceNode', id: string } | null } };
->>>>>>> ffa9d2f7
+    | {
+        __typename: 'InvoiceNode';
+        id: string;
+        invoiceNumber: number;
+        originalShipment?: { __typename: 'InvoiceNode'; id: string } | null;
+      };
+};
 
 export type DeleteSupplierReturnMutationVariables = Types.Exact<{
   storeId: Types.Scalars['String']['input'];
@@ -570,15 +569,14 @@
   input: Types.UpdateCustomerReturnLinesInput;
 }>;
 
-<<<<<<< HEAD
 export type UpdateCustomerReturnLinesMutation = {
   __typename: 'Mutations';
-  updateCustomerReturnLines: { __typename: 'InvoiceNode'; id: string };
-};
-=======
-
-export type UpdateCustomerReturnLinesMutation = { __typename: 'Mutations', updateCustomerReturnLines: { __typename: 'InvoiceNode', id: string, originalShipment?: { __typename: 'InvoiceNode', id: string } | null } };
->>>>>>> ffa9d2f7
+  updateCustomerReturnLines: {
+    __typename: 'InvoiceNode';
+    id: string;
+    originalShipment?: { __typename: 'InvoiceNode'; id: string } | null;
+  };
+};
 
 export type DeleteCustomerReturnMutationVariables = Types.Exact<{
   storeId: Types.Scalars['String']['input'];
@@ -951,31 +949,18 @@
   ${CustomerReturnLineFragmentDoc}
 `;
 export const InsertSupplierReturnDocument = gql`
-<<<<<<< HEAD
   mutation insertSupplierReturn(
     $storeId: String!
     $input: SupplierReturnInput!
   ) {
     insertSupplierReturn(storeId: $storeId, input: $input) {
       ... on InvoiceNode {
-=======
-    mutation insertSupplierReturn($storeId: String!, $input: SupplierReturnInput!) {
-  insertSupplierReturn(storeId: $storeId, input: $input) {
-    ... on InvoiceNode {
-      __typename
-      id
-      invoiceNumber
-      originalShipment {
-        id
-      }
-    }
-    ... on InsertSupplierReturnError {
-      __typename
-      error {
->>>>>>> ffa9d2f7
         __typename
         id
         invoiceNumber
+        originalShipment {
+          id
+        }
       }
       ... on InsertSupplierReturnError {
         __typename
@@ -1002,7 +987,6 @@
   }
 `;
 export const UpdateSupplierReturnLinesDocument = gql`
-<<<<<<< HEAD
   mutation updateSupplierReturnLines(
     $storeId: String!
     $input: UpdateSupplierReturnLinesInput!
@@ -1010,45 +994,27 @@
     updateSupplierReturnLines(storeId: $storeId, input: $input) {
       ... on InvoiceNode {
         __typename
-=======
-    mutation updateSupplierReturnLines($storeId: String!, $input: UpdateSupplierReturnLinesInput!) {
-  updateSupplierReturnLines(storeId: $storeId, input: $input) {
-    ... on InvoiceNode {
-      __typename
-      id
-      originalShipment {
->>>>>>> ffa9d2f7
         id
+        originalShipment {
+          id
+        }
       }
     }
   }
 `;
 export const InsertCustomerReturnDocument = gql`
-<<<<<<< HEAD
   mutation insertCustomerReturn(
     $storeId: String!
     $input: CustomerReturnInput!
   ) {
     insertCustomerReturn(storeId: $storeId, input: $input) {
       ... on InvoiceNode {
-=======
-    mutation insertCustomerReturn($storeId: String!, $input: CustomerReturnInput!) {
-  insertCustomerReturn(storeId: $storeId, input: $input) {
-    ... on InvoiceNode {
-      __typename
-      id
-      invoiceNumber
-      originalShipment {
-        id
-      }
-    }
-    ... on InsertCustomerReturnError {
-      __typename
-      error {
->>>>>>> ffa9d2f7
         __typename
         id
         invoiceNumber
+        originalShipment {
+          id
+        }
       }
       ... on InsertCustomerReturnError {
         __typename
@@ -1084,7 +1050,6 @@
   }
 `;
 export const UpdateCustomerReturnLinesDocument = gql`
-<<<<<<< HEAD
   mutation updateCustomerReturnLines(
     $storeId: String!
     $input: UpdateCustomerReturnLinesInput!
@@ -1092,15 +1057,10 @@
     updateCustomerReturnLines(storeId: $storeId, input: $input) {
       ... on InvoiceNode {
         __typename
-=======
-    mutation updateCustomerReturnLines($storeId: String!, $input: UpdateCustomerReturnLinesInput!) {
-  updateCustomerReturnLines(storeId: $storeId, input: $input) {
-    ... on InvoiceNode {
-      __typename
-      id
-      originalShipment {
->>>>>>> ffa9d2f7
         id
+        originalShipment {
+          id
+        }
       }
     }
   }
