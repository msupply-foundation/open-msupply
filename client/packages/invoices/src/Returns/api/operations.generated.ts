import * as Types from '@openmsupply-client/common';

import { GraphQLClient } from 'graphql-request';
import { GraphQLClientRequestHeaders } from 'graphql-request/build/cjs/types';
import gql from 'graphql-tag';
import { graphql, ResponseResolver, GraphQLRequest, GraphQLContext } from 'msw'
export type OutboundReturnRowFragment = { __typename: 'InvoiceNode', id: string, otherPartyName: string, status: Types.InvoiceNodeStatus, invoiceNumber: number, colour?: string | null, onHold: boolean, createdDatetime: string, pickedDatetime?: string | null, shippedDatetime?: string | null, deliveredDatetime?: string | null, verifiedDatetime?: string | null };

export type InboundReturnRowFragment = { __typename: 'InvoiceNode', id: string, otherPartyName: string, status: Types.InvoiceNodeStatus, invoiceNumber: number, colour?: string | null, createdDatetime: string, deliveredDatetime?: string | null, linkedShipment?: { __typename: 'InvoiceNode', id: string } | null };

<<<<<<< HEAD
export type InboundReturnFragment = { __typename: 'InvoiceNode', id: string, status: Types.InvoiceNodeStatus, invoiceNumber: number, colour?: string | null, onHold: boolean, comment?: string | null, createdDatetime: string, pickedDatetime?: string | null, shippedDatetime?: string | null, deliveredDatetime?: string | null, verifiedDatetime?: string | null, otherPartyId: string, otherPartyName: string, theirReference?: string | null, otherPartyStore?: { __typename: 'StoreNode', code: string } | null, user?: { __typename: 'UserNode', username: string, email?: string | null } | null, linkedShipment?: { __typename: 'InvoiceNode', id: string } | null, originalShipment?: { __typename: 'InvoiceNode', invoiceNumber: number, createdDatetime: string, user?: { __typename: 'UserNode', username: string } | null } | null };
=======
export type OutboundReturnFragment = { __typename: 'InvoiceNode', id: string, status: Types.InvoiceNodeStatus, invoiceNumber: number, colour?: string | null, onHold: boolean, comment?: string | null, createdDatetime: string, pickedDatetime?: string | null, shippedDatetime?: string | null, deliveredDatetime?: string | null, verifiedDatetime?: string | null, otherPartyName: string, otherPartyId: string, theirReference?: string | null, transportReference?: string | null, otherPartyStore?: { __typename: 'StoreNode', code: string } | null, user?: { __typename: 'UserNode', username: string, email?: string | null } | null };

export type InboundReturnFragment = { __typename: 'InvoiceNode', id: string, status: Types.InvoiceNodeStatus, invoiceNumber: number, colour?: string | null, onHold: boolean, comment?: string | null, createdDatetime: string, pickedDatetime?: string | null, shippedDatetime?: string | null, deliveredDatetime?: string | null, verifiedDatetime?: string | null, otherPartyId: string, otherPartyName: string, theirReference?: string | null, transportReference?: string | null, otherPartyStore?: { __typename: 'StoreNode', code: string } | null, user?: { __typename: 'UserNode', username: string, email?: string | null } | null, linkedShipment?: { __typename: 'InvoiceNode', id: string } | null };
>>>>>>> 0d2581ef

export type OutboundReturnLineFragment = { __typename: 'InvoiceLineNode', id: string, itemCode: string, itemName: string, itemId: string, batch?: string | null, expiryDate?: string | null, numberOfPacks: number, packSize: number, sellPricePerPack: number };

export type InboundReturnLineFragment = { __typename: 'InvoiceLineNode', id: string, itemId: string, itemCode: string, itemName: string, batch?: string | null, expiryDate?: string | null, numberOfPacks: number, packSize: number };

export type OutboundReturnsQueryVariables = Types.Exact<{
  first?: Types.InputMaybe<Types.Scalars['Int']['input']>;
  offset?: Types.InputMaybe<Types.Scalars['Int']['input']>;
  key: Types.InvoiceSortFieldInput;
  desc?: Types.InputMaybe<Types.Scalars['Boolean']['input']>;
  filter?: Types.InputMaybe<Types.InvoiceFilterInput>;
  storeId: Types.Scalars['String']['input'];
}>;


export type OutboundReturnsQuery = { __typename: 'Queries', invoices: { __typename: 'InvoiceConnector', totalCount: number, nodes: Array<{ __typename: 'InvoiceNode', id: string, otherPartyName: string, status: Types.InvoiceNodeStatus, invoiceNumber: number, colour?: string | null, onHold: boolean, createdDatetime: string, pickedDatetime?: string | null, shippedDatetime?: string | null, deliveredDatetime?: string | null, verifiedDatetime?: string | null }> } };

export type InboundReturnsQueryVariables = Types.Exact<{
  first?: Types.InputMaybe<Types.Scalars['Int']['input']>;
  offset?: Types.InputMaybe<Types.Scalars['Int']['input']>;
  key: Types.InvoiceSortFieldInput;
  desc?: Types.InputMaybe<Types.Scalars['Boolean']['input']>;
  filter?: Types.InputMaybe<Types.InvoiceFilterInput>;
  storeId: Types.Scalars['String']['input'];
}>;


export type InboundReturnsQuery = { __typename: 'Queries', invoices: { __typename: 'InvoiceConnector', totalCount: number, nodes: Array<{ __typename: 'InvoiceNode', id: string, otherPartyName: string, status: Types.InvoiceNodeStatus, invoiceNumber: number, colour?: string | null, createdDatetime: string, deliveredDatetime?: string | null, linkedShipment?: { __typename: 'InvoiceNode', id: string } | null }> } };

export type GenerateOutboundReturnLinesQueryVariables = Types.Exact<{
  input: Types.GenerateOutboundReturnLinesInput;
  storeId: Types.Scalars['String']['input'];
}>;


export type GenerateOutboundReturnLinesQuery = { __typename: 'Queries', generateOutboundReturnLines: { __typename: 'OutboundReturnLineConnector', nodes: Array<{ __typename: 'OutboundReturnLineNode', availableNumberOfPacks: number, batch?: string | null, expiryDate?: string | null, id: string, itemCode: string, itemName: string, numberOfPacksToReturn: number, packSize: number, stockLineId: string, note?: string | null, reasonId?: string | null }> } };

export type GenerateInboundReturnLinesQueryVariables = Types.Exact<{
  input: Types.GenerateInboundReturnLinesInput;
  storeId: Types.Scalars['String']['input'];
}>;


export type GenerateInboundReturnLinesQuery = { __typename: 'Queries', generateInboundReturnLines: { __typename: 'GeneratedInboundReturnLineConnector', nodes: Array<{ __typename: 'GeneratedInboundReturnLineNode', batch?: string | null, expiryDate?: string | null, id: string, itemId: string, itemCode: string, itemName: string, packSize: number, stockLineId?: string | null, numberOfPacksReturned: number, numberOfPacksIssued?: number | null, note?: string | null, reasonId?: string | null }> } };

export type OutboundReturnByNumberQueryVariables = Types.Exact<{
  invoiceNumber: Types.Scalars['Int']['input'];
  storeId: Types.Scalars['String']['input'];
}>;


<<<<<<< HEAD
export type OutboundReturnByNumberQuery = { __typename: 'Queries', invoiceByNumber: { __typename: 'InvoiceNode', id: string, otherPartyName: string, otherPartyId: string, status: Types.InvoiceNodeStatus, invoiceNumber: number, colour?: string | null, onHold: boolean, createdDatetime: string, pickedDatetime?: string | null, shippedDatetime?: string | null, deliveredDatetime?: string | null, verifiedDatetime?: string | null, lines: { __typename: 'InvoiceLineConnector', nodes: Array<{ __typename: 'InvoiceLineNode', id: string, itemCode: string, itemName: string, itemId: string, batch?: string | null, expiryDate?: string | null, numberOfPacks: number, packSize: number, sellPricePerPack: number }> }, originalShipment?: { __typename: 'InvoiceNode', invoiceNumber: number, createdDatetime: string, user?: { __typename: 'UserNode', username: string } | null } | null, otherPartyStore?: { __typename: 'StoreNode', code: string } | null, user?: { __typename: 'UserNode', username: string, email?: string | null } | null } | { __typename: 'NodeError' } };
=======
export type OutboundReturnByNumberQuery = { __typename: 'Queries', invoiceByNumber: { __typename: 'InvoiceNode', id: string, status: Types.InvoiceNodeStatus, invoiceNumber: number, colour?: string | null, onHold: boolean, comment?: string | null, createdDatetime: string, pickedDatetime?: string | null, shippedDatetime?: string | null, deliveredDatetime?: string | null, verifiedDatetime?: string | null, otherPartyName: string, otherPartyId: string, theirReference?: string | null, transportReference?: string | null, lines: { __typename: 'InvoiceLineConnector', nodes: Array<{ __typename: 'InvoiceLineNode', id: string, itemCode: string, itemName: string, itemId: string, batch?: string | null, expiryDate?: string | null, numberOfPacks: number, packSize: number, sellPricePerPack: number }> }, otherPartyStore?: { __typename: 'StoreNode', code: string } | null, user?: { __typename: 'UserNode', username: string, email?: string | null } | null } | { __typename: 'NodeError' } };
>>>>>>> 0d2581ef

export type InboundReturnByNumberQueryVariables = Types.Exact<{
  invoiceNumber: Types.Scalars['Int']['input'];
  storeId: Types.Scalars['String']['input'];
}>;


<<<<<<< HEAD
export type InboundReturnByNumberQuery = { __typename: 'Queries', invoiceByNumber: { __typename: 'InvoiceNode', id: string, status: Types.InvoiceNodeStatus, invoiceNumber: number, colour?: string | null, onHold: boolean, comment?: string | null, createdDatetime: string, pickedDatetime?: string | null, shippedDatetime?: string | null, deliveredDatetime?: string | null, verifiedDatetime?: string | null, otherPartyId: string, otherPartyName: string, theirReference?: string | null, lines: { __typename: 'InvoiceLineConnector', totalCount: number, nodes: Array<{ __typename: 'InvoiceLineNode', id: string, itemId: string, itemCode: string, itemName: string, batch?: string | null, expiryDate?: string | null, numberOfPacks: number, packSize: number }> }, otherPartyStore?: { __typename: 'StoreNode', code: string } | null, user?: { __typename: 'UserNode', username: string, email?: string | null } | null, linkedShipment?: { __typename: 'InvoiceNode', id: string } | null, originalShipment?: { __typename: 'InvoiceNode', invoiceNumber: number, createdDatetime: string, user?: { __typename: 'UserNode', username: string } | null } | null } | { __typename: 'NodeError' } };
=======
export type InboundReturnByNumberQuery = { __typename: 'Queries', invoiceByNumber: { __typename: 'InvoiceNode', id: string, status: Types.InvoiceNodeStatus, invoiceNumber: number, colour?: string | null, onHold: boolean, comment?: string | null, createdDatetime: string, pickedDatetime?: string | null, shippedDatetime?: string | null, deliveredDatetime?: string | null, verifiedDatetime?: string | null, otherPartyId: string, otherPartyName: string, theirReference?: string | null, transportReference?: string | null, lines: { __typename: 'InvoiceLineConnector', totalCount: number, nodes: Array<{ __typename: 'InvoiceLineNode', id: string, itemId: string, itemCode: string, itemName: string, batch?: string | null, expiryDate?: string | null, numberOfPacks: number, packSize: number }> }, otherPartyStore?: { __typename: 'StoreNode', code: string } | null, user?: { __typename: 'UserNode', username: string, email?: string | null } | null, linkedShipment?: { __typename: 'InvoiceNode', id: string } | null } | { __typename: 'NodeError' } };
>>>>>>> 0d2581ef

export type InsertOutboundReturnMutationVariables = Types.Exact<{
  storeId: Types.Scalars['String']['input'];
  input: Types.OutboundReturnInput;
}>;


export type InsertOutboundReturnMutation = { __typename: 'Mutations', insertOutboundReturn: { __typename: 'InsertOutboundReturnError', error: { __typename: 'OtherPartyNotASupplier', description: string } | { __typename: 'OtherPartyNotVisible', description: string } } | { __typename: 'InvoiceNode', id: string, invoiceNumber: number } };

export type UpdateOutboundReturnMutationVariables = Types.Exact<{
  storeId: Types.Scalars['String']['input'];
  input: Types.UpdateOutboundReturnInput;
}>;


export type UpdateOutboundReturnMutation = { __typename: 'Mutations', updateOutboundReturn: { __typename: 'InvoiceNode', id: string, invoiceNumber: number } };

export type UpdateOutboundReturnLinesMutationVariables = Types.Exact<{
  storeId: Types.Scalars['String']['input'];
  input: Types.UpdateOutboundReturnLinesInput;
}>;


export type UpdateOutboundReturnLinesMutation = { __typename: 'Mutations', updateOutboundReturnLines: { __typename: 'InvoiceNode', id: string } };

export type InsertInboundReturnMutationVariables = Types.Exact<{
  storeId: Types.Scalars['String']['input'];
  input: Types.InboundReturnInput;
}>;


export type InsertInboundReturnMutation = { __typename: 'Mutations', insertInboundReturn: { __typename: 'InsertInboundReturnError', error: { __typename: 'OtherPartyNotACustomer', description: string } | { __typename: 'OtherPartyNotVisible', description: string } } | { __typename: 'InvoiceNode', id: string, invoiceNumber: number } };

export type DeleteOutboundReturnMutationVariables = Types.Exact<{
  storeId: Types.Scalars['String']['input'];
  id: Types.Scalars['String']['input'];
}>;


export type DeleteOutboundReturnMutation = { __typename: 'Mutations', deleteOutboundReturn: { __typename: 'DeleteOutboundReturnError' } | { __typename: 'DeleteResponse', id: string } };

export type UpdateInboundReturnMutationVariables = Types.Exact<{
  storeId: Types.Scalars['String']['input'];
  input: Types.UpdateInboundReturnInput;
}>;


export type UpdateInboundReturnMutation = { __typename: 'Mutations', updateInboundReturn: { __typename: 'InvoiceNode', id: string } };

export type UpdateInboundReturnLinesMutationVariables = Types.Exact<{
  storeId: Types.Scalars['String']['input'];
  input: Types.UpdateInboundReturnLinesInput;
}>;


export type UpdateInboundReturnLinesMutation = { __typename: 'Mutations', updateInboundReturnLines: { __typename: 'InvoiceNode', id: string } };

export type DeleteInboundReturnMutationVariables = Types.Exact<{
  storeId: Types.Scalars['String']['input'];
  id: Types.Scalars['String']['input'];
}>;


export type DeleteInboundReturnMutation = { __typename: 'Mutations', deleteInboundReturn: { __typename: 'DeleteInboundReturnError' } | { __typename: 'DeleteResponse', id: string } };

export const OutboundReturnRowFragmentDoc = gql`
    fragment OutboundReturnRow on InvoiceNode {
  __typename
  id
  otherPartyName
  status
  invoiceNumber
  colour
  onHold
  createdDatetime
  pickedDatetime
  shippedDatetime
  deliveredDatetime
  verifiedDatetime
}
    `;
export const InboundReturnRowFragmentDoc = gql`
    fragment InboundReturnRow on InvoiceNode {
  __typename
  id
  otherPartyName
  status
  invoiceNumber
  colour
  createdDatetime
  deliveredDatetime
  linkedShipment {
    __typename
    id
  }
}
    `;
export const OutboundReturnFragmentDoc = gql`
    fragment OutboundReturn on InvoiceNode {
  __typename
  id
  status
  invoiceNumber
  colour
  onHold
  comment
  createdDatetime
  pickedDatetime
  shippedDatetime
  deliveredDatetime
  verifiedDatetime
  otherPartyName
  otherPartyId
  otherPartyStore {
    code
  }
  user {
    __typename
    username
    email
  }
  theirReference
  transportReference
}
    `;
export const InboundReturnFragmentDoc = gql`
    fragment InboundReturn on InvoiceNode {
  __typename
  id
  status
  invoiceNumber
  colour
  onHold
  comment
  createdDatetime
  pickedDatetime
  shippedDatetime
  deliveredDatetime
  verifiedDatetime
  otherPartyId
  otherPartyName
  otherPartyStore {
    code
  }
  user {
    __typename
    username
    email
  }
  linkedShipment {
    __typename
    id
  }
  theirReference
<<<<<<< HEAD
  originalShipment {
    __typename
    invoiceNumber
    createdDatetime
    user {
      username
    }
  }
=======
  transportReference
>>>>>>> 0d2581ef
}
    `;
export const OutboundReturnLineFragmentDoc = gql`
    fragment OutboundReturnLine on InvoiceLineNode {
  id
  itemCode
  itemName
  itemId
  batch
  expiryDate
  numberOfPacks
  packSize
  sellPricePerPack
}
    `;
export const InboundReturnLineFragmentDoc = gql`
    fragment InboundReturnLine on InvoiceLineNode {
  id
  itemId
  itemCode
  itemName
  batch
  expiryDate
  numberOfPacks
  packSize
}
    `;
export const OutboundReturnsDocument = gql`
    query outboundReturns($first: Int, $offset: Int, $key: InvoiceSortFieldInput!, $desc: Boolean, $filter: InvoiceFilterInput, $storeId: String!) {
  invoices(
    page: {first: $first, offset: $offset}
    sort: {key: $key, desc: $desc}
    filter: $filter
    storeId: $storeId
  ) {
    ... on InvoiceConnector {
      __typename
      nodes {
        ...OutboundReturnRow
      }
      totalCount
    }
  }
}
    ${OutboundReturnRowFragmentDoc}`;
export const InboundReturnsDocument = gql`
    query inboundReturns($first: Int, $offset: Int, $key: InvoiceSortFieldInput!, $desc: Boolean, $filter: InvoiceFilterInput, $storeId: String!) {
  invoices(
    page: {first: $first, offset: $offset}
    sort: {key: $key, desc: $desc}
    filter: $filter
    storeId: $storeId
  ) {
    ... on InvoiceConnector {
      __typename
      nodes {
        ...InboundReturnRow
      }
      totalCount
    }
  }
}
    ${InboundReturnRowFragmentDoc}`;
export const GenerateOutboundReturnLinesDocument = gql`
    query generateOutboundReturnLines($input: GenerateOutboundReturnLinesInput!, $storeId: String!) {
  generateOutboundReturnLines(input: $input, storeId: $storeId) {
    ... on OutboundReturnLineConnector {
      nodes {
        availableNumberOfPacks
        batch
        expiryDate
        id
        itemCode
        itemName
        numberOfPacksToReturn
        packSize
        stockLineId
        note
        reasonId
      }
    }
  }
}
    `;
export const GenerateInboundReturnLinesDocument = gql`
    query generateInboundReturnLines($input: GenerateInboundReturnLinesInput!, $storeId: String!) {
  generateInboundReturnLines(input: $input, storeId: $storeId) {
    ... on GeneratedInboundReturnLineConnector {
      nodes {
        batch
        expiryDate
        id
        itemId
        itemCode
        itemName
        packSize
        stockLineId
        numberOfPacksReturned
        numberOfPacksIssued
        note
        reasonId
      }
    }
  }
}
    `;
export const OutboundReturnByNumberDocument = gql`
    query outboundReturnByNumber($invoiceNumber: Int!, $storeId: String!) {
  invoiceByNumber(
    invoiceNumber: $invoiceNumber
    storeId: $storeId
    type: OUTBOUND_RETURN
  ) {
    ... on InvoiceNode {
      __typename
      ...OutboundReturn
      lines {
        nodes {
          ...OutboundReturnLine
        }
      }
<<<<<<< HEAD
      originalShipment {
        invoiceNumber
        createdDatetime
        user {
          username
        }
      }
      otherPartyName
      otherPartyId
      otherPartyStore {
        code
      }
      user {
        __typename
        username
        email
      }
      ...OutboundReturnRow
=======
>>>>>>> 0d2581ef
    }
  }
}
    ${OutboundReturnFragmentDoc}
${OutboundReturnLineFragmentDoc}`;
export const InboundReturnByNumberDocument = gql`
    query inboundReturnByNumber($invoiceNumber: Int!, $storeId: String!) {
  invoiceByNumber(
    invoiceNumber: $invoiceNumber
    storeId: $storeId
    type: INBOUND_RETURN
  ) {
    ... on InvoiceNode {
      __typename
      ...InboundReturn
      lines {
        nodes {
          ...InboundReturnLine
        }
        totalCount
      }
    }
  }
}
    ${InboundReturnFragmentDoc}
${InboundReturnLineFragmentDoc}`;
export const InsertOutboundReturnDocument = gql`
    mutation insertOutboundReturn($storeId: String!, $input: OutboundReturnInput!) {
  insertOutboundReturn(storeId: $storeId, input: $input) {
    ... on InvoiceNode {
      __typename
      id
      invoiceNumber
    }
    ... on InsertOutboundReturnError {
      __typename
      error {
        __typename
        description
      }
    }
  }
}
    `;
export const UpdateOutboundReturnDocument = gql`
    mutation updateOutboundReturn($storeId: String!, $input: UpdateOutboundReturnInput!) {
  updateOutboundReturn(storeId: $storeId, input: $input) {
    ... on InvoiceNode {
      __typename
      id
      invoiceNumber
    }
  }
}
    `;
export const UpdateOutboundReturnLinesDocument = gql`
    mutation updateOutboundReturnLines($storeId: String!, $input: UpdateOutboundReturnLinesInput!) {
  updateOutboundReturnLines(storeId: $storeId, input: $input) {
    ... on InvoiceNode {
      __typename
      id
    }
  }
}
    `;
export const InsertInboundReturnDocument = gql`
    mutation insertInboundReturn($storeId: String!, $input: InboundReturnInput!) {
  insertInboundReturn(storeId: $storeId, input: $input) {
    ... on InvoiceNode {
      __typename
      id
      invoiceNumber
    }
    ... on InsertInboundReturnError {
      __typename
      error {
        __typename
        description
      }
    }
  }
}
    `;
export const DeleteOutboundReturnDocument = gql`
    mutation deleteOutboundReturn($storeId: String!, $id: String!) {
  deleteOutboundReturn(storeId: $storeId, id: $id) {
    __typename
    ... on DeleteResponse {
      id
    }
  }
}
    `;
export const UpdateInboundReturnDocument = gql`
    mutation updateInboundReturn($storeId: String!, $input: UpdateInboundReturnInput!) {
  updateInboundReturn(storeId: $storeId, input: $input) {
    ... on InvoiceNode {
      __typename
      id
    }
  }
}
    `;
export const UpdateInboundReturnLinesDocument = gql`
    mutation updateInboundReturnLines($storeId: String!, $input: UpdateInboundReturnLinesInput!) {
  updateInboundReturnLines(storeId: $storeId, input: $input) {
    ... on InvoiceNode {
      __typename
      id
    }
  }
}
    `;
export const DeleteInboundReturnDocument = gql`
    mutation deleteInboundReturn($storeId: String!, $id: String!) {
  deleteInboundReturn(storeId: $storeId, id: $id) {
    __typename
    ... on DeleteResponse {
      id
    }
  }
}
    `;

export type SdkFunctionWrapper = <T>(action: (requestHeaders?:Record<string, string>) => Promise<T>, operationName: string, operationType?: string) => Promise<T>;


const defaultWrapper: SdkFunctionWrapper = (action, _operationName, _operationType) => action();

export function getSdk(client: GraphQLClient, withWrapper: SdkFunctionWrapper = defaultWrapper) {
  return {
    outboundReturns(variables: OutboundReturnsQueryVariables, requestHeaders?: GraphQLClientRequestHeaders): Promise<OutboundReturnsQuery> {
      return withWrapper((wrappedRequestHeaders) => client.request<OutboundReturnsQuery>(OutboundReturnsDocument, variables, {...requestHeaders, ...wrappedRequestHeaders}), 'outboundReturns', 'query');
    },
    inboundReturns(variables: InboundReturnsQueryVariables, requestHeaders?: GraphQLClientRequestHeaders): Promise<InboundReturnsQuery> {
      return withWrapper((wrappedRequestHeaders) => client.request<InboundReturnsQuery>(InboundReturnsDocument, variables, {...requestHeaders, ...wrappedRequestHeaders}), 'inboundReturns', 'query');
    },
    generateOutboundReturnLines(variables: GenerateOutboundReturnLinesQueryVariables, requestHeaders?: GraphQLClientRequestHeaders): Promise<GenerateOutboundReturnLinesQuery> {
      return withWrapper((wrappedRequestHeaders) => client.request<GenerateOutboundReturnLinesQuery>(GenerateOutboundReturnLinesDocument, variables, {...requestHeaders, ...wrappedRequestHeaders}), 'generateOutboundReturnLines', 'query');
    },
    generateInboundReturnLines(variables: GenerateInboundReturnLinesQueryVariables, requestHeaders?: GraphQLClientRequestHeaders): Promise<GenerateInboundReturnLinesQuery> {
      return withWrapper((wrappedRequestHeaders) => client.request<GenerateInboundReturnLinesQuery>(GenerateInboundReturnLinesDocument, variables, {...requestHeaders, ...wrappedRequestHeaders}), 'generateInboundReturnLines', 'query');
    },
    outboundReturnByNumber(variables: OutboundReturnByNumberQueryVariables, requestHeaders?: GraphQLClientRequestHeaders): Promise<OutboundReturnByNumberQuery> {
      return withWrapper((wrappedRequestHeaders) => client.request<OutboundReturnByNumberQuery>(OutboundReturnByNumberDocument, variables, {...requestHeaders, ...wrappedRequestHeaders}), 'outboundReturnByNumber', 'query');
    },
    inboundReturnByNumber(variables: InboundReturnByNumberQueryVariables, requestHeaders?: GraphQLClientRequestHeaders): Promise<InboundReturnByNumberQuery> {
      return withWrapper((wrappedRequestHeaders) => client.request<InboundReturnByNumberQuery>(InboundReturnByNumberDocument, variables, {...requestHeaders, ...wrappedRequestHeaders}), 'inboundReturnByNumber', 'query');
    },
    insertOutboundReturn(variables: InsertOutboundReturnMutationVariables, requestHeaders?: GraphQLClientRequestHeaders): Promise<InsertOutboundReturnMutation> {
      return withWrapper((wrappedRequestHeaders) => client.request<InsertOutboundReturnMutation>(InsertOutboundReturnDocument, variables, {...requestHeaders, ...wrappedRequestHeaders}), 'insertOutboundReturn', 'mutation');
    },
    updateOutboundReturn(variables: UpdateOutboundReturnMutationVariables, requestHeaders?: GraphQLClientRequestHeaders): Promise<UpdateOutboundReturnMutation> {
      return withWrapper((wrappedRequestHeaders) => client.request<UpdateOutboundReturnMutation>(UpdateOutboundReturnDocument, variables, {...requestHeaders, ...wrappedRequestHeaders}), 'updateOutboundReturn', 'mutation');
    },
    updateOutboundReturnLines(variables: UpdateOutboundReturnLinesMutationVariables, requestHeaders?: GraphQLClientRequestHeaders): Promise<UpdateOutboundReturnLinesMutation> {
      return withWrapper((wrappedRequestHeaders) => client.request<UpdateOutboundReturnLinesMutation>(UpdateOutboundReturnLinesDocument, variables, {...requestHeaders, ...wrappedRequestHeaders}), 'updateOutboundReturnLines', 'mutation');
    },
    insertInboundReturn(variables: InsertInboundReturnMutationVariables, requestHeaders?: GraphQLClientRequestHeaders): Promise<InsertInboundReturnMutation> {
      return withWrapper((wrappedRequestHeaders) => client.request<InsertInboundReturnMutation>(InsertInboundReturnDocument, variables, {...requestHeaders, ...wrappedRequestHeaders}), 'insertInboundReturn', 'mutation');
    },
    deleteOutboundReturn(variables: DeleteOutboundReturnMutationVariables, requestHeaders?: GraphQLClientRequestHeaders): Promise<DeleteOutboundReturnMutation> {
      return withWrapper((wrappedRequestHeaders) => client.request<DeleteOutboundReturnMutation>(DeleteOutboundReturnDocument, variables, {...requestHeaders, ...wrappedRequestHeaders}), 'deleteOutboundReturn', 'mutation');
    },
    updateInboundReturn(variables: UpdateInboundReturnMutationVariables, requestHeaders?: GraphQLClientRequestHeaders): Promise<UpdateInboundReturnMutation> {
      return withWrapper((wrappedRequestHeaders) => client.request<UpdateInboundReturnMutation>(UpdateInboundReturnDocument, variables, {...requestHeaders, ...wrappedRequestHeaders}), 'updateInboundReturn', 'mutation');
    },
    updateInboundReturnLines(variables: UpdateInboundReturnLinesMutationVariables, requestHeaders?: GraphQLClientRequestHeaders): Promise<UpdateInboundReturnLinesMutation> {
      return withWrapper((wrappedRequestHeaders) => client.request<UpdateInboundReturnLinesMutation>(UpdateInboundReturnLinesDocument, variables, {...requestHeaders, ...wrappedRequestHeaders}), 'updateInboundReturnLines', 'mutation');
    },
    deleteInboundReturn(variables: DeleteInboundReturnMutationVariables, requestHeaders?: GraphQLClientRequestHeaders): Promise<DeleteInboundReturnMutation> {
      return withWrapper((wrappedRequestHeaders) => client.request<DeleteInboundReturnMutation>(DeleteInboundReturnDocument, variables, {...requestHeaders, ...wrappedRequestHeaders}), 'deleteInboundReturn', 'mutation');
    }
  };
}
export type Sdk = ReturnType<typeof getSdk>;

/**
 * @param resolver a function that accepts a captured request and may return a mocked response.
 * @see https://mswjs.io/docs/basics/response-resolver
 * @example
 * mockOutboundReturnsQuery((req, res, ctx) => {
 *   const { first, offset, key, desc, filter, storeId } = req.variables;
 *   return res(
 *     ctx.data({ invoices })
 *   )
 * })
 */
export const mockOutboundReturnsQuery = (resolver: ResponseResolver<GraphQLRequest<OutboundReturnsQueryVariables>, GraphQLContext<OutboundReturnsQuery>, any>) =>
  graphql.query<OutboundReturnsQuery, OutboundReturnsQueryVariables>(
    'outboundReturns',
    resolver
  )

/**
 * @param resolver a function that accepts a captured request and may return a mocked response.
 * @see https://mswjs.io/docs/basics/response-resolver
 * @example
 * mockInboundReturnsQuery((req, res, ctx) => {
 *   const { first, offset, key, desc, filter, storeId } = req.variables;
 *   return res(
 *     ctx.data({ invoices })
 *   )
 * })
 */
export const mockInboundReturnsQuery = (resolver: ResponseResolver<GraphQLRequest<InboundReturnsQueryVariables>, GraphQLContext<InboundReturnsQuery>, any>) =>
  graphql.query<InboundReturnsQuery, InboundReturnsQueryVariables>(
    'inboundReturns',
    resolver
  )

/**
 * @param resolver a function that accepts a captured request and may return a mocked response.
 * @see https://mswjs.io/docs/basics/response-resolver
 * @example
 * mockGenerateOutboundReturnLinesQuery((req, res, ctx) => {
 *   const { input, storeId } = req.variables;
 *   return res(
 *     ctx.data({ generateOutboundReturnLines })
 *   )
 * })
 */
export const mockGenerateOutboundReturnLinesQuery = (resolver: ResponseResolver<GraphQLRequest<GenerateOutboundReturnLinesQueryVariables>, GraphQLContext<GenerateOutboundReturnLinesQuery>, any>) =>
  graphql.query<GenerateOutboundReturnLinesQuery, GenerateOutboundReturnLinesQueryVariables>(
    'generateOutboundReturnLines',
    resolver
  )

/**
 * @param resolver a function that accepts a captured request and may return a mocked response.
 * @see https://mswjs.io/docs/basics/response-resolver
 * @example
 * mockGenerateInboundReturnLinesQuery((req, res, ctx) => {
 *   const { input, storeId } = req.variables;
 *   return res(
 *     ctx.data({ generateInboundReturnLines })
 *   )
 * })
 */
export const mockGenerateInboundReturnLinesQuery = (resolver: ResponseResolver<GraphQLRequest<GenerateInboundReturnLinesQueryVariables>, GraphQLContext<GenerateInboundReturnLinesQuery>, any>) =>
  graphql.query<GenerateInboundReturnLinesQuery, GenerateInboundReturnLinesQueryVariables>(
    'generateInboundReturnLines',
    resolver
  )

/**
 * @param resolver a function that accepts a captured request and may return a mocked response.
 * @see https://mswjs.io/docs/basics/response-resolver
 * @example
 * mockOutboundReturnByNumberQuery((req, res, ctx) => {
 *   const { invoiceNumber, storeId } = req.variables;
 *   return res(
 *     ctx.data({ invoiceByNumber })
 *   )
 * })
 */
export const mockOutboundReturnByNumberQuery = (resolver: ResponseResolver<GraphQLRequest<OutboundReturnByNumberQueryVariables>, GraphQLContext<OutboundReturnByNumberQuery>, any>) =>
  graphql.query<OutboundReturnByNumberQuery, OutboundReturnByNumberQueryVariables>(
    'outboundReturnByNumber',
    resolver
  )

/**
 * @param resolver a function that accepts a captured request and may return a mocked response.
 * @see https://mswjs.io/docs/basics/response-resolver
 * @example
 * mockInboundReturnByNumberQuery((req, res, ctx) => {
 *   const { invoiceNumber, storeId } = req.variables;
 *   return res(
 *     ctx.data({ invoiceByNumber })
 *   )
 * })
 */
export const mockInboundReturnByNumberQuery = (resolver: ResponseResolver<GraphQLRequest<InboundReturnByNumberQueryVariables>, GraphQLContext<InboundReturnByNumberQuery>, any>) =>
  graphql.query<InboundReturnByNumberQuery, InboundReturnByNumberQueryVariables>(
    'inboundReturnByNumber',
    resolver
  )

/**
 * @param resolver a function that accepts a captured request and may return a mocked response.
 * @see https://mswjs.io/docs/basics/response-resolver
 * @example
 * mockInsertOutboundReturnMutation((req, res, ctx) => {
 *   const { storeId, input } = req.variables;
 *   return res(
 *     ctx.data({ insertOutboundReturn })
 *   )
 * })
 */
export const mockInsertOutboundReturnMutation = (resolver: ResponseResolver<GraphQLRequest<InsertOutboundReturnMutationVariables>, GraphQLContext<InsertOutboundReturnMutation>, any>) =>
  graphql.mutation<InsertOutboundReturnMutation, InsertOutboundReturnMutationVariables>(
    'insertOutboundReturn',
    resolver
  )

/**
 * @param resolver a function that accepts a captured request and may return a mocked response.
 * @see https://mswjs.io/docs/basics/response-resolver
 * @example
 * mockUpdateOutboundReturnMutation((req, res, ctx) => {
 *   const { storeId, input } = req.variables;
 *   return res(
 *     ctx.data({ updateOutboundReturn })
 *   )
 * })
 */
export const mockUpdateOutboundReturnMutation = (resolver: ResponseResolver<GraphQLRequest<UpdateOutboundReturnMutationVariables>, GraphQLContext<UpdateOutboundReturnMutation>, any>) =>
  graphql.mutation<UpdateOutboundReturnMutation, UpdateOutboundReturnMutationVariables>(
    'updateOutboundReturn',
    resolver
  )

/**
 * @param resolver a function that accepts a captured request and may return a mocked response.
 * @see https://mswjs.io/docs/basics/response-resolver
 * @example
 * mockUpdateOutboundReturnLinesMutation((req, res, ctx) => {
 *   const { storeId, input } = req.variables;
 *   return res(
 *     ctx.data({ updateOutboundReturnLines })
 *   )
 * })
 */
export const mockUpdateOutboundReturnLinesMutation = (resolver: ResponseResolver<GraphQLRequest<UpdateOutboundReturnLinesMutationVariables>, GraphQLContext<UpdateOutboundReturnLinesMutation>, any>) =>
  graphql.mutation<UpdateOutboundReturnLinesMutation, UpdateOutboundReturnLinesMutationVariables>(
    'updateOutboundReturnLines',
    resolver
  )

/**
 * @param resolver a function that accepts a captured request and may return a mocked response.
 * @see https://mswjs.io/docs/basics/response-resolver
 * @example
 * mockInsertInboundReturnMutation((req, res, ctx) => {
 *   const { storeId, input } = req.variables;
 *   return res(
 *     ctx.data({ insertInboundReturn })
 *   )
 * })
 */
export const mockInsertInboundReturnMutation = (resolver: ResponseResolver<GraphQLRequest<InsertInboundReturnMutationVariables>, GraphQLContext<InsertInboundReturnMutation>, any>) =>
  graphql.mutation<InsertInboundReturnMutation, InsertInboundReturnMutationVariables>(
    'insertInboundReturn',
    resolver
  )

/**
 * @param resolver a function that accepts a captured request and may return a mocked response.
 * @see https://mswjs.io/docs/basics/response-resolver
 * @example
 * mockDeleteOutboundReturnMutation((req, res, ctx) => {
 *   const { storeId, id } = req.variables;
 *   return res(
 *     ctx.data({ deleteOutboundReturn })
 *   )
 * })
 */
export const mockDeleteOutboundReturnMutation = (resolver: ResponseResolver<GraphQLRequest<DeleteOutboundReturnMutationVariables>, GraphQLContext<DeleteOutboundReturnMutation>, any>) =>
  graphql.mutation<DeleteOutboundReturnMutation, DeleteOutboundReturnMutationVariables>(
    'deleteOutboundReturn',
    resolver
  )

/**
 * @param resolver a function that accepts a captured request and may return a mocked response.
 * @see https://mswjs.io/docs/basics/response-resolver
 * @example
 * mockUpdateInboundReturnMutation((req, res, ctx) => {
 *   const { storeId, input } = req.variables;
 *   return res(
 *     ctx.data({ updateInboundReturn })
 *   )
 * })
 */
export const mockUpdateInboundReturnMutation = (resolver: ResponseResolver<GraphQLRequest<UpdateInboundReturnMutationVariables>, GraphQLContext<UpdateInboundReturnMutation>, any>) =>
  graphql.mutation<UpdateInboundReturnMutation, UpdateInboundReturnMutationVariables>(
    'updateInboundReturn',
    resolver
  )

/**
 * @param resolver a function that accepts a captured request and may return a mocked response.
 * @see https://mswjs.io/docs/basics/response-resolver
 * @example
 * mockUpdateInboundReturnLinesMutation((req, res, ctx) => {
 *   const { storeId, input } = req.variables;
 *   return res(
 *     ctx.data({ updateInboundReturnLines })
 *   )
 * })
 */
export const mockUpdateInboundReturnLinesMutation = (resolver: ResponseResolver<GraphQLRequest<UpdateInboundReturnLinesMutationVariables>, GraphQLContext<UpdateInboundReturnLinesMutation>, any>) =>
  graphql.mutation<UpdateInboundReturnLinesMutation, UpdateInboundReturnLinesMutationVariables>(
    'updateInboundReturnLines',
    resolver
  )

/**
 * @param resolver a function that accepts a captured request and may return a mocked response.
 * @see https://mswjs.io/docs/basics/response-resolver
 * @example
 * mockDeleteInboundReturnMutation((req, res, ctx) => {
 *   const { storeId, id } = req.variables;
 *   return res(
 *     ctx.data({ deleteInboundReturn })
 *   )
 * })
 */
export const mockDeleteInboundReturnMutation = (resolver: ResponseResolver<GraphQLRequest<DeleteInboundReturnMutationVariables>, GraphQLContext<DeleteInboundReturnMutation>, any>) =>
  graphql.mutation<DeleteInboundReturnMutation, DeleteInboundReturnMutationVariables>(
    'deleteInboundReturn',
    resolver
  )<|MERGE_RESOLUTION|>--- conflicted
+++ resolved
@@ -8,13 +8,9 @@
 
 export type InboundReturnRowFragment = { __typename: 'InvoiceNode', id: string, otherPartyName: string, status: Types.InvoiceNodeStatus, invoiceNumber: number, colour?: string | null, createdDatetime: string, deliveredDatetime?: string | null, linkedShipment?: { __typename: 'InvoiceNode', id: string } | null };
 
-<<<<<<< HEAD
-export type InboundReturnFragment = { __typename: 'InvoiceNode', id: string, status: Types.InvoiceNodeStatus, invoiceNumber: number, colour?: string | null, onHold: boolean, comment?: string | null, createdDatetime: string, pickedDatetime?: string | null, shippedDatetime?: string | null, deliveredDatetime?: string | null, verifiedDatetime?: string | null, otherPartyId: string, otherPartyName: string, theirReference?: string | null, otherPartyStore?: { __typename: 'StoreNode', code: string } | null, user?: { __typename: 'UserNode', username: string, email?: string | null } | null, linkedShipment?: { __typename: 'InvoiceNode', id: string } | null, originalShipment?: { __typename: 'InvoiceNode', invoiceNumber: number, createdDatetime: string, user?: { __typename: 'UserNode', username: string } | null } | null };
-=======
-export type OutboundReturnFragment = { __typename: 'InvoiceNode', id: string, status: Types.InvoiceNodeStatus, invoiceNumber: number, colour?: string | null, onHold: boolean, comment?: string | null, createdDatetime: string, pickedDatetime?: string | null, shippedDatetime?: string | null, deliveredDatetime?: string | null, verifiedDatetime?: string | null, otherPartyName: string, otherPartyId: string, theirReference?: string | null, transportReference?: string | null, otherPartyStore?: { __typename: 'StoreNode', code: string } | null, user?: { __typename: 'UserNode', username: string, email?: string | null } | null };
-
-export type InboundReturnFragment = { __typename: 'InvoiceNode', id: string, status: Types.InvoiceNodeStatus, invoiceNumber: number, colour?: string | null, onHold: boolean, comment?: string | null, createdDatetime: string, pickedDatetime?: string | null, shippedDatetime?: string | null, deliveredDatetime?: string | null, verifiedDatetime?: string | null, otherPartyId: string, otherPartyName: string, theirReference?: string | null, transportReference?: string | null, otherPartyStore?: { __typename: 'StoreNode', code: string } | null, user?: { __typename: 'UserNode', username: string, email?: string | null } | null, linkedShipment?: { __typename: 'InvoiceNode', id: string } | null };
->>>>>>> 0d2581ef
+export type OutboundReturnFragment = { __typename: 'InvoiceNode', id: string, status: Types.InvoiceNodeStatus, invoiceNumber: number, colour?: string | null, onHold: boolean, comment?: string | null, createdDatetime: string, pickedDatetime?: string | null, shippedDatetime?: string | null, deliveredDatetime?: string | null, verifiedDatetime?: string | null, otherPartyName: string, otherPartyId: string, theirReference?: string | null, transportReference?: string | null, otherPartyStore?: { __typename: 'StoreNode', code: string } | null, user?: { __typename: 'UserNode', username: string, email?: string | null } | null, originalShipment?: { __typename: 'InvoiceNode', invoiceNumber: number, createdDatetime: string, user?: { __typename: 'UserNode', username: string } | null } | null };
+
+export type InboundReturnFragment = { __typename: 'InvoiceNode', id: string, status: Types.InvoiceNodeStatus, invoiceNumber: number, colour?: string | null, onHold: boolean, comment?: string | null, createdDatetime: string, pickedDatetime?: string | null, shippedDatetime?: string | null, deliveredDatetime?: string | null, verifiedDatetime?: string | null, otherPartyId: string, otherPartyName: string, theirReference?: string | null, transportReference?: string | null, otherPartyStore?: { __typename: 'StoreNode', code: string } | null, user?: { __typename: 'UserNode', username: string, email?: string | null } | null, linkedShipment?: { __typename: 'InvoiceNode', id: string } | null, originalShipment?: { __typename: 'InvoiceNode', invoiceNumber: number, createdDatetime: string, user?: { __typename: 'UserNode', username: string } | null } | null };
 
 export type OutboundReturnLineFragment = { __typename: 'InvoiceLineNode', id: string, itemCode: string, itemName: string, itemId: string, batch?: string | null, expiryDate?: string | null, numberOfPacks: number, packSize: number, sellPricePerPack: number };
 
@@ -66,11 +62,7 @@
 }>;
 
 
-<<<<<<< HEAD
-export type OutboundReturnByNumberQuery = { __typename: 'Queries', invoiceByNumber: { __typename: 'InvoiceNode', id: string, otherPartyName: string, otherPartyId: string, status: Types.InvoiceNodeStatus, invoiceNumber: number, colour?: string | null, onHold: boolean, createdDatetime: string, pickedDatetime?: string | null, shippedDatetime?: string | null, deliveredDatetime?: string | null, verifiedDatetime?: string | null, lines: { __typename: 'InvoiceLineConnector', nodes: Array<{ __typename: 'InvoiceLineNode', id: string, itemCode: string, itemName: string, itemId: string, batch?: string | null, expiryDate?: string | null, numberOfPacks: number, packSize: number, sellPricePerPack: number }> }, originalShipment?: { __typename: 'InvoiceNode', invoiceNumber: number, createdDatetime: string, user?: { __typename: 'UserNode', username: string } | null } | null, otherPartyStore?: { __typename: 'StoreNode', code: string } | null, user?: { __typename: 'UserNode', username: string, email?: string | null } | null } | { __typename: 'NodeError' } };
-=======
-export type OutboundReturnByNumberQuery = { __typename: 'Queries', invoiceByNumber: { __typename: 'InvoiceNode', id: string, status: Types.InvoiceNodeStatus, invoiceNumber: number, colour?: string | null, onHold: boolean, comment?: string | null, createdDatetime: string, pickedDatetime?: string | null, shippedDatetime?: string | null, deliveredDatetime?: string | null, verifiedDatetime?: string | null, otherPartyName: string, otherPartyId: string, theirReference?: string | null, transportReference?: string | null, lines: { __typename: 'InvoiceLineConnector', nodes: Array<{ __typename: 'InvoiceLineNode', id: string, itemCode: string, itemName: string, itemId: string, batch?: string | null, expiryDate?: string | null, numberOfPacks: number, packSize: number, sellPricePerPack: number }> }, otherPartyStore?: { __typename: 'StoreNode', code: string } | null, user?: { __typename: 'UserNode', username: string, email?: string | null } | null } | { __typename: 'NodeError' } };
->>>>>>> 0d2581ef
+export type OutboundReturnByNumberQuery = { __typename: 'Queries', invoiceByNumber: { __typename: 'InvoiceNode', id: string, status: Types.InvoiceNodeStatus, invoiceNumber: number, colour?: string | null, onHold: boolean, comment?: string | null, createdDatetime: string, pickedDatetime?: string | null, shippedDatetime?: string | null, deliveredDatetime?: string | null, verifiedDatetime?: string | null, otherPartyName: string, otherPartyId: string, theirReference?: string | null, transportReference?: string | null, lines: { __typename: 'InvoiceLineConnector', nodes: Array<{ __typename: 'InvoiceLineNode', id: string, itemCode: string, itemName: string, itemId: string, batch?: string | null, expiryDate?: string | null, numberOfPacks: number, packSize: number, sellPricePerPack: number }> }, otherPartyStore?: { __typename: 'StoreNode', code: string } | null, user?: { __typename: 'UserNode', username: string, email?: string | null } | null, originalShipment?: { __typename: 'InvoiceNode', invoiceNumber: number, createdDatetime: string, user?: { __typename: 'UserNode', username: string } | null } | null } | { __typename: 'NodeError' } };
 
 export type InboundReturnByNumberQueryVariables = Types.Exact<{
   invoiceNumber: Types.Scalars['Int']['input'];
@@ -78,11 +70,7 @@
 }>;
 
 
-<<<<<<< HEAD
-export type InboundReturnByNumberQuery = { __typename: 'Queries', invoiceByNumber: { __typename: 'InvoiceNode', id: string, status: Types.InvoiceNodeStatus, invoiceNumber: number, colour?: string | null, onHold: boolean, comment?: string | null, createdDatetime: string, pickedDatetime?: string | null, shippedDatetime?: string | null, deliveredDatetime?: string | null, verifiedDatetime?: string | null, otherPartyId: string, otherPartyName: string, theirReference?: string | null, lines: { __typename: 'InvoiceLineConnector', totalCount: number, nodes: Array<{ __typename: 'InvoiceLineNode', id: string, itemId: string, itemCode: string, itemName: string, batch?: string | null, expiryDate?: string | null, numberOfPacks: number, packSize: number }> }, otherPartyStore?: { __typename: 'StoreNode', code: string } | null, user?: { __typename: 'UserNode', username: string, email?: string | null } | null, linkedShipment?: { __typename: 'InvoiceNode', id: string } | null, originalShipment?: { __typename: 'InvoiceNode', invoiceNumber: number, createdDatetime: string, user?: { __typename: 'UserNode', username: string } | null } | null } | { __typename: 'NodeError' } };
-=======
-export type InboundReturnByNumberQuery = { __typename: 'Queries', invoiceByNumber: { __typename: 'InvoiceNode', id: string, status: Types.InvoiceNodeStatus, invoiceNumber: number, colour?: string | null, onHold: boolean, comment?: string | null, createdDatetime: string, pickedDatetime?: string | null, shippedDatetime?: string | null, deliveredDatetime?: string | null, verifiedDatetime?: string | null, otherPartyId: string, otherPartyName: string, theirReference?: string | null, transportReference?: string | null, lines: { __typename: 'InvoiceLineConnector', totalCount: number, nodes: Array<{ __typename: 'InvoiceLineNode', id: string, itemId: string, itemCode: string, itemName: string, batch?: string | null, expiryDate?: string | null, numberOfPacks: number, packSize: number }> }, otherPartyStore?: { __typename: 'StoreNode', code: string } | null, user?: { __typename: 'UserNode', username: string, email?: string | null } | null, linkedShipment?: { __typename: 'InvoiceNode', id: string } | null } | { __typename: 'NodeError' } };
->>>>>>> 0d2581ef
+export type InboundReturnByNumberQuery = { __typename: 'Queries', invoiceByNumber: { __typename: 'InvoiceNode', id: string, status: Types.InvoiceNodeStatus, invoiceNumber: number, colour?: string | null, onHold: boolean, comment?: string | null, createdDatetime: string, pickedDatetime?: string | null, shippedDatetime?: string | null, deliveredDatetime?: string | null, verifiedDatetime?: string | null, otherPartyId: string, otherPartyName: string, theirReference?: string | null, transportReference?: string | null, lines: { __typename: 'InvoiceLineConnector', totalCount: number, nodes: Array<{ __typename: 'InvoiceLineNode', id: string, itemId: string, itemCode: string, itemName: string, batch?: string | null, expiryDate?: string | null, numberOfPacks: number, packSize: number }> }, otherPartyStore?: { __typename: 'StoreNode', code: string } | null, user?: { __typename: 'UserNode', username: string, email?: string | null } | null, linkedShipment?: { __typename: 'InvoiceNode', id: string } | null, originalShipment?: { __typename: 'InvoiceNode', invoiceNumber: number, createdDatetime: string, user?: { __typename: 'UserNode', username: string } | null } | null } | { __typename: 'NodeError' } };
 
 export type InsertOutboundReturnMutationVariables = Types.Exact<{
   storeId: Types.Scalars['String']['input'];
@@ -206,6 +194,13 @@
   }
   theirReference
   transportReference
+  originalShipment {
+    invoiceNumber
+    createdDatetime
+    user {
+      username
+    }
+  }
 }
     `;
 export const InboundReturnFragmentDoc = gql`
@@ -237,7 +232,7 @@
     id
   }
   theirReference
-<<<<<<< HEAD
+  transportReference
   originalShipment {
     __typename
     invoiceNumber
@@ -246,9 +241,6 @@
       username
     }
   }
-=======
-  transportReference
->>>>>>> 0d2581ef
 }
     `;
 export const OutboundReturnLineFragmentDoc = gql`
@@ -370,27 +362,6 @@
           ...OutboundReturnLine
         }
       }
-<<<<<<< HEAD
-      originalShipment {
-        invoiceNumber
-        createdDatetime
-        user {
-          username
-        }
-      }
-      otherPartyName
-      otherPartyId
-      otherPartyStore {
-        code
-      }
-      user {
-        __typename
-        username
-        email
-      }
-      ...OutboundReturnRow
-=======
->>>>>>> 0d2581ef
     }
   }
 }
