--- conflicted
+++ resolved
@@ -12,7 +12,6 @@
 
 export type NewSupplierReturnLinesQuery = { __typename: 'Queries', newSupplierReturn: Array<{ __typename: 'SupplierReturnLine', availableNumberOfPacks: number, batch?: string | null, expiryDate?: string | null, id: string, itemCode: string, itemName: string, numberOfPacksToReturn: number, packSize: number, stockLineId: string }> };
 
-<<<<<<< HEAD
 export type InvoiceByNumberQueryVariables = Types.Exact<{
   invoiceNumber: Types.Scalars['Int']['input'];
   storeId: Types.Scalars['String']['input'];
@@ -20,14 +19,13 @@
 
 
 export type InvoiceByNumberQuery = { __typename: 'Queries', invoiceByNumber: { __typename: 'InvoiceNode', id: string, invoiceNumber: number, otherPartyName: string, lines: { __typename: 'InvoiceLineConnector', nodes: Array<{ __typename: 'InvoiceLineNode', id: string }> }, otherPartyStore?: { __typename: 'StoreNode', code: string } | null } | { __typename: 'NodeError' } };
-=======
+
 export type InsertSupplierReturnMutationVariables = Types.Exact<{
   input: Types.SupplierReturnInput;
 }>;
 
 
 export type InsertSupplierReturnMutation = { __typename: 'Mutations', insertSupplierReturn: { __typename: 'InsertSupplierReturnError' } | { __typename: 'InvoiceNode', id: string, invoiceNumber: number } };
->>>>>>> b06adde5
 
 
 export const NewSupplierReturnLinesDocument = gql`
@@ -48,7 +46,6 @@
   }
 }
     `;
-<<<<<<< HEAD
 export const InvoiceByNumberDocument = gql`
     query invoiceByNumber($invoiceNumber: Int!, $storeId: String!) {
   invoiceByNumber(
@@ -68,7 +65,10 @@
       otherPartyStore {
         code
       }
-=======
+    }
+  }
+}
+    `;
 export const InsertSupplierReturnDocument = gql`
     mutation insertSupplierReturn($input: SupplierReturnInput!) {
   insertSupplierReturn(input: $input) {
@@ -76,7 +76,6 @@
       __typename
       id
       invoiceNumber
->>>>>>> b06adde5
     }
   }
 }
@@ -92,13 +91,11 @@
     newSupplierReturnLines(variables: NewSupplierReturnLinesQueryVariables, requestHeaders?: GraphQLClientRequestHeaders): Promise<NewSupplierReturnLinesQuery> {
       return withWrapper((wrappedRequestHeaders) => client.request<NewSupplierReturnLinesQuery>(NewSupplierReturnLinesDocument, variables, {...requestHeaders, ...wrappedRequestHeaders}), 'newSupplierReturnLines', 'query');
     },
-<<<<<<< HEAD
     invoiceByNumber(variables: InvoiceByNumberQueryVariables, requestHeaders?: GraphQLClientRequestHeaders): Promise<InvoiceByNumberQuery> {
       return withWrapper((wrappedRequestHeaders) => client.request<InvoiceByNumberQuery>(InvoiceByNumberDocument, variables, {...requestHeaders, ...wrappedRequestHeaders}), 'invoiceByNumber', 'query');
-=======
+    },
     insertSupplierReturn(variables: InsertSupplierReturnMutationVariables, requestHeaders?: GraphQLClientRequestHeaders): Promise<InsertSupplierReturnMutation> {
       return withWrapper((wrappedRequestHeaders) => client.request<InsertSupplierReturnMutation>(InsertSupplierReturnDocument, variables, {...requestHeaders, ...wrappedRequestHeaders}), 'insertSupplierReturn', 'mutation');
->>>>>>> b06adde5
     }
   };
 }
@@ -125,7 +122,6 @@
  * @param resolver a function that accepts a captured request and may return a mocked response.
  * @see https://mswjs.io/docs/basics/response-resolver
  * @example
-<<<<<<< HEAD
  * mockInvoiceByNumberQuery((req, res, ctx) => {
  *   const { invoiceNumber, storeId } = req.variables;
  *   return res(
@@ -136,7 +132,13 @@
 export const mockInvoiceByNumberQuery = (resolver: ResponseResolver<GraphQLRequest<InvoiceByNumberQueryVariables>, GraphQLContext<InvoiceByNumberQuery>, any>) =>
   graphql.query<InvoiceByNumberQuery, InvoiceByNumberQueryVariables>(
     'invoiceByNumber',
-=======
+    resolver
+  )
+
+/**
+ * @param resolver a function that accepts a captured request and may return a mocked response.
+ * @see https://mswjs.io/docs/basics/response-resolver
+ * @example
  * mockInsertSupplierReturnMutation((req, res, ctx) => {
  *   const { input } = req.variables;
  *   return res(
@@ -147,6 +149,5 @@
 export const mockInsertSupplierReturnMutation = (resolver: ResponseResolver<GraphQLRequest<InsertSupplierReturnMutationVariables>, GraphQLContext<InsertSupplierReturnMutation>, any>) =>
   graphql.mutation<InsertSupplierReturnMutation, InsertSupplierReturnMutationVariables>(
     'insertSupplierReturn',
->>>>>>> b06adde5
     resolver
   )