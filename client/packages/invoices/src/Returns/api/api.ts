--- conflicted
+++ resolved
@@ -284,11 +284,7 @@
       | RecordPatch<SupplierReturnFragment>
   ) => {
     const result =
-<<<<<<< HEAD
-      (await sdk.updateSupplierReturnName({
-=======
-      (await sdk.updateOutboundReturnOtherParty({
->>>>>>> 1f90d0f2
+      (await sdk.updateSupplierReturnOtherParty({
         storeId,
         input: {
           id: patch.id,
@@ -296,17 +292,10 @@
         },
       })) || {};
 
-<<<<<<< HEAD
-    const { updateSupplierReturnName } = result;
-
-    if (updateSupplierReturnName?.__typename === 'InvoiceNode') {
-      return updateSupplierReturnName.id;
-=======
-    const { updateOutboundReturnOtherParty } = result;
-
-    if (updateOutboundReturnOtherParty?.__typename === 'InvoiceNode') {
-      return updateOutboundReturnOtherParty.id;
->>>>>>> 1f90d0f2
+    const { updateSupplierReturnOtherParty } = result;
+
+    if (updateSupplierReturnOtherParty?.__typename === 'InvoiceNode') {
+      return updateSupplierReturnOtherParty.id;
     }
 
     throw new Error('Could not update supplier name');
