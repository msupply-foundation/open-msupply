import {
  InboundReturnInput,
  InvoiceNodeStatus,
  InvoiceNodeType,
  InvoiceSortFieldInput,
  OutboundReturnInput,
  UpdateInboundReturnInput,
  UpdateInboundReturnStatusInput,
  UpdateOutboundReturnInput,
  UpdateOutboundReturnLinesInput,
} from '@common/types';
import {
  InboundReturnRowFragment,
  OutboundReturnRowFragment,
  Sdk,
} from './operations.generated';
import { FilterByWithBoolean, SortBy } from '@common/hooks';

type ListParams<T> = {
  first: number;
  offset: number;
  sortBy: SortBy<T>;
  filterBy: FilterByWithBoolean | null;
};

export type OutboundListParams = ListParams<OutboundReturnRowFragment>;
export type InboundListParams = ListParams<InboundReturnRowFragment>;

const outboundParsers = {
  toSortField: (
    sortBy: SortBy<OutboundReturnRowFragment>
  ): InvoiceSortFieldInput => {
    switch (sortBy.key) {
      case 'createdDatetime': {
        return InvoiceSortFieldInput.CreatedDatetime;
      }
      case 'otherPartyName': {
        return InvoiceSortFieldInput.OtherPartyName;
      }
      case 'invoiceNumber': {
        return InvoiceSortFieldInput.InvoiceNumber;
      }
      case 'status':
      default: {
        return InvoiceSortFieldInput.Status;
      }
    }
  },
};

const inboundParsers = {
  toSortField: (
    sortBy: SortBy<InboundReturnRowFragment>
  ): InvoiceSortFieldInput => {
    switch (sortBy.key) {
      case 'createdDatetime': {
        return InvoiceSortFieldInput.CreatedDatetime;
      }
      case 'deliveredDatetime': {
        return InvoiceSortFieldInput.DeliveredDatetime;
      }
      case 'otherPartyName': {
        return InvoiceSortFieldInput.OtherPartyName;
      }
      case 'invoiceNumber': {
        return InvoiceSortFieldInput.InvoiceNumber;
      }
      case 'status':
      default: {
        return InvoiceSortFieldInput.Status;
      }
    }
  },

  toUpdateStatusInput: (
    status: InvoiceNodeStatus | undefined
  ): UpdateInboundReturnStatusInput | undefined => {
    switch (status) {
      case undefined:
        return;
      case InvoiceNodeStatus.Delivered:
        return UpdateInboundReturnStatusInput.Delivered;
      case InvoiceNodeStatus.Verified:
        return UpdateInboundReturnStatusInput.Verified;
      default:
        throw new Error('Invalid status');
    }
  },
};

export const getReturnsQueries = (sdk: Sdk, storeId: string) => ({
  get: {
    listOutbound: async ({
      first,
      offset,
      sortBy,
      filterBy,
    }: OutboundListParams): Promise<{
      nodes: OutboundReturnRowFragment[];
      totalCount: number;
    }> => {
      const filter = {
        ...filterBy,
        type: { equalTo: InvoiceNodeType.OutboundReturn },
      };
      const result = await sdk.outboundReturns({
        first,
        offset,
        key: outboundParsers.toSortField(sortBy),
        desc: !!sortBy.isDesc,
        filter,
        storeId,
      });
      return result?.invoices;
    },
    listAllOutbound: async (
      sortBy: SortBy<OutboundReturnRowFragment>
    ): Promise<{
      nodes: OutboundReturnRowFragment[];
      totalCount: number;
    }> => {
      const filter = {
        type: { equalTo: InvoiceNodeType.OutboundReturn },
      };
      const result = await sdk.outboundReturns({
        key: outboundParsers.toSortField(sortBy),
        desc: !!sortBy.isDesc,
        filter,
        storeId,
      });
      return result?.invoices;
    },
    listInbound: async ({
      first,
      offset,
      sortBy,
      filterBy,
    }: InboundListParams): Promise<{
      nodes: InboundReturnRowFragment[];
      totalCount: number;
    }> => {
      const filter = {
        ...filterBy,
        type: { equalTo: InvoiceNodeType.InboundReturn },
      };
      const result = await sdk.inboundReturns({
        first,
        offset,
        key: inboundParsers.toSortField(sortBy),
        desc: !!sortBy.isDesc,
        filter,
        storeId,
      });
      return result?.invoices;
    },
    listAllInbound: async (
      sortBy: SortBy<InboundReturnRowFragment>
    ): Promise<{
      nodes: InboundReturnRowFragment[];
      totalCount: number;
    }> => {
      const filter = {
        type: { equalTo: InvoiceNodeType.InboundReturn },
      };
      const result = await sdk.outboundReturns({
        key: inboundParsers.toSortField(sortBy),
        desc: !!sortBy.isDesc,
        filter,
        storeId,
      });
      return result?.invoices;
    },
    outboundReturnLines: async (
      stockLineIds: string[],
      itemId?: string,
      returnId?: string
    ) => {
      const result = await sdk.generateOutboundReturnLines({
        storeId,
        input: {
          stockLineIds,
          itemId,
          returnId,
        },
      });

      return result?.generateOutboundReturnLines;
    },
    inboundReturnLines: async (outboundShipmentLineIds: string[]) => {
      const result = await sdk.generateInboundReturnLines({
        input: {
          outboundShipmentLineIds,
        },
        storeId,
      });

      return result?.generateInboundReturnLines;
    },
    outboundReturnByNumber: async (invoiceNumber: number) => {
      const result = await sdk.outboundReturnByNumber({
        invoiceNumber,
        storeId,
      });

      const invoice = result?.invoiceByNumber;

      if (invoice.__typename === 'InvoiceNode') {
        return invoice;
      }
    },
    inboundReturnByNumber: async (invoiceNumber: number) => {
      const result = await sdk.inboundReturnByNumber({
        invoiceNumber,
        storeId,
      });

      const invoice = result?.invoiceByNumber;

      if (invoice.__typename === 'InvoiceNode') {
        return invoice;
      }

      throw new Error('Could not get inbound return');
    },
  },
  insertOutboundReturn: async (input: OutboundReturnInput) => {
    const result = await sdk.insertOutboundReturn({
      input,
      storeId,
    });

    const { insertOutboundReturn } = result;

    if (insertOutboundReturn.__typename === 'InvoiceNode') {
      return insertOutboundReturn.invoiceNumber;
    }

    throw new Error('Could not insert outbound return');
  },
  updateOutboundReturn: async (input: UpdateOutboundReturnInput) => {
    const result = await sdk.updateOutboundReturn({
      input,
      storeId,
    });

    const { updateOutboundReturn } = result;

    if (updateOutboundReturn.__typename === 'InvoiceNode') {
      return updateOutboundReturn;
    }

    throw new Error('Could not update outbound return');
  },
  updateOutboundReturnLines: async (input: UpdateOutboundReturnLinesInput) => {
    const result = await sdk.updateOutboundReturnLines({
      input,
      storeId,
    });

    const { updateOutboundReturnLines } = result;

    if (updateOutboundReturnLines.__typename === 'InvoiceNode') {
      return updateOutboundReturnLines;
    }

    throw new Error('Could not update outbound return');
  },

  deleteOutbound: async (id: string): Promise<string> => {
    const result = await sdk.deleteOutboundReturn({
      storeId,
      id,
    });

    const { deleteOutboundReturn } = result;

    if (deleteOutboundReturn.__typename === 'DeleteResponse') {
      return deleteOutboundReturn.id;
    }

    // TODO: handle error response...
    throw new Error('Could not delete outbound return');
  },

  insertInboundReturn: async (input: InboundReturnInput) => {
    const result = await sdk.insertInboundReturn({
      input,
      storeId,
    });

    const { insertInboundReturn } = result;

    if (insertInboundReturn.__typename === 'InvoiceNode') {
      return insertInboundReturn.invoiceNumber;
    }

    throw new Error('Could not insert inbound return');
  },

  updateInboundReturn: async (
    input: Omit<UpdateInboundReturnInput, 'status'> & {
      status?: InvoiceNodeStatus;
    }
  ) => {
    const { id, comment, onHold, colour, status } = input;
    const result = await sdk.updateInboundReturn({
      input: {
        id,
        comment,
        onHold,
        colour,
        status: inboundParsers.toUpdateStatusInput(status),
      },
      storeId,
    });

    const { updateInboundReturn } = result;

    if (updateInboundReturn.__typename === 'InvoiceNode') {
      return updateInboundReturn;
    }

    throw new Error('Could not update inbound return');
  },
<<<<<<< HEAD
  deleteInbound: async (id: string): Promise<string> => {
    const result = await sdk.deleteInboundReturn({
=======

  deleteInbound: async (
    returns: InboundReturnRowFragment[]
  ): Promise<string> => {
    const result = await sdk.deleteInboundReturns({
>>>>>>> b9295dee
      storeId,
      id,
    });

    const { deleteInboundReturn } = result;

    if (deleteInboundReturn.__typename === 'DeleteResponse') {
      return deleteInboundReturn.id;
    }

    // TODO: handle error response...
    throw new Error('Could not delete inbound return');
  },
});<|MERGE_RESOLUTION|>--- conflicted
+++ resolved
@@ -322,16 +322,9 @@
 
     throw new Error('Could not update inbound return');
   },
-<<<<<<< HEAD
+
   deleteInbound: async (id: string): Promise<string> => {
     const result = await sdk.deleteInboundReturn({
-=======
-
-  deleteInbound: async (
-    returns: InboundReturnRowFragment[]
-  ): Promise<string> => {
-    const result = await sdk.deleteInboundReturns({
->>>>>>> b9295dee
       storeId,
       id,
     });
