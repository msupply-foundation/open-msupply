--- conflicted
+++ resolved
@@ -1,8 +1,5 @@
-<<<<<<< HEAD
-import { InboundReturnInput, SupplierReturnInput } from '@common/types';
-import { Sdk } from './operations.generated';
-=======
 import {
+  InboundReturnInput,
   InvoiceNodeType,
   InvoiceSortFieldInput,
   SupplierReturnInput,
@@ -38,7 +35,6 @@
     }
   },
 };
->>>>>>> 9aa0973d
 
 export const getReturnsQueries = (sdk: Sdk, storeId: string) => ({
   get: {
@@ -114,7 +110,6 @@
 
     return result.insertSupplierReturn;
   },
-<<<<<<< HEAD
   insertInboundReturn: async (input: InboundReturnInput) => {
     const result = await sdk.insertInboundReturn({
       input,
@@ -122,7 +117,7 @@
     });
 
     return result.insertInboundReturn;
-=======
+  },
   deleteOutbound: async (
     returns: OutboundReturnRowFragment[]
   ): Promise<string[]> => {
@@ -141,6 +136,5 @@
 
     // TODO: query for and handle error response...
     throw new Error('Could not delete outbound returns');
->>>>>>> 9aa0973d
   },
 });