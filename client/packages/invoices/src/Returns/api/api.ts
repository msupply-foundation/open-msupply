--- conflicted
+++ resolved
@@ -5,12 +5,9 @@
   InvoiceNodeType,
   InvoiceSortFieldInput,
   OutboundReturnInput,
-<<<<<<< HEAD
+  UpdateInboundReturnInput,
   UpdateInboundReturnLinesInput,
-=======
-  UpdateInboundReturnInput,
   UpdateInboundReturnStatusInput,
->>>>>>> 44e48a06
   UpdateOutboundReturnInput,
   UpdateOutboundReturnLinesInput,
 } from '@common/types';
@@ -327,7 +324,7 @@
 
     throw new Error('Could not update inbound return');
   },
-<<<<<<< HEAD
+
   updateInboundReturnLines: async (input: UpdateInboundReturnLinesInput) => {
     const result = await sdk.updateInboundReturnLines({
       input,
@@ -342,15 +339,9 @@
 
     throw new Error('Could not update inbound return');
   },
-  deleteInbound: async (
-    returns: InboundReturnRowFragment[]
-  ): Promise<string> => {
-    const result = await sdk.deleteInboundReturns({
-=======
 
   deleteInbound: async (id: string): Promise<string> => {
     const result = await sdk.deleteInboundReturn({
->>>>>>> 44e48a06
       storeId,
       id,
     });
