--- conflicted
+++ resolved
@@ -37,7 +37,6 @@
 
 export const getReturnsQueries = (sdk: Sdk, storeId: string) => ({
   get: {
-<<<<<<< HEAD
     listOutbound: async ({
       first,
       offset,
@@ -78,10 +77,7 @@
       });
       return result?.invoices;
     },
-    newSupplierReturnLines: async (lineIds: string[]) => {
-=======
     newSupplierReturnLines: async (inboundShipmentLineIds: string[]) => {
->>>>>>> 833173dd
       const result = await sdk.newSupplierReturnLines({
         inboundShipmentLineIds,
         storeId,
