import React, { memo } from 'react';
import {
  CopyIcon,
  DeleteIcon,
  DetailPanelAction,
  DetailPanelPortal,
  useNotification,
  useDeleteConfirmation,
  useTranslation,
} from '@openmsupply-client/common';
import { useReturns } from '../../api';
import { AdditionalInfoSection } from './AdditionalInfoSection';
// import { PricingSection } from './PricingSection';
<<<<<<< HEAD
import { RelatedDocumentsSection } from './RelatedDocumentsSection';
// import { TransportSection } from './TransportSection';
=======
// import { RelatedDocumentsSection } from './RelatedDocumentsSection';
import { TransportSection } from './TransportSection';
>>>>>>> 0d2581ef
import { canDeleteInvoice } from '../../../utils';

export const SidePanelComponent = () => {
  const { success } = useNotification();
  const t = useTranslation('replenishment');
  const { data } = useReturns.document.outboundReturn();
  //   const { mutateAsync } = useOutbound.document.delete();
  const canDelete = data ? canDeleteInvoice(data) : false;
  //   const deleteAction = async () => {
  //     if (!data) return;
  //     await mutateAsync([data]);
  //   };

  const onDelete = useDeleteConfirmation({
    selectedRows: [data],
    deleteAction: async () => {},
    messages: {
      confirmMessage: t('messages.confirm-delete-return', {
        number: data?.invoiceNumber,
      }),
      deleteSuccess: t('messages.deleted-returns', {
        count: 1,
      }),
    },
  });

  const copyToClipboard = () => {
    navigator.clipboard
      .writeText(JSON.stringify(data, null, 4) ?? '')
      .then(() => success('Copied to clipboard successfully')());
  };

  return (
    <DetailPanelPortal
      Actions={
        <>
          <DetailPanelAction
            icon={<DeleteIcon />}
            title={t('label.delete')}
            onClick={onDelete}
            disabled={!canDelete}
          />
          <DetailPanelAction
            icon={<CopyIcon />}
            title={t('link.copy-to-clipboard')}
            onClick={copyToClipboard}
          />
        </>
      }
    >
      <AdditionalInfoSection />
      <RelatedDocumentsSection />
      {/* <PricingSection /> */}
      <TransportSection />
    </DetailPanelPortal>
  );
};

export const SidePanel = memo(SidePanelComponent);<|MERGE_RESOLUTION|>--- conflicted
+++ resolved
@@ -11,13 +11,8 @@
 import { useReturns } from '../../api';
 import { AdditionalInfoSection } from './AdditionalInfoSection';
 // import { PricingSection } from './PricingSection';
-<<<<<<< HEAD
 import { RelatedDocumentsSection } from './RelatedDocumentsSection';
-// import { TransportSection } from './TransportSection';
-=======
-// import { RelatedDocumentsSection } from './RelatedDocumentsSection';
 import { TransportSection } from './TransportSection';
->>>>>>> 0d2581ef
 import { canDeleteInvoice } from '../../../utils';
 
 export const SidePanelComponent = () => {
