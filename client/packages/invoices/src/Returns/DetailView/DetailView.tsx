import React, { FC } from 'react';
import {
  TableProvider,
  createTableStore,
  // useEditModal,
  DetailViewSkeleton,
  AlertModal,
  useNavigate,
  RouteBuilder,
  useTranslation,
  createQueryParamsStore,
  useEditModal,
  DetailTabs,
  AppBarButtonsPortal,
  // ModalMode,
} from '@openmsupply-client/common';
// import { toItemRow } from '@openmsupply-client/system';
import { ContentArea } from './ContentArea';
import { Toolbar } from './Toolbar';
// import { Toolbar } from './Toolbar';
// import { Footer } from './Footer';
import { AppBarButtons } from './AppBarButtons';
// import { SidePanel } from './SidePanel';
import { OutboundReturnDetailRowFragment, useReturns } from '../api';
import { AppRoute } from '@openmsupply-client/config';
// import { Draft } from '../..';
import { OutboundReturnEditModal } from '../modals';
// import { OutboundLineEdit } from './OutboundLineEdit';

export const DetailView: FC = () => {
  // const isDisabled = useReturn.utils.isDisabled();
  const { onOpen, onClose, isOpen } = useEditModal();
  const { data, isLoading } = useReturns.document.outboundReturn();
  const t = useTranslation('replenishment');
  const navigate = useNavigate();

  const onRowClick = () => {};

  const onAddItem = () => {};
  //  (draft?: Draft) => {
  //   onOpen(draft);
  //   setMode(ModalMode.Create);
  // };

  if (isLoading) return <DetailViewSkeleton hasGroupBy={true} hasHold={true} />;

  const tabs = [
    {
      Component: (
        <ContentArea
          onRowClick={onRowClick}
          onAddItem={onAddItem}
          rows={data?.lines?.nodes ?? []}
        />
      ),
      value: 'Details',
    },
    {
      Component: <p>To-do</p>,
      value: 'Log',
    },
  ];

  return (
    <React.Suspense
      fallback={<DetailViewSkeleton hasGroupBy={true} hasHold={true} />}
    >
      {data ? (
        <TableProvider
          createStore={createTableStore}
          queryParamsStore={createQueryParamsStore<OutboundReturnDetailRowFragment>(
            {
              initialSortBy: {
                key: 'itemName',
              },
            }
          )}
        >
<<<<<<< HEAD
          {/* <AppBarButtons onAddItem={onAddItem} /> */}
          {/* TEMP: this will go in the AppBarButtons once they exist */}
          <AppBarButtonsPortal>
            <button onClick={() => onOpen()}>ADD ITEM</button>
          </AppBarButtonsPortal>
          {isOpen && (
            <OutboundReturnEditModal
=======
          <AppBarButtons onAddItem={onAddItem} />
          {/* {isOpen && (
            <OutboundLineEdit
              draft={entity}
              mode={mode}
>>>>>>> c083d8bc
              isOpen={isOpen}
              onClose={onClose}
              stockLineIds={[]}
              supplierId={data.otherPartyId}
              returnId={data.id}
            />
          )}

          <Toolbar />
          <DetailTabs tabs={tabs} />
          {/* <Footer /> */}
          {/* <SidePanel /> */}
        </TableProvider>
      ) : (
        <AlertModal
          open={true}
          onOk={() =>
            navigate(
              RouteBuilder.create(AppRoute.Replenishment)
                .addPart(AppRoute.OutboundReturn)
                .build()
            )
          }
          title={t('error.return-not-found')}
          message={t('messages.click-to-return-to-returns')}
        />
      )}
    </React.Suspense>
  );
};<|MERGE_RESOLUTION|>--- conflicted
+++ resolved
@@ -2,7 +2,6 @@
 import {
   TableProvider,
   createTableStore,
-  // useEditModal,
   DetailViewSkeleton,
   AlertModal,
   useNavigate,
@@ -11,8 +10,6 @@
   createQueryParamsStore,
   useEditModal,
   DetailTabs,
-  AppBarButtonsPortal,
-  // ModalMode,
 } from '@openmsupply-client/common';
 // import { toItemRow } from '@openmsupply-client/system';
 import { ContentArea } from './ContentArea';
@@ -36,7 +33,7 @@
 
   const onRowClick = () => {};
 
-  const onAddItem = () => {};
+  const onAddItem = () => onOpen();
   //  (draft?: Draft) => {
   //   onOpen(draft);
   //   setMode(ModalMode.Create);
@@ -76,21 +73,9 @@
             }
           )}
         >
-<<<<<<< HEAD
-          {/* <AppBarButtons onAddItem={onAddItem} /> */}
-          {/* TEMP: this will go in the AppBarButtons once they exist */}
-          <AppBarButtonsPortal>
-            <button onClick={() => onOpen()}>ADD ITEM</button>
-          </AppBarButtonsPortal>
+          <AppBarButtons onAddItem={onAddItem} />
           {isOpen && (
             <OutboundReturnEditModal
-=======
-          <AppBarButtons onAddItem={onAddItem} />
-          {/* {isOpen && (
-            <OutboundLineEdit
-              draft={entity}
-              mode={mode}
->>>>>>> c083d8bc
               isOpen={isOpen}
               onClose={onClose}
               stockLineIds={[]}
