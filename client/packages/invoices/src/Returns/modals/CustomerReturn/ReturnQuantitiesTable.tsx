--- conflicted
+++ resolved
@@ -10,15 +10,7 @@
   getExpiryDateInputColumn,
   useColumns,
 } from '@openmsupply-client/common';
-<<<<<<< HEAD
-import {
-  ItemVariantInputCell,
-  PACK_VARIANT_ENTRY_CELL_MIN_WIDTH,
-  PackVariantEntryCell,
-  useIsPackVariantsEnabled,
-} from '@openmsupply-client/system';
-=======
->>>>>>> 2d1ebe17
+import { ItemVariantInputCell } from '@openmsupply-client/system';
 import React from 'react';
 import { GenerateCustomerReturnLineFragment } from '../../api';
 import { PackSizeEntryCell } from '@openmsupply-client/system';
@@ -38,9 +30,6 @@
     [
       'itemCode',
       'itemName',
-<<<<<<< HEAD
-      // 'itemUnit', // not implemented for now
-      // 'location',
       {
         key: 'itemVariantId',
         label: 'label.item-variant',
@@ -51,8 +40,6 @@
         ),
         getIsDisabled: () => isDisabled,
       },
-=======
->>>>>>> 2d1ebe17
       [
         'batch',
         {
