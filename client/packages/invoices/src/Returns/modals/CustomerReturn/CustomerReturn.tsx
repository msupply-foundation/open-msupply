--- conflicted
+++ resolved
@@ -82,7 +82,6 @@
 
   const onOk = async () => {
     try {
-<<<<<<< HEAD
       if (isDisabled === false) {
         const invoiceNumber = await save();
         navigate(
@@ -92,10 +91,7 @@
             .build()
         )
       };
-=======
-      !isDisabled && (await save());
       onCreate?.();
->>>>>>> 9cfda251
       onClose();
     } catch {
       // TODO: handle error display...
