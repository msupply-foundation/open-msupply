--- conflicted
+++ resolved
@@ -1,23 +1,7 @@
-import {
-  DataTable,
-  NumberInputCell,
-  useColumns,
-} from 'packages/common/src';
+import { DataTable, NumberInputCell, useColumns } from 'packages/common/src';
 import React from 'react';
 import { DraftReturnLine } from './useDraftReturnLines';
 
-<<<<<<< HEAD
-const QuantityToReturnCell = (props: CellProps<DraftReturnLine>) => (
-  <NumberInputCell
-    {...props}
-    isRequired
-    max={props.rowData.availableNumberOfPacks}
-    min={1}
-  />
-);
-
-=======
->>>>>>> e9f42919
 export const QuantityToReturnTableComponent = ({
   lines,
   updateLine,
