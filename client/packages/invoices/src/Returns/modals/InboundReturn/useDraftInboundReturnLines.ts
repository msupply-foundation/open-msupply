import React, { useEffect } from 'react';
import {
  FnUtils,
  InboundReturnInput,
  GeneratedInboundReturnLineNode,
  InboundReturnLineInput,
  RecordPatch,
} from '@openmsupply-client/common';
import { useReturns } from '../../api';

export const useDraftInboundReturnLines = (
  outboundReturnLineIds: string[],
  customerId: string
) => {
  const [draftLines, setDraftLines] = React.useState<
    GeneratedInboundReturnLineNode[]
  >([]);

  const data = useReturns.lines.generateInboundReturnLines(
    outboundReturnLineIds
  );
  const lines = data?.nodes;

  const { mutateAsync } = useReturns.document.insertInboundReturn();

  useEffect(() => {
    const newDraftLines = (lines ?? []).map(seed => ({ ...seed }));

    setDraftLines(newDraftLines);
  }, [lines]);

  const update = (patch: RecordPatch<GeneratedInboundReturnLineNode>) => {
    setDraftLines(currLines => {
      const newLines = currLines.map(line => {
        if (line.id !== patch.id) {
          return line;
        }
        return { ...line, ...patch };
      });
      return newLines;
    });
  };

  const saveInboundReturn = async () => {
    const inboundReturnLines: InboundReturnLineInput[] = draftLines.map(
<<<<<<< HEAD
      ({
        id,
        reasonId,
        itemId,
        numberOfPacksReturned,
        note,
        packSize,
        batch,
        expiryDate,
      }) => {
        return {
          id,
          packSize,
          batch,
          expiryDate,
          itemId,
=======
      ({ id, reasonId, numberOfPacksReturned, note }) => {
        return {
          id,
          stockLineId: 'will be removed..',
>>>>>>> 704d3f86
          reasonId,
          note,
          numberOfPacksReturned,
        };
      }
    );

    const input: InboundReturnInput = {
      id: FnUtils.generateUUID(),
      customerId,
      inboundReturnLines,
    };

    // TODO: error handling here
    // also need to consider what we do if the error was on the first page of the wizard
    await mutateAsync(input);
  };

  return { lines: draftLines, update, saveInboundReturn };
};<|MERGE_RESOLUTION|>--- conflicted
+++ resolved
@@ -43,7 +43,6 @@
 
   const saveInboundReturn = async () => {
     const inboundReturnLines: InboundReturnLineInput[] = draftLines.map(
-<<<<<<< HEAD
       ({
         id,
         reasonId,
@@ -60,12 +59,6 @@
           batch,
           expiryDate,
           itemId,
-=======
-      ({ id, reasonId, numberOfPacksReturned, note }) => {
-        return {
-          id,
-          stockLineId: 'will be removed..',
->>>>>>> 704d3f86
           reasonId,
           note,
           numberOfPacksReturned,
