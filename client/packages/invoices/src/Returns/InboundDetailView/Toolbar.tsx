import React, { FC } from 'react';
import {
  AppBarContentPortal,
  Box,
  InputWithLabelRow,
  BasicTextInput,
  Grid,
  DropdownMenu,
  useTranslation,
  DropdownMenuItem,
  DeleteIcon,
  useIsGrouped,
  Switch,
  useBufferState,
  Alert,
  InvoiceNodeStatus,
} from '@openmsupply-client/common';
import { InboundReturnFragment, useReturns } from '../api';

export const Toolbar: FC = () => {
  const t = useTranslation('distribution');
<<<<<<< HEAD
  const onDelete = useReturns.lines.deleteSelectedInboundLines();
  const { debouncedMutateAsync } = useReturns.document.updateInboundReturn();
  const isDisabled = useReturns.utils.inboundIsDisabled();

  const { data } = useReturns.document.inboundReturn();
  const { otherPartyName, theirReference, id } = data ?? {};
=======
  const { data } = useReturns.document.inboundReturn();
  const { otherPartyName, id: returnId = '' } = data ?? {};
  const { isGrouped, toggleIsGrouped } = useIsGrouped('inboundReturn');
  const onDelete = useReturns.lines.deleteSelectedInboundLines({ returnId });
  //   const [theirReferenceBuffer, setTheirReferenceBuffer] =
  //     useBufferState(theirReference);
  //   const { mutateAsync: updateName } = useOutbound.document.updateName();
>>>>>>> 6823d513

  const update = (data: Partial<InboundReturnFragment>) => {
    if (!id) return;
    debouncedMutateAsync({ id, ...data });
  };

  const { isGrouped, toggleIsGrouped } = useIsGrouped('inboundReturn');
  const [theirReferenceBuffer, setTheirReferenceBuffer] =
    useBufferState(theirReference);

  return (
    <AppBarContentPortal sx={{ display: 'flex', flex: 1, marginBottom: 1 }}>
      <Grid
        container
        flexDirection="row"
        display="flex"
        flex={1}
        alignItems="flex-end"
      >
        <Grid item display="flex" flex={1}>
          <Box display="flex" flex={1} flexDirection="column" gap={1}>
            {otherPartyName && (
              <InputWithLabelRow
                label={t('label.customer-name')}
                Input={<BasicTextInput value={otherPartyName} disabled />}
              />
            )}
            <InputWithLabelRow
              label={t('label.customer-ref')}
              Input={
                <BasicTextInput
                  size="small"
                  sx={{ width: 250 }}
                  disabled={isDisabled}
                  value={theirReferenceBuffer ?? ''}
                  onChange={event => {
                    setTheirReferenceBuffer(event.target.value);
                    update({ theirReference: event.target.value });
                  }}
                />
              }
            />
            <InfoAlert inboundReturn={data} />
          </Box>
        </Grid>
        <Grid
          item
          display="flex"
          gap={1}
          justifyContent="flex-end"
          alignItems="center"
        >
          <Box sx={{ marginRight: 2 }}>
            <Switch
              label={t('label.group-by-item')}
              onChange={toggleIsGrouped}
              checked={isGrouped}
              size="small"
              color="secondary"
            />
          </Box>
          <DropdownMenu label={t('label.actions')}>
            <DropdownMenuItem IconComponent={DeleteIcon} onClick={onDelete}>
              {t('button.delete-lines')}
            </DropdownMenuItem>
          </DropdownMenu>
        </Grid>
      </Grid>
    </AppBarContentPortal>
  );
};

const InfoAlert = ({
  inboundReturn,
}: {
  inboundReturn: InboundReturnFragment | undefined;
}) => {
  const t = useTranslation('distribution');
  const loadMessage = (inboundReturn: InboundReturnFragment | undefined) => {
    if (!inboundReturn?.linkedShipment?.id) {
      return t('info.manual-return');
    }
    if (inboundReturn?.status === InvoiceNodeStatus.Shipped) {
      return `${t('info.automatic-return')} ${t(
        'info.automatic-return-no-edit'
      )}`;
    }
    return t('info.automatic-return');
  };

  return <Alert severity="info">{loadMessage(inboundReturn)}</Alert>;
};<|MERGE_RESOLUTION|>--- conflicted
+++ resolved
@@ -19,29 +19,23 @@
 
 export const Toolbar: FC = () => {
   const t = useTranslation('distribution');
-<<<<<<< HEAD
-  const onDelete = useReturns.lines.deleteSelectedInboundLines();
-  const { debouncedMutateAsync } = useReturns.document.updateInboundReturn();
   const isDisabled = useReturns.utils.inboundIsDisabled();
 
   const { data } = useReturns.document.inboundReturn();
-  const { otherPartyName, theirReference, id } = data ?? {};
-=======
-  const { data } = useReturns.document.inboundReturn();
-  const { otherPartyName, id: returnId = '' } = data ?? {};
+  const { otherPartyName, theirReference, id = '' } = data ?? {};
+
+  const onDelete = useReturns.lines.deleteSelectedInboundLines({
+    returnId: id,
+  });
+  const { debouncedMutateAsync } = useReturns.document.updateInboundReturn();
+
   const { isGrouped, toggleIsGrouped } = useIsGrouped('inboundReturn');
-  const onDelete = useReturns.lines.deleteSelectedInboundLines({ returnId });
-  //   const [theirReferenceBuffer, setTheirReferenceBuffer] =
-  //     useBufferState(theirReference);
-  //   const { mutateAsync: updateName } = useOutbound.document.updateName();
->>>>>>> 6823d513
 
   const update = (data: Partial<InboundReturnFragment>) => {
     if (!id) return;
     debouncedMutateAsync({ id, ...data });
   };
 
-  const { isGrouped, toggleIsGrouped } = useIsGrouped('inboundReturn');
   const [theirReferenceBuffer, setTheirReferenceBuffer] =
     useBufferState(theirReference);
 
