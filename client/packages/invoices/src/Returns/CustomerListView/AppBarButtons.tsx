--- conflicted
+++ resolved
@@ -64,19 +64,11 @@
               id: FnUtils.generateUUID(),
               customerId: name?.id,
               customerReturnLines: [],
-<<<<<<< HEAD
-            }).then(invoiceId => {
-              navigate(
-                RouteBuilder.create(AppRoute.Distribution)
-                  .addPart(AppRoute.CustomerReturn)
-                  .addPart(String(invoiceId))
-=======
             }).then(customerReturn => {
               navigate(
                 RouteBuilder.create(AppRoute.Distribution)
                   .addPart(AppRoute.CustomerReturn)
                   .addPart(String(customerReturn?.invoiceNumber))
->>>>>>> 5417317b
                   .build()
               );
             });
