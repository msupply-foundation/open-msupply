import React from 'react';
import { AppRoute } from '@openmsupply-client/config';
import {
  DownloadIcon,
  PlusCircleIcon,
  AppBarButtonsPortal,
  ButtonWithIcon,
  Grid,
  useTranslation,
  LoadingButton,
  ToggleState,
  useNotification,
  FnUtils,
  RouteBuilder,
  useNavigate,
  useExportCSV,
<<<<<<< HEAD
  usePreferences,
=======
>>>>>>> e4ff0d93
} from '@openmsupply-client/common';
import { SupplierSearchModal } from '@openmsupply-client/system';
import { useReturns } from '../api';
import { supplierReturnsToCsv } from '../../utils';

interface AppBarButtonsProps {
  modalController: ToggleState;
<<<<<<< HEAD
}> = ({ modalController }) => {
  const t = useTranslation();
  const { error, info } = useNotification();
  const exportCSV = useExportCSV();
  const navigate = useNavigate();
  const { disableManualReturns } = usePreferences();
=======
  onNew: () => void;
}
>>>>>>> e4ff0d93

export const AppBarButtonsComponent = ({
  modalController,
  onNew,
}: AppBarButtonsProps) => {
  {
    const t = useTranslation();
    const { error } = useNotification();
    const exportCSV = useExportCSV();
    const navigate = useNavigate();

    const { mutateAsync: onCreate } =
      useReturns.document.insertSupplierReturn();
    const { fetchAsync, isLoading } = useReturns.document.listAllSupplier({
      key: 'createdDateTime',
      direction: 'desc',
      isDesc: true,
    });

    const csvExport = async () => {
      const data = await fetchAsync();
      if (!data || !data?.nodes.length) {
        error(t('error.no-data'))();
        return;
      }
      const csv = supplierReturnsToCsv(data.nodes, t);
      exportCSV(csv, t('filename.supplier-returns'));
    };

    return (
      <AppBarButtonsPortal>
        <Grid container gap={1}>
          <ButtonWithIcon
            Icon={<PlusCircleIcon />}
            label={t('button.new-return')}
            onClick={onNew}
          />
          <LoadingButton
            startIcon={<DownloadIcon />}
            isLoading={isLoading}
            variant="outlined"
            onClick={csvExport}
            label={t('button.export')}
          />
        </Grid>
        <SupplierSearchModal
          open={modalController.isOn}
          onClose={modalController.toggleOff}
          onChange={async name => {
            modalController.toggleOff();
            try {
              await onCreate({
                id: FnUtils.generateUUID(),
                supplierId: name?.id,
                supplierReturnLines: [],
              }).then(supplierReturn => {
                navigate(
                  RouteBuilder.create(AppRoute.Replenishment)
                    .addPart(AppRoute.SupplierReturn)
                    .addPart(String(supplierReturn?.id))
                    .build()
                );
              });
            } catch (e) {
              const errorSnack = error(
                `${t('error.failed-to-create-return')} ${(e as Error).message}`
              );
              errorSnack();
            }
          }}
        />
      </AppBarButtonsPortal>
    );
  }
};

export const AppBarButtons = React.memo(AppBarButtonsComponent);<|MERGE_RESOLUTION|>--- conflicted
+++ resolved
@@ -14,10 +14,6 @@
   RouteBuilder,
   useNavigate,
   useExportCSV,
-<<<<<<< HEAD
-  usePreferences,
-=======
->>>>>>> e4ff0d93
 } from '@openmsupply-client/common';
 import { SupplierSearchModal } from '@openmsupply-client/system';
 import { useReturns } from '../api';
@@ -25,17 +21,8 @@
 
 interface AppBarButtonsProps {
   modalController: ToggleState;
-<<<<<<< HEAD
-}> = ({ modalController }) => {
-  const t = useTranslation();
-  const { error, info } = useNotification();
-  const exportCSV = useExportCSV();
-  const navigate = useNavigate();
-  const { disableManualReturns } = usePreferences();
-=======
   onNew: () => void;
 }
->>>>>>> e4ff0d93
 
 export const AppBarButtonsComponent = ({
   modalController,
