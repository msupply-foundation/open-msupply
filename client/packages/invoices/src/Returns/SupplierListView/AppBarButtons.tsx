--- conflicted
+++ resolved
@@ -64,19 +64,11 @@
               id: FnUtils.generateUUID(),
               supplierId: name?.id,
               supplierReturnLines: [],
-<<<<<<< HEAD
-            }).then(invoiceId => {
-              navigate(
-                RouteBuilder.create(AppRoute.Replenishment)
-                  .addPart(AppRoute.SupplierReturn)
-                  .addPart(invoiceId)
-=======
             }).then(supplierReturn => {
               navigate(
                 RouteBuilder.create(AppRoute.Replenishment)
                   .addPart(AppRoute.SupplierReturn)
                   .addPart(String(supplierReturn?.invoiceNumber))
->>>>>>> 5417317b
                   .build()
               );
             });
