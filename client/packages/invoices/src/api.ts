--- conflicted
+++ resolved
@@ -111,19 +111,12 @@
 
     const invoice = invoiceGuard(result);
 
-<<<<<<< HEAD
-  return {
-    ...invoice,
-    lines: linesGuard(invoice.lines),
-    pricing: pricingGuard(invoice.pricing),
-    otherParty: otherPartyGuard(invoice.otherParty),
-=======
     return {
       ...invoice,
       lines: linesGuard(invoice.lines),
       pricing: pricingGuard(invoice.pricing),
+      otherParty: otherPartyGuard(invoice.otherParty),
     };
->>>>>>> 165986e0
   };
 
 export const onUpdate = async (updated: Invoice): Promise<Invoice> => {
