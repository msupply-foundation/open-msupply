import React, { FC, useEffect } from 'react';
import {
  useNavigate,
  DataTable,
  useColumns,
  getNameAndColorColumn,
  TableProvider,
  createTableStore,
  useTranslation,
  InvoiceNodeStatus,
  useTableStore,
  NothingHere,
  useToggle,
  useUrlQueryParams,
  ColumnFormat,
  GenericColumnKey,
  getCommentPopoverColumn,
} from '@openmsupply-client/common';
import { getStatusTranslator, isPrescriptionDisabled } from '../../utils';
import { usePrescriptionList, usePrescription } from '../api';
import { PrescriptionRowFragment } from '../api/operations.generated';
import { Toolbar } from './Toolbar';
import { AppBarButtons } from './AppBarButtons';
import { Footer } from './Footer';

const useDisablePrescriptionRows = (rows?: PrescriptionRowFragment[]) => {
  const { setDisabledRows } = useTableStore();
  useEffect(() => {
    const disabledRows = rows
      ?.filter(isPrescriptionDisabled)
      .map(({ id }) => id);
    if (disabledRows) setDisabledRows(disabledRows);
  }, [rows]);
};

const PrescriptionListViewComponent: FC = () => {
  const {
    update: { update },
  } = usePrescription();
  const t = useTranslation();
  const {
    updateSortQuery,
    updatePaginationQuery,
    filter,
    queryParams: { page, first, offset, sortBy, filterBy },
  } = useUrlQueryParams({
    initialSort: { key: 'prescriptionDatetime', dir: 'desc' },
    filters: [
      { key: 'otherPartyName' },
      { key: 'theirReference' },
      { key: 'invoiceNumber', condition: 'equalTo', isNumber: true },
      {
        key: 'createdOrBackdatedDatetime',
        condition: 'between',
      },
      {
        key: 'status',
        condition: 'equalTo',
      },
    ],
  });
  const listParams = {
    sortBy,
    first,
    offset,
    filterBy,
  };
  const navigate = useNavigate();
  const modalController = useToggle();
  const {
    query: { data, isError, isLoading },
  } = usePrescriptionList(listParams);
  const pagination = { page, first, offset };
  useDisablePrescriptionRows(data?.nodes);

  const columns = useColumns<PrescriptionRowFragment>(
    [
      GenericColumnKey.Selection,
      [getNameAndColorColumn(), { setter: update }],
      [
        'status',
        {
          formatter: status =>
            getStatusTranslator(t)(status as InvoiceNodeStatus),
        },
      ],
      [
        'invoiceNumber',
        { description: 'description.invoice-number', maxWidth: 110 },
      ],
      {
        key: 'prescriptionDatetime',
        label: 'label.prescription-date',
        format: ColumnFormat.Date,
        accessor: ({ rowData }) =>
          rowData.prescriptionDate
            ? rowData.prescriptionDate
            : rowData.createdDatetime,
        sortable: true,
      },
      ['theirReference', { description: '', maxWidth: 110 }],
<<<<<<< HEAD
      ['comment'],
=======
      getCommentPopoverColumn(),
>>>>>>> 6224baf3
    ],
    { onChangeSortBy: updateSortQuery, sortBy },
    [sortBy]
  );

  return (
    <>
      <Toolbar filter={filter} />
      <AppBarButtons
        modalController={modalController}
        listParams={listParams}
      />
      <DataTable
        id="prescription-list"
        enableColumnSelection
        pagination={{ ...pagination, total: data?.totalCount ?? 0 }}
        onChangePage={updatePaginationQuery}
        columns={columns}
        data={data?.nodes ?? []}
        isError={isError}
        isLoading={isLoading}
        noDataElement={
          <NothingHere
            body={t('error.no-prescriptions')}
            onCreate={modalController.toggleOn}
          />
        }
        onRowClick={row => {
          navigate(String(row.invoiceNumber));
        }}
      />
      <Footer listParams={listParams} />
    </>
  );
};

export const PrescriptionListView: FC = () => (
  <TableProvider createStore={createTableStore}>
    <PrescriptionListViewComponent />
  </TableProvider>
);<|MERGE_RESOLUTION|>--- conflicted
+++ resolved
@@ -99,11 +99,7 @@
         sortable: true,
       },
       ['theirReference', { description: '', maxWidth: 110 }],
-<<<<<<< HEAD
-      ['comment'],
-=======
       getCommentPopoverColumn(),
->>>>>>> 6224baf3
     ],
     { onChangeSortBy: updateSortQuery, sortBy },
     [sortBy]
