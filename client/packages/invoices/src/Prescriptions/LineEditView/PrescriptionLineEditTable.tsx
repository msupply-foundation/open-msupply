import React, { useCallback } from 'react';
import {
  Divider,
  Box,
  MaterialTable,
  useTranslation,
  useFormatNumber,
  useSimpleMaterialTable,
  usePreferences,
  DateUtils,
} from '@openmsupply-client/common';

import { usePrescriptionLineEditColumns } from './columns';
import {
  DraftStockOutLineFragment,
  getAllocatedQuantity,
  useAllocationContext,
} from '../../StockOut';

export interface PrescriptionLineEditTableProps {
  disabled?: boolean;
}

export const PrescriptionLineEditTable = ({
  disabled = false,
}: PrescriptionLineEditTableProps) => {
  const t = useTranslation();
  const { format } = useFormatNumber();
  const prefs = usePreferences();
  const { draftLines, allocateIn, item, manualAllocate } = useAllocationContext(
    state => ({
      ...state,
      allocatedQuantity: getAllocatedQuantity(state),
    })
  );

  const allocate = (key: string, value: number) => {
    const num = Number.isNaN(value) ? 0 : value;
    return manualAllocate(key, num, format, t);
  };

  const { expiredStockPreventIssue = false, expiredStockIssueThreshold = 0 } =
    prefs;

  const getIsDisabled = useCallback(
    (row: DraftStockOutLineFragment) => {
      if (disabled) return true;
      if (!!row.vvmStatus?.unusable) return true;

      // Prevent issuing expired stock if preference is set, up to threshold
      if (expiredStockPreventIssue && !!row.expiryDate) {
        const threshold = expiredStockIssueThreshold ?? 0;
<<<<<<< HEAD
        const daysPastExpiry = DateUtils.differenceInDays(
          Date.now(),
          row.expiryDate
        );
        if (daysPastExpiry >= threshold) return true;
=======
        const daysBeforeExpiry = DateUtils.differenceInDays(
          row.expiryDate,
          Date.now()
        );
        if (daysBeforeExpiry <= threshold) return true;
>>>>>>> f19db986
      }

      return false;
    },
    [expiredStockPreventIssue, expiredStockIssueThreshold, item]
  );

  const columns = usePrescriptionLineEditColumns({
    allocate,
    item,
    allocateIn: allocateIn.type,
    getIsDisabled,
  });

  const table = useSimpleMaterialTable({
    tableId: 'prescription-line-edit',
    columns,
    data: draftLines,
    getIsRestrictedRow: getIsDisabled,
    enableRowSelection: false,
  });

  return (
    <Box style={{ width: '100%' }}>
      <Divider margin={10} />
      <Box
        sx={{
          maxHeight: '300px',
          display: 'flex',
          flexDirection: 'column',
          overflowX: 'hidden',
          overflowY: 'auto',
        }}
      >
        {!!draftLines.length && <MaterialTable table={table} />}
      </Box>
    </Box>
  );
};<|MERGE_RESOLUTION|>--- conflicted
+++ resolved
@@ -50,19 +50,11 @@
       // Prevent issuing expired stock if preference is set, up to threshold
       if (expiredStockPreventIssue && !!row.expiryDate) {
         const threshold = expiredStockIssueThreshold ?? 0;
-<<<<<<< HEAD
-        const daysPastExpiry = DateUtils.differenceInDays(
-          Date.now(),
-          row.expiryDate
-        );
-        if (daysPastExpiry >= threshold) return true;
-=======
         const daysBeforeExpiry = DateUtils.differenceInDays(
           row.expiryDate,
           Date.now()
         );
         if (daysBeforeExpiry <= threshold) return true;
->>>>>>> f19db986
       }
 
       return false;
