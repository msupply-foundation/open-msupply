import React, { useEffect, useMemo, useRef, useState } from 'react';
import {
  BasicSpinner,
  InvoiceNodeStatus,
  isEqual,
  NothingHere,
  RouteBuilder,
  useBreadcrumbs,
  useConfirmOnLeaving,
  useNavigate,
  useParams,
} from '@openmsupply-client/common';

import { ItemRowFragment, ListItems } from '@openmsupply-client/system';
import { AppRoute } from '@openmsupply-client/config';
import { PageLayout } from './PageLayout';
import { usePrescription, usePrescriptionLines } from '../api';
import { AppBarButtons } from './AppBarButtons';
import { PrescriptionLineEdit } from './PrescriptionLineEdit';
import { DraftStockOutLine } from '../../types';
import { Footer } from './Footer';
import { NavBar } from './NavBar';

export const PrescriptionLineEditView = () => {
  const { invoiceNumber, itemId } = useParams();
  const { setCustomBreadcrumbs } = useBreadcrumbs();
  const isDirty = useRef(false);
  const navigate = useNavigate();

  const {
    query: { data, loading: isLoading },
  } = usePrescription();

  const {
    save: { saveLines, isSavingLines },
    // delete: { deleteLines },
  } = usePrescriptionLines(data?.id);

  const newItemId = useRef<string>();

  // This ref is attached to the currently selected list item, and is used to
  // "scroll into view" when the Previous/Next buttons are clicked in the NavBar
  const scrollRef = useRef<null | HTMLLIElement>(null);
  const scrollSelectedItemIntoView = () =>
    // Small time delay to allow the ref to change to the previous/next item in
    // the list before scrolling to it
    setTimeout(() => scrollRef.current?.scrollIntoView(), 100);

  const lines =
    data?.lines.nodes.sort((a, b) => a.id.localeCompare(b.id)) ?? [];

  const invoiceId = data?.id ?? '';
  const status = data?.status;

  const [allDraftLines, setAllDraftLines] = useState<
    Record<string, DraftStockOutLine[]>
  >({});

  let currentItem = lines.find(line => line.item.id === itemId)?.item;

  let items = useMemo(() => {
    let itemSet = new Set();
    let items: ItemRowFragment[] = [];
    lines.forEach(line => {
      if (!itemSet.has(line.item.id)) {
        items.push(line.item);
        itemSet.add(line.item.id);
      }
    });
    return items;
  }, [lines]);

  const enteredLineIds = lines
    .filter(line => line.numberOfPacks !== 0)
    .map(line => line.item.id);

  useEffect(() => {
    setCustomBreadcrumbs({
      2: currentItem?.name || '',
    });
  }, [currentItem]);

  useConfirmOnLeaving(
    'prescription-line-edit',
    // Need a custom checking method here, as we don't want to warn user when
    // switching to a different item within this page
    {
      customCheck: (current, next) => {
        if (!isDirty.current) return false;

        const currentPathParts = current.pathname.split('/');
        const nextPathParts = next.pathname.split('/');
        // Compare URLS, but don't include the last part, which is the ItemID
        currentPathParts.pop();
        nextPathParts.pop();
        return !isEqual(currentPathParts, nextPathParts);
      },
    }
  );

  const updateAllLines = (lines: DraftStockOutLine[]) => {
    if (itemId === 'new') {
      newItemId.current = lines[0]?.item.id;
    }

    if (typeof itemId === 'string')
      setAllDraftLines({ ...allDraftLines, [itemId]: lines });
  };

  const onSave = async () => {
    if (!isDirty.current) return;

    const flattenedLines = Object.values(allDraftLines).flat();

    // needed since placeholders aren't being created for prescriptions yet, but
    // still adding to array
    const isOnHold = flattenedLines.some(
      ({ stockLine, location }) => stockLine?.onHold || location?.onHold
    );

    const patch =
      status !== InvoiceNodeStatus.Picked &&
      flattenedLines.length >= 1 &&
      !isOnHold
        ? {
            id: invoiceId,
            status: InvoiceNodeStatus.Picked,
          }
        : undefined;

    await saveLines({
      draftPrescriptionLines: flattenedLines,
      patch,
    });

    // For "NEW" items, navigate to newly-created item page
    if (newItemId.current) {
      const itemId = newItemId.current;
      newItemId.current = undefined;
      navigate(
        RouteBuilder.create(AppRoute.Dispensary)
          .addPart(AppRoute.Prescription)
          .addPart(invoiceNumber ?? '')
          .addPart(itemId)
          .build()
      );
    }
    isDirty.current = false;
    setAllDraftLines({});
  };

  if (isLoading || !itemId) return <BasicSpinner />;
  if (!data) return <NothingHere />;

  const itemIdList = items.map(item => item.id);
  if (status !== InvoiceNodeStatus.Verified) itemIdList.push('new');

  return (
    <>
      <AppBarButtons invoiceNumber={data?.invoiceNumber} />
      <PageLayout
        Left={
          <ListItems
            currentItemId={itemId}
            items={items}
            route={RouteBuilder.create(AppRoute.Dispensary)
              .addPart(AppRoute.Prescription)
              .addPart(String(invoiceNumber))}
            enteredLineIds={enteredLineIds}
            showNew={status !== InvoiceNodeStatus.Verified}
            isDirty={isDirty.current}
            handleSaveNew={onSave}
            scrollRef={scrollRef}
          />
        }
        Right={
          <>
            <PrescriptionLineEdit
              item={currentItem ?? null}
              draftLines={allDraftLines[itemId] ?? []}
              updateLines={updateAllLines}
              setIsDirty={dirty => {
                isDirty.current = dirty;
              }}
<<<<<<< HEAD
=======
              programId={data?.programId ?? undefined}
>>>>>>> 08bcc3e6
            />
            <NavBar
              items={itemIdList}
              currentItem={itemId}
              setItem={itemId =>
                navigate(
                  RouteBuilder.create(AppRoute.Dispensary)
                    .addPart(AppRoute.Prescription)
                    .addPart(invoiceNumber ?? '')
                    .addPart(itemId)
                    .build()
                )
              }
              scrollIntoView={scrollSelectedItemIntoView}
            />
          </>
        }
      />
      <Footer
        isSaving={isSavingLines}
        isDirty={isDirty.current}
        handleSave={onSave}
        handleCancel={() =>
          navigate(
            RouteBuilder.create(AppRoute.Dispensary)
              .addPart(AppRoute.Prescription)
              .addPart(String(invoiceNumber))
              .build()
          )
        }
      />
    </>
  );
};<|MERGE_RESOLUTION|>--- conflicted
+++ resolved
@@ -182,10 +182,7 @@
               setIsDirty={dirty => {
                 isDirty.current = dirty;
               }}
-<<<<<<< HEAD
-=======
               programId={data?.programId ?? undefined}
->>>>>>> 08bcc3e6
             />
             <NavBar
               items={itemIdList}
