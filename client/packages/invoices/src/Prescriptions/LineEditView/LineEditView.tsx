--- conflicted
+++ resolved
@@ -84,10 +84,9 @@
     'prescription-line-edit',
     // Need a custom checking method here, as we don't want to warn user when
     // switching to a different item within this page
-<<<<<<< HEAD
     {
       customCheck: (current, next) => {
-        if (!isDirty) return false;
+        if (!isDirty.current) return false;
 
         const currentPathParts = current.pathname.split('/');
         const nextPathParts = next.pathname.split('/');
@@ -96,17 +95,6 @@
         nextPathParts.pop();
         return !isEqual(currentPathParts, nextPathParts);
       },
-=======
-    (current, next) => {
-      if (!isDirty.current) return false;
-
-      const currentPathParts = current.pathname.split('/');
-      const nextPathParts = next.pathname.split('/');
-      // Compare URLS, but don't include the last part, which is the ItemID
-      currentPathParts.pop();
-      nextPathParts.pop();
-      return !isEqual(currentPathParts, nextPathParts);
->>>>>>> 56e0f045
     }
   );
 
