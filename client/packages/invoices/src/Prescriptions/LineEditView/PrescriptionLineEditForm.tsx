--- conflicted
+++ resolved
@@ -18,14 +18,11 @@
   LocaleKey,
   NumUtils,
   ItemNode,
-<<<<<<< HEAD
   useAuthContext,
-=======
   DropdownMenu,
   DropdownMenuItem,
   TextArea,
   InputWithLabelRow,
->>>>>>> bd96b07c
 } from '@openmsupply-client/common';
 import {
   StockItemSearchInput,
