--- conflicted
+++ resolved
@@ -50,15 +50,10 @@
   const t = useTranslation();
   const { getPlural } = useIntlUtils();
   const { rows: items } = usePrescription();
-<<<<<<< HEAD
   const { data: prefs } = usePreference(
-    PreferenceKey.DisplayVaccinesInDoses,
+    PreferenceKey.ManageVaccinesInDoses,
     PreferenceKey.SortByVvmStatusThenExpiry
   );
-=======
-  const { store: { preferences } = {} } = useAuthContext();
-  const { data: OMSPrefs } = usePreference(PreferenceKey.ManageVaccinesInDoses);
->>>>>>> 6f8fcad7
 
   const { draftLines, item, note, allocatedQuantity, setNote } =
     useAllocationContext(state => ({
@@ -73,151 +68,8 @@
   const [defaultDirection, setDefaultDirection] = useState<string>('');
   const [abbreviation, setAbbreviation] = useState<string>('');
 
-<<<<<<< HEAD
   const isDirectionsDisabled = !allocatedQuantity;
-  const displayInDoses = !!prefs?.displayVaccinesInDoses && !!item?.isVaccine;
-=======
-  const debouncedSetAllocationAlerts = useDebounceCallback(
-    warning => setAllocationAlerts(warning),
-    []
-  );
-  const isDirectionsDisabled = !issueUnitQuantity;
-  const manageVaccinesInDoses =
-    !!OMSPrefs?.manageVaccinesInDoses && !!item?.isVaccine;
-  const unitName = item?.unitName ?? t('label.unit');
-  const unit = manageVaccinesInDoses ? t('label.doses') : unitName;
-
-  const allocate = (
-    numPacks: number,
-    packSize: number,
-    prescribedQuantity: number
-  ) => {
-    const newAllocateQuantities = onChangeQuantity(
-      numPacks,
-      packSize === -1 || packSize === 1 ? null : packSize,
-      true,
-      prescribedQuantity
-    );
-    const placeholderLine = newAllocateQuantities?.find(isA.placeholderLine);
-    const allocatedQuantity =
-      newAllocateQuantities?.reduce(
-        (acc, { numberOfPacks, packSize }) => acc + numberOfPacks * packSize,
-        0
-      ) ?? 0;
-    const allocateInUnits = packSize === null;
-    const messageKey = allocateInUnits
-      ? 'warning.cannot-create-placeholder-units'
-      : 'warning.cannot-create-placeholder-packs';
-    const hasRequestedOverAvailable =
-      numPacks > allocatedQuantity && newAllocateQuantities !== undefined;
-    const alerts = getAllocationAlerts(
-      numPacks * (packSize === -1 ? 1 : packSize),
-      // suppress the allocation warning if the user has requested more than the available amount of stock
-      hasRequestedOverAvailable ? 0 : allocatedQuantity,
-      placeholderLine?.numberOfPacks ?? 0,
-      hasOnHold,
-      hasExpired,
-      format,
-      t
-    );
-    if (hasRequestedOverAvailable) {
-      alerts.push({
-        message: t(messageKey, {
-          allocatedQuantity: format(allocatedQuantity),
-          requestedQuantity: format(numPacks),
-        }),
-        severity: 'warning',
-      });
-    }
-    if (NumUtils.round(numPacks) !== numPacks) {
-      const nearestAbove = Math.ceil(numPacks) * packSize;
-      alerts.push({
-        message: t('messages.partial-pack-warning', { nearestAbove }),
-        severity: 'warning',
-      });
-    }
-    debouncedSetAllocationAlerts(alerts);
-    setIssueUnitQuantity(allocatedQuantity);
-  };
-
-  // using a debounced value for the allocation. In the scenario where
-  // you have only pack sizes > 1 available, and try to type a quantity which starts with 1
-  // e.g. 10, 12, 100.. then the allocation rounds the 1 up immediately to the available
-  // pack size which stops you entering the required quantity.
-  // See https://github.com/msupply-foundation/open-msupply/issues/2727
-  // and https://github.com/msupply-foundation/open-msupply/issues/3532
-  const debouncedAllocate = useDebouncedValueCallback(
-    (numPacks, packSize, prescribedQuantity) => {
-      allocate(numPacks, packSize, prescribedQuantity);
-    },
-    [],
-    500,
-    [draftPrescriptionLines] // this is needed to prevent a captured enclosure of onChangeQuantity
-  );
-
-  const handleIssueQuantityChange = (
-    inputUnitQuantity?: number,
-    quantityType: 'issue' | 'prescribed' = 'issue'
-  ) => {
-    // this method is also called onBlur... check that there actually has been a
-    // change in quantity (to prevent triggering auto allocation if only focus
-    // has moved)
-    if (
-      quantityType === 'issue'
-        ? inputUnitQuantity === issueUnitQuantity
-        : inputUnitQuantity === prescribedQuantity
-    )
-      return;
-
-    const quantity = inputUnitQuantity === undefined ? 0 : inputUnitQuantity;
-    setIssueUnitQuantity(quantity);
-
-    const packSize =
-      packSizeController.selected?.value !== -1
-        ? (packSizeController.selected?.value ?? 1)
-        : 1;
-
-    const numPacks = quantity / packSize;
-    debouncedAllocate(
-      numPacks,
-      Number(packSize),
-      quantityType === 'prescribed' ? inputUnitQuantity : prescribedQuantity
-    );
-  };
-
-  const handlePrescribedQuantityChange = (inputPrescribedQuantity?: number) => {
-    setPrescribedQuantity(inputPrescribedQuantity ?? 0);
-    handleIssueQuantityChange(inputPrescribedQuantity ?? 0, 'prescribed');
-  };
-
-  const prescriptionLineWithNote = draftPrescriptionLines.find(l => !!l.note);
-  const note = prescriptionLineWithNote?.note ?? '';
-
-  useEffect(() => {
-    if (preferences?.editPrescribedQuantityOnPrescription) {
-      const selectedItem = items.find(
-        prescriptionItem => prescriptionItem.id === item?.id
-      );
-      const newPrescribedQuantity =
-        selectedItem?.lines?.find(
-          ({ prescribedQuantity }) => prescribedQuantity != null
-        )?.prescribedQuantity ?? 0;
-      setPrescribedQuantity(newPrescribedQuantity);
-    }
-
-    const newIssueQuantity = NumUtils.round(
-      allocatedUnits /
-        Math.abs(Number(packSizeController.selected?.value || 1)),
-      2
-    );
-    if (newIssueQuantity !== issueUnitQuantity)
-      setIssueUnitQuantity(newIssueQuantity);
-    setAllocationAlerts([]);
-
-    setAbbreviation('');
-    setDefaultDirection('');
-  }, [item?.id]);
->>>>>>> 6f8fcad7
+  const displayInDoses = !!prefs?.manageVaccinesInDoses && !!item?.isVaccine;
 
   const key = prescriptionItem?.id ?? 'new';
 
@@ -285,7 +137,6 @@
           <AccordionPanelSection
             title={t('label.quantity')}
             closedSummary={
-<<<<<<< HEAD
               displayInDoses
                 ? dosesSummary(t, draftLines)
                 : summarise(
@@ -294,11 +145,6 @@
                     draftLines,
                     getPlural
                   )
-=======
-              manageVaccinesInDoses
-                ? dosesSummary(t, draftPrescriptionLines)
-                : summarise(t, draftPrescriptionLines, getPlural)
->>>>>>> 6f8fcad7
             }
             defaultExpanded={isNew && !disabled}
             key={key + '_quantity'}
@@ -311,118 +157,15 @@
               gap={5}
               paddingBottom={2}
             >
-<<<<<<< HEAD
               <AllocationSection
                 itemId={prescriptionItem?.id ?? ''}
                 invoiceId={invoiceId}
                 disabled={disabled}
                 prefOptions={{
                   allocateVaccineItemsInDoses:
-                    prefs?.displayVaccinesInDoses ?? false,
+                    prefs?.manageVaccinesInDoses ?? false,
                   sortByVvmStatus: prefs?.sortByVvmStatusThenExpiry ?? false,
                 }}
-=======
-              {preferences?.editPrescribedQuantityOnPrescription && (
-                <Grid display="flex" alignItems="center" gap={1}>
-                  <InputLabel sx={{ fontSize: 12 }}>
-                    {t('label.prescribed-quantity')}
-                  </InputLabel>
-                  <NumericTextInput
-                    autoFocus={
-                      preferences?.editPrescribedQuantityOnPrescription
-                    }
-                    disabled={disabled}
-                    value={
-                      manageVaccinesInDoses
-                        ? NumUtils.round(prescribedQuantity ?? 0 * item.doses)
-                        : (prescribedQuantity ?? undefined)
-                    }
-                    onChange={(qty?: number) => {
-                      if (qty) {
-                        const dosesToUnit = qty / (item.doses || 1);
-                        handlePrescribedQuantityChange(
-                          manageVaccinesInDoses ? dosesToUnit : qty
-                        );
-                      }
-                    }}
-                    min={0}
-                    decimalLimit={2}
-                    onBlur={() => {}}
-                    slotProps={{
-                      htmlInput: {
-                        sx: {
-                          backgroundColor: 'background.white',
-                        },
-                      },
-                    }}
-                  />
-                </Grid>
-              )}
-              <Grid display="flex" alignItems="center" gap={1}>
-                <InputLabel sx={{ fontSize: 12 }}>
-                  {t('label.issue')}
-                </InputLabel>
-                <NumericTextInput
-                  autoFocus={!preferences?.editPrescribedQuantityOnPrescription}
-                  disabled={disabled}
-                  value={
-                    manageVaccinesInDoses
-                      ? NumUtils.round(issueUnitQuantity * item.doses)
-                      : issueUnitQuantity
-                  }
-                  onChange={(qty?: number) => {
-                    if (qty) {
-                      // NOTE: this value may be wrong, if issue quantity is set by
-                      // editing individual lines, which might have variants with different
-                      // doses per unit - should be resolved by new allocation context
-                      const dosesToUnit = qty / (item.doses || 1);
-                      handleIssueQuantityChange(
-                        manageVaccinesInDoses ? dosesToUnit : qty
-                      );
-                    }
-                  }}
-                  min={0}
-                  decimalLimit={2}
-                  slotProps={{
-                    htmlInput: {
-                      sx: {
-                        backgroundColor: 'background.white',
-                      },
-                    },
-                  }}
-                  onKeyDown={e => {
-                    if (e.code === 'Tab') {
-                      e.preventDefault();
-                      abbreviationRef.current?.focus();
-                    }
-                  }}
-                />
-                <InputLabel sx={{ fontSize: 12 }}>
-                  {getPlural(
-                    unit,
-                    manageVaccinesInDoses
-                      ? issueUnitQuantity * item?.doses
-                      : issueUnitQuantity
-                  )}
-                </InputLabel>
-              </Grid>
-            </Grid>
-            <AccordionPanelSection
-              title={t('label.batches')}
-              defaultExpanded={false}
-              key={key + '_table'}
-              backgroundColor="background.white"
-            >
-              <TableWrapper
-                canAutoAllocate={canAutoAllocate}
-                currentItem={item}
-                isLoading={isLoading}
-                packSizeController={packSizeController}
-                updateQuantity={updateQuantity}
-                draftPrescriptionLines={draftPrescriptionLines}
-                allocatedUnits={allocatedUnits}
-                isDisabled={disabled}
->>>>>>> 6f8fcad7
               />
             </Grid>
           </AccordionPanelSection>
