--- conflicted
+++ resolved
@@ -8,11 +8,7 @@
 
 export const Document = {
   usePrescription,
-<<<<<<< HEAD
-=======
   usePrescriptionById,
-  usePrescriptions,
->>>>>>> d675c541
   usePrescriptionInsert,
   usePrescriptionUpdate,
   usePrescriptionDelete,
