import * as Types from '@openmsupply-client/common';

import { GraphQLClient, RequestOptions } from 'graphql-request';
import gql from 'graphql-tag';
type GraphQLClientRequestHeaders = RequestOptions['requestHeaders'];
<<<<<<< HEAD
export type PrescriptionRowFragment = { __typename: 'InvoiceNode', comment?: string | null, createdDatetime: string, pickedDatetime?: string | null, verifiedDatetime?: string | null, id: string, invoiceNumber: number, otherPartyName: string, clinicianId?: string | null, type: Types.InvoiceNodeType, status: Types.InvoiceNodeStatus, colour?: string | null, nameInsuranceJoinId?: string | null, insuranceDiscountAmount?: number | null, insuranceDiscountPercentage?: number | null, currencyRate: number, theirReference?: string | null, diagnosisId?: string | null, programId?: string | null, prescriptionDate?: string | null, patientId: string, pricing: { __typename: 'PricingNode', totalAfterTax: number, totalBeforeTax: number, stockTotalBeforeTax: number, stockTotalAfterTax: number, serviceTotalAfterTax: number, serviceTotalBeforeTax: number, taxPercentage?: number | null }, user?: { __typename: 'UserNode', username: string, email?: string | null } | null, lines: { __typename: 'InvoiceLineConnector', totalCount: number, nodes: Array<{ __typename: 'InvoiceLineNode', id: string, type: Types.InvoiceLineNodeType, batch?: string | null, expiryDate?: string | null, numberOfPacks: number, prescribedQuantity?: number | null, packSize: number, invoiceId: string, costPricePerPack: number, sellPricePerPack: number, note?: string | null, totalBeforeTax: number, totalAfterTax: number, taxPercentage?: number | null, itemName: string, item: { __typename: 'ItemNode', id: string, name: string, code: string, unitName?: string | null, itemDirections: Array<{ __typename: 'ItemDirectionNode', directions: string, id: string, itemId: string, priority: number }> }, location?: { __typename: 'LocationNode', id: string, name: string, code: string, onHold: boolean } | null, stockLine?: { __typename: 'StockLineNode', id: string, itemId: string, batch?: string | null, availableNumberOfPacks: number, totalNumberOfPacks: number, onHold: boolean, sellPricePerPack: number, costPricePerPack: number, packSize: number, expiryDate?: string | null, item: { __typename: 'ItemNode', name: string, code: string, itemDirections: Array<{ __typename: 'ItemDirectionNode', directions: string, id: string, itemId: string, priority: number }> } } | null }> }, patient?: { __typename: 'PatientNode', id: string, name: string, code: string, gender?: Types.GenderType | null, dateOfBirth?: string | null, isDeceased: boolean } | null, clinician?: { __typename: 'ClinicianNode', id: string, firstName?: string | null, lastName: string } | null, currency?: { __typename: 'CurrencyNode', id: string, code: string, rate: number, isHomeCurrency: boolean } | null, diagnosis?: { __typename: 'DiagnosisNode', id: string, code: string, description: string } | null };
=======
export type PrescriptionRowFragment = { __typename: 'InvoiceNode', comment?: string | null, createdDatetime: string, pickedDatetime?: string | null, verifiedDatetime?: string | null, cancelledDatetime?: string | null, id: string, invoiceNumber: number, otherPartyName: string, clinicianId?: string | null, type: Types.InvoiceNodeType, status: Types.InvoiceNodeStatus, colour?: string | null, currencyRate: number, theirReference?: string | null, diagnosisId?: string | null, programId?: string | null, prescriptionDate?: string | null, patientId: string, pricing: { __typename: 'PricingNode', totalAfterTax: number, totalBeforeTax: number, stockTotalBeforeTax: number, stockTotalAfterTax: number, serviceTotalAfterTax: number, serviceTotalBeforeTax: number, taxPercentage?: number | null }, user?: { __typename: 'UserNode', username: string, email?: string | null } | null, lines: { __typename: 'InvoiceLineConnector', totalCount: number, nodes: Array<{ __typename: 'InvoiceLineNode', id: string, type: Types.InvoiceLineNodeType, batch?: string | null, expiryDate?: string | null, numberOfPacks: number, prescribedQuantity?: number | null, packSize: number, invoiceId: string, costPricePerPack: number, sellPricePerPack: number, note?: string | null, totalBeforeTax: number, totalAfterTax: number, taxPercentage?: number | null, itemName: string, item: { __typename: 'ItemNode', id: string, name: string, code: string, unitName?: string | null, itemDirections: Array<{ __typename: 'ItemDirectionNode', directions: string, id: string, itemId: string, priority: number }> }, location?: { __typename: 'LocationNode', id: string, name: string, code: string, onHold: boolean } | null, stockLine?: { __typename: 'StockLineNode', id: string, itemId: string, batch?: string | null, availableNumberOfPacks: number, totalNumberOfPacks: number, onHold: boolean, sellPricePerPack: number, costPricePerPack: number, packSize: number, expiryDate?: string | null, item: { __typename: 'ItemNode', name: string, code: string, itemDirections: Array<{ __typename: 'ItemDirectionNode', directions: string, id: string, itemId: string, priority: number }> } } | null }> }, patient?: { __typename: 'PatientNode', id: string, name: string, code: string, gender?: Types.GenderType | null, dateOfBirth?: string | null, isDeceased: boolean } | null, clinician?: { __typename: 'ClinicianNode', id: string, firstName?: string | null, lastName: string } | null, currency?: { __typename: 'CurrencyNode', id: string, code: string, rate: number, isHomeCurrency: boolean } | null, diagnosis?: { __typename: 'DiagnosisNode', id: string, code: string, description: string } | null };
>>>>>>> 2763cfe9

export type PrescriptionLineFragment = { __typename: 'InvoiceLineNode', id: string, type: Types.InvoiceLineNodeType, batch?: string | null, expiryDate?: string | null, numberOfPacks: number, prescribedQuantity?: number | null, packSize: number, invoiceId: string, costPricePerPack: number, sellPricePerPack: number, note?: string | null, totalBeforeTax: number, totalAfterTax: number, taxPercentage?: number | null, itemName: string, item: { __typename: 'ItemNode', id: string, name: string, code: string, unitName?: string | null, itemDirections: Array<{ __typename: 'ItemDirectionNode', directions: string, id: string, itemId: string, priority: number }> }, location?: { __typename: 'LocationNode', id: string, name: string, code: string, onHold: boolean } | null, stockLine?: { __typename: 'StockLineNode', id: string, itemId: string, batch?: string | null, availableNumberOfPacks: number, totalNumberOfPacks: number, onHold: boolean, sellPricePerPack: number, costPricePerPack: number, packSize: number, expiryDate?: string | null, item: { __typename: 'ItemNode', name: string, code: string, itemDirections: Array<{ __typename: 'ItemDirectionNode', directions: string, id: string, itemId: string, priority: number }> } } | null };

export type ItemDirectionFragment = { __typename: 'ItemDirectionNode', directions: string, id: string, itemId: string, priority: number };

export type PartialPrescriptionLineFragment = { __typename: 'StockLineNode', id: string, itemId: string, availableNumberOfPacks: number, totalNumberOfPacks: number, onHold: boolean, costPricePerPack: number, sellPricePerPack: number, packSize: number, expiryDate?: string | null, item: { __typename: 'ItemNode', name: string, code: string, itemDirections: Array<{ __typename: 'ItemDirectionNode', directions: string, id: string, itemId: string, priority: number }> }, location?: { __typename: 'LocationNode', id: string, name: string, code: string, onHold: boolean } | null };

export type PrescriptionsQueryVariables = Types.Exact<{
  first?: Types.InputMaybe<Types.Scalars['Int']['input']>;
  offset?: Types.InputMaybe<Types.Scalars['Int']['input']>;
  key: Types.InvoiceSortFieldInput;
  desc?: Types.InputMaybe<Types.Scalars['Boolean']['input']>;
  filter?: Types.InputMaybe<Types.InvoiceFilterInput>;
  storeId: Types.Scalars['String']['input'];
}>;


<<<<<<< HEAD
export type PrescriptionsQuery = { __typename: 'Queries', invoices: { __typename: 'InvoiceConnector', totalCount: number, nodes: Array<{ __typename: 'InvoiceNode', theirReference?: string | null, comment?: string | null, createdDatetime: string, pickedDatetime?: string | null, verifiedDatetime?: string | null, id: string, invoiceNumber: number, otherPartyName: string, clinicianId?: string | null, type: Types.InvoiceNodeType, status: Types.InvoiceNodeStatus, colour?: string | null, nameInsuranceJoinId?: string | null, insuranceDiscountAmount?: number | null, insuranceDiscountPercentage?: number | null, currencyRate: number, diagnosisId?: string | null, programId?: string | null, prescriptionDate?: string | null, patientId: string, pricing: { __typename: 'PricingNode', totalAfterTax: number, totalBeforeTax: number, stockTotalBeforeTax: number, stockTotalAfterTax: number, serviceTotalAfterTax: number, serviceTotalBeforeTax: number, taxPercentage?: number | null }, user?: { __typename: 'UserNode', username: string, email?: string | null } | null, lines: { __typename: 'InvoiceLineConnector', totalCount: number, nodes: Array<{ __typename: 'InvoiceLineNode', id: string, type: Types.InvoiceLineNodeType, batch?: string | null, expiryDate?: string | null, numberOfPacks: number, prescribedQuantity?: number | null, packSize: number, invoiceId: string, costPricePerPack: number, sellPricePerPack: number, note?: string | null, totalBeforeTax: number, totalAfterTax: number, taxPercentage?: number | null, itemName: string, item: { __typename: 'ItemNode', id: string, name: string, code: string, unitName?: string | null, itemDirections: Array<{ __typename: 'ItemDirectionNode', directions: string, id: string, itemId: string, priority: number }> }, location?: { __typename: 'LocationNode', id: string, name: string, code: string, onHold: boolean } | null, stockLine?: { __typename: 'StockLineNode', id: string, itemId: string, batch?: string | null, availableNumberOfPacks: number, totalNumberOfPacks: number, onHold: boolean, sellPricePerPack: number, costPricePerPack: number, packSize: number, expiryDate?: string | null, item: { __typename: 'ItemNode', name: string, code: string, itemDirections: Array<{ __typename: 'ItemDirectionNode', directions: string, id: string, itemId: string, priority: number }> } } | null }> }, patient?: { __typename: 'PatientNode', id: string, name: string, code: string, gender?: Types.GenderType | null, dateOfBirth?: string | null, isDeceased: boolean } | null, clinician?: { __typename: 'ClinicianNode', id: string, firstName?: string | null, lastName: string } | null, currency?: { __typename: 'CurrencyNode', id: string, code: string, rate: number, isHomeCurrency: boolean } | null, diagnosis?: { __typename: 'DiagnosisNode', id: string, code: string, description: string } | null }> } };
=======
export type PrescriptionsQuery = { __typename: 'Queries', invoices: { __typename: 'InvoiceConnector', totalCount: number, nodes: Array<{ __typename: 'InvoiceNode', theirReference?: string | null, comment?: string | null, createdDatetime: string, pickedDatetime?: string | null, verifiedDatetime?: string | null, cancelledDatetime?: string | null, id: string, invoiceNumber: number, otherPartyName: string, clinicianId?: string | null, type: Types.InvoiceNodeType, status: Types.InvoiceNodeStatus, colour?: string | null, currencyRate: number, diagnosisId?: string | null, programId?: string | null, prescriptionDate?: string | null, patientId: string, pricing: { __typename: 'PricingNode', totalAfterTax: number, totalBeforeTax: number, stockTotalBeforeTax: number, stockTotalAfterTax: number, serviceTotalAfterTax: number, serviceTotalBeforeTax: number, taxPercentage?: number | null }, user?: { __typename: 'UserNode', username: string, email?: string | null } | null, lines: { __typename: 'InvoiceLineConnector', totalCount: number, nodes: Array<{ __typename: 'InvoiceLineNode', id: string, type: Types.InvoiceLineNodeType, batch?: string | null, expiryDate?: string | null, numberOfPacks: number, prescribedQuantity?: number | null, packSize: number, invoiceId: string, costPricePerPack: number, sellPricePerPack: number, note?: string | null, totalBeforeTax: number, totalAfterTax: number, taxPercentage?: number | null, itemName: string, item: { __typename: 'ItemNode', id: string, name: string, code: string, unitName?: string | null, itemDirections: Array<{ __typename: 'ItemDirectionNode', directions: string, id: string, itemId: string, priority: number }> }, location?: { __typename: 'LocationNode', id: string, name: string, code: string, onHold: boolean } | null, stockLine?: { __typename: 'StockLineNode', id: string, itemId: string, batch?: string | null, availableNumberOfPacks: number, totalNumberOfPacks: number, onHold: boolean, sellPricePerPack: number, costPricePerPack: number, packSize: number, expiryDate?: string | null, item: { __typename: 'ItemNode', name: string, code: string, itemDirections: Array<{ __typename: 'ItemDirectionNode', directions: string, id: string, itemId: string, priority: number }> } } | null }> }, patient?: { __typename: 'PatientNode', id: string, name: string, code: string, gender?: Types.GenderType | null, dateOfBirth?: string | null, isDeceased: boolean } | null, clinician?: { __typename: 'ClinicianNode', id: string, firstName?: string | null, lastName: string } | null, currency?: { __typename: 'CurrencyNode', id: string, code: string, rate: number, isHomeCurrency: boolean } | null, diagnosis?: { __typename: 'DiagnosisNode', id: string, code: string, description: string } | null }> } };
>>>>>>> 2763cfe9

export type PrescriptionByNumberQueryVariables = Types.Exact<{
  invoiceNumber: Types.Scalars['Int']['input'];
  storeId: Types.Scalars['String']['input'];
}>;


<<<<<<< HEAD
export type PrescriptionByNumberQuery = { __typename: 'Queries', invoiceByNumber: { __typename: 'InvoiceNode', comment?: string | null, createdDatetime: string, pickedDatetime?: string | null, verifiedDatetime?: string | null, id: string, invoiceNumber: number, otherPartyName: string, clinicianId?: string | null, type: Types.InvoiceNodeType, status: Types.InvoiceNodeStatus, colour?: string | null, nameInsuranceJoinId?: string | null, insuranceDiscountAmount?: number | null, insuranceDiscountPercentage?: number | null, currencyRate: number, theirReference?: string | null, diagnosisId?: string | null, programId?: string | null, prescriptionDate?: string | null, patientId: string, pricing: { __typename: 'PricingNode', totalAfterTax: number, totalBeforeTax: number, stockTotalBeforeTax: number, stockTotalAfterTax: number, serviceTotalAfterTax: number, serviceTotalBeforeTax: number, taxPercentage?: number | null }, user?: { __typename: 'UserNode', username: string, email?: string | null } | null, lines: { __typename: 'InvoiceLineConnector', totalCount: number, nodes: Array<{ __typename: 'InvoiceLineNode', id: string, type: Types.InvoiceLineNodeType, batch?: string | null, expiryDate?: string | null, numberOfPacks: number, prescribedQuantity?: number | null, packSize: number, invoiceId: string, costPricePerPack: number, sellPricePerPack: number, note?: string | null, totalBeforeTax: number, totalAfterTax: number, taxPercentage?: number | null, itemName: string, item: { __typename: 'ItemNode', id: string, name: string, code: string, unitName?: string | null, itemDirections: Array<{ __typename: 'ItemDirectionNode', directions: string, id: string, itemId: string, priority: number }> }, location?: { __typename: 'LocationNode', id: string, name: string, code: string, onHold: boolean } | null, stockLine?: { __typename: 'StockLineNode', id: string, itemId: string, batch?: string | null, availableNumberOfPacks: number, totalNumberOfPacks: number, onHold: boolean, sellPricePerPack: number, costPricePerPack: number, packSize: number, expiryDate?: string | null, item: { __typename: 'ItemNode', name: string, code: string, itemDirections: Array<{ __typename: 'ItemDirectionNode', directions: string, id: string, itemId: string, priority: number }> } } | null }> }, patient?: { __typename: 'PatientNode', id: string, name: string, code: string, gender?: Types.GenderType | null, dateOfBirth?: string | null, isDeceased: boolean } | null, clinician?: { __typename: 'ClinicianNode', id: string, firstName?: string | null, lastName: string } | null, currency?: { __typename: 'CurrencyNode', id: string, code: string, rate: number, isHomeCurrency: boolean } | null, diagnosis?: { __typename: 'DiagnosisNode', id: string, code: string, description: string } | null } | { __typename: 'NodeError', error: { __typename: 'DatabaseError', description: string, fullError: string } | { __typename: 'RecordNotFound', description: string } } };
=======
export type PrescriptionByNumberQuery = { __typename: 'Queries', invoiceByNumber: { __typename: 'InvoiceNode', comment?: string | null, createdDatetime: string, pickedDatetime?: string | null, verifiedDatetime?: string | null, cancelledDatetime?: string | null, id: string, invoiceNumber: number, otherPartyName: string, clinicianId?: string | null, type: Types.InvoiceNodeType, status: Types.InvoiceNodeStatus, colour?: string | null, currencyRate: number, theirReference?: string | null, diagnosisId?: string | null, programId?: string | null, prescriptionDate?: string | null, patientId: string, pricing: { __typename: 'PricingNode', totalAfterTax: number, totalBeforeTax: number, stockTotalBeforeTax: number, stockTotalAfterTax: number, serviceTotalAfterTax: number, serviceTotalBeforeTax: number, taxPercentage?: number | null }, user?: { __typename: 'UserNode', username: string, email?: string | null } | null, lines: { __typename: 'InvoiceLineConnector', totalCount: number, nodes: Array<{ __typename: 'InvoiceLineNode', id: string, type: Types.InvoiceLineNodeType, batch?: string | null, expiryDate?: string | null, numberOfPacks: number, prescribedQuantity?: number | null, packSize: number, invoiceId: string, costPricePerPack: number, sellPricePerPack: number, note?: string | null, totalBeforeTax: number, totalAfterTax: number, taxPercentage?: number | null, itemName: string, item: { __typename: 'ItemNode', id: string, name: string, code: string, unitName?: string | null, itemDirections: Array<{ __typename: 'ItemDirectionNode', directions: string, id: string, itemId: string, priority: number }> }, location?: { __typename: 'LocationNode', id: string, name: string, code: string, onHold: boolean } | null, stockLine?: { __typename: 'StockLineNode', id: string, itemId: string, batch?: string | null, availableNumberOfPacks: number, totalNumberOfPacks: number, onHold: boolean, sellPricePerPack: number, costPricePerPack: number, packSize: number, expiryDate?: string | null, item: { __typename: 'ItemNode', name: string, code: string, itemDirections: Array<{ __typename: 'ItemDirectionNode', directions: string, id: string, itemId: string, priority: number }> } } | null }> }, patient?: { __typename: 'PatientNode', id: string, name: string, code: string, gender?: Types.GenderType | null, dateOfBirth?: string | null, isDeceased: boolean } | null, clinician?: { __typename: 'ClinicianNode', id: string, firstName?: string | null, lastName: string } | null, currency?: { __typename: 'CurrencyNode', id: string, code: string, rate: number, isHomeCurrency: boolean } | null, diagnosis?: { __typename: 'DiagnosisNode', id: string, code: string, description: string } | null } | { __typename: 'NodeError', error: { __typename: 'DatabaseError', description: string, fullError: string } | { __typename: 'RecordNotFound', description: string } } };
>>>>>>> 2763cfe9

export type PrescriptionByIdQueryVariables = Types.Exact<{
  invoiceId: Types.Scalars['String']['input'];
  storeId: Types.Scalars['String']['input'];
}>;


<<<<<<< HEAD
export type PrescriptionByIdQuery = { __typename: 'Queries', invoice: { __typename: 'InvoiceNode', comment?: string | null, createdDatetime: string, pickedDatetime?: string | null, verifiedDatetime?: string | null, id: string, invoiceNumber: number, otherPartyName: string, clinicianId?: string | null, type: Types.InvoiceNodeType, status: Types.InvoiceNodeStatus, colour?: string | null, nameInsuranceJoinId?: string | null, insuranceDiscountAmount?: number | null, insuranceDiscountPercentage?: number | null, currencyRate: number, theirReference?: string | null, diagnosisId?: string | null, programId?: string | null, prescriptionDate?: string | null, patientId: string, pricing: { __typename: 'PricingNode', totalAfterTax: number, totalBeforeTax: number, stockTotalBeforeTax: number, stockTotalAfterTax: number, serviceTotalAfterTax: number, serviceTotalBeforeTax: number, taxPercentage?: number | null }, user?: { __typename: 'UserNode', username: string, email?: string | null } | null, lines: { __typename: 'InvoiceLineConnector', totalCount: number, nodes: Array<{ __typename: 'InvoiceLineNode', id: string, type: Types.InvoiceLineNodeType, batch?: string | null, expiryDate?: string | null, numberOfPacks: number, prescribedQuantity?: number | null, packSize: number, invoiceId: string, costPricePerPack: number, sellPricePerPack: number, note?: string | null, totalBeforeTax: number, totalAfterTax: number, taxPercentage?: number | null, itemName: string, item: { __typename: 'ItemNode', id: string, name: string, code: string, unitName?: string | null, itemDirections: Array<{ __typename: 'ItemDirectionNode', directions: string, id: string, itemId: string, priority: number }> }, location?: { __typename: 'LocationNode', id: string, name: string, code: string, onHold: boolean } | null, stockLine?: { __typename: 'StockLineNode', id: string, itemId: string, batch?: string | null, availableNumberOfPacks: number, totalNumberOfPacks: number, onHold: boolean, sellPricePerPack: number, costPricePerPack: number, packSize: number, expiryDate?: string | null, item: { __typename: 'ItemNode', name: string, code: string, itemDirections: Array<{ __typename: 'ItemDirectionNode', directions: string, id: string, itemId: string, priority: number }> } } | null }> }, patient?: { __typename: 'PatientNode', id: string, name: string, code: string, gender?: Types.GenderType | null, dateOfBirth?: string | null, isDeceased: boolean } | null, clinician?: { __typename: 'ClinicianNode', id: string, firstName?: string | null, lastName: string } | null, currency?: { __typename: 'CurrencyNode', id: string, code: string, rate: number, isHomeCurrency: boolean } | null, diagnosis?: { __typename: 'DiagnosisNode', id: string, code: string, description: string } | null } | { __typename: 'NodeError', error: { __typename: 'DatabaseError', description: string, fullError: string } | { __typename: 'RecordNotFound', description: string } } };
=======
export type PrescriptionByIdQuery = { __typename: 'Queries', invoice: { __typename: 'InvoiceNode', comment?: string | null, createdDatetime: string, pickedDatetime?: string | null, verifiedDatetime?: string | null, cancelledDatetime?: string | null, id: string, invoiceNumber: number, otherPartyName: string, clinicianId?: string | null, type: Types.InvoiceNodeType, status: Types.InvoiceNodeStatus, colour?: string | null, currencyRate: number, theirReference?: string | null, diagnosisId?: string | null, programId?: string | null, prescriptionDate?: string | null, patientId: string, pricing: { __typename: 'PricingNode', totalAfterTax: number, totalBeforeTax: number, stockTotalBeforeTax: number, stockTotalAfterTax: number, serviceTotalAfterTax: number, serviceTotalBeforeTax: number, taxPercentage?: number | null }, user?: { __typename: 'UserNode', username: string, email?: string | null } | null, lines: { __typename: 'InvoiceLineConnector', totalCount: number, nodes: Array<{ __typename: 'InvoiceLineNode', id: string, type: Types.InvoiceLineNodeType, batch?: string | null, expiryDate?: string | null, numberOfPacks: number, prescribedQuantity?: number | null, packSize: number, invoiceId: string, costPricePerPack: number, sellPricePerPack: number, note?: string | null, totalBeforeTax: number, totalAfterTax: number, taxPercentage?: number | null, itemName: string, item: { __typename: 'ItemNode', id: string, name: string, code: string, unitName?: string | null, itemDirections: Array<{ __typename: 'ItemDirectionNode', directions: string, id: string, itemId: string, priority: number }> }, location?: { __typename: 'LocationNode', id: string, name: string, code: string, onHold: boolean } | null, stockLine?: { __typename: 'StockLineNode', id: string, itemId: string, batch?: string | null, availableNumberOfPacks: number, totalNumberOfPacks: number, onHold: boolean, sellPricePerPack: number, costPricePerPack: number, packSize: number, expiryDate?: string | null, item: { __typename: 'ItemNode', name: string, code: string, itemDirections: Array<{ __typename: 'ItemDirectionNode', directions: string, id: string, itemId: string, priority: number }> } } | null }> }, patient?: { __typename: 'PatientNode', id: string, name: string, code: string, gender?: Types.GenderType | null, dateOfBirth?: string | null, isDeceased: boolean } | null, clinician?: { __typename: 'ClinicianNode', id: string, firstName?: string | null, lastName: string } | null, currency?: { __typename: 'CurrencyNode', id: string, code: string, rate: number, isHomeCurrency: boolean } | null, diagnosis?: { __typename: 'DiagnosisNode', id: string, code: string, description: string } | null } | { __typename: 'NodeError', error: { __typename: 'DatabaseError', description: string, fullError: string } | { __typename: 'RecordNotFound', description: string } } };
>>>>>>> 2763cfe9

export type InsertPrescriptionMutationVariables = Types.Exact<{
  input: Types.InsertPrescriptionInput;
  storeId: Types.Scalars['String']['input'];
}>;


export type InsertPrescriptionMutation = { __typename: 'Mutations', insertPrescription: { __typename: 'InvoiceNode', id: string, invoiceNumber: number } };

export type UpsertPrescriptionMutationVariables = Types.Exact<{
  storeId: Types.Scalars['String']['input'];
  input: Types.BatchPrescriptionInput;
}>;


export type UpsertPrescriptionMutation = { __typename: 'Mutations', batchPrescription: { __typename: 'BatchPrescriptionResponse', deletePrescriptionLines?: Array<{ __typename: 'DeletePrescriptionLineResponseWithId', id: string, response: { __typename: 'DeletePrescriptionLineError', error: { __typename: 'CannotEditInvoice', description: string } | { __typename: 'ForeignKeyError', description: string, key: Types.ForeignKey } | { __typename: 'RecordNotFound', description: string } } | { __typename: 'DeleteResponse', id: string } }> | null, deletePrescriptions?: Array<{ __typename: 'DeletePrescriptionResponseWithId', id: string, response: { __typename: 'DeletePrescriptionError', error: { __typename: 'CannotDeleteInvoiceWithLines', description: string } | { __typename: 'CannotEditInvoice', description: string } | { __typename: 'RecordNotFound', description: string } } | { __typename: 'DeleteResponse', id: string } }> | null, insertPrescriptionLines?: Array<{ __typename: 'InsertPrescriptionLineResponseWithId', id: string, response: { __typename: 'InsertPrescriptionLineError', error: { __typename: 'CannotEditInvoice', description: string } | { __typename: 'ForeignKeyError', description: string } | { __typename: 'LocationIsOnHold', description: string } | { __typename: 'LocationNotFound', description: string } | { __typename: 'NotEnoughStockForReduction', description: string } | { __typename: 'StockLineAlreadyExistsInInvoice', description: string } | { __typename: 'StockLineIsOnHold', description: string } } | { __typename: 'InvoiceLineNode' } }> | null, insertPrescriptions?: Array<{ __typename: 'InsertPrescriptionResponseWithId', id: string }> | null, updatePrescriptionLines?: Array<{ __typename: 'UpdatePrescriptionLineResponseWithId', id: string, response: { __typename: 'InvoiceLineNode' } | { __typename: 'UpdatePrescriptionLineError', error: { __typename: 'CannotEditInvoice', description: string } | { __typename: 'ForeignKeyError', description: string, key: Types.ForeignKey } | { __typename: 'LocationIsOnHold', description: string } | { __typename: 'LocationNotFound', description: string } | { __typename: 'NotEnoughStockForReduction', description: string, batch: { __typename: 'NodeError', error: { __typename: 'DatabaseError', description: string, fullError: string } | { __typename: 'RecordNotFound', description: string } } | { __typename: 'StockLineNode' } } | { __typename: 'RecordNotFound', description: string } | { __typename: 'StockLineAlreadyExistsInInvoice', description: string } | { __typename: 'StockLineIsOnHold', description: string } } }> | null, updatePrescriptions?: Array<{ __typename: 'UpdatePrescriptionResponseWithId', id: string, response: { __typename: 'InvoiceNode' } | { __typename: 'NodeError', error: { __typename: 'DatabaseError', description: string } | { __typename: 'RecordNotFound', description: string } } | { __typename: 'UpdatePrescriptionError', error: { __typename: 'CanOnlyChangeToPickedWhenNoUnallocatedLines', description: string } | { __typename: 'CannotReverseInvoiceStatus', description: string } | { __typename: 'InvalidStockSelection', description: string } | { __typename: 'InvoiceIsNotEditable', description: string } | { __typename: 'RecordNotFound', description: string } } }> | null } };

export type DeletePrescriptionsMutationVariables = Types.Exact<{
  storeId: Types.Scalars['String']['input'];
  deletePrescriptions: Array<Types.Scalars['String']['input']> | Types.Scalars['String']['input'];
}>;


export type DeletePrescriptionsMutation = { __typename: 'Mutations', batchPrescription: { __typename: 'BatchPrescriptionResponse', deletePrescriptions?: Array<{ __typename: 'DeletePrescriptionResponseWithId', id: string, response: { __typename: 'DeletePrescriptionError', error: { __typename: 'CannotDeleteInvoiceWithLines', description: string } | { __typename: 'CannotEditInvoice', description: string } | { __typename: 'RecordNotFound', description: string } } | { __typename: 'DeleteResponse', id: string } }> | null } };

export type DeletePrescriptionLinesMutationVariables = Types.Exact<{
  storeId: Types.Scalars['String']['input'];
  deletePrescriptionLines: Array<Types.DeletePrescriptionLineInput> | Types.DeletePrescriptionLineInput;
}>;


export type DeletePrescriptionLinesMutation = { __typename: 'Mutations', batchPrescription: { __typename: 'BatchPrescriptionResponse', deletePrescriptionLines?: Array<{ __typename: 'DeletePrescriptionLineResponseWithId', id: string, response: { __typename: 'DeletePrescriptionLineError', error: { __typename: 'CannotEditInvoice', description: string } | { __typename: 'ForeignKeyError', description: string, key: Types.ForeignKey } | { __typename: 'RecordNotFound', description: string } } | { __typename: 'DeleteResponse', id: string } }> | null } };

export type InsuranceByIdQueryVariables = Types.Exact<{
  insuranceId: Types.Scalars['String']['input'];
  storeId: Types.Scalars['String']['input'];
}>;


export type InsuranceByIdQuery = { __typename: 'Queries', insurance: { __typename: 'InsuranceNode', isActive: boolean, policyNumber: string, discountPercentage: number, insuranceProviders?: { __typename: 'InsuranceProviderNode', isActive: boolean, providerName: string } | null } };

export type HistoricalStockLineFragment = { __typename: 'StockLineNode', id: string, availableNumberOfPacks: number, packSize: number, item: { __typename: 'ItemNode', name: string, code: string, itemDirections: Array<{ __typename: 'ItemDirectionNode', directions: string, id: string, itemId: string, priority: number }> } };

export type DiagnosisFragment = { __typename: 'DiagnosisNode', id: string, code: string, description: string };

export type DiagnosesActiveQueryVariables = Types.Exact<{ [key: string]: never; }>;


export type DiagnosesActiveQuery = { __typename: 'Queries', diagnosesActive: Array<{ __typename: 'DiagnosisNode', id: string, code: string, description: string }> };

export type AbbreviationFragment = { __typename: 'AbbreviationNode', expansion: string, id: string, text: string };

export type AbbreviationsQueryVariables = Types.Exact<{
  filter?: Types.InputMaybe<Types.AbbreviationFilterInput>;
}>;


export type AbbreviationsQuery = { __typename: 'Queries', abbreviations: Array<{ __typename: 'AbbreviationNode', expansion: string, id: string, text: string }> };

export const ItemDirectionFragmentDoc = gql`
    fragment ItemDirection on ItemDirectionNode {
  __typename
  directions
  id
  itemId
  priority
}
    `;
export const PrescriptionLineFragmentDoc = gql`
    fragment PrescriptionLine on InvoiceLineNode {
  __typename
  id
  type
  batch
  expiryDate
  numberOfPacks
  prescribedQuantity
  packSize
  invoiceId
  costPricePerPack
  sellPricePerPack
  note
  totalBeforeTax
  totalAfterTax
  taxPercentage
  note
  itemName
  item {
    __typename
    id
    name
    code
    unitName
    itemDirections {
      ...ItemDirection
    }
  }
  location {
    __typename
    id
    name
    code
    onHold
  }
  stockLine {
    __typename
    id
    itemId
    batch
    availableNumberOfPacks
    totalNumberOfPacks
    onHold
    sellPricePerPack
    costPricePerPack
    packSize
    expiryDate
    item {
      name
      code
      itemDirections {
        ...ItemDirection
      }
    }
  }
}
    ${ItemDirectionFragmentDoc}`;
export const PrescriptionRowFragmentDoc = gql`
    fragment PrescriptionRow on InvoiceNode {
  __typename
  comment
  createdDatetime
  prescriptionDate: backdatedDatetime
  pickedDatetime
  verifiedDatetime
  cancelledDatetime
  id
  invoiceNumber
  patientId: otherPartyId
  otherPartyName
  clinicianId
  type
  status
  colour
  nameInsuranceJoinId
  insuranceDiscountAmount
  insuranceDiscountPercentage
  pricing {
    __typename
    totalAfterTax
    totalBeforeTax
    stockTotalBeforeTax
    stockTotalAfterTax
    serviceTotalAfterTax
    serviceTotalBeforeTax
    taxPercentage
  }
  currencyRate
  user {
    __typename
    username
    email
  }
  lines {
    __typename
    nodes {
      ...PrescriptionLine
    }
    totalCount
  }
  patient {
    __typename
    id
    name
    code
    gender
    dateOfBirth
    isDeceased
  }
  clinician {
    id
    firstName
    lastName
  }
  currency {
    id
    code
    rate
    isHomeCurrency
  }
  currencyRate
  theirReference
  diagnosisId
  diagnosis {
    id
    code
    description
  }
  programId
}
    ${PrescriptionLineFragmentDoc}`;
export const PartialPrescriptionLineFragmentDoc = gql`
    fragment PartialPrescriptionLine on StockLineNode {
  id
  itemId
  availableNumberOfPacks
  totalNumberOfPacks
  onHold
  costPricePerPack
  sellPricePerPack
  packSize
  expiryDate
  item {
    name
    code
    itemDirections {
      ...ItemDirection
    }
  }
  location {
    __typename
    id
    name
    code
    onHold
  }
}
    ${ItemDirectionFragmentDoc}`;
export const HistoricalStockLineFragmentDoc = gql`
    fragment historicalStockLine on StockLineNode {
  id
  availableNumberOfPacks
  packSize
  item {
    name
    code
    itemDirections {
      ...ItemDirection
    }
  }
}
    ${ItemDirectionFragmentDoc}`;
export const DiagnosisFragmentDoc = gql`
    fragment diagnosis on DiagnosisNode {
  id
  code
  description
}
    `;
export const AbbreviationFragmentDoc = gql`
    fragment Abbreviation on AbbreviationNode {
  __typename
  expansion
  id
  text
}
    `;
export const PrescriptionsDocument = gql`
    query prescriptions($first: Int, $offset: Int, $key: InvoiceSortFieldInput!, $desc: Boolean, $filter: InvoiceFilterInput, $storeId: String!) {
  invoices(
    page: {first: $first, offset: $offset}
    sort: {key: $key, desc: $desc}
    filter: $filter
    storeId: $storeId
  ) {
    ... on InvoiceConnector {
      __typename
      nodes {
        ...PrescriptionRow
        theirReference
      }
      totalCount
    }
  }
}
    ${PrescriptionRowFragmentDoc}`;
export const PrescriptionByNumberDocument = gql`
    query prescriptionByNumber($invoiceNumber: Int!, $storeId: String!) {
  invoiceByNumber(
    invoiceNumber: $invoiceNumber
    storeId: $storeId
    type: PRESCRIPTION
  ) {
    __typename
    ... on NodeError {
      __typename
      error {
        description
        ... on DatabaseError {
          __typename
          description
          fullError
        }
        ... on RecordNotFound {
          __typename
          description
        }
      }
    }
    ... on InvoiceNode {
      ...PrescriptionRow
    }
  }
}
    ${PrescriptionRowFragmentDoc}`;
export const PrescriptionByIdDocument = gql`
    query prescriptionById($invoiceId: String!, $storeId: String!) {
  invoice(id: $invoiceId, storeId: $storeId) {
    __typename
    ... on NodeError {
      __typename
      error {
        description
        ... on DatabaseError {
          __typename
          description
          fullError
        }
        ... on RecordNotFound {
          __typename
          description
        }
      }
    }
    ... on InvoiceNode {
      ...PrescriptionRow
    }
  }
}
    ${PrescriptionRowFragmentDoc}`;
export const InsertPrescriptionDocument = gql`
    mutation insertPrescription($input: InsertPrescriptionInput!, $storeId: String!) {
  insertPrescription(storeId: $storeId, input: $input) {
    __typename
    ... on InvoiceNode {
      id
      invoiceNumber
    }
  }
}
    `;
export const UpsertPrescriptionDocument = gql`
    mutation upsertPrescription($storeId: String!, $input: BatchPrescriptionInput!) {
  batchPrescription(storeId: $storeId, input: $input) {
    __typename
    deletePrescriptionLines {
      id
      response {
        ... on DeletePrescriptionLineError {
          __typename
          error {
            description
            ... on RecordNotFound {
              __typename
              description
            }
            ... on CannotEditInvoice {
              __typename
              description
            }
            ... on ForeignKeyError {
              __typename
              description
              key
            }
          }
        }
        ... on DeleteResponse {
          id
        }
      }
    }
    deletePrescriptions {
      id
      response {
        ... on DeleteResponse {
          id
        }
        ... on DeletePrescriptionError {
          __typename
          error {
            description
            ... on RecordNotFound {
              __typename
              description
            }
            ... on CannotDeleteInvoiceWithLines {
              __typename
              description
            }
            ... on CannotEditInvoice {
              __typename
              description
            }
          }
        }
      }
    }
    insertPrescriptionLines {
      id
      response {
        ... on InsertPrescriptionLineError {
          __typename
          error {
            description
          }
        }
      }
    }
    insertPrescriptions {
      id
    }
    updatePrescriptionLines {
      id
      response {
        ... on UpdatePrescriptionLineError {
          __typename
          error {
            description
            ... on RecordNotFound {
              __typename
              description
            }
            ... on CannotEditInvoice {
              __typename
              description
            }
            ... on ForeignKeyError {
              __typename
              description
              key
            }
            ... on LocationIsOnHold {
              __typename
              description
            }
            ... on LocationNotFound {
              __typename
              description
            }
            ... on NotEnoughStockForReduction {
              __typename
              batch {
                ... on NodeError {
                  __typename
                  error {
                    description
                    ... on RecordNotFound {
                      __typename
                      description
                    }
                    ... on DatabaseError {
                      __typename
                      description
                      fullError
                    }
                  }
                }
              }
            }
            ... on StockLineAlreadyExistsInInvoice {
              __typename
              description
            }
            ... on StockLineIsOnHold {
              __typename
              description
            }
          }
        }
      }
    }
    updatePrescriptions {
      id
      response {
        ... on UpdatePrescriptionError {
          __typename
          error {
            __typename
            description
          }
        }
        ... on NodeError {
          __typename
          error {
            description
          }
        }
      }
    }
  }
}
    `;
export const DeletePrescriptionsDocument = gql`
    mutation deletePrescriptions($storeId: String!, $deletePrescriptions: [String!]!) {
  batchPrescription(
    storeId: $storeId
    input: {deletePrescriptions: $deletePrescriptions}
  ) {
    __typename
    deletePrescriptions {
      id
      response {
        ... on DeletePrescriptionError {
          __typename
          error {
            description
            ... on RecordNotFound {
              __typename
              description
            }
            ... on CannotDeleteInvoiceWithLines {
              __typename
              description
            }
            ... on CannotEditInvoice {
              __typename
              description
            }
          }
        }
        ... on DeleteResponse {
          id
        }
      }
    }
  }
}
    `;
export const DeletePrescriptionLinesDocument = gql`
    mutation deletePrescriptionLines($storeId: String!, $deletePrescriptionLines: [DeletePrescriptionLineInput!]!) {
  batchPrescription(
    storeId: $storeId
    input: {deletePrescriptionLines: $deletePrescriptionLines}
  ) {
    deletePrescriptionLines {
      id
      response {
        ... on DeletePrescriptionLineError {
          __typename
          error {
            description
            ... on RecordNotFound {
              __typename
              description
            }
            ... on CannotEditInvoice {
              __typename
              description
            }
            ... on ForeignKeyError {
              __typename
              description
              key
            }
          }
        }
        ... on DeleteResponse {
          id
        }
      }
    }
  }
}
    `;
export const InsuranceByIdDocument = gql`
    query insuranceById($insuranceId: String!, $storeId: String!) {
  insurance(id: $insuranceId, storeId: $storeId) {
    ... on InsuranceNode {
      __typename
      isActive
      insuranceProviders {
        isActive
        providerName
      }
      policyNumber
      discountPercentage
    }
  }
}
    `;
export const DiagnosesActiveDocument = gql`
    query diagnosesActive {
  diagnosesActive {
    ...diagnosis
  }
}
    ${DiagnosisFragmentDoc}`;
export const AbbreviationsDocument = gql`
    query abbreviations($filter: AbbreviationFilterInput) {
  abbreviations(filter: $filter) {
    ... on AbbreviationNode {
      ...Abbreviation
    }
  }
}
    ${AbbreviationFragmentDoc}`;

export type SdkFunctionWrapper = <T>(action: (requestHeaders?:Record<string, string>) => Promise<T>, operationName: string, operationType?: string, variables?: any) => Promise<T>;


const defaultWrapper: SdkFunctionWrapper = (action, _operationName, _operationType, _variables) => action();

export function getSdk(client: GraphQLClient, withWrapper: SdkFunctionWrapper = defaultWrapper) {
  return {
    prescriptions(variables: PrescriptionsQueryVariables, requestHeaders?: GraphQLClientRequestHeaders): Promise<PrescriptionsQuery> {
      return withWrapper((wrappedRequestHeaders) => client.request<PrescriptionsQuery>(PrescriptionsDocument, variables, {...requestHeaders, ...wrappedRequestHeaders}), 'prescriptions', 'query', variables);
    },
    prescriptionByNumber(variables: PrescriptionByNumberQueryVariables, requestHeaders?: GraphQLClientRequestHeaders): Promise<PrescriptionByNumberQuery> {
      return withWrapper((wrappedRequestHeaders) => client.request<PrescriptionByNumberQuery>(PrescriptionByNumberDocument, variables, {...requestHeaders, ...wrappedRequestHeaders}), 'prescriptionByNumber', 'query', variables);
    },
    prescriptionById(variables: PrescriptionByIdQueryVariables, requestHeaders?: GraphQLClientRequestHeaders): Promise<PrescriptionByIdQuery> {
      return withWrapper((wrappedRequestHeaders) => client.request<PrescriptionByIdQuery>(PrescriptionByIdDocument, variables, {...requestHeaders, ...wrappedRequestHeaders}), 'prescriptionById', 'query', variables);
    },
    insertPrescription(variables: InsertPrescriptionMutationVariables, requestHeaders?: GraphQLClientRequestHeaders): Promise<InsertPrescriptionMutation> {
      return withWrapper((wrappedRequestHeaders) => client.request<InsertPrescriptionMutation>(InsertPrescriptionDocument, variables, {...requestHeaders, ...wrappedRequestHeaders}), 'insertPrescription', 'mutation', variables);
    },
    upsertPrescription(variables: UpsertPrescriptionMutationVariables, requestHeaders?: GraphQLClientRequestHeaders): Promise<UpsertPrescriptionMutation> {
      return withWrapper((wrappedRequestHeaders) => client.request<UpsertPrescriptionMutation>(UpsertPrescriptionDocument, variables, {...requestHeaders, ...wrappedRequestHeaders}), 'upsertPrescription', 'mutation', variables);
    },
    deletePrescriptions(variables: DeletePrescriptionsMutationVariables, requestHeaders?: GraphQLClientRequestHeaders): Promise<DeletePrescriptionsMutation> {
      return withWrapper((wrappedRequestHeaders) => client.request<DeletePrescriptionsMutation>(DeletePrescriptionsDocument, variables, {...requestHeaders, ...wrappedRequestHeaders}), 'deletePrescriptions', 'mutation', variables);
    },
    deletePrescriptionLines(variables: DeletePrescriptionLinesMutationVariables, requestHeaders?: GraphQLClientRequestHeaders): Promise<DeletePrescriptionLinesMutation> {
      return withWrapper((wrappedRequestHeaders) => client.request<DeletePrescriptionLinesMutation>(DeletePrescriptionLinesDocument, variables, {...requestHeaders, ...wrappedRequestHeaders}), 'deletePrescriptionLines', 'mutation', variables);
    },
    insuranceById(variables: InsuranceByIdQueryVariables, requestHeaders?: GraphQLClientRequestHeaders): Promise<InsuranceByIdQuery> {
      return withWrapper((wrappedRequestHeaders) => client.request<InsuranceByIdQuery>(InsuranceByIdDocument, variables, {...requestHeaders, ...wrappedRequestHeaders}), 'insuranceById', 'query', variables);
    },
    diagnosesActive(variables?: DiagnosesActiveQueryVariables, requestHeaders?: GraphQLClientRequestHeaders): Promise<DiagnosesActiveQuery> {
      return withWrapper((wrappedRequestHeaders) => client.request<DiagnosesActiveQuery>(DiagnosesActiveDocument, variables, {...requestHeaders, ...wrappedRequestHeaders}), 'diagnosesActive', 'query', variables);
    },
    abbreviations(variables?: AbbreviationsQueryVariables, requestHeaders?: GraphQLClientRequestHeaders): Promise<AbbreviationsQuery> {
      return withWrapper((wrappedRequestHeaders) => client.request<AbbreviationsQuery>(AbbreviationsDocument, variables, {...requestHeaders, ...wrappedRequestHeaders}), 'abbreviations', 'query', variables);
    }
  };
}
export type Sdk = ReturnType<typeof getSdk>;<|MERGE_RESOLUTION|>--- conflicted
+++ resolved
@@ -3,17 +3,243 @@
 import { GraphQLClient, RequestOptions } from 'graphql-request';
 import gql from 'graphql-tag';
 type GraphQLClientRequestHeaders = RequestOptions['requestHeaders'];
-<<<<<<< HEAD
-export type PrescriptionRowFragment = { __typename: 'InvoiceNode', comment?: string | null, createdDatetime: string, pickedDatetime?: string | null, verifiedDatetime?: string | null, id: string, invoiceNumber: number, otherPartyName: string, clinicianId?: string | null, type: Types.InvoiceNodeType, status: Types.InvoiceNodeStatus, colour?: string | null, nameInsuranceJoinId?: string | null, insuranceDiscountAmount?: number | null, insuranceDiscountPercentage?: number | null, currencyRate: number, theirReference?: string | null, diagnosisId?: string | null, programId?: string | null, prescriptionDate?: string | null, patientId: string, pricing: { __typename: 'PricingNode', totalAfterTax: number, totalBeforeTax: number, stockTotalBeforeTax: number, stockTotalAfterTax: number, serviceTotalAfterTax: number, serviceTotalBeforeTax: number, taxPercentage?: number | null }, user?: { __typename: 'UserNode', username: string, email?: string | null } | null, lines: { __typename: 'InvoiceLineConnector', totalCount: number, nodes: Array<{ __typename: 'InvoiceLineNode', id: string, type: Types.InvoiceLineNodeType, batch?: string | null, expiryDate?: string | null, numberOfPacks: number, prescribedQuantity?: number | null, packSize: number, invoiceId: string, costPricePerPack: number, sellPricePerPack: number, note?: string | null, totalBeforeTax: number, totalAfterTax: number, taxPercentage?: number | null, itemName: string, item: { __typename: 'ItemNode', id: string, name: string, code: string, unitName?: string | null, itemDirections: Array<{ __typename: 'ItemDirectionNode', directions: string, id: string, itemId: string, priority: number }> }, location?: { __typename: 'LocationNode', id: string, name: string, code: string, onHold: boolean } | null, stockLine?: { __typename: 'StockLineNode', id: string, itemId: string, batch?: string | null, availableNumberOfPacks: number, totalNumberOfPacks: number, onHold: boolean, sellPricePerPack: number, costPricePerPack: number, packSize: number, expiryDate?: string | null, item: { __typename: 'ItemNode', name: string, code: string, itemDirections: Array<{ __typename: 'ItemDirectionNode', directions: string, id: string, itemId: string, priority: number }> } } | null }> }, patient?: { __typename: 'PatientNode', id: string, name: string, code: string, gender?: Types.GenderType | null, dateOfBirth?: string | null, isDeceased: boolean } | null, clinician?: { __typename: 'ClinicianNode', id: string, firstName?: string | null, lastName: string } | null, currency?: { __typename: 'CurrencyNode', id: string, code: string, rate: number, isHomeCurrency: boolean } | null, diagnosis?: { __typename: 'DiagnosisNode', id: string, code: string, description: string } | null };
-=======
-export type PrescriptionRowFragment = { __typename: 'InvoiceNode', comment?: string | null, createdDatetime: string, pickedDatetime?: string | null, verifiedDatetime?: string | null, cancelledDatetime?: string | null, id: string, invoiceNumber: number, otherPartyName: string, clinicianId?: string | null, type: Types.InvoiceNodeType, status: Types.InvoiceNodeStatus, colour?: string | null, currencyRate: number, theirReference?: string | null, diagnosisId?: string | null, programId?: string | null, prescriptionDate?: string | null, patientId: string, pricing: { __typename: 'PricingNode', totalAfterTax: number, totalBeforeTax: number, stockTotalBeforeTax: number, stockTotalAfterTax: number, serviceTotalAfterTax: number, serviceTotalBeforeTax: number, taxPercentage?: number | null }, user?: { __typename: 'UserNode', username: string, email?: string | null } | null, lines: { __typename: 'InvoiceLineConnector', totalCount: number, nodes: Array<{ __typename: 'InvoiceLineNode', id: string, type: Types.InvoiceLineNodeType, batch?: string | null, expiryDate?: string | null, numberOfPacks: number, prescribedQuantity?: number | null, packSize: number, invoiceId: string, costPricePerPack: number, sellPricePerPack: number, note?: string | null, totalBeforeTax: number, totalAfterTax: number, taxPercentage?: number | null, itemName: string, item: { __typename: 'ItemNode', id: string, name: string, code: string, unitName?: string | null, itemDirections: Array<{ __typename: 'ItemDirectionNode', directions: string, id: string, itemId: string, priority: number }> }, location?: { __typename: 'LocationNode', id: string, name: string, code: string, onHold: boolean } | null, stockLine?: { __typename: 'StockLineNode', id: string, itemId: string, batch?: string | null, availableNumberOfPacks: number, totalNumberOfPacks: number, onHold: boolean, sellPricePerPack: number, costPricePerPack: number, packSize: number, expiryDate?: string | null, item: { __typename: 'ItemNode', name: string, code: string, itemDirections: Array<{ __typename: 'ItemDirectionNode', directions: string, id: string, itemId: string, priority: number }> } } | null }> }, patient?: { __typename: 'PatientNode', id: string, name: string, code: string, gender?: Types.GenderType | null, dateOfBirth?: string | null, isDeceased: boolean } | null, clinician?: { __typename: 'ClinicianNode', id: string, firstName?: string | null, lastName: string } | null, currency?: { __typename: 'CurrencyNode', id: string, code: string, rate: number, isHomeCurrency: boolean } | null, diagnosis?: { __typename: 'DiagnosisNode', id: string, code: string, description: string } | null };
->>>>>>> 2763cfe9
-
-export type PrescriptionLineFragment = { __typename: 'InvoiceLineNode', id: string, type: Types.InvoiceLineNodeType, batch?: string | null, expiryDate?: string | null, numberOfPacks: number, prescribedQuantity?: number | null, packSize: number, invoiceId: string, costPricePerPack: number, sellPricePerPack: number, note?: string | null, totalBeforeTax: number, totalAfterTax: number, taxPercentage?: number | null, itemName: string, item: { __typename: 'ItemNode', id: string, name: string, code: string, unitName?: string | null, itemDirections: Array<{ __typename: 'ItemDirectionNode', directions: string, id: string, itemId: string, priority: number }> }, location?: { __typename: 'LocationNode', id: string, name: string, code: string, onHold: boolean } | null, stockLine?: { __typename: 'StockLineNode', id: string, itemId: string, batch?: string | null, availableNumberOfPacks: number, totalNumberOfPacks: number, onHold: boolean, sellPricePerPack: number, costPricePerPack: number, packSize: number, expiryDate?: string | null, item: { __typename: 'ItemNode', name: string, code: string, itemDirections: Array<{ __typename: 'ItemDirectionNode', directions: string, id: string, itemId: string, priority: number }> } } | null };
-
-export type ItemDirectionFragment = { __typename: 'ItemDirectionNode', directions: string, id: string, itemId: string, priority: number };
-
-export type PartialPrescriptionLineFragment = { __typename: 'StockLineNode', id: string, itemId: string, availableNumberOfPacks: number, totalNumberOfPacks: number, onHold: boolean, costPricePerPack: number, sellPricePerPack: number, packSize: number, expiryDate?: string | null, item: { __typename: 'ItemNode', name: string, code: string, itemDirections: Array<{ __typename: 'ItemDirectionNode', directions: string, id: string, itemId: string, priority: number }> }, location?: { __typename: 'LocationNode', id: string, name: string, code: string, onHold: boolean } | null };
+export type PrescriptionRowFragment = {
+  __typename: 'InvoiceNode';
+  comment?: string | null;
+  createdDatetime: string;
+  pickedDatetime?: string | null;
+  verifiedDatetime?: string | null;
+  cancelledDatetime?: string | null;
+  id: string;
+  invoiceNumber: number;
+  otherPartyName: string;
+  clinicianId?: string | null;
+  type: Types.InvoiceNodeType;
+  status: Types.InvoiceNodeStatus;
+  colour?: string | null;
+  currencyRate: number;
+  theirReference?: string | null;
+  diagnosisId?: string | null;
+  programId?: string | null;
+  prescriptionDate?: string | null;
+  patientId: string;
+  pricing: {
+    __typename: 'PricingNode';
+    totalAfterTax: number;
+    totalBeforeTax: number;
+    stockTotalBeforeTax: number;
+    stockTotalAfterTax: number;
+    serviceTotalAfterTax: number;
+    serviceTotalBeforeTax: number;
+    taxPercentage?: number | null;
+  };
+  user?: {
+    __typename: 'UserNode';
+    username: string;
+    email?: string | null;
+  } | null;
+  lines: {
+    __typename: 'InvoiceLineConnector';
+    totalCount: number;
+    nodes: Array<{
+      __typename: 'InvoiceLineNode';
+      id: string;
+      type: Types.InvoiceLineNodeType;
+      batch?: string | null;
+      expiryDate?: string | null;
+      numberOfPacks: number;
+      prescribedQuantity?: number | null;
+      packSize: number;
+      invoiceId: string;
+      costPricePerPack: number;
+      sellPricePerPack: number;
+      note?: string | null;
+      totalBeforeTax: number;
+      totalAfterTax: number;
+      taxPercentage?: number | null;
+      itemName: string;
+      item: {
+        __typename: 'ItemNode';
+        id: string;
+        name: string;
+        code: string;
+        unitName?: string | null;
+        itemDirections: Array<{
+          __typename: 'ItemDirectionNode';
+          directions: string;
+          id: string;
+          itemId: string;
+          priority: number;
+        }>;
+      };
+      location?: {
+        __typename: 'LocationNode';
+        id: string;
+        name: string;
+        code: string;
+        onHold: boolean;
+      } | null;
+      stockLine?: {
+        __typename: 'StockLineNode';
+        id: string;
+        itemId: string;
+        batch?: string | null;
+        availableNumberOfPacks: number;
+        totalNumberOfPacks: number;
+        onHold: boolean;
+        sellPricePerPack: number;
+        costPricePerPack: number;
+        packSize: number;
+        expiryDate?: string | null;
+        item: {
+          __typename: 'ItemNode';
+          name: string;
+          code: string;
+          itemDirections: Array<{
+            __typename: 'ItemDirectionNode';
+            directions: string;
+            id: string;
+            itemId: string;
+            priority: number;
+          }>;
+        };
+      } | null;
+    }>;
+  };
+  patient?: {
+    __typename: 'PatientNode';
+    id: string;
+    name: string;
+    code: string;
+    gender?: Types.GenderType | null;
+    dateOfBirth?: string | null;
+    isDeceased: boolean;
+  } | null;
+  clinician?: {
+    __typename: 'ClinicianNode';
+    id: string;
+    firstName?: string | null;
+    lastName: string;
+  } | null;
+  currency?: {
+    __typename: 'CurrencyNode';
+    id: string;
+    code: string;
+    rate: number;
+    isHomeCurrency: boolean;
+  } | null;
+  diagnosis?: {
+    __typename: 'DiagnosisNode';
+    id: string;
+    code: string;
+    description: string;
+  } | null;
+};
+
+export type PrescriptionLineFragment = {
+  __typename: 'InvoiceLineNode';
+  id: string;
+  type: Types.InvoiceLineNodeType;
+  batch?: string | null;
+  expiryDate?: string | null;
+  numberOfPacks: number;
+  prescribedQuantity?: number | null;
+  packSize: number;
+  invoiceId: string;
+  costPricePerPack: number;
+  sellPricePerPack: number;
+  note?: string | null;
+  totalBeforeTax: number;
+  totalAfterTax: number;
+  taxPercentage?: number | null;
+  itemName: string;
+  item: {
+    __typename: 'ItemNode';
+    id: string;
+    name: string;
+    code: string;
+    unitName?: string | null;
+    itemDirections: Array<{
+      __typename: 'ItemDirectionNode';
+      directions: string;
+      id: string;
+      itemId: string;
+      priority: number;
+    }>;
+  };
+  location?: {
+    __typename: 'LocationNode';
+    id: string;
+    name: string;
+    code: string;
+    onHold: boolean;
+  } | null;
+  stockLine?: {
+    __typename: 'StockLineNode';
+    id: string;
+    itemId: string;
+    batch?: string | null;
+    availableNumberOfPacks: number;
+    totalNumberOfPacks: number;
+    onHold: boolean;
+    sellPricePerPack: number;
+    costPricePerPack: number;
+    packSize: number;
+    expiryDate?: string | null;
+    item: {
+      __typename: 'ItemNode';
+      name: string;
+      code: string;
+      itemDirections: Array<{
+        __typename: 'ItemDirectionNode';
+        directions: string;
+        id: string;
+        itemId: string;
+        priority: number;
+      }>;
+    };
+  } | null;
+};
+
+export type ItemDirectionFragment = {
+  __typename: 'ItemDirectionNode';
+  directions: string;
+  id: string;
+  itemId: string;
+  priority: number;
+};
+
+export type PartialPrescriptionLineFragment = {
+  __typename: 'StockLineNode';
+  id: string;
+  itemId: string;
+  availableNumberOfPacks: number;
+  totalNumberOfPacks: number;
+  onHold: boolean;
+  costPricePerPack: number;
+  sellPricePerPack: number;
+  packSize: number;
+  expiryDate?: string | null;
+  item: {
+    __typename: 'ItemNode';
+    name: string;
+    code: string;
+    itemDirections: Array<{
+      __typename: 'ItemDirectionNode';
+      directions: string;
+      id: string;
+      itemId: string;
+      priority: number;
+    }>;
+  };
+  location?: {
+    __typename: 'LocationNode';
+    id: string;
+    name: string;
+    code: string;
+    onHold: boolean;
+  } | null;
+};
 
 export type PrescriptionsQueryVariables = Types.Exact<{
   first?: Types.InputMaybe<Types.Scalars['Int']['input']>;
@@ -24,150 +250,906 @@
   storeId: Types.Scalars['String']['input'];
 }>;
 
-
-<<<<<<< HEAD
-export type PrescriptionsQuery = { __typename: 'Queries', invoices: { __typename: 'InvoiceConnector', totalCount: number, nodes: Array<{ __typename: 'InvoiceNode', theirReference?: string | null, comment?: string | null, createdDatetime: string, pickedDatetime?: string | null, verifiedDatetime?: string | null, id: string, invoiceNumber: number, otherPartyName: string, clinicianId?: string | null, type: Types.InvoiceNodeType, status: Types.InvoiceNodeStatus, colour?: string | null, nameInsuranceJoinId?: string | null, insuranceDiscountAmount?: number | null, insuranceDiscountPercentage?: number | null, currencyRate: number, diagnosisId?: string | null, programId?: string | null, prescriptionDate?: string | null, patientId: string, pricing: { __typename: 'PricingNode', totalAfterTax: number, totalBeforeTax: number, stockTotalBeforeTax: number, stockTotalAfterTax: number, serviceTotalAfterTax: number, serviceTotalBeforeTax: number, taxPercentage?: number | null }, user?: { __typename: 'UserNode', username: string, email?: string | null } | null, lines: { __typename: 'InvoiceLineConnector', totalCount: number, nodes: Array<{ __typename: 'InvoiceLineNode', id: string, type: Types.InvoiceLineNodeType, batch?: string | null, expiryDate?: string | null, numberOfPacks: number, prescribedQuantity?: number | null, packSize: number, invoiceId: string, costPricePerPack: number, sellPricePerPack: number, note?: string | null, totalBeforeTax: number, totalAfterTax: number, taxPercentage?: number | null, itemName: string, item: { __typename: 'ItemNode', id: string, name: string, code: string, unitName?: string | null, itemDirections: Array<{ __typename: 'ItemDirectionNode', directions: string, id: string, itemId: string, priority: number }> }, location?: { __typename: 'LocationNode', id: string, name: string, code: string, onHold: boolean } | null, stockLine?: { __typename: 'StockLineNode', id: string, itemId: string, batch?: string | null, availableNumberOfPacks: number, totalNumberOfPacks: number, onHold: boolean, sellPricePerPack: number, costPricePerPack: number, packSize: number, expiryDate?: string | null, item: { __typename: 'ItemNode', name: string, code: string, itemDirections: Array<{ __typename: 'ItemDirectionNode', directions: string, id: string, itemId: string, priority: number }> } } | null }> }, patient?: { __typename: 'PatientNode', id: string, name: string, code: string, gender?: Types.GenderType | null, dateOfBirth?: string | null, isDeceased: boolean } | null, clinician?: { __typename: 'ClinicianNode', id: string, firstName?: string | null, lastName: string } | null, currency?: { __typename: 'CurrencyNode', id: string, code: string, rate: number, isHomeCurrency: boolean } | null, diagnosis?: { __typename: 'DiagnosisNode', id: string, code: string, description: string } | null }> } };
-=======
-export type PrescriptionsQuery = { __typename: 'Queries', invoices: { __typename: 'InvoiceConnector', totalCount: number, nodes: Array<{ __typename: 'InvoiceNode', theirReference?: string | null, comment?: string | null, createdDatetime: string, pickedDatetime?: string | null, verifiedDatetime?: string | null, cancelledDatetime?: string | null, id: string, invoiceNumber: number, otherPartyName: string, clinicianId?: string | null, type: Types.InvoiceNodeType, status: Types.InvoiceNodeStatus, colour?: string | null, currencyRate: number, diagnosisId?: string | null, programId?: string | null, prescriptionDate?: string | null, patientId: string, pricing: { __typename: 'PricingNode', totalAfterTax: number, totalBeforeTax: number, stockTotalBeforeTax: number, stockTotalAfterTax: number, serviceTotalAfterTax: number, serviceTotalBeforeTax: number, taxPercentage?: number | null }, user?: { __typename: 'UserNode', username: string, email?: string | null } | null, lines: { __typename: 'InvoiceLineConnector', totalCount: number, nodes: Array<{ __typename: 'InvoiceLineNode', id: string, type: Types.InvoiceLineNodeType, batch?: string | null, expiryDate?: string | null, numberOfPacks: number, prescribedQuantity?: number | null, packSize: number, invoiceId: string, costPricePerPack: number, sellPricePerPack: number, note?: string | null, totalBeforeTax: number, totalAfterTax: number, taxPercentage?: number | null, itemName: string, item: { __typename: 'ItemNode', id: string, name: string, code: string, unitName?: string | null, itemDirections: Array<{ __typename: 'ItemDirectionNode', directions: string, id: string, itemId: string, priority: number }> }, location?: { __typename: 'LocationNode', id: string, name: string, code: string, onHold: boolean } | null, stockLine?: { __typename: 'StockLineNode', id: string, itemId: string, batch?: string | null, availableNumberOfPacks: number, totalNumberOfPacks: number, onHold: boolean, sellPricePerPack: number, costPricePerPack: number, packSize: number, expiryDate?: string | null, item: { __typename: 'ItemNode', name: string, code: string, itemDirections: Array<{ __typename: 'ItemDirectionNode', directions: string, id: string, itemId: string, priority: number }> } } | null }> }, patient?: { __typename: 'PatientNode', id: string, name: string, code: string, gender?: Types.GenderType | null, dateOfBirth?: string | null, isDeceased: boolean } | null, clinician?: { __typename: 'ClinicianNode', id: string, firstName?: string | null, lastName: string } | null, currency?: { __typename: 'CurrencyNode', id: string, code: string, rate: number, isHomeCurrency: boolean } | null, diagnosis?: { __typename: 'DiagnosisNode', id: string, code: string, description: string } | null }> } };
->>>>>>> 2763cfe9
+export type PrescriptionsQuery = {
+  __typename: 'Queries';
+  invoices: {
+    __typename: 'InvoiceConnector';
+    totalCount: number;
+    nodes: Array<{
+      __typename: 'InvoiceNode';
+      theirReference?: string | null;
+      comment?: string | null;
+      createdDatetime: string;
+      pickedDatetime?: string | null;
+      verifiedDatetime?: string | null;
+      id: string;
+      invoiceNumber: number;
+      otherPartyName: string;
+      clinicianId?: string | null;
+      type: Types.InvoiceNodeType;
+      status: Types.InvoiceNodeStatus;
+      colour?: string | null;
+      nameInsuranceJoinId?: string | null;
+      insuranceDiscountAmount?: number | null;
+      insuranceDiscountPercentage?: number | null;
+      currencyRate: number;
+      diagnosisId?: string | null;
+      programId?: string | null;
+      prescriptionDate?: string | null;
+      patientId: string;
+      pricing: {
+        __typename: 'PricingNode';
+        totalAfterTax: number;
+        totalBeforeTax: number;
+        stockTotalBeforeTax: number;
+        stockTotalAfterTax: number;
+        serviceTotalAfterTax: number;
+        serviceTotalBeforeTax: number;
+        taxPercentage?: number | null;
+      };
+      user?: {
+        __typename: 'UserNode';
+        username: string;
+        email?: string | null;
+      } | null;
+      lines: {
+        __typename: 'InvoiceLineConnector';
+        totalCount: number;
+        nodes: Array<{
+          __typename: 'InvoiceLineNode';
+          id: string;
+          type: Types.InvoiceLineNodeType;
+          batch?: string | null;
+          expiryDate?: string | null;
+          numberOfPacks: number;
+          prescribedQuantity?: number | null;
+          packSize: number;
+          invoiceId: string;
+          costPricePerPack: number;
+          sellPricePerPack: number;
+          note?: string | null;
+          totalBeforeTax: number;
+          totalAfterTax: number;
+          taxPercentage?: number | null;
+          itemName: string;
+          item: {
+            __typename: 'ItemNode';
+            id: string;
+            name: string;
+            code: string;
+            unitName?: string | null;
+            itemDirections: Array<{
+              __typename: 'ItemDirectionNode';
+              directions: string;
+              id: string;
+              itemId: string;
+              priority: number;
+            }>;
+          };
+          location?: {
+            __typename: 'LocationNode';
+            id: string;
+            name: string;
+            code: string;
+            onHold: boolean;
+          } | null;
+          stockLine?: {
+            __typename: 'StockLineNode';
+            id: string;
+            itemId: string;
+            batch?: string | null;
+            availableNumberOfPacks: number;
+            totalNumberOfPacks: number;
+            onHold: boolean;
+            sellPricePerPack: number;
+            costPricePerPack: number;
+            packSize: number;
+            expiryDate?: string | null;
+            item: {
+              __typename: 'ItemNode';
+              name: string;
+              code: string;
+              itemDirections: Array<{
+                __typename: 'ItemDirectionNode';
+                directions: string;
+                id: string;
+                itemId: string;
+                priority: number;
+              }>;
+            };
+          } | null;
+        }>;
+      };
+      patient?: {
+        __typename: 'PatientNode';
+        id: string;
+        name: string;
+        code: string;
+        gender?: Types.GenderType | null;
+        dateOfBirth?: string | null;
+        isDeceased: boolean;
+      } | null;
+      clinician?: {
+        __typename: 'ClinicianNode';
+        id: string;
+        firstName?: string | null;
+        lastName: string;
+      } | null;
+      currency?: {
+        __typename: 'CurrencyNode';
+        id: string;
+        code: string;
+        rate: number;
+        isHomeCurrency: boolean;
+      } | null;
+      diagnosis?: {
+        __typename: 'DiagnosisNode';
+        id: string;
+        code: string;
+        description: string;
+      } | null;
+    }>;
+  };
+};
 
 export type PrescriptionByNumberQueryVariables = Types.Exact<{
   invoiceNumber: Types.Scalars['Int']['input'];
   storeId: Types.Scalars['String']['input'];
 }>;
 
-
-<<<<<<< HEAD
-export type PrescriptionByNumberQuery = { __typename: 'Queries', invoiceByNumber: { __typename: 'InvoiceNode', comment?: string | null, createdDatetime: string, pickedDatetime?: string | null, verifiedDatetime?: string | null, id: string, invoiceNumber: number, otherPartyName: string, clinicianId?: string | null, type: Types.InvoiceNodeType, status: Types.InvoiceNodeStatus, colour?: string | null, nameInsuranceJoinId?: string | null, insuranceDiscountAmount?: number | null, insuranceDiscountPercentage?: number | null, currencyRate: number, theirReference?: string | null, diagnosisId?: string | null, programId?: string | null, prescriptionDate?: string | null, patientId: string, pricing: { __typename: 'PricingNode', totalAfterTax: number, totalBeforeTax: number, stockTotalBeforeTax: number, stockTotalAfterTax: number, serviceTotalAfterTax: number, serviceTotalBeforeTax: number, taxPercentage?: number | null }, user?: { __typename: 'UserNode', username: string, email?: string | null } | null, lines: { __typename: 'InvoiceLineConnector', totalCount: number, nodes: Array<{ __typename: 'InvoiceLineNode', id: string, type: Types.InvoiceLineNodeType, batch?: string | null, expiryDate?: string | null, numberOfPacks: number, prescribedQuantity?: number | null, packSize: number, invoiceId: string, costPricePerPack: number, sellPricePerPack: number, note?: string | null, totalBeforeTax: number, totalAfterTax: number, taxPercentage?: number | null, itemName: string, item: { __typename: 'ItemNode', id: string, name: string, code: string, unitName?: string | null, itemDirections: Array<{ __typename: 'ItemDirectionNode', directions: string, id: string, itemId: string, priority: number }> }, location?: { __typename: 'LocationNode', id: string, name: string, code: string, onHold: boolean } | null, stockLine?: { __typename: 'StockLineNode', id: string, itemId: string, batch?: string | null, availableNumberOfPacks: number, totalNumberOfPacks: number, onHold: boolean, sellPricePerPack: number, costPricePerPack: number, packSize: number, expiryDate?: string | null, item: { __typename: 'ItemNode', name: string, code: string, itemDirections: Array<{ __typename: 'ItemDirectionNode', directions: string, id: string, itemId: string, priority: number }> } } | null }> }, patient?: { __typename: 'PatientNode', id: string, name: string, code: string, gender?: Types.GenderType | null, dateOfBirth?: string | null, isDeceased: boolean } | null, clinician?: { __typename: 'ClinicianNode', id: string, firstName?: string | null, lastName: string } | null, currency?: { __typename: 'CurrencyNode', id: string, code: string, rate: number, isHomeCurrency: boolean } | null, diagnosis?: { __typename: 'DiagnosisNode', id: string, code: string, description: string } | null } | { __typename: 'NodeError', error: { __typename: 'DatabaseError', description: string, fullError: string } | { __typename: 'RecordNotFound', description: string } } };
-=======
-export type PrescriptionByNumberQuery = { __typename: 'Queries', invoiceByNumber: { __typename: 'InvoiceNode', comment?: string | null, createdDatetime: string, pickedDatetime?: string | null, verifiedDatetime?: string | null, cancelledDatetime?: string | null, id: string, invoiceNumber: number, otherPartyName: string, clinicianId?: string | null, type: Types.InvoiceNodeType, status: Types.InvoiceNodeStatus, colour?: string | null, currencyRate: number, theirReference?: string | null, diagnosisId?: string | null, programId?: string | null, prescriptionDate?: string | null, patientId: string, pricing: { __typename: 'PricingNode', totalAfterTax: number, totalBeforeTax: number, stockTotalBeforeTax: number, stockTotalAfterTax: number, serviceTotalAfterTax: number, serviceTotalBeforeTax: number, taxPercentage?: number | null }, user?: { __typename: 'UserNode', username: string, email?: string | null } | null, lines: { __typename: 'InvoiceLineConnector', totalCount: number, nodes: Array<{ __typename: 'InvoiceLineNode', id: string, type: Types.InvoiceLineNodeType, batch?: string | null, expiryDate?: string | null, numberOfPacks: number, prescribedQuantity?: number | null, packSize: number, invoiceId: string, costPricePerPack: number, sellPricePerPack: number, note?: string | null, totalBeforeTax: number, totalAfterTax: number, taxPercentage?: number | null, itemName: string, item: { __typename: 'ItemNode', id: string, name: string, code: string, unitName?: string | null, itemDirections: Array<{ __typename: 'ItemDirectionNode', directions: string, id: string, itemId: string, priority: number }> }, location?: { __typename: 'LocationNode', id: string, name: string, code: string, onHold: boolean } | null, stockLine?: { __typename: 'StockLineNode', id: string, itemId: string, batch?: string | null, availableNumberOfPacks: number, totalNumberOfPacks: number, onHold: boolean, sellPricePerPack: number, costPricePerPack: number, packSize: number, expiryDate?: string | null, item: { __typename: 'ItemNode', name: string, code: string, itemDirections: Array<{ __typename: 'ItemDirectionNode', directions: string, id: string, itemId: string, priority: number }> } } | null }> }, patient?: { __typename: 'PatientNode', id: string, name: string, code: string, gender?: Types.GenderType | null, dateOfBirth?: string | null, isDeceased: boolean } | null, clinician?: { __typename: 'ClinicianNode', id: string, firstName?: string | null, lastName: string } | null, currency?: { __typename: 'CurrencyNode', id: string, code: string, rate: number, isHomeCurrency: boolean } | null, diagnosis?: { __typename: 'DiagnosisNode', id: string, code: string, description: string } | null } | { __typename: 'NodeError', error: { __typename: 'DatabaseError', description: string, fullError: string } | { __typename: 'RecordNotFound', description: string } } };
->>>>>>> 2763cfe9
+export type PrescriptionByNumberQuery = {
+  __typename: 'Queries';
+  invoiceByNumber:
+    | {
+        __typename: 'InvoiceNode';
+        comment?: string | null;
+        createdDatetime: string;
+        pickedDatetime?: string | null;
+        verifiedDatetime?: string | null;
+        id: string;
+        invoiceNumber: number;
+        otherPartyName: string;
+        clinicianId?: string | null;
+        type: Types.InvoiceNodeType;
+        status: Types.InvoiceNodeStatus;
+        colour?: string | null;
+        nameInsuranceJoinId?: string | null;
+        insuranceDiscountAmount?: number | null;
+        insuranceDiscountPercentage?: number | null;
+        currencyRate: number;
+        theirReference?: string | null;
+        diagnosisId?: string | null;
+        programId?: string | null;
+        prescriptionDate?: string | null;
+        patientId: string;
+        pricing: {
+          __typename: 'PricingNode';
+          totalAfterTax: number;
+          totalBeforeTax: number;
+          stockTotalBeforeTax: number;
+          stockTotalAfterTax: number;
+          serviceTotalAfterTax: number;
+          serviceTotalBeforeTax: number;
+          taxPercentage?: number | null;
+        };
+        user?: {
+          __typename: 'UserNode';
+          username: string;
+          email?: string | null;
+        } | null;
+        lines: {
+          __typename: 'InvoiceLineConnector';
+          totalCount: number;
+          nodes: Array<{
+            __typename: 'InvoiceLineNode';
+            id: string;
+            type: Types.InvoiceLineNodeType;
+            batch?: string | null;
+            expiryDate?: string | null;
+            numberOfPacks: number;
+            prescribedQuantity?: number | null;
+            packSize: number;
+            invoiceId: string;
+            costPricePerPack: number;
+            sellPricePerPack: number;
+            note?: string | null;
+            totalBeforeTax: number;
+            totalAfterTax: number;
+            taxPercentage?: number | null;
+            itemName: string;
+            item: {
+              __typename: 'ItemNode';
+              id: string;
+              name: string;
+              code: string;
+              unitName?: string | null;
+              itemDirections: Array<{
+                __typename: 'ItemDirectionNode';
+                directions: string;
+                id: string;
+                itemId: string;
+                priority: number;
+              }>;
+            };
+            location?: {
+              __typename: 'LocationNode';
+              id: string;
+              name: string;
+              code: string;
+              onHold: boolean;
+            } | null;
+            stockLine?: {
+              __typename: 'StockLineNode';
+              id: string;
+              itemId: string;
+              batch?: string | null;
+              availableNumberOfPacks: number;
+              totalNumberOfPacks: number;
+              onHold: boolean;
+              sellPricePerPack: number;
+              costPricePerPack: number;
+              packSize: number;
+              expiryDate?: string | null;
+              item: {
+                __typename: 'ItemNode';
+                name: string;
+                code: string;
+                itemDirections: Array<{
+                  __typename: 'ItemDirectionNode';
+                  directions: string;
+                  id: string;
+                  itemId: string;
+                  priority: number;
+                }>;
+              };
+            } | null;
+          }>;
+        };
+        patient?: {
+          __typename: 'PatientNode';
+          id: string;
+          name: string;
+          code: string;
+          gender?: Types.GenderType | null;
+          dateOfBirth?: string | null;
+          isDeceased: boolean;
+        } | null;
+        clinician?: {
+          __typename: 'ClinicianNode';
+          id: string;
+          firstName?: string | null;
+          lastName: string;
+        } | null;
+        currency?: {
+          __typename: 'CurrencyNode';
+          id: string;
+          code: string;
+          rate: number;
+          isHomeCurrency: boolean;
+        } | null;
+        diagnosis?: {
+          __typename: 'DiagnosisNode';
+          id: string;
+          code: string;
+          description: string;
+        } | null;
+      }
+    | {
+        __typename: 'NodeError';
+        error:
+          | {
+              __typename: 'DatabaseError';
+              description: string;
+              fullError: string;
+            }
+          | { __typename: 'RecordNotFound'; description: string };
+      };
+};
 
 export type PrescriptionByIdQueryVariables = Types.Exact<{
   invoiceId: Types.Scalars['String']['input'];
   storeId: Types.Scalars['String']['input'];
 }>;
 
-
-<<<<<<< HEAD
-export type PrescriptionByIdQuery = { __typename: 'Queries', invoice: { __typename: 'InvoiceNode', comment?: string | null, createdDatetime: string, pickedDatetime?: string | null, verifiedDatetime?: string | null, id: string, invoiceNumber: number, otherPartyName: string, clinicianId?: string | null, type: Types.InvoiceNodeType, status: Types.InvoiceNodeStatus, colour?: string | null, nameInsuranceJoinId?: string | null, insuranceDiscountAmount?: number | null, insuranceDiscountPercentage?: number | null, currencyRate: number, theirReference?: string | null, diagnosisId?: string | null, programId?: string | null, prescriptionDate?: string | null, patientId: string, pricing: { __typename: 'PricingNode', totalAfterTax: number, totalBeforeTax: number, stockTotalBeforeTax: number, stockTotalAfterTax: number, serviceTotalAfterTax: number, serviceTotalBeforeTax: number, taxPercentage?: number | null }, user?: { __typename: 'UserNode', username: string, email?: string | null } | null, lines: { __typename: 'InvoiceLineConnector', totalCount: number, nodes: Array<{ __typename: 'InvoiceLineNode', id: string, type: Types.InvoiceLineNodeType, batch?: string | null, expiryDate?: string | null, numberOfPacks: number, prescribedQuantity?: number | null, packSize: number, invoiceId: string, costPricePerPack: number, sellPricePerPack: number, note?: string | null, totalBeforeTax: number, totalAfterTax: number, taxPercentage?: number | null, itemName: string, item: { __typename: 'ItemNode', id: string, name: string, code: string, unitName?: string | null, itemDirections: Array<{ __typename: 'ItemDirectionNode', directions: string, id: string, itemId: string, priority: number }> }, location?: { __typename: 'LocationNode', id: string, name: string, code: string, onHold: boolean } | null, stockLine?: { __typename: 'StockLineNode', id: string, itemId: string, batch?: string | null, availableNumberOfPacks: number, totalNumberOfPacks: number, onHold: boolean, sellPricePerPack: number, costPricePerPack: number, packSize: number, expiryDate?: string | null, item: { __typename: 'ItemNode', name: string, code: string, itemDirections: Array<{ __typename: 'ItemDirectionNode', directions: string, id: string, itemId: string, priority: number }> } } | null }> }, patient?: { __typename: 'PatientNode', id: string, name: string, code: string, gender?: Types.GenderType | null, dateOfBirth?: string | null, isDeceased: boolean } | null, clinician?: { __typename: 'ClinicianNode', id: string, firstName?: string | null, lastName: string } | null, currency?: { __typename: 'CurrencyNode', id: string, code: string, rate: number, isHomeCurrency: boolean } | null, diagnosis?: { __typename: 'DiagnosisNode', id: string, code: string, description: string } | null } | { __typename: 'NodeError', error: { __typename: 'DatabaseError', description: string, fullError: string } | { __typename: 'RecordNotFound', description: string } } };
-=======
-export type PrescriptionByIdQuery = { __typename: 'Queries', invoice: { __typename: 'InvoiceNode', comment?: string | null, createdDatetime: string, pickedDatetime?: string | null, verifiedDatetime?: string | null, cancelledDatetime?: string | null, id: string, invoiceNumber: number, otherPartyName: string, clinicianId?: string | null, type: Types.InvoiceNodeType, status: Types.InvoiceNodeStatus, colour?: string | null, currencyRate: number, theirReference?: string | null, diagnosisId?: string | null, programId?: string | null, prescriptionDate?: string | null, patientId: string, pricing: { __typename: 'PricingNode', totalAfterTax: number, totalBeforeTax: number, stockTotalBeforeTax: number, stockTotalAfterTax: number, serviceTotalAfterTax: number, serviceTotalBeforeTax: number, taxPercentage?: number | null }, user?: { __typename: 'UserNode', username: string, email?: string | null } | null, lines: { __typename: 'InvoiceLineConnector', totalCount: number, nodes: Array<{ __typename: 'InvoiceLineNode', id: string, type: Types.InvoiceLineNodeType, batch?: string | null, expiryDate?: string | null, numberOfPacks: number, prescribedQuantity?: number | null, packSize: number, invoiceId: string, costPricePerPack: number, sellPricePerPack: number, note?: string | null, totalBeforeTax: number, totalAfterTax: number, taxPercentage?: number | null, itemName: string, item: { __typename: 'ItemNode', id: string, name: string, code: string, unitName?: string | null, itemDirections: Array<{ __typename: 'ItemDirectionNode', directions: string, id: string, itemId: string, priority: number }> }, location?: { __typename: 'LocationNode', id: string, name: string, code: string, onHold: boolean } | null, stockLine?: { __typename: 'StockLineNode', id: string, itemId: string, batch?: string | null, availableNumberOfPacks: number, totalNumberOfPacks: number, onHold: boolean, sellPricePerPack: number, costPricePerPack: number, packSize: number, expiryDate?: string | null, item: { __typename: 'ItemNode', name: string, code: string, itemDirections: Array<{ __typename: 'ItemDirectionNode', directions: string, id: string, itemId: string, priority: number }> } } | null }> }, patient?: { __typename: 'PatientNode', id: string, name: string, code: string, gender?: Types.GenderType | null, dateOfBirth?: string | null, isDeceased: boolean } | null, clinician?: { __typename: 'ClinicianNode', id: string, firstName?: string | null, lastName: string } | null, currency?: { __typename: 'CurrencyNode', id: string, code: string, rate: number, isHomeCurrency: boolean } | null, diagnosis?: { __typename: 'DiagnosisNode', id: string, code: string, description: string } | null } | { __typename: 'NodeError', error: { __typename: 'DatabaseError', description: string, fullError: string } | { __typename: 'RecordNotFound', description: string } } };
->>>>>>> 2763cfe9
+export type PrescriptionByIdQuery = {
+  __typename: 'Queries';
+  invoice:
+    | {
+        __typename: 'InvoiceNode';
+        comment?: string | null;
+        createdDatetime: string;
+        pickedDatetime?: string | null;
+        verifiedDatetime?: string | null;
+        id: string;
+        invoiceNumber: number;
+        otherPartyName: string;
+        clinicianId?: string | null;
+        type: Types.InvoiceNodeType;
+        status: Types.InvoiceNodeStatus;
+        colour?: string | null;
+        nameInsuranceJoinId?: string | null;
+        insuranceDiscountAmount?: number | null;
+        insuranceDiscountPercentage?: number | null;
+        currencyRate: number;
+        theirReference?: string | null;
+        diagnosisId?: string | null;
+        programId?: string | null;
+        prescriptionDate?: string | null;
+        patientId: string;
+        pricing: {
+          __typename: 'PricingNode';
+          totalAfterTax: number;
+          totalBeforeTax: number;
+          stockTotalBeforeTax: number;
+          stockTotalAfterTax: number;
+          serviceTotalAfterTax: number;
+          serviceTotalBeforeTax: number;
+          taxPercentage?: number | null;
+        };
+        user?: {
+          __typename: 'UserNode';
+          username: string;
+          email?: string | null;
+        } | null;
+        lines: {
+          __typename: 'InvoiceLineConnector';
+          totalCount: number;
+          nodes: Array<{
+            __typename: 'InvoiceLineNode';
+            id: string;
+            type: Types.InvoiceLineNodeType;
+            batch?: string | null;
+            expiryDate?: string | null;
+            numberOfPacks: number;
+            prescribedQuantity?: number | null;
+            packSize: number;
+            invoiceId: string;
+            costPricePerPack: number;
+            sellPricePerPack: number;
+            note?: string | null;
+            totalBeforeTax: number;
+            totalAfterTax: number;
+            taxPercentage?: number | null;
+            itemName: string;
+            item: {
+              __typename: 'ItemNode';
+              id: string;
+              name: string;
+              code: string;
+              unitName?: string | null;
+              itemDirections: Array<{
+                __typename: 'ItemDirectionNode';
+                directions: string;
+                id: string;
+                itemId: string;
+                priority: number;
+              }>;
+            };
+            location?: {
+              __typename: 'LocationNode';
+              id: string;
+              name: string;
+              code: string;
+              onHold: boolean;
+            } | null;
+            stockLine?: {
+              __typename: 'StockLineNode';
+              id: string;
+              itemId: string;
+              batch?: string | null;
+              availableNumberOfPacks: number;
+              totalNumberOfPacks: number;
+              onHold: boolean;
+              sellPricePerPack: number;
+              costPricePerPack: number;
+              packSize: number;
+              expiryDate?: string | null;
+              item: {
+                __typename: 'ItemNode';
+                name: string;
+                code: string;
+                itemDirections: Array<{
+                  __typename: 'ItemDirectionNode';
+                  directions: string;
+                  id: string;
+                  itemId: string;
+                  priority: number;
+                }>;
+              };
+            } | null;
+          }>;
+        };
+        patient?: {
+          __typename: 'PatientNode';
+          id: string;
+          name: string;
+          code: string;
+          gender?: Types.GenderType | null;
+          dateOfBirth?: string | null;
+          isDeceased: boolean;
+        } | null;
+        clinician?: {
+          __typename: 'ClinicianNode';
+          id: string;
+          firstName?: string | null;
+          lastName: string;
+        } | null;
+        currency?: {
+          __typename: 'CurrencyNode';
+          id: string;
+          code: string;
+          rate: number;
+          isHomeCurrency: boolean;
+        } | null;
+        diagnosis?: {
+          __typename: 'DiagnosisNode';
+          id: string;
+          code: string;
+          description: string;
+        } | null;
+      }
+    | {
+        __typename: 'NodeError';
+        error:
+          | {
+              __typename: 'DatabaseError';
+              description: string;
+              fullError: string;
+            }
+          | { __typename: 'RecordNotFound'; description: string };
+      };
+};
 
 export type InsertPrescriptionMutationVariables = Types.Exact<{
   input: Types.InsertPrescriptionInput;
   storeId: Types.Scalars['String']['input'];
 }>;
 
-
-export type InsertPrescriptionMutation = { __typename: 'Mutations', insertPrescription: { __typename: 'InvoiceNode', id: string, invoiceNumber: number } };
+export type InsertPrescriptionMutation = {
+  __typename: 'Mutations';
+  insertPrescription: {
+    __typename: 'InvoiceNode';
+    id: string;
+    invoiceNumber: number;
+  };
+};
 
 export type UpsertPrescriptionMutationVariables = Types.Exact<{
   storeId: Types.Scalars['String']['input'];
   input: Types.BatchPrescriptionInput;
 }>;
 
-
-export type UpsertPrescriptionMutation = { __typename: 'Mutations', batchPrescription: { __typename: 'BatchPrescriptionResponse', deletePrescriptionLines?: Array<{ __typename: 'DeletePrescriptionLineResponseWithId', id: string, response: { __typename: 'DeletePrescriptionLineError', error: { __typename: 'CannotEditInvoice', description: string } | { __typename: 'ForeignKeyError', description: string, key: Types.ForeignKey } | { __typename: 'RecordNotFound', description: string } } | { __typename: 'DeleteResponse', id: string } }> | null, deletePrescriptions?: Array<{ __typename: 'DeletePrescriptionResponseWithId', id: string, response: { __typename: 'DeletePrescriptionError', error: { __typename: 'CannotDeleteInvoiceWithLines', description: string } | { __typename: 'CannotEditInvoice', description: string } | { __typename: 'RecordNotFound', description: string } } | { __typename: 'DeleteResponse', id: string } }> | null, insertPrescriptionLines?: Array<{ __typename: 'InsertPrescriptionLineResponseWithId', id: string, response: { __typename: 'InsertPrescriptionLineError', error: { __typename: 'CannotEditInvoice', description: string } | { __typename: 'ForeignKeyError', description: string } | { __typename: 'LocationIsOnHold', description: string } | { __typename: 'LocationNotFound', description: string } | { __typename: 'NotEnoughStockForReduction', description: string } | { __typename: 'StockLineAlreadyExistsInInvoice', description: string } | { __typename: 'StockLineIsOnHold', description: string } } | { __typename: 'InvoiceLineNode' } }> | null, insertPrescriptions?: Array<{ __typename: 'InsertPrescriptionResponseWithId', id: string }> | null, updatePrescriptionLines?: Array<{ __typename: 'UpdatePrescriptionLineResponseWithId', id: string, response: { __typename: 'InvoiceLineNode' } | { __typename: 'UpdatePrescriptionLineError', error: { __typename: 'CannotEditInvoice', description: string } | { __typename: 'ForeignKeyError', description: string, key: Types.ForeignKey } | { __typename: 'LocationIsOnHold', description: string } | { __typename: 'LocationNotFound', description: string } | { __typename: 'NotEnoughStockForReduction', description: string, batch: { __typename: 'NodeError', error: { __typename: 'DatabaseError', description: string, fullError: string } | { __typename: 'RecordNotFound', description: string } } | { __typename: 'StockLineNode' } } | { __typename: 'RecordNotFound', description: string } | { __typename: 'StockLineAlreadyExistsInInvoice', description: string } | { __typename: 'StockLineIsOnHold', description: string } } }> | null, updatePrescriptions?: Array<{ __typename: 'UpdatePrescriptionResponseWithId', id: string, response: { __typename: 'InvoiceNode' } | { __typename: 'NodeError', error: { __typename: 'DatabaseError', description: string } | { __typename: 'RecordNotFound', description: string } } | { __typename: 'UpdatePrescriptionError', error: { __typename: 'CanOnlyChangeToPickedWhenNoUnallocatedLines', description: string } | { __typename: 'CannotReverseInvoiceStatus', description: string } | { __typename: 'InvalidStockSelection', description: string } | { __typename: 'InvoiceIsNotEditable', description: string } | { __typename: 'RecordNotFound', description: string } } }> | null } };
+export type UpsertPrescriptionMutation = {
+  __typename: 'Mutations';
+  batchPrescription: {
+    __typename: 'BatchPrescriptionResponse';
+    deletePrescriptionLines?: Array<{
+      __typename: 'DeletePrescriptionLineResponseWithId';
+      id: string;
+      response:
+        | {
+            __typename: 'DeletePrescriptionLineError';
+            error:
+              | { __typename: 'CannotEditInvoice'; description: string }
+              | {
+                  __typename: 'ForeignKeyError';
+                  description: string;
+                  key: Types.ForeignKey;
+                }
+              | { __typename: 'RecordNotFound'; description: string };
+          }
+        | { __typename: 'DeleteResponse'; id: string };
+    }> | null;
+    deletePrescriptions?: Array<{
+      __typename: 'DeletePrescriptionResponseWithId';
+      id: string;
+      response:
+        | {
+            __typename: 'DeletePrescriptionError';
+            error:
+              | {
+                  __typename: 'CannotDeleteInvoiceWithLines';
+                  description: string;
+                }
+              | { __typename: 'CannotEditInvoice'; description: string }
+              | { __typename: 'RecordNotFound'; description: string };
+          }
+        | { __typename: 'DeleteResponse'; id: string };
+    }> | null;
+    insertPrescriptionLines?: Array<{
+      __typename: 'InsertPrescriptionLineResponseWithId';
+      id: string;
+      response:
+        | {
+            __typename: 'InsertPrescriptionLineError';
+            error:
+              | { __typename: 'CannotEditInvoice'; description: string }
+              | { __typename: 'ForeignKeyError'; description: string }
+              | { __typename: 'LocationIsOnHold'; description: string }
+              | { __typename: 'LocationNotFound'; description: string }
+              | {
+                  __typename: 'NotEnoughStockForReduction';
+                  description: string;
+                }
+              | {
+                  __typename: 'StockLineAlreadyExistsInInvoice';
+                  description: string;
+                }
+              | { __typename: 'StockLineIsOnHold'; description: string };
+          }
+        | { __typename: 'InvoiceLineNode' };
+    }> | null;
+    insertPrescriptions?: Array<{
+      __typename: 'InsertPrescriptionResponseWithId';
+      id: string;
+    }> | null;
+    updatePrescriptionLines?: Array<{
+      __typename: 'UpdatePrescriptionLineResponseWithId';
+      id: string;
+      response:
+        | { __typename: 'InvoiceLineNode' }
+        | {
+            __typename: 'UpdatePrescriptionLineError';
+            error:
+              | { __typename: 'CannotEditInvoice'; description: string }
+              | {
+                  __typename: 'ForeignKeyError';
+                  description: string;
+                  key: Types.ForeignKey;
+                }
+              | { __typename: 'LocationIsOnHold'; description: string }
+              | { __typename: 'LocationNotFound'; description: string }
+              | {
+                  __typename: 'NotEnoughStockForReduction';
+                  description: string;
+                  batch:
+                    | {
+                        __typename: 'NodeError';
+                        error:
+                          | {
+                              __typename: 'DatabaseError';
+                              description: string;
+                              fullError: string;
+                            }
+                          | {
+                              __typename: 'RecordNotFound';
+                              description: string;
+                            };
+                      }
+                    | { __typename: 'StockLineNode' };
+                }
+              | { __typename: 'RecordNotFound'; description: string }
+              | {
+                  __typename: 'StockLineAlreadyExistsInInvoice';
+                  description: string;
+                }
+              | { __typename: 'StockLineIsOnHold'; description: string };
+          };
+    }> | null;
+    updatePrescriptions?: Array<{
+      __typename: 'UpdatePrescriptionResponseWithId';
+      id: string;
+      response:
+        | { __typename: 'InvoiceNode' }
+        | {
+            __typename: 'NodeError';
+            error:
+              | { __typename: 'DatabaseError'; description: string }
+              | { __typename: 'RecordNotFound'; description: string };
+          }
+        | {
+            __typename: 'UpdatePrescriptionError';
+            error:
+              | {
+                  __typename: 'CanOnlyChangeToPickedWhenNoUnallocatedLines';
+                  description: string;
+                }
+              | {
+                  __typename: 'CannotReverseInvoiceStatus';
+                  description: string;
+                }
+              | { __typename: 'InvalidStockSelection'; description: string }
+              | { __typename: 'InvoiceIsNotEditable'; description: string }
+              | { __typename: 'RecordNotFound'; description: string };
+          };
+    }> | null;
+  };
+};
 
 export type DeletePrescriptionsMutationVariables = Types.Exact<{
   storeId: Types.Scalars['String']['input'];
-  deletePrescriptions: Array<Types.Scalars['String']['input']> | Types.Scalars['String']['input'];
+  deletePrescriptions:
+    | Array<Types.Scalars['String']['input']>
+    | Types.Scalars['String']['input'];
 }>;
 
-
-export type DeletePrescriptionsMutation = { __typename: 'Mutations', batchPrescription: { __typename: 'BatchPrescriptionResponse', deletePrescriptions?: Array<{ __typename: 'DeletePrescriptionResponseWithId', id: string, response: { __typename: 'DeletePrescriptionError', error: { __typename: 'CannotDeleteInvoiceWithLines', description: string } | { __typename: 'CannotEditInvoice', description: string } | { __typename: 'RecordNotFound', description: string } } | { __typename: 'DeleteResponse', id: string } }> | null } };
+export type DeletePrescriptionsMutation = {
+  __typename: 'Mutations';
+  batchPrescription: {
+    __typename: 'BatchPrescriptionResponse';
+    deletePrescriptions?: Array<{
+      __typename: 'DeletePrescriptionResponseWithId';
+      id: string;
+      response:
+        | {
+            __typename: 'DeletePrescriptionError';
+            error:
+              | {
+                  __typename: 'CannotDeleteInvoiceWithLines';
+                  description: string;
+                }
+              | { __typename: 'CannotEditInvoice'; description: string }
+              | { __typename: 'RecordNotFound'; description: string };
+          }
+        | { __typename: 'DeleteResponse'; id: string };
+    }> | null;
+  };
+};
 
 export type DeletePrescriptionLinesMutationVariables = Types.Exact<{
   storeId: Types.Scalars['String']['input'];
-  deletePrescriptionLines: Array<Types.DeletePrescriptionLineInput> | Types.DeletePrescriptionLineInput;
+  deletePrescriptionLines:
+    | Array<Types.DeletePrescriptionLineInput>
+    | Types.DeletePrescriptionLineInput;
 }>;
 
-
-export type DeletePrescriptionLinesMutation = { __typename: 'Mutations', batchPrescription: { __typename: 'BatchPrescriptionResponse', deletePrescriptionLines?: Array<{ __typename: 'DeletePrescriptionLineResponseWithId', id: string, response: { __typename: 'DeletePrescriptionLineError', error: { __typename: 'CannotEditInvoice', description: string } | { __typename: 'ForeignKeyError', description: string, key: Types.ForeignKey } | { __typename: 'RecordNotFound', description: string } } | { __typename: 'DeleteResponse', id: string } }> | null } };
+export type DeletePrescriptionLinesMutation = {
+  __typename: 'Mutations';
+  batchPrescription: {
+    __typename: 'BatchPrescriptionResponse';
+    deletePrescriptionLines?: Array<{
+      __typename: 'DeletePrescriptionLineResponseWithId';
+      id: string;
+      response:
+        | {
+            __typename: 'DeletePrescriptionLineError';
+            error:
+              | { __typename: 'CannotEditInvoice'; description: string }
+              | {
+                  __typename: 'ForeignKeyError';
+                  description: string;
+                  key: Types.ForeignKey;
+                }
+              | { __typename: 'RecordNotFound'; description: string };
+          }
+        | { __typename: 'DeleteResponse'; id: string };
+    }> | null;
+  };
+};
 
 export type InsuranceByIdQueryVariables = Types.Exact<{
   insuranceId: Types.Scalars['String']['input'];
   storeId: Types.Scalars['String']['input'];
 }>;
 
-
-export type InsuranceByIdQuery = { __typename: 'Queries', insurance: { __typename: 'InsuranceNode', isActive: boolean, policyNumber: string, discountPercentage: number, insuranceProviders?: { __typename: 'InsuranceProviderNode', isActive: boolean, providerName: string } | null } };
-
-export type HistoricalStockLineFragment = { __typename: 'StockLineNode', id: string, availableNumberOfPacks: number, packSize: number, item: { __typename: 'ItemNode', name: string, code: string, itemDirections: Array<{ __typename: 'ItemDirectionNode', directions: string, id: string, itemId: string, priority: number }> } };
-
-export type DiagnosisFragment = { __typename: 'DiagnosisNode', id: string, code: string, description: string };
-
-export type DiagnosesActiveQueryVariables = Types.Exact<{ [key: string]: never; }>;
-
-
-export type DiagnosesActiveQuery = { __typename: 'Queries', diagnosesActive: Array<{ __typename: 'DiagnosisNode', id: string, code: string, description: string }> };
-
-export type AbbreviationFragment = { __typename: 'AbbreviationNode', expansion: string, id: string, text: string };
+export type InsuranceByIdQuery = {
+  __typename: 'Queries';
+  insurance: {
+    __typename: 'InsuranceNode';
+    isActive: boolean;
+    policyNumber: string;
+    discountPercentage: number;
+    insuranceProviders?: {
+      __typename: 'InsuranceProviderNode';
+      isActive: boolean;
+      providerName: string;
+    } | null;
+  };
+};
+
+export type HistoricalStockLineFragment = {
+  __typename: 'StockLineNode';
+  id: string;
+  availableNumberOfPacks: number;
+  packSize: number;
+  item: {
+    __typename: 'ItemNode';
+    name: string;
+    code: string;
+    itemDirections: Array<{
+      __typename: 'ItemDirectionNode';
+      directions: string;
+      id: string;
+      itemId: string;
+      priority: number;
+    }>;
+  };
+};
+
+export type DiagnosisFragment = {
+  __typename: 'DiagnosisNode';
+  id: string;
+  code: string;
+  description: string;
+};
+
+export type DiagnosesActiveQueryVariables = Types.Exact<{
+  [key: string]: never;
+}>;
+
+export type DiagnosesActiveQuery = {
+  __typename: 'Queries';
+  diagnosesActive: Array<{
+    __typename: 'DiagnosisNode';
+    id: string;
+    code: string;
+    description: string;
+  }>;
+};
+
+export type AbbreviationFragment = {
+  __typename: 'AbbreviationNode';
+  expansion: string;
+  id: string;
+  text: string;
+};
 
 export type AbbreviationsQueryVariables = Types.Exact<{
   filter?: Types.InputMaybe<Types.AbbreviationFilterInput>;
 }>;
 
-
-export type AbbreviationsQuery = { __typename: 'Queries', abbreviations: Array<{ __typename: 'AbbreviationNode', expansion: string, id: string, text: string }> };
+export type AbbreviationsQuery = {
+  __typename: 'Queries';
+  abbreviations: Array<{
+    __typename: 'AbbreviationNode';
+    expansion: string;
+    id: string;
+    text: string;
+  }>;
+};
 
 export const ItemDirectionFragmentDoc = gql`
-    fragment ItemDirection on ItemDirectionNode {
-  __typename
-  directions
-  id
-  itemId
-  priority
-}
-    `;
+  fragment ItemDirection on ItemDirectionNode {
+    __typename
+    directions
+    id
+    itemId
+    priority
+  }
+`;
 export const PrescriptionLineFragmentDoc = gql`
-    fragment PrescriptionLine on InvoiceLineNode {
-  __typename
-  id
-  type
-  batch
-  expiryDate
-  numberOfPacks
-  prescribedQuantity
-  packSize
-  invoiceId
-  costPricePerPack
-  sellPricePerPack
-  note
-  totalBeforeTax
-  totalAfterTax
-  taxPercentage
-  note
-  itemName
-  item {
+  fragment PrescriptionLine on InvoiceLineNode {
     __typename
     id
-    name
-    code
-    unitName
-    itemDirections {
-      ...ItemDirection
+    type
+    batch
+    expiryDate
+    numberOfPacks
+    prescribedQuantity
+    packSize
+    invoiceId
+    costPricePerPack
+    sellPricePerPack
+    note
+    totalBeforeTax
+    totalAfterTax
+    taxPercentage
+    note
+    itemName
+    item {
+      __typename
+      id
+      name
+      code
+      unitName
+      itemDirections {
+        ...ItemDirection
+      }
+    }
+    location {
+      __typename
+      id
+      name
+      code
+      onHold
+    }
+    stockLine {
+      __typename
+      id
+      itemId
+      batch
+      availableNumberOfPacks
+      totalNumberOfPacks
+      onHold
+      sellPricePerPack
+      costPricePerPack
+      packSize
+      expiryDate
+      item {
+        name
+        code
+        itemDirections {
+          ...ItemDirection
+        }
+      }
     }
   }
-  location {
+  ${ItemDirectionFragmentDoc}
+`;
+export const PrescriptionRowFragmentDoc = gql`
+  fragment PrescriptionRow on InvoiceNode {
     __typename
+    comment
+    createdDatetime
+    prescriptionDate: backdatedDatetime
+    pickedDatetime
+    verifiedDatetime
+    cancelledDatetime
     id
-    name
-    code
-    onHold
+    invoiceNumber
+    patientId: otherPartyId
+    otherPartyName
+    clinicianId
+    type
+    status
+    colour
+    nameInsuranceJoinId
+    insuranceDiscountAmount
+    insuranceDiscountPercentage
+    pricing {
+      __typename
+      totalAfterTax
+      totalBeforeTax
+      stockTotalBeforeTax
+      stockTotalAfterTax
+      serviceTotalAfterTax
+      serviceTotalBeforeTax
+      taxPercentage
+    }
+    currencyRate
+    user {
+      __typename
+      username
+      email
+    }
+    lines {
+      __typename
+      nodes {
+        ...PrescriptionLine
+      }
+      totalCount
+    }
+    patient {
+      __typename
+      id
+      name
+      code
+      gender
+      dateOfBirth
+      isDeceased
+    }
+    clinician {
+      id
+      firstName
+      lastName
+    }
+    currency {
+      id
+      code
+      rate
+      isHomeCurrency
+    }
+    currencyRate
+    theirReference
+    diagnosisId
+    diagnosis {
+      id
+      code
+      description
+    }
+    programId
   }
-  stockLine {
-    __typename
+  ${PrescriptionLineFragmentDoc}
+`;
+export const PartialPrescriptionLineFragmentDoc = gql`
+  fragment PartialPrescriptionLine on StockLineNode {
     id
     itemId
-    batch
     availableNumberOfPacks
     totalNumberOfPacks
     onHold
+    costPricePerPack
     sellPricePerPack
-    costPricePerPack
     packSize
     expiryDate
     item {
@@ -177,517 +1159,587 @@
         ...ItemDirection
       }
     }
+    location {
+      __typename
+      id
+      name
+      code
+      onHold
+    }
   }
-}
-    ${ItemDirectionFragmentDoc}`;
-export const PrescriptionRowFragmentDoc = gql`
-    fragment PrescriptionRow on InvoiceNode {
-  __typename
-  comment
-  createdDatetime
-  prescriptionDate: backdatedDatetime
-  pickedDatetime
-  verifiedDatetime
-  cancelledDatetime
-  id
-  invoiceNumber
-  patientId: otherPartyId
-  otherPartyName
-  clinicianId
-  type
-  status
-  colour
-  nameInsuranceJoinId
-  insuranceDiscountAmount
-  insuranceDiscountPercentage
-  pricing {
-    __typename
-    totalAfterTax
-    totalBeforeTax
-    stockTotalBeforeTax
-    stockTotalAfterTax
-    serviceTotalAfterTax
-    serviceTotalBeforeTax
-    taxPercentage
+  ${ItemDirectionFragmentDoc}
+`;
+export const HistoricalStockLineFragmentDoc = gql`
+  fragment historicalStockLine on StockLineNode {
+    id
+    availableNumberOfPacks
+    packSize
+    item {
+      name
+      code
+      itemDirections {
+        ...ItemDirection
+      }
+    }
   }
-  currencyRate
-  user {
-    __typename
-    username
-    email
-  }
-  lines {
-    __typename
-    nodes {
-      ...PrescriptionLine
-    }
-    totalCount
-  }
-  patient {
-    __typename
-    id
-    name
-    code
-    gender
-    dateOfBirth
-    isDeceased
-  }
-  clinician {
-    id
-    firstName
-    lastName
-  }
-  currency {
-    id
-    code
-    rate
-    isHomeCurrency
-  }
-  currencyRate
-  theirReference
-  diagnosisId
-  diagnosis {
+  ${ItemDirectionFragmentDoc}
+`;
+export const DiagnosisFragmentDoc = gql`
+  fragment diagnosis on DiagnosisNode {
     id
     code
     description
   }
-  programId
-}
-    ${PrescriptionLineFragmentDoc}`;
-export const PartialPrescriptionLineFragmentDoc = gql`
-    fragment PartialPrescriptionLine on StockLineNode {
-  id
-  itemId
-  availableNumberOfPacks
-  totalNumberOfPacks
-  onHold
-  costPricePerPack
-  sellPricePerPack
-  packSize
-  expiryDate
-  item {
-    name
-    code
-    itemDirections {
-      ...ItemDirection
-    }
+`;
+export const AbbreviationFragmentDoc = gql`
+  fragment Abbreviation on AbbreviationNode {
+    __typename
+    expansion
+    id
+    text
   }
-  location {
-    __typename
-    id
-    name
-    code
-    onHold
+`;
+export const PrescriptionsDocument = gql`
+  query prescriptions(
+    $first: Int
+    $offset: Int
+    $key: InvoiceSortFieldInput!
+    $desc: Boolean
+    $filter: InvoiceFilterInput
+    $storeId: String!
+  ) {
+    invoices(
+      page: { first: $first, offset: $offset }
+      sort: { key: $key, desc: $desc }
+      filter: $filter
+      storeId: $storeId
+    ) {
+      ... on InvoiceConnector {
+        __typename
+        nodes {
+          ...PrescriptionRow
+          theirReference
+        }
+        totalCount
+      }
+    }
   }
-}
-    ${ItemDirectionFragmentDoc}`;
-export const HistoricalStockLineFragmentDoc = gql`
-    fragment historicalStockLine on StockLineNode {
-  id
-  availableNumberOfPacks
-  packSize
-  item {
-    name
-    code
-    itemDirections {
-      ...ItemDirection
+  ${PrescriptionRowFragmentDoc}
+`;
+export const PrescriptionByNumberDocument = gql`
+  query prescriptionByNumber($invoiceNumber: Int!, $storeId: String!) {
+    invoiceByNumber(
+      invoiceNumber: $invoiceNumber
+      storeId: $storeId
+      type: PRESCRIPTION
+    ) {
+      __typename
+      ... on NodeError {
+        __typename
+        error {
+          description
+          ... on DatabaseError {
+            __typename
+            description
+            fullError
+          }
+          ... on RecordNotFound {
+            __typename
+            description
+          }
+        }
+      }
+      ... on InvoiceNode {
+        ...PrescriptionRow
+      }
     }
   }
-}
-    ${ItemDirectionFragmentDoc}`;
-export const DiagnosisFragmentDoc = gql`
-    fragment diagnosis on DiagnosisNode {
-  id
-  code
-  description
-}
-    `;
-export const AbbreviationFragmentDoc = gql`
-    fragment Abbreviation on AbbreviationNode {
-  __typename
-  expansion
-  id
-  text
-}
-    `;
-export const PrescriptionsDocument = gql`
-    query prescriptions($first: Int, $offset: Int, $key: InvoiceSortFieldInput!, $desc: Boolean, $filter: InvoiceFilterInput, $storeId: String!) {
-  invoices(
-    page: {first: $first, offset: $offset}
-    sort: {key: $key, desc: $desc}
-    filter: $filter
-    storeId: $storeId
+  ${PrescriptionRowFragmentDoc}
+`;
+export const PrescriptionByIdDocument = gql`
+  query prescriptionById($invoiceId: String!, $storeId: String!) {
+    invoice(id: $invoiceId, storeId: $storeId) {
+      __typename
+      ... on NodeError {
+        __typename
+        error {
+          description
+          ... on DatabaseError {
+            __typename
+            description
+            fullError
+          }
+          ... on RecordNotFound {
+            __typename
+            description
+          }
+        }
+      }
+      ... on InvoiceNode {
+        ...PrescriptionRow
+      }
+    }
+  }
+  ${PrescriptionRowFragmentDoc}
+`;
+export const InsertPrescriptionDocument = gql`
+  mutation insertPrescription(
+    $input: InsertPrescriptionInput!
+    $storeId: String!
   ) {
-    ... on InvoiceConnector {
+    insertPrescription(storeId: $storeId, input: $input) {
       __typename
-      nodes {
-        ...PrescriptionRow
-        theirReference
-      }
-      totalCount
+      ... on InvoiceNode {
+        id
+        invoiceNumber
+      }
     }
   }
-}
-    ${PrescriptionRowFragmentDoc}`;
-export const PrescriptionByNumberDocument = gql`
-    query prescriptionByNumber($invoiceNumber: Int!, $storeId: String!) {
-  invoiceByNumber(
-    invoiceNumber: $invoiceNumber
-    storeId: $storeId
-    type: PRESCRIPTION
+`;
+export const UpsertPrescriptionDocument = gql`
+  mutation upsertPrescription(
+    $storeId: String!
+    $input: BatchPrescriptionInput!
   ) {
-    __typename
-    ... on NodeError {
+    batchPrescription(storeId: $storeId, input: $input) {
       __typename
-      error {
-        description
-        ... on DatabaseError {
-          __typename
-          description
-          fullError
+      deletePrescriptionLines {
+        id
+        response {
+          ... on DeletePrescriptionLineError {
+            __typename
+            error {
+              description
+              ... on RecordNotFound {
+                __typename
+                description
+              }
+              ... on CannotEditInvoice {
+                __typename
+                description
+              }
+              ... on ForeignKeyError {
+                __typename
+                description
+                key
+              }
+            }
+          }
+          ... on DeleteResponse {
+            id
+          }
         }
-        ... on RecordNotFound {
-          __typename
-          description
+      }
+      deletePrescriptions {
+        id
+        response {
+          ... on DeleteResponse {
+            id
+          }
+          ... on DeletePrescriptionError {
+            __typename
+            error {
+              description
+              ... on RecordNotFound {
+                __typename
+                description
+              }
+              ... on CannotDeleteInvoiceWithLines {
+                __typename
+                description
+              }
+              ... on CannotEditInvoice {
+                __typename
+                description
+              }
+            }
+          }
         }
       }
-    }
-    ... on InvoiceNode {
-      ...PrescriptionRow
-    }
-  }
-}
-    ${PrescriptionRowFragmentDoc}`;
-export const PrescriptionByIdDocument = gql`
-    query prescriptionById($invoiceId: String!, $storeId: String!) {
-  invoice(id: $invoiceId, storeId: $storeId) {
-    __typename
-    ... on NodeError {
-      __typename
-      error {
-        description
-        ... on DatabaseError {
-          __typename
-          description
-          fullError
+      insertPrescriptionLines {
+        id
+        response {
+          ... on InsertPrescriptionLineError {
+            __typename
+            error {
+              description
+            }
+          }
         }
-        ... on RecordNotFound {
-          __typename
-          description
+      }
+      insertPrescriptions {
+        id
+      }
+      updatePrescriptionLines {
+        id
+        response {
+          ... on UpdatePrescriptionLineError {
+            __typename
+            error {
+              description
+              ... on RecordNotFound {
+                __typename
+                description
+              }
+              ... on CannotEditInvoice {
+                __typename
+                description
+              }
+              ... on ForeignKeyError {
+                __typename
+                description
+                key
+              }
+              ... on LocationIsOnHold {
+                __typename
+                description
+              }
+              ... on LocationNotFound {
+                __typename
+                description
+              }
+              ... on NotEnoughStockForReduction {
+                __typename
+                batch {
+                  ... on NodeError {
+                    __typename
+                    error {
+                      description
+                      ... on RecordNotFound {
+                        __typename
+                        description
+                      }
+                      ... on DatabaseError {
+                        __typename
+                        description
+                        fullError
+                      }
+                    }
+                  }
+                }
+              }
+              ... on StockLineAlreadyExistsInInvoice {
+                __typename
+                description
+              }
+              ... on StockLineIsOnHold {
+                __typename
+                description
+              }
+            }
+          }
         }
       }
-    }
-    ... on InvoiceNode {
-      ...PrescriptionRow
-    }
-  }
-}
-    ${PrescriptionRowFragmentDoc}`;
-export const InsertPrescriptionDocument = gql`
-    mutation insertPrescription($input: InsertPrescriptionInput!, $storeId: String!) {
-  insertPrescription(storeId: $storeId, input: $input) {
-    __typename
-    ... on InvoiceNode {
-      id
-      invoiceNumber
-    }
-  }
-}
-    `;
-export const UpsertPrescriptionDocument = gql`
-    mutation upsertPrescription($storeId: String!, $input: BatchPrescriptionInput!) {
-  batchPrescription(storeId: $storeId, input: $input) {
-    __typename
-    deletePrescriptionLines {
-      id
-      response {
-        ... on DeletePrescriptionLineError {
-          __typename
-          error {
-            description
-            ... on RecordNotFound {
+      updatePrescriptions {
+        id
+        response {
+          ... on UpdatePrescriptionError {
+            __typename
+            error {
               __typename
               description
             }
-            ... on CannotEditInvoice {
-              __typename
+          }
+          ... on NodeError {
+            __typename
+            error {
               description
             }
-            ... on ForeignKeyError {
-              __typename
+          }
+        }
+      }
+    }
+  }
+`;
+export const DeletePrescriptionsDocument = gql`
+  mutation deletePrescriptions(
+    $storeId: String!
+    $deletePrescriptions: [String!]!
+  ) {
+    batchPrescription(
+      storeId: $storeId
+      input: { deletePrescriptions: $deletePrescriptions }
+    ) {
+      __typename
+      deletePrescriptions {
+        id
+        response {
+          ... on DeletePrescriptionError {
+            __typename
+            error {
               description
-              key
+              ... on RecordNotFound {
+                __typename
+                description
+              }
+              ... on CannotDeleteInvoiceWithLines {
+                __typename
+                description
+              }
+              ... on CannotEditInvoice {
+                __typename
+                description
+              }
             }
           }
+          ... on DeleteResponse {
+            id
+          }
         }
-        ... on DeleteResponse {
-          id
+      }
+    }
+  }
+`;
+export const DeletePrescriptionLinesDocument = gql`
+  mutation deletePrescriptionLines(
+    $storeId: String!
+    $deletePrescriptionLines: [DeletePrescriptionLineInput!]!
+  ) {
+    batchPrescription(
+      storeId: $storeId
+      input: { deletePrescriptionLines: $deletePrescriptionLines }
+    ) {
+      deletePrescriptionLines {
+        id
+        response {
+          ... on DeletePrescriptionLineError {
+            __typename
+            error {
+              description
+              ... on RecordNotFound {
+                __typename
+                description
+              }
+              ... on CannotEditInvoice {
+                __typename
+                description
+              }
+              ... on ForeignKeyError {
+                __typename
+                description
+                key
+              }
+            }
+          }
+          ... on DeleteResponse {
+            id
+          }
         }
       }
     }
-    deletePrescriptions {
-      id
-      response {
-        ... on DeleteResponse {
-          id
+  }
+`;
+export const InsuranceByIdDocument = gql`
+  query insuranceById($insuranceId: String!, $storeId: String!) {
+    insurance(id: $insuranceId, storeId: $storeId) {
+      ... on InsuranceNode {
+        __typename
+        isActive
+        insuranceProviders {
+          isActive
+          providerName
         }
-        ... on DeletePrescriptionError {
-          __typename
-          error {
-            description
-            ... on RecordNotFound {
-              __typename
-              description
-            }
-            ... on CannotDeleteInvoiceWithLines {
-              __typename
-              description
-            }
-            ... on CannotEditInvoice {
-              __typename
-              description
-            }
-          }
-        }
-      }
-    }
-    insertPrescriptionLines {
-      id
-      response {
-        ... on InsertPrescriptionLineError {
-          __typename
-          error {
-            description
-          }
-        }
-      }
-    }
-    insertPrescriptions {
-      id
-    }
-    updatePrescriptionLines {
-      id
-      response {
-        ... on UpdatePrescriptionLineError {
-          __typename
-          error {
-            description
-            ... on RecordNotFound {
-              __typename
-              description
-            }
-            ... on CannotEditInvoice {
-              __typename
-              description
-            }
-            ... on ForeignKeyError {
-              __typename
-              description
-              key
-            }
-            ... on LocationIsOnHold {
-              __typename
-              description
-            }
-            ... on LocationNotFound {
-              __typename
-              description
-            }
-            ... on NotEnoughStockForReduction {
-              __typename
-              batch {
-                ... on NodeError {
-                  __typename
-                  error {
-                    description
-                    ... on RecordNotFound {
-                      __typename
-                      description
-                    }
-                    ... on DatabaseError {
-                      __typename
-                      description
-                      fullError
-                    }
-                  }
-                }
-              }
-            }
-            ... on StockLineAlreadyExistsInInvoice {
-              __typename
-              description
-            }
-            ... on StockLineIsOnHold {
-              __typename
-              description
-            }
-          }
-        }
-      }
-    }
-    updatePrescriptions {
-      id
-      response {
-        ... on UpdatePrescriptionError {
-          __typename
-          error {
-            __typename
-            description
-          }
-        }
-        ... on NodeError {
-          __typename
-          error {
-            description
-          }
-        }
+        policyNumber
+        discountPercentage
       }
     }
   }
-}
-    `;
-export const DeletePrescriptionsDocument = gql`
-    mutation deletePrescriptions($storeId: String!, $deletePrescriptions: [String!]!) {
-  batchPrescription(
-    storeId: $storeId
-    input: {deletePrescriptions: $deletePrescriptions}
-  ) {
-    __typename
-    deletePrescriptions {
-      id
-      response {
-        ... on DeletePrescriptionError {
-          __typename
-          error {
-            description
-            ... on RecordNotFound {
-              __typename
-              description
-            }
-            ... on CannotDeleteInvoiceWithLines {
-              __typename
-              description
-            }
-            ... on CannotEditInvoice {
-              __typename
-              description
-            }
-          }
-        }
-        ... on DeleteResponse {
-          id
-        }
-      }
+`;
+export const DiagnosesActiveDocument = gql`
+  query diagnosesActive {
+    diagnosesActive {
+      ...diagnosis
     }
   }
-}
-    `;
-export const DeletePrescriptionLinesDocument = gql`
-    mutation deletePrescriptionLines($storeId: String!, $deletePrescriptionLines: [DeletePrescriptionLineInput!]!) {
-  batchPrescription(
-    storeId: $storeId
-    input: {deletePrescriptionLines: $deletePrescriptionLines}
-  ) {
-    deletePrescriptionLines {
-      id
-      response {
-        ... on DeletePrescriptionLineError {
-          __typename
-          error {
-            description
-            ... on RecordNotFound {
-              __typename
-              description
-            }
-            ... on CannotEditInvoice {
-              __typename
-              description
-            }
-            ... on ForeignKeyError {
-              __typename
-              description
-              key
-            }
-          }
-        }
-        ... on DeleteResponse {
-          id
-        }
+  ${DiagnosisFragmentDoc}
+`;
+export const AbbreviationsDocument = gql`
+  query abbreviations($filter: AbbreviationFilterInput) {
+    abbreviations(filter: $filter) {
+      ... on AbbreviationNode {
+        ...Abbreviation
       }
     }
   }
-}
-    `;
-export const InsuranceByIdDocument = gql`
-    query insuranceById($insuranceId: String!, $storeId: String!) {
-  insurance(id: $insuranceId, storeId: $storeId) {
-    ... on InsuranceNode {
-      __typename
-      isActive
-      insuranceProviders {
-        isActive
-        providerName
-      }
-      policyNumber
-      discountPercentage
-    }
-  }
-}
-    `;
-export const DiagnosesActiveDocument = gql`
-    query diagnosesActive {
-  diagnosesActive {
-    ...diagnosis
-  }
-}
-    ${DiagnosisFragmentDoc}`;
-export const AbbreviationsDocument = gql`
-    query abbreviations($filter: AbbreviationFilterInput) {
-  abbreviations(filter: $filter) {
-    ... on AbbreviationNode {
-      ...Abbreviation
-    }
-  }
-}
-    ${AbbreviationFragmentDoc}`;
-
-export type SdkFunctionWrapper = <T>(action: (requestHeaders?:Record<string, string>) => Promise<T>, operationName: string, operationType?: string, variables?: any) => Promise<T>;
-
-
-const defaultWrapper: SdkFunctionWrapper = (action, _operationName, _operationType, _variables) => action();
-
-export function getSdk(client: GraphQLClient, withWrapper: SdkFunctionWrapper = defaultWrapper) {
+  ${AbbreviationFragmentDoc}
+`;
+
+export type SdkFunctionWrapper = <T>(
+  action: (requestHeaders?: Record<string, string>) => Promise<T>,
+  operationName: string,
+  operationType?: string,
+  variables?: any
+) => Promise<T>;
+
+const defaultWrapper: SdkFunctionWrapper = (
+  action,
+  _operationName,
+  _operationType,
+  _variables
+) => action();
+
+export function getSdk(
+  client: GraphQLClient,
+  withWrapper: SdkFunctionWrapper = defaultWrapper
+) {
   return {
-    prescriptions(variables: PrescriptionsQueryVariables, requestHeaders?: GraphQLClientRequestHeaders): Promise<PrescriptionsQuery> {
-      return withWrapper((wrappedRequestHeaders) => client.request<PrescriptionsQuery>(PrescriptionsDocument, variables, {...requestHeaders, ...wrappedRequestHeaders}), 'prescriptions', 'query', variables);
+    prescriptions(
+      variables: PrescriptionsQueryVariables,
+      requestHeaders?: GraphQLClientRequestHeaders
+    ): Promise<PrescriptionsQuery> {
+      return withWrapper(
+        wrappedRequestHeaders =>
+          client.request<PrescriptionsQuery>(PrescriptionsDocument, variables, {
+            ...requestHeaders,
+            ...wrappedRequestHeaders,
+          }),
+        'prescriptions',
+        'query',
+        variables
+      );
     },
-    prescriptionByNumber(variables: PrescriptionByNumberQueryVariables, requestHeaders?: GraphQLClientRequestHeaders): Promise<PrescriptionByNumberQuery> {
-      return withWrapper((wrappedRequestHeaders) => client.request<PrescriptionByNumberQuery>(PrescriptionByNumberDocument, variables, {...requestHeaders, ...wrappedRequestHeaders}), 'prescriptionByNumber', 'query', variables);
+    prescriptionByNumber(
+      variables: PrescriptionByNumberQueryVariables,
+      requestHeaders?: GraphQLClientRequestHeaders
+    ): Promise<PrescriptionByNumberQuery> {
+      return withWrapper(
+        wrappedRequestHeaders =>
+          client.request<PrescriptionByNumberQuery>(
+            PrescriptionByNumberDocument,
+            variables,
+            { ...requestHeaders, ...wrappedRequestHeaders }
+          ),
+        'prescriptionByNumber',
+        'query',
+        variables
+      );
     },
-    prescriptionById(variables: PrescriptionByIdQueryVariables, requestHeaders?: GraphQLClientRequestHeaders): Promise<PrescriptionByIdQuery> {
-      return withWrapper((wrappedRequestHeaders) => client.request<PrescriptionByIdQuery>(PrescriptionByIdDocument, variables, {...requestHeaders, ...wrappedRequestHeaders}), 'prescriptionById', 'query', variables);
+    prescriptionById(
+      variables: PrescriptionByIdQueryVariables,
+      requestHeaders?: GraphQLClientRequestHeaders
+    ): Promise<PrescriptionByIdQuery> {
+      return withWrapper(
+        wrappedRequestHeaders =>
+          client.request<PrescriptionByIdQuery>(
+            PrescriptionByIdDocument,
+            variables,
+            { ...requestHeaders, ...wrappedRequestHeaders }
+          ),
+        'prescriptionById',
+        'query',
+        variables
+      );
     },
-    insertPrescription(variables: InsertPrescriptionMutationVariables, requestHeaders?: GraphQLClientRequestHeaders): Promise<InsertPrescriptionMutation> {
-      return withWrapper((wrappedRequestHeaders) => client.request<InsertPrescriptionMutation>(InsertPrescriptionDocument, variables, {...requestHeaders, ...wrappedRequestHeaders}), 'insertPrescription', 'mutation', variables);
+    insertPrescription(
+      variables: InsertPrescriptionMutationVariables,
+      requestHeaders?: GraphQLClientRequestHeaders
+    ): Promise<InsertPrescriptionMutation> {
+      return withWrapper(
+        wrappedRequestHeaders =>
+          client.request<InsertPrescriptionMutation>(
+            InsertPrescriptionDocument,
+            variables,
+            { ...requestHeaders, ...wrappedRequestHeaders }
+          ),
+        'insertPrescription',
+        'mutation',
+        variables
+      );
     },
-    upsertPrescription(variables: UpsertPrescriptionMutationVariables, requestHeaders?: GraphQLClientRequestHeaders): Promise<UpsertPrescriptionMutation> {
-      return withWrapper((wrappedRequestHeaders) => client.request<UpsertPrescriptionMutation>(UpsertPrescriptionDocument, variables, {...requestHeaders, ...wrappedRequestHeaders}), 'upsertPrescription', 'mutation', variables);
+    upsertPrescription(
+      variables: UpsertPrescriptionMutationVariables,
+      requestHeaders?: GraphQLClientRequestHeaders
+    ): Promise<UpsertPrescriptionMutation> {
+      return withWrapper(
+        wrappedRequestHeaders =>
+          client.request<UpsertPrescriptionMutation>(
+            UpsertPrescriptionDocument,
+            variables,
+            { ...requestHeaders, ...wrappedRequestHeaders }
+          ),
+        'upsertPrescription',
+        'mutation',
+        variables
+      );
     },
-    deletePrescriptions(variables: DeletePrescriptionsMutationVariables, requestHeaders?: GraphQLClientRequestHeaders): Promise<DeletePrescriptionsMutation> {
-      return withWrapper((wrappedRequestHeaders) => client.request<DeletePrescriptionsMutation>(DeletePrescriptionsDocument, variables, {...requestHeaders, ...wrappedRequestHeaders}), 'deletePrescriptions', 'mutation', variables);
+    deletePrescriptions(
+      variables: DeletePrescriptionsMutationVariables,
+      requestHeaders?: GraphQLClientRequestHeaders
+    ): Promise<DeletePrescriptionsMutation> {
+      return withWrapper(
+        wrappedRequestHeaders =>
+          client.request<DeletePrescriptionsMutation>(
+            DeletePrescriptionsDocument,
+            variables,
+            { ...requestHeaders, ...wrappedRequestHeaders }
+          ),
+        'deletePrescriptions',
+        'mutation',
+        variables
+      );
     },
-    deletePrescriptionLines(variables: DeletePrescriptionLinesMutationVariables, requestHeaders?: GraphQLClientRequestHeaders): Promise<DeletePrescriptionLinesMutation> {
-      return withWrapper((wrappedRequestHeaders) => client.request<DeletePrescriptionLinesMutation>(DeletePrescriptionLinesDocument, variables, {...requestHeaders, ...wrappedRequestHeaders}), 'deletePrescriptionLines', 'mutation', variables);
+    deletePrescriptionLines(
+      variables: DeletePrescriptionLinesMutationVariables,
+      requestHeaders?: GraphQLClientRequestHeaders
+    ): Promise<DeletePrescriptionLinesMutation> {
+      return withWrapper(
+        wrappedRequestHeaders =>
+          client.request<DeletePrescriptionLinesMutation>(
+            DeletePrescriptionLinesDocument,
+            variables,
+            { ...requestHeaders, ...wrappedRequestHeaders }
+          ),
+        'deletePrescriptionLines',
+        'mutation',
+        variables
+      );
     },
-    insuranceById(variables: InsuranceByIdQueryVariables, requestHeaders?: GraphQLClientRequestHeaders): Promise<InsuranceByIdQuery> {
-      return withWrapper((wrappedRequestHeaders) => client.request<InsuranceByIdQuery>(InsuranceByIdDocument, variables, {...requestHeaders, ...wrappedRequestHeaders}), 'insuranceById', 'query', variables);
+    insuranceById(
+      variables: InsuranceByIdQueryVariables,
+      requestHeaders?: GraphQLClientRequestHeaders
+    ): Promise<InsuranceByIdQuery> {
+      return withWrapper(
+        wrappedRequestHeaders =>
+          client.request<InsuranceByIdQuery>(InsuranceByIdDocument, variables, {
+            ...requestHeaders,
+            ...wrappedRequestHeaders,
+          }),
+        'insuranceById',
+        'query',
+        variables
+      );
     },
-    diagnosesActive(variables?: DiagnosesActiveQueryVariables, requestHeaders?: GraphQLClientRequestHeaders): Promise<DiagnosesActiveQuery> {
-      return withWrapper((wrappedRequestHeaders) => client.request<DiagnosesActiveQuery>(DiagnosesActiveDocument, variables, {...requestHeaders, ...wrappedRequestHeaders}), 'diagnosesActive', 'query', variables);
+    diagnosesActive(
+      variables?: DiagnosesActiveQueryVariables,
+      requestHeaders?: GraphQLClientRequestHeaders
+    ): Promise<DiagnosesActiveQuery> {
+      return withWrapper(
+        wrappedRequestHeaders =>
+          client.request<DiagnosesActiveQuery>(
+            DiagnosesActiveDocument,
+            variables,
+            { ...requestHeaders, ...wrappedRequestHeaders }
+          ),
+        'diagnosesActive',
+        'query',
+        variables
+      );
     },
-    abbreviations(variables?: AbbreviationsQueryVariables, requestHeaders?: GraphQLClientRequestHeaders): Promise<AbbreviationsQuery> {
-      return withWrapper((wrappedRequestHeaders) => client.request<AbbreviationsQuery>(AbbreviationsDocument, variables, {...requestHeaders, ...wrappedRequestHeaders}), 'abbreviations', 'query', variables);
-    }
+    abbreviations(
+      variables?: AbbreviationsQueryVariables,
+      requestHeaders?: GraphQLClientRequestHeaders
+    ): Promise<AbbreviationsQuery> {
+      return withWrapper(
+        wrappedRequestHeaders =>
+          client.request<AbbreviationsQuery>(AbbreviationsDocument, variables, {
+            ...requestHeaders,
+            ...wrappedRequestHeaders,
+          }),
+        'abbreviations',
+        'query',
+        variables
+      );
+    },
   };
 }
 export type Sdk = ReturnType<typeof getSdk>;