import * as Types from '@openmsupply-client/common';

import { GraphQLClient, RequestOptions } from 'graphql-request';
import gql from 'graphql-tag';
type GraphQLClientRequestHeaders = RequestOptions['requestHeaders'];
export type PrescriptionRowFragment = {
  __typename: 'InvoiceNode';
  comment?: string | null;
  createdDatetime: string;
  pickedDatetime?: string | null;
  verifiedDatetime?: string | null;
  cancelledDatetime?: string | null;
  id: string;
  invoiceNumber: number;
  otherPartyName: string;
  clinicianId?: string | null;
  type: Types.InvoiceNodeType;
  status: Types.InvoiceNodeStatus;
  colour?: string | null;
  nameInsuranceJoinId?: string | null;
  insuranceDiscountAmount?: number | null;
  insuranceDiscountPercentage?: number | null;
  currencyRate: number;
  theirReference?: string | null;
  diagnosisId?: string | null;
  programId?: string | null;
  prescriptionDate?: string | null;
  patientId: string;
  pricing: {
    __typename: 'PricingNode';
    totalAfterTax: number;
    totalBeforeTax: number;
    stockTotalBeforeTax: number;
    stockTotalAfterTax: number;
    serviceTotalAfterTax: number;
    serviceTotalBeforeTax: number;
    taxPercentage?: number | null;
  };
  user?: {
    __typename: 'UserNode';
    username: string;
    email?: string | null;
  } | null;
  lines: {
    __typename: 'InvoiceLineConnector';
    totalCount: number;
    nodes: Array<{
      __typename: 'InvoiceLineNode';
      id: string;
      type: Types.InvoiceLineNodeType;
      batch?: string | null;
      expiryDate?: string | null;
      numberOfPacks: number;
      prescribedQuantity?: number | null;
      packSize: number;
      invoiceId: string;
      costPricePerPack: number;
      sellPricePerPack: number;
      note?: string | null;
      totalBeforeTax: number;
      totalAfterTax: number;
      taxPercentage?: number | null;
      itemName: string;
      item: {
        __typename: 'ItemNode';
        id: string;
        name: string;
        code: string;
        unitName?: string | null;
        isVaccine: boolean;
<<<<<<< HEAD
=======
        doses: number;
>>>>>>> 78481d85
        itemDirections: Array<{
          __typename: 'ItemDirectionNode';
          directions: string;
          id: string;
          itemId: string;
          priority: number;
        }>;
        warnings: Array<{
          __typename: 'WarningNode';
          warningText: string;
          id: string;
          itemId: string;
          priority: boolean;
          code: string;
        }>;
      };
      location?: {
        __typename: 'LocationNode';
        id: string;
        name: string;
        code: string;
        onHold: boolean;
      } | null;
      stockLine?: {
        __typename: 'StockLineNode';
        id: string;
        itemId: string;
        batch?: string | null;
        availableNumberOfPacks: number;
        totalNumberOfPacks: number;
        onHold: boolean;
        sellPricePerPack: number;
        costPricePerPack: number;
        packSize: number;
        expiryDate?: string | null;
        item: {
          __typename: 'ItemNode';
          name: string;
          code: string;
          isVaccine: boolean;
<<<<<<< HEAD
=======
          doses: number;
>>>>>>> 78481d85
          itemDirections: Array<{
            __typename: 'ItemDirectionNode';
            directions: string;
            id: string;
            itemId: string;
            priority: number;
          }>;
          warnings: Array<{
            __typename: 'WarningNode';
            warningText: string;
            id: string;
            itemId: string;
            priority: boolean;
            code: string;
          }>;
        };
      } | null;
    }>;
  };
  patient?: {
    __typename: 'PatientNode';
    id: string;
    name: string;
    code: string;
    gender?: Types.GenderType | null;
    dateOfBirth?: string | null;
    isDeceased: boolean;
  } | null;
  clinician?: {
    __typename: 'ClinicianNode';
    id: string;
    firstName?: string | null;
    lastName: string;
  } | null;
  currency?: {
    __typename: 'CurrencyNode';
    id: string;
    code: string;
    rate: number;
    isHomeCurrency: boolean;
  } | null;
  diagnosis?: {
    __typename: 'DiagnosisNode';
    id: string;
    code: string;
    description: string;
  } | null;
  insurancePolicy?: {
    __typename: 'InsurancePolicyNode';
    policyNumber: string;
    insuranceProviders?: {
      __typename: 'InsuranceProviderNode';
      providerName: string;
    } | null;
  } | null;
  store?: { __typename: 'StoreNode'; id: string } | null;
};

export type PrescriptionLineFragment = {
  __typename: 'InvoiceLineNode';
  id: string;
  type: Types.InvoiceLineNodeType;
  batch?: string | null;
  expiryDate?: string | null;
  numberOfPacks: number;
  prescribedQuantity?: number | null;
  packSize: number;
  invoiceId: string;
  costPricePerPack: number;
  sellPricePerPack: number;
  note?: string | null;
  totalBeforeTax: number;
  totalAfterTax: number;
  taxPercentage?: number | null;
  itemName: string;
  item: {
    __typename: 'ItemNode';
    id: string;
    name: string;
    code: string;
    unitName?: string | null;
    isVaccine: boolean;
<<<<<<< HEAD
=======
    doses: number;
>>>>>>> 78481d85
    itemDirections: Array<{
      __typename: 'ItemDirectionNode';
      directions: string;
      id: string;
      itemId: string;
      priority: number;
    }>;
    warnings: Array<{
      __typename: 'WarningNode';
      warningText: string;
      id: string;
      itemId: string;
      priority: boolean;
      code: string;
    }>;
  };
  location?: {
    __typename: 'LocationNode';
    id: string;
    name: string;
    code: string;
    onHold: boolean;
  } | null;
  stockLine?: {
    __typename: 'StockLineNode';
    id: string;
    itemId: string;
    batch?: string | null;
    availableNumberOfPacks: number;
    totalNumberOfPacks: number;
    onHold: boolean;
    sellPricePerPack: number;
    costPricePerPack: number;
    packSize: number;
    expiryDate?: string | null;
    item: {
      __typename: 'ItemNode';
      name: string;
      code: string;
      isVaccine: boolean;
<<<<<<< HEAD
=======
      doses: number;
>>>>>>> 78481d85
      itemDirections: Array<{
        __typename: 'ItemDirectionNode';
        directions: string;
        id: string;
        itemId: string;
        priority: number;
      }>;
      warnings: Array<{
        __typename: 'WarningNode';
        warningText: string;
        id: string;
        itemId: string;
        priority: boolean;
        code: string;
      }>;
    };
  } | null;
};

export type ItemDirectionFragment = {
  __typename: 'ItemDirectionNode';
  directions: string;
  id: string;
  itemId: string;
  priority: number;
};

export type WarningFragment = {
  __typename: 'WarningNode';
  warningText: string;
  id: string;
  itemId: string;
  priority: boolean;
  code: string;
};

export type PartialPrescriptionLineFragment = {
  __typename: 'StockLineNode';
  id: string;
  itemId: string;
  availableNumberOfPacks: number;
  totalNumberOfPacks: number;
  onHold: boolean;
  costPricePerPack: number;
  sellPricePerPack: number;
  packSize: number;
  expiryDate?: string | null;
  item: {
    __typename: 'ItemNode';
    name: string;
    code: string;
    isVaccine: boolean;
<<<<<<< HEAD
=======
    doses: number;
>>>>>>> 78481d85
    itemDirections: Array<{
      __typename: 'ItemDirectionNode';
      directions: string;
      id: string;
      itemId: string;
      priority: number;
    }>;
    warnings: Array<{
      __typename: 'WarningNode';
      warningText: string;
      id: string;
      itemId: string;
      priority: boolean;
      code: string;
    }>;
  };
  location?: {
    __typename: 'LocationNode';
    id: string;
    name: string;
    code: string;
    onHold: boolean;
  } | null;
};

export type PrescriptionsQueryVariables = Types.Exact<{
  first?: Types.InputMaybe<Types.Scalars['Int']['input']>;
  offset?: Types.InputMaybe<Types.Scalars['Int']['input']>;
  key: Types.InvoiceSortFieldInput;
  desc?: Types.InputMaybe<Types.Scalars['Boolean']['input']>;
  filter?: Types.InputMaybe<Types.InvoiceFilterInput>;
  storeId: Types.Scalars['String']['input'];
}>;

export type PrescriptionsQuery = {
  __typename: 'Queries';
  invoices: {
    __typename: 'InvoiceConnector';
    totalCount: number;
    nodes: Array<{
      __typename: 'InvoiceNode';
      theirReference?: string | null;
      comment?: string | null;
      createdDatetime: string;
      pickedDatetime?: string | null;
      verifiedDatetime?: string | null;
      cancelledDatetime?: string | null;
      id: string;
      invoiceNumber: number;
      otherPartyName: string;
      clinicianId?: string | null;
      type: Types.InvoiceNodeType;
      status: Types.InvoiceNodeStatus;
      colour?: string | null;
      nameInsuranceJoinId?: string | null;
      insuranceDiscountAmount?: number | null;
      insuranceDiscountPercentage?: number | null;
      currencyRate: number;
      diagnosisId?: string | null;
      programId?: string | null;
      prescriptionDate?: string | null;
      patientId: string;
      pricing: {
        __typename: 'PricingNode';
        totalAfterTax: number;
        totalBeforeTax: number;
        stockTotalBeforeTax: number;
        stockTotalAfterTax: number;
        serviceTotalAfterTax: number;
        serviceTotalBeforeTax: number;
        taxPercentage?: number | null;
      };
      user?: {
        __typename: 'UserNode';
        username: string;
        email?: string | null;
      } | null;
      lines: {
        __typename: 'InvoiceLineConnector';
        totalCount: number;
        nodes: Array<{
          __typename: 'InvoiceLineNode';
          id: string;
          type: Types.InvoiceLineNodeType;
          batch?: string | null;
          expiryDate?: string | null;
          numberOfPacks: number;
          prescribedQuantity?: number | null;
          packSize: number;
          invoiceId: string;
          costPricePerPack: number;
          sellPricePerPack: number;
          note?: string | null;
          totalBeforeTax: number;
          totalAfterTax: number;
          taxPercentage?: number | null;
          itemName: string;
          item: {
            __typename: 'ItemNode';
            id: string;
            name: string;
            code: string;
            unitName?: string | null;
            isVaccine: boolean;
<<<<<<< HEAD
=======
            doses: number;
>>>>>>> 78481d85
            itemDirections: Array<{
              __typename: 'ItemDirectionNode';
              directions: string;
              id: string;
              itemId: string;
              priority: number;
            }>;
            warnings: Array<{
              __typename: 'WarningNode';
              warningText: string;
              id: string;
              itemId: string;
              priority: boolean;
              code: string;
            }>;
          };
          location?: {
            __typename: 'LocationNode';
            id: string;
            name: string;
            code: string;
            onHold: boolean;
          } | null;
          stockLine?: {
            __typename: 'StockLineNode';
            id: string;
            itemId: string;
            batch?: string | null;
            availableNumberOfPacks: number;
            totalNumberOfPacks: number;
            onHold: boolean;
            sellPricePerPack: number;
            costPricePerPack: number;
            packSize: number;
            expiryDate?: string | null;
            item: {
              __typename: 'ItemNode';
              name: string;
              code: string;
              isVaccine: boolean;
<<<<<<< HEAD
=======
              doses: number;
>>>>>>> 78481d85
              itemDirections: Array<{
                __typename: 'ItemDirectionNode';
                directions: string;
                id: string;
                itemId: string;
                priority: number;
              }>;
              warnings: Array<{
                __typename: 'WarningNode';
                warningText: string;
                id: string;
                itemId: string;
                priority: boolean;
                code: string;
              }>;
            };
          } | null;
        }>;
      };
      patient?: {
        __typename: 'PatientNode';
        id: string;
        name: string;
        code: string;
        gender?: Types.GenderType | null;
        dateOfBirth?: string | null;
        isDeceased: boolean;
      } | null;
      clinician?: {
        __typename: 'ClinicianNode';
        id: string;
        firstName?: string | null;
        lastName: string;
      } | null;
      currency?: {
        __typename: 'CurrencyNode';
        id: string;
        code: string;
        rate: number;
        isHomeCurrency: boolean;
      } | null;
      diagnosis?: {
        __typename: 'DiagnosisNode';
        id: string;
        code: string;
        description: string;
      } | null;
      insurancePolicy?: {
        __typename: 'InsurancePolicyNode';
        policyNumber: string;
        insuranceProviders?: {
          __typename: 'InsuranceProviderNode';
          providerName: string;
        } | null;
      } | null;
      store?: { __typename: 'StoreNode'; id: string } | null;
    }>;
  };
};

export type PrescriptionByNumberQueryVariables = Types.Exact<{
  invoiceNumber: Types.Scalars['Int']['input'];
  storeId: Types.Scalars['String']['input'];
}>;

export type PrescriptionByNumberQuery = {
  __typename: 'Queries';
  invoiceByNumber:
    | {
        __typename: 'InvoiceNode';
        comment?: string | null;
        createdDatetime: string;
        pickedDatetime?: string | null;
        verifiedDatetime?: string | null;
        cancelledDatetime?: string | null;
        id: string;
        invoiceNumber: number;
        otherPartyName: string;
        clinicianId?: string | null;
        type: Types.InvoiceNodeType;
        status: Types.InvoiceNodeStatus;
        colour?: string | null;
        nameInsuranceJoinId?: string | null;
        insuranceDiscountAmount?: number | null;
        insuranceDiscountPercentage?: number | null;
        currencyRate: number;
        theirReference?: string | null;
        diagnosisId?: string | null;
        programId?: string | null;
        prescriptionDate?: string | null;
        patientId: string;
        pricing: {
          __typename: 'PricingNode';
          totalAfterTax: number;
          totalBeforeTax: number;
          stockTotalBeforeTax: number;
          stockTotalAfterTax: number;
          serviceTotalAfterTax: number;
          serviceTotalBeforeTax: number;
          taxPercentage?: number | null;
        };
        user?: {
          __typename: 'UserNode';
          username: string;
          email?: string | null;
        } | null;
        lines: {
          __typename: 'InvoiceLineConnector';
          totalCount: number;
          nodes: Array<{
            __typename: 'InvoiceLineNode';
            id: string;
            type: Types.InvoiceLineNodeType;
            batch?: string | null;
            expiryDate?: string | null;
            numberOfPacks: number;
            prescribedQuantity?: number | null;
            packSize: number;
            invoiceId: string;
            costPricePerPack: number;
            sellPricePerPack: number;
            note?: string | null;
            totalBeforeTax: number;
            totalAfterTax: number;
            taxPercentage?: number | null;
            itemName: string;
            item: {
              __typename: 'ItemNode';
              id: string;
              name: string;
              code: string;
              unitName?: string | null;
              isVaccine: boolean;
<<<<<<< HEAD
=======
              doses: number;
>>>>>>> 78481d85
              itemDirections: Array<{
                __typename: 'ItemDirectionNode';
                directions: string;
                id: string;
                itemId: string;
                priority: number;
              }>;
              warnings: Array<{
                __typename: 'WarningNode';
                warningText: string;
                id: string;
                itemId: string;
                priority: boolean;
                code: string;
              }>;
            };
            location?: {
              __typename: 'LocationNode';
              id: string;
              name: string;
              code: string;
              onHold: boolean;
            } | null;
            stockLine?: {
              __typename: 'StockLineNode';
              id: string;
              itemId: string;
              batch?: string | null;
              availableNumberOfPacks: number;
              totalNumberOfPacks: number;
              onHold: boolean;
              sellPricePerPack: number;
              costPricePerPack: number;
              packSize: number;
              expiryDate?: string | null;
              item: {
                __typename: 'ItemNode';
                name: string;
                code: string;
                isVaccine: boolean;
<<<<<<< HEAD
=======
                doses: number;
>>>>>>> 78481d85
                itemDirections: Array<{
                  __typename: 'ItemDirectionNode';
                  directions: string;
                  id: string;
                  itemId: string;
                  priority: number;
                }>;
                warnings: Array<{
                  __typename: 'WarningNode';
                  warningText: string;
                  id: string;
                  itemId: string;
                  priority: boolean;
                  code: string;
                }>;
              };
            } | null;
          }>;
        };
        patient?: {
          __typename: 'PatientNode';
          id: string;
          name: string;
          code: string;
          gender?: Types.GenderType | null;
          dateOfBirth?: string | null;
          isDeceased: boolean;
        } | null;
        clinician?: {
          __typename: 'ClinicianNode';
          id: string;
          firstName?: string | null;
          lastName: string;
        } | null;
        currency?: {
          __typename: 'CurrencyNode';
          id: string;
          code: string;
          rate: number;
          isHomeCurrency: boolean;
        } | null;
        diagnosis?: {
          __typename: 'DiagnosisNode';
          id: string;
          code: string;
          description: string;
        } | null;
        insurancePolicy?: {
          __typename: 'InsurancePolicyNode';
          policyNumber: string;
          insuranceProviders?: {
            __typename: 'InsuranceProviderNode';
            providerName: string;
          } | null;
        } | null;
        store?: { __typename: 'StoreNode'; id: string } | null;
      }
    | {
        __typename: 'NodeError';
        error:
          | {
              __typename: 'DatabaseError';
              description: string;
              fullError: string;
            }
          | { __typename: 'RecordNotFound'; description: string };
      };
};

export type PrescriptionByIdQueryVariables = Types.Exact<{
  invoiceId: Types.Scalars['String']['input'];
  storeId: Types.Scalars['String']['input'];
}>;

export type PrescriptionByIdQuery = {
  __typename: 'Queries';
  invoice:
    | {
        __typename: 'InvoiceNode';
        comment?: string | null;
        createdDatetime: string;
        pickedDatetime?: string | null;
        verifiedDatetime?: string | null;
        cancelledDatetime?: string | null;
        id: string;
        invoiceNumber: number;
        otherPartyName: string;
        clinicianId?: string | null;
        type: Types.InvoiceNodeType;
        status: Types.InvoiceNodeStatus;
        colour?: string | null;
        nameInsuranceJoinId?: string | null;
        insuranceDiscountAmount?: number | null;
        insuranceDiscountPercentage?: number | null;
        currencyRate: number;
        theirReference?: string | null;
        diagnosisId?: string | null;
        programId?: string | null;
        prescriptionDate?: string | null;
        patientId: string;
        pricing: {
          __typename: 'PricingNode';
          totalAfterTax: number;
          totalBeforeTax: number;
          stockTotalBeforeTax: number;
          stockTotalAfterTax: number;
          serviceTotalAfterTax: number;
          serviceTotalBeforeTax: number;
          taxPercentage?: number | null;
        };
        user?: {
          __typename: 'UserNode';
          username: string;
          email?: string | null;
        } | null;
        lines: {
          __typename: 'InvoiceLineConnector';
          totalCount: number;
          nodes: Array<{
            __typename: 'InvoiceLineNode';
            id: string;
            type: Types.InvoiceLineNodeType;
            batch?: string | null;
            expiryDate?: string | null;
            numberOfPacks: number;
            prescribedQuantity?: number | null;
            packSize: number;
            invoiceId: string;
            costPricePerPack: number;
            sellPricePerPack: number;
            note?: string | null;
            totalBeforeTax: number;
            totalAfterTax: number;
            taxPercentage?: number | null;
            itemName: string;
            item: {
              __typename: 'ItemNode';
              id: string;
              name: string;
              code: string;
              unitName?: string | null;
              isVaccine: boolean;
<<<<<<< HEAD
=======
              doses: number;
>>>>>>> 78481d85
              itemDirections: Array<{
                __typename: 'ItemDirectionNode';
                directions: string;
                id: string;
                itemId: string;
                priority: number;
              }>;
              warnings: Array<{
                __typename: 'WarningNode';
                warningText: string;
                id: string;
                itemId: string;
                priority: boolean;
                code: string;
              }>;
            };
            location?: {
              __typename: 'LocationNode';
              id: string;
              name: string;
              code: string;
              onHold: boolean;
            } | null;
            stockLine?: {
              __typename: 'StockLineNode';
              id: string;
              itemId: string;
              batch?: string | null;
              availableNumberOfPacks: number;
              totalNumberOfPacks: number;
              onHold: boolean;
              sellPricePerPack: number;
              costPricePerPack: number;
              packSize: number;
              expiryDate?: string | null;
              item: {
                __typename: 'ItemNode';
                name: string;
                code: string;
                isVaccine: boolean;
<<<<<<< HEAD
=======
                doses: number;
>>>>>>> 78481d85
                itemDirections: Array<{
                  __typename: 'ItemDirectionNode';
                  directions: string;
                  id: string;
                  itemId: string;
                  priority: number;
                }>;
                warnings: Array<{
                  __typename: 'WarningNode';
                  warningText: string;
                  id: string;
                  itemId: string;
                  priority: boolean;
                  code: string;
                }>;
              };
            } | null;
          }>;
        };
        patient?: {
          __typename: 'PatientNode';
          id: string;
          name: string;
          code: string;
          gender?: Types.GenderType | null;
          dateOfBirth?: string | null;
          isDeceased: boolean;
        } | null;
        clinician?: {
          __typename: 'ClinicianNode';
          id: string;
          firstName?: string | null;
          lastName: string;
        } | null;
        currency?: {
          __typename: 'CurrencyNode';
          id: string;
          code: string;
          rate: number;
          isHomeCurrency: boolean;
        } | null;
        diagnosis?: {
          __typename: 'DiagnosisNode';
          id: string;
          code: string;
          description: string;
        } | null;
        insurancePolicy?: {
          __typename: 'InsurancePolicyNode';
          policyNumber: string;
          insuranceProviders?: {
            __typename: 'InsuranceProviderNode';
            providerName: string;
          } | null;
        } | null;
        store?: { __typename: 'StoreNode'; id: string } | null;
      }
    | {
        __typename: 'NodeError';
        error:
          | {
              __typename: 'DatabaseError';
              description: string;
              fullError: string;
            }
          | { __typename: 'RecordNotFound'; description: string };
      };
};

export type InsertPrescriptionMutationVariables = Types.Exact<{
  input: Types.InsertPrescriptionInput;
  storeId: Types.Scalars['String']['input'];
}>;

export type InsertPrescriptionMutation = {
  __typename: 'Mutations';
  insertPrescription: {
    __typename: 'InvoiceNode';
    id: string;
    invoiceNumber: number;
  };
};

export type UpsertPrescriptionMutationVariables = Types.Exact<{
  storeId: Types.Scalars['String']['input'];
  input: Types.BatchPrescriptionInput;
}>;

export type UpsertPrescriptionMutation = {
  __typename: 'Mutations';
  batchPrescription: {
    __typename: 'BatchPrescriptionResponse';
    deletePrescriptionLines?: Array<{
      __typename: 'DeletePrescriptionLineResponseWithId';
      id: string;
      response:
        | {
            __typename: 'DeletePrescriptionLineError';
            error:
              | { __typename: 'CannotEditInvoice'; description: string }
              | {
                  __typename: 'ForeignKeyError';
                  description: string;
                  key: Types.ForeignKey;
                }
              | { __typename: 'RecordNotFound'; description: string };
          }
        | { __typename: 'DeleteResponse'; id: string };
    }> | null;
    deletePrescriptions?: Array<{
      __typename: 'DeletePrescriptionResponseWithId';
      id: string;
      response:
        | {
            __typename: 'DeletePrescriptionError';
            error:
              | {
                  __typename: 'CannotDeleteInvoiceWithLines';
                  description: string;
                }
              | { __typename: 'CannotEditInvoice'; description: string }
              | { __typename: 'RecordNotFound'; description: string };
          }
        | { __typename: 'DeleteResponse'; id: string };
    }> | null;
    insertPrescriptionLines?: Array<{
      __typename: 'InsertPrescriptionLineResponseWithId';
      id: string;
      response:
        | {
            __typename: 'InsertPrescriptionLineError';
            error:
              | { __typename: 'CannotEditInvoice'; description: string }
              | { __typename: 'ForeignKeyError'; description: string }
              | { __typename: 'LocationIsOnHold'; description: string }
              | { __typename: 'LocationNotFound'; description: string }
              | {
                  __typename: 'NotEnoughStockForReduction';
                  description: string;
                }
              | {
                  __typename: 'StockLineAlreadyExistsInInvoice';
                  description: string;
                }
              | { __typename: 'StockLineIsOnHold'; description: string };
          }
        | { __typename: 'InvoiceLineNode' };
    }> | null;
    insertPrescriptions?: Array<{
      __typename: 'InsertPrescriptionResponseWithId';
      id: string;
    }> | null;
    updatePrescriptionLines?: Array<{
      __typename: 'UpdatePrescriptionLineResponseWithId';
      id: string;
      response:
        | { __typename: 'InvoiceLineNode' }
        | {
            __typename: 'UpdatePrescriptionLineError';
            error:
              | { __typename: 'CannotEditInvoice'; description: string }
              | {
                  __typename: 'ForeignKeyError';
                  description: string;
                  key: Types.ForeignKey;
                }
              | { __typename: 'LocationIsOnHold'; description: string }
              | { __typename: 'LocationNotFound'; description: string }
              | {
                  __typename: 'NotEnoughStockForReduction';
                  description: string;
                  batch:
                    | {
                        __typename: 'NodeError';
                        error:
                          | {
                              __typename: 'DatabaseError';
                              description: string;
                              fullError: string;
                            }
                          | {
                              __typename: 'RecordNotFound';
                              description: string;
                            };
                      }
                    | { __typename: 'StockLineNode' };
                }
              | { __typename: 'RecordNotFound'; description: string }
              | {
                  __typename: 'StockLineAlreadyExistsInInvoice';
                  description: string;
                }
              | { __typename: 'StockLineIsOnHold'; description: string };
          };
    }> | null;
    updatePrescriptions?: Array<{
      __typename: 'UpdatePrescriptionResponseWithId';
      id: string;
      response:
        | { __typename: 'InvoiceNode' }
        | {
            __typename: 'NodeError';
            error:
              | { __typename: 'DatabaseError'; description: string }
              | { __typename: 'RecordNotFound'; description: string };
          }
        | {
            __typename: 'UpdatePrescriptionError';
            error:
              | {
                  __typename: 'CanOnlyChangeToPickedWhenNoUnallocatedLines';
                  description: string;
                }
              | {
                  __typename: 'CannotReverseInvoiceStatus';
                  description: string;
                }
              | { __typename: 'InvalidStockSelection'; description: string }
              | { __typename: 'InvoiceIsNotEditable'; description: string }
              | { __typename: 'RecordNotFound'; description: string };
          };
    }> | null;
    setPrescribedQuantity?: Array<{
      __typename: 'SetPrescribedQuantityWithId';
      id: string;
      response:
        | { __typename: 'InvoiceLineNode' }
        | {
            __typename: 'SetPrescribedQuantityError';
            error: {
              __typename: 'ForeignKeyError';
              description: string;
              key: Types.ForeignKey;
            };
          };
    }> | null;
  };
};

export type DeletePrescriptionsMutationVariables = Types.Exact<{
  storeId: Types.Scalars['String']['input'];
  deletePrescriptions:
    | Array<Types.Scalars['String']['input']>
    | Types.Scalars['String']['input'];
}>;

export type DeletePrescriptionsMutation = {
  __typename: 'Mutations';
  batchPrescription: {
    __typename: 'BatchPrescriptionResponse';
    deletePrescriptions?: Array<{
      __typename: 'DeletePrescriptionResponseWithId';
      id: string;
      response:
        | {
            __typename: 'DeletePrescriptionError';
            error:
              | {
                  __typename: 'CannotDeleteInvoiceWithLines';
                  description: string;
                }
              | { __typename: 'CannotEditInvoice'; description: string }
              | { __typename: 'RecordNotFound'; description: string };
          }
        | { __typename: 'DeleteResponse'; id: string };
    }> | null;
  };
};

export type DeletePrescriptionLinesMutationVariables = Types.Exact<{
  storeId: Types.Scalars['String']['input'];
  deletePrescriptionLines:
    | Array<Types.DeletePrescriptionLineInput>
    | Types.DeletePrescriptionLineInput;
}>;

export type DeletePrescriptionLinesMutation = {
  __typename: 'Mutations';
  batchPrescription: {
    __typename: 'BatchPrescriptionResponse';
    deletePrescriptionLines?: Array<{
      __typename: 'DeletePrescriptionLineResponseWithId';
      id: string;
      response:
        | {
            __typename: 'DeletePrescriptionLineError';
            error:
              | { __typename: 'CannotEditInvoice'; description: string }
              | {
                  __typename: 'ForeignKeyError';
                  description: string;
                  key: Types.ForeignKey;
                }
              | { __typename: 'RecordNotFound'; description: string };
          }
        | { __typename: 'DeleteResponse'; id: string };
    }> | null;
  };
};

export type HistoricalStockLineFragment = {
  __typename: 'StockLineNode';
  id: string;
  availableNumberOfPacks: number;
  packSize: number;
  item: {
    __typename: 'ItemNode';
    name: string;
    code: string;
    isVaccine: boolean;
    doses: number;
    itemDirections: Array<{
      __typename: 'ItemDirectionNode';
      directions: string;
      id: string;
      itemId: string;
      priority: number;
    }>;
  };
};

export type DiagnosisFragment = {
  __typename: 'DiagnosisNode';
  id: string;
  code: string;
  description: string;
};

export type DiagnosesActiveQueryVariables = Types.Exact<{
  [key: string]: never;
}>;

export type DiagnosesActiveQuery = {
  __typename: 'Queries';
  diagnosesActive: Array<{
    __typename: 'DiagnosisNode';
    id: string;
    code: string;
    description: string;
  }>;
};

export type AbbreviationFragment = {
  __typename: 'AbbreviationNode';
  expansion: string;
  id: string;
  text: string;
};

export type AbbreviationsQueryVariables = Types.Exact<{
  filter?: Types.InputMaybe<Types.AbbreviationFilterInput>;
}>;

export type AbbreviationsQuery = {
  __typename: 'Queries';
  abbreviations: Array<{
    __typename: 'AbbreviationNode';
    expansion: string;
    id: string;
    text: string;
  }>;
};

export type LabelPrinterSettingsQueryVariables = Types.Exact<{
  [key: string]: never;
}>;

export type LabelPrinterSettingsQuery = {
  __typename: 'Queries';
  labelPrinterSettings?: {
    __typename: 'LabelPrinterSettingNode';
    address: string;
    labelHeight: number;
    labelWidth: number;
    port: number;
  } | null;
};

export const ItemDirectionFragmentDoc = gql`
  fragment ItemDirection on ItemDirectionNode {
    __typename
    directions
    id
    itemId
    priority
  }
`;
export const WarningFragmentDoc = gql`
  fragment Warning on WarningNode {
    __typename
    warningText
    id
    itemId
    priority
    code
  }
`;
export const PrescriptionLineFragmentDoc = gql`
  fragment PrescriptionLine on InvoiceLineNode {
    __typename
    id
    type
    batch
    expiryDate
    numberOfPacks
    prescribedQuantity
    packSize
    invoiceId
    costPricePerPack
    sellPricePerPack
    note
    totalBeforeTax
    totalAfterTax
    taxPercentage
    note
    itemName
    item {
      __typename
      id
      name
      code
      unitName
      isVaccine
      doses
      itemDirections {
        ...ItemDirection
      }
      warnings {
        ...Warning
      }
      isVaccine
    }
    location {
      __typename
      id
      name
      code
      onHold
    }
    stockLine {
      __typename
      id
      itemId
      batch
      availableNumberOfPacks
      totalNumberOfPacks
      onHold
      sellPricePerPack
      costPricePerPack
      packSize
      expiryDate
      item {
        name
        code
        isVaccine
        doses
        itemDirections {
          ...ItemDirection
        }
        warnings {
          ...Warning
        }
        isVaccine
      }
    }
  }
  ${ItemDirectionFragmentDoc}
  ${WarningFragmentDoc}
`;
export const PrescriptionRowFragmentDoc = gql`
  fragment PrescriptionRow on InvoiceNode {
    __typename
    comment
    createdDatetime
    prescriptionDate: backdatedDatetime
    pickedDatetime
    verifiedDatetime
    cancelledDatetime
    id
    invoiceNumber
    patientId: otherPartyId
    otherPartyName
    clinicianId
    type
    status
    colour
    nameInsuranceJoinId
    insuranceDiscountAmount
    insuranceDiscountPercentage
    pricing {
      __typename
      totalAfterTax
      totalBeforeTax
      stockTotalBeforeTax
      stockTotalAfterTax
      serviceTotalAfterTax
      serviceTotalBeforeTax
      taxPercentage
    }
    currencyRate
    user {
      __typename
      username
      email
    }
    lines {
      __typename
      nodes {
        ...PrescriptionLine
      }
      totalCount
    }
    patient {
      __typename
      id
      name
      code
      gender
      dateOfBirth
      isDeceased
    }
    clinician {
      id
      firstName
      lastName
    }
    currency {
      id
      code
      rate
      isHomeCurrency
    }
    currencyRate
    theirReference
    diagnosisId
    diagnosis {
      id
      code
      description
    }
    programId
    insuranceDiscountAmount
    insuranceDiscountPercentage
    insurancePolicy {
      insuranceProviders {
        providerName
      }
      policyNumber
    }
    store {
      id
    }
  }
  ${PrescriptionLineFragmentDoc}
`;
export const PartialPrescriptionLineFragmentDoc = gql`
  fragment PartialPrescriptionLine on StockLineNode {
    id
    itemId
    availableNumberOfPacks
    totalNumberOfPacks
    onHold
    costPricePerPack
    sellPricePerPack
    packSize
    expiryDate
    item {
      name
      code
      isVaccine
      doses
      itemDirections {
        ...ItemDirection
      }
      warnings {
        ...Warning
      }
      isVaccine
    }
    location {
      __typename
      id
      name
      code
      onHold
    }
  }
  ${ItemDirectionFragmentDoc}
  ${WarningFragmentDoc}
`;
export const HistoricalStockLineFragmentDoc = gql`
  fragment historicalStockLine on StockLineNode {
    id
    availableNumberOfPacks
    packSize
    item {
      name
      code
      isVaccine
      doses
      itemDirections {
        ...ItemDirection
      }
    }
  }
  ${ItemDirectionFragmentDoc}
`;
export const DiagnosisFragmentDoc = gql`
  fragment diagnosis on DiagnosisNode {
    id
    code
    description
  }
`;
export const AbbreviationFragmentDoc = gql`
  fragment Abbreviation on AbbreviationNode {
    __typename
    expansion
    id
    text
  }
`;
export const PrescriptionsDocument = gql`
  query prescriptions(
    $first: Int
    $offset: Int
    $key: InvoiceSortFieldInput!
    $desc: Boolean
    $filter: InvoiceFilterInput
    $storeId: String!
  ) {
    invoices(
      page: { first: $first, offset: $offset }
      sort: { key: $key, desc: $desc }
      filter: $filter
      storeId: $storeId
    ) {
      ... on InvoiceConnector {
        __typename
        nodes {
          ...PrescriptionRow
          theirReference
        }
        totalCount
      }
    }
  }
  ${PrescriptionRowFragmentDoc}
`;
export const PrescriptionByNumberDocument = gql`
  query prescriptionByNumber($invoiceNumber: Int!, $storeId: String!) {
    invoiceByNumber(
      invoiceNumber: $invoiceNumber
      storeId: $storeId
      type: PRESCRIPTION
    ) {
      __typename
      ... on NodeError {
        __typename
        error {
          description
          ... on DatabaseError {
            __typename
            description
            fullError
          }
          ... on RecordNotFound {
            __typename
            description
          }
        }
      }
      ... on InvoiceNode {
        ...PrescriptionRow
      }
    }
  }
  ${PrescriptionRowFragmentDoc}
`;
export const PrescriptionByIdDocument = gql`
  query prescriptionById($invoiceId: String!, $storeId: String!) {
    invoice(id: $invoiceId, storeId: $storeId) {
      __typename
      ... on NodeError {
        __typename
        error {
          description
          ... on DatabaseError {
            __typename
            description
            fullError
          }
          ... on RecordNotFound {
            __typename
            description
          }
        }
      }
      ... on InvoiceNode {
        ...PrescriptionRow
      }
    }
  }
  ${PrescriptionRowFragmentDoc}
`;
export const InsertPrescriptionDocument = gql`
  mutation insertPrescription(
    $input: InsertPrescriptionInput!
    $storeId: String!
  ) {
    insertPrescription(storeId: $storeId, input: $input) {
      __typename
      ... on InvoiceNode {
        id
        invoiceNumber
      }
    }
  }
`;
export const UpsertPrescriptionDocument = gql`
  mutation upsertPrescription(
    $storeId: String!
    $input: BatchPrescriptionInput!
  ) {
    batchPrescription(storeId: $storeId, input: $input) {
      __typename
      deletePrescriptionLines {
        id
        response {
          ... on DeletePrescriptionLineError {
            __typename
            error {
              description
              ... on RecordNotFound {
                __typename
                description
              }
              ... on CannotEditInvoice {
                __typename
                description
              }
              ... on ForeignKeyError {
                __typename
                description
                key
              }
            }
          }
          ... on DeleteResponse {
            id
          }
        }
      }
      deletePrescriptions {
        id
        response {
          ... on DeleteResponse {
            id
          }
          ... on DeletePrescriptionError {
            __typename
            error {
              description
              ... on RecordNotFound {
                __typename
                description
              }
              ... on CannotDeleteInvoiceWithLines {
                __typename
                description
              }
              ... on CannotEditInvoice {
                __typename
                description
              }
            }
          }
        }
      }
      insertPrescriptionLines {
        id
        response {
          ... on InsertPrescriptionLineError {
            __typename
            error {
              description
            }
          }
        }
      }
      insertPrescriptions {
        id
      }
      updatePrescriptionLines {
        id
        response {
          ... on UpdatePrescriptionLineError {
            __typename
            error {
              description
              ... on RecordNotFound {
                __typename
                description
              }
              ... on CannotEditInvoice {
                __typename
                description
              }
              ... on ForeignKeyError {
                __typename
                description
                key
              }
              ... on LocationIsOnHold {
                __typename
                description
              }
              ... on LocationNotFound {
                __typename
                description
              }
              ... on NotEnoughStockForReduction {
                __typename
                batch {
                  ... on NodeError {
                    __typename
                    error {
                      description
                      ... on RecordNotFound {
                        __typename
                        description
                      }
                      ... on DatabaseError {
                        __typename
                        description
                        fullError
                      }
                    }
                  }
                }
              }
              ... on StockLineAlreadyExistsInInvoice {
                __typename
                description
              }
              ... on StockLineIsOnHold {
                __typename
                description
              }
            }
          }
        }
      }
      updatePrescriptions {
        id
        response {
          ... on UpdatePrescriptionError {
            __typename
            error {
              __typename
              description
            }
          }
          ... on NodeError {
            __typename
            error {
              description
            }
          }
        }
      }
      setPrescribedQuantity {
        id
        response {
          ... on SetPrescribedQuantityError {
            __typename
            error {
              description
              ... on ForeignKeyError {
                __typename
                description
                key
              }
            }
          }
        }
      }
    }
  }
`;
export const DeletePrescriptionsDocument = gql`
  mutation deletePrescriptions(
    $storeId: String!
    $deletePrescriptions: [String!]!
  ) {
    batchPrescription(
      storeId: $storeId
      input: { deletePrescriptions: $deletePrescriptions }
    ) {
      __typename
      deletePrescriptions {
        id
        response {
          ... on DeletePrescriptionError {
            __typename
            error {
              description
              ... on RecordNotFound {
                __typename
                description
              }
              ... on CannotDeleteInvoiceWithLines {
                __typename
                description
              }
              ... on CannotEditInvoice {
                __typename
                description
              }
            }
          }
          ... on DeleteResponse {
            id
          }
        }
      }
    }
  }
`;
export const DeletePrescriptionLinesDocument = gql`
  mutation deletePrescriptionLines(
    $storeId: String!
    $deletePrescriptionLines: [DeletePrescriptionLineInput!]!
  ) {
    batchPrescription(
      storeId: $storeId
      input: { deletePrescriptionLines: $deletePrescriptionLines }
    ) {
      deletePrescriptionLines {
        id
        response {
          ... on DeletePrescriptionLineError {
            __typename
            error {
              description
              ... on RecordNotFound {
                __typename
                description
              }
              ... on CannotEditInvoice {
                __typename
                description
              }
              ... on ForeignKeyError {
                __typename
                description
                key
              }
            }
          }
          ... on DeleteResponse {
            id
          }
        }
      }
    }
  }
`;
export const DiagnosesActiveDocument = gql`
  query diagnosesActive {
    diagnosesActive {
      ...diagnosis
    }
  }
  ${DiagnosisFragmentDoc}
`;
export const AbbreviationsDocument = gql`
  query abbreviations($filter: AbbreviationFilterInput) {
    abbreviations(filter: $filter) {
      ... on AbbreviationNode {
        ...Abbreviation
      }
    }
  }
  ${AbbreviationFragmentDoc}
`;
export const LabelPrinterSettingsDocument = gql`
  query labelPrinterSettings {
    labelPrinterSettings {
      __typename
      address
      labelHeight
      labelWidth
      port
    }
  }
`;

export type SdkFunctionWrapper = <T>(
  action: (requestHeaders?: Record<string, string>) => Promise<T>,
  operationName: string,
  operationType?: string,
  variables?: any
) => Promise<T>;

const defaultWrapper: SdkFunctionWrapper = (
  action,
  _operationName,
  _operationType,
  _variables
) => action();

export function getSdk(
  client: GraphQLClient,
  withWrapper: SdkFunctionWrapper = defaultWrapper
) {
  return {
    prescriptions(
      variables: PrescriptionsQueryVariables,
      requestHeaders?: GraphQLClientRequestHeaders
    ): Promise<PrescriptionsQuery> {
      return withWrapper(
        wrappedRequestHeaders =>
          client.request<PrescriptionsQuery>(PrescriptionsDocument, variables, {
            ...requestHeaders,
            ...wrappedRequestHeaders,
          }),
        'prescriptions',
        'query',
        variables
      );
    },
    prescriptionByNumber(
      variables: PrescriptionByNumberQueryVariables,
      requestHeaders?: GraphQLClientRequestHeaders
    ): Promise<PrescriptionByNumberQuery> {
      return withWrapper(
        wrappedRequestHeaders =>
          client.request<PrescriptionByNumberQuery>(
            PrescriptionByNumberDocument,
            variables,
            { ...requestHeaders, ...wrappedRequestHeaders }
          ),
        'prescriptionByNumber',
        'query',
        variables
      );
    },
    prescriptionById(
      variables: PrescriptionByIdQueryVariables,
      requestHeaders?: GraphQLClientRequestHeaders
    ): Promise<PrescriptionByIdQuery> {
      return withWrapper(
        wrappedRequestHeaders =>
          client.request<PrescriptionByIdQuery>(
            PrescriptionByIdDocument,
            variables,
            { ...requestHeaders, ...wrappedRequestHeaders }
          ),
        'prescriptionById',
        'query',
        variables
      );
    },
    insertPrescription(
      variables: InsertPrescriptionMutationVariables,
      requestHeaders?: GraphQLClientRequestHeaders
    ): Promise<InsertPrescriptionMutation> {
      return withWrapper(
        wrappedRequestHeaders =>
          client.request<InsertPrescriptionMutation>(
            InsertPrescriptionDocument,
            variables,
            { ...requestHeaders, ...wrappedRequestHeaders }
          ),
        'insertPrescription',
        'mutation',
        variables
      );
    },
    upsertPrescription(
      variables: UpsertPrescriptionMutationVariables,
      requestHeaders?: GraphQLClientRequestHeaders
    ): Promise<UpsertPrescriptionMutation> {
      return withWrapper(
        wrappedRequestHeaders =>
          client.request<UpsertPrescriptionMutation>(
            UpsertPrescriptionDocument,
            variables,
            { ...requestHeaders, ...wrappedRequestHeaders }
          ),
        'upsertPrescription',
        'mutation',
        variables
      );
    },
    deletePrescriptions(
      variables: DeletePrescriptionsMutationVariables,
      requestHeaders?: GraphQLClientRequestHeaders
    ): Promise<DeletePrescriptionsMutation> {
      return withWrapper(
        wrappedRequestHeaders =>
          client.request<DeletePrescriptionsMutation>(
            DeletePrescriptionsDocument,
            variables,
            { ...requestHeaders, ...wrappedRequestHeaders }
          ),
        'deletePrescriptions',
        'mutation',
        variables
      );
    },
    deletePrescriptionLines(
      variables: DeletePrescriptionLinesMutationVariables,
      requestHeaders?: GraphQLClientRequestHeaders
    ): Promise<DeletePrescriptionLinesMutation> {
      return withWrapper(
        wrappedRequestHeaders =>
          client.request<DeletePrescriptionLinesMutation>(
            DeletePrescriptionLinesDocument,
            variables,
            { ...requestHeaders, ...wrappedRequestHeaders }
          ),
        'deletePrescriptionLines',
        'mutation',
        variables
      );
    },
    diagnosesActive(
      variables?: DiagnosesActiveQueryVariables,
      requestHeaders?: GraphQLClientRequestHeaders
    ): Promise<DiagnosesActiveQuery> {
      return withWrapper(
        wrappedRequestHeaders =>
          client.request<DiagnosesActiveQuery>(
            DiagnosesActiveDocument,
            variables,
            { ...requestHeaders, ...wrappedRequestHeaders }
          ),
        'diagnosesActive',
        'query',
        variables
      );
    },
    abbreviations(
      variables?: AbbreviationsQueryVariables,
      requestHeaders?: GraphQLClientRequestHeaders
    ): Promise<AbbreviationsQuery> {
      return withWrapper(
        wrappedRequestHeaders =>
          client.request<AbbreviationsQuery>(AbbreviationsDocument, variables, {
            ...requestHeaders,
            ...wrappedRequestHeaders,
          }),
        'abbreviations',
        'query',
        variables
      );
    },
    labelPrinterSettings(
      variables?: LabelPrinterSettingsQueryVariables,
      requestHeaders?: GraphQLClientRequestHeaders
    ): Promise<LabelPrinterSettingsQuery> {
      return withWrapper(
        wrappedRequestHeaders =>
          client.request<LabelPrinterSettingsQuery>(
            LabelPrinterSettingsDocument,
            variables,
            { ...requestHeaders, ...wrappedRequestHeaders }
          ),
        'labelPrinterSettings',
        'query',
        variables
      );
    },
  };
}
export type Sdk = ReturnType<typeof getSdk>;<|MERGE_RESOLUTION|>--- conflicted
+++ resolved
@@ -68,10 +68,7 @@
         code: string;
         unitName?: string | null;
         isVaccine: boolean;
-<<<<<<< HEAD
-=======
         doses: number;
->>>>>>> 78481d85
         itemDirections: Array<{
           __typename: 'ItemDirectionNode';
           directions: string;
@@ -112,10 +109,7 @@
           name: string;
           code: string;
           isVaccine: boolean;
-<<<<<<< HEAD
-=======
           doses: number;
->>>>>>> 78481d85
           itemDirections: Array<{
             __typename: 'ItemDirectionNode';
             directions: string;
@@ -198,10 +192,7 @@
     code: string;
     unitName?: string | null;
     isVaccine: boolean;
-<<<<<<< HEAD
-=======
     doses: number;
->>>>>>> 78481d85
     itemDirections: Array<{
       __typename: 'ItemDirectionNode';
       directions: string;
@@ -242,10 +233,7 @@
       name: string;
       code: string;
       isVaccine: boolean;
-<<<<<<< HEAD
-=======
       doses: number;
->>>>>>> 78481d85
       itemDirections: Array<{
         __typename: 'ItemDirectionNode';
         directions: string;
@@ -298,10 +286,7 @@
     name: string;
     code: string;
     isVaccine: boolean;
-<<<<<<< HEAD
-=======
     doses: number;
->>>>>>> 78481d85
     itemDirections: Array<{
       __typename: 'ItemDirectionNode';
       directions: string;
@@ -406,10 +391,7 @@
             code: string;
             unitName?: string | null;
             isVaccine: boolean;
-<<<<<<< HEAD
-=======
             doses: number;
->>>>>>> 78481d85
             itemDirections: Array<{
               __typename: 'ItemDirectionNode';
               directions: string;
@@ -450,10 +432,7 @@
               name: string;
               code: string;
               isVaccine: boolean;
-<<<<<<< HEAD
-=======
               doses: number;
->>>>>>> 78481d85
               itemDirections: Array<{
                 __typename: 'ItemDirectionNode';
                 directions: string;
@@ -587,10 +566,7 @@
               code: string;
               unitName?: string | null;
               isVaccine: boolean;
-<<<<<<< HEAD
-=======
               doses: number;
->>>>>>> 78481d85
               itemDirections: Array<{
                 __typename: 'ItemDirectionNode';
                 directions: string;
@@ -631,10 +607,7 @@
                 name: string;
                 code: string;
                 isVaccine: boolean;
-<<<<<<< HEAD
-=======
                 doses: number;
->>>>>>> 78481d85
                 itemDirections: Array<{
                   __typename: 'ItemDirectionNode';
                   directions: string;
@@ -777,10 +750,7 @@
               code: string;
               unitName?: string | null;
               isVaccine: boolean;
-<<<<<<< HEAD
-=======
               doses: number;
->>>>>>> 78481d85
               itemDirections: Array<{
                 __typename: 'ItemDirectionNode';
                 directions: string;
@@ -821,10 +791,7 @@
                 name: string;
                 code: string;
                 isVaccine: boolean;
-<<<<<<< HEAD
-=======
                 doses: number;
->>>>>>> 78481d85
                 itemDirections: Array<{
                   __typename: 'ItemDirectionNode';
                   directions: string;
