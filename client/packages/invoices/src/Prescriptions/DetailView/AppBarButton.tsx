--- conflicted
+++ resolved
@@ -66,8 +66,6 @@
           Icon={<PlusCircleIcon />}
           onClick={() => onAddItem()}
         />
-<<<<<<< HEAD
-=======
         <LoadingButton
           disabled={isDisabled}
           variant="outlined"
@@ -76,7 +74,6 @@
           label={t('button.print-prescription-label')}
           onClick={handlePrintLabels}
         />
->>>>>>> 660508e6
         <ReportSelector
           context={ReportContext.Prescription}
           onPrint={printReport}
