import React, { FC } from 'react';
import {
  AppBarButtonsPortal,
  ButtonWithIcon,
  PlusCircleIcon,
  Grid,
  useDetailPanel,
  useTranslation,
  InfoOutlineIcon,
  LoadingButton,
  PrinterIcon,
  ReportContext,
} from '@openmsupply-client/common';
import { usePrescription } from '../api';
import { Draft } from '../..';
import {
  ReportRowFragment,
  ReportSelector,
  usePrintReport,
} from '../../../../system/src/Report';
import { JsonData } from '@openmsupply-client/programs';
import { usePrintLabels } from './hooks/usePrinter';

interface AppBarButtonProps {
  onAddItem: (draft?: Draft) => void;
  onViewHistory: (draft?: Draft) => void;
}

export const AppBarButtonsComponent: FC<AppBarButtonProps> = ({
  onAddItem,
  onViewHistory,
}) => {
  const t = useTranslation();
  const {
    isDisabled,
    query: { data: prescription },
  } = usePrescription();
  const { OpenButton } = useDetailPanel();
  const { print: printReceipt, isPrinting: isPrintingReceipt } =
    usePrintReport();
  const {
    printLabels: printPrescriptionLabels,
    isPrintingLabels,
    DisabledNotification,
  } = usePrintLabels();

  const printReport = (
    report: ReportRowFragment,
    args: JsonData | undefined
  ) => {
    printReceipt({ reportId: report.id, dataId: prescription?.id, args });
  };

  const handlePrintLabels = (e: React.MouseEvent<HTMLButtonElement>) => {
    if (prescription) {
      printPrescriptionLabels(prescription, prescription.lines.nodes, e);
    }
  };

  return (
    <AppBarButtonsPortal>
      <Grid container gap={1}>
        <ButtonWithIcon
          disabled={isDisabled}
          label={t('button.add-item')}
          Icon={<PlusCircleIcon />}
          onClick={() => onAddItem()}
        />
<<<<<<< HEAD
        <ButtonWithIcon
          label={t('button.history')}
          Icon={<InfoOutlineIcon />}
          onClick={() => onViewHistory()}
        />
        <LoadingButton
          disabled={isDisabled}
          variant="outlined"
          startIcon={<PrinterIcon />}
          isLoading={isPrintingLabels}
          label={t('button.print-prescription-label')}
          onClick={handlePrintLabels}
        />
=======
>>>>>>> c4aeed20
        <ReportSelector
          context={ReportContext.Prescription}
          onPrint={printReport}
        >
          <LoadingButton
            variant="outlined"
            startIcon={<PrinterIcon />}
            isLoading={isPrintingReceipt}
            label={t('button.print-receipt')}
          />
        </ReportSelector>
<<<<<<< HEAD

=======
        <ButtonWithIcon
          label={t('button.history')}
          Icon={<InfoOutlineIcon />}
          onClick={() => onViewHistory()}
        />
>>>>>>> c4aeed20
        {OpenButton}
      </Grid>
      <DisabledNotification />
    </AppBarButtonsPortal>
  );
};

export const AppBarButtons = React.memo(AppBarButtonsComponent);<|MERGE_RESOLUTION|>--- conflicted
+++ resolved
@@ -66,7 +66,6 @@
           Icon={<PlusCircleIcon />}
           onClick={() => onAddItem()}
         />
-<<<<<<< HEAD
         <ButtonWithIcon
           label={t('button.history')}
           Icon={<InfoOutlineIcon />}
@@ -80,8 +79,6 @@
           label={t('button.print-prescription-label')}
           onClick={handlePrintLabels}
         />
-=======
->>>>>>> c4aeed20
         <ReportSelector
           context={ReportContext.Prescription}
           onPrint={printReport}
@@ -93,15 +90,11 @@
             label={t('button.print-receipt')}
           />
         </ReportSelector>
-<<<<<<< HEAD
-
-=======
         <ButtonWithIcon
           label={t('button.history')}
           Icon={<InfoOutlineIcon />}
           onClick={() => onViewHistory()}
         />
->>>>>>> c4aeed20
         {OpenButton}
       </Grid>
       <DisabledNotification />
