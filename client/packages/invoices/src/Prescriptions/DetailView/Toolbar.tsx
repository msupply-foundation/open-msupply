import React, { FC, useState } from 'react';
import {
  AppBarContentPortal,
  Box,
  InputWithLabelRow,
  Grid,
  useTranslation,
  DateTimePickerInput,
  Formatter,
  DateUtils,
  useConfirmationModal,
  useBufferState,
  BasicTextInput,
  Tooltip,
} from '@openmsupply-client/common';
import {
  PatientSearchInput,
  ProgramSearchInput,
} from '@openmsupply-client/system';
import { usePrescriptionLines } from '../api/hooks/usePrescriptionLines';
import { usePrescription } from '../api';
import {
  Clinician,
  ClinicianSearchInput,
} from '../../../../system/src/Clinician';
import { ProgramFragment, useProgramList } from '@openmsupply-client/programs';

export const Toolbar: FC = () => {
  const {
    query: { data },
    update: { update },
    isDisabled,
    rows: items,
  } = usePrescription();
  const {
    id,
    patient,
    clinician,
    prescriptionDate,
    createdDatetime,
<<<<<<< HEAD
    theirReference,
=======
    programId,
>>>>>>> 9b61f9e5
  } = data ?? {};
  const [clinicianValue, setClinicianValue] = useState<Clinician | null>(
    clinician ?? null
  );
  const [dateValue, setDateValue] = useState(
    DateUtils.getDateOrNull(prescriptionDate) ??
      DateUtils.getDateOrNull(createdDatetime) ??
      null
  );

  const { data: programData } = useProgramList(true);
  const programs = programData?.nodes ?? [];
  const selectedProgram = programs.find(prog => prog.id === programId);

  const {
    delete: { deleteLines },
  } = usePrescriptionLines();

  const deleteAll = () => {
    const allRows = (items ?? []).map(({ lines }) => lines.flat()).flat() ?? [];
    if (allRows.length === 0) return;
    deleteLines(allRows);
  };

  const t = useTranslation();

  const [theirReferenceBuffer, setTheirReferenceBuffer] =
    useBufferState(theirReference);

  const getConfirmation = useConfirmationModal({
    title: t('heading.are-you-sure'),
    message: t('messages.confirm-delete-prescription-lines'),
  });

  const handleDateChange = async (newPrescriptionDate: Date | null) => {
    const currentDateValue = dateValue; // Revert to this value if user cancels

    if (!newPrescriptionDate) return;
    setDateValue(newPrescriptionDate);

    const oldPrescriptionDate = DateUtils.getDateOrNull(dateValue);

    if (
      newPrescriptionDate.toLocaleDateString() ===
      oldPrescriptionDate?.toLocaleDateString()
    )
      return;

    if (!items || items.length === 0) {
      // If there are no lines, we can just update the prescription date
      await update({
        id,
        prescriptionDate: Formatter.toIsoString(
          DateUtils.endOfDayOrNull(newPrescriptionDate)
        ),
      });
      return;
    }

    // Otherwise, we need to delete all the lines first
    getConfirmation({
      onConfirm: async () => {
        await deleteAll();
        await update({
          id,
          prescriptionDate: Formatter.toIsoString(
            DateUtils.endOfDayOrNull(newPrescriptionDate)
          ),
        });
      },
      onCancel: () => setDateValue(currentDateValue),
    });
  };

  const handleProgramChange = async (
    newProgram: ProgramFragment | undefined
  ) => {
    if (!newProgram || !items || items.length === 0) {
      // It's okay to *clear* program without losing current items
      await update({ id, programId: newProgram?.id ?? null });
      return;
    }

    getConfirmation({
      onConfirm: async () => {
        // For simplicity, we currently delete all items that have already been
        // added when switching programs. We may wish to improve this in the
        // future to only remove items that don't belong to the new program
        await deleteAll();
        await update({ id, programId: newProgram?.id });
      },
    });
  };

  return (
    <AppBarContentPortal sx={{ display: 'flex', flex: 1, marginBottom: 1 }}>
      <Grid
        container
        flexDirection="row"
        display="flex"
        flex={1}
        alignItems="flex-end"
      >
        <Grid display="flex" flex={1}>
          <Box
            display="flex"
            flex={1}
            flexDirection="column"
            gap={1}
            maxWidth={'fit-content'}
          >
            {patient && (
              <InputWithLabelRow
                label={t('label.patient')}
                Input={
                  <PatientSearchInput
                    disabled={isDisabled}
                    value={patient}
                    onChange={async ({ id: patientId }) => {
                      await update({ id, patientId });
                    }}
                  />
                }
              />
            )}
            <InputWithLabelRow
              label={t('label.clinician')}
              Input={
                <ClinicianSearchInput
                  disabled={isDisabled}
                  onChange={async clinician => {
                    setClinicianValue(clinician ? clinician.value : null);
                    update({
                      id,
                      clinicianId: clinician?.value?.id ?? null,
                    });
                  }}
                  clinicianValue={clinicianValue}
                />
              }
            />
          </Box>
          <Box
            display="flex"
            flexDirection="column"
<<<<<<< HEAD
            gap={1}
            flex={1}
            marginLeft={3}
            maxWidth={'fit-content'}
=======
            flex={1}
            marginLeft={3}
            gap={1}
>>>>>>> 9b61f9e5
          >
            <InputWithLabelRow
              label={t('label.date')}
              Input={
                <DateTimePickerInput
                  disabled={isDisabled}
                  value={DateUtils.getDateOrNull(dateValue) ?? new Date()}
                  format="P"
                  onChange={handleDateChange}
                  maxDate={new Date()}
                />
              }
            />
<<<<<<< HEAD
            <InputWithLabelRow
              label={t('label.reference')}
              Input={
                <Tooltip title={theirReferenceBuffer} placement="bottom-start">
                  <BasicTextInput
                    disabled={isDisabled}
                    size="small"
                    sx={{ width: 250 }}
                    value={theirReferenceBuffer ?? ''}
                    onChange={event => {
                      setTheirReferenceBuffer(event.target.value);
                      update({ theirReference: event.target.value });
                    }}
                  />
                </Tooltip>
              }
            />
=======
            {programs.length > 0 && (
              <InputWithLabelRow
                label={t('label.program')}
                Input={
                  <ProgramSearchInput
                    disabled={isDisabled}
                    programs={programs}
                    selectedProgram={selectedProgram}
                    onChange={handleProgramChange}
                  />
                }
              />
            )}
>>>>>>> 9b61f9e5
          </Box>
        </Grid>
        <Grid
          display="flex"
          gap={1}
          justifyContent="flex-end"
          alignItems="center"
        ></Grid>
      </Grid>
    </AppBarContentPortal>
  );
};<|MERGE_RESOLUTION|>--- conflicted
+++ resolved
@@ -38,11 +38,8 @@
     clinician,
     prescriptionDate,
     createdDatetime,
-<<<<<<< HEAD
+    programId,
     theirReference,
-=======
-    programId,
->>>>>>> 9b61f9e5
   } = data ?? {};
   const [clinicianValue, setClinicianValue] = useState<Clinician | null>(
     clinician ?? null
@@ -188,62 +185,58 @@
           <Box
             display="flex"
             flexDirection="column"
-<<<<<<< HEAD
             gap={1}
             flex={1}
             marginLeft={3}
             maxWidth={'fit-content'}
-=======
-            flex={1}
-            marginLeft={3}
-            gap={1}
->>>>>>> 9b61f9e5
           >
-            <InputWithLabelRow
-              label={t('label.date')}
-              Input={
-                <DateTimePickerInput
-                  disabled={isDisabled}
-                  value={DateUtils.getDateOrNull(dateValue) ?? new Date()}
-                  format="P"
-                  onChange={handleDateChange}
-                  maxDate={new Date()}
-                />
-              }
-            />
-<<<<<<< HEAD
-            <InputWithLabelRow
-              label={t('label.reference')}
-              Input={
-                <Tooltip title={theirReferenceBuffer} placement="bottom-start">
-                  <BasicTextInput
+            <>
+              <InputWithLabelRow
+                label={t('label.date')}
+                Input={
+                  <DateTimePickerInput
                     disabled={isDisabled}
-                    size="small"
-                    sx={{ width: 250 }}
-                    value={theirReferenceBuffer ?? ''}
-                    onChange={event => {
-                      setTheirReferenceBuffer(event.target.value);
-                      update({ theirReference: event.target.value });
-                    }}
-                  />
-                </Tooltip>
-              }
-            />
-=======
-            {programs.length > 0 && (
-              <InputWithLabelRow
-                label={t('label.program')}
-                Input={
-                  <ProgramSearchInput
-                    disabled={isDisabled}
-                    programs={programs}
-                    selectedProgram={selectedProgram}
-                    onChange={handleProgramChange}
+                    value={DateUtils.getDateOrNull(dateValue) ?? new Date()}
+                    format="P"
+                    onChange={handleDateChange}
+                    maxDate={new Date()}
                   />
                 }
               />
-            )}
->>>>>>> 9b61f9e5
+              <InputWithLabelRow
+                label={t('label.reference')}
+                Input={
+                  <Tooltip
+                    title={theirReferenceBuffer}
+                    placement="bottom-start"
+                  >
+                    <BasicTextInput
+                      disabled={isDisabled}
+                      size="small"
+                      sx={{ width: 250 }}
+                      value={theirReferenceBuffer ?? ''}
+                      onChange={event => {
+                        setTheirReferenceBuffer(event.target.value);
+                        update({ theirReference: event.target.value });
+                      }}
+                    />
+                  </Tooltip>
+                }
+              />
+              {programs.length > 0 && (
+                <InputWithLabelRow
+                  label={t('label.program')}
+                  Input={
+                    <ProgramSearchInput
+                      disabled={isDisabled}
+                      programs={programs}
+                      selectedProgram={selectedProgram}
+                      onChange={handleProgramChange}
+                    />
+                  }
+                />
+              )}
+            </>
           </Box>
         </Grid>
         <Grid
