--- conflicted
+++ resolved
@@ -74,10 +74,7 @@
           getPackSizes: row => [row.packSize ?? 1],
           getUnitName: row => row?.item.unitName ?? null,
         }),
-<<<<<<< HEAD
-=======
         width: 130,
->>>>>>> ebdf0d44
       },
       [
         'unitQuantity',
