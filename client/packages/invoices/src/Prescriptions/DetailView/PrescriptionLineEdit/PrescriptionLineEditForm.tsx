import React, { useEffect, useState } from 'react';
import {
  Grid,
  BasicTextInput,
  ModalLabel,
  ModalRow,
  Select,
  useTranslation,
  NonNegativeIntegerInput,
  Divider,
  Box,
  Typography,
  useFormatNumber,
  useDebounceCallback,
} from '@openmsupply-client/common';
import {
  StockItemSearchInput,
  ItemRowFragment,
  usePackVariant,
} from '@openmsupply-client/system';
import { usePrescription } from '../../api';
<<<<<<< HEAD
import { DraftItem, DraftStockOutLine } from '../../..';
import { PackSizeController } from '../../../StockOut';
=======
import { DraftItem } from '../../..';
import {
  PackSizeController,
  StockOutAlert,
  StockOutAlerts,
  getAllocationAlerts,
} from '../../../StockOut';
import { DraftStockOutLine } from '../../../types';
import { isA } from '../../../utils';
>>>>>>> ec2c2940

interface PrescriptionLineEditFormProps {
  allocatedQuantity: number;
  availableQuantity: number;
  item: DraftItem | null;
  onChangeItem: (newItem: ItemRowFragment | null) => void;
  onChangeQuantity: (
    quantity: number,
    packSize: number | null,
    isAutoAllocated: boolean
  ) => DraftStockOutLine[] | undefined;
  packSizeController: PackSizeController;
  disabled: boolean;
  canAutoAllocate: boolean;
  isAutoAllocated: boolean;
  updateNotes: (note: string) => void;
  draftPrescriptionLines: DraftStockOutLine[];
  showZeroQuantityConfirmation: boolean;
  hasOnHold: boolean;
  hasExpired: boolean;
}

export const PrescriptionLineEditForm: React.FC<
  PrescriptionLineEditFormProps
> = ({
  allocatedQuantity,
  onChangeItem,
  onChangeQuantity,
  item,
  packSizeController,
  availableQuantity,
  disabled,
  canAutoAllocate,
  updateNotes,
  draftPrescriptionLines,
  showZeroQuantityConfirmation,
  isAutoAllocated,
  hasOnHold,
  hasExpired,
}) => {
  const t = useTranslation('dispensary');
  const [allocationAlerts, setAllocationAlerts] = useState<StockOutAlert[]>([]);
  const [issueQuantity, setIssueQuantity] = useState(0);
  const { format } = useFormatNumber();
  const { items } = usePrescription.line.rows();

  const { activePackVariant } = usePackVariant(
    item?.id ?? '',
    item?.unitName ?? null
  );

  const onChangePackSize = (newPackSize: number) => {
    const packSize = newPackSize === -1 ? 1 : newPackSize;
    const newAllocatedQuantity =
      newPackSize === 0 ? 0 : Math.round(allocatedQuantity / packSize);

    packSizeController.setPackSize(newPackSize);
    allocate(newAllocatedQuantity, newPackSize);
  };

<<<<<<< HEAD
  const allocate = () => {
    onChangeQuantity(
      issueQuantity,
      packSizeController.selected?.value === -1
        ? null
        : Number(packSizeController.selected?.value),
=======
  const unit = item?.unitName ?? t('label.unit');

  const updateIssueQuantity = (quantity: number) => {
    setIssueQuantity(
      Math.round(
        quantity / Math.abs(Number(packSizeController.selected?.value || 1))
      )
    );
  };

  const debouncedSetAllocationAlerts = useDebounceCallback(
    warning => setAllocationAlerts(warning),
    []
  );

  const allocate = (quantity: number, packSize: number) => {
    const newAllocateQuantities = onChangeQuantity(
      quantity,
      packSize === -1 ? null : packSize,
>>>>>>> ec2c2940
      true
    );
    const placeholderLine = newAllocateQuantities?.find(isA.placeholderLine);
    const allocatedQuantity =
      newAllocateQuantities?.reduce(
        (acc, { numberOfPacks, packSize }) => acc + numberOfPacks * packSize,
        0
      ) ?? 0;
    const allocateInUnits = packSize === null;
    const messageKey = allocateInUnits
      ? 'warning.cannot-create-placeholder-units'
      : 'warning.cannot-create-placeholder-packs';
    const hasRequestedOverAvailable =
      quantity > allocatedQuantity && newAllocateQuantities !== undefined;
    const alerts = getAllocationAlerts(
      quantity * (packSize === -1 ? 1 : packSize),
      // suppress the allocation warning if the user has requested more than the available amount of stock
      hasRequestedOverAvailable ? 0 : allocatedQuantity,
      placeholderLine?.numberOfPacks ?? 0,
      hasOnHold,
      hasExpired,
      format,
      t
    );
    if (hasRequestedOverAvailable) {
      alerts.push({
        message: t(messageKey, {
          allocatedQuantity: format(allocatedQuantity),
          requestedQuantity: format(quantity),
        }),
        severity: 'warning',
      });
    }
    debouncedSetAllocationAlerts(alerts);
    updateIssueQuantity(allocatedQuantity);
  };

  const handleIssueQuantityChange = (quantity: number) => {
    setIssueQuantity(quantity);
    allocate(quantity, Number(packSizeController.selected?.value));
  };

  const prescriptionLineWithNote = draftPrescriptionLines.find(l => !!l.note);
  const note = prescriptionLineWithNote?.note ?? '';

  useEffect(() => {
    if (!isAutoAllocated) updateIssueQuantity(allocatedQuantity);
  }, [packSizeController.selected?.value, allocatedQuantity]);

  return (
    <Grid container gap="4px">
      <ModalRow>
        <ModalLabel label={t('label.item', { count: 1 })} />
        <Grid item flex={1}>
          <StockItemSearchInput
            autoFocus={!item}
            openOnFocus={!item}
            disabled={disabled}
            currentItemId={item?.id}
            onChange={onChangeItem}
            extraFilter={
              disabled
                ? undefined
                : item => !items?.some(({ id }) => id === item.id)
            }
          />
        </Grid>
      </ModalRow>
      {item && (
        <>
          <ModalRow>
            <ModalLabel label="" />
            <Grid item display="flex">
              <Typography
                sx={{
                  display: 'flex',
                  flexDirection: 'column',
                  justifyContent: 'center',
                }}
              >
                {t('label.available-quantity', {
                  number: availableQuantity.toFixed(0),
                })}
              </Typography>
            </Grid>

            <Grid
              style={{ display: 'flex' }}
              justifyContent="flex-end"
              flex={1}
            >
              <ModalLabel label={t('label.unit')} justifyContent="flex-end" />
              <BasicTextInput
                disabled
                sx={{ width: 150 }}
                value={activePackVariant}
              />
            </Grid>
          </ModalRow>
        </>
      )}
      {item && canAutoAllocate ? (
        <>
          <ModalRow>
            <ModalLabel label={t('label.directions')} />
            <BasicTextInput
              value={note}
              onChange={e => {
                updateNotes(e.target.value);
              }}
              InputProps={{
                sx: {
                  backgroundColor: theme => theme.palette.background.menu,
                },
              }}
              fullWidth
              style={{ flex: 1 }}
            />
          </ModalRow>
          <Divider margin={10} />
          <StockOutAlerts
            allocationAlerts={allocationAlerts}
            showZeroQuantityConfirmation={showZeroQuantityConfirmation}
            isAutoAllocated={isAutoAllocated}
          />
          <Grid container>
            <ModalLabel label={t('label.issue')} />
            <NonNegativeIntegerInput
              autoFocus
              value={issueQuantity}
              onChange={handleIssueQuantityChange}
              defaultValue={0}
            />

            <Box marginLeft={1} />

            {packSizeController.options.length ? (
              <>
                <Grid
                  item
                  alignItems="center"
                  display="flex"
                  justifyContent="flex-start"
                  style={{ minWidth: 125 }}
                >
                  <Select
                    sx={{ width: 110 }}
                    options={packSizeController.options}
                    value={packSizeController.selected?.value ?? ''}
                    onChange={e => {
                      const { value } = e.target;
                      onChangePackSize(Number(value));
                    }}
                  />
                </Grid>
<<<<<<< HEAD
=======

                <Box marginLeft={1} />

                <Select
                  sx={{ width: 110 }}
                  options={packSizeController.options}
                  value={packSizeController.selected?.value ?? ''}
                  clearable={false}
                  onChange={e => {
                    const { value } = e.target;
                    onChangePackSize(Number(value));
                  }}
                />
                {packSizeController.selected?.value !== -1 && (
                  <Grid
                    item
                    alignItems="center"
                    display="flex"
                    justifyContent="flex-start"
                  >
                    <InputLabel style={{ fontSize: 12, marginLeft: 8 }}>
                      {t('label.unit-plural', {
                        count: packSizeController.selected?.value,
                        unit,
                      })}
                    </InputLabel>
                  </Grid>
                )}
>>>>>>> ec2c2940
                <Box marginLeft="auto" />
              </>
            ) : null}
          </Grid>
        </>
      ) : (
        <Box height={100} />
      )}
    </Grid>
  );
};<|MERGE_RESOLUTION|>--- conflicted
+++ resolved
@@ -19,10 +19,8 @@
   usePackVariant,
 } from '@openmsupply-client/system';
 import { usePrescription } from '../../api';
-<<<<<<< HEAD
 import { DraftItem, DraftStockOutLine } from '../../..';
 import { PackSizeController } from '../../../StockOut';
-=======
 import { DraftItem } from '../../..';
 import {
   PackSizeController,
@@ -32,7 +30,6 @@
 } from '../../../StockOut';
 import { DraftStockOutLine } from '../../../types';
 import { isA } from '../../../utils';
->>>>>>> ec2c2940
 
 interface PrescriptionLineEditFormProps {
   allocatedQuantity: number;
@@ -93,16 +90,6 @@
     allocate(newAllocatedQuantity, newPackSize);
   };
 
-<<<<<<< HEAD
-  const allocate = () => {
-    onChangeQuantity(
-      issueQuantity,
-      packSizeController.selected?.value === -1
-        ? null
-        : Number(packSizeController.selected?.value),
-=======
-  const unit = item?.unitName ?? t('label.unit');
-
   const updateIssueQuantity = (quantity: number) => {
     setIssueQuantity(
       Math.round(
@@ -120,7 +107,6 @@
     const newAllocateQuantities = onChangeQuantity(
       quantity,
       packSize === -1 ? null : packSize,
->>>>>>> ec2c2940
       true
     );
     const placeholderLine = newAllocateQuantities?.find(isA.placeholderLine);
@@ -270,43 +256,13 @@
                     sx={{ width: 110 }}
                     options={packSizeController.options}
                     value={packSizeController.selected?.value ?? ''}
+                    clearable={false}
                     onChange={e => {
                       const { value } = e.target;
                       onChangePackSize(Number(value));
                     }}
                   />
                 </Grid>
-<<<<<<< HEAD
-=======
-
-                <Box marginLeft={1} />
-
-                <Select
-                  sx={{ width: 110 }}
-                  options={packSizeController.options}
-                  value={packSizeController.selected?.value ?? ''}
-                  clearable={false}
-                  onChange={e => {
-                    const { value } = e.target;
-                    onChangePackSize(Number(value));
-                  }}
-                />
-                {packSizeController.selected?.value !== -1 && (
-                  <Grid
-                    item
-                    alignItems="center"
-                    display="flex"
-                    justifyContent="flex-start"
-                  >
-                    <InputLabel style={{ fontSize: 12, marginLeft: 8 }}>
-                      {t('label.unit-plural', {
-                        count: packSizeController.selected?.value,
-                        unit,
-                      })}
-                    </InputLabel>
-                  </Grid>
-                )}
->>>>>>> ec2c2940
                 <Box marginLeft="auto" />
               </>
             ) : null}
