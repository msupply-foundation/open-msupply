import React, { useState } from 'react';
import {
  Typography,
  DialogButton,
  Grid,
  useDialog,
  InlineSpinner,
  Box,
  useTranslation,
  ModalMode,
  useBufferState,
  useDirtyCheck,
  TableProvider,
  createTableStore,
  createQueryParamsStore,
  useKeyboardHeightAdjustment,
  InvoiceLineNodeType,
  useNotification,
  InvoiceNodeStatus,
  DateUtils,
} from '@openmsupply-client/common';
import { useDraftPrescriptionLines, useNextItem } from './hooks';
import { usePrescription } from '../../api';
import { Draft, DraftItem } from '../../..';
import {
  PackSizeController,
  getAllocatedQuantity,
  sumAvailableQuantity,
  usePackSizeController,
  allocateQuantities,
} from '../../../StockOut';
import { DraftStockOutLine } from '../../../types';
import { PrescriptionLineEditForm } from './PrescriptionLineEditForm';
import { PrescriptionLineEditTable } from './PrescriptionLineEditTable';
import { ItemRowFragment } from '@openmsupply-client/system';

interface PrescriptionLineEditModalProps {
  isOpen: boolean;
  onClose: () => void;
  draft: Draft | null;
  mode: ModalMode | null;
}

export const PrescriptionLineEdit: React.FC<PrescriptionLineEditModalProps> = ({
  isOpen,
  onClose,
  draft,
  mode,
}) => {
  const item = !draft ? null : draft.item ?? null;
<<<<<<< HEAD
  const t = useTranslation('dispensary');
  const { info, warning } = useNotification();
=======
  const t = useTranslation(['dispensary']);
  const { info } = useNotification();
>>>>>>> ec2c2940
  const { Modal } = useDialog({ isOpen, onClose, disableBackdrop: true });
  const [currentItem, setCurrentItem] = useBufferState(item);
  const [isAutoAllocated, setIsAutoAllocated] = useState(false);
  const [showZeroQuantityConfirmation, setShowZeroQuantityConfirmation] =
    useState(false);
  const { status, id: invoiceId } = usePrescription.document.fields([
    'status',
    'id',
  ]);
  const { mutateAsync } = usePrescription.line.save();
  const { mutateAsync: mutateStatus } = usePrescription.document.update();
  const isDisabled = usePrescription.utils.isDisabled();
  const {
    draftStockOutLines,
    updateQuantity,
    setDraftStockOutLines,
    isLoading,
    updateNotes,
  } = useDraftPrescriptionLines(currentItem);
  const packSizeController = usePackSizeController(item, draftStockOutLines);
  const { next, disabled: nextDisabled } = useNextItem(currentItem?.id);
  const { isDirty, setIsDirty } = useDirtyCheck();
  const height = useKeyboardHeightAdjustment(700);

  const placeholder = draftStockOutLines?.find(
    ({ type, numberOfPacks }) =>
      type === InvoiceLineNodeType.UnallocatedStock && numberOfPacks !== 0
  );

  const onUpdateQuantity = (batchId: string, quantity: number) => {
    updateQuantity(batchId, quantity);
    setIsAutoAllocated(false);
  };

  const onUpdateNotes = (note: string) => {
    updateNotes(note);
    setIsAutoAllocated(false);
  };

  const onSave = async () => {
    if (!isDirty) return;

    // needed since placeholders aren't being created for prescriptions yet, but still adding to array
    const isOnHold = draftStockOutLines.some(
      ({ stockLine, location }) => stockLine?.onHold || location?.onHold
    );

    if (
      status !== InvoiceNodeStatus.Picked &&
      draftStockOutLines.length >= 1 &&
      !isOnHold
    ) {
      await mutateStatus({
        id: invoiceId,
        status: InvoiceNodeStatus.Picked,
      });
    }
    await mutateAsync(draftStockOutLines);

    if (!draft) return;
  };

  const onAllocate = (
    newVal: number,
    packSize: number | null,
    autoAllocated = false
  ) => {
    const newAllocateQuantities = allocateQuantities(
      status,
      draftStockOutLines
    )(newVal, packSize);
    setIsDirty(true);
    setDraftStockOutLines(newAllocateQuantities ?? draftStockOutLines);
    setIsAutoAllocated(autoAllocated);
    if (showZeroQuantityConfirmation && newVal !== 0)
      setShowZeroQuantityConfirmation(false);

    return newAllocateQuantities;
  };

  const canAutoAllocate = !!(currentItem && draftStockOutLines.length);
  const okNextDisabled =
    (mode === ModalMode.Update && nextDisabled) || !currentItem;

  const handleSave = async (onSaved: () => boolean | void) => {
    if (
      getAllocatedQuantity(draftStockOutLines) === 0 &&
      !showZeroQuantityConfirmation
    ) {
      setShowZeroQuantityConfirmation(true);
      return;
    }

    try {
      await onSave();
      setIsDirty(false);
      if (!!placeholder) {
        const infoSnack = info(t('message.placeholder-line'));
        infoSnack();
      }
      return onSaved();
    } catch (e) {
      // console.error(e);
    }
  };

  const onNext = async () => {
    const onSaved = () => {
      if (mode === ModalMode.Update && next) {
        setCurrentItem(next);
        return true;
      }
      if (mode === ModalMode.Create) {
        setCurrentItem(null);
        return true;
      }
      onClose();
    };

    // Returning true here triggers the slide animation
    return await handleSave(onSaved);
  };

  const hasOnHold = draftStockOutLines.some(
    ({ stockLine }) =>
      (stockLine?.availableNumberOfPacks ?? 0) > 0 && !!stockLine?.onHold
  );
  const hasExpired = draftStockOutLines.some(
    ({ stockLine }) =>
      (stockLine?.availableNumberOfPacks ?? 0) > 0 &&
      !!stockLine?.expiryDate &&
      DateUtils.isExpired(new Date(stockLine?.expiryDate))
  );

  return (
    <Modal
      title={t(
        mode === ModalMode.Update ? 'heading.edit-item' : 'heading.add-item'
      )}
      cancelButton={<DialogButton variant="cancel" onClick={onClose} />}
      nextButton={
        <DialogButton
          disabled={okNextDisabled}
          variant="next"
          onClick={onNext}
        />
      }
      okButton={
        <DialogButton
          disabled={!currentItem}
          variant="ok"
          onClick={() => handleSave(onClose)}
        />
      }
      height={height}
      width={1000}
    >
      <Grid container gap={0.5}>
        <PrescriptionLineEditForm
          disabled={mode === ModalMode.Update || isDisabled}
          packSizeController={packSizeController}
          onChangeItem={(item: ItemRowFragment | null) => {
            if (status === InvoiceNodeStatus.New) setIsDirty(true);
            setCurrentItem(item);
          }}
          item={currentItem}
          allocatedQuantity={getAllocatedQuantity(draftStockOutLines)}
          availableQuantity={sumAvailableQuantity(draftStockOutLines)}
          onChangeQuantity={onAllocate}
          canAutoAllocate={canAutoAllocate}
          isAutoAllocated={isAutoAllocated}
          updateNotes={onUpdateNotes}
          draftPrescriptionLines={draftStockOutLines}
          showZeroQuantityConfirmation={showZeroQuantityConfirmation}
          hasOnHold={hasOnHold}
          hasExpired={hasExpired}
        />

        <TableWrapper
          canAutoAllocate={canAutoAllocate}
          currentItem={currentItem}
          isLoading={isLoading}
          packSizeController={packSizeController}
          updateQuantity={onUpdateQuantity}
          draftPrescriptionLines={draftStockOutLines}
          allocatedQuantity={getAllocatedQuantity(draftStockOutLines)}
        />
      </Grid>
    </Modal>
  );
};

interface TableProps {
  canAutoAllocate: boolean;
  currentItem: DraftItem | null;
  isLoading: boolean;
  packSizeController: PackSizeController;
  updateQuantity: (batchId: string, updateQuantity: number) => void;
  draftPrescriptionLines: DraftStockOutLine[];
  allocatedQuantity: number;
}

const TableWrapper: React.FC<TableProps> = ({
  canAutoAllocate,
  currentItem,
  isLoading,
  packSizeController,
  updateQuantity,
  draftPrescriptionLines,
  allocatedQuantity,
}) => {
  const t = useTranslation('dispensary');

  if (!currentItem) return null;

  if (isLoading)
    return (
      <Box
        display="flex"
        flex={1}
        height={400}
        justifyContent="center"
        alignItems="center"
      >
        <InlineSpinner />
      </Box>
    );

  if (!canAutoAllocate)
    return (
      <Box sx={{ margin: 'auto' }}>
        <Typography>{t('messages.no-stock-available')}</Typography>
      </Box>
    );

  return (
    <TableProvider
      createStore={createTableStore}
      queryParamsStore={createQueryParamsStore({
        initialSortBy: { key: 'expiryDate' },
      })}
    >
      <PrescriptionLineEditTable
        packSizeController={packSizeController}
        onChange={updateQuantity}
        rows={draftPrescriptionLines}
        item={currentItem}
        allocatedQuantity={allocatedQuantity}
      />
    </TableProvider>
  );
};<|MERGE_RESOLUTION|>--- conflicted
+++ resolved
@@ -48,13 +48,8 @@
   mode,
 }) => {
   const item = !draft ? null : draft.item ?? null;
-<<<<<<< HEAD
   const t = useTranslation('dispensary');
-  const { info, warning } = useNotification();
-=======
-  const t = useTranslation(['dispensary']);
   const { info } = useNotification();
->>>>>>> ec2c2940
   const { Modal } = useDialog({ isOpen, onClose, disableBackdrop: true });
   const [currentItem, setCurrentItem] = useBufferState(item);
   const [isAutoAllocated, setIsAutoAllocated] = useState(false);
