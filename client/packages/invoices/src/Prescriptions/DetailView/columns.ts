import {
  useColumns,
  getRowExpandColumn,
  getNotePopoverColumn,
  ColumnAlign,
  GenericColumnKey,
  SortBy,
  Column,
  ArrayUtils,
  useCurrency,
  PositiveNumberCell,
  useTranslation,
  useColumnUtils,
} from '@openmsupply-client/common';
<<<<<<< HEAD
import {
  LocationRowFragment,
  PackVariantCell,
} from '@openmsupply-client/system';
=======
>>>>>>> ec2c2940
import { StockOutLineFragment } from '../../StockOut';
import { StockOutItem } from '../../types';

interface UsePrescriptionColumnOptions {
  sortBy: SortBy<StockOutLineFragment | StockOutItem>;
  onChangeSortBy: (column: Column<StockOutLineFragment | StockOutItem>) => void;
}

const expansionColumn = getRowExpandColumn<
  StockOutLineFragment | StockOutItem
>();

export const usePrescriptionColumn = ({
  sortBy,
  onChangeSortBy,
}: UsePrescriptionColumnOptions): Column<
  StockOutLineFragment | StockOutItem
>[] => {
  const { c } = useCurrency();
  const t = useTranslation('dispensary');
  const { getColumnPropertyAsString, getColumnProperty } = useColumnUtils();

  return useColumns(
    [
      [
        getNotePopoverColumn(t('label.directions')),
        {
          accessor: ({ rowData }) => {
            if ('lines' in rowData) {
              const { lines } = rowData;
              const noteSections = lines
                .map(({ batch, note }) => ({
                  header: batch ?? '',
                  body: note ?? '',
                }))
                .filter(({ body }) => !!body);
              return noteSections.length ? noteSections : null;
            } else {
              return rowData.batch && rowData.note
                ? { header: rowData.batch, body: rowData.note }
                : null;
            }
          },
        },
      ],
      [
        'itemCode',
        {
          getSortValue: row =>
            getColumnPropertyAsString<StockOutLineFragment | StockOutItem>(
              row,
              [
                { path: ['lines', 'item', 'code'] },
                { path: ['item', 'code'], default: '' },
              ]
            ),
          accessor: ({ rowData }) =>
            getColumnProperty(rowData, [
              { path: ['lines', 'item', 'code'] },
              { path: ['item', 'code'], default: '' },
            ]),
        },
      ],
      [
        'itemName',
        {
          getSortValue: row =>
            getColumnPropertyAsString(row, [
              { path: ['lines', 'item', 'name'] },
              { path: ['item', 'name'], default: '' },
            ]),
          accessor: ({ rowData }) =>
            getColumnProperty(rowData, [
              { path: ['lines', 'item', 'name'] },
              { path: ['item', 'name'], default: '' },
            ]),
        },
      ],
      [
<<<<<<< HEAD
=======
        'itemUnit',
        {
          getSortValue: row =>
            getColumnPropertyAsString(row, [
              { path: ['lines', 'item', 'unitName'] },
              { path: ['item', 'unitName'], default: '' },
            ]),
          accessor: ({ rowData }) =>
            getColumnProperty(rowData, [
              { path: ['lines', 'item', 'unitName'] },
              { path: ['item', 'unitName'], default: '' },
            ]),
        },
      ],
      [
>>>>>>> ec2c2940
        'batch',
        {
          getSortValue: row =>
            getColumnPropertyAsString(row, [
              { path: ['lines', 'batch'] },
              { path: ['batch'], default: '' },
            ]),
          accessor: ({ rowData }) =>
            getColumnProperty(rowData, [
              { path: ['lines', 'batch'] },
              { path: ['batch'] },
            ]),
        },
      ],
      [
        'expiryDate',
        {
          getSortValue: row =>
            getColumnPropertyAsString(row, [
              { path: ['lines', 'expiryDate'] },
              { path: ['expiryDate'], default: '' },
            ]),
          accessor: ({ rowData }) =>
            getColumnProperty(rowData, [
              { path: ['lines', 'expiryDate'] },
              { path: ['expiryDate'] },
            ]),
        },
      ],
      [
        'location',
        {
          getSortValue: row =>
            getColumnPropertyAsString(row, [
              { path: ['lines', 'location', 'code'] },
              { path: ['location', 'code'], default: '' },
            ]),
          accessor: ({ rowData }) =>
            getColumnProperty(rowData, [
              { path: ['lines', 'location', 'code'] },
              { path: ['location', 'code'] },
            ]),
        },
      ],
      [
        'numberOfPacks',
        {
          Cell: PositiveNumberCell,
          getSortValue: row => {
            if ('lines' in row) {
              const { lines } = row;
              const packSize = ArrayUtils.ifTheSameElseDefault(
                lines,
                'packSize',
                ''
              );
              if (packSize) {
                return lines.reduce(
                  (acc, value) => acc + value.numberOfPacks,
                  0
                );
              } else {
                return '';
              }
            } else {
              return row.numberOfPacks;
            }
          },
          accessor: ({ rowData }) => {
            if ('lines' in rowData) {
              const { lines } = rowData;
              const packSize = ArrayUtils.ifTheSameElseDefault(
                lines,
                'packSize',
                ''
              );
              if (packSize) {
                return lines.reduce(
                  (acc, value) => acc + value.numberOfPacks,
                  0
                );
              } else {
                return '';
              }
            } else {
              return rowData.numberOfPacks;
            }
          },
        },
      ],
<<<<<<< HEAD
      {
        key: 'packUnit',
        label: 'label.pack',
        sortable: false,
        Cell: PackVariantCell({
          getItemId: row => {
            if ('lines' in row) return '';
            else return row?.item?.id;
          },
          getPackSizes: row => {
            if ('lines' in row) return row.lines.map(l => l.packSize ?? 1);
            else return [row.packSize ?? 1];
          },
          getUnitName: row => {
            if ('lines' in row) return null;
            else return row?.item?.unitName ?? null;
          },
        }),
      },
=======
      [
        'packSize',
        {
          getSortValue: row =>
            getColumnPropertyAsString(row, [
              { path: ['lines', 'packSize'] },
              { path: ['packSize'], default: '' },
            ]),
          accessor: ({ rowData }) =>
            getColumnProperty(rowData, [
              { path: ['lines', 'packSize'] },
              { path: ['packSize'] },
            ]),
        },
      ],
>>>>>>> ec2c2940
      [
        'unitQuantity',
        {
          accessor: ({ rowData }) => {
            if ('lines' in rowData) {
              const { lines } = rowData;
              return ArrayUtils.getUnitQuantity(lines);
            } else {
              return rowData.packSize * rowData.numberOfPacks;
            }
          },
          getSortValue: rowData => {
            if ('lines' in rowData) {
              const { lines } = rowData;
              return ArrayUtils.getUnitQuantity(lines);
            } else {
              return rowData.packSize * rowData.numberOfPacks;
            }
          },
        },
      ],
      {
        label: 'label.unit-price',
        key: 'sellPricePerUnit',
        align: ColumnAlign.Right,
        accessor: ({ rowData }) => {
          if ('lines' in rowData) {
            return c(
              Object.values(rowData.lines).reduce(
                (sum, batch) =>
                  sum + (batch.sellPricePerPack ?? 0) / batch.packSize,
                0
              )
            ).format();
          } else {
            return c(
              (rowData.sellPricePerPack ?? 0) / rowData.packSize
            ).format();
          }
        },
        getSortValue: rowData => {
          if ('lines' in rowData) {
            return c(
              Object.values(rowData.lines).reduce(
                (sum, batch) =>
                  sum + (batch.sellPricePerPack ?? 0) / batch.packSize,
                0
              )
            ).format();
          } else {
            return c(
              (rowData.sellPricePerPack ?? 0) / rowData.packSize
            ).format();
          }
        },
      },
      {
        label: 'label.line-total',
        key: 'lineTotal',
        align: ColumnAlign.Right,
        accessor: ({ rowData }) => {
          if ('lines' in rowData) {
            return c(
              Object.values(rowData.lines).reduce(
                (sum, batch) =>
                  sum + batch.sellPricePerPack * batch.numberOfPacks,
                0
              )
            ).format();
          } else {
            const x = c(
              rowData.sellPricePerPack * rowData.numberOfPacks
            ).format();
            return x;
          }
        },
        getSortValue: row => {
          if ('lines' in row) {
            return c(
              Object.values(row.lines).reduce(
                (sum, batch) =>
                  sum + batch.sellPricePerPack * batch.numberOfPacks,
                0
              )
            ).format();
          } else {
            const x = c(row.sellPricePerPack * row.numberOfPacks).format();
            return x;
          }
        },
      },
      expansionColumn,
      GenericColumnKey.Selection,
    ],
    { onChangeSortBy, sortBy },
    [sortBy]
  );
};<|MERGE_RESOLUTION|>--- conflicted
+++ resolved
@@ -12,13 +12,7 @@
   useTranslation,
   useColumnUtils,
 } from '@openmsupply-client/common';
-<<<<<<< HEAD
-import {
-  LocationRowFragment,
-  PackVariantCell,
-} from '@openmsupply-client/system';
-=======
->>>>>>> ec2c2940
+import { PackVariantCell } from '@openmsupply-client/system';
 import { StockOutLineFragment } from '../../StockOut';
 import { StockOutItem } from '../../types';
 
@@ -98,24 +92,6 @@
         },
       ],
       [
-<<<<<<< HEAD
-=======
-        'itemUnit',
-        {
-          getSortValue: row =>
-            getColumnPropertyAsString(row, [
-              { path: ['lines', 'item', 'unitName'] },
-              { path: ['item', 'unitName'], default: '' },
-            ]),
-          accessor: ({ rowData }) =>
-            getColumnProperty(rowData, [
-              { path: ['lines', 'item', 'unitName'] },
-              { path: ['item', 'unitName'], default: '' },
-            ]),
-        },
-      ],
-      [
->>>>>>> ec2c2940
         'batch',
         {
           getSortValue: row =>
@@ -206,7 +182,6 @@
           },
         },
       ],
-<<<<<<< HEAD
       {
         key: 'packUnit',
         label: 'label.pack',
@@ -226,23 +201,6 @@
           },
         }),
       },
-=======
-      [
-        'packSize',
-        {
-          getSortValue: row =>
-            getColumnPropertyAsString(row, [
-              { path: ['lines', 'packSize'] },
-              { path: ['packSize'], default: '' },
-            ]),
-          accessor: ({ rowData }) =>
-            getColumnProperty(rowData, [
-              { path: ['lines', 'packSize'] },
-              { path: ['packSize'] },
-            ]),
-        },
-      ],
->>>>>>> ec2c2940
       [
         'unitQuantity',
         {
