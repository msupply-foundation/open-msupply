import {
  useColumns,
  getRowExpandColumn,
  getNotePopoverColumn,
  ColumnAlign,
  GenericColumnKey,
  SortBy,
  Column,
  ArrayUtils,
  useTranslation,
  useColumnUtils,
  NumberCell,
  CurrencyCell,
  ColumnDescription,
  NumUtils,
  useAuthContext,
  usePreference,
  PreferenceKey,
  getDosesPerUnitColumn,
  getVaccineVialManagementStatusColumn,
} from '@openmsupply-client/common';
import { StockOutLineFragment } from '../../StockOut';
import { StockOutItem } from '../../types';
import { getDosesQuantityColumn } from '../../DoseQtyColumn';

interface UsePrescriptionColumnOptions {
  sortBy: SortBy<StockOutLineFragment | StockOutItem>;
  onChangeSortBy: (sort: string, dir: 'desc' | 'asc') => void;
}

export const useExpansionColumns = (
  withDoseColumns?: boolean
): Column<StockOutLineFragment>[] => {
  const columns: ColumnDescription<StockOutLineFragment>[] = [
    'batch',
    'expiryDate',
    [
      'location',
      {
        accessor: ({ rowData }) => rowData.location?.code,
      },
    ],
    [
      'itemUnit',
      {
        accessor: ({ rowData }) => rowData.item?.unitName,
      },
    ],
    'numberOfPacks',
    'packSize',
    [
      'unitQuantity',
      {
        accessor: ({ rowData }) =>
          NumUtils.round(
            (rowData.numberOfPacks ?? 0) * (rowData.packSize ?? 1),
            3
          ),
      },
    ],
  ];

  if (withDoseColumns) {
    columns.push(getDosesQuantityColumn());
  }

  return useColumns(columns, {}, []);
};

export const usePrescriptionColumn = ({
  sortBy,
  onChangeSortBy,
}: UsePrescriptionColumnOptions): Column<
  StockOutLineFragment | StockOutItem
>[] => {
  const t = useTranslation();
  const { getColumnPropertyAsString, getColumnProperty } = useColumnUtils();
<<<<<<< HEAD
  const { data: OMSPrefs } = usePreference(
    PreferenceKey.DisplayVaccinesInDoses,
    PreferenceKey.ManageVvmStatusForStock
  );
  const { store } = useAuthContext();
  const hasPrescribedQty = store?.preferences?.editPrescribedQuantityOnPrescription;
=======
  const { data: OMSPrefs } = usePreference(PreferenceKey.ManageVaccinesInDoses);
  const { store: { preferences } = {} } = useAuthContext();
  const hasPrescribedQty = preferences?.editPrescribedQuantityOnPrescription;
>>>>>>> b767d128

  const columns: ColumnDescription<StockOutLineFragment | StockOutItem>[] = [
    GenericColumnKey.Selection,
    [
      getNotePopoverColumn(t('label.directions')),
      {
        accessor: ({ rowData }) => {
          if ('lines' in rowData) {
            const { lines } = rowData;
            if (!lines) return null;

            // All the lines should have the same note, so we just take the first one
            const lineWithNote = lines.find(({ note }) => !!note);
            if (!lineWithNote) return null;

            const noteSections = [
              {
                header: null,
                body: lineWithNote.note ?? '',
              },
            ];

            return noteSections.length ? noteSections : null;
          }
          return null;
        },
      },
    ],
    [
      'itemCode',
      {
        getSortValue: row =>
          getColumnPropertyAsString<StockOutLineFragment | StockOutItem>(row, [
            { path: ['lines', 'item', 'code'] },
            { path: ['item', 'code'], default: '' },
          ]),
        accessor: ({ rowData }) =>
          getColumnProperty(rowData, [
            { path: ['lines', 'item', 'code'] },
            { path: ['item', 'code'], default: '' },
          ]),
      },
    ],
    [
      'itemName',
      {
        getSortValue: row =>
          getColumnPropertyAsString(row, [
            { path: ['lines', 'itemName'] },
            { path: ['itemName'], default: '' },
          ]),
        accessor: ({ rowData }) =>
          getColumnProperty(rowData, [
            { path: ['lines', 'itemName'] },
            { path: ['itemName'], default: '' },
          ]),
      },
    ],
    [
      'batch',
      {
        getSortValue: row =>
          getColumnPropertyAsString(row, [
            { path: ['lines', 'batch'] },
            { path: ['batch'], default: '' },
          ]),
        accessor: ({ rowData }) =>
          getColumnProperty(rowData, [
            { path: ['lines', 'batch'] },
            { path: ['batch'] },
          ]),
      },
    ],
  ];
  if (OMSPrefs?.manageVvmStatusForStock) {
    columns.push(getVaccineVialManagementStatusColumn(t))
  }

  columns.push(
    [
      'expiryDate',
      {
        getSortValue: row =>
          getColumnPropertyAsString(row, [
            { path: ['lines', 'expiryDate'] },
            { path: ['expiryDate'], default: '' },
          ]),
        accessor: ({ rowData }) =>
          getColumnProperty(rowData, [
            { path: ['lines', 'expiryDate'] },
            { path: ['expiryDate'] },
          ]),
      },
    ],
    [
      'location',
      {
        width: 100,
        getSortValue: row =>
          getColumnPropertyAsString(row, [
            { path: ['lines', 'location', 'code'] },
            { path: ['location', 'code'], default: '' },
          ]),
        accessor: ({ rowData }) =>
          getColumnProperty(rowData, [
            { path: ['lines', 'location', 'code'] },
            { path: ['location', 'code'] },
          ]),
      },
    ],
    [
      'itemUnit',
      {
        getSortValue: row =>
          getColumnPropertyAsString(row, [
            { path: ['lines', 'item', 'unitName'] },
            { path: ['item', 'unitName'], default: '' },
          ]),
        accessor: ({ rowData }) =>
          getColumnProperty(rowData, [
            { path: ['lines', 'item', 'unitName'] },
            { path: ['item', 'unitName'], default: '' },
          ]),
      },
    ],
    [
      'packSize',
      {
        getSortValue: row =>
          getColumnPropertyAsString(row, [
            { path: ['lines', 'packSize'] },
            { path: ['packSize'], default: '' },
          ]),
        accessor: ({ rowData }) =>
          getColumnProperty(rowData, [
            { path: ['lines', 'packSize'] },
            { path: ['packSize'] },
          ]),
      },
    ],
  );

  if (OMSPrefs?.manageVaccinesInDoses) {
    columns.push(getDosesPerUnitColumn(t));
  }

  columns.push([
    'unitQuantity',
    {
      accessor: ({ rowData }) => {
        if ('lines' in rowData) {
          const { lines } = rowData;
          return ArrayUtils.getUnitQuantity(lines);
        } else {
          return rowData.packSize * rowData.numberOfPacks;
        }
      },
      getSortValue: rowData => {
        if ('lines' in rowData) {
          const { lines } = rowData;
          return ArrayUtils.getUnitQuantity(lines);
        } else {
          return rowData.packSize * rowData.numberOfPacks;
        }
      },
    },
  ]);

  if (OMSPrefs?.manageVaccinesInDoses) {
    columns.push(getDosesQuantityColumn());
  }

  if (hasPrescribedQty) {
    columns.push({
      label: 'label.prescribed-quantity',
      key: 'prescribedQuantity',
      align: ColumnAlign.Right,
      accessor: ({ rowData }) => {
        if ('lines' in rowData) {
          // Multiple lines, so we need to get the prescribed quantity from the first line with a value

          const lineWithPrescribedQty = rowData.lines.find(
            line => line.prescribedQuantity
          );
          return lineWithPrescribedQty?.prescribedQuantity ?? 0;
        } else {
          return rowData.prescribedQuantity ?? 0;
        }
      },
      getSortValue: rowData => {
        if ('lines' in rowData) {
          return Object.values(rowData.lines).reduce(
            (sum, batch) =>
              sum + (batch.sellPricePerPack ?? 0) / batch.packSize,
            0
          );
        } else {
          return (rowData.sellPricePerPack ?? 0) / rowData.packSize;
        }
      },
    });
  }

  columns.push(
    [
      'numberOfPacks',
      {
        Cell: NumberCell,
        getSortValue: row => {
          if ('lines' in row) {
            const { lines } = row;
            const packSize = ArrayUtils.ifTheSameElseDefault(
              lines,
              'packSize',
              ''
            );
            if (packSize) {
              return lines.reduce((acc, value) => acc + value.numberOfPacks, 0);
            } else {
              return '';
            }
          } else {
            return row.numberOfPacks;
          }
        },
        accessor: ({ rowData }) => {
          if ('lines' in rowData) {
            const { lines } = rowData;
            const packSize = ArrayUtils.ifTheSameElseDefault(
              lines,
              'packSize',
              ''
            );
            if (packSize) {
              return lines.reduce((acc, value) => acc + value.numberOfPacks, 0);
            } else {
              return '';
            }
          } else {
            return rowData.numberOfPacks;
          }
        },
      },
    ],
    {
      label: 'label.unit-price',
      key: 'sellPricePerUnit',
      align: ColumnAlign.Right,
      Cell: CurrencyCell,
      accessor: ({ rowData }) => {
        if ('lines' in rowData) {
          // Multiple lines, so we need to calculate the average price per unit
          let totalSellPrice = 0;
          let totalUnits = 0;

          for (const line of rowData.lines) {
            totalSellPrice += line.sellPricePerPack * line.numberOfPacks;
            totalUnits += line.numberOfPacks * line.packSize;
          }

          if (totalSellPrice === 0 && totalUnits === 0) return 0;
          return totalSellPrice / totalUnits;
        } else {
          return (rowData.sellPricePerPack ?? 0) / rowData.packSize;
        }
      },
      getSortValue: rowData => {
        if ('lines' in rowData) {
          return Object.values(rowData.lines).reduce(
            (sum, batch) =>
              sum + (batch.sellPricePerPack ?? 0) / batch.packSize,
            0
          );
        } else {
          return (rowData.sellPricePerPack ?? 0) / rowData.packSize;
        }
      },
    },
    {
      label: 'label.line-total',
      key: 'lineTotal',
      align: ColumnAlign.Right,
      Cell: CurrencyCell,
      accessor: ({ rowData }) => {
        if ('lines' in rowData) {
          // Multiple lines, so we need to calculate the average price per unit
          let totalSellPrice = 0;
          for (const line of rowData.lines) {
            totalSellPrice += line.sellPricePerPack * line.numberOfPacks;
          }
          return totalSellPrice;
        } else {
          return (rowData.sellPricePerPack ?? 0) * rowData.numberOfPacks;
        }
      },
      getSortValue: rowData => {
        if ('lines' in rowData) {
          return Object.values(rowData.lines).reduce(
            (sum, batch) =>
              sum + (batch.sellPricePerPack ?? 0) * batch.numberOfPacks,
            0
          );
        } else {
          return (rowData.sellPricePerPack ?? 0) * rowData.numberOfPacks;
        }
      },
    },
    {
      label: 'label.purchase-cost-price',
      key: 'totalCostPrice',
      align: ColumnAlign.Right,
      Cell: CurrencyCell,
      accessor: ({ rowData }) => {
        if ('lines' in rowData) {
          // Multiple lines, so we need to calculate the average price per unit
          let totalCostPrice = 0;
          for (const line of rowData.lines) {
            totalCostPrice += line.costPricePerPack * line.numberOfPacks;
          }
          return totalCostPrice;
        } else {
          return (rowData.costPricePerPack ?? 0) * rowData.numberOfPacks;
        }
      },
      getSortValue: rowData => {
        if ('lines' in rowData) {
          return Object.values(rowData.lines).reduce(
            (sum, batch) =>
              sum + (batch.costPricePerPack ?? 0) * batch.numberOfPacks,
            0
          );
        } else {
          return (rowData.costPricePerPack ?? 0) * rowData.numberOfPacks;
        }
      },
    },
    getRowExpandColumn()
  );

  return useColumns(columns, { onChangeSortBy, sortBy }, [sortBy]);
};<|MERGE_RESOLUTION|>--- conflicted
+++ resolved
@@ -75,18 +75,10 @@
 >[] => {
   const t = useTranslation();
   const { getColumnPropertyAsString, getColumnProperty } = useColumnUtils();
-<<<<<<< HEAD
-  const { data: OMSPrefs } = usePreference(
-    PreferenceKey.DisplayVaccinesInDoses,
-    PreferenceKey.ManageVvmStatusForStock
-  );
+  const { data: OMSPrefs } = usePreference(PreferenceKey.ManageVaccinesInDoses,
+    PreferenceKey.ManageVvmStatusForStock);
   const { store } = useAuthContext();
   const hasPrescribedQty = store?.preferences?.editPrescribedQuantityOnPrescription;
-=======
-  const { data: OMSPrefs } = usePreference(PreferenceKey.ManageVaccinesInDoses);
-  const { store: { preferences } = {} } = useAuthContext();
-  const hasPrescribedQty = preferences?.editPrescribedQuantityOnPrescription;
->>>>>>> b767d128
 
   const columns: ColumnDescription<StockOutLineFragment | StockOutItem>[] = [
     GenericColumnKey.Selection,
