import {
  useColumns,
  getRowExpandColumn,
  getNotePopoverColumn,
  ColumnAlign,
  GenericColumnKey,
  SortBy,
  Column,
  ArrayUtils,
  useCurrency,
  useTranslation,
  useColumnUtils,
  NumberCell,
} from '@openmsupply-client/common';
import { PackVariantCell } from '@openmsupply-client/system';
import { StockOutLineFragment } from '../../StockOut';
import { StockOutItem } from '../../types';

interface UsePrescriptionColumnOptions {
  sortBy: SortBy<StockOutLineFragment | StockOutItem>;
  onChangeSortBy: (column: Column<StockOutLineFragment | StockOutItem>) => void;
}

const expansionColumn = getRowExpandColumn<
  StockOutLineFragment | StockOutItem
>();

export const usePrescriptionColumn = ({
  sortBy,
  onChangeSortBy,
}: UsePrescriptionColumnOptions): Column<
  StockOutLineFragment | StockOutItem
>[] => {
  const { c } = useCurrency();
  const t = useTranslation('dispensary');
  const { getColumnPropertyAsString, getColumnProperty } = useColumnUtils();

  return useColumns(
    [
      [
        getNotePopoverColumn(t('label.directions')),
        {
          accessor: ({ rowData }) => {
            if ('lines' in rowData) {
              const { lines } = rowData;
              const noteSections = lines
                .map(({ batch, note }) => ({
                  header: batch ?? '',
                  body: note ?? '',
                }))
                .filter(({ body }) => !!body);
              return noteSections.length ? noteSections : null;
            } else {
              return rowData.batch && rowData.note
                ? { header: rowData.batch, body: rowData.note }
                : null;
            }
          },
        },
      ],
      [
        'itemCode',
        {
          getSortValue: row =>
            getColumnPropertyAsString<StockOutLineFragment | StockOutItem>(
              row,
              [
                { path: ['lines', 'item', 'code'] },
                { path: ['item', 'code'], default: '' },
              ]
            ),
          accessor: ({ rowData }) =>
            getColumnProperty(rowData, [
              { path: ['lines', 'item', 'code'] },
              { path: ['item', 'code'], default: '' },
            ]),
        },
      ],
      [
        'itemName',
        {
          getSortValue: row =>
            getColumnPropertyAsString(row, [
              { path: ['lines', 'item', 'name'] },
              { path: ['item', 'name'], default: '' },
            ]),
          accessor: ({ rowData }) =>
            getColumnProperty(rowData, [
              { path: ['lines', 'item', 'name'] },
              { path: ['item', 'name'], default: '' },
            ]),
        },
      ],
      [
        'batch',
        {
          getSortValue: row =>
            getColumnPropertyAsString(row, [
              { path: ['lines', 'batch'] },
              { path: ['batch'], default: '' },
            ]),
          accessor: ({ rowData }) =>
            getColumnProperty(rowData, [
              { path: ['lines', 'batch'] },
              { path: ['batch'] },
            ]),
        },
      ],
      [
        'expiryDate',
        {
          getSortValue: row =>
            getColumnPropertyAsString(row, [
              { path: ['lines', 'expiryDate'] },
              { path: ['expiryDate'], default: '' },
            ]),
          accessor: ({ rowData }) =>
            getColumnProperty(rowData, [
              { path: ['lines', 'expiryDate'] },
              { path: ['expiryDate'] },
            ]),
        },
      ],
      [
        'location',
        {
          getSortValue: row =>
            getColumnPropertyAsString(row, [
              { path: ['lines', 'location', 'code'] },
              { path: ['location', 'code'], default: '' },
            ]),
          accessor: ({ rowData }) =>
            getColumnProperty(rowData, [
              { path: ['lines', 'location', 'code'] },
              { path: ['location', 'code'] },
            ]),
        },
      ],
      [
        'unitQuantity',
        {
          accessor: ({ rowData }) => {
            if ('lines' in rowData) {
              const { lines } = rowData;
              return ArrayUtils.getUnitQuantity(lines);
            } else {
              return rowData.packSize * rowData.numberOfPacks;
            }
          },
          getSortValue: rowData => {
            if ('lines' in rowData) {
              const { lines } = rowData;
              return ArrayUtils.getUnitQuantity(lines);
            } else {
              return rowData.packSize * rowData.numberOfPacks;
            }
          },
        },
      ],
      {
        key: 'packUnit',
        label: 'label.pack',
        sortable: false,
        Cell: PackVariantCell({
          getItemId: row => {
            if ('lines' in row) return '';
            else return row?.item?.id;
          },
          getPackSizes: row => {
            if ('lines' in row) return row.lines.map(l => l.packSize ?? 1);
            else return [row.packSize ?? 1];
          },
          getUnitName: row => {
            if ('lines' in row) return row.lines[0]?.item?.unitName ?? null;
            else return row?.item?.unitName ?? null;
          },
        }),
        width: 130,
      },
      [
        'numberOfPacks',
        {
          Cell: NumberCell,
          getSortValue: row => {
            if ('lines' in row) {
              const { lines } = row;
              const packSize = ArrayUtils.ifTheSameElseDefault(
                lines,
                'packSize',
                ''
              );
              if (packSize) {
                return lines.reduce(
                  (acc, value) => acc + value.numberOfPacks,
                  0
                );
              } else {
                return '';
              }
            } else {
              return row.numberOfPacks;
            }
          },
          accessor: ({ rowData }) => {
            if ('lines' in rowData) {
              const { lines } = rowData;
              const packSize = ArrayUtils.ifTheSameElseDefault(
                lines,
                'packSize',
                ''
              );
              if (packSize) {
                return lines.reduce(
                  (acc, value) => acc + value.numberOfPacks,
                  0
                );
              } else {
                return '';
              }
            } else {
              return rowData.numberOfPacks;
            }
          },
        },
      ],
<<<<<<< HEAD
      {
        key: 'packUnit',
        label: 'label.pack',
        sortable: false,
        Cell: PackVariantCell({
          getItemId: row => {
            if ('lines' in row) return '';
            else return row?.item?.id;
          },
          getPackSizes: row => {
            if ('lines' in row) return row.lines.map(l => l.packSize ?? 1);
            else return [row.packSize ?? 1];
          },
          getUnitName: row => {
            if ('lines' in row) return null;
            else return row?.item?.unitName ?? null;
          },
        }),
      },
      [
        'unitQuantity',
        {
          accessor: ({ rowData }) => {
            if ('lines' in rowData) {
              const { lines } = rowData;
              return ArrayUtils.getUnitQuantity(lines);
            } else {
              return rowData.packSize * rowData.numberOfPacks;
            }
          },
          getSortValue: rowData => {
            if ('lines' in rowData) {
              const { lines } = rowData;
              return ArrayUtils.getUnitQuantity(lines);
            } else {
              return rowData.packSize * rowData.numberOfPacks;
            }
          },
        },
      ],
=======

>>>>>>> ebdf0d44
      {
        label: 'label.unit-price',
        key: 'sellPricePerUnit',
        align: ColumnAlign.Right,
        accessor: ({ rowData }) => {
          if ('lines' in rowData) {
            return c(
              Object.values(rowData.lines).reduce(
                (sum, batch) =>
                  sum + (batch.sellPricePerPack ?? 0) / batch.packSize,
                0
              )
            ).format();
          } else {
            return c(
              (rowData.sellPricePerPack ?? 0) / rowData.packSize
            ).format();
          }
        },
        getSortValue: rowData => {
          if ('lines' in rowData) {
            return c(
              Object.values(rowData.lines).reduce(
                (sum, batch) =>
                  sum + (batch.sellPricePerPack ?? 0) / batch.packSize,
                0
              )
            ).format();
          } else {
            return c(
              (rowData.sellPricePerPack ?? 0) / rowData.packSize
            ).format();
          }
        },
      },
      {
        label: 'label.line-total',
        key: 'lineTotal',
        align: ColumnAlign.Right,
        accessor: ({ rowData }) => {
          if ('lines' in rowData) {
            return c(
              Object.values(rowData.lines).reduce(
                (sum, batch) =>
                  sum + batch.sellPricePerPack * batch.numberOfPacks,
                0
              )
            ).format();
          } else {
            const x = c(
              rowData.sellPricePerPack * rowData.numberOfPacks
            ).format();
            return x;
          }
        },
        getSortValue: row => {
          if ('lines' in row) {
            return c(
              Object.values(row.lines).reduce(
                (sum, batch) =>
                  sum + batch.sellPricePerPack * batch.numberOfPacks,
                0
              )
            ).format();
          } else {
            const x = c(row.sellPricePerPack * row.numberOfPacks).format();
            return x;
          }
        },
      },
      expansionColumn,
      GenericColumnKey.Selection,
    ],
    { onChangeSortBy, sortBy },
    [sortBy]
  );
};<|MERGE_RESOLUTION|>--- conflicted
+++ resolved
@@ -223,50 +223,7 @@
           },
         },
       ],
-<<<<<<< HEAD
-      {
-        key: 'packUnit',
-        label: 'label.pack',
-        sortable: false,
-        Cell: PackVariantCell({
-          getItemId: row => {
-            if ('lines' in row) return '';
-            else return row?.item?.id;
-          },
-          getPackSizes: row => {
-            if ('lines' in row) return row.lines.map(l => l.packSize ?? 1);
-            else return [row.packSize ?? 1];
-          },
-          getUnitName: row => {
-            if ('lines' in row) return null;
-            else return row?.item?.unitName ?? null;
-          },
-        }),
-      },
-      [
-        'unitQuantity',
-        {
-          accessor: ({ rowData }) => {
-            if ('lines' in rowData) {
-              const { lines } = rowData;
-              return ArrayUtils.getUnitQuantity(lines);
-            } else {
-              return rowData.packSize * rowData.numberOfPacks;
-            }
-          },
-          getSortValue: rowData => {
-            if ('lines' in rowData) {
-              const { lines } = rowData;
-              return ArrayUtils.getUnitQuantity(lines);
-            } else {
-              return rowData.packSize * rowData.numberOfPacks;
-            }
-          },
-        },
-      ],
-=======
-
->>>>>>> ebdf0d44
+
       {
         label: 'label.unit-price',
         key: 'sellPricePerUnit',
