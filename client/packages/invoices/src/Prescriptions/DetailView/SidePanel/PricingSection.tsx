import React, { memo } from 'react';
import {
  Grid,
  DetailPanelSection,
  PanelField,
  PanelLabel,
  PanelRow,
  useTranslation,
  useFormatCurrency,
  InfoTooltipIcon,
} from '@openmsupply-client/common';
import { usePrescription } from '../../api';

export const PricingSectionComponent = () => {
  const t = useTranslation();
  const c = useFormatCurrency();

  const {
    query: { data: prescriptionData },
  } = usePrescription();
  const pricing = prescriptionData?.pricing;
  if (!pricing) return null;

<<<<<<< HEAD
  return (
    <DetailPanelSection title={t('heading.pricing')}>
      <Grid container gap={0.5}>
        {prescriptionData.insurancePolicy && (
          <>
            <PanelRow>
              <PanelLabel>{t('label.insurance-provider-name')}</PanelLabel>
              <PanelField>
                {
                  prescriptionData.insurancePolicy.insuranceProviders
                    ?.providerName
                }
              </PanelField>
            </PanelRow>

            <PanelRow>
              <PanelLabel>{t('label.insurance-policy-number')}</PanelLabel>
              <PanelField>
                {prescriptionData.insurancePolicy.policyNumber}
              </PanelField>
            </PanelRow>

            <PanelRow>
              <PanelLabel>{t('label.insurance-discount-amount')}</PanelLabel>
              <PanelField>
                {c(prescriptionData.insuranceDiscountAmount ?? 0)}
              </PanelField>
            </PanelRow>

            <PanelRow>
              <PanelLabel>
                {t('label.insurance-discount-percentage')}
              </PanelLabel>
              <PanelField>
                {prescriptionData.insuranceDiscountPercentage ?? 0}%{' '}
              </PanelField>
=======
  const insuranceId = prescriptionData.nameInsuranceJoinId;
  const { storeId } = usePrescriptionGraphQL();
  const {
    query: { data: insuranceData },
  } = useInsurance(insuranceId, storeId);

  return (
    <DetailPanelSection title={t('heading.pricing')}>
      <Grid container gap={0.5}>
        {insuranceData && (
          <>
            <PanelRow>
              <InfoTooltipIcon
                title={t('messages.insurance-description')}
              />
              <PanelLabel fontWeight="bold">
                {t('heading.insurance')}
              </PanelLabel>
            </PanelRow>

            <PanelRow sx={{ marginLeft: 1.25 }}>
              <PanelLabel>{t('label.provider-name')}</PanelLabel>
              <PanelField>{insuranceData.insuranceProviders?.providerName}</PanelField>
            </PanelRow>

            <PanelRow sx={{ marginLeft: 1.25 }}>
              <PanelLabel>{t('label.policy-number')}</PanelLabel>
              <PanelField>{insuranceData.policyNumber}</PanelField>
            </PanelRow>

            <PanelRow sx={{ marginLeft: 1.25 }}>
              <PanelLabel>{t('label.discount-amount')}</PanelLabel>
              <PanelField>{c(prescriptionData.insuranceDiscountAmount ?? 0)}</PanelField>
            </PanelRow>

            <PanelRow sx={{ marginLeft: 1.25 }}>
              <PanelLabel>{t('label.discount-percentage')}</PanelLabel>
              <PanelField>{insuranceData.discountPercentage}%</PanelField>
>>>>>>> 4de89a52
            </PanelRow>
          </>
        )}

        <PanelRow style={{ marginTop: 12 }}>
          <PanelLabel fontWeight="bold">{t('heading.grand-total')}</PanelLabel>
          <PanelField>{c(pricing.totalAfterTax)}</PanelField>
        </PanelRow>
      </Grid>
    </DetailPanelSection>
  );
};

export const PricingSection = memo(PricingSectionComponent);<|MERGE_RESOLUTION|>--- conflicted
+++ resolved
@@ -21,14 +21,20 @@
   const pricing = prescriptionData?.pricing;
   if (!pricing) return null;
 
-<<<<<<< HEAD
   return (
     <DetailPanelSection title={t('heading.pricing')}>
       <Grid container gap={0.5}>
         {prescriptionData.insurancePolicy && (
           <>
             <PanelRow>
-              <PanelLabel>{t('label.insurance-provider-name')}</PanelLabel>
+              <InfoTooltipIcon title={t('messages.insurance-description')} />
+              <PanelLabel fontWeight="bold">
+                {t('heading.insurance')}
+              </PanelLabel>
+            </PanelRow>
+
+            <PanelRow sx={{ marginLeft: 1.25 }}>
+              <PanelLabel>{t('label.provider-name')}</PanelLabel>
               <PanelField>
                 {
                   prescriptionData.insurancePolicy.insuranceProviders
@@ -37,72 +43,30 @@
               </PanelField>
             </PanelRow>
 
-            <PanelRow>
-              <PanelLabel>{t('label.insurance-policy-number')}</PanelLabel>
+            <PanelRow sx={{ marginLeft: 1.25 }}>
+              <PanelLabel>{t('label.policy-number')}</PanelLabel>
               <PanelField>
                 {prescriptionData.insurancePolicy.policyNumber}
               </PanelField>
             </PanelRow>
 
-            <PanelRow>
-              <PanelLabel>{t('label.insurance-discount-amount')}</PanelLabel>
+            <PanelRow sx={{ marginLeft: 1.25 }}>
+              <PanelLabel>{t('label.discount-amount')}</PanelLabel>
               <PanelField>
                 {c(prescriptionData.insuranceDiscountAmount ?? 0)}
               </PanelField>
             </PanelRow>
 
-            <PanelRow>
-              <PanelLabel>
-                {t('label.insurance-discount-percentage')}
-              </PanelLabel>
-              <PanelField>
-                {prescriptionData.insuranceDiscountPercentage ?? 0}%{' '}
-              </PanelField>
-=======
-  const insuranceId = prescriptionData.nameInsuranceJoinId;
-  const { storeId } = usePrescriptionGraphQL();
-  const {
-    query: { data: insuranceData },
-  } = useInsurance(insuranceId, storeId);
-
-  return (
-    <DetailPanelSection title={t('heading.pricing')}>
-      <Grid container gap={0.5}>
-        {insuranceData && (
-          <>
-            <PanelRow>
-              <InfoTooltipIcon
-                title={t('messages.insurance-description')}
-              />
-              <PanelLabel fontWeight="bold">
-                {t('heading.insurance')}
-              </PanelLabel>
-            </PanelRow>
-
-            <PanelRow sx={{ marginLeft: 1.25 }}>
-              <PanelLabel>{t('label.provider-name')}</PanelLabel>
-              <PanelField>{insuranceData.insuranceProviders?.providerName}</PanelField>
-            </PanelRow>
-
-            <PanelRow sx={{ marginLeft: 1.25 }}>
-              <PanelLabel>{t('label.policy-number')}</PanelLabel>
-              <PanelField>{insuranceData.policyNumber}</PanelField>
-            </PanelRow>
-
-            <PanelRow sx={{ marginLeft: 1.25 }}>
-              <PanelLabel>{t('label.discount-amount')}</PanelLabel>
-              <PanelField>{c(prescriptionData.insuranceDiscountAmount ?? 0)}</PanelField>
-            </PanelRow>
-
             <PanelRow sx={{ marginLeft: 1.25 }}>
               <PanelLabel>{t('label.discount-percentage')}</PanelLabel>
-              <PanelField>{insuranceData.discountPercentage}%</PanelField>
->>>>>>> 4de89a52
+              <PanelField>
+                {prescriptionData.insuranceDiscountPercentage ?? 0}%
+              </PanelField>
             </PanelRow>
           </>
         )}
 
-        <PanelRow style={{ marginTop: 12 }}>
+        <PanelRow>
           <PanelLabel fontWeight="bold">{t('heading.grand-total')}</PanelLabel>
           <PanelField>{c(pricing.totalAfterTax)}</PanelField>
         </PanelRow>
