--- conflicted
+++ resolved
@@ -23,17 +23,7 @@
     rows: items,
   } = usePrescription();
 
-<<<<<<< HEAD
-  const {
-    id,
-    clinician,
-    createdDatetime,
-    programId,
-    theirReference,
-  } = data ?? {};
-=======
   const { id, createdDatetime, programId, theirReference } = data ?? {};
->>>>>>> b2ef8dcb
 
   const deleteAll = () => {
     const allRows = (items ?? []).map(({ lines }) => lines.flat()).flat() ?? [];
@@ -56,13 +46,6 @@
     message: t('messages.confirm-delete-prescription-lines'),
   });
 
-<<<<<<< HEAD
-  const [clinicianValue, setClinicianValue] = useState<Clinician | null>(
-    clinician ?? null
-  );
-
-=======
->>>>>>> b2ef8dcb
   const handleProgramChange = async (
     newProgram: ProgramFragment | undefined
   ) => {
@@ -94,13 +77,7 @@
 
   useEffect(() => {
     if (!data) return;
-<<<<<<< HEAD
-    const { clinician, theirReference } =
-      data;
-    setClinicianValue(clinician ?? null);
-=======
     const { theirReference } = data;
->>>>>>> b2ef8dcb
     setTheirReferenceInput(theirReference);
   }, [data]);
  
@@ -136,10 +113,6 @@
             }}
           />
         </PanelRow>
-<<<<<<< HEAD
-
-=======
->>>>>>> b2ef8dcb
       </Grid>
     </DetailPanelSection>
   );
