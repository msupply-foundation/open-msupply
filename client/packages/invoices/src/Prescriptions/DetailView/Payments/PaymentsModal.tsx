import React, { FC, ReactElement, useEffect, useState } from 'react';
import {
<<<<<<< HEAD
  Autocomplete,
=======
>>>>>>> 0b0cd708
  BasicTextInput,
  DialogButton,
  InputWithLabelRow,
} from '@common/components';
<<<<<<< HEAD
import {
  CurrencyInput,
  Grid,
  Stack,
  usePluginEvents,
  usePluginProvider,
} from '@openmsupply-client/common';
=======
import { CurrencyInput, Grid } from '@openmsupply-client/common';
>>>>>>> 0b0cd708
import { useDialog } from '@common/hooks';
import { useTranslation } from '@common/intl';
import { usePrescription } from '../../api';
import { usePatient } from '@openmsupply-client/system/src';

interface PaymentsModalProps {
  isOpen: boolean;
  onClose: () => void;
  handleConfirm: () => void;
}

export const PaymentsModal: FC<PaymentsModalProps> = ({
  isOpen,
  onClose,
  handleConfirm,
}): ReactElement => {
  const t = useTranslation();
  const { Modal } = useDialog({ isOpen, onClose, disableBackdrop: true });
<<<<<<< HEAD
  const [insuranceId, setInsuranceId] = useState<string>();
=======
  const [policyNumber, setPolicyNumber] = useState<string>();
>>>>>>> 0b0cd708
  const [discountRate, setDiscountRate] = useState(0);
  const [totalToBePaidByInsurance, setTotalToBePaidByInsurance] = useState(0);

  const {
    query: { data: prescriptionData },
  } = usePrescription();

<<<<<<< HEAD
  const { plugins } = usePluginProvider();
  const pluginEvents = usePluginEvents({
    isDirty: false,
  });

=======
>>>>>>> 0b0cd708
  const nameId = prescriptionData?.patientId ?? '';
  const { data: insuranceData } = usePatient.document.insurances({
    nameId,
  });

  const selectedInsurance = insuranceData?.nodes.find(
<<<<<<< HEAD
    ({ insuranceProviders }) => insuranceProviders?.id === insuranceId
=======
    insurance => insurance.policyNumber === policyNumber
>>>>>>> 0b0cd708
  );

  useEffect(() => {
    if (!prescriptionData) return;

    const totalAfterTax = prescriptionData?.pricing.totalAfterTax ?? 0;
    const discountPercentage = selectedInsurance?.discountPercentage ?? 0;

    setDiscountRate(discountPercentage);

    const discountAmount = (totalAfterTax * discountPercentage) / 100;
    setTotalToBePaidByInsurance(discountAmount);
  }, [selectedInsurance]);
<<<<<<< HEAD

  const onSave = async () => {
    // onSave logic
    if (!prescriptionData) return;

    await pluginEvents.dispatchEvent({ id: prescriptionData.id });
    handleConfirm();
    onClose();
  };

  return (
    <Modal
      width={450}
      title={t('title.payment')}
      cancelButton={<DialogButton variant="cancel" onClick={onClose} />}
      okButton={<DialogButton variant="save" onClick={onSave} />}
=======

  return (
    <Modal
      width={700}
      title={t('title.payment')}
      cancelButton={<DialogButton variant="cancel" onClick={onClose} />}
      okButton={
        <DialogButton
          variant="save"
          onClick={() => {
            handleConfirm();
            onClose();
          }}
        />
      }
>>>>>>> 0b0cd708
      sx={{
        '& .MuiDialogContent-root': { display: 'flex', alignItems: 'center' },
      }}
    >
<<<<<<< HEAD
      <>
        <Stack gap={2}>
=======
      <Grid container spacing={4}>
        <Grid size={{ xs: 12, sm: 6 }}>
>>>>>>> 0b0cd708
          <InputWithLabelRow
            label={t('label.total-to-be-paid')}
            Input={
              <CurrencyInput
                value={prescriptionData?.pricing.totalAfterTax}
                onChangeNumber={() => {}}
                style={{ borderRadius: 4, pointerEvents: 'none' }}
              />
            }
          />
          <InputWithLabelRow
<<<<<<< HEAD
            label={t('label.provider-name')}
            Input={
              <Autocomplete
                options={
                  insuranceData?.nodes.map(({ insuranceProviders }) => ({
                    label: insuranceProviders?.providerName ?? '',
                    value: insuranceProviders?.id ?? '',
                  })) ?? []
                }
                getOptionLabel={option => option.label}
                value={{
                  label:
                    selectedInsurance?.insuranceProviders?.providerName ?? '',
                  value: selectedInsurance?.insuranceProviders?.id ?? '',
                }}
                onChange={(_, option) => {
                  if (option) {
                    setInsuranceId(option.value);
                  }
                }}
=======
            label={t('label.paid-by-insurance')}
            Input={
              <CurrencyInput
                key={totalToBePaidByInsurance}
                value={totalToBePaidByInsurance}
                onChangeNumber={() => {}}
                style={{ borderRadius: 4, pointerEvents: 'none' }}
              />
            }
            sx={{ pt: 2 }}
          />
        </Grid>
        <Grid size={{ xs: 12, sm: 6 }}>
          <InputWithLabelRow
            label={t('label.insurance-scheme')}
            Input={
              <BasicTextInput
                value={selectedInsurance?.policyNumber}
                onChange={event => setPolicyNumber(event.target.value)}
>>>>>>> 0b0cd708
              />
            }
            sx={{ '& .MuiAutocomplete-root': { flexGrow: 1, borderRadius: 1 } }}
          />
          <InputWithLabelRow
            label={t('label.discount-rate')}
            Input={
              <BasicTextInput
                value={`${discountRate}%`}
                sx={{
                  pointerEvents: 'none',
                }}
              />
            }
<<<<<<< HEAD
          />
          <InputWithLabelRow
            label={t('label.total-to-be-paid-by-insurance')}
            Input={
              <CurrencyInput
                key={totalToBePaidByInsurance}
                value={totalToBePaidByInsurance}
                onChangeNumber={() => {}}
                style={{ borderRadius: 4, pointerEvents: 'none' }}
              />
            }
          />
        </Stack>
        <Grid container spacing={3} justifyContent="center">
          {plugins.prescriptionPaymentForm?.map((Plugin, index) =>
            prescriptionData ? (
              <Plugin
                key={index}
                prescriptionData={prescriptionData}
                totalToBePaidByInsurance={totalToBePaidByInsurance}
                totalToBePaidByPatient={
                  prescriptionData.pricing.totalAfterTax -
                  totalToBePaidByInsurance
                }
                events={pluginEvents}
              />
            ) : null
          )}
        </Grid>
      </>
=======
            sx={{ pt: 2 }}
          />
        </Grid>
      </Grid>
>>>>>>> 0b0cd708
    </Modal>
  );
};<|MERGE_RESOLUTION|>--- conflicted
+++ resolved
@@ -1,28 +1,28 @@
-import React, { FC, ReactElement, useEffect, useState } from 'react';
+import React, {
+  ComponentType,
+  FC,
+  ReactElement,
+  ReactNode,
+  useEffect,
+  useState,
+} from 'react';
 import {
-<<<<<<< HEAD
-  Autocomplete,
-=======
->>>>>>> 0b0cd708
   BasicTextInput,
   DialogButton,
   InputWithLabelRow,
 } from '@common/components';
-<<<<<<< HEAD
+
 import {
   CurrencyInput,
   Grid,
-  Stack,
   usePluginEvents,
   usePluginProvider,
 } from '@openmsupply-client/common';
-=======
-import { CurrencyInput, Grid } from '@openmsupply-client/common';
->>>>>>> 0b0cd708
 import { useDialog } from '@common/hooks';
 import { useTranslation } from '@common/intl';
 import { usePrescription } from '../../api';
 import { usePatient } from '@openmsupply-client/system/src';
+import { PrescriptionPaymentComponentProps } from 'packages/common/src/plugins/prescriptionTypes';
 
 interface PaymentsModalProps {
   isOpen: boolean;
@@ -37,11 +37,8 @@
 }): ReactElement => {
   const t = useTranslation();
   const { Modal } = useDialog({ isOpen, onClose, disableBackdrop: true });
-<<<<<<< HEAD
-  const [insuranceId, setInsuranceId] = useState<string>();
-=======
+
   const [policyNumber, setPolicyNumber] = useState<string>();
->>>>>>> 0b0cd708
   const [discountRate, setDiscountRate] = useState(0);
   const [totalToBePaidByInsurance, setTotalToBePaidByInsurance] = useState(0);
 
@@ -49,42 +46,42 @@
     query: { data: prescriptionData },
   } = usePrescription();
 
-<<<<<<< HEAD
+  const nameId = prescriptionData?.patientId ?? '';
+  const { data: insuranceData } = usePatient.document.insurances({
+    nameId,
+  });
+  const selectedInsurance = insuranceData?.nodes.find(
+    insurance => insurance.policyNumber === policyNumber
+  );
+
   const { plugins } = usePluginProvider();
   const pluginEvents = usePluginEvents({
     isDirty: false,
   });
 
-=======
->>>>>>> 0b0cd708
-  const nameId = prescriptionData?.patientId ?? '';
-  const { data: insuranceData } = usePatient.document.insurances({
-    nameId,
-  });
+  const primaryPlugins = plugins.prescriptionPaymentForm?.slice(0, 2);
+  const secondaryPlugins = plugins.prescriptionPaymentForm?.slice(2);
 
-  const selectedInsurance = insuranceData?.nodes.find(
-<<<<<<< HEAD
-    ({ insuranceProviders }) => insuranceProviders?.id === insuranceId
-=======
-    insurance => insurance.policyNumber === policyNumber
->>>>>>> 0b0cd708
-  );
-
-  useEffect(() => {
-    if (!prescriptionData) return;
-
-    const totalAfterTax = prescriptionData?.pricing.totalAfterTax ?? 0;
-    const discountPercentage = selectedInsurance?.discountPercentage ?? 0;
-
-    setDiscountRate(discountPercentage);
-
-    const discountAmount = (totalAfterTax * discountPercentage) / 100;
-    setTotalToBePaidByInsurance(discountAmount);
-  }, [selectedInsurance]);
-<<<<<<< HEAD
+  const renderPlugins = (
+    plugins: ComponentType<PrescriptionPaymentComponentProps>[] | undefined
+  ): ReactNode => {
+    return plugins?.map((Plugin, index) =>
+      prescriptionData ? (
+        <Grid key={index} size={{ xs: 12 }}>
+          <Plugin
+            prescriptionData={prescriptionData}
+            totalToBePaidByInsurance={totalToBePaidByInsurance}
+            totalToBePaidByPatient={
+              prescriptionData.pricing.totalAfterTax - totalToBePaidByInsurance
+            }
+            events={pluginEvents}
+          />
+        </Grid>
+      ) : null
+    );
+  };
 
   const onSave = async () => {
-    // onSave logic
     if (!prescriptionData) return;
 
     await pluginEvents.dispatchEvent({ id: prescriptionData.id });
@@ -92,40 +89,28 @@
     onClose();
   };
 
-  return (
-    <Modal
-      width={450}
-      title={t('title.payment')}
-      cancelButton={<DialogButton variant="cancel" onClick={onClose} />}
-      okButton={<DialogButton variant="save" onClick={onSave} />}
-=======
+  useEffect(() => {
+    if (!prescriptionData) return;
+    const totalAfterTax = prescriptionData?.pricing.totalAfterTax ?? 0;
+    const discountPercentage = selectedInsurance?.discountPercentage ?? 0;
+
+    setDiscountRate(discountPercentage);
+    const discountAmount = (totalAfterTax * discountPercentage) / 100;
+    setTotalToBePaidByInsurance(discountAmount);
+  }, [selectedInsurance]);
 
   return (
     <Modal
       width={700}
       title={t('title.payment')}
       cancelButton={<DialogButton variant="cancel" onClick={onClose} />}
-      okButton={
-        <DialogButton
-          variant="save"
-          onClick={() => {
-            handleConfirm();
-            onClose();
-          }}
-        />
-      }
->>>>>>> 0b0cd708
+      okButton={<DialogButton variant="save" onClick={onSave} />}
       sx={{
         '& .MuiDialogContent-root': { display: 'flex', alignItems: 'center' },
       }}
     >
-<<<<<<< HEAD
-      <>
-        <Stack gap={2}>
-=======
       <Grid container spacing={4}>
         <Grid size={{ xs: 12, sm: 6 }}>
->>>>>>> 0b0cd708
           <InputWithLabelRow
             label={t('label.total-to-be-paid')}
             Input={
@@ -137,28 +122,6 @@
             }
           />
           <InputWithLabelRow
-<<<<<<< HEAD
-            label={t('label.provider-name')}
-            Input={
-              <Autocomplete
-                options={
-                  insuranceData?.nodes.map(({ insuranceProviders }) => ({
-                    label: insuranceProviders?.providerName ?? '',
-                    value: insuranceProviders?.id ?? '',
-                  })) ?? []
-                }
-                getOptionLabel={option => option.label}
-                value={{
-                  label:
-                    selectedInsurance?.insuranceProviders?.providerName ?? '',
-                  value: selectedInsurance?.insuranceProviders?.id ?? '',
-                }}
-                onChange={(_, option) => {
-                  if (option) {
-                    setInsuranceId(option.value);
-                  }
-                }}
-=======
             label={t('label.paid-by-insurance')}
             Input={
               <CurrencyInput
@@ -168,7 +131,7 @@
                 style={{ borderRadius: 4, pointerEvents: 'none' }}
               />
             }
-            sx={{ pt: 2 }}
+            sx={{ pt: 1 }}
           />
         </Grid>
         <Grid size={{ xs: 12, sm: 6 }}>
@@ -178,7 +141,6 @@
               <BasicTextInput
                 value={selectedInsurance?.policyNumber}
                 onChange={event => setPolicyNumber(event.target.value)}
->>>>>>> 0b0cd708
               />
             }
             sx={{ '& .MuiAutocomplete-root': { flexGrow: 1, borderRadius: 1 } }}
@@ -193,43 +155,12 @@
                 }}
               />
             }
-<<<<<<< HEAD
-          />
-          <InputWithLabelRow
-            label={t('label.total-to-be-paid-by-insurance')}
-            Input={
-              <CurrencyInput
-                key={totalToBePaidByInsurance}
-                value={totalToBePaidByInsurance}
-                onChangeNumber={() => {}}
-                style={{ borderRadius: 4, pointerEvents: 'none' }}
-              />
-            }
-          />
-        </Stack>
-        <Grid container spacing={3} justifyContent="center">
-          {plugins.prescriptionPaymentForm?.map((Plugin, index) =>
-            prescriptionData ? (
-              <Plugin
-                key={index}
-                prescriptionData={prescriptionData}
-                totalToBePaidByInsurance={totalToBePaidByInsurance}
-                totalToBePaidByPatient={
-                  prescriptionData.pricing.totalAfterTax -
-                  totalToBePaidByInsurance
-                }
-                events={pluginEvents}
-              />
-            ) : null
-          )}
-        </Grid>
-      </>
-=======
-            sx={{ pt: 2 }}
+            sx={{ pt: 1 }}
           />
         </Grid>
+        {renderPlugins(primaryPlugins)}
+        {renderPlugins(secondaryPlugins)}
       </Grid>
->>>>>>> 0b0cd708
     </Modal>
   );
 };