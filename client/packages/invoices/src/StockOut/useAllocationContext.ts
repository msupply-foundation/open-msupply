import {
  ArrayUtils,
  create,
  LocaleKey,
  SortUtils,
  TypedTFunction,
} from '@openmsupply-client/common';
import {
  StockOutAlert,
  canAllocate,
  getAllocatedQuantity,
  issue,
  packsToQuantity,
  scannedBatchFilter,
  getAutoAllocationAlerts,
  OutboundLineEditData,
  DraftItem,
  DraftStockOutLineFragment,
  normaliseToUnits,
<<<<<<< HEAD
  getManualAllocationAlerts,
=======
  unitsToQuantity,
>>>>>>> 1c6690f0
} from '.';
import { allocateQuantities } from './allocateQuantities';
import { VvmStatusFragment } from 'packages/system/src/Stock/api';

/**
 * Allocation can be in units, doses, or packs of a specific size.
 *
 * Throughout allocation code & components, we use `quantity` where possible,
 * this means that piece of logic is agnostic to whether it's in units, doses, or packs.
 *
 * Where behaviour differs, we use `allocateIn` to determine the allocation type.
 */
export enum AllocateInType {
  Units = 'Units',
  Doses = 'Doses',
  Packs = 'Packs',
}

export type AllocateInOption =
  // Pack size only required when allocating in packs
  | { type: AllocateInType.Packs; packSize: number }
  | { type: Exclude<AllocateInType, AllocateInType.Packs> };

export enum AllocationStrategy {
  FEFO = 'FEFO',
  VVMStatus = 'VVMStatus',
}

const SorterByStrategy = {
  [AllocationStrategy.FEFO]: SortUtils.byExpiryAscNonExpiringLast,
  [AllocationStrategy.VVMStatus]: SortUtils.byVVMStatusAsc,
};

interface AllocationContext {
  isDirty: boolean;
  draftLines: DraftStockOutLineFragment[];
  /** Lines which cannot be allocated from, but should be shown to the user */
  nonAllocatableLines: DraftStockOutLineFragment[];
  alerts: StockOutAlert[];
  allocateIn: AllocateInOption;
  item: DraftItem | null;
  placeholderUnits: number | null;
  prescribedUnits: number | null;
  note: string | null;

  initialise: (
    params: {
      itemData: OutboundLineEditData;
      strategy: AllocationStrategy;
      allowPlaceholder: boolean;
      allowPrescribedQuantity?: boolean;
      scannedBatch?: string;
      allocateIn?: AllocateInOption;
      ignoreNonAllocatableLines?: boolean;
    },
    format: (value: number, options?: Intl.NumberFormatOptions) => string,
    t: TypedTFunction<LocaleKey>
  ) => void;

  setAlerts: (alerts: StockOutAlert[]) => void;
  setPrescribedQuantity: (quantity: number) => void;
  setNote: (note: string | null) => void;
  setVvmStatus: (id: string, vvmStatus?: VvmStatusFragment | null) => void;
  setAllocateIn: (
    allocateIn: AllocateInOption,
    // TODO: these are passed into a few functions, can we intialise with them instead?
    format: (value: number, options?: Intl.NumberFormatOptions) => string,
    t: TypedTFunction<LocaleKey>
  ) => void;
  setIsDirty: (isDirty: boolean) => void;
  clear: () => void;

  reallocateLines: (
    format: (value: number, options?: Intl.NumberFormatOptions) => string,
    t: TypedTFunction<LocaleKey>
  ) => void;
  manualAllocate: (
    lineId: string,
    quantity: number,
    format: (value: number, options?: Intl.NumberFormatOptions) => string,
    t: TypedTFunction<LocaleKey>,
    options?: {
      /** manualAllocate can be called from a different lens than we currently displaying in */
      allocateInType?: AllocateInType;
      /** manualAllocate can be called from a different lens than we currently displaying in */
      preventPartialPacks?: boolean;
    }
  ) => number;
  autoAllocate: (
    quantity: number,
    format: (value: number, options?: Intl.NumberFormatOptions) => string,
    t: TypedTFunction<LocaleKey>,
    allowPartialPacks?: boolean
  ) => number;
}

export const useAllocationContext = create<AllocationContext>((set, get) => ({
  isDirty: false,
  item: null,
  draftLines: [],
  nonAllocatableLines: [],
  placeholderUnits: null,
  prescribedUnits: null,
  alerts: [],
  allocateIn: { type: AllocateInType.Units },
  note: null,

  initialise: (
    {
      itemData: { item, draftLines, placeholderUnits, prescribedUnits, note },
      strategy,
      allowPlaceholder,
      allowPrescribedQuantity,
      scannedBatch,
      allocateIn: inputAllocateIn,
      ignoreNonAllocatableLines,
    },
    format,
    t
  ) => {
    const { reallocateLines } = get();
    const sortedLines = draftLines.sort(SorterByStrategy[strategy]);

    // Separate lines here, so only dealing with allocatable lines going forward
    // Note - expired is still considered allocatable, just not via auto-allocation
    const [allocatableLines, nonAllocatableLines] = ArrayUtils.partition(
      sortedLines,
      line => {
        return (
          canAllocate(line) &&
          (!scannedBatch || scannedBatchFilter(sortedLines, line, scannedBatch))
        );
      }
    );

    const allocateIn = inputAllocateIn ?? { type: AllocateInType.Units };
    set({
      isDirty: false,
      item,
      note,
      allocateIn,

      draftLines: allocatableLines,
      // When not ignored, we still want to display non-allocatable lines to the user
      // (e.g. stock on hold, expired) for context, and show alerts about them
      nonAllocatableLines: ignoreNonAllocatableLines ? [] : nonAllocatableLines,

      placeholderUnits: allowPlaceholder ? (placeholderUnits ?? 0) : null,
      prescribedUnits: allowPrescribedQuantity ? (prescribedUnits ?? 0) : null,
      alerts: [],
    });

    const allocatedQuantity = getAllocatedQuantity({
      draftLines: allocatableLines,
      allocateIn,
    });

    // If no quantity has yet been allocated, attempt to allocate the placeholder on initialise
    if (allocatedQuantity === 0) {
      reallocateLines(format, t);
      set(state => ({
        ...state,
        alerts: [
          ...state.alerts,
          { message: t('messages.auto-allocated-lines'), severity: 'warning' },
        ],
      }));
    }
  },

  clear: () =>
    set(state => ({
      ...state,
      isDirty: false,
      draftLines: [],
      nonAllocatableLines: [],
      placeholderUnits: null,
      item: null,
      allocateIn: { type: AllocateInType.Units },
      availablePackSizes: [],
      alerts: [],
      note: null,
      prescribedUnits: null,
    })),

  setAllocateIn: (allocateIn, format, t) => {
    const { reallocateLines } = get();

    set(state => ({
      ...state,
      alerts: [],
      allocateIn,
    }));

    // Changing to unit or dose is just a lens change,
    // but changing which pack size to allocate in means we might
    // need to redistribute the stock.
    if (allocateIn.type === AllocateInType.Packs) {
      reallocateLines(format, t);
    }
  },

  reallocateLines: (format, t) => {
    const { draftLines, allocateIn, placeholderUnits, autoAllocate, item } =
      get();

    const unitQuantityIncludingPlaceholder =
      getAllocatedQuantity({
        draftLines,
        allocateIn: { type: AllocateInType.Units },
      }) + (placeholderUnits ?? 0);

    const quantityInNewPackSize = unitsToQuantity(
      allocateIn,
      unitQuantityIncludingPlaceholder,
      item?.doses ?? 0
    );

    autoAllocate(quantityInNewPackSize, format, t);
  },

  setAlerts: alerts =>
    set(state => ({
      ...state,
      alerts,
    })),

  setIsDirty: isDirty =>
    set(state => ({
      ...state,
      isDirty,
    })),

  setNote: note =>
    set(state => ({
      ...state,
      note,
      isDirty: true,
    })),

  setPrescribedQuantity: (quantity: number) => {
    const { allocateIn, item } = get();

    set(state => ({
      ...state,
      prescribedUnits: normaliseToUnits(quantity, allocateIn, item?.doses || 1),
      isDirty: true,
    }));
  },

  setVvmStatus: (id: string, vvmStatus?: VvmStatusFragment | null) => {
    const { draftLines } = get();

    const updatedLines = draftLines.map(line =>
      line.id === id
        ? {
            ...line,
            numberOfPacks: vvmStatus?.unusable ? 0 : line.numberOfPacks,
            vvmStatus,
          }
        : line
    );
    set(state => ({
      ...state,
      draftLines: updatedLines,
      isDirty: true,
    }));
  },

  autoAllocate: (quantity, format, t, allowPartialPacks = false) => {
    const {
      draftLines,
      nonAllocatableLines,
      placeholderUnits,
      allocateIn,
      item,
    } = get();

    const result = allocateQuantities(draftLines, quantity, {
      allocateIn,
      allowPartialPacks,
    });

    // Early return if no allocation was possible
    if (!result) {
      return getAllocatedQuantity({ allocateIn, draftLines });
    }

    const allocatedQuantity = getAllocatedQuantity({
      allocateIn,
      draftLines: result.allocatedLines,
    });

    const hasOnHold = nonAllocatableLines.some(
      ({ availablePacks, stockLineOnHold }) =>
        availablePacks > 0 && !!stockLineOnHold
    );

    // Note that a placeholder is always considered to be pack size 1
    // So if issuing in larger pack sizes, we need to adjust the placeholder
    const remainingAsUnits = normaliseToUnits(
      placeholderUnits !== null ? result.remainingQuantity : 0,
      allocateIn,
      item?.doses || 1
    );

    const placeholderInUnits = allowPartialPacks
      ? remainingAsUnits
      : Math.ceil(remainingAsUnits);

    const alerts = getAutoAllocationAlerts(
      quantity,
      allocatedQuantity,
      placeholderInUnits,
      hasOnHold,
      allocateIn,
      result.allocatedLines,
      item?.doses || 1,
      format,
      t
    );

    set(state => ({
      ...state,
      alerts,
      placeholderUnits: placeholderUnits === null ? null : placeholderInUnits,
      isDirty: true,
      draftLines: result.allocatedLines,
    }));

    return allocatedQuantity;
  },

  manualAllocate: (lineId, quantity, format, t, options) => {
    const { allocateIn, draftLines } = get();
    const allocateInType = options?.allocateInType ?? allocateIn.type;

    const updatedLines = issue(
      draftLines,
      lineId,
      quantity,
      allocateInType,
      !options?.preventPartialPacks
    );

    // Now check if we need to show any alerts
    const updatedLine = updatedLines.find(line => line.id === lineId);
    const allocatedQuantity = updatedLine
      ? packsToQuantity(allocateInType, updatedLine.numberOfPacks, updatedLine)
      : 0;

    const alerts = updatedLine
      ? getManualAllocationAlerts(
          quantity,
          allocatedQuantity,
          updatedLine,
          allocateInType,
          format,
          t
        )
      : [];

    set(state => ({
      ...state,
      isDirty: true,
      draftLines: updatedLines,
      alerts,
    }));

    return allocatedQuantity;
  },
}));<|MERGE_RESOLUTION|>--- conflicted
+++ resolved
@@ -17,11 +17,8 @@
   DraftItem,
   DraftStockOutLineFragment,
   normaliseToUnits,
-<<<<<<< HEAD
   getManualAllocationAlerts,
-=======
   unitsToQuantity,
->>>>>>> 1c6690f0
 } from '.';
 import { allocateQuantities } from './allocateQuantities';
 import { VvmStatusFragment } from 'packages/system/src/Stock/api';
