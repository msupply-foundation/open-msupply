--- conflicted
+++ resolved
@@ -307,21 +307,6 @@
       ? packsToQuantity(allocateIn.type, updatedLine.numberOfPacks, updatedLine)
       : 0;
 
-<<<<<<< HEAD
-    // Todo: once prescriptions refactored, see if we can streamline alerts?
-    const alerts: StockOutAlert[] =
-      allocatedQuantity !== quantity
-        ? [
-            {
-              message: t('messages.over-allocated-line', {
-                quantity: format(allocatedQuantity),
-                issueQuantity: format(quantity),
-              }),
-              severity: 'warning',
-            },
-          ]
-        : [];
-=======
     const alerts = updatedLine
       ? getManualAllocationAlerts(
           quantity,
@@ -332,7 +317,6 @@
           t
         )
       : [];
->>>>>>> 34163afa
 
     set(state => ({
       ...state,
