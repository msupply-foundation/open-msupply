--- conflicted
+++ resolved
@@ -121,12 +121,12 @@
         inbound.status === InvoiceNodeStatus.Verified;
 };
 
-<<<<<<< HEAD
 export const isPrescriptionDisabled = (
   prescription: PrescriptionRowFragment
 ): boolean => {
   return prescription.status === InvoiceNodeStatus.Verified;
-=======
+};
+
 export const isInboundListItemDisabled = (
   inbound: InboundRowFragment
 ): boolean => {
@@ -135,7 +135,6 @@
     ? inbound.status === InvoiceNodeStatus.Verified
     : inbound.status === InvoiceNodeStatus.Picked ||
         inbound.status === InvoiceNodeStatus.Verified;
->>>>>>> 33868216
 };
 
 export const isInboundPlaceholderRow = (row: InboundLineFragment): boolean =>
