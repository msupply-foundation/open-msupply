--- conflicted
+++ resolved
@@ -17,11 +17,7 @@
 export const OutboundShipmentWidget: React.FC = () => {
   const modalControl = useToggle(false);
   const { error: errorNotification } = useNotification();
-<<<<<<< HEAD
-  const t = useTranslation(['dashboard']);
-=======
   const t = useTranslation('dashboard');
->>>>>>> 35362805
   const formatNumber = useFormatNumber();
   const {
     data: outboundCount,
