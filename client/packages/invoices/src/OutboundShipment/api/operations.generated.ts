--- conflicted
+++ resolved
@@ -65,10 +65,7 @@
         code: string;
         unitName?: string | null;
         isVaccine: boolean;
-<<<<<<< HEAD
-=======
         doses: number;
->>>>>>> 78481d85
       };
       location?: {
         __typename: 'LocationNode';
@@ -94,10 +91,7 @@
           name: string;
           code: string;
           isVaccine: boolean;
-<<<<<<< HEAD
-=======
           doses: number;
->>>>>>> 78481d85
         };
       } | null;
     }>;
@@ -297,10 +291,7 @@
               code: string;
               unitName?: string | null;
               isVaccine: boolean;
-<<<<<<< HEAD
-=======
               doses: number;
->>>>>>> 78481d85
             };
             location?: {
               __typename: 'LocationNode';
@@ -326,10 +317,7 @@
                 name: string;
                 code: string;
                 isVaccine: boolean;
-<<<<<<< HEAD
-=======
                 doses: number;
->>>>>>> 78481d85
               };
             } | null;
           }>;
@@ -444,10 +432,7 @@
               code: string;
               unitName?: string | null;
               isVaccine: boolean;
-<<<<<<< HEAD
-=======
               doses: number;
->>>>>>> 78481d85
             };
             location?: {
               __typename: 'LocationNode';
@@ -473,10 +458,7 @@
                 name: string;
                 code: string;
                 isVaccine: boolean;
-<<<<<<< HEAD
-=======
                 doses: number;
->>>>>>> 78481d85
               };
             } | null;
           }>;
