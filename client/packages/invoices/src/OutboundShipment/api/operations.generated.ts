--- conflicted
+++ resolved
@@ -1043,7 +1043,6 @@
     code: string;
     onHold: boolean;
   } | null;
-<<<<<<< HEAD
   vvmStatus?: {
     __typename: 'VvmstatusNode';
     id: string;
@@ -1051,9 +1050,7 @@
     unusable: boolean;
     description: string;
   } | null;
-=======
   itemVariant?: { __typename: 'ItemVariantNode'; dosesPerUnit: number } | null;
->>>>>>> 38993e6e
 };
 
 export type GetOutboundEditLinesQueryVariables = Types.Exact<{
@@ -1096,18 +1093,16 @@
         code: string;
         onHold: boolean;
       } | null;
-<<<<<<< HEAD
       vvmStatus?: {
         __typename: 'VvmstatusNode';
         id: string;
         level: number;
         unusable: boolean;
         description: string;
-=======
+      } | null;
       itemVariant?: {
         __typename: 'ItemVariantNode';
         dosesPerUnit: number;
->>>>>>> 38993e6e
       } | null;
     }>;
   };
@@ -1263,17 +1258,15 @@
       code
       onHold
     }
-<<<<<<< HEAD
     vvmStatus {
       __typename
       id
       level
       unusable
       description
-=======
+    }
     itemVariant {
       dosesPerUnit
->>>>>>> 38993e6e
     }
   }
 `;
