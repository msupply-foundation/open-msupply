--- conflicted
+++ resolved
@@ -1,8 +1,4 @@
 import { ItemRowFragment } from '@openmsupply-client/system';
-<<<<<<< HEAD
-import { BarcodeFragment } from './operations.generated';
-=======
->>>>>>> 6b5449af
 
 export {
   OutboundFragment,
@@ -13,15 +9,9 @@
 
 export * from './hooks';
 
-<<<<<<< HEAD
-export type DraftItem = {
-  item?: ItemRowFragment;
-  barcode?: BarcodeFragment & { batch?: string };
-=======
 export type DraftItem = Pick<ItemRowFragment, 'id' | 'unitName'>;
 
 export type Draft = {
   item?: DraftItem;
   barcode?: { id?: string; value: string; batch?: string };
->>>>>>> 6b5449af
 };