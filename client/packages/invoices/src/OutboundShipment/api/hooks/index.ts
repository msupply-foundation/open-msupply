--- conflicted
+++ resolved
@@ -6,13 +6,9 @@
   utils: {
     addFromMasterList: Utils.useAddFromMasterList,
     api: Utils.useOutboundApi,
-<<<<<<< HEAD
-    barcodes: Utils.useBarcodes,
-=======
     barcode: Utils.useBarcode,
     barcodeInsert: Utils.useBarcodeInsert,
     count: Utils.useOutboundCounts,
->>>>>>> dac7b2ec
     isDisabled: Utils.useOutboundIsDisabled,
     number: Utils.useOutboundNumber,
   },
