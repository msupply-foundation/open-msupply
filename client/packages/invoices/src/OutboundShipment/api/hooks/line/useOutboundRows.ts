import { useMemo } from 'react';
import {
  PreferenceKey,
  SortUtils,
  usePreference,
  useUrlQueryParams,
} from '@openmsupply-client/common';
import { useOutboundItems } from './useOutboundItems';
import { useOutboundLines } from './useOutboundLines';
import { useOutboundColumns } from './../../../DetailView/columns';

export const useOutboundRows = (isGrouped = true) => {
<<<<<<< HEAD
  const {
    data: { displayVaccinesInDoses, manageVvmStatusForStock } = { displayVaccinesInDoses: false, manageVvmStatusForStock: false },
  } = usePreference(PreferenceKey.DisplayVaccinesInDoses, PreferenceKey.ManageVvmStatusForStock);
=======
  const { data: { manageVaccinesInDoses } = { manageVaccinesInDoses: false } } =
    usePreference(PreferenceKey.ManageVaccinesInDoses);
>>>>>>> b767d128
  const {
    queryParams: { sortBy },
    updateSortQuery: onChangeSortBy,
  } = useUrlQueryParams({ initialSort: { key: 'itemName', dir: 'asc' } });
  const { data: lines } = useOutboundLines();
  const { data: items } = useOutboundItems();
  const columns = useOutboundColumns({
    onChangeSortBy,
    sortBy,
<<<<<<< HEAD
    displayDoseColumns: displayVaccinesInDoses,
    displayVvmStatusColumns: manageVvmStatusForStock,
=======
    displayDoseColumns: manageVaccinesInDoses,
>>>>>>> b767d128
  });
  const sortedItems = useMemo(() => {
    const currentColumn = columns.find(({ key }) => key === sortBy.key);
    if (!currentColumn?.getSortValue) return items;
    const sorter = SortUtils.getColumnSorter(
      currentColumn?.getSortValue,
      !!sortBy.isDesc
    );
    return [...(items ?? [])].sort(sorter);
  }, [items, sortBy.key, sortBy.isDesc]);

  const sortedLines = useMemo(() => {
    const currentColumn = columns.find(({ key }) => key === sortBy.key);
    if (!currentColumn?.getSortValue) return lines;
    const sorter = SortUtils.getColumnSorter(
      currentColumn?.getSortValue,
      !!sortBy.isDesc
    );
    return [...(lines ?? [])].sort(sorter);
  }, [lines, sortBy.key, sortBy.isDesc]);

  const rows = isGrouped ? sortedItems : sortedLines;

  return {
    rows,
    lines: sortedLines,
    items: sortedItems,
  };
};<|MERGE_RESOLUTION|>--- conflicted
+++ resolved
@@ -10,14 +10,8 @@
 import { useOutboundColumns } from './../../../DetailView/columns';
 
 export const useOutboundRows = (isGrouped = true) => {
-<<<<<<< HEAD
-  const {
-    data: { displayVaccinesInDoses, manageVvmStatusForStock } = { displayVaccinesInDoses: false, manageVvmStatusForStock: false },
-  } = usePreference(PreferenceKey.DisplayVaccinesInDoses, PreferenceKey.ManageVvmStatusForStock);
-=======
-  const { data: { manageVaccinesInDoses } = { manageVaccinesInDoses: false } } =
-    usePreference(PreferenceKey.ManageVaccinesInDoses);
->>>>>>> b767d128
+  const { data: { manageVaccinesInDoses, manageVvmStatusForStock } = { manageVaccinesInDoses: false, manageVvmStatusForStock: false } } =
+    usePreference(PreferenceKey.ManageVaccinesInDoses, PreferenceKey.ManageVvmStatusForStock);
   const {
     queryParams: { sortBy },
     updateSortQuery: onChangeSortBy,
@@ -27,12 +21,8 @@
   const columns = useOutboundColumns({
     onChangeSortBy,
     sortBy,
-<<<<<<< HEAD
-    displayDoseColumns: displayVaccinesInDoses,
+    displayDoseColumns: manageVaccinesInDoses,
     displayVvmStatusColumns: manageVvmStatusForStock,
-=======
-    displayDoseColumns: manageVaccinesInDoses,
->>>>>>> b767d128
   });
   const sortedItems = useMemo(() => {
     const currentColumn = columns.find(({ key }) => key === sortBy.key);
