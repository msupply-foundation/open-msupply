import { useOutboundNumber } from './useOutboundNumber';
import { useOutboundIsDisabled } from './useOutboundIsDisabled';
import { useOutboundApi } from './useOutboundApi';
import { useAddFromMasterList } from './useAddFromMasterList';
<<<<<<< HEAD
import { useBarcodes } from './useBarcodes';
=======
import { useBarcode } from './useBarcode';
import { useBarcodeInsert } from './useBarcodeInsert';
import { useResponseCounts } from './useResponseCounts';
>>>>>>> dac7b2ec

export const Utils = {
  useAddFromMasterList,
  useOutboundNumber,
  useOutboundIsDisabled,
  useOutboundApi,
<<<<<<< HEAD
  useBarcodes,
=======
  useOutboundCounts,
  useBarcode,
  useBarcodeInsert,
  useResponseCounts,
>>>>>>> dac7b2ec
};<|MERGE_RESOLUTION|>--- conflicted
+++ resolved
@@ -2,25 +2,14 @@
 import { useOutboundIsDisabled } from './useOutboundIsDisabled';
 import { useOutboundApi } from './useOutboundApi';
 import { useAddFromMasterList } from './useAddFromMasterList';
-<<<<<<< HEAD
-import { useBarcodes } from './useBarcodes';
-=======
 import { useBarcode } from './useBarcode';
 import { useBarcodeInsert } from './useBarcodeInsert';
-import { useResponseCounts } from './useResponseCounts';
->>>>>>> dac7b2ec
 
 export const Utils = {
   useAddFromMasterList,
   useOutboundNumber,
   useOutboundIsDisabled,
   useOutboundApi,
-<<<<<<< HEAD
-  useBarcodes,
-=======
-  useOutboundCounts,
   useBarcode,
   useBarcodeInsert,
-  useResponseCounts,
->>>>>>> dac7b2ec
 };