import { useOutboundNumber } from './useOutboundNumber';
import { useOutboundIsDisabled } from './useOutboundIsDisabled';
import { useOutboundApi } from './useOutboundApi';
import { useOutboundCounts } from './useOutboundCounts';
import { useAddFromMasterList } from './useAddFromMasterList';
<<<<<<< HEAD
import { useBarcodes } from './useBarcodes';
import { useBarcodeInsert } from './useBarcodeInsert';
=======
import { useResponseCounts } from './useResponseCounts';
>>>>>>> d502c5ba

export const Utils = {
  useAddFromMasterList,
  useOutboundNumber,
  useOutboundIsDisabled,
  useOutboundApi,
  useOutboundCounts,
<<<<<<< HEAD
  useBarcodes,
  useBarcodeInsert,
=======
  useResponseCounts,
>>>>>>> d502c5ba
};<|MERGE_RESOLUTION|>--- conflicted
+++ resolved
@@ -3,12 +3,9 @@
 import { useOutboundApi } from './useOutboundApi';
 import { useOutboundCounts } from './useOutboundCounts';
 import { useAddFromMasterList } from './useAddFromMasterList';
-<<<<<<< HEAD
 import { useBarcodes } from './useBarcodes';
 import { useBarcodeInsert } from './useBarcodeInsert';
-=======
 import { useResponseCounts } from './useResponseCounts';
->>>>>>> d502c5ba
 
 export const Utils = {
   useAddFromMasterList,
@@ -16,10 +13,7 @@
   useOutboundIsDisabled,
   useOutboundApi,
   useOutboundCounts,
-<<<<<<< HEAD
   useBarcodes,
   useBarcodeInsert,
-=======
   useResponseCounts,
->>>>>>> d502c5ba
 };