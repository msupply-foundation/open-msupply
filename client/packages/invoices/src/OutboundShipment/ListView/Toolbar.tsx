import React, { FC, useEffect, useRef } from 'react';
import {
  useNotification,
  DropdownMenu,
  DropdownMenuItem,
  useTranslation,
  DeleteIcon,
  useTableStore,
  AppBarContentPortal,
  SearchBar,
  FilterController,
} from '@openmsupply-client/common';
import { InvoiceRow } from '../../types';

export const Toolbar: FC<{
  onDelete: (toDelete: InvoiceRow[]) => void;
  filter: FilterController;
  data?: InvoiceRow[];
<<<<<<< HEAD
  isLoading: boolean;
}> = ({ onDelete, data, filter, isLoading }) => {
  const t = useTranslation('distribution');
=======
}> = ({ onDelete, data, filter }) => {
  const t = useTranslation('outbound-shipment');
>>>>>>> 100d6122

  const { success, info } = useNotification();

  const { selectedRows } = useTableStore(state => ({
    selectedRows: Object.keys(state.rowState)
      .filter(id => state.rowState[id]?.isSelected)
      .map(selectedId => data?.find(({ id }) => selectedId === id))
      .filter(Boolean) as InvoiceRow[],
  }));

  const deleteAction = () => {
    if (selectedRows && selectedRows?.length > 0) {
      onDelete(selectedRows);
      success(`Deleted ${selectedRows?.length} invoices`)();
    } else {
      info('Select rows to delete them')();
    }
  };

  const ref = useRef(deleteAction);

  useEffect(() => {
    ref.current = deleteAction;
  }, [selectedRows]);

  const key = 'comment' as keyof InvoiceRow;
  const filterString = filter.filterBy?.[key]?.like as string;

  return (
    <AppBarContentPortal
      sx={{
        paddingBottom: '16px',
        flex: 1,
        justifyContent: 'space-between',
        display: 'flex',
      }}
    >
      <SearchBar
        placeholder="Search by comment..."
        value={filterString}
        onChange={newValue => {
          filter.onChangeStringFilterRule('comment', 'like', newValue);
        }}
      />

      <DropdownMenu label="Select">
        <DropdownMenuItem IconComponent={DeleteIcon} onClick={deleteAction}>
          {t('button.delete-lines')}
        </DropdownMenuItem>
      </DropdownMenu>
    </AppBarContentPortal>
  );
};<|MERGE_RESOLUTION|>--- conflicted
+++ resolved
@@ -16,14 +16,9 @@
   onDelete: (toDelete: InvoiceRow[]) => void;
   filter: FilterController;
   data?: InvoiceRow[];
-<<<<<<< HEAD
   isLoading: boolean;
-}> = ({ onDelete, data, filter, isLoading }) => {
+}> = ({ onDelete, data, filter }) => {
   const t = useTranslation('distribution');
-=======
-}> = ({ onDelete, data, filter }) => {
-  const t = useTranslation('outbound-shipment');
->>>>>>> 100d6122
 
   const { success, info } = useNotification();
 
