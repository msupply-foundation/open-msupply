import React, { FC, useState } from 'react';
import { useNavigate } from 'react-router';

import {
  DataTable,
  useColumns,
  InvoiceRow,
  useListData,
  getNameAndColorColumn,
  TableProvider,
  createTableStore,
  Color,
  OutboundShipmentStatus,
  useOmSupplyApi,
} from '@openmsupply-client/common';
import { getOutboundShipmentListViewApi } from './api';
import { CustomerSearch } from './CustomerSearch';
import { getStatusTranslation } from '../utils';
import { Toolbar } from './Toolbar';
import { AppBarButtons } from './AppBarButtons';

export const OutboundShipmentListViewComponent: FC = () => {
  const navigate = useNavigate();
  const { api } = useOmSupplyApi();

  const {
    totalCount,
    data,
    isLoading,
    onDelete,
    onUpdate,
    sortBy,
    onChangeSortBy,
    onCreate,
    onChangePage,
    pagination,
    invalidate,
  } = useListData(
<<<<<<< HEAD
    { key: 'status' },
=======
    { key: 'otherPartyName' },
>>>>>>> 330f1219
    'invoice',
    getOutboundShipmentListViewApi(api)
  );

  const onColorUpdate = (row: InvoiceRow, color: Color) => {
    onUpdate({ ...row, color: color.hex });
  };

  const columns = useColumns<InvoiceRow>(
    [
      getNameAndColorColumn(onColorUpdate),
      [
        'status',
        {
          formatter: (status, { t }) =>
            t(getStatusTranslation(status as OutboundShipmentStatus)),
        },
      ],
      'invoiceNumber',
      'entryDatetime',
      'confirmedDatetime',
      'comment',
      ['totalAfterTax', { accessor: invoice => invoice.pricing.totalAfterTax }],
      'selection',
    ],
    { onChangeSortBy, sortBy },
    [sortBy]
  );

  const [open, setOpen] = useState(false);

  return (
    <>
      <CustomerSearch
        open={open}
        onClose={() => setOpen(false)}
        onChange={async name => {
          setOpen(false);

          const createInvoice = async () => {
            const invoice = {
              id: String(Math.ceil(Math.random() * 1000000)),
              nameId: name?.id,
            };

            const result = await onCreate(invoice);

            invalidate();
            navigate(`/distribution/outbound-shipment/${result.id}`);
          };

          createInvoice();
        }}
      />

      <Toolbar onDelete={onDelete} data={data} />
      <AppBarButtons onCreate={setOpen} />

      <DataTable
        pagination={{ ...pagination, total: totalCount }}
        onChangePage={onChangePage}
        columns={columns}
        data={data ?? []}
        isLoading={isLoading}
        onRowClick={row => {
          navigate(`/distribution/outbound-shipment/${row.id}`);
        }}
      />
    </>
  );
};

export const OutboundShipmentListView: FC = () => {
  return (
    <TableProvider createStore={createTableStore}>
      <OutboundShipmentListViewComponent />
    </TableProvider>
  );
};<|MERGE_RESOLUTION|>--- conflicted
+++ resolved
@@ -36,11 +36,7 @@
     pagination,
     invalidate,
   } = useListData(
-<<<<<<< HEAD
-    { key: 'status' },
-=======
     { key: 'otherPartyName' },
->>>>>>> 330f1219
     'invoice',
     getOutboundShipmentListViewApi(api)
   );
