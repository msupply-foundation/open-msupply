--- conflicted
+++ resolved
@@ -9,12 +9,8 @@
   useNotification,
   useTranslation,
   InvoiceNodeStatus,
-<<<<<<< HEAD
   generateUUID,
-=======
   useCurrency,
-  useAuthContext,
->>>>>>> c01808e2
 } from '@openmsupply-client/common';
 import { NameSearchModal } from '@openmsupply-client/system/src/Name';
 import { getStatusTranslator } from '../../utils';
@@ -29,11 +25,6 @@
   const t = useTranslation('common');
   const navigate = useNavigate();
   const { error } = useNotification();
-<<<<<<< HEAD
-=======
-  const api = useOutboundShipmentApi();
-  const { storeId } = useAuthContext();
->>>>>>> c01808e2
 
   const {
     data,
