--- conflicted
+++ resolved
@@ -10,14 +10,9 @@
   useUrlQueryParams,
   useFeatureFlags,
   MaterialTable,
-<<<<<<< HEAD
-} from '@openmsupply-client/common';
-import { MRT_TableInstance } from 'material-react-table';
-=======
   MRTColumnDef,
   useNonPaginatedMaterialTable,
 } from '@openmsupply-client/common';
->>>>>>> 09c9824f
 import { useOutbound } from '../api';
 import { useOutboundColumns } from './columns';
 import { StockOutLineFragment } from '../../StockOut';
@@ -98,8 +93,6 @@
   const isDisabled = useOutbound.utils.isDisabled();
   useHighlightPlaceholderRows(rows);
   const { tableUsabilityImprovements } = useFeatureFlags();
-<<<<<<< HEAD
-=======
   const { manageVvmStatusForStock } = usePreferences();
 
   const mrtColumns = useMemo<
@@ -165,7 +158,6 @@
     onRowClick: onRowClick ? row => onRowClick(row) : () => {},
     isLoading: false,
   });
->>>>>>> 09c9824f
 
   if (!rows) return null;
 
