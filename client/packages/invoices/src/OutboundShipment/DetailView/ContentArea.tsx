import React, { FC, useEffect, useMemo } from 'react';
import {
  DataTable,
  useTranslation,
  useIsGrouped,
  InvoiceLineNodeType,
  useRowStyle,
  AppSxProp,
  NothingHere,
  useUrlQueryParams,
  useFeatureFlags,
  usePreferences,
<<<<<<< HEAD
  MaterialTable,
  useNonPaginatedMaterialTable,
} from '@openmsupply-client/common';
import { MRT_ColumnDef as MRTColumnDef } from 'material-react-table';
=======
} from '@openmsupply-client/common';
import {
  MaterialReactTable,
  MRT_ColumnDef as MRTColumnDef,
  useMaterialReactTable,
} from 'material-react-table';
>>>>>>> ae4f0034
import { useOutbound } from '../api';
import { useOutboundColumns } from './columns';
import { StockOutLineFragment } from '../../StockOut';
import { StockOutItem } from '../../types';
import { Expand } from './ExpandoTable';

interface ContentAreaProps {
  onAddItem: () => void;
  onRowClick?: null | ((rowData: StockOutLineFragment | StockOutItem) => void);
}

const useHighlightPlaceholderRows = (
  rows: StockOutLineFragment[] | StockOutItem[] | undefined
) => {
  const { setRowStyles } = useRowStyle();

  useEffect(() => {
    if (!rows) return;
    const placeholders = [];

    // This is a verbose .filter() on `rows` to find the placeholder lines.
    // There is an issue with using `filter()` on a type which is
    // A[] | B[]
    // https://github.com/microsoft/TypeScript/issues/44373
    for (const row of rows) {
      if ('type' in row) {
        if (
          row.type === InvoiceLineNodeType.UnallocatedStock ||
          row.numberOfPacks === 0
        ) {
          placeholders.push(row.id);
        }
      } else {
        const hasPlaceholder = row.lines.some(
          line => line.type === InvoiceLineNodeType.UnallocatedStock
        );
        if (hasPlaceholder) {
          // Add both the OutboundItem and the individual lines, as
          // this will cause the item to be highlighted as well as the
          // lines within the expansion when grouped.
          row.lines.forEach(line => {
            if (line.type === InvoiceLineNodeType.UnallocatedStock) {
              placeholders.push(line.id);
            }
          });
          placeholders.push(row.id);
        }
      }
    }

    const style: AppSxProp = {
      color: theme => theme.palette.secondary.light,
    };
    setRowStyles(placeholders, style);
  }, [rows, setRowStyles]);
};

export const ContentAreaComponent: FC<ContentAreaProps> = ({
  onAddItem,
  onRowClick,
}) => {
  const t = useTranslation();

  const {
    updateSortQuery,
    queryParams: { sortBy },
  } = useUrlQueryParams();
  const { isGrouped } = useIsGrouped('outboundShipment');
  const { rows } = useOutbound.line.rows(isGrouped);
  const columns = useOutboundColumns({
    onChangeSortBy: updateSortQuery,
    sortBy,
  });
  const isDisabled = useOutbound.utils.isDisabled();
  useHighlightPlaceholderRows(rows);
  const { tableUsabilityImprovements } = useFeatureFlags();
  const { manageVvmStatusForStock } = usePreferences();

  const mrtColumns = useMemo<
    MRTColumnDef<StockOutLineFragment | StockOutItem>[]
  >(() => {
    const cols = [
      // TO-DO: Note popover column,
      {
        accessorKey: 'item.code',
        header: t('label.code'),
        size: 120,
      },
      {
        accessorKey: 'item.name',
        header: t('label.name'),
        // size: 140,
      },
      {
        accessorKey: 'batch',
        header: t('label.batch'),
        size: 130,
      },
      {
        accessorKey: 'expiryDate',
        header: t('label.expiry-date'),
        size: 160,
      },
    ];

    if (manageVvmStatusForStock)
      cols.push({
<<<<<<< HEAD
        accessorKey: 'vvmStatus',
=======
        accessorKey: 'vvmStatus.description',
>>>>>>> ae4f0034
        header: t('label.vvm-status'),
      });

    cols.push(
      {
        accessorKey: 'location.code',
        header: t('label.location'),
      },
      {
        accessorKey: 'item.unitName',
        header: t('label.unit-name'),
      },
      {
        accessorKey: 'packSize',
        header: t('label.pack-size'),
      }
    );

    // if (manageVaccinesInDoses) {
    //   columns.push(getDosesPerUnitColumn(t));
    // }

    return cols;
  }, [manageVvmStatusForStock]);

<<<<<<< HEAD
  const table = useNonPaginatedMaterialTable<
    StockOutLineFragment | StockOutItem
  >({
    columns: mrtColumns,
    data: rows ?? [],
    onRowClick: onRowClick ? row => onRowClick(row) : () => {},
    isLoading: false,
=======
  const table = useMaterialReactTable({
    columns: mrtColumns,
    data: rows ?? [],
    enablePagination: false,
    enableRowVirtualization: true,
    // muiTableBodyProps: {
    //   sx: { border: '1px solid blue', width: '100%' },
    // },
    enableColumnResizing: true,
    enableRowSelection: true,
    initialState: {
      density: 'compact',
    },
    muiTableHeadCellProps: {
      sx: {
        fontSize: '14px',
        lineHeight: 1.2,
        verticalAlign: 'bottom',
      },
    },
    muiTableBodyCellProps: {
      sx: {
        fontSize: '14px',
        borderBottom: '1px solid rgba(224, 224, 224, 1)',
      },
    },
    muiTableBodyRowProps: ({ row, staticRowIndex }) => ({
      onClick: () => {
        if (onRowClick) onRowClick(row.original);
      },
      sx: {
        backgroundColor: staticRowIndex % 2 === 0 ? 'transparent' : '#fafafb', // light grey on odd rows
        '& td': {
          borderBottom: '1px solid rgba(224, 224, 224, 1)',
        },
      },
    }),
>>>>>>> ae4f0034
  });

  if (!rows) return null;

  return tableUsabilityImprovements ? (
<<<<<<< HEAD
    <MaterialTable table={table} />
=======
    <div style={{ width: '100%', overflow: 'hidden' }}>
      <MaterialReactTable table={table} />
    </div>
>>>>>>> ae4f0034
  ) : (
    <DataTable
      id="outbound-detail"
      onRowClick={onRowClick}
      ExpandContent={props => <Expand {...props} />}
      columns={columns}
      data={rows}
      enableColumnSelection
      noDataElement={
        <NothingHere
          body={t('error.no-outbound-items')}
          onCreate={isDisabled ? undefined : () => onAddItem()}
          buttonText={t('button.add-item')}
        />
      }
      isRowAnimated={true}
    />
  );
};

export const ContentArea = React.memo(ContentAreaComponent);<|MERGE_RESOLUTION|>--- conflicted
+++ resolved
@@ -10,19 +10,10 @@
   useUrlQueryParams,
   useFeatureFlags,
   usePreferences,
-<<<<<<< HEAD
   MaterialTable,
   useNonPaginatedMaterialTable,
 } from '@openmsupply-client/common';
 import { MRT_ColumnDef as MRTColumnDef } from 'material-react-table';
-=======
-} from '@openmsupply-client/common';
-import {
-  MaterialReactTable,
-  MRT_ColumnDef as MRTColumnDef,
-  useMaterialReactTable,
-} from 'material-react-table';
->>>>>>> ae4f0034
 import { useOutbound } from '../api';
 import { useOutboundColumns } from './columns';
 import { StockOutLineFragment } from '../../StockOut';
@@ -130,11 +121,7 @@
 
     if (manageVvmStatusForStock)
       cols.push({
-<<<<<<< HEAD
-        accessorKey: 'vvmStatus',
-=======
         accessorKey: 'vvmStatus.description',
->>>>>>> ae4f0034
         header: t('label.vvm-status'),
       });
 
@@ -160,7 +147,6 @@
     return cols;
   }, [manageVvmStatusForStock]);
 
-<<<<<<< HEAD
   const table = useNonPaginatedMaterialTable<
     StockOutLineFragment | StockOutItem
   >({
@@ -168,57 +154,12 @@
     data: rows ?? [],
     onRowClick: onRowClick ? row => onRowClick(row) : () => {},
     isLoading: false,
-=======
-  const table = useMaterialReactTable({
-    columns: mrtColumns,
-    data: rows ?? [],
-    enablePagination: false,
-    enableRowVirtualization: true,
-    // muiTableBodyProps: {
-    //   sx: { border: '1px solid blue', width: '100%' },
-    // },
-    enableColumnResizing: true,
-    enableRowSelection: true,
-    initialState: {
-      density: 'compact',
-    },
-    muiTableHeadCellProps: {
-      sx: {
-        fontSize: '14px',
-        lineHeight: 1.2,
-        verticalAlign: 'bottom',
-      },
-    },
-    muiTableBodyCellProps: {
-      sx: {
-        fontSize: '14px',
-        borderBottom: '1px solid rgba(224, 224, 224, 1)',
-      },
-    },
-    muiTableBodyRowProps: ({ row, staticRowIndex }) => ({
-      onClick: () => {
-        if (onRowClick) onRowClick(row.original);
-      },
-      sx: {
-        backgroundColor: staticRowIndex % 2 === 0 ? 'transparent' : '#fafafb', // light grey on odd rows
-        '& td': {
-          borderBottom: '1px solid rgba(224, 224, 224, 1)',
-        },
-      },
-    }),
->>>>>>> ae4f0034
   });
 
   if (!rows) return null;
 
   return tableUsabilityImprovements ? (
-<<<<<<< HEAD
     <MaterialTable table={table} />
-=======
-    <div style={{ width: '100%', overflow: 'hidden' }}>
-      <MaterialReactTable table={table} />
-    </div>
->>>>>>> ae4f0034
   ) : (
     <DataTable
       id="outbound-detail"
