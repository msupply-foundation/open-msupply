import React from 'react';
import {
  useColumns,
  ColumnAlign,
  ExpiryDateCell,
  CheckCell,
  LocationCell,
  NumberCell,
  ColumnDescription,
  useAuthContext,
  useCurrencyCell,
  Currencies,
  CurrencyCell,
  CellProps,
  NumberInputCell,
  usePreference,
  PreferenceKey,
  useTranslation,
  TypedTFunction,
  LocaleKey,
  useIntlUtils,
  Formatter,
<<<<<<< HEAD
  UNDEFINED_STRING_VALUE,
=======
>>>>>>> 8a8140c7
  TooltipTextCell,
} from '@openmsupply-client/common';
import { CurrencyRowFragment } from '@openmsupply-client/system';
import { DraftStockOutLineFragment } from '../../api/operations.generated';
import { getPackQuantityCellId } from 'packages/invoices/src/utils';
import {
  AllocateInOption,
  AllocateInType,
} from './allocation/useAllocationContext';
import { DraftItem } from '../../..';
import {
  canAutoAllocate,
  getDoseQuantity,
  packsToDoses,
} from './allocation/utils';

export const useOutboundLineEditColumns = ({
  allocate,
  item,
  currency,
  isExternalSupplier,
  allocateIn,
}: {
  allocate: (key: string, value: number) => number;
  item: DraftItem | null;
  currency?: CurrencyRowFragment | null;
  isExternalSupplier: boolean;
  allocateIn: AllocateInOption;
}) => {
  const { store } = useAuthContext();
  const t = useTranslation();
  const { getPlural } = useIntlUtils();

  const unit = Formatter.sentenceCase(item?.unitName ?? t('label.unit'));
  const pluralisedUnitName = getPlural(unit, 2);

  const { data: prefs } = usePreference(
    PreferenceKey.SortByVvmStatusThenExpiry,
    PreferenceKey.ManageVvmStatusForStock,
    PreferenceKey.AllowTrackingOfStockByDonor
  );

  const packSize =
    allocateIn.type === AllocateInType.Packs ? allocateIn.packSize : undefined;

  const ForeignCurrencyCell = useCurrencyCell<DraftStockOutLineFragment>(
    currency?.code as Currencies
  );

  const columnDefinitions: ColumnDescription<DraftStockOutLineFragment>[] = [
    {
      label: '',
      key: 'canAllocate',
      Cell: CheckCell,
      cellProps: {
        tooltipText: t('description.used-in-auto-allocation'),
      },
      accessor: ({ rowData }) => canAutoAllocate(rowData, packSize),
      align: ColumnAlign.Center,
      width: 35,
    },
    [
      'batch',
      {
        accessor: ({ rowData }) => rowData.batch,
      },
    ],
  ];

  if (prefs?.allowTrackingOfStockByDonor) {
    columnDefinitions.push({
      key: 'donor',
      label: 'label.donor',
      accessor: ({ rowData }) => rowData.donor?.name ?? UNDEFINED_STRING_VALUE,
      Cell: TooltipTextCell,
      width: 100,
    });
  }

  // If we have use VVM status, we need to show the VVM status column
  if (prefs?.manageVvmStatusForStock && item?.isVaccine) {
    columnDefinitions.push({
      key: 'vvmStatus',
      label: 'label.vvm-status',
      accessor: ({ rowData }) => {
        if (!rowData.vvmStatus) return '';
        // TODO: Show unusable VVM status somehow?
        return `${rowData.vvmStatus?.description} (${rowData.vvmStatus?.level})`;
      },
      width: 85,
      Cell: TooltipTextCell,
    });
  }

  columnDefinitions.push(
    [
      'expiryDate',
      {
        Cell: ExpiryDateCell,
        width: 100,
      },
    ],
    [
      'location',
      {
        accessor: ({ rowData }) => rowData.location?.code,
        width: 85,
        Cell: LocationCell,
      },
    ],
    [
      'sellPricePerPack',
      {
        Cell: CurrencyCell,
        width: 85,
      },
    ]
  );

  if (isExternalSupplier && !!store?.preferences.issueInForeignCurrency) {
    columnDefinitions.push({
      key: 'foreignCurrencySellPricePerPack',
      label: 'label.fc-sell-price',
      description: 'description.fc-sell-price',
      width: 85,
      align: ColumnAlign.Right,
      Cell: ForeignCurrencyCell,
      accessor: ({ rowData }) => {
        if (currency) {
          return rowData.sellPricePerPack / currency.rate;
        }
      },
    });
  }

  columnDefinitions.push(['packSize', { width: 90 }]);

  if (allocateIn.type === AllocateInType.Doses) {
    columnDefinitions.push(...getAllocateInDosesColumns(t, allocate, unit));
  } else {
    columnDefinitions.push(
      ...getAllocateInUnitsColumns(allocate, pluralisedUnitName)
    );
  }

  columnDefinitions.push({
    label: 'label.on-hold',
    key: 'onHold',
    Cell: CheckCell,
    accessor: ({ rowData }) =>
      rowData.stockLineOnHold || rowData.location?.onHold,
    align: ColumnAlign.Center,
    width: 70,
  });

  const columns = useColumns<DraftStockOutLineFragment>(columnDefinitions, {}, [
    allocate,
  ]);

  return columns;
};

const PackQuantityCell = (props: CellProps<DraftStockOutLineFragment>) => (
  <NumberInputCell
    {...props}
    max={props.rowData.availablePacks}
    id={getPackQuantityCellId(props.rowData.batch)} // Used by when adding by barcode scanner
    decimalLimit={2}
    min={0}
  />
);

const getAllocateInUnitsColumns = (
  allocate: (key: string, numPacks: number) => void,
  pluralisedUnitName: string
): ColumnDescription<DraftStockOutLineFragment>[] => [
  {
    Cell: NumberCell,
    label: 'label.in-store',
    key: 'totalNumberOfPacks',
    align: ColumnAlign.Right,
    width: 80,
    accessor: ({ rowData }) => rowData.inStorePacks,
  },
  {
    Cell: NumberCell,
    label: 'label.available-packs',
    key: 'availablePacks',
    align: ColumnAlign.Right,
    width: 90,
    accessor: ({ rowData }) =>
      rowData.location?.onHold || rowData.stockLineOnHold
        ? 0
        : rowData.availablePacks,
  },
  [
    'numberOfPacks',
    {
      Cell: PackQuantityCell,
      width: 100,
      label: 'label.pack-quantity-issued',
      setter: ({ id, numberOfPacks }) => allocate(id, numberOfPacks ?? 0),
    },
  ],
  [
    'unitQuantity',
    {
      label: 'label.units-issued',
      labelProps: { unit: pluralisedUnitName },
      accessor: ({ rowData }) => rowData.numberOfPacks * rowData.packSize,
      width: 90,
    },
  ],
];

const DoseQuantityCell = (props: CellProps<DraftStockOutLineFragment>) => (
  <NumberInputCell
    {...props}
    max={packsToDoses(props.rowData.availablePacks, props.rowData)}
    id={getPackQuantityCellId(props.rowData.batch)} // Used by when adding by barcode scanner
    decimalLimit={0}
    min={0}
    // bit longer debounce, as we might overwrite value to whole number of packs
    debounce={750}
  />
);

const getAllocateInDosesColumns = (
  t: TypedTFunction<LocaleKey>,
  allocate: (key: string, numPacks: number) => void,
  unit: string
): ColumnDescription<DraftStockOutLineFragment>[] => {
  return [
    {
      key: 'dosesPerUnit',
      label: unit
        ? t('label.doses-per-unit-name', {
            unit,
          })
        : 'label.doses-per-unit',
      width: 80,
      align: ColumnAlign.Right,
      accessor: ({ rowData }) => {
        return (
          rowData?.itemVariant?.dosesPerUnit ?? rowData.defaultDosesPerUnit
        );
      },
    },
    {
      label: 'label.in-store-doses',
      Cell: NumberCell,
      key: 'inStorePacks',
      align: ColumnAlign.Right,
      width: 80,
      accessor: ({ rowData }) => packsToDoses(rowData.inStorePacks, rowData),
    },
    {
      label: 'label.available-doses',
      Cell: NumberCell,
      key: 'availablePacks',
      align: ColumnAlign.Right,
      width: 90,
      accessor: ({ rowData }) =>
        rowData.location?.onHold || rowData.stockLineOnHold
          ? 0
          : packsToDoses(rowData.availablePacks, rowData),
    },
    {
      key: 'dosesIssued',
      Cell: DoseQuantityCell,
      width: 100,
      label: 'label.doses-issued',
      setter: (
        row: Partial<DraftStockOutLineFragment> & {
          id: string;
          // Extra field only in the context of this setter, based on key above
          dosesIssued?: number;
        }
      ) => {
        const allocatedQuantity = allocate(row.id, row.dosesIssued ?? 0);
        return allocatedQuantity; // return to NumberInputCell to ensure value is correct
      },
      accessor: ({ rowData }) => getDoseQuantity(rowData),
    },
    // Can only issue in whole packs in Outbound Shipment, so we'll show the user
    [
      'numberOfPacks',
      {
        label: 'label.pack-quantity-issued',
        labelProps: { unit },
        accessor: ({ rowData }) => rowData.numberOfPacks,
        width: 90,
      },
    ],
  ];
};<|MERGE_RESOLUTION|>--- conflicted
+++ resolved
@@ -20,10 +20,7 @@
   LocaleKey,
   useIntlUtils,
   Formatter,
-<<<<<<< HEAD
   UNDEFINED_STRING_VALUE,
-=======
->>>>>>> 8a8140c7
   TooltipTextCell,
 } from '@openmsupply-client/common';
 import { CurrencyRowFragment } from '@openmsupply-client/system';
