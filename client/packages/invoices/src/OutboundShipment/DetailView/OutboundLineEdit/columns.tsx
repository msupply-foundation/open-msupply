import React from 'react';
import {
  useColumns,
  ColumnAlign,
  ExpiryDateCell,
  CheckCell,
  LocationCell,
  NumberCell,
  ColumnDescription,
  useAuthContext,
  useCurrencyCell,
  Currencies,
  CurrencyCell,
  CellProps,
  NumberInputCell,
  usePreference,
  PreferenceKey,
  useTranslation,
  TypedTFunction,
  LocaleKey,
  useIntlUtils,
  Formatter,
  UNDEFINED_STRING_VALUE,
  TooltipTextCell,
} from '@openmsupply-client/common';
import { CurrencyRowFragment } from '@openmsupply-client/system';
import { getStockOutQuantityCellId } from '../../../utils';
import {
  canAutoAllocate,
  getDoseQuantity,
  packsToDoses,
  DraftStockOutLineFragment,
  DraftItem,
  AllocateInOption,
  AllocateInType,
} from '../../../StockOut';

type AllocateFn = (
  key: string,
  value: number,
  options?: {
    allocateInType?: AllocateInType;
    preventPartialPacks?: boolean;
  }
) => number;

export const useOutboundLineEditColumns = ({
  allocate,
  item,
  currency,
  isExternalSupplier,
  allocateIn,
}: {
  allocate: AllocateFn;
  item: DraftItem | null;
  currency?: CurrencyRowFragment | null;
  isExternalSupplier: boolean;
  allocateIn: AllocateInOption;
}) => {
  const { store } = useAuthContext();
  const t = useTranslation();
  const { getPlural } = useIntlUtils();

  const unit = Formatter.sentenceCase(item?.unitName ?? t('label.unit'));
  const pluralisedUnitName = getPlural(unit, 2);

  const { data: prefs } = usePreference(
    PreferenceKey.SortByVvmStatusThenExpiry,
    PreferenceKey.ManageVvmStatusForStock,
    PreferenceKey.AllowTrackingOfStockByDonor
  );

  const packSize =
    allocateIn.type === AllocateInType.Packs ? allocateIn.packSize : undefined;

  const ForeignCurrencyCell = useCurrencyCell<DraftStockOutLineFragment>(
    currency?.code as Currencies
  );

  const columnDefinitions: ColumnDescription<DraftStockOutLineFragment>[] = [
    {
      label: '',
      key: 'canAllocate',
      Cell: CheckCell,
      cellProps: {
        tooltipText: t('description.used-in-auto-allocation'),
      },
      accessor: ({ rowData }) => canAutoAllocate(rowData, packSize),
      align: ColumnAlign.Center,
      width: 35,
    },
    [
      'batch',
      {
        accessor: ({ rowData }) => rowData.batch,
      },
    ],
    [
      'expiryDate',
      {
        Cell: ExpiryDateCell,
        width: 100,
      },
    ],
  ];
  // If we have use VVM status, we need to show the VVM status column
<<<<<<< HEAD
  if (
    (prefs?.manageVvmStatusForStock || prefs?.sortByVvmStatusThenExpiry) &&
    item?.isVaccine
  ) {
=======
  if (prefs?.manageVvmStatusForStock && item?.isVaccine) {
>>>>>>> 78266080
    columnDefinitions.push({
      key: 'vvmStatus',
      label: 'label.vvm-status',
      accessor: ({ rowData }) => {
        if (!rowData.vvmStatus) return '';
        // TODO: Show unusable VVM status somehow?
        return `${rowData.vvmStatus?.description} (${rowData.vvmStatus?.level})`;
      },
      width: 85,
      Cell: TooltipTextCell,
    });
  }

  columnDefinitions.push(
    [
      'location',
      {
        accessor: ({ rowData }) => rowData.location?.code,
        width: 85,
        Cell: LocationCell,
      },
    ]
  );

  if (prefs?.allowTrackingOfStockByDonor) {
    columnDefinitions.push({
      key: 'donor',
      label: 'label.donor',
      accessor: ({ rowData }) => rowData.donor?.name ?? UNDEFINED_STRING_VALUE,
      Cell: TooltipTextCell,
      width: 100,
    });
  }

  columnDefinitions.push([
    'sellPricePerPack',
    {
      Cell: CurrencyCell,
      width: 85,
    },
  ]);

  if (isExternalSupplier && !!store?.preferences.issueInForeignCurrency) {
    columnDefinitions.push({
      key: 'foreignCurrencySellPricePerPack',
      label: 'label.fc-sell-price',
      description: 'description.fc-sell-price',
      width: 85,
      align: ColumnAlign.Right,
      Cell: ForeignCurrencyCell,
      accessor: ({ rowData }) => {
        if (currency) {
          return rowData.sellPricePerPack / currency.rate;
        }
      },
    });
  }

  columnDefinitions.push(['packSize', { width: 90 }]);

  if (allocateIn.type === AllocateInType.Doses) {
    columnDefinitions.push(...getAllocateInDosesColumns(t, allocate, unit));
  } else {
    columnDefinitions.push(
      ...getAllocateInUnitsColumns(allocate, pluralisedUnitName)
    );
  }

  columnDefinitions.push({
    label: 'label.on-hold',
    key: 'onHold',
    Cell: CheckCell,
    accessor: ({ rowData }) =>
      rowData.stockLineOnHold || rowData.location?.onHold,
    align: ColumnAlign.Center,
    width: 70,
  });

  const columns = useColumns<DraftStockOutLineFragment>(columnDefinitions, {}, [
    allocate,
  ]);

  return columns;
};

const PackQuantityCell = (props: CellProps<DraftStockOutLineFragment>) => (
  <NumberInputCell
    {...props}
    max={props.rowData.availablePacks}
    id={getStockOutQuantityCellId(props.rowData.batch)} // Used by when adding by barcode scanner
    decimalLimit={2}
    min={0}
  />
);

const getAllocateInUnitsColumns = (
  allocate: AllocateFn,
  pluralisedUnitName: string
): ColumnDescription<DraftStockOutLineFragment>[] => [
  {
    Cell: NumberCell,
    label: 'label.in-store',
    key: 'totalNumberOfPacks',
    align: ColumnAlign.Right,
    width: 80,
    accessor: ({ rowData }) => rowData.inStorePacks,
  },
  {
    Cell: NumberCell,
    label: 'label.available-packs',
    key: 'availablePacks',
    align: ColumnAlign.Right,
    width: 90,
    accessor: ({ rowData }) =>
      rowData.location?.onHold || rowData.stockLineOnHold
        ? 0
        : rowData.availablePacks,
  },
  [
    'numberOfPacks',
    {
      Cell: PackQuantityCell,
      width: 100,
      label: 'label.pack-quantity-issued',
      setter: ({ id, numberOfPacks }) =>
        // Pack QTY column, so should issue in packs, even though in unit lens
        allocate(id, numberOfPacks ?? 0, {
          allocateInType: AllocateInType.Packs,
        }),
    },
  ],
  [
    'unitQuantity',
    {
      label: 'label.units-issued',
      labelProps: { unit: pluralisedUnitName },
      accessor: ({ rowData }) => rowData.numberOfPacks * rowData.packSize,
      width: 90,
    },
  ],
];

const DoseQuantityCell = (props: CellProps<DraftStockOutLineFragment>) => (
  <NumberInputCell
    {...props}
    max={packsToDoses(props.rowData.availablePacks, props.rowData)}
    id={getStockOutQuantityCellId(props.rowData.batch)} // Used by when adding by barcode scanner
    decimalLimit={0}
    min={0}
    // bit longer debounce, as we might overwrite value to whole number of packs
    debounce={750}
  />
);

const getAllocateInDosesColumns = (
  t: TypedTFunction<LocaleKey>,
  allocate: AllocateFn,
  unit: string
): ColumnDescription<DraftStockOutLineFragment>[] => {
  return [
    {
      key: 'dosesPerUnit',
      label: unit
        ? t('label.doses-per-unit-name', {
            unit,
          })
        : 'label.doses-per-unit',
      width: 80,
      align: ColumnAlign.Right,
      accessor: ({ rowData }) =>
        rowData?.itemVariant?.dosesPerUnit ?? rowData.defaultDosesPerUnit,
    },
    {
      label: 'label.in-store-doses',
      Cell: NumberCell,
      key: 'inStorePacks',
      align: ColumnAlign.Right,
      width: 80,
      accessor: ({ rowData }) => packsToDoses(rowData.inStorePacks, rowData),
    },
    {
      label: 'label.available-doses',
      Cell: NumberCell,
      key: 'availablePacks',
      align: ColumnAlign.Right,
      width: 90,
      accessor: ({ rowData }) =>
        rowData.location?.onHold || rowData.stockLineOnHold
          ? 0
          : packsToDoses(rowData.availablePacks, rowData),
    },
    {
      key: 'dosesIssued',
      Cell: DoseQuantityCell,
      width: 100,
      label: 'label.doses-issued',
      setter: (
        row: Partial<DraftStockOutLineFragment> & {
          id: string;
          // Extra field only in the context of this setter, based on key above
          dosesIssued?: number;
        }
      ) => {
        const allocatedQuantity = allocate(row.id, row.dosesIssued ?? 0, {
          preventPartialPacks: true,
        });
        return allocatedQuantity; // return to NumberInputCell to ensure value is correct
      },
      accessor: ({ rowData }) => getDoseQuantity(rowData),
    },
    // Can only issue in whole packs in Outbound Shipment, so we'll show the user
    [
      'numberOfPacks',
      {
        label: 'label.pack-quantity-issued',
        labelProps: { unit },
        accessor: ({ rowData }) => rowData.numberOfPacks,
        width: 90,
      },
    ],
  ];
};<|MERGE_RESOLUTION|>--- conflicted
+++ resolved
@@ -104,14 +104,10 @@
     ],
   ];
   // If we have use VVM status, we need to show the VVM status column
-<<<<<<< HEAD
   if (
     (prefs?.manageVvmStatusForStock || prefs?.sortByVvmStatusThenExpiry) &&
     item?.isVaccine
   ) {
-=======
-  if (prefs?.manageVvmStatusForStock && item?.isVaccine) {
->>>>>>> 78266080
     columnDefinitions.push({
       key: 'vvmStatus',
       label: 'label.vvm-status',
@@ -125,16 +121,14 @@
     });
   }
 
-  columnDefinitions.push(
-    [
-      'location',
-      {
-        accessor: ({ rowData }) => rowData.location?.code,
-        width: 85,
-        Cell: LocationCell,
-      },
-    ]
-  );
+  columnDefinitions.push([
+    'location',
+    {
+      accessor: ({ rowData }) => rowData.location?.code,
+      width: 85,
+      Cell: LocationCell,
+    },
+  ]);
 
   if (prefs?.allowTrackingOfStockByDonor) {
     columnDefinitions.push({
