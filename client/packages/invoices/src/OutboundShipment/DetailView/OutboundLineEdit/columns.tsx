--- conflicted
+++ resolved
@@ -128,16 +128,10 @@
     columnDefinitions.push({
       key: 'vvmStatus',
       label: 'label.vvm-status',
-<<<<<<< HEAD
       width: 85,
       Cell: VVMStatusInputCell,
       accessor: ({ rowData }) => rowData.vvmStatusId,
       setter: ({ id, vvmStatusId }) => setVvmStatus(id, vvmStatusId),
-=======
-      accessor: ({ rowData }) => rowData?.vvmStatus,
-      width: 85,
-      Cell: VvmStatusCell,
->>>>>>> 1bb85f7b
       defaultHideOnMobile: true,
     });
   }
