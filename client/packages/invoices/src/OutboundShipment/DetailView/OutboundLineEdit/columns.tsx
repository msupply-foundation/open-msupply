import React from 'react';
import {
  useColumns,
  ColumnAlign,
  ExpiryDateCell,
  CheckCell,
  LocationCell,
  NumberCell,
  ColumnDescription,
  useAuthContext,
  useCurrencyCell,
  Currencies,
  CurrencyCell,
  CellProps,
  NumberInputCell,
  usePreference,
  PreferenceKey,
  useTranslation,
  TypedTFunction,
  LocaleKey,
  useIntlUtils,
  Formatter,
} from '@openmsupply-client/common';
import { CurrencyRowFragment } from '@openmsupply-client/system';
import { DraftStockOutLineFragment } from '../../api/operations.generated';
<<<<<<< HEAD
import { getStockOutQuantityCellId } from 'packages/invoices/src/utils';
import { AllocateIn } from '../../../Allocation/useAllocationContext';
import { DraftItem } from '../../..';
import { getDoseQuantity, packsToDoses } from '../../../Allocation/utils';
=======
import { getPackQuantityCellId } from 'packages/invoices/src/utils';
import {
  AllocateInOption,
  AllocateInType,
} from './allocation/useAllocationContext';
import { DraftItem } from '../../..';
import {
  canAutoAllocate,
  getDoseQuantity,
  packsToDoses,
} from './allocation/utils';
>>>>>>> 6f8fcad7

export const useOutboundLineEditColumns = ({
  allocate,
  item,
  currency,
  isExternalSupplier,
  allocateIn,
}: {
  allocate: (key: string, value: number) => number;
  item: DraftItem | null;
  currency?: CurrencyRowFragment | null;
  isExternalSupplier: boolean;
  allocateIn: AllocateInOption;
}) => {
  const { store } = useAuthContext();
  const t = useTranslation();
  const { getPlural } = useIntlUtils();

  const unit = Formatter.sentenceCase(item?.unitName ?? t('label.unit'));
  const pluralisedUnitName = getPlural(unit, 2);

  const { data: prefs } = usePreference(
    PreferenceKey.SortByVvmStatusThenExpiry,
    PreferenceKey.ManageVvmStatusForStock
  );

  const packSize =
    allocateIn.type === AllocateInType.Packs ? allocateIn.packSize : undefined;

  const ForeignCurrencyCell = useCurrencyCell<DraftStockOutLineFragment>(
    currency?.code as Currencies
  );

  const columnDefinitions: ColumnDescription<DraftStockOutLineFragment>[] = [
    {
      label: '',
      key: 'canAllocate',
      Cell: CheckCell,
      cellProps: {
        tooltipText: t('description.used-in-auto-allocation'),
      },
      accessor: ({ rowData }) => canAutoAllocate(rowData, packSize),
      align: ColumnAlign.Center,
      width: 35,
    },
    [
      'batch',
      {
        accessor: ({ rowData }) => rowData.batch,
      },
    ],
    [
      'expiryDate',
      {
        Cell: ExpiryDateCell,
        width: 100,
      },
    ],
  ];

  // If we have use VVM status, we need to show the VVM status column
  if (
    (prefs?.manageVvmStatusForStock || prefs?.sortByVvmStatusThenExpiry) &&
    item?.isVaccine
  ) {
    columnDefinitions.push({
      key: 'vvmStatus',
      label: 'label.vvm-status',
      accessor: ({ rowData }) => {
        if (!rowData.vvmStatus) return '';
        // TODO: Show unusable VVM status somehow?
        return `${rowData.vvmStatus?.description} (${rowData.vvmStatus?.level})`;
      },
      width: 85,
    });
  }

  columnDefinitions.push(
    [
      'location',
      {
        accessor: ({ rowData }) => rowData.location?.code,
        width: 85,
        Cell: LocationCell,
      },
    ],
    [
      'sellPricePerPack',
      {
        Cell: CurrencyCell,
        width: 85,
      },
    ]
  );

  if (isExternalSupplier && !!store?.preferences.issueInForeignCurrency) {
    columnDefinitions.push({
      key: 'foreignCurrencySellPricePerPack',
      label: 'label.fc-sell-price',
      description: 'description.fc-sell-price',
      width: 85,
      align: ColumnAlign.Right,
      Cell: ForeignCurrencyCell,
      accessor: ({ rowData }) => {
        if (currency) {
          return rowData.sellPricePerPack / currency.rate;
        }
      },
    });
  }

  columnDefinitions.push(['packSize', { width: 90 }]);

  if (allocateIn.type === AllocateInType.Doses) {
    columnDefinitions.push(...getAllocateInDosesColumns(t, allocate, unit));
  } else {
    columnDefinitions.push(
      ...getAllocateInUnitsColumns(allocate, pluralisedUnitName)
    );
  }

  columnDefinitions.push({
    label: 'label.on-hold',
    key: 'onHold',
    Cell: CheckCell,
    accessor: ({ rowData }) =>
      rowData.stockLineOnHold || rowData.location?.onHold,
    align: ColumnAlign.Center,
    width: 70,
  });

  const columns = useColumns<DraftStockOutLineFragment>(columnDefinitions, {}, [
    allocate,
  ]);

  return columns;
};

const PackQuantityCell = (props: CellProps<DraftStockOutLineFragment>) => (
  <NumberInputCell
    {...props}
    max={props.rowData.availablePacks}
    id={getStockOutQuantityCellId(props.rowData.batch)} // Used by when adding by barcode scanner
    decimalLimit={2}
    min={0}
  />
);

const getAllocateInUnitsColumns = (
  allocate: (key: string, numPacks: number) => void,
  pluralisedUnitName: string
): ColumnDescription<DraftStockOutLineFragment>[] => [
  {
    Cell: NumberCell,
    label: 'label.in-store',
    key: 'totalNumberOfPacks',
    align: ColumnAlign.Right,
    width: 80,
    accessor: ({ rowData }) => rowData.inStorePacks,
  },
  {
    Cell: NumberCell,
    label: 'label.available-packs',
    key: 'availablePacks',
    align: ColumnAlign.Right,
    width: 90,
    accessor: ({ rowData }) =>
      rowData.location?.onHold || rowData.stockLineOnHold
        ? 0
        : rowData.availablePacks,
  },
  [
    'numberOfPacks',
    {
      Cell: PackQuantityCell,
      width: 100,
      label: 'label.pack-quantity-issued',
      setter: ({ id, numberOfPacks }) => allocate(id, numberOfPacks ?? 0),
    },
  ],
  [
    'unitQuantity',
    {
      label: 'label.units-issued',
      labelProps: { unit: pluralisedUnitName },
      accessor: ({ rowData }) => rowData.numberOfPacks * rowData.packSize,
      width: 90,
    },
  ],
];

const DoseQuantityCell = (props: CellProps<DraftStockOutLineFragment>) => (
  <NumberInputCell
    {...props}
    max={packsToDoses(props.rowData.availablePacks, props.rowData)}
    id={getStockOutQuantityCellId(props.rowData.batch)} // Used by when adding by barcode scanner
    decimalLimit={0}
    min={0}
    // bit longer debounce, as we might overwrite value to whole number of packs
    debounce={750}
  />
);

const getAllocateInDosesColumns = (
  t: TypedTFunction<LocaleKey>,
  allocate: (key: string, numPacks: number) => void,
  unit: string
): ColumnDescription<DraftStockOutLineFragment>[] => {
  return [
    {
      key: 'dosesPerUnit',
      label: unit
        ? t('label.doses-per-unit-name', {
            unit,
          })
        : 'label.doses-per-unit',
      width: 80,
      align: ColumnAlign.Right,
      accessor: ({ rowData }) => {
        return (
          rowData?.itemVariant?.dosesPerUnit ?? rowData.defaultDosesPerUnit
        );
      },
    },
    {
      label: 'label.in-store-doses',
      Cell: NumberCell,
      key: 'inStorePacks',
      align: ColumnAlign.Right,
      width: 80,
      accessor: ({ rowData }) => packsToDoses(rowData.inStorePacks, rowData),
    },
    {
      label: 'label.available-doses',
      Cell: NumberCell,
      key: 'availablePacks',
      align: ColumnAlign.Right,
      width: 90,
      accessor: ({ rowData }) =>
        rowData.location?.onHold || rowData.stockLineOnHold
          ? 0
          : packsToDoses(rowData.availablePacks, rowData),
    },
    {
      key: 'dosesIssued',
      Cell: DoseQuantityCell,
      width: 100,
      label: 'label.doses-issued',
      setter: (
        row: Partial<DraftStockOutLineFragment> & {
          id: string;
          // Extra field only in the context of this setter, based on key above
          dosesIssued?: number;
        }
      ) => {
        const allocatedQuantity = allocate(row.id, row.dosesIssued ?? 0);
        return allocatedQuantity; // return to NumberInputCell to ensure value is correct
      },
      accessor: ({ rowData }) => getDoseQuantity(rowData),
    },
    // Can only issue in whole packs in Outbound Shipment, so we'll show the user
    [
      'numberOfPacks',
      {
        label: 'label.pack-quantity-issued',
        labelProps: { unit },
        accessor: ({ rowData }) => rowData.numberOfPacks,
        width: 90,
      },
    ],
  ];
};<|MERGE_RESOLUTION|>--- conflicted
+++ resolved
@@ -23,24 +23,17 @@
 } from '@openmsupply-client/common';
 import { CurrencyRowFragment } from '@openmsupply-client/system';
 import { DraftStockOutLineFragment } from '../../api/operations.generated';
-<<<<<<< HEAD
-import { getStockOutQuantityCellId } from 'packages/invoices/src/utils';
-import { AllocateIn } from '../../../Allocation/useAllocationContext';
 import { DraftItem } from '../../..';
-import { getDoseQuantity, packsToDoses } from '../../../Allocation/utils';
-=======
-import { getPackQuantityCellId } from 'packages/invoices/src/utils';
+import { getStockOutQuantityCellId } from '../../../utils';
 import {
   AllocateInOption,
   AllocateInType,
-} from './allocation/useAllocationContext';
-import { DraftItem } from '../../..';
+} from '../../../Allocation/useAllocationContext';
 import {
   canAutoAllocate,
   getDoseQuantity,
   packsToDoses,
-} from './allocation/utils';
->>>>>>> 6f8fcad7
+} from '../../../Allocation/utils';
 
 export const useOutboundLineEditColumns = ({
   allocate,
