--- conflicted
+++ resolved
@@ -20,12 +20,9 @@
   LocaleKey,
   useIntlUtils,
   Formatter,
-<<<<<<< HEAD
-  useSimplifiedTabletUI,
-=======
   UNDEFINED_STRING_VALUE,
   TooltipTextCell,
->>>>>>> 76d95d6c
+  useSimplifiedTabletUI,
 } from '@openmsupply-client/common';
 import { CurrencyRowFragment } from '@openmsupply-client/system';
 import { getStockOutQuantityCellId } from '../../../utils';
@@ -110,16 +107,11 @@
       },
     ],
   ];
-<<<<<<< HEAD
-
-  if (prefs?.manageVvmStatusForStock || prefs?.sortByVvmStatusThenExpiry) {
-=======
   // If we have use VVM status, we need to show the VVM status column
   if (
     (prefs?.manageVvmStatusForStock || prefs?.sortByVvmStatusThenExpiry) &&
     item?.isVaccine
   ) {
->>>>>>> 76d95d6c
     columnDefinitions.push({
       key: 'vvmStatus',
       label: 'label.vvm-status',
@@ -129,7 +121,7 @@
         return `${rowData.vvmStatus?.description} (${rowData.vvmStatus?.level})`;
       },
       width: 85,
-<<<<<<< HEAD
+      Cell: TooltipTextCell,
       defaultHideOnMobile: true,
     });
   }
@@ -150,30 +142,8 @@
         Cell: LocationCell,
         defaultHideOnMobile: true,
       },
-    ],
-    [
-      'sellPricePerPack',
-      {
-        Cell: CurrencyCell,
-        width: 85,
-        defaultHideOnMobile: true,
-      },
     ]
   );
-=======
-      Cell: TooltipTextCell,
-    });
-  }
-
-  columnDefinitions.push([
-    'location',
-    {
-      accessor: ({ rowData }) => rowData.location?.code,
-      width: 85,
-      Cell: LocationCell,
-    },
-  ]);
-
   if (prefs?.allowTrackingOfStockByDonor) {
     columnDefinitions.push({
       key: 'donor',
@@ -181,6 +151,7 @@
       accessor: ({ rowData }) => rowData.donor?.name ?? UNDEFINED_STRING_VALUE,
       Cell: TooltipTextCell,
       width: 100,
+      defaultHideOnMobile: true,
     });
   }
 
@@ -189,9 +160,9 @@
     {
       Cell: CurrencyCell,
       width: 85,
+      defaultHideOnMobile: true,
     },
   ]);
->>>>>>> 76d95d6c
 
   if (isExternalSupplier && !!store?.preferences.issueInForeignCurrency) {
     columnDefinitions.push({
@@ -256,14 +227,9 @@
 );
 
 const getAllocateInUnitsColumns = (
-<<<<<<< HEAD
-  allocate: (key: string, numPacks: number) => void,
+  allocate: AllocateFn,
   pluralisedUnitName: string,
   simplifiedTabletView: boolean
-=======
-  allocate: AllocateFn,
-  pluralisedUnitName: string
->>>>>>> 76d95d6c
 ): ColumnDescription<DraftStockOutLineFragment>[] => [
   {
     Cell: NumberCell,
@@ -337,17 +303,9 @@
         : 'label.doses-per-unit',
       width: 80,
       align: ColumnAlign.Right,
-<<<<<<< HEAD
-      accessor: ({ rowData }) => {
-        return (
-          rowData?.itemVariant?.dosesPerUnit ?? rowData.defaultDosesPerUnit
-        );
-      },
-      defaultHideOnMobile: true,
-=======
       accessor: ({ rowData }) =>
         rowData?.itemVariant?.dosesPerUnit ?? rowData.defaultDosesPerUnit,
->>>>>>> 76d95d6c
+      defaultHideOnMobile: true,
     },
     {
       label: 'label.in-store-doses',
