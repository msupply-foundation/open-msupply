--- conflicted
+++ resolved
@@ -141,9 +141,6 @@
   return newDraftLines;
 };
 
-<<<<<<< HEAD
-export const canAllocate = (line: DraftStockOutLineFragment): boolean =>
-=======
 export const issueDoses = (
   draftLines: DraftStockOutLineFragment[],
   idToIssue: string,
@@ -166,8 +163,7 @@
   return newDraftLines;
 };
 
-export const canAllocate = (line: DraftStockOutLineFragment) =>
->>>>>>> 38993e6e
+export const canAllocate = (line: DraftStockOutLineFragment): boolean =>
   !line.stockLineOnHold && !line.location?.onHold && line.availablePacks > 0;
 
 export const canAutoAllocate = (line: DraftStockOutLineFragment) =>
