--- conflicted
+++ resolved
@@ -3,12 +3,6 @@
   ColumnAlign,
   ExpiryDateCell,
   CheckCell,
-<<<<<<< HEAD
-  CurrencyCell,
-  useCurrency,
-=======
-  Column,
->>>>>>> e4f79710
   LocationCell,
   Column,
   NumberCell,
@@ -64,12 +58,7 @@
     [
       'sellPricePerPack',
       {
-<<<<<<< HEAD
-        Cell: CurrencyCell(),
-        formatter: sellPrice => c(Number(sellPrice)).format(),
-=======
         Cell: CurrencyCell,
->>>>>>> e4f79710
         width: 120,
       },
     ],
