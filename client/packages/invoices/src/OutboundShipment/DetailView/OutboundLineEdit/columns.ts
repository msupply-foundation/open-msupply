import {
  useColumns,
  PositiveNumberCell,
  ColumnAlign,
  ExpiryDateCell,
  CheckCell,
  CurrencyCell,
  useCurrency,
  LocationCell,
} from '@openmsupply-client/common';
import { DraftStockOutLine } from '../../../types';
import { PackQuantityCell } from '../../../StockOut';
import { PackVariantCell } from '@openmsupply-client/system';

export const useOutboundLineEditColumns = ({
  onChange,
  unit,
}: {
  onChange: (key: string, value: number, packSize: number) => void;
  unit: string;
}) => {
  const { c } = useCurrency();
  const columns = useColumns<DraftStockOutLine>(
    [
      [
        'batch',
        {
          accessor: ({ rowData }) => rowData.stockLine?.batch,
        },
      ],
      [
        'expiryDate',
        {
          Cell: ExpiryDateCell,
          width: 80,
        },
      ],
      [
        'location',
        {
          accessor: ({ rowData }) => rowData.location?.code,
          width: 70,
          Cell: LocationCell,
        },
      ],
      {
        label: 'label.on-hold',
        key: 'onHold',
        Cell: CheckCell,
        accessor: ({ rowData }) => rowData.stockLine?.onHold,
        align: ColumnAlign.Center,
        width: 80,
      },
      [
        'sellPricePerPack',
        {
          Cell: CurrencyCell,
          formatter: sellPrice => c(Number(sellPrice)).format(),
          width: 120,
        },
      ],
      {
        Cell: PositiveNumberCell,
        label: 'label.in-store',
        key: 'totalNumberOfPacks',
        align: ColumnAlign.Right,
        width: 80,
        accessor: ({ rowData }) => rowData.stockLine?.totalNumberOfPacks,
      },
      {
        Cell: PositiveNumberCell,
        label: 'label.available-packs',
        key: 'availableNumberOfPacks',
        align: ColumnAlign.Right,
        width: 85,
        accessor: ({ rowData }) => rowData.stockLine?.availableNumberOfPacks,
      },
      {
        key: 'packUnit',
        label: 'label.pack',
        sortable: false,
        Cell: PackVariantCell({
          getItemId: row => row?.item.id,
          getPackSizes: row => [row.packSize ?? 1],
          getUnitName: row => row?.item.unitName ?? null,
        }),
      },
      [
        'unitQuantity',
        {
          label: 'label.unit-quantity-issued',
          labelProps: { unit },
          accessor: ({ rowData }) => rowData.numberOfPacks * rowData.packSize,
          width: 120,
        },
      ],
      [
        'numberOfPacks',
        {
          Cell: PackQuantityCell,
          width: 120,
          label: 'label.pack-quantity-issued',
          setter: ({ packSize, id, numberOfPacks }) =>
            onChange(id, numberOfPacks ?? 0, packSize ?? 1),
        },
      ],
    ],
    {},
    [onChange]
  );

  return columns;
<<<<<<< HEAD
};
=======
};

export const useExpansionColumns = (): Column<StockOutLineFragment>[] =>
  useColumns([
    'batch',
    'expiryDate',
    [
      'location',
      {
        accessor: ({ rowData }) => rowData.location?.code,
      },
    ],
    [
      'itemUnit',
      {
        accessor: ({ rowData }) => rowData.item?.unitName,
      },
    ],
    'numberOfPacks',
    'packSize',
    [
      'unitQuantity',
      {
        accessor: ({ rowData }) => rowData.packSize * rowData.numberOfPacks,
      },
    ],
    [
      'sellPricePerUnit',
      {
        accessor: ({ rowData }) => rowData.sellPricePerPack,
      },
    ],
  ]);
>>>>>>> ec2c2940
<|MERGE_RESOLUTION|>--- conflicted
+++ resolved
@@ -7,9 +7,10 @@
   CurrencyCell,
   useCurrency,
   LocationCell,
+  Column,
 } from '@openmsupply-client/common';
 import { DraftStockOutLine } from '../../../types';
-import { PackQuantityCell } from '../../../StockOut';
+import { PackQuantityCell, StockOutLineFragment } from '../../../StockOut';
 import { PackVariantCell } from '@openmsupply-client/system';
 
 export const useOutboundLineEditColumns = ({
@@ -110,9 +111,6 @@
   );
 
   return columns;
-<<<<<<< HEAD
-};
-=======
 };
 
 export const useExpansionColumns = (): Column<StockOutLineFragment>[] =>
@@ -145,5 +143,4 @@
         accessor: ({ rowData }) => rowData.sellPricePerPack,
       },
     ],
-  ]);
->>>>>>> ec2c2940
+  ]);