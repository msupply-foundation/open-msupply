--- conflicted
+++ resolved
@@ -79,19 +79,11 @@
       // Prevent issuing expired stock if preference is set, up to threshold
       if (prefs.expiredStockPreventIssue && !!row.expiryDate) {
         const threshold = prefs.expiredStockIssueThreshold ?? 0;
-<<<<<<< HEAD
-        const daysPastExpiry = DateUtils.differenceInDays(
-          Date.now(),
-          row.expiryDate
-        );
-        if (daysPastExpiry >= threshold) return true;
-=======
         const daysBeforeExpiry = DateUtils.differenceInDays(
           row.expiryDate,
           Date.now()
         );
         if (daysBeforeExpiry <= threshold) return true;
->>>>>>> f19db986
       }
 
       return false;
