--- conflicted
+++ resolved
@@ -18,10 +18,6 @@
 import { getAllocatedQuantity } from './allocation/utils';
 
 export interface OutboundLineEditTableProps {
-<<<<<<< HEAD
-  item: DraftItem;
-=======
->>>>>>> fcc4f308
   currency?: CurrencyRowFragment | null;
   isExternalSupplier: boolean;
 }
@@ -103,30 +99,16 @@
     draftLines,
     placeholderQuantity,
     nonAllocatableLines,
-<<<<<<< HEAD
     allocateIn,
     allocatedQuantity,
-    manualAllocate,
-  } = useAllocationContext(state => ({
-    draftLines: state.draftLines,
-    placeholderQuantity: state.placeholderQuantity,
-    nonAllocatableLines: state.nonAllocatableLines,
-    allocateIn: state.allocateIn,
-    allocatedQuantity: getAllocatedQuantity(state),
-    manualAllocate: state.manualAllocate,
-  }));
-
-  const allocate = (key: string, value: number) => {
-=======
     item,
     manualAllocate,
   } = useAllocationContext(state => ({
     ...state,
-    allocatedUnits: getAllocatedUnits(state),
+    allocatedQuantity: getAllocatedQuantity(state),
   }));
 
-  const onEditStockLine = (key: string, value: number) => {
->>>>>>> fcc4f308
+  const allocate = (key: string, value: number) => {
     const num = Number.isNaN(value) ? 0 : value;
     return manualAllocate(key, num, format, t);
   };
