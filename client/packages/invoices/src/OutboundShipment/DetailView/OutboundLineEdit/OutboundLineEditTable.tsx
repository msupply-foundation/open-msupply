--- conflicted
+++ resolved
@@ -20,14 +20,9 @@
 import {
   AllocateInType,
   useAllocationContext,
-<<<<<<< HEAD
-} from './allocation/useAllocationContext';
-import { getAllocatedQuantity } from './allocation/utils';
-import { min } from 'lodash';
-=======
   getAllocatedQuantity,
 } from '../../../StockOut';
->>>>>>> 76d95d6c
+import { min } from 'lodash';
 
 export interface OutboundLineEditTableProps {
   currency?: CurrencyRowFragment | null;
