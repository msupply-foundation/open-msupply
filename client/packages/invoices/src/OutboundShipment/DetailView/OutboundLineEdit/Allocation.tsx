import React, { useEffect } from 'react';
import {
  Typography,
  InlineSpinner,
  Box,
  useTranslation,
  TableProvider,
  createTableStore,
  createQueryParamsStore,
  ModalRow,
  ModalLabel,
  Grid,
<<<<<<< HEAD
  useIntlUtils,
=======
  BasicTextInput,
  BasicSpinner,
>>>>>>> fcc4f308
} from '@openmsupply-client/common';
import { OutboundLineEditTable } from './OutboundLineEditTable';
import { AutoAllocate } from './AutoAllocate';
import { useOutbound, useOutboundLineEditData } from '../../api';
import { CurrencyRowFragment } from '@openmsupply-client/system';
import {
  useAllocationContext,
  AllocationStrategy,
  AllocateIn,
} from './allocation/useAllocationContext';
import { sumAvailableDoses, sumAvailableUnits } from './allocation/utils';

interface AllocationProps {
  itemId: string;
  invoiceId: string;
  allowPlaceholder: boolean;
  allocateVaccineItemsInDoses: boolean;
  scannedBatch?: string;
}

export const Allocation = ({
  itemId,
  invoiceId,
  allowPlaceholder,
  allocateVaccineItemsInDoses,
  scannedBatch,
}: AllocationProps) => {
  const { initialise, item } = useAllocationContext(({ initialise, item }) => ({
    initialise,
    item,
  }));

  const { refetch: queryData, isFetching } = useOutboundLineEditData(
    invoiceId,
    itemId
  );

  useEffect(() => {
<<<<<<< HEAD
    initialise({
      input: itemData,
      strategy: AllocationStrategy.FEFO,
      allowPlaceholder,
      allocateVaccineItemsInDoses,
      scannedBatch,
    });
=======
    queryData().then(({ data }) => {
      if (!data) return;

      initialise(data, AllocationStrategy.FEFO, allowPlaceholder, scannedBatch);
    });
    // Expect dependencies to be stable
    // eslint-disable-next-line react-hooks/exhaustive-deps
>>>>>>> fcc4f308
  }, []);

  return isFetching ? <BasicSpinner /> : item ? <AllocationInner /> : null;
};

const AllocationInner = () => {
  const t = useTranslation();
  const { getPlural } = useIntlUtils();

  const { currency, otherParty } = useOutbound.document.fields([
    'currency',
    'otherParty',
  ]);
<<<<<<< HEAD
  const { draftLines, allocateIn } = useAllocationContext(
    ({ allocateIn, draftLines }) => ({
      draftLines,
      allocateIn,
    })
  );

  const getAvailableQuantity = () => {
    const unitCount = Math.round(sumAvailableUnits(draftLines));

    const unitName = item?.unitName ?? t('label.unit');
    const pluralisedUnitName = getPlural(unitName, unitCount);

    return allocateIn === AllocateIn.Doses
      ? t('label.available-quantity-doses', {
          doseCount: sumAvailableDoses(draftLines).toFixed(0),
          unitCount: unitCount,
          unitName: pluralisedUnitName,
        })
      : t('label.available-quantity', {
          number: unitCount,
          unitName: pluralisedUnitName,
        });
  };
=======
  const { draftLines, item } = useAllocationContext(({ draftLines, item }) => ({
    draftLines,
    item,
  }));
>>>>>>> fcc4f308

  return (
    <>
      <ModalRow>
        <ModalLabel label="" />
        <Grid display="flex">
          <Typography
            sx={{
              display: 'flex',
              flexDirection: 'column',
              justifyContent: 'center',
            }}
          >
            {getAvailableQuantity()}
          </Typography>
        </Grid>
      </ModalRow>

      <AutoAllocate />

      <TableWrapper
        isLoading={false}
        currency={currency}
        isExternalSupplier={!otherParty?.store}
      />
    </>
  );
};

interface TableProps {
  isLoading: boolean;
  currency?: CurrencyRowFragment | null;
  isExternalSupplier: boolean;
}

const TableWrapper = ({
  isLoading,
  currency,
  isExternalSupplier,
}: TableProps) => {
  if (isLoading)
    return (
      <Box
        display="flex"
        flex={1}
        height={300}
        justifyContent="center"
        alignItems="center"
      >
        <InlineSpinner />
      </Box>
    );

  return (
    <TableProvider
      createStore={createTableStore}
      queryParamsStore={createQueryParamsStore({
        initialSortBy: { key: 'expiryDate' },
      })}
    >
      <OutboundLineEditTable
        currency={currency}
        isExternalSupplier={isExternalSupplier}
      />
    </TableProvider>
  );
};<|MERGE_RESOLUTION|>--- conflicted
+++ resolved
@@ -10,12 +10,8 @@
   ModalRow,
   ModalLabel,
   Grid,
-<<<<<<< HEAD
   useIntlUtils,
-=======
-  BasicTextInput,
   BasicSpinner,
->>>>>>> fcc4f308
 } from '@openmsupply-client/common';
 import { OutboundLineEditTable } from './OutboundLineEditTable';
 import { AutoAllocate } from './AutoAllocate';
@@ -54,23 +50,19 @@
   );
 
   useEffect(() => {
-<<<<<<< HEAD
-    initialise({
-      input: itemData,
-      strategy: AllocationStrategy.FEFO,
-      allowPlaceholder,
-      allocateVaccineItemsInDoses,
-      scannedBatch,
-    });
-=======
     queryData().then(({ data }) => {
       if (!data) return;
 
-      initialise(data, AllocationStrategy.FEFO, allowPlaceholder, scannedBatch);
+      initialise({
+        itemData: data,
+        strategy: AllocationStrategy.FEFO,
+        allowPlaceholder,
+        scannedBatch,
+        allocateVaccineItemsInDoses,
+      });
     });
     // Expect dependencies to be stable
     // eslint-disable-next-line react-hooks/exhaustive-deps
->>>>>>> fcc4f308
   }, []);
 
   return isFetching ? <BasicSpinner /> : item ? <AllocationInner /> : null;
@@ -84,11 +76,11 @@
     'currency',
     'otherParty',
   ]);
-<<<<<<< HEAD
-  const { draftLines, allocateIn } = useAllocationContext(
-    ({ allocateIn, draftLines }) => ({
+  const { draftLines, item, allocateIn } = useAllocationContext(
+    ({ allocateIn, item, draftLines }) => ({
       draftLines,
       allocateIn,
+      item,
     })
   );
 
@@ -109,12 +101,6 @@
           unitName: pluralisedUnitName,
         });
   };
-=======
-  const { draftLines, item } = useAllocationContext(({ draftLines, item }) => ({
-    draftLines,
-    item,
-  }));
->>>>>>> fcc4f308
 
   return (
     <>
