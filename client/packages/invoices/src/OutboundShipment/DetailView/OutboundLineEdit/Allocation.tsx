import React, { useEffect } from 'react';
import {
  Typography,
  InlineSpinner,
  Box,
  useTranslation,
  TableProvider,
  createTableStore,
  createQueryParamsStore,
  ModalRow,
  ModalLabel,
  Grid,
  useIntlUtils,
  BasicSpinner,
  Divider,
} from '@openmsupply-client/common';
import { OutboundLineEditTable } from './OutboundLineEditTable';
import { AutoAllocateField } from '../../../Allocation/AutoAllocateIssueField';
import { AutoAllocationAlerts } from '../../../Allocation/AutoAllocationAlerts';
import { useOutbound, useOutboundLineEditData } from '../../api';
import { CurrencyRowFragment } from '@openmsupply-client/system';
import {
  useAllocationContext,
  AllocationStrategy,
<<<<<<< HEAD
  AllocateIn,
} from '../../../Allocation/useAllocationContext';
import {
  sumAvailableDoses,
  sumAvailableUnits,
} from '../../../Allocation/utils';
=======
  AllocateInType,
} from './allocation/useAllocationContext';
import { sumAvailableDoses, sumAvailableUnits } from './allocation/utils';
>>>>>>> 6f8fcad7

interface AllocationProps {
  itemId: string;
  invoiceId: string;
  allowPlaceholder: boolean;
  scannedBatch?: string;
  prefOptions: {
    sortByVvmStatus: boolean;
  };
}

export const Allocation = ({
  itemId,
  invoiceId,
  allowPlaceholder,
  scannedBatch,
  prefOptions: { sortByVvmStatus },
}: AllocationProps) => {
  const { initialise, item } = useAllocationContext(({ initialise, item }) => ({
    initialise,
    item,
  }));

  const { refetch: queryData, isFetching } = useOutboundLineEditData(
    invoiceId,
    itemId
  );

  useEffect(() => {
    // Manual query, only initialise when data is available
    queryData().then(({ data }) => {
      if (!data) return;

      initialise({
        itemData: data,
        strategy: sortByVvmStatus
          ? AllocationStrategy.VVMStatus
          : AllocationStrategy.FEFO,
        allowPlaceholder,
        scannedBatch,
      });
    });
    // Expect dependencies to be stable
    // eslint-disable-next-line react-hooks/exhaustive-deps
  }, []);

  return isFetching ? <BasicSpinner /> : item ? <AllocationInner /> : null;
};

const AllocationInner = () => {
  const t = useTranslation();
  const { getPlural } = useIntlUtils();

  const { currency, otherParty } = useOutbound.document.fields([
    'currency',
    'otherParty',
  ]);
  const { draftLines, item, allocateIn } = useAllocationContext(
    ({ allocateIn, item, draftLines }) => ({
      draftLines,
      allocateIn,
      item,
    })
  );

  const getAvailableQuantity = () => {
    const unitCount = Math.round(sumAvailableUnits(draftLines));

    const unitName = item?.unitName ?? t('label.unit');
    const pluralisedUnitName = getPlural(unitName, unitCount);

    return allocateIn.type === AllocateInType.Doses
      ? t('label.available-quantity-doses', {
          doseCount: sumAvailableDoses(draftLines).toFixed(0),
          unitCount: unitCount,
          unitName: pluralisedUnitName,
        })
      : t('label.available-quantity', {
          number: unitCount,
          unitName: pluralisedUnitName,
        });
  };

  return (
    <>
      <ModalRow>
        <ModalLabel label="" />
        <Grid display="flex">
          <Typography
            sx={{
              display: 'flex',
              flexDirection: 'column',
              justifyContent: 'center',
            }}
          >
            {getAvailableQuantity()}
          </Typography>
        </Grid>
      </ModalRow>
      <Grid container gap="4px" width="100%">
        <Divider margin={10} />

        <Box display="flex" alignItems="flex-start" gap={2}>
          <Grid container alignItems="center" pt={1}>
            <AutoAllocateField />
          </Grid>
          <AutoAllocationAlerts />
        </Box>
      </Grid>
      <TableWrapper
        isLoading={false}
        currency={currency}
        isExternalSupplier={!otherParty?.store}
      />
    </>
  );
};

interface TableProps {
  isLoading: boolean;
  currency?: CurrencyRowFragment | null;
  isExternalSupplier: boolean;
}

const TableWrapper = ({
  isLoading,
  currency,
  isExternalSupplier,
}: TableProps) => {
  if (isLoading)
    return (
      <Box
        display="flex"
        flex={1}
        height={300}
        justifyContent="center"
        alignItems="center"
      >
        <InlineSpinner />
      </Box>
    );

  return (
    <TableProvider
      createStore={createTableStore}
      queryParamsStore={createQueryParamsStore({
        initialSortBy: { key: 'expiryDate' },
      })}
    >
      <OutboundLineEditTable
        currency={currency}
        isExternalSupplier={isExternalSupplier}
      />
    </TableProvider>
  );
};<|MERGE_RESOLUTION|>--- conflicted
+++ resolved
@@ -22,18 +22,12 @@
 import {
   useAllocationContext,
   AllocationStrategy,
-<<<<<<< HEAD
-  AllocateIn,
+  AllocateInType,
 } from '../../../Allocation/useAllocationContext';
 import {
   sumAvailableDoses,
   sumAvailableUnits,
-} from '../../../Allocation/utils';
-=======
-  AllocateInType,
-} from './allocation/useAllocationContext';
-import { sumAvailableDoses, sumAvailableUnits } from './allocation/utils';
->>>>>>> 6f8fcad7
+} from 'packages/invoices/src/Allocation/utils';
 
 interface AllocationProps {
   itemId: string;
