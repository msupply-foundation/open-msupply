--- conflicted
+++ resolved
@@ -7,12 +7,8 @@
   ModalMode,
   useNotification,
   InvoiceNodeStatus,
-<<<<<<< HEAD
-  BasicSpinner,
   usePreference,
   PreferenceKey,
-=======
->>>>>>> fcc4f308
 } from '@openmsupply-client/common';
 import { useNextItem } from './hooks';
 import { ScannedBarcode } from '../../../types';
@@ -45,8 +41,8 @@
   const t = useTranslation();
   const { info, warning } = useNotification();
   const [itemId, setItemId] = useState(openedWith?.itemId);
-  const { data: pref } = usePreference(PreferenceKey.DisplayVaccineInDoses);
-  const allocateVaccineItemsInDoses = pref?.displayVaccineInDoses ?? false;
+  const { data: pref } = usePreference(PreferenceKey.DisplayVaccinesInDoses);
+  const allocateVaccineItemsInDoses = pref?.displayVaccinesInDoses ?? false;
 
   const onClose = () => {
     clear();
@@ -68,18 +64,8 @@
     setAlerts,
     clear,
   } = useAllocationContext(state => ({
-<<<<<<< HEAD
-    draftLines: state.draftLines,
-    placeholderQuantity: state.placeholderQuantity,
+    ...state,
     allocatedQuantity: getAllocatedQuantity(state),
-    alerts: state.alerts,
-    isDirty: state.isDirty,
-    setAlerts: state.setAlerts,
-    clear: state.clear,
-=======
-    ...state,
-    allocatedUnits: getAllocatedUnits(state),
->>>>>>> fcc4f308
   }));
 
   const onSave = async () => {
@@ -170,20 +156,6 @@
           onChangeItem={setItemId}
           disabled={mode === ModalMode.Update}
         />
-<<<<<<< HEAD
-        {isFetching ? (
-          <BasicSpinner />
-        ) : (
-          itemData && (
-            <Allocation
-              key={itemId}
-              itemData={itemData}
-              allocateVaccineItemsInDoses={allocateVaccineItemsInDoses}
-              allowPlaceholder={status === InvoiceNodeStatus.New}
-              scannedBatch={asBarcodeOrNull(openedWith)?.batch}
-            />
-          )
-=======
 
         {itemId && (
           <Allocation
@@ -192,8 +164,8 @@
             invoiceId={invoiceId}
             allowPlaceholder={status === InvoiceNodeStatus.New}
             scannedBatch={asBarcodeOrNull(openedWith)?.batch}
+            allocateVaccineItemsInDoses={allocateVaccineItemsInDoses}
           />
->>>>>>> fcc4f308
         )}
       </Grid>
     </Modal>
