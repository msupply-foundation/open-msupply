--- conflicted
+++ resolved
@@ -12,11 +12,8 @@
   Typography,
   useFormatNumber,
   useDebounceCallback,
-<<<<<<< HEAD
   NumericTextInput,
-=======
   useDebouncedValueCallback,
->>>>>>> 16ae1401
 } from '@openmsupply-client/common';
 import {
   ItemStockOnHandFragment,
@@ -128,11 +125,6 @@
     updateIssueQuantity(allocatedQuantity);
   };
 
-<<<<<<< HEAD
-  const handleIssueQuantityChange = (quantity?: number) => {
-    setIssueQuantity(quantity);
-    allocate(quantity ?? 0, Number(packSizeController.selected?.value));
-=======
   // using a debounced value for the allocation. In the scenario where
   // you have only pack sizes > 1 available, and try to type a quantity which starts with 1
   // e.g. 10, 12, 100.. then the allocation rounds the 1 up immediately to the available
@@ -148,11 +140,13 @@
     [draftStockOutLines] // this is needed to prevent a captured enclosure of onChangeQuantity
   );
 
-  const handleIssueQuantityChange = (quantity: number) => {
-    setIssueQuantity(quantity);
+  const handleIssueQuantityChange = (quantity: number | undefined) => {
+    setIssueQuantity(quantity ?? 0);
     setOkDisabled(true);
-    debouncedAllocate(quantity, Number(packSizeController.selected?.value));
->>>>>>> 16ae1401
+    debouncedAllocate(
+      quantity ?? 0,
+      Number(packSizeController.selected?.value)
+    );
   };
 
   useEffect(() => {
