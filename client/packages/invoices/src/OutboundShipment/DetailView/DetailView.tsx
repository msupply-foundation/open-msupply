--- conflicted
+++ resolved
@@ -217,34 +217,10 @@
               color="secondary"
               onClick={() => navigate(-1)}
             />
-<<<<<<< HEAD
-            <ButtonWithIcon
-              Icon={<SaveIcon />}
-              labelKey="button.save"
-              variant="contained"
-              color="secondary"
-              onClick={() => {
-                success('Saved invoice! 🥳 ')();
-                save(draft);
-              }}
-            />
-            <ButtonWithIcon
-              Icon={<ArrowRightIcon />}
-              labelKey="button.save-and"
-              labelProps={{ status: draft.status }}
-              variant="contained"
-              color="secondary"
-              onClick={() => {
-                success('Saved invoice! 🥳 ')();
-                draft.update?.('status', 'finalised');
-                save(draft);
-              }}
-            />
-=======
             {isInvoiceSaveable(draft) && (
               <>
                 <ButtonWithIcon
-                  Icon={<DownloadIcon />}
+                  Icon={<SaveIcon />}
                   labelKey="button.save"
                   variant="contained"
                   color="secondary"
@@ -271,7 +247,6 @@
                 />
               </>
             )}
->>>>>>> bf2da701
           </Box>
         </Box>
       </Box>
