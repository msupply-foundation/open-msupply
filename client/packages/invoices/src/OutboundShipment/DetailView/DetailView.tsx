import React, { FC } from 'react';
import { useParams } from 'react-router';
import {
  Column,
  TableProvider,
  createTableStore,
  useColumns,
  useDocument,
  useToggle,
<<<<<<< HEAD
  GenericColumnKey,
=======
  getCommentPopoverColumn,
  getRowExpandColumn,
>>>>>>> a9c8cbab
} from '@openmsupply-client/common';
import { reducer, OutboundAction } from './reducer';
import { getOutboundShipmentDetailViewApi } from '../../api';
import { GeneralTab } from './tabs/GeneralTab';
import { ItemDetailsModal } from './modals/ItemDetailsModal';

import { ItemRow } from './types';
import { Toolbar } from './Toolbar';
import { isInvoiceEditable } from '../utils';
import { Footer } from './Footer';
import { AppBarButtons } from './AppBarButtons';
import { SidePanel } from './SidePanel';

const useDraftOutbound = () => {
  const { id } = useParams();

  const { draft, save, dispatch, state } = useDocument(
    ['invoice', id],
    reducer,
    getOutboundShipmentDetailViewApi(id ?? '')
  );

  const onChangeSortBy = (column: Column<ItemRow>) => {
    dispatch(OutboundAction.onSortBy(column));
  };

  return { draft, save, dispatch, onChangeSortBy, sortBy: state.sortBy };
};

export const DetailView: FC = () => {
  const { draft, onChangeSortBy, save, sortBy } = useDraftOutbound();

  const itemModalControl = useToggle();

  const columns = useColumns(
    [
      getCommentPopoverColumn<ItemRow>(),
      'itemCode',
      'itemName',
      'batch',
      'expiryDate',
      'location',
      'sellPricePerPack',
      'packSize',
      'itemUnit',
      'unitQuantity',
      'numberOfPacks',
<<<<<<< HEAD
      GenericColumnKey.Selection,
=======
      getRowExpandColumn<ItemRow>(),
>>>>>>> a9c8cbab
    ],
    { onChangeSortBy, sortBy },
    [sortBy]
  );

  return draft ? (
    <TableProvider createStore={createTableStore}>
      <AppBarButtons
        isDisabled={!isInvoiceEditable(draft)}
        onAddItem={itemModalControl.toggleOn}
      />

      <ItemDetailsModal
        isOpen={itemModalControl.isOn}
        onClose={itemModalControl.toggleOff}
        upsertInvoiceLine={line => draft.upsertLine?.(line)}
      />

      <Toolbar draft={draft} />

      <GeneralTab columns={columns} data={draft.lines} />

      <Footer draft={draft} save={save} />
      <SidePanel draft={draft} />
    </TableProvider>
  ) : null;
};<|MERGE_RESOLUTION|>--- conflicted
+++ resolved
@@ -7,12 +7,9 @@
   useColumns,
   useDocument,
   useToggle,
-<<<<<<< HEAD
   GenericColumnKey,
-=======
   getCommentPopoverColumn,
   getRowExpandColumn,
->>>>>>> a9c8cbab
 } from '@openmsupply-client/common';
 import { reducer, OutboundAction } from './reducer';
 import { getOutboundShipmentDetailViewApi } from '../../api';
@@ -60,11 +57,8 @@
       'itemUnit',
       'unitQuantity',
       'numberOfPacks',
-<<<<<<< HEAD
+      getRowExpandColumn<ItemRow>(),
       GenericColumnKey.Selection,
-=======
-      getRowExpandColumn<ItemRow>(),
->>>>>>> a9c8cbab
     ],
     { onChangeSortBy, sortBy },
     [sortBy]
