import React, { FC } from 'react';
import { useParams } from 'react-router';
import {
  Column,
  TableProvider,
  createTableStore,
  useColumns,
  useDocument,
  useToggle,
  GenericColumnKey,
  getNotePopoverColumn,
  getRowExpandColumn,
  useOmSupplyApi,
  Item,
  useTranslation,
} from '@openmsupply-client/common';
import { reducer, OutboundAction, itemToSummaryItem } from './reducer';
import { getOutboundShipmentDetailViewApi } from '../../api';
import { GeneralTab } from './tabs/GeneralTab';
import { ItemDetailsModal } from './modals/ItemDetailsModal';

import { OutboundShipmentSummaryItem } from './types';
import { Toolbar } from './Toolbar';
import { isInvoiceEditable } from '../utils';
import { Footer } from './Footer';
import { AppBarButtons } from './AppBarButtons';
import { SidePanel } from './SidePanel';
import { useItemsList } from '@openmsupply-client/system';

const useDraftOutbound = () => {
  const { id } = useParams();
  const { api } = useOmSupplyApi();

  const { draft, save, dispatch, state } = useDocument(
    ['invoice', id],
    reducer,
    getOutboundShipmentDetailViewApi(api)
  );

  const onChangeSortBy = (column: Column<OutboundShipmentSummaryItem>) => {
    dispatch(OutboundAction.onSortBy(column));
  };

  return { draft, save, dispatch, onChangeSortBy, sortBy: state.sortBy };
};

export const DetailView: FC = () => {
  const { draft, onChangeSortBy, save, sortBy } = useDraftOutbound();
<<<<<<< HEAD
  const t = useTranslation('common');
  const [selectedItem, setSelectedItem] =
    React.useState<OutboundShipmentSummaryItem | null>(null);
=======
  const { prefetchListByName } = useItemsList({
    initialSortBy: { key: 'name' },
  });

  const [selectedItem, setSelectedItem] = React.useState<{
    item: OutboundShipmentSummaryItem | null;
    editing: boolean;
  }>({ item: null, editing: false });
>>>>>>> e1622467
  const itemModalControl = useToggle();

  const onRowClick = (item: OutboundShipmentSummaryItem) => {
    setSelectedItem({ item, editing: true });
    itemModalControl.toggle();
  };

<<<<<<< HEAD
  const rowExpandLabels = {
    header: t('label.expand-all'),
    cell: t('label.expand'),
  };
=======
  const findNextItem = (currentItem: OutboundShipmentSummaryItem | null) => {
    if (!currentItem) return null;
    const currentItemIdx = draft.items.findIndex(
      item => item.id === currentItem?.id
    );

    return draft.items[(currentItemIdx + 1) % draft.items.length];
  };

  const onNext = () => {
    if (selectedItem.editing) {
      const nextItem = findNextItem(selectedItem?.item);

      if (nextItem) {
        setSelectedItem({ item: nextItem, editing: true });

        const toPrefetch = findNextItem(nextItem);
        if (toPrefetch) prefetchListByName(toPrefetch.itemName);
      }
    } else {
      setSelectedItem({ item: null, editing: false });
    }
  };

>>>>>>> e1622467
  const columns = useColumns(
    [
      getNotePopoverColumn<OutboundShipmentSummaryItem>(t('label.notes')),
      'itemCode',
      'itemName',
      'batch',
      'expiryDate',
      'locationDescription',
      'sellPricePerPack',
      'packSize',
      'itemUnit',
      'unitQuantity',
      'numberOfPacks',
      getRowExpandColumn<OutboundShipmentSummaryItem>(rowExpandLabels),
      GenericColumnKey.Selection,
    ],
    { onChangeSortBy, sortBy },
    [sortBy]
  );

  const onChangeSelectedItem = (newItem: Item | null) => {
    if (!newItem) return setSelectedItem({ item: newItem, editing: false });

    // Try and find the outbound summary row that matches the new item
    const item = draft.items.find(
      summaryItem => summaryItem.itemId === newItem.id
    );

    // If we found it, set the selected item.
    if (item) {
      setSelectedItem({ item, editing: true });
    } else {
      // otherwise, set the selected item to a newly created summary row.
      setSelectedItem({ item: itemToSummaryItem(newItem), editing: false });
    }
  };

  return draft ? (
    <TableProvider createStore={createTableStore}>
      <AppBarButtons
        isDisabled={!isInvoiceEditable(draft)}
        onAddItem={itemModalControl.toggleOn}
      />

      <ItemDetailsModal
        isEditMode={selectedItem.editing}
        onNext={onNext}
        summaryItem={selectedItem?.item}
        isOpen={itemModalControl.isOn}
        onClose={itemModalControl.toggleOff}
        onChangeItem={onChangeSelectedItem}
        upsertInvoiceLine={line => draft.upsertLine?.(line)}
      />

      <Toolbar draft={draft} />

      <GeneralTab
        columns={columns}
        data={draft.items}
        onRowClick={onRowClick}
      />

      <Footer draft={draft} save={save} />
      <SidePanel draft={draft} />
    </TableProvider>
  ) : null;
};<|MERGE_RESOLUTION|>--- conflicted
+++ resolved
@@ -46,11 +46,8 @@
 
 export const DetailView: FC = () => {
   const { draft, onChangeSortBy, save, sortBy } = useDraftOutbound();
-<<<<<<< HEAD
   const t = useTranslation('common');
-  const [selectedItem, setSelectedItem] =
-    React.useState<OutboundShipmentSummaryItem | null>(null);
-=======
+
   const { prefetchListByName } = useItemsList({
     initialSortBy: { key: 'name' },
   });
@@ -59,7 +56,7 @@
     item: OutboundShipmentSummaryItem | null;
     editing: boolean;
   }>({ item: null, editing: false });
->>>>>>> e1622467
+
   const itemModalControl = useToggle();
 
   const onRowClick = (item: OutboundShipmentSummaryItem) => {
@@ -67,12 +64,10 @@
     itemModalControl.toggle();
   };
 
-<<<<<<< HEAD
   const rowExpandLabels = {
     header: t('label.expand-all'),
     cell: t('label.expand'),
   };
-=======
   const findNextItem = (currentItem: OutboundShipmentSummaryItem | null) => {
     if (!currentItem) return null;
     const currentItemIdx = draft.items.findIndex(
@@ -97,7 +92,6 @@
     }
   };
 
->>>>>>> e1622467
   const columns = useColumns(
     [
       getNotePopoverColumn<OutboundShipmentSummaryItem>(t('label.notes')),
