import {
  Invoice,
  Column,
  InvoiceLine,
<<<<<<< HEAD
  StockLine,
=======
  OutboundShipmentStatus,
>>>>>>> 1a2f8dc1
} from '@openmsupply-client/common';

export interface ItemRow extends InvoiceLine {
  updateQuantity: (quantity: number) => void;
}

export interface BatchRow extends StockLine {
  quantity: number;
}

export interface OutboundShipment extends Invoice {
  lines: ItemRow[];
  status: OutboundShipmentStatus;
  update?: <K extends keyof Invoice>(key: K, value: Invoice[K]) => void;
}

export enum ActionType {
  UpdateQuantity = 'OutboundShipment/updateQuantity',
  UpdateInvoice = 'OutboundShipment/updateInvoice',
  SortBy = 'OutboundShipment/sortBy',
  UpsertLine = 'OutboundShipment/upsertLine',
}

type CustomerInvoiceUpdateInvoice = {
  type: ActionType.UpdateInvoice;
  payload: { key: keyof Invoice; value: Invoice[keyof Invoice] };
};

export type CustomerInvoiceAction =
  | {
      type: ActionType.UpdateQuantity;
      payload: { rowKey: string; quantity: number };
    }
  | {
      type: ActionType.SortBy;
      payload: { column: Column<ItemRow> };
    }
  | CustomerInvoiceUpdateInvoice
  | {
      type: ActionType.UpsertLine;
      payload: { invoiceLine: InvoiceLine };
    };<|MERGE_RESOLUTION|>--- conflicted
+++ resolved
@@ -2,11 +2,8 @@
   Invoice,
   Column,
   InvoiceLine,
-<<<<<<< HEAD
   StockLine,
-=======
   OutboundShipmentStatus,
->>>>>>> 1a2f8dc1
 } from '@openmsupply-client/common';
 
 export interface ItemRow extends InvoiceLine {
