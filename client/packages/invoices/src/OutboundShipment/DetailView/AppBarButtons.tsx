import React, { FC } from 'react';
import {
  AppBarButtonsPortal,
  ButtonWithIcon,
  PlusCircleIcon,
  Grid,
  useDetailPanel,
  useTranslation,
  LoadingButton,
  ReportCategory,
  PrinterIcon,
} from '@openmsupply-client/common';
<<<<<<< HEAD
import { useOutbound } from '../api';
=======
import { useIsOutboundDisabled, useOutbound } from '../api';
import {
  ReportRowFragment,
  ReportSelector,
  usePrintReport,
} from '@openmsupply-client/system';
>>>>>>> b6e00ab9

interface AppBarButtonProps {
  onAddItem: () => void;
}

export const AppBarButtonsComponent: FC<AppBarButtonProps> = ({
  onAddItem,
}) => {
<<<<<<< HEAD
  const isDisabled = useOutbound.utils.isDisabled();
=======
  const isDisabled = useIsOutboundDisabled();
  const { data } = useOutbound();
>>>>>>> b6e00ab9
  const { OpenButton } = useDetailPanel();
  const t = useTranslation('common');
  const { print, isPrinting } = usePrintReport();

  const printReport = (report: ReportRowFragment) => {
    if (!data) return;
    print({ reportId: report.id, dataId: data?.id || '' });
  };

  return (
    <AppBarButtonsPortal>
      <Grid container gap={1}>
        <ButtonWithIcon
          disabled={isDisabled}
          label={t('button.add-item')}
          Icon={<PlusCircleIcon />}
          onClick={() => onAddItem()}
        />
        <ReportSelector
          category={ReportCategory.OutboundShipment}
          onClick={printReport}
        >
          <LoadingButton
            variant="outlined"
            startIcon={<PrinterIcon />}
            isLoading={isPrinting}
          >
            {t('button.print')}
          </LoadingButton>
        </ReportSelector>
        {OpenButton}
      </Grid>
    </AppBarButtonsPortal>
  );
};

export const AppBarButtons = React.memo(AppBarButtonsComponent);<|MERGE_RESOLUTION|>--- conflicted
+++ resolved
@@ -10,16 +10,7 @@
   ReportCategory,
   PrinterIcon,
 } from '@openmsupply-client/common';
-<<<<<<< HEAD
 import { useOutbound } from '../api';
-=======
-import { useIsOutboundDisabled, useOutbound } from '../api';
-import {
-  ReportRowFragment,
-  ReportSelector,
-  usePrintReport,
-} from '@openmsupply-client/system';
->>>>>>> b6e00ab9
 
 interface AppBarButtonProps {
   onAddItem: () => void;
@@ -28,12 +19,7 @@
 export const AppBarButtonsComponent: FC<AppBarButtonProps> = ({
   onAddItem,
 }) => {
-<<<<<<< HEAD
   const isDisabled = useOutbound.utils.isDisabled();
-=======
-  const isDisabled = useIsOutboundDisabled();
-  const { data } = useOutbound();
->>>>>>> b6e00ab9
   const { OpenButton } = useDetailPanel();
   const t = useTranslation('common');
   const { print, isPrinting } = usePrintReport();
