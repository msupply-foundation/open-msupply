--- conflicted
+++ resolved
@@ -17,11 +17,8 @@
   ReportSelector,
 } from '@openmsupply-client/system';
 import { AddFromMasterListButton } from './AddFromMasterListButton';
-<<<<<<< HEAD
 import { JsonData } from '@openmsupply-client/programs';
-=======
 import { AddFromScannerButton } from './AddFromScannerButton';
->>>>>>> 6df08184
 
 interface AppBarButtonProps {
   onAddItem: () => void;
