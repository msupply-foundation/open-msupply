--- conflicted
+++ resolved
@@ -165,27 +165,6 @@
         width: 130,
       },
       [
-        'unitQuantity',
-        {
-          accessor: ({ rowData }) => {
-            if ('lines' in rowData) {
-              const { lines } = rowData;
-              return ArrayUtils.getUnitQuantity(lines);
-            } else {
-              return getUnitQuantity(rowData);
-            }
-          },
-          getSortValue: rowData => {
-            if ('lines' in rowData) {
-              const { lines } = rowData;
-              return ArrayUtils.getUnitQuantity(lines);
-            } else {
-              return getUnitQuantity(rowData);
-            }
-          },
-        },
-      ],
-      [
         'numberOfPacks',
         {
           Cell: NumberCell,
@@ -231,24 +210,6 @@
           },
         },
       ],
-<<<<<<< HEAD
-      {
-        key: 'packUnit',
-        label: 'label.pack',
-        sortable: false,
-        Cell: PackVariantCell({
-          getItemId: row => {
-            if ('lines' in row) return '';
-            else return row?.item?.id;
-          },
-          getPackSizes: row => {
-            if ('lines' in row) return row.lines.map(l => l.packSize ?? 1);
-            else return [row.packSize ?? 1];
-          },
-          getUnitName: row => {
-            if ('lines' in row) return null;
-            else return row?.item?.unitName ?? null;
-=======
       [
         'unitQuantity',
         {
@@ -259,10 +220,17 @@
             } else {
               return getUnitQuantity(rowData);
             }
->>>>>>> ebdf0d44
-          },
-        }),
-      },
+          },
+          getSortValue: rowData => {
+            if ('lines' in rowData) {
+              const { lines } = rowData;
+              return ArrayUtils.getUnitQuantity(lines);
+            } else {
+              return getUnitQuantity(rowData);
+            }
+          },
+        },
+      ],
       {
         label: 'label.unit-price',
         key: 'sellPricePerUnit',
