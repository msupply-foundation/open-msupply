--- conflicted
+++ resolved
@@ -73,11 +73,8 @@
         id: 'itemUnit',
         accessorKey: 'item.unitName',
         header: t('label.unit-name'),
-<<<<<<< HEAD
-=======
         enableColumnFilter: true,
         filterVariant: 'select',
->>>>>>> 316bc28d
         defaultHideOnMobile: true,
       },
       {
