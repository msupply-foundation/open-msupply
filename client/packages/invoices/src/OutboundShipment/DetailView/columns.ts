import {
  Formatter,
  useColumns,
  getRowExpandColumn,
  getNotePopoverColumn,
  ColumnAlign,
  GenericColumnKey,
  SortBy,
  Column,
  ArrayUtils,
  useCurrency,
  InvoiceLineNodeType,
  PositiveNumberCell,
<<<<<<< HEAD
  TooltipTextCell,
=======
  useTranslation,
>>>>>>> e82a1276
} from '@openmsupply-client/common';
import { StockOutLineFragment } from '../../StockOut';
import { StockOutItem } from '../../types';

interface UseOutboundColumnOptions {
  sortBy: SortBy<StockOutLineFragment | StockOutItem>;
  onChangeSortBy: (column: Column<StockOutLineFragment | StockOutItem>) => void;
}

const expansionColumn = getRowExpandColumn<
  StockOutLineFragment | StockOutItem
>();
const notePopoverColumn = getNotePopoverColumn<
  StockOutLineFragment | StockOutItem
>();

const isDefaultPlaceholderRow = (row: StockOutLineFragment) =>
  row.type === InvoiceLineNodeType.UnallocatedStock && !row.numberOfPacks;

const getPackSize = (row: StockOutLineFragment) =>
  isDefaultPlaceholderRow(row) ? '' : row.packSize;

const getNumberOfPacks = (row: StockOutLineFragment) =>
  isDefaultPlaceholderRow(row) ? '' : row.numberOfPacks;

const getUnitQuantity = (row: StockOutLineFragment) =>
  isDefaultPlaceholderRow(row) ? '' : row.packSize * row.numberOfPacks;

export const useOutboundColumns = ({
  sortBy,
  onChangeSortBy,
}: UseOutboundColumnOptions): Column<StockOutLineFragment | StockOutItem>[] => {
  const { c } = useCurrency();
  const t = useTranslation();
  return useColumns(
    [
      [
        notePopoverColumn,
        {
          accessor: ({ rowData }) => {
            if ('lines' in rowData) {
              const { lines } = rowData;
              const noteSections = lines
                .map(({ batch, note }) => ({
                  header: batch ?? '',
                  body: note ?? '',
                }))
                .filter(({ body }) => !!body);
              return noteSections.length ? noteSections : null;
            } else {
              return rowData.batch && rowData.note
                ? { header: rowData.batch, body: rowData.note }
                : null;
            }
          },
        },
      ],
      [
        'itemCode',
        {
          getSortValue: row => {
            if ('lines' in row) {
              const { lines } = row;
              const items = lines.map(({ item }) => item);
              return ArrayUtils.ifTheSameElseDefault(items, 'code', '');
            } else {
              return row.item.code;
            }
          },
          accessor: ({ rowData }) => {
            if ('lines' in rowData) {
              const { lines } = rowData;
              const items = lines.map(({ item }) => item);
              return ArrayUtils.ifTheSameElseDefault(items, 'code', '');
            } else {
              return rowData.item.code;
            }
          },
        },
      ],
      [
        'itemName',
        {
          Cell: TooltipTextCell,
          getSortValue: row => {
            if ('lines' in row) {
              const { lines } = row;
              const items = lines.map(({ item }) => item);
              return ArrayUtils.ifTheSameElseDefault(items, 'name', '');
            } else {
              return row.item.name;
            }
          },
          accessor: ({ rowData }) => {
            if ('lines' in rowData) {
              const { lines } = rowData;
              const items = lines.map(({ item }) => item);
              return ArrayUtils.ifTheSameElseDefault(items, 'name', '');
            } else {
              return rowData.item.name;
            }
          },
        },
      ],
      [
        'itemUnit',
        {
          getSortValue: row => {
            if ('lines' in row) {
              return row.lines[0]?.item.unitName ?? '';
            } else {
              return row.item.unitName ?? '';
            }
          },
          accessor: ({ rowData }) => {
            if ('lines' in rowData) {
              const items = rowData.lines.map(({ item }) => item);
              return (
                ArrayUtils.ifTheSameElseDefault(items, 'unitName', '') ?? ''
              );
            } else {
              return rowData.item.unitName ?? '';
            }
          },
        },
      ],
      [
        'batch',
        {
          getSortValue: row => {
            if ('lines' in row) {
              const { lines } = row;
              return (
                ArrayUtils.ifTheSameElseDefault(
                  lines,
                  'batch',
                  t('multiple')
                ) ?? ''
              );
            } else {
              return row.batch ?? '';
            }
          },
          accessor: ({ rowData }) => {
            if ('lines' in rowData) {
              const { lines } = rowData;
              return ArrayUtils.ifTheSameElseDefault(
                lines,
                'batch',
                t('multiple')
              );
            } else {
              return rowData.batch;
            }
          },
        },
      ],
      [
        'expiryDate',
        {
          getSortValue: row => {
            if ('lines' in row) {
              const { lines } = row;
              const expiryDate =
                ArrayUtils.ifTheSameElseDefault(lines, 'expiryDate', null) ??
                '';
              return Formatter.expiryDateString(expiryDate);
            } else {
              return Formatter.expiryDateString(row.expiryDate);
            }
          },
          accessor: ({ rowData }) => {
            if ('lines' in rowData) {
              const { lines } = rowData;
              const expiryDate = ArrayUtils.ifTheSameElseDefault(
                lines,
                'expiryDate',
                null
              );
              return expiryDate;
            } else {
              return rowData.expiryDate;
            }
          },
        },
      ],
      [
        'locationName',
        {
          getSortValue: row => {
            if ('lines' in row) {
              const locations = row.lines.flatMap(({ location }) =>
                !!location ? [location] : []
              );
              if (locations.length !== 0) {
                return ArrayUtils.ifTheSameElseDefault(
                  locations,
                  'name',
                  t('multiple')
                );
              } else {
                return '';
              }
            } else {
              return row.location?.name ?? '';
            }
          },
          accessor: ({ rowData }) => {
            if ('lines' in rowData) {
              const locations = rowData.lines.flatMap(({ location }) =>
                !!location ? [location] : []
              );

              if (locations.length !== 0) {
                return ArrayUtils.ifTheSameElseDefault(
                  locations,
                  'name',
                  t('multiple')
                );
              }
            } else {
              return rowData.location?.name ?? '';
            }
          },
        },
      ],
      [
        'numberOfPacks',
        {
          Cell: PositiveNumberCell,
          getSortValue: row => {
            if ('lines' in row) {
              const { lines } = row;
              const packSize = ArrayUtils.ifTheSameElseDefault(
                lines,
                'packSize',
                ''
              );
              if (packSize) {
                return lines.reduce(
                  (acc, value) => acc + value.numberOfPacks,
                  0
                );
              } else {
                return '';
              }
            } else {
              return getNumberOfPacks(row);
            }
          },
          accessor: ({ rowData }) => {
            if ('lines' in rowData) {
              const { lines } = rowData;
              const packSize = ArrayUtils.ifTheSameElseDefault(
                lines,
                'packSize',
                ''
              );
              if (packSize) {
                return lines.reduce(
                  (acc, value) => acc + value.numberOfPacks,
                  0
                );
              } else {
                return '';
              }
            } else {
              return getNumberOfPacks(rowData);
            }
          },
        },
      ],
      [
        'packSize',
        {
          getSortValue: row => {
            if ('lines' in row) {
              const { lines } = row;
              return (
                ArrayUtils.ifTheSameElseDefault(lines, 'packSize', '') ?? ''
              );
            } else {
              return getPackSize(row) ?? '';
            }
          },
          accessor: ({ rowData }) => {
            if ('lines' in rowData) {
              const { lines } = rowData;
              return ArrayUtils.ifTheSameElseDefault(lines, 'packSize', '');
            } else {
              return getPackSize(rowData);
            }
          },
        },
      ],
      [
        'unitQuantity',
        {
          accessor: ({ rowData }) => {
            if ('lines' in rowData) {
              const { lines } = rowData;
              return ArrayUtils.getUnitQuantity(lines);
            } else {
              return getUnitQuantity(rowData);
            }
          },
          getSortValue: rowData => {
            if ('lines' in rowData) {
              const { lines } = rowData;
              return ArrayUtils.getUnitQuantity(lines);
            } else {
              return getUnitQuantity(rowData);
            }
          },
        },
      ],
      {
        label: 'label.unit-price',
        key: 'sellPricePerUnit',
        align: ColumnAlign.Right,
        accessor: ({ rowData }) => {
          if ('lines' in rowData) {
            return c(
              Object.values(rowData.lines).reduce(
                (sum, batch) =>
                  sum + (batch.sellPricePerPack ?? 0) / batch.packSize,
                0
              )
            ).format();
          } else {
            if (isDefaultPlaceholderRow(rowData)) return '';
            return c(
              (rowData.sellPricePerPack ?? 0) / rowData.packSize
            ).format();
          }
        },
        getSortValue: rowData => {
          if ('lines' in rowData) {
            return c(
              Object.values(rowData.lines).reduce(
                (sum, batch) =>
                  sum + (batch.sellPricePerPack ?? 0) / batch.packSize,
                0
              )
            ).format();
          } else {
            return c(
              (rowData.sellPricePerPack ?? 0) / rowData.packSize
            ).format();
          }
        },
      },
      {
        label: 'label.line-total',
        key: 'lineTotal',
        align: ColumnAlign.Right,
        accessor: ({ rowData }) => {
          if ('lines' in rowData) {
            return c(
              Object.values(rowData.lines).reduce(
                (sum, batch) =>
                  sum + batch.sellPricePerPack * batch.numberOfPacks,
                0
              )
            ).format();
          } else {
            if (isDefaultPlaceholderRow(rowData)) return '';

            const x = c(
              rowData.sellPricePerPack * rowData.numberOfPacks
            ).format();
            return x;
          }
        },
        getSortValue: row => {
          if ('lines' in row) {
            return c(
              Object.values(row.lines).reduce(
                (sum, batch) =>
                  sum + batch.sellPricePerPack * batch.numberOfPacks,
                0
              )
            ).format();
          } else {
            const x = c(row.sellPricePerPack * row.numberOfPacks).format();
            return x;
          }
        },
      },
      expansionColumn,
      GenericColumnKey.Selection,
    ],
    { onChangeSortBy, sortBy },
    [sortBy]
  );
};<|MERGE_RESOLUTION|>--- conflicted
+++ resolved
@@ -11,11 +11,8 @@
   useCurrency,
   InvoiceLineNodeType,
   PositiveNumberCell,
-<<<<<<< HEAD
   TooltipTextCell,
-=======
   useTranslation,
->>>>>>> e82a1276
 } from '@openmsupply-client/common';
 import { StockOutLineFragment } from '../../StockOut';
 import { StockOutItem } from '../../types';
