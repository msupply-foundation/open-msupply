import {
  useColumns,
  getRowExpandColumn,
  getNotePopoverColumn,
  ColumnAlign,
  GenericColumnKey,
  SortBy,
  Column,
  ArrayUtils,
  useCurrency,
  InvoiceLineNodeType,
  PositiveNumberCell,
  TooltipTextCell,
  useColumnUtils,
} from '@openmsupply-client/common';
<<<<<<< HEAD
import {
  LocationRowFragment,
  PackVariantCell,
} from '@openmsupply-client/system';
=======
>>>>>>> ec2c2940
import { StockOutLineFragment } from '../../StockOut';
import { StockOutItem } from '../../types';

interface UseOutboundColumnOptions {
  sortBy: SortBy<StockOutLineFragment | StockOutItem>;
  onChangeSortBy: (column: Column<StockOutLineFragment | StockOutItem>) => void;
}

const expansionColumn = getRowExpandColumn<
  StockOutLineFragment | StockOutItem
>();
const notePopoverColumn = getNotePopoverColumn<
  StockOutLineFragment | StockOutItem
>();

const isDefaultPlaceholderRow = (row: StockOutLineFragment) =>
  row.type === InvoiceLineNodeType.UnallocatedStock && !row.numberOfPacks;

const getNumberOfPacks = (row: StockOutLineFragment) =>
  isDefaultPlaceholderRow(row) ? '' : row.numberOfPacks;

const getUnitQuantity = (row: StockOutLineFragment) =>
  isDefaultPlaceholderRow(row) ? '' : row.packSize * row.numberOfPacks;

export const useOutboundColumns = ({
  sortBy,
  onChangeSortBy,
}: UseOutboundColumnOptions): Column<StockOutLineFragment | StockOutItem>[] => {
  const { c } = useCurrency();
  const { getColumnProperty, getColumnPropertyAsString } = useColumnUtils();

  return useColumns(
    [
      [
        notePopoverColumn,
        {
          accessor: ({ rowData }) => {
            if ('lines' in rowData) {
              const { lines } = rowData;
              const noteSections = lines
                .map(({ batch, note }) => ({
                  header: batch ?? '',
                  body: note ?? '',
                }))
                .filter(({ body }) => !!body);
              return noteSections.length ? noteSections : null;
            } else {
              return rowData.batch && rowData.note
                ? { header: rowData.batch, body: rowData.note }
                : null;
            }
          },
        },
      ],
      [
        'itemCode',
        {
          getSortValue: row =>
            getColumnPropertyAsString(row, [
              { path: ['lines', 'item', 'code'], default: '' },
              { path: ['item', 'code'], default: '' },
            ]),
          accessor: ({ rowData }) =>
            getColumnProperty(rowData, [
              { path: ['lines', 'item', 'code'], default: '' },
              { path: ['item', 'code'], default: '' },
            ]),
        },
      ],
      [
        'itemName',
        {
          Cell: TooltipTextCell,
          getSortValue: row =>
            getColumnPropertyAsString(row, [
              { path: ['lines', 'item', 'name'] },
              { path: ['item', 'name'], default: '' },
            ]),
          accessor: ({ rowData }) =>
            getColumnProperty(rowData, [
              { path: ['lines', 'item', 'name'] },
              { path: ['item', 'name'], default: '' },
            ]),
        },
      ],
      [
<<<<<<< HEAD
=======
        'itemUnit',
        {
          getSortValue: row =>
            getColumnPropertyAsString(row, [
              { path: ['lines', 'item', 'unitName'] },
              { path: ['item', 'unitName'], default: '' },
            ]),
          accessor: ({ rowData }) =>
            getColumnProperty(rowData, [
              { path: ['lines', 'item', 'unitName'] },
              { path: ['item', 'unitName'], default: '' },
            ]),
        },
      ],
      [
>>>>>>> ec2c2940
        'batch',
        {
          getSortValue: row =>
            getColumnPropertyAsString(row, [
              { path: ['lines', 'batch'] },
              { path: ['batch'], default: '' },
            ]),
          accessor: ({ rowData }) =>
            getColumnProperty(rowData, [
              { path: ['lines', 'batch'] },
              { path: ['batch'] },
            ]),
        },
      ],
      [
        'expiryDate',
        {
          getSortValue: row =>
            getColumnPropertyAsString(row, [
              { path: ['lines', 'expiryDate'] },
              { path: ['expiryDate'], default: '' },
            ]),
          accessor: ({ rowData }) =>
            getColumnProperty(rowData, [
              { path: ['lines', 'expiryDate'] },
              { path: ['expiryDate'] },
            ]),
        },
      ],
      [
        'location',
        {
          getSortValue: row =>
            getColumnPropertyAsString(row, [
              { path: ['lines', 'location', 'code'] },
              { path: ['location', 'code'], default: '' },
            ]),
          accessor: ({ rowData }) =>
            getColumnProperty(rowData, [
              { path: ['lines', 'location', 'code'] },
              { path: ['location', 'code'], default: '' },
            ]),
        },
      ],
      [
        'unitQuantity',
        {
          accessor: ({ rowData }) => {
            if ('lines' in rowData) {
              const { lines } = rowData;
              return ArrayUtils.getUnitQuantity(lines);
            } else {
              return getUnitQuantity(rowData);
            }
          },
          getSortValue: rowData => {
            if ('lines' in rowData) {
              const { lines } = rowData;
              return ArrayUtils.getUnitQuantity(lines);
            } else {
              return getUnitQuantity(rowData);
            }
          },
        },
      ],
      [
        'numberOfPacks',
        {
          Cell: PositiveNumberCell,
          getSortValue: row => {
            if ('lines' in row) {
              const { lines } = row;
              const packSize = ArrayUtils.ifTheSameElseDefault(
                lines,
                'packSize',
                ''
              );
              if (packSize) {
                return lines.reduce(
                  (acc, value) => acc + value.numberOfPacks,
                  0
                );
              } else {
                return '';
              }
            } else {
              return getNumberOfPacks(row);
            }
          },
          accessor: ({ rowData }) => {
            if ('lines' in rowData) {
              const { lines } = rowData;
              const packSize = ArrayUtils.ifTheSameElseDefault(
                lines,
                'packSize',
                ''
              );
              if (packSize) {
                return lines.reduce(
                  (acc, value) => acc + value.numberOfPacks,
                  0
                );
              } else {
                return '';
              }
            } else {
              return getNumberOfPacks(rowData);
            }
          },
        },
      ],
      {
        key: 'packUnit',
        label: 'label.pack',
        sortable: false,
        Cell: PackVariantCell({
          getItemId: row => {
            if ('lines' in row) return '';
            else return row?.item?.id;
          },
          getPackSizes: row => {
            if ('lines' in row) return row.lines.map(l => l.packSize ?? 1);
            else return [row.packSize ?? 1];
          },
          getUnitName: row => {
            if ('lines' in row) return null;
            else return row?.item?.unitName ?? null;
          },
        }),
      },
      {
        label: 'label.unit-price',
        key: 'sellPricePerUnit',
        align: ColumnAlign.Right,
        accessor: ({ rowData }) => {
          if ('lines' in rowData) {
            return c(
              Object.values(rowData.lines).reduce(
                (sum, batch) =>
                  sum + (batch.sellPricePerPack ?? 0) / batch.packSize,
                0
              )
            ).format();
          } else {
            if (isDefaultPlaceholderRow(rowData)) return '';
            return c(
              (rowData.sellPricePerPack ?? 0) / rowData.packSize
            ).format();
          }
        },
        getSortValue: rowData => {
          if ('lines' in rowData) {
            return c(
              Object.values(rowData.lines).reduce(
                (sum, batch) =>
                  sum + (batch.sellPricePerPack ?? 0) / batch.packSize,
                0
              )
            ).format();
          } else {
            return c(
              (rowData.sellPricePerPack ?? 0) / rowData.packSize
            ).format();
          }
        },
      },
      {
        label: 'label.line-total',
        key: 'lineTotal',
        align: ColumnAlign.Right,
        accessor: ({ rowData }) => {
          if ('lines' in rowData) {
            return c(
              Object.values(rowData.lines).reduce(
                (sum, batch) =>
                  sum + batch.sellPricePerPack * batch.numberOfPacks,
                0
              )
            ).format();
          } else {
            if (isDefaultPlaceholderRow(rowData)) return '';

            const x = c(
              rowData.sellPricePerPack * rowData.numberOfPacks
            ).format();
            return x;
          }
        },
        getSortValue: row => {
          if ('lines' in row) {
            return c(
              Object.values(row.lines).reduce(
                (sum, batch) =>
                  sum + batch.sellPricePerPack * batch.numberOfPacks,
                0
              )
            ).format();
          } else {
            const x = c(row.sellPricePerPack * row.numberOfPacks).format();
            return x;
          }
        },
      },
      expansionColumn,
      GenericColumnKey.Selection,
    ],
    { onChangeSortBy, sortBy },
    [sortBy]
  );
};

export const useExpansionColumns = (): Column<StockOutLineFragment>[] =>
  useColumns([
    'batch',
    'expiryDate',
    [
      'locationName',
      {
        accessor: ({ rowData }) => rowData.location?.name,
      },
    ],
    {
      key: 'packUnit',
      label: 'label.pack',
      sortable: false,
      Cell: PackVariantCell({
        getItemId: row => row?.item.id,
        getPackSizes: row => [row.packSize ?? 1],
        getUnitName: row => row?.item.unitName ?? null,
      }),
    },
    'numberOfPacks',
    [
      'unitQuantity',
      {
        accessor: ({ rowData }) => rowData.packSize * rowData.numberOfPacks,
      },
    ],
    [
      'sellPricePerUnit',
      {
        accessor: ({ rowData }) => rowData.sellPricePerPack,
      },
    ],
  ]);<|MERGE_RESOLUTION|>--- conflicted
+++ resolved
@@ -13,13 +13,7 @@
   TooltipTextCell,
   useColumnUtils,
 } from '@openmsupply-client/common';
-<<<<<<< HEAD
-import {
-  LocationRowFragment,
-  PackVariantCell,
-} from '@openmsupply-client/system';
-=======
->>>>>>> ec2c2940
+import { PackVariantCell } from '@openmsupply-client/system';
 import { StockOutLineFragment } from '../../StockOut';
 import { StockOutItem } from '../../types';
 
@@ -106,24 +100,6 @@
         },
       ],
       [
-<<<<<<< HEAD
-=======
-        'itemUnit',
-        {
-          getSortValue: row =>
-            getColumnPropertyAsString(row, [
-              { path: ['lines', 'item', 'unitName'] },
-              { path: ['item', 'unitName'], default: '' },
-            ]),
-          accessor: ({ rowData }) =>
-            getColumnProperty(rowData, [
-              { path: ['lines', 'item', 'unitName'] },
-              { path: ['item', 'unitName'], default: '' },
-            ]),
-        },
-      ],
-      [
->>>>>>> ec2c2940
         'batch',
         {
           getSortValue: row =>
