import {
  useColumns,
  getRowExpandColumn,
  getNotePopoverColumn,
  ColumnAlign,
  GenericColumnKey,
  SortBy,
  Column,
  ArrayUtils,
  useCurrency,
  InvoiceLineNodeType,
  TooltipTextCell,
  useColumnUtils,
  NumberCell,
} from '@openmsupply-client/common';
import { PackVariantCell } from '@openmsupply-client/system';
import { StockOutLineFragment } from '../../StockOut';
import { StockOutItem } from '../../types';

interface UseOutboundColumnOptions {
  sortBy: SortBy<StockOutLineFragment | StockOutItem>;
  onChangeSortBy: (column: Column<StockOutLineFragment | StockOutItem>) => void;
}

const expansionColumn = getRowExpandColumn<
  StockOutLineFragment | StockOutItem
>();
const notePopoverColumn = getNotePopoverColumn<
  StockOutLineFragment | StockOutItem
>();

const isDefaultPlaceholderRow = (row: StockOutLineFragment) =>
  row.type === InvoiceLineNodeType.UnallocatedStock && !row.numberOfPacks;

const getNumberOfPacks = (row: StockOutLineFragment) =>
  isDefaultPlaceholderRow(row) ? '' : row.numberOfPacks;

const getUnitQuantity = (row: StockOutLineFragment) =>
  isDefaultPlaceholderRow(row) ? '' : row.packSize * row.numberOfPacks;

export const useOutboundColumns = ({
  sortBy,
  onChangeSortBy,
}: UseOutboundColumnOptions): Column<StockOutLineFragment | StockOutItem>[] => {
  const { c } = useCurrency();
  const { getColumnProperty, getColumnPropertyAsString } = useColumnUtils();

  return useColumns(
    [
      [
        notePopoverColumn,
        {
          accessor: ({ rowData }) => {
            if ('lines' in rowData) {
              const { lines } = rowData;
              const noteSections = lines
                .map(({ batch, note }) => ({
                  header: batch ?? '',
                  body: note ?? '',
                }))
                .filter(({ body }) => !!body);
              return noteSections.length ? noteSections : null;
            } else {
              return rowData.batch && rowData.note
                ? { header: rowData.batch, body: rowData.note }
                : null;
            }
          },
        },
      ],
      [
        'itemCode',
        {
          getSortValue: row =>
            getColumnPropertyAsString(row, [
              { path: ['lines', 'item', 'code'], default: '' },
              { path: ['item', 'code'], default: '' },
            ]),
          accessor: ({ rowData }) =>
            getColumnProperty(rowData, [
              { path: ['lines', 'item', 'code'], default: '' },
              { path: ['item', 'code'], default: '' },
            ]),
        },
      ],
      [
        'itemName',
        {
          Cell: TooltipTextCell,
          getSortValue: row =>
            getColumnPropertyAsString(row, [
              { path: ['lines', 'item', 'name'] },
              { path: ['item', 'name'], default: '' },
            ]),
          accessor: ({ rowData }) =>
            getColumnProperty(rowData, [
              { path: ['lines', 'item', 'name'] },
              { path: ['item', 'name'], default: '' },
            ]),
        },
      ],
      [
        'batch',
        {
          getSortValue: row =>
            getColumnPropertyAsString(row, [
              { path: ['lines', 'batch'] },
              { path: ['batch'], default: '' },
            ]),
          accessor: ({ rowData }) =>
            getColumnProperty(rowData, [
              { path: ['lines', 'batch'] },
              { path: ['batch'] },
            ]),
        },
      ],
      [
        'expiryDate',
        {
          getSortValue: row =>
            getColumnPropertyAsString(row, [
              { path: ['lines', 'expiryDate'] },
              { path: ['expiryDate'], default: '' },
            ]),
          accessor: ({ rowData }) =>
            getColumnProperty(rowData, [
              { path: ['lines', 'expiryDate'] },
              { path: ['expiryDate'] },
            ]),
        },
      ],
      [
        'location',
        {
          getSortValue: row =>
            getColumnPropertyAsString(row, [
              { path: ['lines', 'location', 'code'] },
              { path: ['location', 'code'], default: '' },
            ]),
          accessor: ({ rowData }) =>
            getColumnProperty(rowData, [
              { path: ['lines', 'location', 'code'] },
              { path: ['location', 'code'], default: '' },
            ]),
        },
      ],
      [
        'unitQuantity',
        {
          accessor: ({ rowData }) => {
            if ('lines' in rowData) {
              const { lines } = rowData;
              return ArrayUtils.getUnitQuantity(lines);
            } else {
              return getUnitQuantity(rowData);
            }
          },
          getSortValue: rowData => {
            if ('lines' in rowData) {
              const { lines } = rowData;
              return ArrayUtils.getUnitQuantity(lines);
            } else {
              return getUnitQuantity(rowData);
            }
          },
        },
      ],
      [
        'numberOfPacks',
        {
          Cell: NumberCell,
          getSortValue: row => {
            if ('lines' in row) {
              const { lines } = row;
              const packSize = ArrayUtils.ifTheSameElseDefault(
                lines,
                'packSize',
                ''
              );
              if (packSize) {
                return lines.reduce(
                  (acc, value) => acc + value.numberOfPacks,
                  0
                );
              } else {
                return '';
              }
            } else {
              return getNumberOfPacks(row);
            }
          },
          accessor: ({ rowData }) => {
            if ('lines' in rowData) {
              const { lines } = rowData;
              const packSize = ArrayUtils.ifTheSameElseDefault(
                lines,
                'packSize',
                ''
              );
              if (packSize) {
                return lines.reduce(
                  (acc, value) => acc + value.numberOfPacks,
                  0
                );
              } else {
                return '';
              }
            } else {
              return getNumberOfPacks(rowData);
            }
          },
        },
      ],
      {
        key: 'packUnit',
        label: 'label.pack',
        sortable: false,
        Cell: PackVariantCell({
          getItemId: row => {
            if ('lines' in row) return '';
            else return row?.item?.id;
          },
<<<<<<< HEAD
          getPackSizes: row => {
            if ('lines' in row) return row.lines.map(l => l.packSize ?? 1);
            else return [row.packSize ?? 1];
=======
        },
      ],
      [
        'unitQuantity',
        {
          Cell: NumberCell,
          accessor: ({ rowData }) => {
            if ('lines' in rowData) {
              const { lines } = rowData;
              return ArrayUtils.getUnitQuantity(lines);
            } else {
              return getUnitQuantity(rowData);
            }
>>>>>>> 6c6e3ee0
          },
          getUnitName: row => {
            if ('lines' in row) return null;
            else return row?.item?.unitName ?? null;
          },
        }),
      },
      {
        label: 'label.unit-price',
        key: 'sellPricePerUnit',
        align: ColumnAlign.Right,
        accessor: ({ rowData }) => {
          if ('lines' in rowData) {
            return c(
              Object.values(rowData.lines).reduce(
                (sum, batch) =>
                  sum + (batch.sellPricePerPack ?? 0) / batch.packSize,
                0
              )
            ).format();
          } else {
            if (isDefaultPlaceholderRow(rowData)) return '';
            return c(
              (rowData.sellPricePerPack ?? 0) / rowData.packSize
            ).format();
          }
        },
        getSortValue: rowData => {
          if ('lines' in rowData) {
            return c(
              Object.values(rowData.lines).reduce(
                (sum, batch) =>
                  sum + (batch.sellPricePerPack ?? 0) / batch.packSize,
                0
              )
            ).format();
          } else {
            return c(
              (rowData.sellPricePerPack ?? 0) / rowData.packSize
            ).format();
          }
        },
      },
      {
        label: 'label.line-total',
        key: 'lineTotal',
        align: ColumnAlign.Right,
        accessor: ({ rowData }) => {
          if ('lines' in rowData) {
            return c(
              Object.values(rowData.lines).reduce(
                (sum, batch) =>
                  sum + batch.sellPricePerPack * batch.numberOfPacks,
                0
              )
            ).format();
          } else {
            if (isDefaultPlaceholderRow(rowData)) return '';

            const x = c(
              rowData.sellPricePerPack * rowData.numberOfPacks
            ).format();
            return x;
          }
        },
        getSortValue: row => {
          if ('lines' in row) {
            return c(
              Object.values(row.lines).reduce(
                (sum, batch) =>
                  sum + batch.sellPricePerPack * batch.numberOfPacks,
                0
              )
            ).format();
          } else {
            const x = c(row.sellPricePerPack * row.numberOfPacks).format();
            return x;
          }
        },
      },
      expansionColumn,
      GenericColumnKey.Selection,
    ],
    { onChangeSortBy, sortBy },
    [sortBy]
  );
};<|MERGE_RESOLUTION|>--- conflicted
+++ resolved
@@ -220,25 +220,9 @@
             if ('lines' in row) return '';
             else return row?.item?.id;
           },
-<<<<<<< HEAD
           getPackSizes: row => {
             if ('lines' in row) return row.lines.map(l => l.packSize ?? 1);
             else return [row.packSize ?? 1];
-=======
-        },
-      ],
-      [
-        'unitQuantity',
-        {
-          Cell: NumberCell,
-          accessor: ({ rowData }) => {
-            if ('lines' in rowData) {
-              const { lines } = rowData;
-              return ArrayUtils.getUnitQuantity(lines);
-            } else {
-              return getUnitQuantity(rowData);
-            }
->>>>>>> 6c6e3ee0
           },
           getUnitName: row => {
             if ('lines' in row) return null;
