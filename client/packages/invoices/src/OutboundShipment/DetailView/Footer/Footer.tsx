import React, { FC, memo } from 'react';
import {
  Action,
  ActionsFooter,
  ArrowLeftIcon,
  Box,
  ButtonWithIcon,
  StatusCrumbs,
  XCircleIcon,
  DeleteIcon,
  ZapIcon,
  useTranslation,
  AppFooterPortal,
  InvoiceNodeStatus,
  useBreadcrumbs,
  useConfirmationModal,
  InvoiceLineNodeType,
  usePreferences,
} from '@openmsupply-client/common';
import { getStatusTranslator, outboundStatuses } from '../../../utils';
import { useOutbound, OutboundFragment } from '../../api';
import { StatusChangeButton } from './StatusChangeButton';
import { OnHoldButton } from './OnHoldButton';
import { StockOutLineFragment } from 'packages/invoices/src/StockOut';

const createStatusLog = (invoice: OutboundFragment) => {
  const statusIdx = outboundStatuses.findIndex(s => invoice.status === s);

  const statusLog: Record<InvoiceNodeStatus, null | undefined | string> = {
    [InvoiceNodeStatus.New]: null,
    [InvoiceNodeStatus.Allocated]: null,
    [InvoiceNodeStatus.Picked]: null,
    [InvoiceNodeStatus.Shipped]: null,
    [InvoiceNodeStatus.Delivered]: null,
    [InvoiceNodeStatus.Verified]: null,
    // Not used in outbound shipments
    [InvoiceNodeStatus.Cancelled]: null,
    [InvoiceNodeStatus.Received]: null,
  };

  if (statusIdx >= 0) {
    statusLog[InvoiceNodeStatus.New] = invoice.createdDatetime;
  }
  if (statusIdx >= 1) {
    statusLog[InvoiceNodeStatus.Allocated] = invoice.allocatedDatetime;
  }
  if (statusIdx >= 2) {
    statusLog[InvoiceNodeStatus.Picked] = invoice.pickedDatetime;
  }
  if (statusIdx >= 3) {
    statusLog[InvoiceNodeStatus.Shipped] = invoice.shippedDatetime;
  }
  if (statusIdx >= 4) {
    statusLog[InvoiceNodeStatus.Delivered] = invoice.deliveredDatetime;
  }
  if (statusIdx >= 5) {
    statusLog[InvoiceNodeStatus.Received] = invoice.receivedDatetime;
  }
  if (statusIdx >= 6) {
    statusLog[InvoiceNodeStatus.Verified] = invoice.verifiedDatetime;
  }

  return statusLog;
};

interface FooterComponentProps {
  onReturnLines: (selectedLines: StockOutLineFragment[]) => void;
  selectedRows: StockOutLineFragment[];
  resetRowSelection: () => void;
}

export const FooterComponent: FC<FooterComponentProps> = ({
  onReturnLines,
  selectedRows,
  resetRowSelection,
}) => {
  const t = useTranslation();
  const { navigateUpOne } = useBreadcrumbs();
<<<<<<< HEAD
  const { skipIntermediateStatusesInOutbound } = usePreferences();
=======
  const { invoiceStatusOptions } = usePreferences();
>>>>>>> e0e5ed47

  const { data } = useOutbound.document.get();
  const onDelete = useOutbound.line.deleteSelected(
    selectedRows,
    resetRowSelection
  );
  const { onAllocate } = useOutbound.line.allocateSelected(
    selectedRows,
    resetRowSelection
  );

  const selectedUnallocatedEmptyLines = selectedRows
    .filter(
      ({ type, numberOfPacks }) =>
        type === InvoiceLineNodeType.UnallocatedStock && numberOfPacks === 0
    )
    .flat()
    .map(row => row.id);

  const getConfirmation = useConfirmationModal({
    onConfirm: onAllocate,
    title: t('heading.are-you-sure'),
    message: t('messages.empty-unallocated-lines', {
      count: selectedUnallocatedEmptyLines.length,
    }),
  });

  const confirmAllocate = () => {
    if (selectedUnallocatedEmptyLines.length !== 0) {
      getConfirmation();
    } else {
      onAllocate();
    }
  };

  const actions: Action[] = [
    {
      label: t('button.delete-lines'),
      icon: <DeleteIcon />,
      onClick: onDelete,
    },
    {
      label: t('button.allocate-lines'),
      icon: <ZapIcon />,
      onClick: confirmAllocate,
      shouldShrink: false,
    },
    {
      label: t('button.return-lines'),
      icon: <ArrowLeftIcon />,
      onClick: () => onReturnLines(selectedRows),
      shouldShrink: false,
    },
  ];

<<<<<<< HEAD
  const statuses = outboundStatuses.filter(
    status =>
      !skipIntermediateStatusesInOutbound ||
      (status !== InvoiceNodeStatus.Allocated &&
        status !== InvoiceNodeStatus.Picked)
=======
  const statuses = outboundStatuses.filter(status =>
    invoiceStatusOptions?.includes(status)
>>>>>>> e0e5ed47
  );

  return (
    <AppFooterPortal
      Content={
        <>
          {selectedRows.length !== 0 && (
            <ActionsFooter
              actions={actions}
              selectedRowCount={selectedRows.length}
              resetRowSelection={resetRowSelection}
            />
          )}
          {data && selectedRows.length === 0 && (
            <Box
              gap={2}
              display="flex"
              flexDirection="row"
              alignItems="center"
              height={64}
            >
              <OnHoldButton />

              <StatusCrumbs
                statuses={statuses}
                statusLog={createStatusLog(data)}
                statusFormatter={getStatusTranslator(t)}
              />

              <Box flex={1} display="flex" justifyContent="flex-end" gap={2}>
                <ButtonWithIcon
                  shrinkThreshold="lg"
                  Icon={<XCircleIcon />}
                  label={t('button.close')}
                  color="secondary"
                  sx={{ fontSize: '12px' }}
                  onClick={() => navigateUpOne()}
                />
                <StatusChangeButton />
              </Box>
            </Box>
          )}
        </>
      }
    />
  );
};

export const Footer = memo(FooterComponent);<|MERGE_RESOLUTION|>--- conflicted
+++ resolved
@@ -76,11 +76,7 @@
 }) => {
   const t = useTranslation();
   const { navigateUpOne } = useBreadcrumbs();
-<<<<<<< HEAD
-  const { skipIntermediateStatusesInOutbound } = usePreferences();
-=======
   const { invoiceStatusOptions } = usePreferences();
->>>>>>> e0e5ed47
 
   const { data } = useOutbound.document.get();
   const onDelete = useOutbound.line.deleteSelected(
@@ -136,16 +132,8 @@
     },
   ];
 
-<<<<<<< HEAD
-  const statuses = outboundStatuses.filter(
-    status =>
-      !skipIntermediateStatusesInOutbound ||
-      (status !== InvoiceNodeStatus.Allocated &&
-        status !== InvoiceNodeStatus.Picked)
-=======
   const statuses = outboundStatuses.filter(status =>
     invoiceStatusOptions?.includes(status)
->>>>>>> e0e5ed47
   );
 
   return (
