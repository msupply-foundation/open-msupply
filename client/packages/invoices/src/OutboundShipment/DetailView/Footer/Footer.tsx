import React, { FC, memo } from 'react';
import {
  Box,
  ButtonWithIcon,
  StatusCrumbs,
  XCircleIcon,
  useTranslation,
  AppFooterPortal,
  InvoiceNodeStatus,
  useBreadcrumbs,
} from '@openmsupply-client/common';
import { getStatusTranslator, outboundStatuses } from '../../../utils';
import { useOutbound, OutboundFragment } from '../../api';
import { StatusChangeButton } from './StatusChangeButton';
import { OnHoldButton } from './OnHoldButton';

const createStatusLog = (invoice: OutboundFragment) => {
  const statusIdx = outboundStatuses.findIndex(s => invoice.status === s);

  const statusLog: Record<InvoiceNodeStatus, null | undefined | string> = {
    [InvoiceNodeStatus.New]: null,
    [InvoiceNodeStatus.Allocated]: null,
    [InvoiceNodeStatus.Picked]: null,
    [InvoiceNodeStatus.Shipped]: null,
    [InvoiceNodeStatus.Delivered]: null,
    [InvoiceNodeStatus.Verified]: null,
  };

  if (statusIdx >= 0) {
    statusLog[InvoiceNodeStatus.New] = invoice.createdDatetime;
  }
  if (statusIdx >= 1) {
    statusLog[InvoiceNodeStatus.Allocated] = invoice.allocatedDatetime;
  }
  if (statusIdx >= 2) {
    statusLog[InvoiceNodeStatus.Picked] = invoice.pickedDatetime;
  }
  if (statusIdx >= 3) {
    statusLog[InvoiceNodeStatus.Shipped] = invoice.shippedDatetime;
  }
  if (statusIdx >= 4) {
    statusLog[InvoiceNodeStatus.Delivered] = invoice.deliveredDatetime;
  }
  if (statusIdx >= 5) {
    statusLog[InvoiceNodeStatus.Verified] = invoice.verifiedDatetime;
  }

  return statusLog;
};

export const FooterComponent: FC = () => {
  const t = useTranslation('distribution');
<<<<<<< HEAD
  const { data } = useOutbound.document.get();
=======
  const { navigateUpOne } = useBreadcrumbs();
  const { data } = useOutbound();
>>>>>>> b6e00ab9

  return (
    <AppFooterPortal
      Content={
        data && (
          <Box
            gap={2}
            display="flex"
            flexDirection="row"
            alignItems="center"
            height={64}
          >
            <OnHoldButton />

            <StatusCrumbs
              statuses={outboundStatuses}
              statusLog={createStatusLog(data)}
              statusFormatter={getStatusTranslator(t)}
            />

            <Box flex={1} display="flex" justifyContent="flex-end" gap={2}>
              <ButtonWithIcon
                shrinkThreshold="lg"
                Icon={<XCircleIcon />}
                label={t('button.cancel')}
                color="secondary"
                sx={{ fontSize: '12px' }}
                onClick={() => navigateUpOne()}
              />

              <StatusChangeButton />
            </Box>
          </Box>
        )
      }
    />
  );
};

export const Footer = memo(FooterComponent);<|MERGE_RESOLUTION|>--- conflicted
+++ resolved
@@ -50,12 +50,8 @@
 
 export const FooterComponent: FC = () => {
   const t = useTranslation('distribution');
-<<<<<<< HEAD
   const { data } = useOutbound.document.get();
-=======
   const { navigateUpOne } = useBreadcrumbs();
-  const { data } = useOutbound();
->>>>>>> b6e00ab9
 
   return (
     <AppFooterPortal
