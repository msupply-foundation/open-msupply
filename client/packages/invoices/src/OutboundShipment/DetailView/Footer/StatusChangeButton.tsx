import React, { useMemo, useState, useEffect } from 'react';
import {
  ArrowRightIcon,
  useTranslation,
  useNotification,
  InvoiceNodeStatus,
  SplitButton,
  SplitButtonOption,
  useConfirmationModal,
  useAlertModal,
  InvoiceLineNodeType,
  useDisabledNotificationToast,
  usePreferences,
} from '@openmsupply-client/common';
<<<<<<< HEAD
import { getStatusTranslation } from '../../../utils';
=======
import {
  getPreviousStatus,
  outboundStatuses,
  getButtonLabel,
  getNextStatusOption,
  getStatusTranslator,
} from '../../../utils';
>>>>>>> e0e5ed47
import { useOutbound, useOutboundLines } from '../../api';

const getStatusOptions = (
  currentStatus: InvoiceNodeStatus,
  getButtonLabel: (status: InvoiceNodeStatus) => string
): SplitButtonOption<InvoiceNodeStatus>[] => {
  const options = [
    InvoiceNodeStatus.New,
    InvoiceNodeStatus.Allocated,
    InvoiceNodeStatus.Picked,
    InvoiceNodeStatus.Shipped,
    InvoiceNodeStatus.Delivered,
    InvoiceNodeStatus.Verified,
  ].map(status => ({
    value: status,
    label: getButtonLabel(status),
    isDisabled: true,
  }));

  if (currentStatus === InvoiceNodeStatus.New) {
    if (options[1]) options[1].isDisabled = false;
    if (options[2]) options[2].isDisabled = false;
    if (options[3]) options[3].isDisabled = false;
  }

  if (currentStatus === InvoiceNodeStatus.Allocated) {
    if (options[2]) options[2].isDisabled = false;
    if (options[3]) options[3].isDisabled = false;
  }

  if (currentStatus === InvoiceNodeStatus.Picked) {
    if (options[3]) options[3].isDisabled = false;
  }

  return options;
};

<<<<<<< HEAD
const getNextStatusOption = (
  status: InvoiceNodeStatus,
  options: SplitButtonOption<InvoiceNodeStatus>[]
): SplitButtonOption<InvoiceNodeStatus> | null => {
  if (!status) return options[0] ?? null;

  const currentIndex = options.findIndex(o => o.value === status);
  const nextOption = options[currentIndex + 1];
  return nextOption || null;
};

const getButtonLabel =
  (t: ReturnType<typeof useTranslation>) =>
  (invoiceStatus: InvoiceNodeStatus): string => {
    return t('button.save-and-confirm-status', {
      status: t(getStatusTranslation(invoiceStatus)),
    });
  };

const useStatusChangeButton = () => {
  const t = useTranslation();
  const { skipIntermediateStatusesInOutbound } = usePreferences();
=======
const useStatusChangeButton = () => {
  const t = useTranslation();
  const { invoiceStatusOptions } = usePreferences();
>>>>>>> e0e5ed47
  const { lines, status, onHold } = useOutbound.document.fields([
    'status',
    'onHold',
    'lines',
  ]);
  const { mutateAsync: update } = useOutbound.document.update();
  const { success, error, info } = useNotification();
  const { data } = useOutbound.document.get();
  const hasLinesToPrune =
    data?.status === InvoiceNodeStatus.New &&
    (data?.lines?.nodes ?? []).some(line => line.numberOfPacks === 0);

  const options = useMemo(() => {
<<<<<<< HEAD
    const statusOptions = getStatusOptions(status, getButtonLabel(t));
    if (skipIntermediateStatusesInOutbound) {
      return statusOptions.filter(
        option =>
          option.value !== InvoiceNodeStatus.Allocated &&
          option.value !== InvoiceNodeStatus.Picked
      );
    }
    return statusOptions;
  }, [status, getButtonLabel, skipIntermediateStatusesInOutbound]);

  // In the case where "skip intermediate statuses" is on, but the current
  // status has already been set to "Allocated" or "Picked", we pretend the
  // current status is actually "New" so it behaves as expected.
  const currentStatus =
    skipIntermediateStatusesInOutbound &&
    (status === InvoiceNodeStatus.Allocated ||
      status === InvoiceNodeStatus.Picked)
      ? InvoiceNodeStatus.New
      : status;
=======
    let statusOptions = getStatusOptions(status, getButtonLabel(t));
    if (invoiceStatusOptions) {
      statusOptions = statusOptions.filter(
        option => !!option.value && invoiceStatusOptions.includes(option.value)
      );
    }
    return statusOptions;
  }, [status, getButtonLabel, invoiceStatusOptions]);

  // If the status has already been set, but is not included in the preferences,
  // then use the previous valid status.
  const currentStatus = invoiceStatusOptions?.includes(status)
    ? status
    : getPreviousStatus(status, invoiceStatusOptions ?? [], outboundStatuses);
>>>>>>> e0e5ed47

  const [selectedOption, setSelectedOption] =
    useState<SplitButtonOption<InvoiceNodeStatus> | null>(() =>
      getNextStatusOption(currentStatus, options)
    );

  const onConfirmStatusChange = async () => {
    if (!selectedOption) return null;
    try {
      await update({
        id: data?.id ?? '',
        status: selectedOption.value,
      }).then(res => {
        res?.forEach(res => {
          if (
            res.__typename === 'UpdateOutboundShipmentError' &&
            res.error.__typename ===
              'CannotHaveEstimatedDeliveryDateBeforeShippedDate'
          ) {
            info(t('error.estimated-delivery-before-shipped-date'))();
          } else {
            success(t('messages.shipment-saved'))();
          }
        });
      });
    } catch (e) {
      error(t('messages.error-saving-shipment'))();
    }
  };

  const getConfirmation = useConfirmationModal({
    title: t('heading.are-you-sure'),
    message: hasLinesToPrune
      ? t('messages.confirm-zero-quantity-status')
      : t('messages.confirm-status-as', {
          status: selectedOption?.value
            ? getStatusTranslator(t)(selectedOption?.value)
            : '',
        }),
    onConfirm: onConfirmStatusChange,
  });

  // When the status of the invoice changes (after an update), set the selected option to the next status.
  // It would be set to the current status, which is now a disabled option.
  useEffect(() => {
    setSelectedOption(() => getNextStatusOption(currentStatus, options));
<<<<<<< HEAD
  }, [status, options]);
=======
  }, [status, options, currentStatus]);
>>>>>>> e0e5ed47

  return {
    options,
    selectedOption,
    setSelectedOption,
    getConfirmation,
    onHold,
    lines,
  };
};

const useStatusChangePlaceholderCheck = () => {
  const t = useTranslation();
  const { data: lines } = useOutboundLines();
  const alert = useAlertModal({
    title: t('heading.cannot-do-that'),
    message: t('messages.must-allocate-all-lines'),
  });

  const hasPlaceholder = useMemo(
    () =>
      !!lines?.some(
        ({ type, numberOfPacks }) =>
          type === InvoiceLineNodeType.UnallocatedStock && numberOfPacks > 0
      ),
    [lines]
  );

  return { alert, hasPlaceholder };
};

export const StatusChangeButton = () => {
  const {
    options,
    selectedOption,
    setSelectedOption,
    getConfirmation,
    onHold,
    lines,
  } = useStatusChangeButton();
  const { hasPlaceholder, alert } = useStatusChangePlaceholderCheck();
  const isDisabled = useOutbound.utils.isDisabled();
  const t = useTranslation();
  const noLines =
    lines?.totalCount === 0 ||
    lines?.nodes?.every(l => l.type === InvoiceLineNodeType.UnallocatedStock);

  const noLinesNotification = useDisabledNotificationToast(
    t('messages.no-lines')
  );

  const onHoldNotification = useDisabledNotificationToast(
    t('messages.on-hold')
  );

  if (!selectedOption) return null;
  if (isDisabled) return null;

  const onStatusClick = () => {
    if (hasPlaceholder) return alert();
    if (noLines) return noLinesNotification();
    if (onHold) return onHoldNotification();
    return getConfirmation();
  };

  return (
    <SplitButton
      label={noLines ? t('messages.no-lines') : ''}
      options={options}
      selectedOption={selectedOption}
      onSelectOption={setSelectedOption}
      Icon={<ArrowRightIcon />}
      onClick={onStatusClick}
    />
  );
};<|MERGE_RESOLUTION|>--- conflicted
+++ resolved
@@ -12,9 +12,6 @@
   useDisabledNotificationToast,
   usePreferences,
 } from '@openmsupply-client/common';
-<<<<<<< HEAD
-import { getStatusTranslation } from '../../../utils';
-=======
 import {
   getPreviousStatus,
   outboundStatuses,
@@ -22,7 +19,6 @@
   getNextStatusOption,
   getStatusTranslator,
 } from '../../../utils';
->>>>>>> e0e5ed47
 import { useOutbound, useOutboundLines } from '../../api';
 
 const getStatusOptions = (
@@ -60,34 +56,9 @@
   return options;
 };
 
-<<<<<<< HEAD
-const getNextStatusOption = (
-  status: InvoiceNodeStatus,
-  options: SplitButtonOption<InvoiceNodeStatus>[]
-): SplitButtonOption<InvoiceNodeStatus> | null => {
-  if (!status) return options[0] ?? null;
-
-  const currentIndex = options.findIndex(o => o.value === status);
-  const nextOption = options[currentIndex + 1];
-  return nextOption || null;
-};
-
-const getButtonLabel =
-  (t: ReturnType<typeof useTranslation>) =>
-  (invoiceStatus: InvoiceNodeStatus): string => {
-    return t('button.save-and-confirm-status', {
-      status: t(getStatusTranslation(invoiceStatus)),
-    });
-  };
-
-const useStatusChangeButton = () => {
-  const t = useTranslation();
-  const { skipIntermediateStatusesInOutbound } = usePreferences();
-=======
 const useStatusChangeButton = () => {
   const t = useTranslation();
   const { invoiceStatusOptions } = usePreferences();
->>>>>>> e0e5ed47
   const { lines, status, onHold } = useOutbound.document.fields([
     'status',
     'onHold',
@@ -101,28 +72,6 @@
     (data?.lines?.nodes ?? []).some(line => line.numberOfPacks === 0);
 
   const options = useMemo(() => {
-<<<<<<< HEAD
-    const statusOptions = getStatusOptions(status, getButtonLabel(t));
-    if (skipIntermediateStatusesInOutbound) {
-      return statusOptions.filter(
-        option =>
-          option.value !== InvoiceNodeStatus.Allocated &&
-          option.value !== InvoiceNodeStatus.Picked
-      );
-    }
-    return statusOptions;
-  }, [status, getButtonLabel, skipIntermediateStatusesInOutbound]);
-
-  // In the case where "skip intermediate statuses" is on, but the current
-  // status has already been set to "Allocated" or "Picked", we pretend the
-  // current status is actually "New" so it behaves as expected.
-  const currentStatus =
-    skipIntermediateStatusesInOutbound &&
-    (status === InvoiceNodeStatus.Allocated ||
-      status === InvoiceNodeStatus.Picked)
-      ? InvoiceNodeStatus.New
-      : status;
-=======
     let statusOptions = getStatusOptions(status, getButtonLabel(t));
     if (invoiceStatusOptions) {
       statusOptions = statusOptions.filter(
@@ -137,7 +86,6 @@
   const currentStatus = invoiceStatusOptions?.includes(status)
     ? status
     : getPreviousStatus(status, invoiceStatusOptions ?? [], outboundStatuses);
->>>>>>> e0e5ed47
 
   const [selectedOption, setSelectedOption] =
     useState<SplitButtonOption<InvoiceNodeStatus> | null>(() =>
@@ -184,11 +132,7 @@
   // It would be set to the current status, which is now a disabled option.
   useEffect(() => {
     setSelectedOption(() => getNextStatusOption(currentStatus, options));
-<<<<<<< HEAD
-  }, [status, options]);
-=======
   }, [status, options, currentStatus]);
->>>>>>> e0e5ed47
 
   return {
     options,
