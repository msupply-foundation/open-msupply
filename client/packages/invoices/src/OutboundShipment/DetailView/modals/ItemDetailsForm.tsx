--- conflicted
+++ resolved
@@ -37,30 +37,6 @@
   display: 'inline-flex',
 });
 
-<<<<<<< HEAD
-const ItemOption = styled('li')(({ theme }) => ({
-  color: theme.palette.gray.main,
-  backgroundColor: theme.palette.background.toolbar,
-}));
-
-const filterOptions = {
-  stringify: (item: Item) => `${item.code} ${item.name}`,
-  limit: 100,
-};
-
-const renderOption = (
-  props: React.HTMLAttributes<HTMLLIElement>,
-  item: Item
-) => (
-  <ItemOption {...props} key={item.code}>
-    <span style={{ width: 100 }}>{item.code}</span>
-    <span style={{ width: 500 }}>{item.name}</span>
-    <span>{item.availableQuantity}</span>
-  </ItemOption>
-);
-
-=======
->>>>>>> 8cf0a14c
 export const ItemDetailsForm: React.FC<ItemDetailsFormProps> = ({
   allocatedQuantity,
   invoiceLine,
