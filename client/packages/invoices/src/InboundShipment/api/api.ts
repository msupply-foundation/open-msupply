--- conflicted
+++ resolved
@@ -121,11 +121,8 @@
       vvmStatusId: 'vvmStatusId' in line ? line.vvmStatusId : undefined,
       donorId: line.donor?.id,
       campaignId: line.campaign?.id,
-<<<<<<< HEAD
+      note: line.note,
       shippedNumberOfPacks: line.shippedNumberOfPacks,
-=======
-      note: line.note,
->>>>>>> 9f6f20f0
     };
   },
   toInsertLineFromInternalOrder: (line: {
@@ -157,11 +154,8 @@
     campaignId: setNullableInput('campaignId', {
       campaignId: line.campaign?.id ?? null,
     }),
-<<<<<<< HEAD
+    note: setNullableInput('note', { note: line.note ?? null }),
     shippedNumberOfPacks: line.shippedNumberOfPacks ?? null,
-=======
-    note: setNullableInput('note', { note: line.note ?? null }),
->>>>>>> 9f6f20f0
   }),
   toDeleteLine: (line: { id: string }): DeleteInboundShipmentLineInput => {
     return { id: line.id };
