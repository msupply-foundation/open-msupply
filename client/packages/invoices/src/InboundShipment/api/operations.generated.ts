import * as Types from '@openmsupply-client/common';

import { GraphQLClient, RequestOptions } from 'graphql-request';
import gql from 'graphql-tag';
type GraphQLClientRequestHeaders = RequestOptions['requestHeaders'];
export type InboundLineFragment = {
  __typename: 'InvoiceLineNode';
  id: string;
  type: Types.InvoiceLineNodeType;
  batch?: string | null;
  costPricePerPack: number;
  sellPricePerPack: number;
  expiryDate?: string | null;
  numberOfPacks: number;
  packSize: number;
  note?: string | null;
  invoiceId: string;
  totalBeforeTax: number;
  totalAfterTax: number;
  taxPercentage?: number | null;
  foreignCurrencyPriceBeforeTax?: number | null;
  itemName: string;
  itemVariantId?: string | null;
<<<<<<< HEAD
  donorId?: string | null;
  donorName?: string | null;
=======
  itemVariant?: {
    __typename: 'ItemVariantNode';
    id: string;
    dosesPerUnit: number;
  } | null;
>>>>>>> 7a6cdd12
  item: {
    __typename: 'ItemNode';
    id: string;
    name: string;
    code: string;
    unitName?: string | null;
    defaultPackSize: number;
    isVaccine: boolean;
    doses: number;
  };
  location?: {
    __typename: 'LocationNode';
    name: string;
    id: string;
    code: string;
    onHold: boolean;
  } | null;
  stockLine?: {
    __typename: 'StockLineNode';
    availableNumberOfPacks: number;
    batch?: string | null;
    costPricePerPack: number;
    expiryDate?: string | null;
    id: string;
    itemId: string;
    packSize: number;
    sellPricePerPack: number;
    storeId: string;
    totalNumberOfPacks: number;
    onHold: boolean;
    note?: string | null;
  } | null;
};

export type InboundFragment = {
  __typename: 'InvoiceNode';
  id: string;
  comment?: string | null;
  createdDatetime: string;
  allocatedDatetime?: string | null;
  deliveredDatetime?: string | null;
  pickedDatetime?: string | null;
  shippedDatetime?: string | null;
  verifiedDatetime?: string | null;
  invoiceNumber: number;
  colour?: string | null;
  onHold: boolean;
  otherPartyId: string;
  otherPartyName: string;
  status: Types.InvoiceNodeStatus;
  theirReference?: string | null;
  transportReference?: string | null;
  type: Types.InvoiceNodeType;
  taxPercentage?: number | null;
  expectedDeliveryDate?: string | null;
  defaultDonorId?: string | null;
  defaultDonorName?: string | null;
  currencyRate: number;
  linkedShipment?: { __typename: 'InvoiceNode'; id: string } | null;
  user?: {
    __typename: 'UserNode';
    username: string;
    email?: string | null;
  } | null;
  requisition?: {
    __typename: 'RequisitionNode';
    id: string;
    requisitionNumber: number;
    createdDatetime: string;
    user?: { __typename: 'UserNode'; username: string } | null;
  } | null;
  lines: {
    __typename: 'InvoiceLineConnector';
    totalCount: number;
    nodes: Array<{
      __typename: 'InvoiceLineNode';
      id: string;
      type: Types.InvoiceLineNodeType;
      batch?: string | null;
      costPricePerPack: number;
      sellPricePerPack: number;
      expiryDate?: string | null;
      numberOfPacks: number;
      packSize: number;
      note?: string | null;
      invoiceId: string;
      totalBeforeTax: number;
      totalAfterTax: number;
      taxPercentage?: number | null;
      foreignCurrencyPriceBeforeTax?: number | null;
      itemName: string;
      itemVariantId?: string | null;
<<<<<<< HEAD
      donorId?: string | null;
      donorName?: string | null;
=======
      itemVariant?: {
        __typename: 'ItemVariantNode';
        id: string;
        dosesPerUnit: number;
      } | null;
>>>>>>> 7a6cdd12
      item: {
        __typename: 'ItemNode';
        id: string;
        name: string;
        code: string;
        unitName?: string | null;
        defaultPackSize: number;
        isVaccine: boolean;
        doses: number;
      };
      location?: {
        __typename: 'LocationNode';
        name: string;
        id: string;
        code: string;
        onHold: boolean;
      } | null;
      stockLine?: {
        __typename: 'StockLineNode';
        availableNumberOfPacks: number;
        batch?: string | null;
        costPricePerPack: number;
        expiryDate?: string | null;
        id: string;
        itemId: string;
        packSize: number;
        sellPricePerPack: number;
        storeId: string;
        totalNumberOfPacks: number;
        onHold: boolean;
        note?: string | null;
      } | null;
    }>;
  };
  otherParty: {
    __typename: 'NameNode';
    id: string;
    name: string;
    code: string;
    isCustomer: boolean;
    isSupplier: boolean;
    isOnHold: boolean;
    store?: { __typename: 'StoreNode'; id: string; code: string } | null;
  };
  pricing: {
    __typename: 'PricingNode';
    totalAfterTax: number;
    totalBeforeTax: number;
    stockTotalBeforeTax: number;
    stockTotalAfterTax: number;
    serviceTotalAfterTax: number;
    serviceTotalBeforeTax: number;
    taxPercentage?: number | null;
    foreignCurrencyTotalAfterTax?: number | null;
  };
  currency?: {
    __typename: 'CurrencyNode';
    id: string;
    code: string;
    rate: number;
    isHomeCurrency: boolean;
  } | null;
};

export type InboundRowFragment = {
  __typename: 'InvoiceNode';
  comment?: string | null;
  createdDatetime: string;
  deliveredDatetime?: string | null;
  id: string;
  invoiceNumber: number;
  otherPartyName: string;
  status: Types.InvoiceNodeStatus;
  colour?: string | null;
  theirReference?: string | null;
  taxPercentage?: number | null;
  onHold: boolean;
  currencyRate: number;
  pricing: {
    __typename: 'PricingNode';
    totalAfterTax: number;
    taxPercentage?: number | null;
    foreignCurrencyTotalAfterTax?: number | null;
  };
  linkedShipment?: { __typename: 'InvoiceNode'; id: string } | null;
  currency?: {
    __typename: 'CurrencyNode';
    id: string;
    code: string;
    rate: number;
    isHomeCurrency: boolean;
  } | null;
};

export type InvoicesQueryVariables = Types.Exact<{
  first?: Types.InputMaybe<Types.Scalars['Int']['input']>;
  offset?: Types.InputMaybe<Types.Scalars['Int']['input']>;
  key: Types.InvoiceSortFieldInput;
  desc?: Types.InputMaybe<Types.Scalars['Boolean']['input']>;
  filter?: Types.InputMaybe<Types.InvoiceFilterInput>;
  storeId: Types.Scalars['String']['input'];
}>;

export type InvoicesQuery = {
  __typename: 'Queries';
  invoices: {
    __typename: 'InvoiceConnector';
    totalCount: number;
    nodes: Array<{
      __typename: 'InvoiceNode';
      comment?: string | null;
      createdDatetime: string;
      deliveredDatetime?: string | null;
      id: string;
      invoiceNumber: number;
      otherPartyName: string;
      status: Types.InvoiceNodeStatus;
      colour?: string | null;
      theirReference?: string | null;
      taxPercentage?: number | null;
      onHold: boolean;
      currencyRate: number;
      pricing: {
        __typename: 'PricingNode';
        totalAfterTax: number;
        taxPercentage?: number | null;
        foreignCurrencyTotalAfterTax?: number | null;
      };
      linkedShipment?: { __typename: 'InvoiceNode'; id: string } | null;
      currency?: {
        __typename: 'CurrencyNode';
        id: string;
        code: string;
        rate: number;
        isHomeCurrency: boolean;
      } | null;
    }>;
  };
};

export type InvoiceQueryVariables = Types.Exact<{
  id: Types.Scalars['String']['input'];
  storeId: Types.Scalars['String']['input'];
}>;

export type InvoiceQuery = {
  __typename: 'Queries';
  invoice:
    | {
        __typename: 'InvoiceNode';
        id: string;
        comment?: string | null;
        createdDatetime: string;
        allocatedDatetime?: string | null;
        deliveredDatetime?: string | null;
        pickedDatetime?: string | null;
        shippedDatetime?: string | null;
        verifiedDatetime?: string | null;
        invoiceNumber: number;
        colour?: string | null;
        onHold: boolean;
        otherPartyId: string;
        otherPartyName: string;
        status: Types.InvoiceNodeStatus;
        theirReference?: string | null;
        transportReference?: string | null;
        type: Types.InvoiceNodeType;
        taxPercentage?: number | null;
        expectedDeliveryDate?: string | null;
        defaultDonorId?: string | null;
        defaultDonorName?: string | null;
        currencyRate: number;
        linkedShipment?: { __typename: 'InvoiceNode'; id: string } | null;
        user?: {
          __typename: 'UserNode';
          username: string;
          email?: string | null;
        } | null;
        requisition?: {
          __typename: 'RequisitionNode';
          id: string;
          requisitionNumber: number;
          createdDatetime: string;
          user?: { __typename: 'UserNode'; username: string } | null;
        } | null;
        lines: {
          __typename: 'InvoiceLineConnector';
          totalCount: number;
          nodes: Array<{
            __typename: 'InvoiceLineNode';
            id: string;
            type: Types.InvoiceLineNodeType;
            batch?: string | null;
            costPricePerPack: number;
            sellPricePerPack: number;
            expiryDate?: string | null;
            numberOfPacks: number;
            packSize: number;
            note?: string | null;
            invoiceId: string;
            totalBeforeTax: number;
            totalAfterTax: number;
            taxPercentage?: number | null;
            foreignCurrencyPriceBeforeTax?: number | null;
            itemName: string;
            itemVariantId?: string | null;
<<<<<<< HEAD
            donorId?: string | null;
            donorName?: string | null;
=======
            itemVariant?: {
              __typename: 'ItemVariantNode';
              id: string;
              dosesPerUnit: number;
            } | null;
>>>>>>> 7a6cdd12
            item: {
              __typename: 'ItemNode';
              id: string;
              name: string;
              code: string;
              unitName?: string | null;
              defaultPackSize: number;
              isVaccine: boolean;
              doses: number;
            };
            location?: {
              __typename: 'LocationNode';
              name: string;
              id: string;
              code: string;
              onHold: boolean;
            } | null;
            stockLine?: {
              __typename: 'StockLineNode';
              availableNumberOfPacks: number;
              batch?: string | null;
              costPricePerPack: number;
              expiryDate?: string | null;
              id: string;
              itemId: string;
              packSize: number;
              sellPricePerPack: number;
              storeId: string;
              totalNumberOfPacks: number;
              onHold: boolean;
              note?: string | null;
            } | null;
          }>;
        };
        otherParty: {
          __typename: 'NameNode';
          id: string;
          name: string;
          code: string;
          isCustomer: boolean;
          isSupplier: boolean;
          isOnHold: boolean;
          store?: { __typename: 'StoreNode'; id: string; code: string } | null;
        };
        pricing: {
          __typename: 'PricingNode';
          totalAfterTax: number;
          totalBeforeTax: number;
          stockTotalBeforeTax: number;
          stockTotalAfterTax: number;
          serviceTotalAfterTax: number;
          serviceTotalBeforeTax: number;
          taxPercentage?: number | null;
          foreignCurrencyTotalAfterTax?: number | null;
        };
        currency?: {
          __typename: 'CurrencyNode';
          id: string;
          code: string;
          rate: number;
          isHomeCurrency: boolean;
        } | null;
      }
    | {
        __typename: 'NodeError';
        error:
          | {
              __typename: 'DatabaseError';
              description: string;
              fullError: string;
            }
          | { __typename: 'RecordNotFound'; description: string };
      };
};

export type InboundByNumberQueryVariables = Types.Exact<{
  invoiceNumber: Types.Scalars['Int']['input'];
  storeId: Types.Scalars['String']['input'];
}>;

export type InboundByNumberQuery = {
  __typename: 'Queries';
  invoiceByNumber:
    | {
        __typename: 'InvoiceNode';
        id: string;
        comment?: string | null;
        createdDatetime: string;
        allocatedDatetime?: string | null;
        deliveredDatetime?: string | null;
        pickedDatetime?: string | null;
        shippedDatetime?: string | null;
        verifiedDatetime?: string | null;
        invoiceNumber: number;
        colour?: string | null;
        onHold: boolean;
        otherPartyId: string;
        otherPartyName: string;
        status: Types.InvoiceNodeStatus;
        theirReference?: string | null;
        transportReference?: string | null;
        type: Types.InvoiceNodeType;
        taxPercentage?: number | null;
        expectedDeliveryDate?: string | null;
        defaultDonorId?: string | null;
        defaultDonorName?: string | null;
        currencyRate: number;
        linkedShipment?: { __typename: 'InvoiceNode'; id: string } | null;
        user?: {
          __typename: 'UserNode';
          username: string;
          email?: string | null;
        } | null;
        requisition?: {
          __typename: 'RequisitionNode';
          id: string;
          requisitionNumber: number;
          createdDatetime: string;
          user?: { __typename: 'UserNode'; username: string } | null;
        } | null;
        lines: {
          __typename: 'InvoiceLineConnector';
          totalCount: number;
          nodes: Array<{
            __typename: 'InvoiceLineNode';
            id: string;
            type: Types.InvoiceLineNodeType;
            batch?: string | null;
            costPricePerPack: number;
            sellPricePerPack: number;
            expiryDate?: string | null;
            numberOfPacks: number;
            packSize: number;
            note?: string | null;
            invoiceId: string;
            totalBeforeTax: number;
            totalAfterTax: number;
            taxPercentage?: number | null;
            foreignCurrencyPriceBeforeTax?: number | null;
            itemName: string;
            itemVariantId?: string | null;
<<<<<<< HEAD
            donorId?: string | null;
            donorName?: string | null;
=======
            itemVariant?: {
              __typename: 'ItemVariantNode';
              id: string;
              dosesPerUnit: number;
            } | null;
>>>>>>> 7a6cdd12
            item: {
              __typename: 'ItemNode';
              id: string;
              name: string;
              code: string;
              unitName?: string | null;
              defaultPackSize: number;
              isVaccine: boolean;
              doses: number;
            };
            location?: {
              __typename: 'LocationNode';
              name: string;
              id: string;
              code: string;
              onHold: boolean;
            } | null;
            stockLine?: {
              __typename: 'StockLineNode';
              availableNumberOfPacks: number;
              batch?: string | null;
              costPricePerPack: number;
              expiryDate?: string | null;
              id: string;
              itemId: string;
              packSize: number;
              sellPricePerPack: number;
              storeId: string;
              totalNumberOfPacks: number;
              onHold: boolean;
              note?: string | null;
            } | null;
          }>;
        };
        otherParty: {
          __typename: 'NameNode';
          id: string;
          name: string;
          code: string;
          isCustomer: boolean;
          isSupplier: boolean;
          isOnHold: boolean;
          store?: { __typename: 'StoreNode'; id: string; code: string } | null;
        };
        pricing: {
          __typename: 'PricingNode';
          totalAfterTax: number;
          totalBeforeTax: number;
          stockTotalBeforeTax: number;
          stockTotalAfterTax: number;
          serviceTotalAfterTax: number;
          serviceTotalBeforeTax: number;
          taxPercentage?: number | null;
          foreignCurrencyTotalAfterTax?: number | null;
        };
        currency?: {
          __typename: 'CurrencyNode';
          id: string;
          code: string;
          rate: number;
          isHomeCurrency: boolean;
        } | null;
      }
    | {
        __typename: 'NodeError';
        error:
          | {
              __typename: 'DatabaseError';
              description: string;
              fullError: string;
            }
          | { __typename: 'RecordNotFound'; description: string };
      };
};

export type UpdateInboundShipmentMutationVariables = Types.Exact<{
  storeId: Types.Scalars['String']['input'];
  input: Types.UpdateInboundShipmentInput;
}>;

export type UpdateInboundShipmentMutation = {
  __typename: 'Mutations';
  updateInboundShipment:
    | { __typename: 'InvoiceNode'; id: string; invoiceNumber: number }
    | {
        __typename: 'UpdateInboundShipmentError';
        error:
          | {
              __typename: 'CannotChangeStatusOfInvoiceOnHold';
              description: string;
            }
          | { __typename: 'CannotEditInvoice'; description: string }
          | { __typename: 'CannotIssueInForeignCurrency'; description: string }
          | { __typename: 'CannotReverseInvoiceStatus'; description: string }
          | { __typename: 'OtherPartyNotASupplier'; description: string }
          | { __typename: 'OtherPartyNotVisible'; description: string }
          | { __typename: 'RecordNotFound'; description: string };
      };
};

export type DeleteInboundShipmentsMutationVariables = Types.Exact<{
  storeId: Types.Scalars['String']['input'];
  deleteInboundShipments:
    | Array<Types.DeleteInboundShipmentInput>
    | Types.DeleteInboundShipmentInput;
}>;

export type DeleteInboundShipmentsMutation = {
  __typename: 'Mutations';
  batchInboundShipment: {
    __typename: 'BatchInboundShipmentResponse';
    deleteInboundShipments?: Array<{
      __typename: 'DeleteInboundShipmentResponseWithId';
      id: string;
      response:
        | {
            __typename: 'DeleteInboundShipmentError';
            error:
              | {
                  __typename: 'CannotDeleteInvoiceWithLines';
                  description: string;
                }
              | { __typename: 'CannotEditInvoice'; description: string }
              | { __typename: 'RecordNotFound'; description: string };
          }
        | { __typename: 'DeleteResponse'; id: string };
    }> | null;
  };
};

export type InsertInboundShipmentMutationVariables = Types.Exact<{
  id: Types.Scalars['String']['input'];
  otherPartyId: Types.Scalars['String']['input'];
  requisitionId?: Types.InputMaybe<Types.Scalars['String']['input']>;
  storeId: Types.Scalars['String']['input'];
}>;

export type InsertInboundShipmentMutation = {
  __typename: 'Mutations';
  insertInboundShipment:
    | {
        __typename: 'InsertInboundShipmentError';
        error:
          | { __typename: 'OtherPartyNotASupplier'; description: string }
          | { __typename: 'OtherPartyNotVisible'; description: string };
      }
    | { __typename: 'InvoiceNode'; id: string; invoiceNumber: number };
};

export type LineLinkedToTransferredInvoiceErrorFragment = {
  __typename: 'LineLinkedToTransferredInvoice';
  description: string;
};

export type DeleteInboundShipmentLinesMutationVariables = Types.Exact<{
  storeId: Types.Scalars['String']['input'];
  input: Types.BatchInboundShipmentInput;
}>;

export type DeleteInboundShipmentLinesMutation = {
  __typename: 'Mutations';
  batchInboundShipment: {
    __typename: 'BatchInboundShipmentResponse';
    deleteInboundShipmentLines?: Array<{
      __typename: 'DeleteInboundShipmentLineResponseWithId';
      id: string;
      response:
        | {
            __typename: 'DeleteInboundShipmentLineError';
            error:
              | { __typename: 'BatchIsReserved'; description: string }
              | { __typename: 'CannotEditInvoice'; description: string }
              | {
                  __typename: 'ForeignKeyError';
                  description: string;
                  key: Types.ForeignKey;
                }
              | {
                  __typename: 'LineLinkedToTransferredInvoice';
                  description: string;
                }
              | { __typename: 'RecordNotFound'; description: string };
          }
        | { __typename: 'DeleteResponse'; id: string };
    }> | null;
  };
};

export type UpsertInboundShipmentMutationVariables = Types.Exact<{
  storeId: Types.Scalars['String']['input'];
  input: Types.BatchInboundShipmentInput;
}>;

export type UpsertInboundShipmentMutation = {
  __typename: 'Mutations';
  batchInboundShipment: {
    __typename: 'BatchInboundShipmentResponse';
    updateInboundShipments?: Array<{
      __typename: 'UpdateInboundShipmentResponseWithId';
      id: string;
      response:
        | { __typename: 'InvoiceNode'; id: string; invoiceNumber: number }
        | {
            __typename: 'UpdateInboundShipmentError';
            error:
              | {
                  __typename: 'CannotChangeStatusOfInvoiceOnHold';
                  description: string;
                }
              | { __typename: 'CannotEditInvoice'; description: string }
              | {
                  __typename: 'CannotIssueInForeignCurrency';
                  description: string;
                }
              | {
                  __typename: 'CannotReverseInvoiceStatus';
                  description: string;
                }
              | { __typename: 'OtherPartyNotASupplier'; description: string }
              | { __typename: 'OtherPartyNotVisible'; description: string }
              | { __typename: 'RecordNotFound'; description: string };
          };
    }> | null;
    insertInboundShipments?: Array<{
      __typename: 'InsertInboundShipmentResponseWithId';
      id: string;
      response:
        | {
            __typename: 'InsertInboundShipmentError';
            error:
              | { __typename: 'OtherPartyNotASupplier'; description: string }
              | { __typename: 'OtherPartyNotVisible'; description: string };
          }
        | { __typename: 'InvoiceNode'; id: string; invoiceNumber: number };
    }> | null;
    deleteInboundShipments?: Array<{
      __typename: 'DeleteInboundShipmentResponseWithId';
      id: string;
      response:
        | {
            __typename: 'DeleteInboundShipmentError';
            error:
              | {
                  __typename: 'CannotDeleteInvoiceWithLines';
                  description: string;
                }
              | { __typename: 'CannotEditInvoice'; description: string }
              | { __typename: 'RecordNotFound'; description: string };
          }
        | { __typename: 'DeleteResponse'; id: string };
    }> | null;
    updateInboundShipmentServiceLines?: Array<{
      __typename: 'UpdateInboundShipmentServiceLineResponseWithId';
      id: string;
      response:
        | { __typename: 'InvoiceLineNode'; id: string }
        | {
            __typename: 'UpdateInboundShipmentServiceLineError';
            error:
              | { __typename: 'CannotEditInvoice'; description: string }
              | {
                  __typename: 'ForeignKeyError';
                  description: string;
                  key: Types.ForeignKey;
                }
              | { __typename: 'RecordNotFound'; description: string };
          };
    }> | null;
    updateInboundShipmentLines?: Array<{
      __typename: 'UpdateInboundShipmentLineResponseWithId';
      id: string;
      response:
        | { __typename: 'InvoiceLineNode'; id: string }
        | {
            __typename: 'UpdateInboundShipmentLineError';
            error:
              | { __typename: 'BatchIsReserved'; description: string }
              | { __typename: 'CannotEditInvoice'; description: string }
              | {
                  __typename: 'ForeignKeyError';
                  description: string;
                  key: Types.ForeignKey;
                }
              | { __typename: 'NotAnInboundShipment'; description: string }
              | { __typename: 'RecordNotFound'; description: string };
          };
    }> | null;
    insertInboundShipmentServiceLines?: Array<{
      __typename: 'InsertInboundShipmentServiceLineResponseWithId';
      id: string;
      response:
        | {
            __typename: 'InsertInboundShipmentServiceLineError';
            error:
              | { __typename: 'CannotEditInvoice'; description: string }
              | {
                  __typename: 'ForeignKeyError';
                  description: string;
                  key: Types.ForeignKey;
                };
          }
        | { __typename: 'InvoiceLineNode'; id: string };
    }> | null;
    insertInboundShipmentLines?: Array<{
      __typename: 'InsertInboundShipmentLineResponseWithId';
      id: string;
      response:
        | {
            __typename: 'InsertInboundShipmentLineError';
            error:
              | { __typename: 'CannotEditInvoice'; description: string }
              | {
                  __typename: 'ForeignKeyError';
                  description: string;
                  key: Types.ForeignKey;
                };
          }
        | { __typename: 'InvoiceLineNode'; id: string };
    }> | null;
    deleteInboundShipmentServiceLines?: Array<{
      __typename: 'DeleteInboundShipmentServiceLineResponseWithId';
      id: string;
      response:
        | {
            __typename: 'DeleteInboundShipmentServiceLineError';
            error:
              | { __typename: 'CannotEditInvoice'; description: string }
              | {
                  __typename: 'ForeignKeyError';
                  description: string;
                  key: Types.ForeignKey;
                }
              | { __typename: 'RecordNotFound'; description: string };
          }
        | { __typename: 'DeleteResponse'; id: string };
    }> | null;
    deleteInboundShipmentLines?: Array<{
      __typename: 'DeleteInboundShipmentLineResponseWithId';
      id: string;
      response:
        | {
            __typename: 'DeleteInboundShipmentLineError';
            error:
              | { __typename: 'BatchIsReserved'; description: string }
              | { __typename: 'CannotEditInvoice'; description: string }
              | {
                  __typename: 'ForeignKeyError';
                  description: string;
                  key: Types.ForeignKey;
                }
              | {
                  __typename: 'LineLinkedToTransferredInvoice';
                  description: string;
                }
              | { __typename: 'RecordNotFound'; description: string };
          }
        | { __typename: 'DeleteResponse'; id: string };
    }> | null;
  };
};

export type AddToInboundShipmentFromMasterListMutationVariables = Types.Exact<{
  storeId: Types.Scalars['String']['input'];
  shipmentId: Types.Scalars['String']['input'];
  masterListId: Types.Scalars['String']['input'];
}>;

export type AddToInboundShipmentFromMasterListMutation = {
  __typename: 'Mutations';
  addToInboundShipmentFromMasterList:
    | {
        __typename: 'AddToInboundShipmentFromMasterListError';
        error:
          | { __typename: 'CannotEditInvoice'; description: string }
          | {
              __typename: 'MasterListNotFoundForThisStore';
              description: string;
            }
          | { __typename: 'RecordNotFound'; description: string };
      }
    | { __typename: 'InvoiceLineConnector'; totalCount: number };
};

export type LinkedRequestRowFragment = {
  __typename: 'RequisitionNode';
  id: string;
  createdDatetime: string;
  requisitionNumber: number;
  theirReference?: string | null;
  comment?: string | null;
  user?: { __typename: 'UserNode'; username: string } | null;
  program?: { __typename: 'ProgramNode'; name: string } | null;
};

export type LinkedRequestLineFragment = {
  __typename: 'RequisitionLineNode';
  id: string;
  requestedQuantity: number;
  item: { __typename: 'ItemNode'; id: string; code: string; name: string };
};

export type LinkedRequestWithLinesFragment = {
  __typename: 'RequisitionNode';
  id: string;
  createdDatetime: string;
  requisitionNumber: number;
  theirReference?: string | null;
  comment?: string | null;
  lines: {
    __typename: 'RequisitionLineConnector';
    nodes: Array<{
      __typename: 'RequisitionLineNode';
      id: string;
      requestedQuantity: number;
      item: { __typename: 'ItemNode'; id: string; code: string; name: string };
    }>;
  };
  user?: { __typename: 'UserNode'; username: string } | null;
  program?: { __typename: 'ProgramNode'; name: string } | null;
};

export type RequestsQueryVariables = Types.Exact<{
  storeId: Types.Scalars['String']['input'];
  filter?: Types.InputMaybe<Types.RequisitionFilterInput>;
  sort?: Types.InputMaybe<
    Array<Types.RequisitionSortInput> | Types.RequisitionSortInput
  >;
}>;

export type RequestsQuery = {
  __typename: 'Queries';
  requisitions: {
    __typename: 'RequisitionConnector';
    totalCount: number;
    nodes: Array<{
      __typename: 'RequisitionNode';
      id: string;
      createdDatetime: string;
      requisitionNumber: number;
      theirReference?: string | null;
      comment?: string | null;
      user?: { __typename: 'UserNode'; username: string } | null;
      program?: { __typename: 'ProgramNode'; name: string } | null;
    }>;
  };
};

export type RequestQueryVariables = Types.Exact<{
  id: Types.Scalars['String']['input'];
  storeId: Types.Scalars['String']['input'];
}>;

export type RequestQuery = {
  __typename: 'Queries';
  requisition:
    | { __typename: 'RecordNotFound' }
    | {
        __typename: 'RequisitionNode';
        id: string;
        createdDatetime: string;
        requisitionNumber: number;
        theirReference?: string | null;
        comment?: string | null;
        lines: {
          __typename: 'RequisitionLineConnector';
          nodes: Array<{
            __typename: 'RequisitionLineNode';
            id: string;
            requestedQuantity: number;
            item: {
              __typename: 'ItemNode';
              id: string;
              code: string;
              name: string;
            };
          }>;
        };
        user?: { __typename: 'UserNode'; username: string } | null;
        program?: { __typename: 'ProgramNode'; name: string } | null;
      };
};

export type InsertLinesFromInternalOrderMutationVariables = Types.Exact<{
  storeId: Types.Scalars['String']['input'];
  input: Types.BatchInboundShipmentInput;
}>;

export type InsertLinesFromInternalOrderMutation = {
  __typename: 'Mutations';
  batchInboundShipment: {
    __typename: 'BatchInboundShipmentResponse';
    insertFromInternalOrderLines?: Array<{
      __typename: 'InsertInboundShipmentLineFromInternalOrderLineResponseWithId';
      id: string;
      response: { __typename: 'InvoiceLineNode'; id: string };
    }> | null;
  };
};

export const InboundLineFragmentDoc = gql`
  fragment InboundLine on InvoiceLineNode {
    __typename
    id
    type
    batch
    costPricePerPack
    sellPricePerPack
    expiryDate
    numberOfPacks
    packSize
    note
    type
    invoiceId
    totalBeforeTax
    totalAfterTax
    taxPercentage
    foreignCurrencyPriceBeforeTax
    itemName
    itemVariantId
<<<<<<< HEAD
    donorId
    donorName
=======
    itemVariant {
      id
      dosesPerUnit
    }
>>>>>>> 7a6cdd12
    item {
      __typename
      id
      name
      code
      unitName
      defaultPackSize
      isVaccine
      doses
    }
    location {
      __typename
      name
      id
      code
      onHold
    }
    stockLine {
      __typename
      availableNumberOfPacks
      batch
      costPricePerPack
      expiryDate
      id
      itemId
      packSize
      sellPricePerPack
      storeId
      totalNumberOfPacks
      onHold
      note
    }
  }
`;
export const InboundFragmentDoc = gql`
  fragment Inbound on InvoiceNode {
    __typename
    id
    comment
    createdDatetime
    allocatedDatetime
    deliveredDatetime
    pickedDatetime
    shippedDatetime
    verifiedDatetime
    invoiceNumber
    colour
    onHold
    otherPartyId
    otherPartyName
    status
    theirReference
    transportReference
    type
    taxPercentage
    expectedDeliveryDate
    defaultDonorId
    defaultDonorName
    linkedShipment {
      __typename
      id
    }
    user {
      __typename
      username
      email
    }
    requisition {
      __typename
      id
      requisitionNumber
      createdDatetime
      user {
        __typename
        username
      }
    }
    lines {
      __typename
      nodes {
        ...InboundLine
      }
      totalCount
    }
    otherParty(storeId: $storeId) {
      __typename
      id
      name
      code
      isCustomer
      isSupplier
      isOnHold
      store {
        id
        code
      }
    }
    pricing {
      __typename
      totalAfterTax
      totalBeforeTax
      stockTotalBeforeTax
      stockTotalAfterTax
      serviceTotalAfterTax
      serviceTotalBeforeTax
      taxPercentage
      foreignCurrencyTotalAfterTax
    }
    currency {
      id
      code
      rate
      isHomeCurrency
    }
    currencyRate
  }
  ${InboundLineFragmentDoc}
`;
export const InboundRowFragmentDoc = gql`
  fragment InboundRow on InvoiceNode {
    __typename
    comment
    createdDatetime
    deliveredDatetime
    id
    invoiceNumber
    otherPartyName
    status
    colour
    theirReference
    taxPercentage
    onHold
    pricing {
      __typename
      totalAfterTax
      taxPercentage
      foreignCurrencyTotalAfterTax
    }
    linkedShipment {
      id
    }
    currency {
      id
      code
      rate
      isHomeCurrency
    }
    currencyRate
  }
`;
export const LineLinkedToTransferredInvoiceErrorFragmentDoc = gql`
  fragment LineLinkedToTransferredInvoiceError on LineLinkedToTransferredInvoice {
    __typename
    description
  }
`;
export const LinkedRequestRowFragmentDoc = gql`
  fragment LinkedRequestRow on RequisitionNode {
    __typename
    id
    createdDatetime
    requisitionNumber
    theirReference
    user {
      username
    }
    program {
      name
    }
    comment
  }
`;
export const LinkedRequestLineFragmentDoc = gql`
  fragment LinkedRequestLine on RequisitionLineNode {
    __typename
    id
    requestedQuantity
    item {
      id
      code
      name
    }
  }
`;
export const LinkedRequestWithLinesFragmentDoc = gql`
  fragment LinkedRequestWithLines on RequisitionNode {
    ...LinkedRequestRow
    lines {
      nodes {
        ...LinkedRequestLine
      }
    }
  }
  ${LinkedRequestRowFragmentDoc}
  ${LinkedRequestLineFragmentDoc}
`;
export const InvoicesDocument = gql`
  query invoices(
    $first: Int
    $offset: Int
    $key: InvoiceSortFieldInput!
    $desc: Boolean
    $filter: InvoiceFilterInput
    $storeId: String!
  ) {
    invoices(
      page: { first: $first, offset: $offset }
      sort: { key: $key, desc: $desc }
      filter: $filter
      storeId: $storeId
    ) {
      ... on InvoiceConnector {
        __typename
        totalCount
        nodes {
          ...InboundRow
        }
      }
    }
  }
  ${InboundRowFragmentDoc}
`;
export const InvoiceDocument = gql`
  query invoice($id: String!, $storeId: String!) {
    invoice(id: $id, storeId: $storeId) {
      ... on InvoiceNode {
        ...Inbound
      }
      ... on NodeError {
        __typename
        error {
          description
          ... on RecordNotFound {
            __typename
            description
          }
          ... on DatabaseError {
            __typename
            description
            fullError
          }
        }
      }
    }
  }
  ${InboundFragmentDoc}
`;
export const InboundByNumberDocument = gql`
  query inboundByNumber($invoiceNumber: Int!, $storeId: String!) {
    invoiceByNumber(
      invoiceNumber: $invoiceNumber
      storeId: $storeId
      type: INBOUND_SHIPMENT
    ) {
      ... on InvoiceNode {
        ...Inbound
      }
      ... on NodeError {
        __typename
        error {
          description
          ... on RecordNotFound {
            __typename
            description
          }
          ... on DatabaseError {
            __typename
            description
            fullError
          }
        }
      }
    }
  }
  ${InboundFragmentDoc}
`;
export const UpdateInboundShipmentDocument = gql`
  mutation updateInboundShipment(
    $storeId: String!
    $input: UpdateInboundShipmentInput!
  ) {
    updateInboundShipment(storeId: $storeId, input: $input) {
      ... on UpdateInboundShipmentError {
        __typename
        error {
          description
          ... on RecordNotFound {
            __typename
            description
          }
          ... on CannotChangeStatusOfInvoiceOnHold {
            __typename
            description
          }
          ... on CannotEditInvoice {
            __typename
            description
          }
          ... on CannotReverseInvoiceStatus {
            __typename
            description
          }
          ... on OtherPartyNotASupplier {
            __typename
            description
          }
        }
      }
      ... on InvoiceNode {
        __typename
        id
        invoiceNumber
      }
    }
  }
`;
export const DeleteInboundShipmentsDocument = gql`
  mutation deleteInboundShipments(
    $storeId: String!
    $deleteInboundShipments: [DeleteInboundShipmentInput!]!
  ) {
    batchInboundShipment(
      storeId: $storeId
      input: { deleteInboundShipments: $deleteInboundShipments }
    ) {
      __typename
      deleteInboundShipments {
        id
        response {
          ... on DeleteInboundShipmentError {
            __typename
            error {
              description
            }
          }
          ... on DeleteResponse {
            __typename
            id
          }
        }
      }
    }
  }
`;
export const InsertInboundShipmentDocument = gql`
  mutation insertInboundShipment(
    $id: String!
    $otherPartyId: String!
    $requisitionId: String
    $storeId: String!
  ) {
    insertInboundShipment(
      storeId: $storeId
      input: {
        id: $id
        otherPartyId: $otherPartyId
        requisitionId: $requisitionId
      }
    ) {
      ... on InsertInboundShipmentError {
        __typename
        error {
          description
          ... on OtherPartyNotASupplier {
            __typename
            description
          }
        }
      }
      ... on InvoiceNode {
        __typename
        id
        invoiceNumber
      }
    }
  }
`;
export const DeleteInboundShipmentLinesDocument = gql`
  mutation deleteInboundShipmentLines(
    $storeId: String!
    $input: BatchInboundShipmentInput!
  ) {
    batchInboundShipment(storeId: $storeId, input: $input) {
      deleteInboundShipmentLines {
        id
        response {
          ... on DeleteInboundShipmentLineError {
            __typename
            error {
              description
              ... on RecordNotFound {
                __typename
                description
              }
              ... on BatchIsReserved {
                __typename
                description
              }
              ... on LineLinkedToTransferredInvoice {
                ...LineLinkedToTransferredInvoiceError
              }
              ... on CannotEditInvoice {
                __typename
                description
              }
              ... on ForeignKeyError {
                __typename
                description
                key
              }
            }
          }
          ... on DeleteResponse {
            __typename
            id
          }
        }
      }
    }
  }
  ${LineLinkedToTransferredInvoiceErrorFragmentDoc}
`;
export const UpsertInboundShipmentDocument = gql`
  mutation upsertInboundShipment(
    $storeId: String!
    $input: BatchInboundShipmentInput!
  ) {
    batchInboundShipment(storeId: $storeId, input: $input) {
      __typename
      updateInboundShipments {
        id
        response {
          ... on UpdateInboundShipmentError {
            __typename
            error {
              description
              ... on RecordNotFound {
                __typename
                description
              }
              ... on CannotChangeStatusOfInvoiceOnHold {
                __typename
                description
              }
              ... on CannotEditInvoice {
                __typename
                description
              }
              ... on CannotReverseInvoiceStatus {
                __typename
                description
              }
              ... on OtherPartyNotASupplier {
                __typename
                description
              }
            }
          }
          ... on InvoiceNode {
            __typename
            id
            invoiceNumber
          }
        }
      }
      insertInboundShipments {
        id
        response {
          ... on InsertInboundShipmentError {
            __typename
            error {
              description
              ... on OtherPartyNotASupplier {
                __typename
                description
              }
            }
          }
          ... on InvoiceNode {
            __typename
            id
            invoiceNumber
          }
        }
      }
      deleteInboundShipments {
        id
        response {
          ... on DeleteInboundShipmentError {
            __typename
            error {
              description
              ... on RecordNotFound {
                __typename
                description
              }
              ... on CannotDeleteInvoiceWithLines {
                __typename
                description
              }
              ... on CannotEditInvoice {
                __typename
                description
              }
            }
          }
          ... on DeleteResponse {
            __typename
            id
          }
        }
      }
      updateInboundShipmentServiceLines {
        id
        response {
          ... on UpdateInboundShipmentServiceLineError {
            __typename
            error {
              description
              ... on RecordNotFound {
                __typename
                description
              }
              ... on CannotEditInvoice {
                __typename
                description
              }
              ... on ForeignKeyError {
                __typename
                description
                key
              }
            }
          }
          ... on InvoiceLineNode {
            __typename
            id
          }
        }
      }
      updateInboundShipmentLines {
        id
        response {
          ... on UpdateInboundShipmentLineError {
            __typename
            error {
              description
              ... on RecordNotFound {
                __typename
                description
              }
              ... on BatchIsReserved {
                __typename
                description
              }
              ... on CannotEditInvoice {
                __typename
                description
              }
              ... on ForeignKeyError {
                __typename
                description
                key
              }
              ... on NotAnInboundShipment {
                __typename
                description
              }
            }
          }
          ... on InvoiceLineNode {
            __typename
            id
          }
        }
      }
      insertInboundShipmentServiceLines {
        id
        response {
          ... on InsertInboundShipmentServiceLineError {
            __typename
            error {
              description
              ... on CannotEditInvoice {
                __typename
                description
              }
              ... on ForeignKeyError {
                __typename
                description
                key
              }
            }
          }
          ... on InvoiceLineNode {
            __typename
            id
          }
        }
      }
      insertInboundShipmentLines {
        id
        response {
          ... on InsertInboundShipmentLineError {
            __typename
            error {
              description
              ... on CannotEditInvoice {
                __typename
                description
              }
              ... on ForeignKeyError {
                __typename
                description
                key
              }
            }
          }
          ... on InvoiceLineNode {
            __typename
            id
          }
        }
      }
      deleteInboundShipmentServiceLines {
        id
        response {
          ... on DeleteInboundShipmentServiceLineError {
            __typename
            error {
              description
              ... on RecordNotFound {
                __typename
                description
              }
              ... on CannotEditInvoice {
                __typename
                description
              }
              ... on ForeignKeyError {
                __typename
                description
                key
              }
            }
          }
          ... on DeleteResponse {
            __typename
            id
          }
        }
      }
      deleteInboundShipmentLines {
        id
        response {
          ... on DeleteInboundShipmentLineError {
            __typename
            error {
              description
              ... on RecordNotFound {
                __typename
                description
              }
              ... on BatchIsReserved {
                __typename
                description
              }
              ... on CannotEditInvoice {
                __typename
                description
              }
              ... on ForeignKeyError {
                __typename
                description
                key
              }
            }
          }
          ... on DeleteResponse {
            __typename
            id
          }
        }
      }
    }
  }
`;
export const AddToInboundShipmentFromMasterListDocument = gql`
  mutation addToInboundShipmentFromMasterList(
    $storeId: String!
    $shipmentId: String!
    $masterListId: String!
  ) {
    addToInboundShipmentFromMasterList(
      input: { shipmentId: $shipmentId, masterListId: $masterListId }
      storeId: $storeId
    ) {
      ... on AddToInboundShipmentFromMasterListError {
        __typename
        error {
          ... on MasterListNotFoundForThisStore {
            __typename
            description
          }
          ... on CannotEditInvoice {
            __typename
            description
          }
          ... on RecordNotFound {
            __typename
            description
          }
          description
        }
      }
      ... on InvoiceLineConnector {
        __typename
        totalCount
      }
    }
  }
`;
export const RequestsDocument = gql`
  query requests(
    $storeId: String!
    $filter: RequisitionFilterInput
    $sort: [RequisitionSortInput!]
  ) {
    requisitions(storeId: $storeId, filter: $filter, sort: $sort) {
      ... on RequisitionConnector {
        totalCount
        nodes {
          ...LinkedRequestRow
        }
      }
    }
  }
  ${LinkedRequestRowFragmentDoc}
`;
export const RequestDocument = gql`
  query request($id: String!, $storeId: String!) {
    requisition(id: $id, storeId: $storeId) {
      ... on RequisitionNode {
        __typename
        ...LinkedRequestWithLines
      }
    }
  }
  ${LinkedRequestWithLinesFragmentDoc}
`;
export const InsertLinesFromInternalOrderDocument = gql`
  mutation insertLinesFromInternalOrder(
    $storeId: String!
    $input: BatchInboundShipmentInput!
  ) {
    batchInboundShipment(storeId: $storeId, input: $input) {
      insertFromInternalOrderLines {
        id
        response {
          ... on InvoiceLineNode {
            __typename
            id
          }
        }
      }
    }
  }
`;

export type SdkFunctionWrapper = <T>(
  action: (requestHeaders?: Record<string, string>) => Promise<T>,
  operationName: string,
  operationType?: string,
  variables?: any
) => Promise<T>;

const defaultWrapper: SdkFunctionWrapper = (
  action,
  _operationName,
  _operationType,
  _variables
) => action();

export function getSdk(
  client: GraphQLClient,
  withWrapper: SdkFunctionWrapper = defaultWrapper
) {
  return {
    invoices(
      variables: InvoicesQueryVariables,
      requestHeaders?: GraphQLClientRequestHeaders
    ): Promise<InvoicesQuery> {
      return withWrapper(
        wrappedRequestHeaders =>
          client.request<InvoicesQuery>(InvoicesDocument, variables, {
            ...requestHeaders,
            ...wrappedRequestHeaders,
          }),
        'invoices',
        'query',
        variables
      );
    },
    invoice(
      variables: InvoiceQueryVariables,
      requestHeaders?: GraphQLClientRequestHeaders
    ): Promise<InvoiceQuery> {
      return withWrapper(
        wrappedRequestHeaders =>
          client.request<InvoiceQuery>(InvoiceDocument, variables, {
            ...requestHeaders,
            ...wrappedRequestHeaders,
          }),
        'invoice',
        'query',
        variables
      );
    },
    inboundByNumber(
      variables: InboundByNumberQueryVariables,
      requestHeaders?: GraphQLClientRequestHeaders
    ): Promise<InboundByNumberQuery> {
      return withWrapper(
        wrappedRequestHeaders =>
          client.request<InboundByNumberQuery>(
            InboundByNumberDocument,
            variables,
            { ...requestHeaders, ...wrappedRequestHeaders }
          ),
        'inboundByNumber',
        'query',
        variables
      );
    },
    updateInboundShipment(
      variables: UpdateInboundShipmentMutationVariables,
      requestHeaders?: GraphQLClientRequestHeaders
    ): Promise<UpdateInboundShipmentMutation> {
      return withWrapper(
        wrappedRequestHeaders =>
          client.request<UpdateInboundShipmentMutation>(
            UpdateInboundShipmentDocument,
            variables,
            { ...requestHeaders, ...wrappedRequestHeaders }
          ),
        'updateInboundShipment',
        'mutation',
        variables
      );
    },
    deleteInboundShipments(
      variables: DeleteInboundShipmentsMutationVariables,
      requestHeaders?: GraphQLClientRequestHeaders
    ): Promise<DeleteInboundShipmentsMutation> {
      return withWrapper(
        wrappedRequestHeaders =>
          client.request<DeleteInboundShipmentsMutation>(
            DeleteInboundShipmentsDocument,
            variables,
            { ...requestHeaders, ...wrappedRequestHeaders }
          ),
        'deleteInboundShipments',
        'mutation',
        variables
      );
    },
    insertInboundShipment(
      variables: InsertInboundShipmentMutationVariables,
      requestHeaders?: GraphQLClientRequestHeaders
    ): Promise<InsertInboundShipmentMutation> {
      return withWrapper(
        wrappedRequestHeaders =>
          client.request<InsertInboundShipmentMutation>(
            InsertInboundShipmentDocument,
            variables,
            { ...requestHeaders, ...wrappedRequestHeaders }
          ),
        'insertInboundShipment',
        'mutation',
        variables
      );
    },
    deleteInboundShipmentLines(
      variables: DeleteInboundShipmentLinesMutationVariables,
      requestHeaders?: GraphQLClientRequestHeaders
    ): Promise<DeleteInboundShipmentLinesMutation> {
      return withWrapper(
        wrappedRequestHeaders =>
          client.request<DeleteInboundShipmentLinesMutation>(
            DeleteInboundShipmentLinesDocument,
            variables,
            { ...requestHeaders, ...wrappedRequestHeaders }
          ),
        'deleteInboundShipmentLines',
        'mutation',
        variables
      );
    },
    upsertInboundShipment(
      variables: UpsertInboundShipmentMutationVariables,
      requestHeaders?: GraphQLClientRequestHeaders
    ): Promise<UpsertInboundShipmentMutation> {
      return withWrapper(
        wrappedRequestHeaders =>
          client.request<UpsertInboundShipmentMutation>(
            UpsertInboundShipmentDocument,
            variables,
            { ...requestHeaders, ...wrappedRequestHeaders }
          ),
        'upsertInboundShipment',
        'mutation',
        variables
      );
    },
    addToInboundShipmentFromMasterList(
      variables: AddToInboundShipmentFromMasterListMutationVariables,
      requestHeaders?: GraphQLClientRequestHeaders
    ): Promise<AddToInboundShipmentFromMasterListMutation> {
      return withWrapper(
        wrappedRequestHeaders =>
          client.request<AddToInboundShipmentFromMasterListMutation>(
            AddToInboundShipmentFromMasterListDocument,
            variables,
            { ...requestHeaders, ...wrappedRequestHeaders }
          ),
        'addToInboundShipmentFromMasterList',
        'mutation',
        variables
      );
    },
    requests(
      variables: RequestsQueryVariables,
      requestHeaders?: GraphQLClientRequestHeaders
    ): Promise<RequestsQuery> {
      return withWrapper(
        wrappedRequestHeaders =>
          client.request<RequestsQuery>(RequestsDocument, variables, {
            ...requestHeaders,
            ...wrappedRequestHeaders,
          }),
        'requests',
        'query',
        variables
      );
    },
    request(
      variables: RequestQueryVariables,
      requestHeaders?: GraphQLClientRequestHeaders
    ): Promise<RequestQuery> {
      return withWrapper(
        wrappedRequestHeaders =>
          client.request<RequestQuery>(RequestDocument, variables, {
            ...requestHeaders,
            ...wrappedRequestHeaders,
          }),
        'request',
        'query',
        variables
      );
    },
    insertLinesFromInternalOrder(
      variables: InsertLinesFromInternalOrderMutationVariables,
      requestHeaders?: GraphQLClientRequestHeaders
    ): Promise<InsertLinesFromInternalOrderMutation> {
      return withWrapper(
        wrappedRequestHeaders =>
          client.request<InsertLinesFromInternalOrderMutation>(
            InsertLinesFromInternalOrderDocument,
            variables,
            { ...requestHeaders, ...wrappedRequestHeaders }
          ),
        'insertLinesFromInternalOrder',
        'mutation',
        variables
      );
    },
  };
}
export type Sdk = ReturnType<typeof getSdk>;<|MERGE_RESOLUTION|>--- conflicted
+++ resolved
@@ -21,16 +21,13 @@
   foreignCurrencyPriceBeforeTax?: number | null;
   itemName: string;
   itemVariantId?: string | null;
-<<<<<<< HEAD
   donorId?: string | null;
   donorName?: string | null;
-=======
   itemVariant?: {
     __typename: 'ItemVariantNode';
     id: string;
     dosesPerUnit: number;
   } | null;
->>>>>>> 7a6cdd12
   item: {
     __typename: 'ItemNode';
     id: string;
@@ -123,16 +120,13 @@
       foreignCurrencyPriceBeforeTax?: number | null;
       itemName: string;
       itemVariantId?: string | null;
-<<<<<<< HEAD
       donorId?: string | null;
       donorName?: string | null;
-=======
       itemVariant?: {
         __typename: 'ItemVariantNode';
         id: string;
         dosesPerUnit: number;
       } | null;
->>>>>>> 7a6cdd12
       item: {
         __typename: 'ItemNode';
         id: string;
@@ -339,16 +333,13 @@
             foreignCurrencyPriceBeforeTax?: number | null;
             itemName: string;
             itemVariantId?: string | null;
-<<<<<<< HEAD
             donorId?: string | null;
             donorName?: string | null;
-=======
             itemVariant?: {
               __typename: 'ItemVariantNode';
               id: string;
               dosesPerUnit: number;
             } | null;
->>>>>>> 7a6cdd12
             item: {
               __typename: 'ItemNode';
               id: string;
@@ -490,16 +481,13 @@
             foreignCurrencyPriceBeforeTax?: number | null;
             itemName: string;
             itemVariantId?: string | null;
-<<<<<<< HEAD
             donorId?: string | null;
             donorName?: string | null;
-=======
             itemVariant?: {
               __typename: 'ItemVariantNode';
               id: string;
               dosesPerUnit: number;
             } | null;
->>>>>>> 7a6cdd12
             item: {
               __typename: 'ItemNode';
               id: string;
@@ -1019,15 +1007,12 @@
     foreignCurrencyPriceBeforeTax
     itemName
     itemVariantId
-<<<<<<< HEAD
     donorId
     donorName
-=======
     itemVariant {
       id
       dosesPerUnit
     }
->>>>>>> 7a6cdd12
     item {
       __typename
       id
