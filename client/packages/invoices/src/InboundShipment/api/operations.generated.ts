import * as Types from '@openmsupply-client/common';

import { GraphQLClient, RequestOptions } from 'graphql-request';
import gql from 'graphql-tag';
type GraphQLClientRequestHeaders = RequestOptions['requestHeaders'];
export type InboundLineFragment = {
  __typename: 'InvoiceLineNode';
  id: string;
  type: Types.InvoiceLineNodeType;
  batch?: string | null;
  costPricePerPack: number;
  sellPricePerPack: number;
  expiryDate?: string | null;
  numberOfPacks: number;
  shippedNumberOfPacks?: number | null;
  packSize: number;
  note?: string | null;
  invoiceId: string;
  totalBeforeTax: number;
  totalAfterTax: number;
  taxPercentage?: number | null;
  foreignCurrencyPriceBeforeTax?: number | null;
  itemName: string;
  itemVariantId?: string | null;
  linkedInvoiceId?: string | null;
  donor?: { __typename: 'NameNode'; id: string; name: string } | null;
  campaign?: { __typename: 'CampaignNode'; id: string; name: string } | null;
  item: {
    __typename: 'ItemNode';
    id: string;
    name: string;
    code: string;
    unitName?: string | null;
    defaultPackSize: number;
    isVaccine: boolean;
    doses: number;
    restrictedLocationTypeId?: string | null;
<<<<<<< HEAD
=======
    itemStoreProperties?: {
      __typename: 'ItemStorePropertiesNode';
      defaultSellPricePerPack: number;
    } | null;
>>>>>>> 34383ac2
  };
  location?: {
    __typename: 'LocationNode';
    name: string;
    id: string;
    code: string;
    onHold: boolean;
  } | null;
  stockLine?: {
    __typename: 'StockLineNode';
    availableNumberOfPacks: number;
    batch?: string | null;
    costPricePerPack: number;
    expiryDate?: string | null;
    id: string;
    itemId: string;
    packSize: number;
    sellPricePerPack: number;
    storeId: string;
    totalNumberOfPacks: number;
    onHold: boolean;
    note?: string | null;
    vvmStatusId?: string | null;
  } | null;
  vvmStatus?: {
    __typename: 'VvmstatusNode';
    id: string;
    level: number;
    unusable: boolean;
    description: string;
  } | null;
};

export type InboundFragment = {
  __typename: 'InvoiceNode';
  id: string;
  comment?: string | null;
  createdDatetime: string;
  allocatedDatetime?: string | null;
  deliveredDatetime?: string | null;
  receivedDatetime?: string | null;
  pickedDatetime?: string | null;
  shippedDatetime?: string | null;
  verifiedDatetime?: string | null;
  invoiceNumber: number;
  colour?: string | null;
  onHold: boolean;
  otherPartyId: string;
  otherPartyName: string;
  status: Types.InvoiceNodeStatus;
  theirReference?: string | null;
  transportReference?: string | null;
  type: Types.InvoiceNodeType;
  taxPercentage?: number | null;
  expectedDeliveryDate?: string | null;
  currencyRate: number;
  defaultDonor?: { __typename: 'NameNode'; id: string; name: string } | null;
  linkedShipment?: { __typename: 'InvoiceNode'; id: string } | null;
  user?: {
    __typename: 'UserNode';
    username: string;
    email?: string | null;
  } | null;
  requisition?: {
    __typename: 'RequisitionNode';
    id: string;
    requisitionNumber: number;
    createdDatetime: string;
    user?: { __typename: 'UserNode'; username: string } | null;
  } | null;
  lines: {
    __typename: 'InvoiceLineConnector';
    totalCount: number;
    nodes: Array<{
      __typename: 'InvoiceLineNode';
      id: string;
      type: Types.InvoiceLineNodeType;
      batch?: string | null;
      costPricePerPack: number;
      sellPricePerPack: number;
      expiryDate?: string | null;
      numberOfPacks: number;
      shippedNumberOfPacks?: number | null;
      packSize: number;
      note?: string | null;
      invoiceId: string;
      totalBeforeTax: number;
      totalAfterTax: number;
      taxPercentage?: number | null;
      foreignCurrencyPriceBeforeTax?: number | null;
      itemName: string;
      itemVariantId?: string | null;
      linkedInvoiceId?: string | null;
      donor?: { __typename: 'NameNode'; id: string; name: string } | null;
      campaign?: {
        __typename: 'CampaignNode';
        id: string;
        name: string;
      } | null;
      item: {
        __typename: 'ItemNode';
        id: string;
        name: string;
        code: string;
        unitName?: string | null;
        defaultPackSize: number;
        isVaccine: boolean;
        doses: number;
        restrictedLocationTypeId?: string | null;
<<<<<<< HEAD
=======
        itemStoreProperties?: {
          __typename: 'ItemStorePropertiesNode';
          defaultSellPricePerPack: number;
        } | null;
>>>>>>> 34383ac2
      };
      location?: {
        __typename: 'LocationNode';
        name: string;
        id: string;
        code: string;
        onHold: boolean;
      } | null;
      stockLine?: {
        __typename: 'StockLineNode';
        availableNumberOfPacks: number;
        batch?: string | null;
        costPricePerPack: number;
        expiryDate?: string | null;
        id: string;
        itemId: string;
        packSize: number;
        sellPricePerPack: number;
        storeId: string;
        totalNumberOfPacks: number;
        onHold: boolean;
        note?: string | null;
        vvmStatusId?: string | null;
      } | null;
      vvmStatus?: {
        __typename: 'VvmstatusNode';
        id: string;
        level: number;
        unusable: boolean;
        description: string;
      } | null;
    }>;
  };
  otherParty: {
    __typename: 'NameNode';
    id: string;
    name: string;
    code: string;
    isCustomer: boolean;
    isSupplier: boolean;
    isOnHold: boolean;
    store?: { __typename: 'StoreNode'; id: string; code: string } | null;
  };
  pricing: {
    __typename: 'PricingNode';
    totalAfterTax: number;
    totalBeforeTax: number;
    stockTotalBeforeTax: number;
    stockTotalAfterTax: number;
    serviceTotalAfterTax: number;
    serviceTotalBeforeTax: number;
    taxPercentage?: number | null;
    foreignCurrencyTotalAfterTax?: number | null;
  };
  currency?: {
    __typename: 'CurrencyNode';
    id: string;
    code: string;
    rate: number;
    isHomeCurrency: boolean;
  } | null;
};

export type InboundRowFragment = {
  __typename: 'InvoiceNode';
  comment?: string | null;
  createdDatetime: string;
  deliveredDatetime?: string | null;
  receivedDatetime?: string | null;
  id: string;
  invoiceNumber: number;
  otherPartyName: string;
  status: Types.InvoiceNodeStatus;
  colour?: string | null;
  theirReference?: string | null;
  taxPercentage?: number | null;
  onHold: boolean;
  currencyRate: number;
  pricing: {
    __typename: 'PricingNode';
    totalAfterTax: number;
    taxPercentage?: number | null;
    foreignCurrencyTotalAfterTax?: number | null;
  };
  linkedShipment?: { __typename: 'InvoiceNode'; id: string } | null;
  currency?: {
    __typename: 'CurrencyNode';
    id: string;
    code: string;
    rate: number;
    isHomeCurrency: boolean;
  } | null;
};

export type InvoicesQueryVariables = Types.Exact<{
  first?: Types.InputMaybe<Types.Scalars['Int']['input']>;
  offset?: Types.InputMaybe<Types.Scalars['Int']['input']>;
  key: Types.InvoiceSortFieldInput;
  desc?: Types.InputMaybe<Types.Scalars['Boolean']['input']>;
  filter?: Types.InputMaybe<Types.InvoiceFilterInput>;
  storeId: Types.Scalars['String']['input'];
}>;

export type InvoicesQuery = {
  __typename: 'Queries';
  invoices: {
    __typename: 'InvoiceConnector';
    totalCount: number;
    nodes: Array<{
      __typename: 'InvoiceNode';
      comment?: string | null;
      createdDatetime: string;
      deliveredDatetime?: string | null;
      receivedDatetime?: string | null;
      id: string;
      invoiceNumber: number;
      otherPartyName: string;
      status: Types.InvoiceNodeStatus;
      colour?: string | null;
      theirReference?: string | null;
      taxPercentage?: number | null;
      onHold: boolean;
      currencyRate: number;
      pricing: {
        __typename: 'PricingNode';
        totalAfterTax: number;
        taxPercentage?: number | null;
        foreignCurrencyTotalAfterTax?: number | null;
      };
      linkedShipment?: { __typename: 'InvoiceNode'; id: string } | null;
      currency?: {
        __typename: 'CurrencyNode';
        id: string;
        code: string;
        rate: number;
        isHomeCurrency: boolean;
      } | null;
    }>;
  };
};

export type InvoiceQueryVariables = Types.Exact<{
  id: Types.Scalars['String']['input'];
  storeId: Types.Scalars['String']['input'];
}>;

export type InvoiceQuery = {
  __typename: 'Queries';
  invoice:
    | {
        __typename: 'InvoiceNode';
        id: string;
        comment?: string | null;
        createdDatetime: string;
        allocatedDatetime?: string | null;
        deliveredDatetime?: string | null;
        receivedDatetime?: string | null;
        pickedDatetime?: string | null;
        shippedDatetime?: string | null;
        verifiedDatetime?: string | null;
        invoiceNumber: number;
        colour?: string | null;
        onHold: boolean;
        otherPartyId: string;
        otherPartyName: string;
        status: Types.InvoiceNodeStatus;
        theirReference?: string | null;
        transportReference?: string | null;
        type: Types.InvoiceNodeType;
        taxPercentage?: number | null;
        expectedDeliveryDate?: string | null;
        currencyRate: number;
        defaultDonor?: {
          __typename: 'NameNode';
          id: string;
          name: string;
        } | null;
        linkedShipment?: { __typename: 'InvoiceNode'; id: string } | null;
        user?: {
          __typename: 'UserNode';
          username: string;
          email?: string | null;
        } | null;
        requisition?: {
          __typename: 'RequisitionNode';
          id: string;
          requisitionNumber: number;
          createdDatetime: string;
          user?: { __typename: 'UserNode'; username: string } | null;
        } | null;
        lines: {
          __typename: 'InvoiceLineConnector';
          totalCount: number;
          nodes: Array<{
            __typename: 'InvoiceLineNode';
            id: string;
            type: Types.InvoiceLineNodeType;
            batch?: string | null;
            costPricePerPack: number;
            sellPricePerPack: number;
            expiryDate?: string | null;
            numberOfPacks: number;
            shippedNumberOfPacks?: number | null;
            packSize: number;
            note?: string | null;
            invoiceId: string;
            totalBeforeTax: number;
            totalAfterTax: number;
            taxPercentage?: number | null;
            foreignCurrencyPriceBeforeTax?: number | null;
            itemName: string;
            itemVariantId?: string | null;
            linkedInvoiceId?: string | null;
            donor?: { __typename: 'NameNode'; id: string; name: string } | null;
            campaign?: {
              __typename: 'CampaignNode';
              id: string;
              name: string;
            } | null;
            item: {
              __typename: 'ItemNode';
              id: string;
              name: string;
              code: string;
              unitName?: string | null;
              defaultPackSize: number;
              isVaccine: boolean;
              doses: number;
              restrictedLocationTypeId?: string | null;
<<<<<<< HEAD
=======
              itemStoreProperties?: {
                __typename: 'ItemStorePropertiesNode';
                defaultSellPricePerPack: number;
              } | null;
>>>>>>> 34383ac2
            };
            location?: {
              __typename: 'LocationNode';
              name: string;
              id: string;
              code: string;
              onHold: boolean;
            } | null;
            stockLine?: {
              __typename: 'StockLineNode';
              availableNumberOfPacks: number;
              batch?: string | null;
              costPricePerPack: number;
              expiryDate?: string | null;
              id: string;
              itemId: string;
              packSize: number;
              sellPricePerPack: number;
              storeId: string;
              totalNumberOfPacks: number;
              onHold: boolean;
              note?: string | null;
              vvmStatusId?: string | null;
            } | null;
            vvmStatus?: {
              __typename: 'VvmstatusNode';
              id: string;
              level: number;
              unusable: boolean;
              description: string;
            } | null;
          }>;
        };
        otherParty: {
          __typename: 'NameNode';
          id: string;
          name: string;
          code: string;
          isCustomer: boolean;
          isSupplier: boolean;
          isOnHold: boolean;
          store?: { __typename: 'StoreNode'; id: string; code: string } | null;
        };
        pricing: {
          __typename: 'PricingNode';
          totalAfterTax: number;
          totalBeforeTax: number;
          stockTotalBeforeTax: number;
          stockTotalAfterTax: number;
          serviceTotalAfterTax: number;
          serviceTotalBeforeTax: number;
          taxPercentage?: number | null;
          foreignCurrencyTotalAfterTax?: number | null;
        };
        currency?: {
          __typename: 'CurrencyNode';
          id: string;
          code: string;
          rate: number;
          isHomeCurrency: boolean;
        } | null;
      }
    | {
        __typename: 'NodeError';
        error:
          | {
              __typename: 'DatabaseError';
              description: string;
              fullError: string;
            }
          | { __typename: 'RecordNotFound'; description: string };
      };
};

export type InboundByNumberQueryVariables = Types.Exact<{
  invoiceNumber: Types.Scalars['Int']['input'];
  storeId: Types.Scalars['String']['input'];
}>;

export type InboundByNumberQuery = {
  __typename: 'Queries';
  invoiceByNumber:
    | {
        __typename: 'InvoiceNode';
        id: string;
        comment?: string | null;
        createdDatetime: string;
        allocatedDatetime?: string | null;
        deliveredDatetime?: string | null;
        receivedDatetime?: string | null;
        pickedDatetime?: string | null;
        shippedDatetime?: string | null;
        verifiedDatetime?: string | null;
        invoiceNumber: number;
        colour?: string | null;
        onHold: boolean;
        otherPartyId: string;
        otherPartyName: string;
        status: Types.InvoiceNodeStatus;
        theirReference?: string | null;
        transportReference?: string | null;
        type: Types.InvoiceNodeType;
        taxPercentage?: number | null;
        expectedDeliveryDate?: string | null;
        currencyRate: number;
        defaultDonor?: {
          __typename: 'NameNode';
          id: string;
          name: string;
        } | null;
        linkedShipment?: { __typename: 'InvoiceNode'; id: string } | null;
        user?: {
          __typename: 'UserNode';
          username: string;
          email?: string | null;
        } | null;
        requisition?: {
          __typename: 'RequisitionNode';
          id: string;
          requisitionNumber: number;
          createdDatetime: string;
          user?: { __typename: 'UserNode'; username: string } | null;
        } | null;
        lines: {
          __typename: 'InvoiceLineConnector';
          totalCount: number;
          nodes: Array<{
            __typename: 'InvoiceLineNode';
            id: string;
            type: Types.InvoiceLineNodeType;
            batch?: string | null;
            costPricePerPack: number;
            sellPricePerPack: number;
            expiryDate?: string | null;
            numberOfPacks: number;
            shippedNumberOfPacks?: number | null;
            packSize: number;
            note?: string | null;
            invoiceId: string;
            totalBeforeTax: number;
            totalAfterTax: number;
            taxPercentage?: number | null;
            foreignCurrencyPriceBeforeTax?: number | null;
            itemName: string;
            itemVariantId?: string | null;
            linkedInvoiceId?: string | null;
            donor?: { __typename: 'NameNode'; id: string; name: string } | null;
            campaign?: {
              __typename: 'CampaignNode';
              id: string;
              name: string;
            } | null;
            item: {
              __typename: 'ItemNode';
              id: string;
              name: string;
              code: string;
              unitName?: string | null;
              defaultPackSize: number;
              isVaccine: boolean;
              doses: number;
              restrictedLocationTypeId?: string | null;
<<<<<<< HEAD
=======
              itemStoreProperties?: {
                __typename: 'ItemStorePropertiesNode';
                defaultSellPricePerPack: number;
              } | null;
>>>>>>> 34383ac2
            };
            location?: {
              __typename: 'LocationNode';
              name: string;
              id: string;
              code: string;
              onHold: boolean;
            } | null;
            stockLine?: {
              __typename: 'StockLineNode';
              availableNumberOfPacks: number;
              batch?: string | null;
              costPricePerPack: number;
              expiryDate?: string | null;
              id: string;
              itemId: string;
              packSize: number;
              sellPricePerPack: number;
              storeId: string;
              totalNumberOfPacks: number;
              onHold: boolean;
              note?: string | null;
              vvmStatusId?: string | null;
            } | null;
            vvmStatus?: {
              __typename: 'VvmstatusNode';
              id: string;
              level: number;
              unusable: boolean;
              description: string;
            } | null;
          }>;
        };
        otherParty: {
          __typename: 'NameNode';
          id: string;
          name: string;
          code: string;
          isCustomer: boolean;
          isSupplier: boolean;
          isOnHold: boolean;
          store?: { __typename: 'StoreNode'; id: string; code: string } | null;
        };
        pricing: {
          __typename: 'PricingNode';
          totalAfterTax: number;
          totalBeforeTax: number;
          stockTotalBeforeTax: number;
          stockTotalAfterTax: number;
          serviceTotalAfterTax: number;
          serviceTotalBeforeTax: number;
          taxPercentage?: number | null;
          foreignCurrencyTotalAfterTax?: number | null;
        };
        currency?: {
          __typename: 'CurrencyNode';
          id: string;
          code: string;
          rate: number;
          isHomeCurrency: boolean;
        } | null;
      }
    | {
        __typename: 'NodeError';
        error:
          | {
              __typename: 'DatabaseError';
              description: string;
              fullError: string;
            }
          | { __typename: 'RecordNotFound'; description: string };
      };
};

export type UpdateInboundShipmentMutationVariables = Types.Exact<{
  storeId: Types.Scalars['String']['input'];
  input: Types.UpdateInboundShipmentInput;
}>;

export type UpdateInboundShipmentMutation = {
  __typename: 'Mutations';
  updateInboundShipment:
    | { __typename: 'InvoiceNode'; id: string; invoiceNumber: number }
    | {
        __typename: 'UpdateInboundShipmentError';
        error:
          | {
              __typename: 'CannotChangeStatusOfInvoiceOnHold';
              description: string;
            }
          | { __typename: 'CannotEditInvoice'; description: string }
          | { __typename: 'CannotIssueInForeignCurrency'; description: string }
          | { __typename: 'CannotReverseInvoiceStatus'; description: string }
          | { __typename: 'OtherPartyNotASupplier'; description: string }
          | { __typename: 'OtherPartyNotVisible'; description: string }
          | { __typename: 'RecordNotFound'; description: string };
      };
};

export type DeleteInboundShipmentsMutationVariables = Types.Exact<{
  storeId: Types.Scalars['String']['input'];
  deleteInboundShipments:
    | Array<Types.DeleteInboundShipmentInput>
    | Types.DeleteInboundShipmentInput;
}>;

export type DeleteInboundShipmentsMutation = {
  __typename: 'Mutations';
  batchInboundShipment: {
    __typename: 'BatchInboundShipmentResponse';
    deleteInboundShipments?: Array<{
      __typename: 'DeleteInboundShipmentResponseWithId';
      id: string;
      response:
        | {
            __typename: 'DeleteInboundShipmentError';
            error:
              | {
                  __typename: 'CannotDeleteInvoiceWithLines';
                  description: string;
                }
              | { __typename: 'CannotEditInvoice'; description: string }
              | { __typename: 'RecordNotFound'; description: string };
          }
        | { __typename: 'DeleteResponse'; id: string };
    }> | null;
  };
};

export type InsertInboundShipmentMutationVariables = Types.Exact<{
  id: Types.Scalars['String']['input'];
  otherPartyId: Types.Scalars['String']['input'];
  requisitionId?: Types.InputMaybe<Types.Scalars['String']['input']>;
  storeId: Types.Scalars['String']['input'];
}>;

export type InsertInboundShipmentMutation = {
  __typename: 'Mutations';
  insertInboundShipment:
    | {
        __typename: 'InsertInboundShipmentError';
        error:
          | { __typename: 'OtherPartyNotASupplier'; description: string }
          | { __typename: 'OtherPartyNotVisible'; description: string };
      }
    | { __typename: 'InvoiceNode'; id: string; invoiceNumber: number };
};

export type LineLinkedToTransferredInvoiceErrorFragment = {
  __typename: 'LineLinkedToTransferredInvoice';
  description: string;
};

export type DeleteInboundShipmentLinesMutationVariables = Types.Exact<{
  storeId: Types.Scalars['String']['input'];
  input: Types.BatchInboundShipmentInput;
}>;

export type DeleteInboundShipmentLinesMutation = {
  __typename: 'Mutations';
  batchInboundShipment: {
    __typename: 'BatchInboundShipmentResponse';
    deleteInboundShipmentLines?: Array<{
      __typename: 'DeleteInboundShipmentLineResponseWithId';
      id: string;
      response:
        | {
            __typename: 'DeleteInboundShipmentLineError';
            error:
              | { __typename: 'BatchIsReserved'; description: string }
              | { __typename: 'CannotEditInvoice'; description: string }
              | {
                  __typename: 'ForeignKeyError';
                  description: string;
                  key: Types.ForeignKey;
                }
              | {
                  __typename: 'LineLinkedToTransferredInvoice';
                  description: string;
                }
              | { __typename: 'RecordNotFound'; description: string };
          }
        | { __typename: 'DeleteResponse'; id: string };
    }> | null;
  };
};

export type UpsertInboundShipmentMutationVariables = Types.Exact<{
  storeId: Types.Scalars['String']['input'];
  input: Types.BatchInboundShipmentInput;
}>;

export type UpsertInboundShipmentMutation = {
  __typename: 'Mutations';
  batchInboundShipment: {
    __typename: 'BatchInboundShipmentResponse';
    updateInboundShipments?: Array<{
      __typename: 'UpdateInboundShipmentResponseWithId';
      id: string;
      response:
        | { __typename: 'InvoiceNode'; id: string; invoiceNumber: number }
        | {
            __typename: 'UpdateInboundShipmentError';
            error:
              | {
                  __typename: 'CannotChangeStatusOfInvoiceOnHold';
                  description: string;
                }
              | { __typename: 'CannotEditInvoice'; description: string }
              | {
                  __typename: 'CannotIssueInForeignCurrency';
                  description: string;
                }
              | {
                  __typename: 'CannotReverseInvoiceStatus';
                  description: string;
                }
              | { __typename: 'OtherPartyNotASupplier'; description: string }
              | { __typename: 'OtherPartyNotVisible'; description: string }
              | { __typename: 'RecordNotFound'; description: string };
          };
    }> | null;
    insertInboundShipments?: Array<{
      __typename: 'InsertInboundShipmentResponseWithId';
      id: string;
      response:
        | {
            __typename: 'InsertInboundShipmentError';
            error:
              | { __typename: 'OtherPartyNotASupplier'; description: string }
              | { __typename: 'OtherPartyNotVisible'; description: string };
          }
        | { __typename: 'InvoiceNode'; id: string; invoiceNumber: number };
    }> | null;
    deleteInboundShipments?: Array<{
      __typename: 'DeleteInboundShipmentResponseWithId';
      id: string;
      response:
        | {
            __typename: 'DeleteInboundShipmentError';
            error:
              | {
                  __typename: 'CannotDeleteInvoiceWithLines';
                  description: string;
                }
              | { __typename: 'CannotEditInvoice'; description: string }
              | { __typename: 'RecordNotFound'; description: string };
          }
        | { __typename: 'DeleteResponse'; id: string };
    }> | null;
    updateInboundShipmentServiceLines?: Array<{
      __typename: 'UpdateInboundShipmentServiceLineResponseWithId';
      id: string;
      response:
        | { __typename: 'InvoiceLineNode'; id: string }
        | {
            __typename: 'UpdateInboundShipmentServiceLineError';
            error:
              | { __typename: 'CannotEditInvoice'; description: string }
              | {
                  __typename: 'ForeignKeyError';
                  description: string;
                  key: Types.ForeignKey;
                }
              | { __typename: 'RecordNotFound'; description: string };
          };
    }> | null;
    updateInboundShipmentLines?: Array<{
      __typename: 'UpdateInboundShipmentLineResponseWithId';
      id: string;
      response:
        | { __typename: 'InvoiceLineNode'; id: string }
        | {
            __typename: 'UpdateInboundShipmentLineError';
            error:
              | { __typename: 'BatchIsReserved'; description: string }
              | { __typename: 'CannotEditInvoice'; description: string }
              | {
                  __typename: 'ForeignKeyError';
                  description: string;
                  key: Types.ForeignKey;
                }
              | { __typename: 'NotAnInboundShipment'; description: string }
              | { __typename: 'RecordNotFound'; description: string };
          };
    }> | null;
    insertInboundShipmentServiceLines?: Array<{
      __typename: 'InsertInboundShipmentServiceLineResponseWithId';
      id: string;
      response:
        | {
            __typename: 'InsertInboundShipmentServiceLineError';
            error:
              | { __typename: 'CannotEditInvoice'; description: string }
              | {
                  __typename: 'ForeignKeyError';
                  description: string;
                  key: Types.ForeignKey;
                };
          }
        | { __typename: 'InvoiceLineNode'; id: string };
    }> | null;
    insertInboundShipmentLines?: Array<{
      __typename: 'InsertInboundShipmentLineResponseWithId';
      id: string;
      response:
        | {
            __typename: 'InsertInboundShipmentLineError';
            error:
              | { __typename: 'CannotEditInvoice'; description: string }
              | {
                  __typename: 'ForeignKeyError';
                  description: string;
                  key: Types.ForeignKey;
                };
          }
        | { __typename: 'InvoiceLineNode'; id: string };
    }> | null;
    deleteInboundShipmentServiceLines?: Array<{
      __typename: 'DeleteInboundShipmentServiceLineResponseWithId';
      id: string;
      response:
        | {
            __typename: 'DeleteInboundShipmentServiceLineError';
            error:
              | { __typename: 'CannotEditInvoice'; description: string }
              | {
                  __typename: 'ForeignKeyError';
                  description: string;
                  key: Types.ForeignKey;
                }
              | { __typename: 'RecordNotFound'; description: string };
          }
        | { __typename: 'DeleteResponse'; id: string };
    }> | null;
    deleteInboundShipmentLines?: Array<{
      __typename: 'DeleteInboundShipmentLineResponseWithId';
      id: string;
      response:
        | {
            __typename: 'DeleteInboundShipmentLineError';
            error:
              | { __typename: 'BatchIsReserved'; description: string }
              | { __typename: 'CannotEditInvoice'; description: string }
              | {
                  __typename: 'ForeignKeyError';
                  description: string;
                  key: Types.ForeignKey;
                }
              | {
                  __typename: 'LineLinkedToTransferredInvoice';
                  description: string;
                }
              | { __typename: 'RecordNotFound'; description: string };
          }
        | { __typename: 'DeleteResponse'; id: string };
    }> | null;
  };
};

export type AddToInboundShipmentFromMasterListMutationVariables = Types.Exact<{
  storeId: Types.Scalars['String']['input'];
  shipmentId: Types.Scalars['String']['input'];
  masterListId: Types.Scalars['String']['input'];
}>;

export type AddToInboundShipmentFromMasterListMutation = {
  __typename: 'Mutations';
  addToInboundShipmentFromMasterList:
    | {
        __typename: 'AddToInboundShipmentFromMasterListError';
        error:
          | { __typename: 'CannotEditInvoice'; description: string }
          | {
              __typename: 'MasterListNotFoundForThisStore';
              description: string;
            }
          | { __typename: 'RecordNotFound'; description: string };
      }
    | { __typename: 'InvoiceLineConnector'; totalCount: number };
};

export type LinkedRequestRowFragment = {
  __typename: 'RequisitionNode';
  id: string;
  createdDatetime: string;
  requisitionNumber: number;
  theirReference?: string | null;
  comment?: string | null;
  user?: { __typename: 'UserNode'; username: string } | null;
  program?: { __typename: 'ProgramNode'; name: string } | null;
};

export type LinkedRequestLineFragment = {
  __typename: 'RequisitionLineNode';
  id: string;
  requestedQuantity: number;
  item: { __typename: 'ItemNode'; id: string; code: string; name: string };
};

export type LinkedRequestWithLinesFragment = {
  __typename: 'RequisitionNode';
  id: string;
  createdDatetime: string;
  requisitionNumber: number;
  theirReference?: string | null;
  comment?: string | null;
  lines: {
    __typename: 'RequisitionLineConnector';
    nodes: Array<{
      __typename: 'RequisitionLineNode';
      id: string;
      requestedQuantity: number;
      item: { __typename: 'ItemNode'; id: string; code: string; name: string };
    }>;
  };
  user?: { __typename: 'UserNode'; username: string } | null;
  program?: { __typename: 'ProgramNode'; name: string } | null;
};

export type RequestsQueryVariables = Types.Exact<{
  storeId: Types.Scalars['String']['input'];
  filter?: Types.InputMaybe<Types.RequisitionFilterInput>;
  sort?: Types.InputMaybe<
    Array<Types.RequisitionSortInput> | Types.RequisitionSortInput
  >;
}>;

export type RequestsQuery = {
  __typename: 'Queries';
  requisitions: {
    __typename: 'RequisitionConnector';
    totalCount: number;
    nodes: Array<{
      __typename: 'RequisitionNode';
      id: string;
      createdDatetime: string;
      requisitionNumber: number;
      theirReference?: string | null;
      comment?: string | null;
      user?: { __typename: 'UserNode'; username: string } | null;
      program?: { __typename: 'ProgramNode'; name: string } | null;
    }>;
  };
};

export type RequestQueryVariables = Types.Exact<{
  id: Types.Scalars['String']['input'];
  storeId: Types.Scalars['String']['input'];
}>;

export type RequestQuery = {
  __typename: 'Queries';
  requisition:
    | { __typename: 'RecordNotFound' }
    | {
        __typename: 'RequisitionNode';
        id: string;
        createdDatetime: string;
        requisitionNumber: number;
        theirReference?: string | null;
        comment?: string | null;
        lines: {
          __typename: 'RequisitionLineConnector';
          nodes: Array<{
            __typename: 'RequisitionLineNode';
            id: string;
            requestedQuantity: number;
            item: {
              __typename: 'ItemNode';
              id: string;
              code: string;
              name: string;
            };
          }>;
        };
        user?: { __typename: 'UserNode'; username: string } | null;
        program?: { __typename: 'ProgramNode'; name: string } | null;
      };
};

export type InsertLinesFromInternalOrderMutationVariables = Types.Exact<{
  storeId: Types.Scalars['String']['input'];
  input: Types.BatchInboundShipmentInput;
}>;

export type InsertLinesFromInternalOrderMutation = {
  __typename: 'Mutations';
  batchInboundShipment: {
    __typename: 'BatchInboundShipmentResponse';
    insertFromInternalOrderLines?: Array<{
      __typename: 'InsertInboundShipmentLineFromInternalOrderLineResponseWithId';
      id: string;
      response: { __typename: 'InvoiceLineNode'; id: string };
    }> | null;
  };
};

export const InboundLineFragmentDoc = gql`
  fragment InboundLine on InvoiceLineNode {
    __typename
    id
    type
    batch
    costPricePerPack
    sellPricePerPack
    expiryDate
    numberOfPacks
    shippedNumberOfPacks
    packSize
    note
    type
    invoiceId
    totalBeforeTax
    totalAfterTax
    taxPercentage
    foreignCurrencyPriceBeforeTax
    itemName
    itemVariantId
    linkedInvoiceId
    donor(storeId: $storeId) {
      id
      name
    }
    campaign {
      id
      name
    }
    item {
      __typename
      id
      name
      code
      unitName
      defaultPackSize
      isVaccine
      doses
      restrictedLocationTypeId
<<<<<<< HEAD
=======
      itemStoreProperties(storeId: $storeId) {
        defaultSellPricePerPack
      }
>>>>>>> 34383ac2
    }
    location {
      __typename
      name
      id
      code
      onHold
    }
    stockLine {
      __typename
      availableNumberOfPacks
      batch
      costPricePerPack
      expiryDate
      id
      itemId
      packSize
      sellPricePerPack
      storeId
      totalNumberOfPacks
      onHold
      note
      vvmStatusId
    }
    vvmStatus {
      __typename
      id
      level
      unusable
      description
    }
  }
`;
export const InboundFragmentDoc = gql`
  fragment Inbound on InvoiceNode {
    __typename
    id
    comment
    createdDatetime
    allocatedDatetime
    deliveredDatetime
    receivedDatetime
    pickedDatetime
    shippedDatetime
    verifiedDatetime
    invoiceNumber
    colour
    onHold
    otherPartyId
    otherPartyName
    status
    theirReference
    transportReference
    type
    taxPercentage
    expectedDeliveryDate
    defaultDonor(storeId: $storeId) {
      id
      name
    }
    linkedShipment {
      __typename
      id
    }
    user {
      __typename
      username
      email
    }
    requisition {
      __typename
      id
      requisitionNumber
      createdDatetime
      user {
        __typename
        username
      }
    }
    lines {
      __typename
      nodes {
        ...InboundLine
      }
      totalCount
    }
    otherParty(storeId: $storeId) {
      __typename
      id
      name
      code
      isCustomer
      isSupplier
      isOnHold
      store {
        id
        code
      }
    }
    pricing {
      __typename
      totalAfterTax
      totalBeforeTax
      stockTotalBeforeTax
      stockTotalAfterTax
      serviceTotalAfterTax
      serviceTotalBeforeTax
      taxPercentage
      foreignCurrencyTotalAfterTax
    }
    currency {
      id
      code
      rate
      isHomeCurrency
    }
    currencyRate
  }
  ${InboundLineFragmentDoc}
`;
export const InboundRowFragmentDoc = gql`
  fragment InboundRow on InvoiceNode {
    __typename
    comment
    createdDatetime
    deliveredDatetime
    receivedDatetime
    id
    invoiceNumber
    otherPartyName
    status
    colour
    theirReference
    taxPercentage
    onHold
    pricing {
      __typename
      totalAfterTax
      taxPercentage
      foreignCurrencyTotalAfterTax
    }
    linkedShipment {
      id
    }
    currency {
      id
      code
      rate
      isHomeCurrency
    }
    currencyRate
  }
`;
export const LineLinkedToTransferredInvoiceErrorFragmentDoc = gql`
  fragment LineLinkedToTransferredInvoiceError on LineLinkedToTransferredInvoice {
    __typename
    description
  }
`;
export const LinkedRequestRowFragmentDoc = gql`
  fragment LinkedRequestRow on RequisitionNode {
    __typename
    id
    createdDatetime
    requisitionNumber
    theirReference
    user {
      username
    }
    program {
      name
    }
    comment
  }
`;
export const LinkedRequestLineFragmentDoc = gql`
  fragment LinkedRequestLine on RequisitionLineNode {
    __typename
    id
    requestedQuantity
    item {
      id
      code
      name
    }
  }
`;
export const LinkedRequestWithLinesFragmentDoc = gql`
  fragment LinkedRequestWithLines on RequisitionNode {
    ...LinkedRequestRow
    lines {
      nodes {
        ...LinkedRequestLine
      }
    }
  }
  ${LinkedRequestRowFragmentDoc}
  ${LinkedRequestLineFragmentDoc}
`;
export const InvoicesDocument = gql`
  query invoices(
    $first: Int
    $offset: Int
    $key: InvoiceSortFieldInput!
    $desc: Boolean
    $filter: InvoiceFilterInput
    $storeId: String!
  ) {
    invoices(
      page: { first: $first, offset: $offset }
      sort: { key: $key, desc: $desc }
      filter: $filter
      storeId: $storeId
    ) {
      ... on InvoiceConnector {
        __typename
        totalCount
        nodes {
          ...InboundRow
        }
      }
    }
  }
  ${InboundRowFragmentDoc}
`;
export const InvoiceDocument = gql`
  query invoice($id: String!, $storeId: String!) {
    invoice(id: $id, storeId: $storeId) {
      ... on InvoiceNode {
        ...Inbound
      }
      ... on NodeError {
        __typename
        error {
          description
          ... on RecordNotFound {
            __typename
            description
          }
          ... on DatabaseError {
            __typename
            description
            fullError
          }
        }
      }
    }
  }
  ${InboundFragmentDoc}
`;
export const InboundByNumberDocument = gql`
  query inboundByNumber($invoiceNumber: Int!, $storeId: String!) {
    invoiceByNumber(
      invoiceNumber: $invoiceNumber
      storeId: $storeId
      type: INBOUND_SHIPMENT
    ) {
      ... on InvoiceNode {
        ...Inbound
      }
      ... on NodeError {
        __typename
        error {
          description
          ... on RecordNotFound {
            __typename
            description
          }
          ... on DatabaseError {
            __typename
            description
            fullError
          }
        }
      }
    }
  }
  ${InboundFragmentDoc}
`;
export const UpdateInboundShipmentDocument = gql`
  mutation updateInboundShipment(
    $storeId: String!
    $input: UpdateInboundShipmentInput!
  ) {
    updateInboundShipment(storeId: $storeId, input: $input) {
      ... on UpdateInboundShipmentError {
        __typename
        error {
          description
          ... on RecordNotFound {
            __typename
            description
          }
          ... on CannotChangeStatusOfInvoiceOnHold {
            __typename
            description
          }
          ... on CannotEditInvoice {
            __typename
            description
          }
          ... on CannotReverseInvoiceStatus {
            __typename
            description
          }
          ... on OtherPartyNotASupplier {
            __typename
            description
          }
        }
      }
      ... on InvoiceNode {
        __typename
        id
        invoiceNumber
      }
    }
  }
`;
export const DeleteInboundShipmentsDocument = gql`
  mutation deleteInboundShipments(
    $storeId: String!
    $deleteInboundShipments: [DeleteInboundShipmentInput!]!
  ) {
    batchInboundShipment(
      storeId: $storeId
      input: { deleteInboundShipments: $deleteInboundShipments }
    ) {
      __typename
      deleteInboundShipments {
        id
        response {
          ... on DeleteInboundShipmentError {
            __typename
            error {
              description
            }
          }
          ... on DeleteResponse {
            __typename
            id
          }
        }
      }
    }
  }
`;
export const InsertInboundShipmentDocument = gql`
  mutation insertInboundShipment(
    $id: String!
    $otherPartyId: String!
    $requisitionId: String
    $storeId: String!
  ) {
    insertInboundShipment(
      storeId: $storeId
      input: {
        id: $id
        otherPartyId: $otherPartyId
        requisitionId: $requisitionId
      }
    ) {
      ... on InsertInboundShipmentError {
        __typename
        error {
          description
          ... on OtherPartyNotASupplier {
            __typename
            description
          }
        }
      }
      ... on InvoiceNode {
        __typename
        id
        invoiceNumber
      }
    }
  }
`;
export const DeleteInboundShipmentLinesDocument = gql`
  mutation deleteInboundShipmentLines(
    $storeId: String!
    $input: BatchInboundShipmentInput!
  ) {
    batchInboundShipment(storeId: $storeId, input: $input) {
      deleteInboundShipmentLines {
        id
        response {
          ... on DeleteInboundShipmentLineError {
            __typename
            error {
              description
              ... on RecordNotFound {
                __typename
                description
              }
              ... on BatchIsReserved {
                __typename
                description
              }
              ... on LineLinkedToTransferredInvoice {
                ...LineLinkedToTransferredInvoiceError
              }
              ... on CannotEditInvoice {
                __typename
                description
              }
              ... on ForeignKeyError {
                __typename
                description
                key
              }
            }
          }
          ... on DeleteResponse {
            __typename
            id
          }
        }
      }
    }
  }
  ${LineLinkedToTransferredInvoiceErrorFragmentDoc}
`;
export const UpsertInboundShipmentDocument = gql`
  mutation upsertInboundShipment(
    $storeId: String!
    $input: BatchInboundShipmentInput!
  ) {
    batchInboundShipment(storeId: $storeId, input: $input) {
      __typename
      updateInboundShipments {
        id
        response {
          ... on UpdateInboundShipmentError {
            __typename
            error {
              description
              ... on RecordNotFound {
                __typename
                description
              }
              ... on CannotChangeStatusOfInvoiceOnHold {
                __typename
                description
              }
              ... on CannotEditInvoice {
                __typename
                description
              }
              ... on CannotReverseInvoiceStatus {
                __typename
                description
              }
              ... on OtherPartyNotASupplier {
                __typename
                description
              }
            }
          }
          ... on InvoiceNode {
            __typename
            id
            invoiceNumber
          }
        }
      }
      insertInboundShipments {
        id
        response {
          ... on InsertInboundShipmentError {
            __typename
            error {
              description
              ... on OtherPartyNotASupplier {
                __typename
                description
              }
            }
          }
          ... on InvoiceNode {
            __typename
            id
            invoiceNumber
          }
        }
      }
      deleteInboundShipments {
        id
        response {
          ... on DeleteInboundShipmentError {
            __typename
            error {
              description
              ... on RecordNotFound {
                __typename
                description
              }
              ... on CannotDeleteInvoiceWithLines {
                __typename
                description
              }
              ... on CannotEditInvoice {
                __typename
                description
              }
            }
          }
          ... on DeleteResponse {
            __typename
            id
          }
        }
      }
      updateInboundShipmentServiceLines {
        id
        response {
          ... on UpdateInboundShipmentServiceLineError {
            __typename
            error {
              description
              ... on RecordNotFound {
                __typename
                description
              }
              ... on CannotEditInvoice {
                __typename
                description
              }
              ... on ForeignKeyError {
                __typename
                description
                key
              }
            }
          }
          ... on InvoiceLineNode {
            __typename
            id
          }
        }
      }
      updateInboundShipmentLines {
        id
        response {
          ... on UpdateInboundShipmentLineError {
            __typename
            error {
              description
              ... on RecordNotFound {
                __typename
                description
              }
              ... on BatchIsReserved {
                __typename
                description
              }
              ... on CannotEditInvoice {
                __typename
                description
              }
              ... on ForeignKeyError {
                __typename
                description
                key
              }
              ... on NotAnInboundShipment {
                __typename
                description
              }
            }
          }
          ... on InvoiceLineNode {
            __typename
            id
          }
        }
      }
      insertInboundShipmentServiceLines {
        id
        response {
          ... on InsertInboundShipmentServiceLineError {
            __typename
            error {
              description
              ... on CannotEditInvoice {
                __typename
                description
              }
              ... on ForeignKeyError {
                __typename
                description
                key
              }
            }
          }
          ... on InvoiceLineNode {
            __typename
            id
          }
        }
      }
      insertInboundShipmentLines {
        id
        response {
          ... on InsertInboundShipmentLineError {
            __typename
            error {
              description
              ... on CannotEditInvoice {
                __typename
                description
              }
              ... on ForeignKeyError {
                __typename
                description
                key
              }
            }
          }
          ... on InvoiceLineNode {
            __typename
            id
          }
        }
      }
      deleteInboundShipmentServiceLines {
        id
        response {
          ... on DeleteInboundShipmentServiceLineError {
            __typename
            error {
              description
              ... on RecordNotFound {
                __typename
                description
              }
              ... on CannotEditInvoice {
                __typename
                description
              }
              ... on ForeignKeyError {
                __typename
                description
                key
              }
            }
          }
          ... on DeleteResponse {
            __typename
            id
          }
        }
      }
      deleteInboundShipmentLines {
        id
        response {
          ... on DeleteInboundShipmentLineError {
            __typename
            error {
              description
              ... on RecordNotFound {
                __typename
                description
              }
              ... on BatchIsReserved {
                __typename
                description
              }
              ... on CannotEditInvoice {
                __typename
                description
              }
              ... on ForeignKeyError {
                __typename
                description
                key
              }
            }
          }
          ... on DeleteResponse {
            __typename
            id
          }
        }
      }
    }
  }
`;
export const AddToInboundShipmentFromMasterListDocument = gql`
  mutation addToInboundShipmentFromMasterList(
    $storeId: String!
    $shipmentId: String!
    $masterListId: String!
  ) {
    addToInboundShipmentFromMasterList(
      input: { shipmentId: $shipmentId, masterListId: $masterListId }
      storeId: $storeId
    ) {
      ... on AddToInboundShipmentFromMasterListError {
        __typename
        error {
          ... on MasterListNotFoundForThisStore {
            __typename
            description
          }
          ... on CannotEditInvoice {
            __typename
            description
          }
          ... on RecordNotFound {
            __typename
            description
          }
          description
        }
      }
      ... on InvoiceLineConnector {
        __typename
        totalCount
      }
    }
  }
`;
export const RequestsDocument = gql`
  query requests(
    $storeId: String!
    $filter: RequisitionFilterInput
    $sort: [RequisitionSortInput!]
  ) {
    requisitions(storeId: $storeId, filter: $filter, sort: $sort) {
      ... on RequisitionConnector {
        totalCount
        nodes {
          ...LinkedRequestRow
        }
      }
    }
  }
  ${LinkedRequestRowFragmentDoc}
`;
export const RequestDocument = gql`
  query request($id: String!, $storeId: String!) {
    requisition(id: $id, storeId: $storeId) {
      ... on RequisitionNode {
        __typename
        ...LinkedRequestWithLines
      }
    }
  }
  ${LinkedRequestWithLinesFragmentDoc}
`;
export const InsertLinesFromInternalOrderDocument = gql`
  mutation insertLinesFromInternalOrder(
    $storeId: String!
    $input: BatchInboundShipmentInput!
  ) {
    batchInboundShipment(storeId: $storeId, input: $input) {
      insertFromInternalOrderLines {
        id
        response {
          ... on InvoiceLineNode {
            __typename
            id
          }
        }
      }
    }
  }
`;

export type SdkFunctionWrapper = <T>(
  action: (requestHeaders?: Record<string, string>) => Promise<T>,
  operationName: string,
  operationType?: string,
  variables?: any
) => Promise<T>;

const defaultWrapper: SdkFunctionWrapper = (
  action,
  _operationName,
  _operationType,
  _variables
) => action();

export function getSdk(
  client: GraphQLClient,
  withWrapper: SdkFunctionWrapper = defaultWrapper
) {
  return {
    invoices(
      variables: InvoicesQueryVariables,
      requestHeaders?: GraphQLClientRequestHeaders
    ): Promise<InvoicesQuery> {
      return withWrapper(
        wrappedRequestHeaders =>
          client.request<InvoicesQuery>(InvoicesDocument, variables, {
            ...requestHeaders,
            ...wrappedRequestHeaders,
          }),
        'invoices',
        'query',
        variables
      );
    },
    invoice(
      variables: InvoiceQueryVariables,
      requestHeaders?: GraphQLClientRequestHeaders
    ): Promise<InvoiceQuery> {
      return withWrapper(
        wrappedRequestHeaders =>
          client.request<InvoiceQuery>(InvoiceDocument, variables, {
            ...requestHeaders,
            ...wrappedRequestHeaders,
          }),
        'invoice',
        'query',
        variables
      );
    },
    inboundByNumber(
      variables: InboundByNumberQueryVariables,
      requestHeaders?: GraphQLClientRequestHeaders
    ): Promise<InboundByNumberQuery> {
      return withWrapper(
        wrappedRequestHeaders =>
          client.request<InboundByNumberQuery>(
            InboundByNumberDocument,
            variables,
            { ...requestHeaders, ...wrappedRequestHeaders }
          ),
        'inboundByNumber',
        'query',
        variables
      );
    },
    updateInboundShipment(
      variables: UpdateInboundShipmentMutationVariables,
      requestHeaders?: GraphQLClientRequestHeaders
    ): Promise<UpdateInboundShipmentMutation> {
      return withWrapper(
        wrappedRequestHeaders =>
          client.request<UpdateInboundShipmentMutation>(
            UpdateInboundShipmentDocument,
            variables,
            { ...requestHeaders, ...wrappedRequestHeaders }
          ),
        'updateInboundShipment',
        'mutation',
        variables
      );
    },
    deleteInboundShipments(
      variables: DeleteInboundShipmentsMutationVariables,
      requestHeaders?: GraphQLClientRequestHeaders
    ): Promise<DeleteInboundShipmentsMutation> {
      return withWrapper(
        wrappedRequestHeaders =>
          client.request<DeleteInboundShipmentsMutation>(
            DeleteInboundShipmentsDocument,
            variables,
            { ...requestHeaders, ...wrappedRequestHeaders }
          ),
        'deleteInboundShipments',
        'mutation',
        variables
      );
    },
    insertInboundShipment(
      variables: InsertInboundShipmentMutationVariables,
      requestHeaders?: GraphQLClientRequestHeaders
    ): Promise<InsertInboundShipmentMutation> {
      return withWrapper(
        wrappedRequestHeaders =>
          client.request<InsertInboundShipmentMutation>(
            InsertInboundShipmentDocument,
            variables,
            { ...requestHeaders, ...wrappedRequestHeaders }
          ),
        'insertInboundShipment',
        'mutation',
        variables
      );
    },
    deleteInboundShipmentLines(
      variables: DeleteInboundShipmentLinesMutationVariables,
      requestHeaders?: GraphQLClientRequestHeaders
    ): Promise<DeleteInboundShipmentLinesMutation> {
      return withWrapper(
        wrappedRequestHeaders =>
          client.request<DeleteInboundShipmentLinesMutation>(
            DeleteInboundShipmentLinesDocument,
            variables,
            { ...requestHeaders, ...wrappedRequestHeaders }
          ),
        'deleteInboundShipmentLines',
        'mutation',
        variables
      );
    },
    upsertInboundShipment(
      variables: UpsertInboundShipmentMutationVariables,
      requestHeaders?: GraphQLClientRequestHeaders
    ): Promise<UpsertInboundShipmentMutation> {
      return withWrapper(
        wrappedRequestHeaders =>
          client.request<UpsertInboundShipmentMutation>(
            UpsertInboundShipmentDocument,
            variables,
            { ...requestHeaders, ...wrappedRequestHeaders }
          ),
        'upsertInboundShipment',
        'mutation',
        variables
      );
    },
    addToInboundShipmentFromMasterList(
      variables: AddToInboundShipmentFromMasterListMutationVariables,
      requestHeaders?: GraphQLClientRequestHeaders
    ): Promise<AddToInboundShipmentFromMasterListMutation> {
      return withWrapper(
        wrappedRequestHeaders =>
          client.request<AddToInboundShipmentFromMasterListMutation>(
            AddToInboundShipmentFromMasterListDocument,
            variables,
            { ...requestHeaders, ...wrappedRequestHeaders }
          ),
        'addToInboundShipmentFromMasterList',
        'mutation',
        variables
      );
    },
    requests(
      variables: RequestsQueryVariables,
      requestHeaders?: GraphQLClientRequestHeaders
    ): Promise<RequestsQuery> {
      return withWrapper(
        wrappedRequestHeaders =>
          client.request<RequestsQuery>(RequestsDocument, variables, {
            ...requestHeaders,
            ...wrappedRequestHeaders,
          }),
        'requests',
        'query',
        variables
      );
    },
    request(
      variables: RequestQueryVariables,
      requestHeaders?: GraphQLClientRequestHeaders
    ): Promise<RequestQuery> {
      return withWrapper(
        wrappedRequestHeaders =>
          client.request<RequestQuery>(RequestDocument, variables, {
            ...requestHeaders,
            ...wrappedRequestHeaders,
          }),
        'request',
        'query',
        variables
      );
    },
    insertLinesFromInternalOrder(
      variables: InsertLinesFromInternalOrderMutationVariables,
      requestHeaders?: GraphQLClientRequestHeaders
    ): Promise<InsertLinesFromInternalOrderMutation> {
      return withWrapper(
        wrappedRequestHeaders =>
          client.request<InsertLinesFromInternalOrderMutation>(
            InsertLinesFromInternalOrderDocument,
            variables,
            { ...requestHeaders, ...wrappedRequestHeaders }
          ),
        'insertLinesFromInternalOrder',
        'mutation',
        variables
      );
    },
  };
}
export type Sdk = ReturnType<typeof getSdk>;<|MERGE_RESOLUTION|>--- conflicted
+++ resolved
@@ -35,13 +35,10 @@
     isVaccine: boolean;
     doses: number;
     restrictedLocationTypeId?: string | null;
-<<<<<<< HEAD
-=======
     itemStoreProperties?: {
       __typename: 'ItemStorePropertiesNode';
       defaultSellPricePerPack: number;
     } | null;
->>>>>>> 34383ac2
   };
   location?: {
     __typename: 'LocationNode';
@@ -151,13 +148,10 @@
         isVaccine: boolean;
         doses: number;
         restrictedLocationTypeId?: string | null;
-<<<<<<< HEAD
-=======
         itemStoreProperties?: {
           __typename: 'ItemStorePropertiesNode';
           defaultSellPricePerPack: number;
         } | null;
->>>>>>> 34383ac2
       };
       location?: {
         __typename: 'LocationNode';
@@ -387,13 +381,10 @@
               isVaccine: boolean;
               doses: number;
               restrictedLocationTypeId?: string | null;
-<<<<<<< HEAD
-=======
               itemStoreProperties?: {
                 __typename: 'ItemStorePropertiesNode';
                 defaultSellPricePerPack: number;
               } | null;
->>>>>>> 34383ac2
             };
             location?: {
               __typename: 'LocationNode';
@@ -556,13 +547,10 @@
               isVaccine: boolean;
               doses: number;
               restrictedLocationTypeId?: string | null;
-<<<<<<< HEAD
-=======
               itemStoreProperties?: {
                 __typename: 'ItemStorePropertiesNode';
                 defaultSellPricePerPack: number;
               } | null;
->>>>>>> 34383ac2
             };
             location?: {
               __typename: 'LocationNode';
@@ -1101,12 +1089,9 @@
       isVaccine
       doses
       restrictedLocationTypeId
-<<<<<<< HEAD
-=======
       itemStoreProperties(storeId: $storeId) {
         defaultSellPricePerPack
       }
->>>>>>> 34383ac2
     }
     location {
       __typename
