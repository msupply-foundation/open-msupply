import * as Types from '@openmsupply-client/common';

import { GraphQLClient, RequestOptions } from 'graphql-request';
import gql from 'graphql-tag';
type GraphQLClientRequestHeaders = RequestOptions['requestHeaders'];
export type InboundLineFragment = {
  __typename: 'InvoiceLineNode';
  id: string;
  type: Types.InvoiceLineNodeType;
  batch?: string | null;
  costPricePerPack: number;
  sellPricePerPack: number;
  expiryDate?: string | null;
  numberOfPacks: number;
  packSize: number;
  note?: string | null;
  invoiceId: string;
  totalBeforeTax: number;
  totalAfterTax: number;
  taxPercentage?: number | null;
  foreignCurrencyPriceBeforeTax?: number | null;
  itemName: string;
  itemVariantId?: string | null;
<<<<<<< HEAD
  vvmStatusId?: string | null;
=======
  donorId?: string | null;
  donorName?: string | null;
  itemVariant?: {
    __typename: 'ItemVariantNode';
    id: string;
    dosesPerUnit: number;
  } | null;
>>>>>>> 41488b9a
  item: {
    __typename: 'ItemNode';
    id: string;
    name: string;
    code: string;
    unitName?: string | null;
    defaultPackSize: number;
    isVaccine: boolean;
    doses: number;
  };
  location?: {
    __typename: 'LocationNode';
    name: string;
    id: string;
    code: string;
    onHold: boolean;
  } | null;
  stockLine?: {
    __typename: 'StockLineNode';
    availableNumberOfPacks: number;
    batch?: string | null;
    costPricePerPack: number;
    expiryDate?: string | null;
    id: string;
    itemId: string;
    packSize: number;
    sellPricePerPack: number;
    storeId: string;
    totalNumberOfPacks: number;
    onHold: boolean;
    note?: string | null;
    vvmStatusId?: string | null;
  } | null;
};

export type InboundFragment = {
  __typename: 'InvoiceNode';
  id: string;
  comment?: string | null;
  createdDatetime: string;
  allocatedDatetime?: string | null;
  deliveredDatetime?: string | null;
  pickedDatetime?: string | null;
  shippedDatetime?: string | null;
  verifiedDatetime?: string | null;
  invoiceNumber: number;
  colour?: string | null;
  onHold: boolean;
  otherPartyId: string;
  otherPartyName: string;
  status: Types.InvoiceNodeStatus;
  theirReference?: string | null;
  transportReference?: string | null;
  type: Types.InvoiceNodeType;
  taxPercentage?: number | null;
  expectedDeliveryDate?: string | null;
  defaultDonorId?: string | null;
  defaultDonorName?: string | null;
  currencyRate: number;
  linkedShipment?: { __typename: 'InvoiceNode'; id: string } | null;
  user?: {
    __typename: 'UserNode';
    username: string;
    email?: string | null;
  } | null;
  requisition?: {
    __typename: 'RequisitionNode';
    id: string;
    requisitionNumber: number;
    createdDatetime: string;
    user?: { __typename: 'UserNode'; username: string } | null;
  } | null;
  lines: {
    __typename: 'InvoiceLineConnector';
    totalCount: number;
    nodes: Array<{
      __typename: 'InvoiceLineNode';
      id: string;
      type: Types.InvoiceLineNodeType;
      batch?: string | null;
      costPricePerPack: number;
      sellPricePerPack: number;
      expiryDate?: string | null;
      numberOfPacks: number;
      packSize: number;
      note?: string | null;
      invoiceId: string;
      totalBeforeTax: number;
      totalAfterTax: number;
      taxPercentage?: number | null;
      foreignCurrencyPriceBeforeTax?: number | null;
      itemName: string;
      itemVariantId?: string | null;
<<<<<<< HEAD
      vvmStatusId?: string | null;
=======
      donorId?: string | null;
      donorName?: string | null;
      itemVariant?: {
        __typename: 'ItemVariantNode';
        id: string;
        dosesPerUnit: number;
      } | null;
>>>>>>> 41488b9a
      item: {
        __typename: 'ItemNode';
        id: string;
        name: string;
        code: string;
        unitName?: string | null;
        defaultPackSize: number;
        isVaccine: boolean;
        doses: number;
      };
      location?: {
        __typename: 'LocationNode';
        name: string;
        id: string;
        code: string;
        onHold: boolean;
      } | null;
      stockLine?: {
        __typename: 'StockLineNode';
        availableNumberOfPacks: number;
        batch?: string | null;
        costPricePerPack: number;
        expiryDate?: string | null;
        id: string;
        itemId: string;
        packSize: number;
        sellPricePerPack: number;
        storeId: string;
        totalNumberOfPacks: number;
        onHold: boolean;
        note?: string | null;
        vvmStatusId?: string | null;
      } | null;
    }>;
  };
  otherParty: {
    __typename: 'NameNode';
    id: string;
    name: string;
    code: string;
    isCustomer: boolean;
    isSupplier: boolean;
    isOnHold: boolean;
    store?: { __typename: 'StoreNode'; id: string; code: string } | null;
  };
  pricing: {
    __typename: 'PricingNode';
    totalAfterTax: number;
    totalBeforeTax: number;
    stockTotalBeforeTax: number;
    stockTotalAfterTax: number;
    serviceTotalAfterTax: number;
    serviceTotalBeforeTax: number;
    taxPercentage?: number | null;
    foreignCurrencyTotalAfterTax?: number | null;
  };
  currency?: {
    __typename: 'CurrencyNode';
    id: string;
    code: string;
    rate: number;
    isHomeCurrency: boolean;
  } | null;
};

export type InboundRowFragment = {
  __typename: 'InvoiceNode';
  comment?: string | null;
  createdDatetime: string;
  deliveredDatetime?: string | null;
  id: string;
  invoiceNumber: number;
  otherPartyName: string;
  status: Types.InvoiceNodeStatus;
  colour?: string | null;
  theirReference?: string | null;
  taxPercentage?: number | null;
  onHold: boolean;
  currencyRate: number;
  pricing: {
    __typename: 'PricingNode';
    totalAfterTax: number;
    taxPercentage?: number | null;
    foreignCurrencyTotalAfterTax?: number | null;
  };
  linkedShipment?: { __typename: 'InvoiceNode'; id: string } | null;
  currency?: {
    __typename: 'CurrencyNode';
    id: string;
    code: string;
    rate: number;
    isHomeCurrency: boolean;
  } | null;
};

export type InvoicesQueryVariables = Types.Exact<{
  first?: Types.InputMaybe<Types.Scalars['Int']['input']>;
  offset?: Types.InputMaybe<Types.Scalars['Int']['input']>;
  key: Types.InvoiceSortFieldInput;
  desc?: Types.InputMaybe<Types.Scalars['Boolean']['input']>;
  filter?: Types.InputMaybe<Types.InvoiceFilterInput>;
  storeId: Types.Scalars['String']['input'];
}>;

export type InvoicesQuery = {
  __typename: 'Queries';
  invoices: {
    __typename: 'InvoiceConnector';
    totalCount: number;
    nodes: Array<{
      __typename: 'InvoiceNode';
      comment?: string | null;
      createdDatetime: string;
      deliveredDatetime?: string | null;
      id: string;
      invoiceNumber: number;
      otherPartyName: string;
      status: Types.InvoiceNodeStatus;
      colour?: string | null;
      theirReference?: string | null;
      taxPercentage?: number | null;
      onHold: boolean;
      currencyRate: number;
      pricing: {
        __typename: 'PricingNode';
        totalAfterTax: number;
        taxPercentage?: number | null;
        foreignCurrencyTotalAfterTax?: number | null;
      };
      linkedShipment?: { __typename: 'InvoiceNode'; id: string } | null;
      currency?: {
        __typename: 'CurrencyNode';
        id: string;
        code: string;
        rate: number;
        isHomeCurrency: boolean;
      } | null;
    }>;
  };
};

export type InvoiceQueryVariables = Types.Exact<{
  id: Types.Scalars['String']['input'];
  storeId: Types.Scalars['String']['input'];
}>;

export type InvoiceQuery = {
  __typename: 'Queries';
  invoice:
    | {
        __typename: 'InvoiceNode';
        id: string;
        comment?: string | null;
        createdDatetime: string;
        allocatedDatetime?: string | null;
        deliveredDatetime?: string | null;
        pickedDatetime?: string | null;
        shippedDatetime?: string | null;
        verifiedDatetime?: string | null;
        invoiceNumber: number;
        colour?: string | null;
        onHold: boolean;
        otherPartyId: string;
        otherPartyName: string;
        status: Types.InvoiceNodeStatus;
        theirReference?: string | null;
        transportReference?: string | null;
        type: Types.InvoiceNodeType;
        taxPercentage?: number | null;
        expectedDeliveryDate?: string | null;
        defaultDonorId?: string | null;
        defaultDonorName?: string | null;
        currencyRate: number;
        linkedShipment?: { __typename: 'InvoiceNode'; id: string } | null;
        user?: {
          __typename: 'UserNode';
          username: string;
          email?: string | null;
        } | null;
        requisition?: {
          __typename: 'RequisitionNode';
          id: string;
          requisitionNumber: number;
          createdDatetime: string;
          user?: { __typename: 'UserNode'; username: string } | null;
        } | null;
        lines: {
          __typename: 'InvoiceLineConnector';
          totalCount: number;
          nodes: Array<{
            __typename: 'InvoiceLineNode';
            id: string;
            type: Types.InvoiceLineNodeType;
            batch?: string | null;
            costPricePerPack: number;
            sellPricePerPack: number;
            expiryDate?: string | null;
            numberOfPacks: number;
            packSize: number;
            note?: string | null;
            invoiceId: string;
            totalBeforeTax: number;
            totalAfterTax: number;
            taxPercentage?: number | null;
            foreignCurrencyPriceBeforeTax?: number | null;
            itemName: string;
            itemVariantId?: string | null;
<<<<<<< HEAD
            vvmStatusId?: string | null;
=======
            donorId?: string | null;
            donorName?: string | null;
            itemVariant?: {
              __typename: 'ItemVariantNode';
              id: string;
              dosesPerUnit: number;
            } | null;
>>>>>>> 41488b9a
            item: {
              __typename: 'ItemNode';
              id: string;
              name: string;
              code: string;
              unitName?: string | null;
              defaultPackSize: number;
              isVaccine: boolean;
              doses: number;
            };
            location?: {
              __typename: 'LocationNode';
              name: string;
              id: string;
              code: string;
              onHold: boolean;
            } | null;
            stockLine?: {
              __typename: 'StockLineNode';
              availableNumberOfPacks: number;
              batch?: string | null;
              costPricePerPack: number;
              expiryDate?: string | null;
              id: string;
              itemId: string;
              packSize: number;
              sellPricePerPack: number;
              storeId: string;
              totalNumberOfPacks: number;
              onHold: boolean;
              note?: string | null;
              vvmStatusId?: string | null;
            } | null;
          }>;
        };
        otherParty: {
          __typename: 'NameNode';
          id: string;
          name: string;
          code: string;
          isCustomer: boolean;
          isSupplier: boolean;
          isOnHold: boolean;
          store?: { __typename: 'StoreNode'; id: string; code: string } | null;
        };
        pricing: {
          __typename: 'PricingNode';
          totalAfterTax: number;
          totalBeforeTax: number;
          stockTotalBeforeTax: number;
          stockTotalAfterTax: number;
          serviceTotalAfterTax: number;
          serviceTotalBeforeTax: number;
          taxPercentage?: number | null;
          foreignCurrencyTotalAfterTax?: number | null;
        };
        currency?: {
          __typename: 'CurrencyNode';
          id: string;
          code: string;
          rate: number;
          isHomeCurrency: boolean;
        } | null;
      }
    | {
        __typename: 'NodeError';
        error:
          | {
              __typename: 'DatabaseError';
              description: string;
              fullError: string;
            }
          | { __typename: 'RecordNotFound'; description: string };
      };
};

export type InboundByNumberQueryVariables = Types.Exact<{
  invoiceNumber: Types.Scalars['Int']['input'];
  storeId: Types.Scalars['String']['input'];
}>;

export type InboundByNumberQuery = {
  __typename: 'Queries';
  invoiceByNumber:
    | {
        __typename: 'InvoiceNode';
        id: string;
        comment?: string | null;
        createdDatetime: string;
        allocatedDatetime?: string | null;
        deliveredDatetime?: string | null;
        pickedDatetime?: string | null;
        shippedDatetime?: string | null;
        verifiedDatetime?: string | null;
        invoiceNumber: number;
        colour?: string | null;
        onHold: boolean;
        otherPartyId: string;
        otherPartyName: string;
        status: Types.InvoiceNodeStatus;
        theirReference?: string | null;
        transportReference?: string | null;
        type: Types.InvoiceNodeType;
        taxPercentage?: number | null;
        expectedDeliveryDate?: string | null;
        defaultDonorId?: string | null;
        defaultDonorName?: string | null;
        currencyRate: number;
        linkedShipment?: { __typename: 'InvoiceNode'; id: string } | null;
        user?: {
          __typename: 'UserNode';
          username: string;
          email?: string | null;
        } | null;
        requisition?: {
          __typename: 'RequisitionNode';
          id: string;
          requisitionNumber: number;
          createdDatetime: string;
          user?: { __typename: 'UserNode'; username: string } | null;
        } | null;
        lines: {
          __typename: 'InvoiceLineConnector';
          totalCount: number;
          nodes: Array<{
            __typename: 'InvoiceLineNode';
            id: string;
            type: Types.InvoiceLineNodeType;
            batch?: string | null;
            costPricePerPack: number;
            sellPricePerPack: number;
            expiryDate?: string | null;
            numberOfPacks: number;
            packSize: number;
            note?: string | null;
            invoiceId: string;
            totalBeforeTax: number;
            totalAfterTax: number;
            taxPercentage?: number | null;
            foreignCurrencyPriceBeforeTax?: number | null;
            itemName: string;
            itemVariantId?: string | null;
<<<<<<< HEAD
            vvmStatusId?: string | null;
=======
            donorId?: string | null;
            donorName?: string | null;
            itemVariant?: {
              __typename: 'ItemVariantNode';
              id: string;
              dosesPerUnit: number;
            } | null;
>>>>>>> 41488b9a
            item: {
              __typename: 'ItemNode';
              id: string;
              name: string;
              code: string;
              unitName?: string | null;
              defaultPackSize: number;
              isVaccine: boolean;
              doses: number;
            };
            location?: {
              __typename: 'LocationNode';
              name: string;
              id: string;
              code: string;
              onHold: boolean;
            } | null;
            stockLine?: {
              __typename: 'StockLineNode';
              availableNumberOfPacks: number;
              batch?: string | null;
              costPricePerPack: number;
              expiryDate?: string | null;
              id: string;
              itemId: string;
              packSize: number;
              sellPricePerPack: number;
              storeId: string;
              totalNumberOfPacks: number;
              onHold: boolean;
              note?: string | null;
              vvmStatusId?: string | null;
            } | null;
          }>;
        };
        otherParty: {
          __typename: 'NameNode';
          id: string;
          name: string;
          code: string;
          isCustomer: boolean;
          isSupplier: boolean;
          isOnHold: boolean;
          store?: { __typename: 'StoreNode'; id: string; code: string } | null;
        };
        pricing: {
          __typename: 'PricingNode';
          totalAfterTax: number;
          totalBeforeTax: number;
          stockTotalBeforeTax: number;
          stockTotalAfterTax: number;
          serviceTotalAfterTax: number;
          serviceTotalBeforeTax: number;
          taxPercentage?: number | null;
          foreignCurrencyTotalAfterTax?: number | null;
        };
        currency?: {
          __typename: 'CurrencyNode';
          id: string;
          code: string;
          rate: number;
          isHomeCurrency: boolean;
        } | null;
      }
    | {
        __typename: 'NodeError';
        error:
          | {
              __typename: 'DatabaseError';
              description: string;
              fullError: string;
            }
          | { __typename: 'RecordNotFound'; description: string };
      };
};

export type UpdateInboundShipmentMutationVariables = Types.Exact<{
  storeId: Types.Scalars['String']['input'];
  input: Types.UpdateInboundShipmentInput;
}>;

export type UpdateInboundShipmentMutation = {
  __typename: 'Mutations';
  updateInboundShipment:
    | { __typename: 'InvoiceNode'; id: string; invoiceNumber: number }
    | {
        __typename: 'UpdateInboundShipmentError';
        error:
          | {
              __typename: 'CannotChangeStatusOfInvoiceOnHold';
              description: string;
            }
          | { __typename: 'CannotEditInvoice'; description: string }
          | { __typename: 'CannotIssueInForeignCurrency'; description: string }
          | { __typename: 'CannotReverseInvoiceStatus'; description: string }
          | { __typename: 'OtherPartyNotASupplier'; description: string }
          | { __typename: 'OtherPartyNotVisible'; description: string }
          | { __typename: 'RecordNotFound'; description: string };
      };
};

export type DeleteInboundShipmentsMutationVariables = Types.Exact<{
  storeId: Types.Scalars['String']['input'];
  deleteInboundShipments:
    | Array<Types.DeleteInboundShipmentInput>
    | Types.DeleteInboundShipmentInput;
}>;

export type DeleteInboundShipmentsMutation = {
  __typename: 'Mutations';
  batchInboundShipment: {
    __typename: 'BatchInboundShipmentResponse';
    deleteInboundShipments?: Array<{
      __typename: 'DeleteInboundShipmentResponseWithId';
      id: string;
      response:
        | {
            __typename: 'DeleteInboundShipmentError';
            error:
              | {
                  __typename: 'CannotDeleteInvoiceWithLines';
                  description: string;
                }
              | { __typename: 'CannotEditInvoice'; description: string }
              | { __typename: 'RecordNotFound'; description: string };
          }
        | { __typename: 'DeleteResponse'; id: string };
    }> | null;
  };
};

export type InsertInboundShipmentMutationVariables = Types.Exact<{
  id: Types.Scalars['String']['input'];
  otherPartyId: Types.Scalars['String']['input'];
  requisitionId?: Types.InputMaybe<Types.Scalars['String']['input']>;
  storeId: Types.Scalars['String']['input'];
}>;

export type InsertInboundShipmentMutation = {
  __typename: 'Mutations';
  insertInboundShipment:
    | {
        __typename: 'InsertInboundShipmentError';
        error:
          | { __typename: 'OtherPartyNotASupplier'; description: string }
          | { __typename: 'OtherPartyNotVisible'; description: string };
      }
    | { __typename: 'InvoiceNode'; id: string; invoiceNumber: number };
};

export type LineLinkedToTransferredInvoiceErrorFragment = {
  __typename: 'LineLinkedToTransferredInvoice';
  description: string;
};

export type DeleteInboundShipmentLinesMutationVariables = Types.Exact<{
  storeId: Types.Scalars['String']['input'];
  input: Types.BatchInboundShipmentInput;
}>;

export type DeleteInboundShipmentLinesMutation = {
  __typename: 'Mutations';
  batchInboundShipment: {
    __typename: 'BatchInboundShipmentResponse';
    deleteInboundShipmentLines?: Array<{
      __typename: 'DeleteInboundShipmentLineResponseWithId';
      id: string;
      response:
        | {
            __typename: 'DeleteInboundShipmentLineError';
            error:
              | { __typename: 'BatchIsReserved'; description: string }
              | { __typename: 'CannotEditInvoice'; description: string }
              | {
                  __typename: 'ForeignKeyError';
                  description: string;
                  key: Types.ForeignKey;
                }
              | {
                  __typename: 'LineLinkedToTransferredInvoice';
                  description: string;
                }
              | { __typename: 'RecordNotFound'; description: string };
          }
        | { __typename: 'DeleteResponse'; id: string };
    }> | null;
  };
};

export type UpsertInboundShipmentMutationVariables = Types.Exact<{
  storeId: Types.Scalars['String']['input'];
  input: Types.BatchInboundShipmentInput;
}>;

export type UpsertInboundShipmentMutation = {
  __typename: 'Mutations';
  batchInboundShipment: {
    __typename: 'BatchInboundShipmentResponse';
    updateInboundShipments?: Array<{
      __typename: 'UpdateInboundShipmentResponseWithId';
      id: string;
      response:
        | { __typename: 'InvoiceNode'; id: string; invoiceNumber: number }
        | {
            __typename: 'UpdateInboundShipmentError';
            error:
              | {
                  __typename: 'CannotChangeStatusOfInvoiceOnHold';
                  description: string;
                }
              | { __typename: 'CannotEditInvoice'; description: string }
              | {
                  __typename: 'CannotIssueInForeignCurrency';
                  description: string;
                }
              | {
                  __typename: 'CannotReverseInvoiceStatus';
                  description: string;
                }
              | { __typename: 'OtherPartyNotASupplier'; description: string }
              | { __typename: 'OtherPartyNotVisible'; description: string }
              | { __typename: 'RecordNotFound'; description: string };
          };
    }> | null;
    insertInboundShipments?: Array<{
      __typename: 'InsertInboundShipmentResponseWithId';
      id: string;
      response:
        | {
            __typename: 'InsertInboundShipmentError';
            error:
              | { __typename: 'OtherPartyNotASupplier'; description: string }
              | { __typename: 'OtherPartyNotVisible'; description: string };
          }
        | { __typename: 'InvoiceNode'; id: string; invoiceNumber: number };
    }> | null;
    deleteInboundShipments?: Array<{
      __typename: 'DeleteInboundShipmentResponseWithId';
      id: string;
      response:
        | {
            __typename: 'DeleteInboundShipmentError';
            error:
              | {
                  __typename: 'CannotDeleteInvoiceWithLines';
                  description: string;
                }
              | { __typename: 'CannotEditInvoice'; description: string }
              | { __typename: 'RecordNotFound'; description: string };
          }
        | { __typename: 'DeleteResponse'; id: string };
    }> | null;
    updateInboundShipmentServiceLines?: Array<{
      __typename: 'UpdateInboundShipmentServiceLineResponseWithId';
      id: string;
      response:
        | { __typename: 'InvoiceLineNode'; id: string }
        | {
            __typename: 'UpdateInboundShipmentServiceLineError';
            error:
              | { __typename: 'CannotEditInvoice'; description: string }
              | {
                  __typename: 'ForeignKeyError';
                  description: string;
                  key: Types.ForeignKey;
                }
              | { __typename: 'RecordNotFound'; description: string };
          };
    }> | null;
    updateInboundShipmentLines?: Array<{
      __typename: 'UpdateInboundShipmentLineResponseWithId';
      id: string;
      response:
        | { __typename: 'InvoiceLineNode'; id: string }
        | {
            __typename: 'UpdateInboundShipmentLineError';
            error:
              | { __typename: 'BatchIsReserved'; description: string }
              | { __typename: 'CannotEditInvoice'; description: string }
              | {
                  __typename: 'ForeignKeyError';
                  description: string;
                  key: Types.ForeignKey;
                }
              | { __typename: 'NotAnInboundShipment'; description: string }
              | { __typename: 'RecordNotFound'; description: string };
          };
    }> | null;
    insertInboundShipmentServiceLines?: Array<{
      __typename: 'InsertInboundShipmentServiceLineResponseWithId';
      id: string;
      response:
        | {
            __typename: 'InsertInboundShipmentServiceLineError';
            error:
              | { __typename: 'CannotEditInvoice'; description: string }
              | {
                  __typename: 'ForeignKeyError';
                  description: string;
                  key: Types.ForeignKey;
                };
          }
        | { __typename: 'InvoiceLineNode'; id: string };
    }> | null;
    insertInboundShipmentLines?: Array<{
      __typename: 'InsertInboundShipmentLineResponseWithId';
      id: string;
      response:
        | {
            __typename: 'InsertInboundShipmentLineError';
            error:
              | { __typename: 'CannotEditInvoice'; description: string }
              | {
                  __typename: 'ForeignKeyError';
                  description: string;
                  key: Types.ForeignKey;
                };
          }
        | { __typename: 'InvoiceLineNode'; id: string };
    }> | null;
    deleteInboundShipmentServiceLines?: Array<{
      __typename: 'DeleteInboundShipmentServiceLineResponseWithId';
      id: string;
      response:
        | {
            __typename: 'DeleteInboundShipmentServiceLineError';
            error:
              | { __typename: 'CannotEditInvoice'; description: string }
              | {
                  __typename: 'ForeignKeyError';
                  description: string;
                  key: Types.ForeignKey;
                }
              | { __typename: 'RecordNotFound'; description: string };
          }
        | { __typename: 'DeleteResponse'; id: string };
    }> | null;
    deleteInboundShipmentLines?: Array<{
      __typename: 'DeleteInboundShipmentLineResponseWithId';
      id: string;
      response:
        | {
            __typename: 'DeleteInboundShipmentLineError';
            error:
              | { __typename: 'BatchIsReserved'; description: string }
              | { __typename: 'CannotEditInvoice'; description: string }
              | {
                  __typename: 'ForeignKeyError';
                  description: string;
                  key: Types.ForeignKey;
                }
              | {
                  __typename: 'LineLinkedToTransferredInvoice';
                  description: string;
                }
              | { __typename: 'RecordNotFound'; description: string };
          }
        | { __typename: 'DeleteResponse'; id: string };
    }> | null;
  };
};

export type AddToInboundShipmentFromMasterListMutationVariables = Types.Exact<{
  storeId: Types.Scalars['String']['input'];
  shipmentId: Types.Scalars['String']['input'];
  masterListId: Types.Scalars['String']['input'];
}>;

export type AddToInboundShipmentFromMasterListMutation = {
  __typename: 'Mutations';
  addToInboundShipmentFromMasterList:
    | {
        __typename: 'AddToInboundShipmentFromMasterListError';
        error:
          | { __typename: 'CannotEditInvoice'; description: string }
          | {
              __typename: 'MasterListNotFoundForThisStore';
              description: string;
            }
          | { __typename: 'RecordNotFound'; description: string };
      }
    | { __typename: 'InvoiceLineConnector'; totalCount: number };
};

export type LinkedRequestRowFragment = {
  __typename: 'RequisitionNode';
  id: string;
  createdDatetime: string;
  requisitionNumber: number;
  theirReference?: string | null;
  comment?: string | null;
  user?: { __typename: 'UserNode'; username: string } | null;
  program?: { __typename: 'ProgramNode'; name: string } | null;
};

export type LinkedRequestLineFragment = {
  __typename: 'RequisitionLineNode';
  id: string;
  requestedQuantity: number;
  item: { __typename: 'ItemNode'; id: string; code: string; name: string };
};

export type LinkedRequestWithLinesFragment = {
  __typename: 'RequisitionNode';
  id: string;
  createdDatetime: string;
  requisitionNumber: number;
  theirReference?: string | null;
  comment?: string | null;
  lines: {
    __typename: 'RequisitionLineConnector';
    nodes: Array<{
      __typename: 'RequisitionLineNode';
      id: string;
      requestedQuantity: number;
      item: { __typename: 'ItemNode'; id: string; code: string; name: string };
    }>;
  };
  user?: { __typename: 'UserNode'; username: string } | null;
  program?: { __typename: 'ProgramNode'; name: string } | null;
};

export type RequestsQueryVariables = Types.Exact<{
  storeId: Types.Scalars['String']['input'];
  filter?: Types.InputMaybe<Types.RequisitionFilterInput>;
  sort?: Types.InputMaybe<
    Array<Types.RequisitionSortInput> | Types.RequisitionSortInput
  >;
}>;

export type RequestsQuery = {
  __typename: 'Queries';
  requisitions: {
    __typename: 'RequisitionConnector';
    totalCount: number;
    nodes: Array<{
      __typename: 'RequisitionNode';
      id: string;
      createdDatetime: string;
      requisitionNumber: number;
      theirReference?: string | null;
      comment?: string | null;
      user?: { __typename: 'UserNode'; username: string } | null;
      program?: { __typename: 'ProgramNode'; name: string } | null;
    }>;
  };
};

export type RequestQueryVariables = Types.Exact<{
  id: Types.Scalars['String']['input'];
  storeId: Types.Scalars['String']['input'];
}>;

export type RequestQuery = {
  __typename: 'Queries';
  requisition:
    | { __typename: 'RecordNotFound' }
    | {
        __typename: 'RequisitionNode';
        id: string;
        createdDatetime: string;
        requisitionNumber: number;
        theirReference?: string | null;
        comment?: string | null;
        lines: {
          __typename: 'RequisitionLineConnector';
          nodes: Array<{
            __typename: 'RequisitionLineNode';
            id: string;
            requestedQuantity: number;
            item: {
              __typename: 'ItemNode';
              id: string;
              code: string;
              name: string;
            };
          }>;
        };
        user?: { __typename: 'UserNode'; username: string } | null;
        program?: { __typename: 'ProgramNode'; name: string } | null;
      };
};

export type InsertLinesFromInternalOrderMutationVariables = Types.Exact<{
  storeId: Types.Scalars['String']['input'];
  input: Types.BatchInboundShipmentInput;
}>;

export type InsertLinesFromInternalOrderMutation = {
  __typename: 'Mutations';
  batchInboundShipment: {
    __typename: 'BatchInboundShipmentResponse';
    insertFromInternalOrderLines?: Array<{
      __typename: 'InsertInboundShipmentLineFromInternalOrderLineResponseWithId';
      id: string;
      response: { __typename: 'InvoiceLineNode'; id: string };
    }> | null;
  };
};

export const InboundLineFragmentDoc = gql`
  fragment InboundLine on InvoiceLineNode {
    __typename
    id
    type
    batch
    costPricePerPack
    sellPricePerPack
    expiryDate
    numberOfPacks
    packSize
    note
    type
    invoiceId
    totalBeforeTax
    totalAfterTax
    taxPercentage
    foreignCurrencyPriceBeforeTax
    itemName
    itemVariantId
<<<<<<< HEAD
    vvmStatusId
=======
    donorId
    donorName
    itemVariant {
      id
      dosesPerUnit
    }
>>>>>>> 41488b9a
    item {
      __typename
      id
      name
      code
      unitName
      defaultPackSize
      isVaccine
      doses
    }
    location {
      __typename
      name
      id
      code
      onHold
    }
    stockLine {
      __typename
      availableNumberOfPacks
      batch
      costPricePerPack
      expiryDate
      id
      itemId
      packSize
      sellPricePerPack
      storeId
      totalNumberOfPacks
      onHold
      note
      vvmStatusId
    }
  }
`;
export const InboundFragmentDoc = gql`
  fragment Inbound on InvoiceNode {
    __typename
    id
    comment
    createdDatetime
    allocatedDatetime
    deliveredDatetime
    pickedDatetime
    shippedDatetime
    verifiedDatetime
    invoiceNumber
    colour
    onHold
    otherPartyId
    otherPartyName
    status
    theirReference
    transportReference
    type
    taxPercentage
    expectedDeliveryDate
    defaultDonorId
    defaultDonorName
    linkedShipment {
      __typename
      id
    }
    user {
      __typename
      username
      email
    }
    requisition {
      __typename
      id
      requisitionNumber
      createdDatetime
      user {
        __typename
        username
      }
    }
    lines {
      __typename
      nodes {
        ...InboundLine
      }
      totalCount
    }
    otherParty(storeId: $storeId) {
      __typename
      id
      name
      code
      isCustomer
      isSupplier
      isOnHold
      store {
        id
        code
      }
    }
    pricing {
      __typename
      totalAfterTax
      totalBeforeTax
      stockTotalBeforeTax
      stockTotalAfterTax
      serviceTotalAfterTax
      serviceTotalBeforeTax
      taxPercentage
      foreignCurrencyTotalAfterTax
    }
    currency {
      id
      code
      rate
      isHomeCurrency
    }
    currencyRate
  }
  ${InboundLineFragmentDoc}
`;
export const InboundRowFragmentDoc = gql`
  fragment InboundRow on InvoiceNode {
    __typename
    comment
    createdDatetime
    deliveredDatetime
    id
    invoiceNumber
    otherPartyName
    status
    colour
    theirReference
    taxPercentage
    onHold
    pricing {
      __typename
      totalAfterTax
      taxPercentage
      foreignCurrencyTotalAfterTax
    }
    linkedShipment {
      id
    }
    currency {
      id
      code
      rate
      isHomeCurrency
    }
    currencyRate
  }
`;
export const LineLinkedToTransferredInvoiceErrorFragmentDoc = gql`
  fragment LineLinkedToTransferredInvoiceError on LineLinkedToTransferredInvoice {
    __typename
    description
  }
`;
export const LinkedRequestRowFragmentDoc = gql`
  fragment LinkedRequestRow on RequisitionNode {
    __typename
    id
    createdDatetime
    requisitionNumber
    theirReference
    user {
      username
    }
    program {
      name
    }
    comment
  }
`;
export const LinkedRequestLineFragmentDoc = gql`
  fragment LinkedRequestLine on RequisitionLineNode {
    __typename
    id
    requestedQuantity
    item {
      id
      code
      name
    }
  }
`;
export const LinkedRequestWithLinesFragmentDoc = gql`
  fragment LinkedRequestWithLines on RequisitionNode {
    ...LinkedRequestRow
    lines {
      nodes {
        ...LinkedRequestLine
      }
    }
  }
  ${LinkedRequestRowFragmentDoc}
  ${LinkedRequestLineFragmentDoc}
`;
export const InvoicesDocument = gql`
  query invoices(
    $first: Int
    $offset: Int
    $key: InvoiceSortFieldInput!
    $desc: Boolean
    $filter: InvoiceFilterInput
    $storeId: String!
  ) {
    invoices(
      page: { first: $first, offset: $offset }
      sort: { key: $key, desc: $desc }
      filter: $filter
      storeId: $storeId
    ) {
      ... on InvoiceConnector {
        __typename
        totalCount
        nodes {
          ...InboundRow
        }
      }
    }
  }
  ${InboundRowFragmentDoc}
`;
export const InvoiceDocument = gql`
  query invoice($id: String!, $storeId: String!) {
    invoice(id: $id, storeId: $storeId) {
      ... on InvoiceNode {
        ...Inbound
      }
      ... on NodeError {
        __typename
        error {
          description
          ... on RecordNotFound {
            __typename
            description
          }
          ... on DatabaseError {
            __typename
            description
            fullError
          }
        }
      }
    }
  }
  ${InboundFragmentDoc}
`;
export const InboundByNumberDocument = gql`
  query inboundByNumber($invoiceNumber: Int!, $storeId: String!) {
    invoiceByNumber(
      invoiceNumber: $invoiceNumber
      storeId: $storeId
      type: INBOUND_SHIPMENT
    ) {
      ... on InvoiceNode {
        ...Inbound
      }
      ... on NodeError {
        __typename
        error {
          description
          ... on RecordNotFound {
            __typename
            description
          }
          ... on DatabaseError {
            __typename
            description
            fullError
          }
        }
      }
    }
  }
  ${InboundFragmentDoc}
`;
export const UpdateInboundShipmentDocument = gql`
  mutation updateInboundShipment(
    $storeId: String!
    $input: UpdateInboundShipmentInput!
  ) {
    updateInboundShipment(storeId: $storeId, input: $input) {
      ... on UpdateInboundShipmentError {
        __typename
        error {
          description
          ... on RecordNotFound {
            __typename
            description
          }
          ... on CannotChangeStatusOfInvoiceOnHold {
            __typename
            description
          }
          ... on CannotEditInvoice {
            __typename
            description
          }
          ... on CannotReverseInvoiceStatus {
            __typename
            description
          }
          ... on OtherPartyNotASupplier {
            __typename
            description
          }
        }
      }
      ... on InvoiceNode {
        __typename
        id
        invoiceNumber
      }
    }
  }
`;
export const DeleteInboundShipmentsDocument = gql`
  mutation deleteInboundShipments(
    $storeId: String!
    $deleteInboundShipments: [DeleteInboundShipmentInput!]!
  ) {
    batchInboundShipment(
      storeId: $storeId
      input: { deleteInboundShipments: $deleteInboundShipments }
    ) {
      __typename
      deleteInboundShipments {
        id
        response {
          ... on DeleteInboundShipmentError {
            __typename
            error {
              description
            }
          }
          ... on DeleteResponse {
            __typename
            id
          }
        }
      }
    }
  }
`;
export const InsertInboundShipmentDocument = gql`
  mutation insertInboundShipment(
    $id: String!
    $otherPartyId: String!
    $requisitionId: String
    $storeId: String!
  ) {
    insertInboundShipment(
      storeId: $storeId
      input: {
        id: $id
        otherPartyId: $otherPartyId
        requisitionId: $requisitionId
      }
    ) {
      ... on InsertInboundShipmentError {
        __typename
        error {
          description
          ... on OtherPartyNotASupplier {
            __typename
            description
          }
        }
      }
      ... on InvoiceNode {
        __typename
        id
        invoiceNumber
      }
    }
  }
`;
export const DeleteInboundShipmentLinesDocument = gql`
  mutation deleteInboundShipmentLines(
    $storeId: String!
    $input: BatchInboundShipmentInput!
  ) {
    batchInboundShipment(storeId: $storeId, input: $input) {
      deleteInboundShipmentLines {
        id
        response {
          ... on DeleteInboundShipmentLineError {
            __typename
            error {
              description
              ... on RecordNotFound {
                __typename
                description
              }
              ... on BatchIsReserved {
                __typename
                description
              }
              ... on LineLinkedToTransferredInvoice {
                ...LineLinkedToTransferredInvoiceError
              }
              ... on CannotEditInvoice {
                __typename
                description
              }
              ... on ForeignKeyError {
                __typename
                description
                key
              }
            }
          }
          ... on DeleteResponse {
            __typename
            id
          }
        }
      }
    }
  }
  ${LineLinkedToTransferredInvoiceErrorFragmentDoc}
`;
export const UpsertInboundShipmentDocument = gql`
  mutation upsertInboundShipment(
    $storeId: String!
    $input: BatchInboundShipmentInput!
  ) {
    batchInboundShipment(storeId: $storeId, input: $input) {
      __typename
      updateInboundShipments {
        id
        response {
          ... on UpdateInboundShipmentError {
            __typename
            error {
              description
              ... on RecordNotFound {
                __typename
                description
              }
              ... on CannotChangeStatusOfInvoiceOnHold {
                __typename
                description
              }
              ... on CannotEditInvoice {
                __typename
                description
              }
              ... on CannotReverseInvoiceStatus {
                __typename
                description
              }
              ... on OtherPartyNotASupplier {
                __typename
                description
              }
            }
          }
          ... on InvoiceNode {
            __typename
            id
            invoiceNumber
          }
        }
      }
      insertInboundShipments {
        id
        response {
          ... on InsertInboundShipmentError {
            __typename
            error {
              description
              ... on OtherPartyNotASupplier {
                __typename
                description
              }
            }
          }
          ... on InvoiceNode {
            __typename
            id
            invoiceNumber
          }
        }
      }
      deleteInboundShipments {
        id
        response {
          ... on DeleteInboundShipmentError {
            __typename
            error {
              description
              ... on RecordNotFound {
                __typename
                description
              }
              ... on CannotDeleteInvoiceWithLines {
                __typename
                description
              }
              ... on CannotEditInvoice {
                __typename
                description
              }
            }
          }
          ... on DeleteResponse {
            __typename
            id
          }
        }
      }
      updateInboundShipmentServiceLines {
        id
        response {
          ... on UpdateInboundShipmentServiceLineError {
            __typename
            error {
              description
              ... on RecordNotFound {
                __typename
                description
              }
              ... on CannotEditInvoice {
                __typename
                description
              }
              ... on ForeignKeyError {
                __typename
                description
                key
              }
            }
          }
          ... on InvoiceLineNode {
            __typename
            id
          }
        }
      }
      updateInboundShipmentLines {
        id
        response {
          ... on UpdateInboundShipmentLineError {
            __typename
            error {
              description
              ... on RecordNotFound {
                __typename
                description
              }
              ... on BatchIsReserved {
                __typename
                description
              }
              ... on CannotEditInvoice {
                __typename
                description
              }
              ... on ForeignKeyError {
                __typename
                description
                key
              }
              ... on NotAnInboundShipment {
                __typename
                description
              }
            }
          }
          ... on InvoiceLineNode {
            __typename
            id
          }
        }
      }
      insertInboundShipmentServiceLines {
        id
        response {
          ... on InsertInboundShipmentServiceLineError {
            __typename
            error {
              description
              ... on CannotEditInvoice {
                __typename
                description
              }
              ... on ForeignKeyError {
                __typename
                description
                key
              }
            }
          }
          ... on InvoiceLineNode {
            __typename
            id
          }
        }
      }
      insertInboundShipmentLines {
        id
        response {
          ... on InsertInboundShipmentLineError {
            __typename
            error {
              description
              ... on CannotEditInvoice {
                __typename
                description
              }
              ... on ForeignKeyError {
                __typename
                description
                key
              }
            }
          }
          ... on InvoiceLineNode {
            __typename
            id
          }
        }
      }
      deleteInboundShipmentServiceLines {
        id
        response {
          ... on DeleteInboundShipmentServiceLineError {
            __typename
            error {
              description
              ... on RecordNotFound {
                __typename
                description
              }
              ... on CannotEditInvoice {
                __typename
                description
              }
              ... on ForeignKeyError {
                __typename
                description
                key
              }
            }
          }
          ... on DeleteResponse {
            __typename
            id
          }
        }
      }
      deleteInboundShipmentLines {
        id
        response {
          ... on DeleteInboundShipmentLineError {
            __typename
            error {
              description
              ... on RecordNotFound {
                __typename
                description
              }
              ... on BatchIsReserved {
                __typename
                description
              }
              ... on CannotEditInvoice {
                __typename
                description
              }
              ... on ForeignKeyError {
                __typename
                description
                key
              }
            }
          }
          ... on DeleteResponse {
            __typename
            id
          }
        }
      }
    }
  }
`;
export const AddToInboundShipmentFromMasterListDocument = gql`
  mutation addToInboundShipmentFromMasterList(
    $storeId: String!
    $shipmentId: String!
    $masterListId: String!
  ) {
    addToInboundShipmentFromMasterList(
      input: { shipmentId: $shipmentId, masterListId: $masterListId }
      storeId: $storeId
    ) {
      ... on AddToInboundShipmentFromMasterListError {
        __typename
        error {
          ... on MasterListNotFoundForThisStore {
            __typename
            description
          }
          ... on CannotEditInvoice {
            __typename
            description
          }
          ... on RecordNotFound {
            __typename
            description
          }
          description
        }
      }
      ... on InvoiceLineConnector {
        __typename
        totalCount
      }
    }
  }
`;
export const RequestsDocument = gql`
  query requests(
    $storeId: String!
    $filter: RequisitionFilterInput
    $sort: [RequisitionSortInput!]
  ) {
    requisitions(storeId: $storeId, filter: $filter, sort: $sort) {
      ... on RequisitionConnector {
        totalCount
        nodes {
          ...LinkedRequestRow
        }
      }
    }
  }
  ${LinkedRequestRowFragmentDoc}
`;
export const RequestDocument = gql`
  query request($id: String!, $storeId: String!) {
    requisition(id: $id, storeId: $storeId) {
      ... on RequisitionNode {
        __typename
        ...LinkedRequestWithLines
      }
    }
  }
  ${LinkedRequestWithLinesFragmentDoc}
`;
export const InsertLinesFromInternalOrderDocument = gql`
  mutation insertLinesFromInternalOrder(
    $storeId: String!
    $input: BatchInboundShipmentInput!
  ) {
    batchInboundShipment(storeId: $storeId, input: $input) {
      insertFromInternalOrderLines {
        id
        response {
          ... on InvoiceLineNode {
            __typename
            id
          }
        }
      }
    }
  }
`;

export type SdkFunctionWrapper = <T>(
  action: (requestHeaders?: Record<string, string>) => Promise<T>,
  operationName: string,
  operationType?: string,
  variables?: any
) => Promise<T>;

const defaultWrapper: SdkFunctionWrapper = (
  action,
  _operationName,
  _operationType,
  _variables
) => action();

export function getSdk(
  client: GraphQLClient,
  withWrapper: SdkFunctionWrapper = defaultWrapper
) {
  return {
    invoices(
      variables: InvoicesQueryVariables,
      requestHeaders?: GraphQLClientRequestHeaders
    ): Promise<InvoicesQuery> {
      return withWrapper(
        wrappedRequestHeaders =>
          client.request<InvoicesQuery>(InvoicesDocument, variables, {
            ...requestHeaders,
            ...wrappedRequestHeaders,
          }),
        'invoices',
        'query',
        variables
      );
    },
    invoice(
      variables: InvoiceQueryVariables,
      requestHeaders?: GraphQLClientRequestHeaders
    ): Promise<InvoiceQuery> {
      return withWrapper(
        wrappedRequestHeaders =>
          client.request<InvoiceQuery>(InvoiceDocument, variables, {
            ...requestHeaders,
            ...wrappedRequestHeaders,
          }),
        'invoice',
        'query',
        variables
      );
    },
    inboundByNumber(
      variables: InboundByNumberQueryVariables,
      requestHeaders?: GraphQLClientRequestHeaders
    ): Promise<InboundByNumberQuery> {
      return withWrapper(
        wrappedRequestHeaders =>
          client.request<InboundByNumberQuery>(
            InboundByNumberDocument,
            variables,
            { ...requestHeaders, ...wrappedRequestHeaders }
          ),
        'inboundByNumber',
        'query',
        variables
      );
    },
    updateInboundShipment(
      variables: UpdateInboundShipmentMutationVariables,
      requestHeaders?: GraphQLClientRequestHeaders
    ): Promise<UpdateInboundShipmentMutation> {
      return withWrapper(
        wrappedRequestHeaders =>
          client.request<UpdateInboundShipmentMutation>(
            UpdateInboundShipmentDocument,
            variables,
            { ...requestHeaders, ...wrappedRequestHeaders }
          ),
        'updateInboundShipment',
        'mutation',
        variables
      );
    },
    deleteInboundShipments(
      variables: DeleteInboundShipmentsMutationVariables,
      requestHeaders?: GraphQLClientRequestHeaders
    ): Promise<DeleteInboundShipmentsMutation> {
      return withWrapper(
        wrappedRequestHeaders =>
          client.request<DeleteInboundShipmentsMutation>(
            DeleteInboundShipmentsDocument,
            variables,
            { ...requestHeaders, ...wrappedRequestHeaders }
          ),
        'deleteInboundShipments',
        'mutation',
        variables
      );
    },
    insertInboundShipment(
      variables: InsertInboundShipmentMutationVariables,
      requestHeaders?: GraphQLClientRequestHeaders
    ): Promise<InsertInboundShipmentMutation> {
      return withWrapper(
        wrappedRequestHeaders =>
          client.request<InsertInboundShipmentMutation>(
            InsertInboundShipmentDocument,
            variables,
            { ...requestHeaders, ...wrappedRequestHeaders }
          ),
        'insertInboundShipment',
        'mutation',
        variables
      );
    },
    deleteInboundShipmentLines(
      variables: DeleteInboundShipmentLinesMutationVariables,
      requestHeaders?: GraphQLClientRequestHeaders
    ): Promise<DeleteInboundShipmentLinesMutation> {
      return withWrapper(
        wrappedRequestHeaders =>
          client.request<DeleteInboundShipmentLinesMutation>(
            DeleteInboundShipmentLinesDocument,
            variables,
            { ...requestHeaders, ...wrappedRequestHeaders }
          ),
        'deleteInboundShipmentLines',
        'mutation',
        variables
      );
    },
    upsertInboundShipment(
      variables: UpsertInboundShipmentMutationVariables,
      requestHeaders?: GraphQLClientRequestHeaders
    ): Promise<UpsertInboundShipmentMutation> {
      return withWrapper(
        wrappedRequestHeaders =>
          client.request<UpsertInboundShipmentMutation>(
            UpsertInboundShipmentDocument,
            variables,
            { ...requestHeaders, ...wrappedRequestHeaders }
          ),
        'upsertInboundShipment',
        'mutation',
        variables
      );
    },
    addToInboundShipmentFromMasterList(
      variables: AddToInboundShipmentFromMasterListMutationVariables,
      requestHeaders?: GraphQLClientRequestHeaders
    ): Promise<AddToInboundShipmentFromMasterListMutation> {
      return withWrapper(
        wrappedRequestHeaders =>
          client.request<AddToInboundShipmentFromMasterListMutation>(
            AddToInboundShipmentFromMasterListDocument,
            variables,
            { ...requestHeaders, ...wrappedRequestHeaders }
          ),
        'addToInboundShipmentFromMasterList',
        'mutation',
        variables
      );
    },
    requests(
      variables: RequestsQueryVariables,
      requestHeaders?: GraphQLClientRequestHeaders
    ): Promise<RequestsQuery> {
      return withWrapper(
        wrappedRequestHeaders =>
          client.request<RequestsQuery>(RequestsDocument, variables, {
            ...requestHeaders,
            ...wrappedRequestHeaders,
          }),
        'requests',
        'query',
        variables
      );
    },
    request(
      variables: RequestQueryVariables,
      requestHeaders?: GraphQLClientRequestHeaders
    ): Promise<RequestQuery> {
      return withWrapper(
        wrappedRequestHeaders =>
          client.request<RequestQuery>(RequestDocument, variables, {
            ...requestHeaders,
            ...wrappedRequestHeaders,
          }),
        'request',
        'query',
        variables
      );
    },
    insertLinesFromInternalOrder(
      variables: InsertLinesFromInternalOrderMutationVariables,
      requestHeaders?: GraphQLClientRequestHeaders
    ): Promise<InsertLinesFromInternalOrderMutation> {
      return withWrapper(
        wrappedRequestHeaders =>
          client.request<InsertLinesFromInternalOrderMutation>(
            InsertLinesFromInternalOrderDocument,
            variables,
            { ...requestHeaders, ...wrappedRequestHeaders }
          ),
        'insertLinesFromInternalOrder',
        'mutation',
        variables
      );
    },
  };
}
export type Sdk = ReturnType<typeof getSdk>;<|MERGE_RESOLUTION|>--- conflicted
+++ resolved
@@ -21,9 +21,7 @@
   foreignCurrencyPriceBeforeTax?: number | null;
   itemName: string;
   itemVariantId?: string | null;
-<<<<<<< HEAD
   vvmStatusId?: string | null;
-=======
   donorId?: string | null;
   donorName?: string | null;
   itemVariant?: {
@@ -31,7 +29,6 @@
     id: string;
     dosesPerUnit: number;
   } | null;
->>>>>>> 41488b9a
   item: {
     __typename: 'ItemNode';
     id: string;
@@ -125,9 +122,7 @@
       foreignCurrencyPriceBeforeTax?: number | null;
       itemName: string;
       itemVariantId?: string | null;
-<<<<<<< HEAD
       vvmStatusId?: string | null;
-=======
       donorId?: string | null;
       donorName?: string | null;
       itemVariant?: {
@@ -135,7 +130,6 @@
         id: string;
         dosesPerUnit: number;
       } | null;
->>>>>>> 41488b9a
       item: {
         __typename: 'ItemNode';
         id: string;
@@ -343,9 +337,7 @@
             foreignCurrencyPriceBeforeTax?: number | null;
             itemName: string;
             itemVariantId?: string | null;
-<<<<<<< HEAD
             vvmStatusId?: string | null;
-=======
             donorId?: string | null;
             donorName?: string | null;
             itemVariant?: {
@@ -353,7 +345,6 @@
               id: string;
               dosesPerUnit: number;
             } | null;
->>>>>>> 41488b9a
             item: {
               __typename: 'ItemNode';
               id: string;
@@ -496,9 +487,7 @@
             foreignCurrencyPriceBeforeTax?: number | null;
             itemName: string;
             itemVariantId?: string | null;
-<<<<<<< HEAD
             vvmStatusId?: string | null;
-=======
             donorId?: string | null;
             donorName?: string | null;
             itemVariant?: {
@@ -506,7 +495,6 @@
               id: string;
               dosesPerUnit: number;
             } | null;
->>>>>>> 41488b9a
             item: {
               __typename: 'ItemNode';
               id: string;
@@ -1027,16 +1015,13 @@
     foreignCurrencyPriceBeforeTax
     itemName
     itemVariantId
-<<<<<<< HEAD
     vvmStatusId
-=======
     donorId
     donorName
     itemVariant {
       id
       dosesPerUnit
     }
->>>>>>> 41488b9a
     item {
       __typename
       id
