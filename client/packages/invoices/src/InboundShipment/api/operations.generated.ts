import * as Types from '@openmsupply-client/common';

import { GraphQLClient, RequestOptions } from 'graphql-request';
import gql from 'graphql-tag';
type GraphQLClientRequestHeaders = RequestOptions['requestHeaders'];
export type InboundLineFragment = {
  __typename: 'InvoiceLineNode';
  id: string;
  type: Types.InvoiceLineNodeType;
  batch?: string | null;
  costPricePerPack: number;
  sellPricePerPack: number;
  expiryDate?: string | null;
  numberOfPacks: number;
  packSize: number;
  note?: string | null;
  invoiceId: string;
  totalBeforeTax: number;
  totalAfterTax: number;
  taxPercentage?: number | null;
  foreignCurrencyPriceBeforeTax?: number | null;
  itemName: string;
  itemVariantId?: string | null;
  vvmStatusId?: string | null;
<<<<<<< HEAD
  donorId?: string | null;
  donorName?: string | null;
  campaignId?: string | null;
=======
  donor?: { __typename: 'NameNode'; id: string; name: string } | null;
>>>>>>> 1119c51b
  itemVariant?: {
    __typename: 'ItemVariantNode';
    id: string;
    dosesPerUnit: number;
  } | null;
  item: {
    __typename: 'ItemNode';
    id: string;
    name: string;
    code: string;
    unitName?: string | null;
    defaultPackSize: number;
    isVaccine: boolean;
    doses: number;
  };
  location?: {
    __typename: 'LocationNode';
    name: string;
    id: string;
    code: string;
    onHold: boolean;
  } | null;
  stockLine?: {
    __typename: 'StockLineNode';
    availableNumberOfPacks: number;
    batch?: string | null;
    costPricePerPack: number;
    expiryDate?: string | null;
    id: string;
    itemId: string;
    packSize: number;
    sellPricePerPack: number;
    storeId: string;
    totalNumberOfPacks: number;
    onHold: boolean;
    note?: string | null;
    vvmStatusId?: string | null;
  } | null;
};

export type InboundFragment = {
  __typename: 'InvoiceNode';
  id: string;
  comment?: string | null;
  createdDatetime: string;
  allocatedDatetime?: string | null;
  deliveredDatetime?: string | null;
  pickedDatetime?: string | null;
  shippedDatetime?: string | null;
  verifiedDatetime?: string | null;
  invoiceNumber: number;
  colour?: string | null;
  onHold: boolean;
  otherPartyId: string;
  otherPartyName: string;
  status: Types.InvoiceNodeStatus;
  theirReference?: string | null;
  transportReference?: string | null;
  type: Types.InvoiceNodeType;
  taxPercentage?: number | null;
  expectedDeliveryDate?: string | null;
  currencyRate: number;
  defaultDonor?: { __typename: 'NameNode'; id: string; name: string } | null;
  linkedShipment?: { __typename: 'InvoiceNode'; id: string } | null;
  user?: {
    __typename: 'UserNode';
    username: string;
    email?: string | null;
  } | null;
  requisition?: {
    __typename: 'RequisitionNode';
    id: string;
    requisitionNumber: number;
    createdDatetime: string;
    user?: { __typename: 'UserNode'; username: string } | null;
  } | null;
  lines: {
    __typename: 'InvoiceLineConnector';
    totalCount: number;
    nodes: Array<{
      __typename: 'InvoiceLineNode';
      id: string;
      type: Types.InvoiceLineNodeType;
      batch?: string | null;
      costPricePerPack: number;
      sellPricePerPack: number;
      expiryDate?: string | null;
      numberOfPacks: number;
      packSize: number;
      note?: string | null;
      invoiceId: string;
      totalBeforeTax: number;
      totalAfterTax: number;
      taxPercentage?: number | null;
      foreignCurrencyPriceBeforeTax?: number | null;
      itemName: string;
      itemVariantId?: string | null;
      vvmStatusId?: string | null;
<<<<<<< HEAD
      donorId?: string | null;
      donorName?: string | null;
      campaignId?: string | null;
=======
      donor?: { __typename: 'NameNode'; id: string; name: string } | null;
>>>>>>> 1119c51b
      itemVariant?: {
        __typename: 'ItemVariantNode';
        id: string;
        dosesPerUnit: number;
      } | null;
      item: {
        __typename: 'ItemNode';
        id: string;
        name: string;
        code: string;
        unitName?: string | null;
        defaultPackSize: number;
        isVaccine: boolean;
        doses: number;
      };
      location?: {
        __typename: 'LocationNode';
        name: string;
        id: string;
        code: string;
        onHold: boolean;
      } | null;
      stockLine?: {
        __typename: 'StockLineNode';
        availableNumberOfPacks: number;
        batch?: string | null;
        costPricePerPack: number;
        expiryDate?: string | null;
        id: string;
        itemId: string;
        packSize: number;
        sellPricePerPack: number;
        storeId: string;
        totalNumberOfPacks: number;
        onHold: boolean;
        note?: string | null;
        vvmStatusId?: string | null;
      } | null;
    }>;
  };
  otherParty: {
    __typename: 'NameNode';
    id: string;
    name: string;
    code: string;
    isCustomer: boolean;
    isSupplier: boolean;
    isOnHold: boolean;
    store?: { __typename: 'StoreNode'; id: string; code: string } | null;
  };
  pricing: {
    __typename: 'PricingNode';
    totalAfterTax: number;
    totalBeforeTax: number;
    stockTotalBeforeTax: number;
    stockTotalAfterTax: number;
    serviceTotalAfterTax: number;
    serviceTotalBeforeTax: number;
    taxPercentage?: number | null;
    foreignCurrencyTotalAfterTax?: number | null;
  };
  currency?: {
    __typename: 'CurrencyNode';
    id: string;
    code: string;
    rate: number;
    isHomeCurrency: boolean;
  } | null;
};

export type InboundRowFragment = {
  __typename: 'InvoiceNode';
  comment?: string | null;
  createdDatetime: string;
  deliveredDatetime?: string | null;
  id: string;
  invoiceNumber: number;
  otherPartyName: string;
  status: Types.InvoiceNodeStatus;
  colour?: string | null;
  theirReference?: string | null;
  taxPercentage?: number | null;
  onHold: boolean;
  currencyRate: number;
  pricing: {
    __typename: 'PricingNode';
    totalAfterTax: number;
    taxPercentage?: number | null;
    foreignCurrencyTotalAfterTax?: number | null;
  };
  linkedShipment?: { __typename: 'InvoiceNode'; id: string } | null;
  currency?: {
    __typename: 'CurrencyNode';
    id: string;
    code: string;
    rate: number;
    isHomeCurrency: boolean;
  } | null;
};

export type InvoicesQueryVariables = Types.Exact<{
  first?: Types.InputMaybe<Types.Scalars['Int']['input']>;
  offset?: Types.InputMaybe<Types.Scalars['Int']['input']>;
  key: Types.InvoiceSortFieldInput;
  desc?: Types.InputMaybe<Types.Scalars['Boolean']['input']>;
  filter?: Types.InputMaybe<Types.InvoiceFilterInput>;
  storeId: Types.Scalars['String']['input'];
}>;

export type InvoicesQuery = {
  __typename: 'Queries';
  invoices: {
    __typename: 'InvoiceConnector';
    totalCount: number;
    nodes: Array<{
      __typename: 'InvoiceNode';
      comment?: string | null;
      createdDatetime: string;
      deliveredDatetime?: string | null;
      id: string;
      invoiceNumber: number;
      otherPartyName: string;
      status: Types.InvoiceNodeStatus;
      colour?: string | null;
      theirReference?: string | null;
      taxPercentage?: number | null;
      onHold: boolean;
      currencyRate: number;
      pricing: {
        __typename: 'PricingNode';
        totalAfterTax: number;
        taxPercentage?: number | null;
        foreignCurrencyTotalAfterTax?: number | null;
      };
      linkedShipment?: { __typename: 'InvoiceNode'; id: string } | null;
      currency?: {
        __typename: 'CurrencyNode';
        id: string;
        code: string;
        rate: number;
        isHomeCurrency: boolean;
      } | null;
    }>;
  };
};

export type InvoiceQueryVariables = Types.Exact<{
  id: Types.Scalars['String']['input'];
  storeId: Types.Scalars['String']['input'];
}>;

export type InvoiceQuery = {
  __typename: 'Queries';
  invoice:
    | {
        __typename: 'InvoiceNode';
        id: string;
        comment?: string | null;
        createdDatetime: string;
        allocatedDatetime?: string | null;
        deliveredDatetime?: string | null;
        pickedDatetime?: string | null;
        shippedDatetime?: string | null;
        verifiedDatetime?: string | null;
        invoiceNumber: number;
        colour?: string | null;
        onHold: boolean;
        otherPartyId: string;
        otherPartyName: string;
        status: Types.InvoiceNodeStatus;
        theirReference?: string | null;
        transportReference?: string | null;
        type: Types.InvoiceNodeType;
        taxPercentage?: number | null;
        expectedDeliveryDate?: string | null;
        currencyRate: number;
        defaultDonor?: {
          __typename: 'NameNode';
          id: string;
          name: string;
        } | null;
        linkedShipment?: { __typename: 'InvoiceNode'; id: string } | null;
        user?: {
          __typename: 'UserNode';
          username: string;
          email?: string | null;
        } | null;
        requisition?: {
          __typename: 'RequisitionNode';
          id: string;
          requisitionNumber: number;
          createdDatetime: string;
          user?: { __typename: 'UserNode'; username: string } | null;
        } | null;
        lines: {
          __typename: 'InvoiceLineConnector';
          totalCount: number;
          nodes: Array<{
            __typename: 'InvoiceLineNode';
            id: string;
            type: Types.InvoiceLineNodeType;
            batch?: string | null;
            costPricePerPack: number;
            sellPricePerPack: number;
            expiryDate?: string | null;
            numberOfPacks: number;
            packSize: number;
            note?: string | null;
            invoiceId: string;
            totalBeforeTax: number;
            totalAfterTax: number;
            taxPercentage?: number | null;
            foreignCurrencyPriceBeforeTax?: number | null;
            itemName: string;
            itemVariantId?: string | null;
            vvmStatusId?: string | null;
<<<<<<< HEAD
            donorId?: string | null;
            donorName?: string | null;
            campaignId?: string | null;
=======
            donor?: { __typename: 'NameNode'; id: string; name: string } | null;
>>>>>>> 1119c51b
            itemVariant?: {
              __typename: 'ItemVariantNode';
              id: string;
              dosesPerUnit: number;
            } | null;
            item: {
              __typename: 'ItemNode';
              id: string;
              name: string;
              code: string;
              unitName?: string | null;
              defaultPackSize: number;
              isVaccine: boolean;
              doses: number;
            };
            location?: {
              __typename: 'LocationNode';
              name: string;
              id: string;
              code: string;
              onHold: boolean;
            } | null;
            stockLine?: {
              __typename: 'StockLineNode';
              availableNumberOfPacks: number;
              batch?: string | null;
              costPricePerPack: number;
              expiryDate?: string | null;
              id: string;
              itemId: string;
              packSize: number;
              sellPricePerPack: number;
              storeId: string;
              totalNumberOfPacks: number;
              onHold: boolean;
              note?: string | null;
              vvmStatusId?: string | null;
            } | null;
          }>;
        };
        otherParty: {
          __typename: 'NameNode';
          id: string;
          name: string;
          code: string;
          isCustomer: boolean;
          isSupplier: boolean;
          isOnHold: boolean;
          store?: { __typename: 'StoreNode'; id: string; code: string } | null;
        };
        pricing: {
          __typename: 'PricingNode';
          totalAfterTax: number;
          totalBeforeTax: number;
          stockTotalBeforeTax: number;
          stockTotalAfterTax: number;
          serviceTotalAfterTax: number;
          serviceTotalBeforeTax: number;
          taxPercentage?: number | null;
          foreignCurrencyTotalAfterTax?: number | null;
        };
        currency?: {
          __typename: 'CurrencyNode';
          id: string;
          code: string;
          rate: number;
          isHomeCurrency: boolean;
        } | null;
      }
    | {
        __typename: 'NodeError';
        error:
          | {
              __typename: 'DatabaseError';
              description: string;
              fullError: string;
            }
          | { __typename: 'RecordNotFound'; description: string };
      };
};

export type InboundByNumberQueryVariables = Types.Exact<{
  invoiceNumber: Types.Scalars['Int']['input'];
  storeId: Types.Scalars['String']['input'];
}>;

export type InboundByNumberQuery = {
  __typename: 'Queries';
  invoiceByNumber:
    | {
        __typename: 'InvoiceNode';
        id: string;
        comment?: string | null;
        createdDatetime: string;
        allocatedDatetime?: string | null;
        deliveredDatetime?: string | null;
        pickedDatetime?: string | null;
        shippedDatetime?: string | null;
        verifiedDatetime?: string | null;
        invoiceNumber: number;
        colour?: string | null;
        onHold: boolean;
        otherPartyId: string;
        otherPartyName: string;
        status: Types.InvoiceNodeStatus;
        theirReference?: string | null;
        transportReference?: string | null;
        type: Types.InvoiceNodeType;
        taxPercentage?: number | null;
        expectedDeliveryDate?: string | null;
        currencyRate: number;
        defaultDonor?: {
          __typename: 'NameNode';
          id: string;
          name: string;
        } | null;
        linkedShipment?: { __typename: 'InvoiceNode'; id: string } | null;
        user?: {
          __typename: 'UserNode';
          username: string;
          email?: string | null;
        } | null;
        requisition?: {
          __typename: 'RequisitionNode';
          id: string;
          requisitionNumber: number;
          createdDatetime: string;
          user?: { __typename: 'UserNode'; username: string } | null;
        } | null;
        lines: {
          __typename: 'InvoiceLineConnector';
          totalCount: number;
          nodes: Array<{
            __typename: 'InvoiceLineNode';
            id: string;
            type: Types.InvoiceLineNodeType;
            batch?: string | null;
            costPricePerPack: number;
            sellPricePerPack: number;
            expiryDate?: string | null;
            numberOfPacks: number;
            packSize: number;
            note?: string | null;
            invoiceId: string;
            totalBeforeTax: number;
            totalAfterTax: number;
            taxPercentage?: number | null;
            foreignCurrencyPriceBeforeTax?: number | null;
            itemName: string;
            itemVariantId?: string | null;
            vvmStatusId?: string | null;
<<<<<<< HEAD
            donorId?: string | null;
            donorName?: string | null;
            campaignId?: string | null;
=======
            donor?: { __typename: 'NameNode'; id: string; name: string } | null;
>>>>>>> 1119c51b
            itemVariant?: {
              __typename: 'ItemVariantNode';
              id: string;
              dosesPerUnit: number;
            } | null;
            item: {
              __typename: 'ItemNode';
              id: string;
              name: string;
              code: string;
              unitName?: string | null;
              defaultPackSize: number;
              isVaccine: boolean;
              doses: number;
            };
            location?: {
              __typename: 'LocationNode';
              name: string;
              id: string;
              code: string;
              onHold: boolean;
            } | null;
            stockLine?: {
              __typename: 'StockLineNode';
              availableNumberOfPacks: number;
              batch?: string | null;
              costPricePerPack: number;
              expiryDate?: string | null;
              id: string;
              itemId: string;
              packSize: number;
              sellPricePerPack: number;
              storeId: string;
              totalNumberOfPacks: number;
              onHold: boolean;
              note?: string | null;
              vvmStatusId?: string | null;
            } | null;
          }>;
        };
        otherParty: {
          __typename: 'NameNode';
          id: string;
          name: string;
          code: string;
          isCustomer: boolean;
          isSupplier: boolean;
          isOnHold: boolean;
          store?: { __typename: 'StoreNode'; id: string; code: string } | null;
        };
        pricing: {
          __typename: 'PricingNode';
          totalAfterTax: number;
          totalBeforeTax: number;
          stockTotalBeforeTax: number;
          stockTotalAfterTax: number;
          serviceTotalAfterTax: number;
          serviceTotalBeforeTax: number;
          taxPercentage?: number | null;
          foreignCurrencyTotalAfterTax?: number | null;
        };
        currency?: {
          __typename: 'CurrencyNode';
          id: string;
          code: string;
          rate: number;
          isHomeCurrency: boolean;
        } | null;
      }
    | {
        __typename: 'NodeError';
        error:
          | {
              __typename: 'DatabaseError';
              description: string;
              fullError: string;
            }
          | { __typename: 'RecordNotFound'; description: string };
      };
};

export type UpdateInboundShipmentMutationVariables = Types.Exact<{
  storeId: Types.Scalars['String']['input'];
  input: Types.UpdateInboundShipmentInput;
}>;

export type UpdateInboundShipmentMutation = {
  __typename: 'Mutations';
  updateInboundShipment:
    | { __typename: 'InvoiceNode'; id: string; invoiceNumber: number }
    | {
        __typename: 'UpdateInboundShipmentError';
        error:
          | {
              __typename: 'CannotChangeStatusOfInvoiceOnHold';
              description: string;
            }
          | { __typename: 'CannotEditInvoice'; description: string }
          | { __typename: 'CannotIssueInForeignCurrency'; description: string }
          | { __typename: 'CannotReverseInvoiceStatus'; description: string }
          | { __typename: 'OtherPartyNotASupplier'; description: string }
          | { __typename: 'OtherPartyNotVisible'; description: string }
          | { __typename: 'RecordNotFound'; description: string };
      };
};

export type DeleteInboundShipmentsMutationVariables = Types.Exact<{
  storeId: Types.Scalars['String']['input'];
  deleteInboundShipments:
    | Array<Types.DeleteInboundShipmentInput>
    | Types.DeleteInboundShipmentInput;
}>;

export type DeleteInboundShipmentsMutation = {
  __typename: 'Mutations';
  batchInboundShipment: {
    __typename: 'BatchInboundShipmentResponse';
    deleteInboundShipments?: Array<{
      __typename: 'DeleteInboundShipmentResponseWithId';
      id: string;
      response:
        | {
            __typename: 'DeleteInboundShipmentError';
            error:
              | {
                  __typename: 'CannotDeleteInvoiceWithLines';
                  description: string;
                }
              | { __typename: 'CannotEditInvoice'; description: string }
              | { __typename: 'RecordNotFound'; description: string };
          }
        | { __typename: 'DeleteResponse'; id: string };
    }> | null;
  };
};

export type InsertInboundShipmentMutationVariables = Types.Exact<{
  id: Types.Scalars['String']['input'];
  otherPartyId: Types.Scalars['String']['input'];
  requisitionId?: Types.InputMaybe<Types.Scalars['String']['input']>;
  storeId: Types.Scalars['String']['input'];
}>;

export type InsertInboundShipmentMutation = {
  __typename: 'Mutations';
  insertInboundShipment:
    | {
        __typename: 'InsertInboundShipmentError';
        error:
          | { __typename: 'OtherPartyNotASupplier'; description: string }
          | { __typename: 'OtherPartyNotVisible'; description: string };
      }
    | { __typename: 'InvoiceNode'; id: string; invoiceNumber: number };
};

export type LineLinkedToTransferredInvoiceErrorFragment = {
  __typename: 'LineLinkedToTransferredInvoice';
  description: string;
};

export type DeleteInboundShipmentLinesMutationVariables = Types.Exact<{
  storeId: Types.Scalars['String']['input'];
  input: Types.BatchInboundShipmentInput;
}>;

export type DeleteInboundShipmentLinesMutation = {
  __typename: 'Mutations';
  batchInboundShipment: {
    __typename: 'BatchInboundShipmentResponse';
    deleteInboundShipmentLines?: Array<{
      __typename: 'DeleteInboundShipmentLineResponseWithId';
      id: string;
      response:
        | {
            __typename: 'DeleteInboundShipmentLineError';
            error:
              | { __typename: 'BatchIsReserved'; description: string }
              | { __typename: 'CannotEditInvoice'; description: string }
              | {
                  __typename: 'ForeignKeyError';
                  description: string;
                  key: Types.ForeignKey;
                }
              | {
                  __typename: 'LineLinkedToTransferredInvoice';
                  description: string;
                }
              | { __typename: 'RecordNotFound'; description: string };
          }
        | { __typename: 'DeleteResponse'; id: string };
    }> | null;
  };
};

export type UpsertInboundShipmentMutationVariables = Types.Exact<{
  storeId: Types.Scalars['String']['input'];
  input: Types.BatchInboundShipmentInput;
}>;

export type UpsertInboundShipmentMutation = {
  __typename: 'Mutations';
  batchInboundShipment: {
    __typename: 'BatchInboundShipmentResponse';
    updateInboundShipments?: Array<{
      __typename: 'UpdateInboundShipmentResponseWithId';
      id: string;
      response:
        | { __typename: 'InvoiceNode'; id: string; invoiceNumber: number }
        | {
            __typename: 'UpdateInboundShipmentError';
            error:
              | {
                  __typename: 'CannotChangeStatusOfInvoiceOnHold';
                  description: string;
                }
              | { __typename: 'CannotEditInvoice'; description: string }
              | {
                  __typename: 'CannotIssueInForeignCurrency';
                  description: string;
                }
              | {
                  __typename: 'CannotReverseInvoiceStatus';
                  description: string;
                }
              | { __typename: 'OtherPartyNotASupplier'; description: string }
              | { __typename: 'OtherPartyNotVisible'; description: string }
              | { __typename: 'RecordNotFound'; description: string };
          };
    }> | null;
    insertInboundShipments?: Array<{
      __typename: 'InsertInboundShipmentResponseWithId';
      id: string;
      response:
        | {
            __typename: 'InsertInboundShipmentError';
            error:
              | { __typename: 'OtherPartyNotASupplier'; description: string }
              | { __typename: 'OtherPartyNotVisible'; description: string };
          }
        | { __typename: 'InvoiceNode'; id: string; invoiceNumber: number };
    }> | null;
    deleteInboundShipments?: Array<{
      __typename: 'DeleteInboundShipmentResponseWithId';
      id: string;
      response:
        | {
            __typename: 'DeleteInboundShipmentError';
            error:
              | {
                  __typename: 'CannotDeleteInvoiceWithLines';
                  description: string;
                }
              | { __typename: 'CannotEditInvoice'; description: string }
              | { __typename: 'RecordNotFound'; description: string };
          }
        | { __typename: 'DeleteResponse'; id: string };
    }> | null;
    updateInboundShipmentServiceLines?: Array<{
      __typename: 'UpdateInboundShipmentServiceLineResponseWithId';
      id: string;
      response:
        | { __typename: 'InvoiceLineNode'; id: string }
        | {
            __typename: 'UpdateInboundShipmentServiceLineError';
            error:
              | { __typename: 'CannotEditInvoice'; description: string }
              | {
                  __typename: 'ForeignKeyError';
                  description: string;
                  key: Types.ForeignKey;
                }
              | { __typename: 'RecordNotFound'; description: string };
          };
    }> | null;
    updateInboundShipmentLines?: Array<{
      __typename: 'UpdateInboundShipmentLineResponseWithId';
      id: string;
      response:
        | { __typename: 'InvoiceLineNode'; id: string }
        | {
            __typename: 'UpdateInboundShipmentLineError';
            error:
              | { __typename: 'BatchIsReserved'; description: string }
              | { __typename: 'CannotEditInvoice'; description: string }
              | {
                  __typename: 'ForeignKeyError';
                  description: string;
                  key: Types.ForeignKey;
                }
              | { __typename: 'NotAnInboundShipment'; description: string }
              | { __typename: 'RecordNotFound'; description: string };
          };
    }> | null;
    insertInboundShipmentServiceLines?: Array<{
      __typename: 'InsertInboundShipmentServiceLineResponseWithId';
      id: string;
      response:
        | {
            __typename: 'InsertInboundShipmentServiceLineError';
            error:
              | { __typename: 'CannotEditInvoice'; description: string }
              | {
                  __typename: 'ForeignKeyError';
                  description: string;
                  key: Types.ForeignKey;
                };
          }
        | { __typename: 'InvoiceLineNode'; id: string };
    }> | null;
    insertInboundShipmentLines?: Array<{
      __typename: 'InsertInboundShipmentLineResponseWithId';
      id: string;
      response:
        | {
            __typename: 'InsertInboundShipmentLineError';
            error:
              | { __typename: 'CannotEditInvoice'; description: string }
              | {
                  __typename: 'ForeignKeyError';
                  description: string;
                  key: Types.ForeignKey;
                };
          }
        | { __typename: 'InvoiceLineNode'; id: string };
    }> | null;
    deleteInboundShipmentServiceLines?: Array<{
      __typename: 'DeleteInboundShipmentServiceLineResponseWithId';
      id: string;
      response:
        | {
            __typename: 'DeleteInboundShipmentServiceLineError';
            error:
              | { __typename: 'CannotEditInvoice'; description: string }
              | {
                  __typename: 'ForeignKeyError';
                  description: string;
                  key: Types.ForeignKey;
                }
              | { __typename: 'RecordNotFound'; description: string };
          }
        | { __typename: 'DeleteResponse'; id: string };
    }> | null;
    deleteInboundShipmentLines?: Array<{
      __typename: 'DeleteInboundShipmentLineResponseWithId';
      id: string;
      response:
        | {
            __typename: 'DeleteInboundShipmentLineError';
            error:
              | { __typename: 'BatchIsReserved'; description: string }
              | { __typename: 'CannotEditInvoice'; description: string }
              | {
                  __typename: 'ForeignKeyError';
                  description: string;
                  key: Types.ForeignKey;
                }
              | {
                  __typename: 'LineLinkedToTransferredInvoice';
                  description: string;
                }
              | { __typename: 'RecordNotFound'; description: string };
          }
        | { __typename: 'DeleteResponse'; id: string };
    }> | null;
  };
};

export type AddToInboundShipmentFromMasterListMutationVariables = Types.Exact<{
  storeId: Types.Scalars['String']['input'];
  shipmentId: Types.Scalars['String']['input'];
  masterListId: Types.Scalars['String']['input'];
}>;

export type AddToInboundShipmentFromMasterListMutation = {
  __typename: 'Mutations';
  addToInboundShipmentFromMasterList:
    | {
        __typename: 'AddToInboundShipmentFromMasterListError';
        error:
          | { __typename: 'CannotEditInvoice'; description: string }
          | {
              __typename: 'MasterListNotFoundForThisStore';
              description: string;
            }
          | { __typename: 'RecordNotFound'; description: string };
      }
    | { __typename: 'InvoiceLineConnector'; totalCount: number };
};

export type LinkedRequestRowFragment = {
  __typename: 'RequisitionNode';
  id: string;
  createdDatetime: string;
  requisitionNumber: number;
  theirReference?: string | null;
  comment?: string | null;
  user?: { __typename: 'UserNode'; username: string } | null;
  program?: { __typename: 'ProgramNode'; name: string } | null;
};

export type LinkedRequestLineFragment = {
  __typename: 'RequisitionLineNode';
  id: string;
  requestedQuantity: number;
  item: { __typename: 'ItemNode'; id: string; code: string; name: string };
};

export type LinkedRequestWithLinesFragment = {
  __typename: 'RequisitionNode';
  id: string;
  createdDatetime: string;
  requisitionNumber: number;
  theirReference?: string | null;
  comment?: string | null;
  lines: {
    __typename: 'RequisitionLineConnector';
    nodes: Array<{
      __typename: 'RequisitionLineNode';
      id: string;
      requestedQuantity: number;
      item: { __typename: 'ItemNode'; id: string; code: string; name: string };
    }>;
  };
  user?: { __typename: 'UserNode'; username: string } | null;
  program?: { __typename: 'ProgramNode'; name: string } | null;
};

export type RequestsQueryVariables = Types.Exact<{
  storeId: Types.Scalars['String']['input'];
  filter?: Types.InputMaybe<Types.RequisitionFilterInput>;
  sort?: Types.InputMaybe<
    Array<Types.RequisitionSortInput> | Types.RequisitionSortInput
  >;
}>;

export type RequestsQuery = {
  __typename: 'Queries';
  requisitions: {
    __typename: 'RequisitionConnector';
    totalCount: number;
    nodes: Array<{
      __typename: 'RequisitionNode';
      id: string;
      createdDatetime: string;
      requisitionNumber: number;
      theirReference?: string | null;
      comment?: string | null;
      user?: { __typename: 'UserNode'; username: string } | null;
      program?: { __typename: 'ProgramNode'; name: string } | null;
    }>;
  };
};

export type RequestQueryVariables = Types.Exact<{
  id: Types.Scalars['String']['input'];
  storeId: Types.Scalars['String']['input'];
}>;

export type RequestQuery = {
  __typename: 'Queries';
  requisition:
    | { __typename: 'RecordNotFound' }
    | {
        __typename: 'RequisitionNode';
        id: string;
        createdDatetime: string;
        requisitionNumber: number;
        theirReference?: string | null;
        comment?: string | null;
        lines: {
          __typename: 'RequisitionLineConnector';
          nodes: Array<{
            __typename: 'RequisitionLineNode';
            id: string;
            requestedQuantity: number;
            item: {
              __typename: 'ItemNode';
              id: string;
              code: string;
              name: string;
            };
          }>;
        };
        user?: { __typename: 'UserNode'; username: string } | null;
        program?: { __typename: 'ProgramNode'; name: string } | null;
      };
};

export type InsertLinesFromInternalOrderMutationVariables = Types.Exact<{
  storeId: Types.Scalars['String']['input'];
  input: Types.BatchInboundShipmentInput;
}>;

export type InsertLinesFromInternalOrderMutation = {
  __typename: 'Mutations';
  batchInboundShipment: {
    __typename: 'BatchInboundShipmentResponse';
    insertFromInternalOrderLines?: Array<{
      __typename: 'InsertInboundShipmentLineFromInternalOrderLineResponseWithId';
      id: string;
      response: { __typename: 'InvoiceLineNode'; id: string };
    }> | null;
  };
};

export const InboundLineFragmentDoc = gql`
  fragment InboundLine on InvoiceLineNode {
    __typename
    id
    type
    batch
    costPricePerPack
    sellPricePerPack
    expiryDate
    numberOfPacks
    packSize
    note
    type
    invoiceId
    totalBeforeTax
    totalAfterTax
    taxPercentage
    foreignCurrencyPriceBeforeTax
    itemName
    itemVariantId
    vvmStatusId
<<<<<<< HEAD
    donorId
    donorName
    campaignId
=======
    donor(storeId: $storeId) {
      id
      name
    }
>>>>>>> 1119c51b
    itemVariant {
      id
      dosesPerUnit
    }
    item {
      __typename
      id
      name
      code
      unitName
      defaultPackSize
      isVaccine
      doses
    }
    location {
      __typename
      name
      id
      code
      onHold
    }
    stockLine {
      __typename
      availableNumberOfPacks
      batch
      costPricePerPack
      expiryDate
      id
      itemId
      packSize
      sellPricePerPack
      storeId
      totalNumberOfPacks
      onHold
      note
      vvmStatusId
    }
  }
`;
export const InboundFragmentDoc = gql`
  fragment Inbound on InvoiceNode {
    __typename
    id
    comment
    createdDatetime
    allocatedDatetime
    deliveredDatetime
    pickedDatetime
    shippedDatetime
    verifiedDatetime
    invoiceNumber
    colour
    onHold
    otherPartyId
    otherPartyName
    status
    theirReference
    transportReference
    type
    taxPercentage
    expectedDeliveryDate
    defaultDonor(storeId: $storeId) {
      id
      name
    }
    linkedShipment {
      __typename
      id
    }
    user {
      __typename
      username
      email
    }
    requisition {
      __typename
      id
      requisitionNumber
      createdDatetime
      user {
        __typename
        username
      }
    }
    lines {
      __typename
      nodes {
        ...InboundLine
      }
      totalCount
    }
    otherParty(storeId: $storeId) {
      __typename
      id
      name
      code
      isCustomer
      isSupplier
      isOnHold
      store {
        id
        code
      }
    }
    pricing {
      __typename
      totalAfterTax
      totalBeforeTax
      stockTotalBeforeTax
      stockTotalAfterTax
      serviceTotalAfterTax
      serviceTotalBeforeTax
      taxPercentage
      foreignCurrencyTotalAfterTax
    }
    currency {
      id
      code
      rate
      isHomeCurrency
    }
    currencyRate
  }
  ${InboundLineFragmentDoc}
`;
export const InboundRowFragmentDoc = gql`
  fragment InboundRow on InvoiceNode {
    __typename
    comment
    createdDatetime
    deliveredDatetime
    id
    invoiceNumber
    otherPartyName
    status
    colour
    theirReference
    taxPercentage
    onHold
    pricing {
      __typename
      totalAfterTax
      taxPercentage
      foreignCurrencyTotalAfterTax
    }
    linkedShipment {
      id
    }
    currency {
      id
      code
      rate
      isHomeCurrency
    }
    currencyRate
  }
`;
export const LineLinkedToTransferredInvoiceErrorFragmentDoc = gql`
  fragment LineLinkedToTransferredInvoiceError on LineLinkedToTransferredInvoice {
    __typename
    description
  }
`;
export const LinkedRequestRowFragmentDoc = gql`
  fragment LinkedRequestRow on RequisitionNode {
    __typename
    id
    createdDatetime
    requisitionNumber
    theirReference
    user {
      username
    }
    program {
      name
    }
    comment
  }
`;
export const LinkedRequestLineFragmentDoc = gql`
  fragment LinkedRequestLine on RequisitionLineNode {
    __typename
    id
    requestedQuantity
    item {
      id
      code
      name
    }
  }
`;
export const LinkedRequestWithLinesFragmentDoc = gql`
  fragment LinkedRequestWithLines on RequisitionNode {
    ...LinkedRequestRow
    lines {
      nodes {
        ...LinkedRequestLine
      }
    }
  }
  ${LinkedRequestRowFragmentDoc}
  ${LinkedRequestLineFragmentDoc}
`;
export const InvoicesDocument = gql`
  query invoices(
    $first: Int
    $offset: Int
    $key: InvoiceSortFieldInput!
    $desc: Boolean
    $filter: InvoiceFilterInput
    $storeId: String!
  ) {
    invoices(
      page: { first: $first, offset: $offset }
      sort: { key: $key, desc: $desc }
      filter: $filter
      storeId: $storeId
    ) {
      ... on InvoiceConnector {
        __typename
        totalCount
        nodes {
          ...InboundRow
        }
      }
    }
  }
  ${InboundRowFragmentDoc}
`;
export const InvoiceDocument = gql`
  query invoice($id: String!, $storeId: String!) {
    invoice(id: $id, storeId: $storeId) {
      ... on InvoiceNode {
        ...Inbound
      }
      ... on NodeError {
        __typename
        error {
          description
          ... on RecordNotFound {
            __typename
            description
          }
          ... on DatabaseError {
            __typename
            description
            fullError
          }
        }
      }
    }
  }
  ${InboundFragmentDoc}
`;
export const InboundByNumberDocument = gql`
  query inboundByNumber($invoiceNumber: Int!, $storeId: String!) {
    invoiceByNumber(
      invoiceNumber: $invoiceNumber
      storeId: $storeId
      type: INBOUND_SHIPMENT
    ) {
      ... on InvoiceNode {
        ...Inbound
      }
      ... on NodeError {
        __typename
        error {
          description
          ... on RecordNotFound {
            __typename
            description
          }
          ... on DatabaseError {
            __typename
            description
            fullError
          }
        }
      }
    }
  }
  ${InboundFragmentDoc}
`;
export const UpdateInboundShipmentDocument = gql`
  mutation updateInboundShipment(
    $storeId: String!
    $input: UpdateInboundShipmentInput!
  ) {
    updateInboundShipment(storeId: $storeId, input: $input) {
      ... on UpdateInboundShipmentError {
        __typename
        error {
          description
          ... on RecordNotFound {
            __typename
            description
          }
          ... on CannotChangeStatusOfInvoiceOnHold {
            __typename
            description
          }
          ... on CannotEditInvoice {
            __typename
            description
          }
          ... on CannotReverseInvoiceStatus {
            __typename
            description
          }
          ... on OtherPartyNotASupplier {
            __typename
            description
          }
        }
      }
      ... on InvoiceNode {
        __typename
        id
        invoiceNumber
      }
    }
  }
`;
export const DeleteInboundShipmentsDocument = gql`
  mutation deleteInboundShipments(
    $storeId: String!
    $deleteInboundShipments: [DeleteInboundShipmentInput!]!
  ) {
    batchInboundShipment(
      storeId: $storeId
      input: { deleteInboundShipments: $deleteInboundShipments }
    ) {
      __typename
      deleteInboundShipments {
        id
        response {
          ... on DeleteInboundShipmentError {
            __typename
            error {
              description
            }
          }
          ... on DeleteResponse {
            __typename
            id
          }
        }
      }
    }
  }
`;
export const InsertInboundShipmentDocument = gql`
  mutation insertInboundShipment(
    $id: String!
    $otherPartyId: String!
    $requisitionId: String
    $storeId: String!
  ) {
    insertInboundShipment(
      storeId: $storeId
      input: {
        id: $id
        otherPartyId: $otherPartyId
        requisitionId: $requisitionId
      }
    ) {
      ... on InsertInboundShipmentError {
        __typename
        error {
          description
          ... on OtherPartyNotASupplier {
            __typename
            description
          }
        }
      }
      ... on InvoiceNode {
        __typename
        id
        invoiceNumber
      }
    }
  }
`;
export const DeleteInboundShipmentLinesDocument = gql`
  mutation deleteInboundShipmentLines(
    $storeId: String!
    $input: BatchInboundShipmentInput!
  ) {
    batchInboundShipment(storeId: $storeId, input: $input) {
      deleteInboundShipmentLines {
        id
        response {
          ... on DeleteInboundShipmentLineError {
            __typename
            error {
              description
              ... on RecordNotFound {
                __typename
                description
              }
              ... on BatchIsReserved {
                __typename
                description
              }
              ... on LineLinkedToTransferredInvoice {
                ...LineLinkedToTransferredInvoiceError
              }
              ... on CannotEditInvoice {
                __typename
                description
              }
              ... on ForeignKeyError {
                __typename
                description
                key
              }
            }
          }
          ... on DeleteResponse {
            __typename
            id
          }
        }
      }
    }
  }
  ${LineLinkedToTransferredInvoiceErrorFragmentDoc}
`;
export const UpsertInboundShipmentDocument = gql`
  mutation upsertInboundShipment(
    $storeId: String!
    $input: BatchInboundShipmentInput!
  ) {
    batchInboundShipment(storeId: $storeId, input: $input) {
      __typename
      updateInboundShipments {
        id
        response {
          ... on UpdateInboundShipmentError {
            __typename
            error {
              description
              ... on RecordNotFound {
                __typename
                description
              }
              ... on CannotChangeStatusOfInvoiceOnHold {
                __typename
                description
              }
              ... on CannotEditInvoice {
                __typename
                description
              }
              ... on CannotReverseInvoiceStatus {
                __typename
                description
              }
              ... on OtherPartyNotASupplier {
                __typename
                description
              }
            }
          }
          ... on InvoiceNode {
            __typename
            id
            invoiceNumber
          }
        }
      }
      insertInboundShipments {
        id
        response {
          ... on InsertInboundShipmentError {
            __typename
            error {
              description
              ... on OtherPartyNotASupplier {
                __typename
                description
              }
            }
          }
          ... on InvoiceNode {
            __typename
            id
            invoiceNumber
          }
        }
      }
      deleteInboundShipments {
        id
        response {
          ... on DeleteInboundShipmentError {
            __typename
            error {
              description
              ... on RecordNotFound {
                __typename
                description
              }
              ... on CannotDeleteInvoiceWithLines {
                __typename
                description
              }
              ... on CannotEditInvoice {
                __typename
                description
              }
            }
          }
          ... on DeleteResponse {
            __typename
            id
          }
        }
      }
      updateInboundShipmentServiceLines {
        id
        response {
          ... on UpdateInboundShipmentServiceLineError {
            __typename
            error {
              description
              ... on RecordNotFound {
                __typename
                description
              }
              ... on CannotEditInvoice {
                __typename
                description
              }
              ... on ForeignKeyError {
                __typename
                description
                key
              }
            }
          }
          ... on InvoiceLineNode {
            __typename
            id
          }
        }
      }
      updateInboundShipmentLines {
        id
        response {
          ... on UpdateInboundShipmentLineError {
            __typename
            error {
              description
              ... on RecordNotFound {
                __typename
                description
              }
              ... on BatchIsReserved {
                __typename
                description
              }
              ... on CannotEditInvoice {
                __typename
                description
              }
              ... on ForeignKeyError {
                __typename
                description
                key
              }
              ... on NotAnInboundShipment {
                __typename
                description
              }
            }
          }
          ... on InvoiceLineNode {
            __typename
            id
          }
        }
      }
      insertInboundShipmentServiceLines {
        id
        response {
          ... on InsertInboundShipmentServiceLineError {
            __typename
            error {
              description
              ... on CannotEditInvoice {
                __typename
                description
              }
              ... on ForeignKeyError {
                __typename
                description
                key
              }
            }
          }
          ... on InvoiceLineNode {
            __typename
            id
          }
        }
      }
      insertInboundShipmentLines {
        id
        response {
          ... on InsertInboundShipmentLineError {
            __typename
            error {
              description
              ... on CannotEditInvoice {
                __typename
                description
              }
              ... on ForeignKeyError {
                __typename
                description
                key
              }
            }
          }
          ... on InvoiceLineNode {
            __typename
            id
          }
        }
      }
      deleteInboundShipmentServiceLines {
        id
        response {
          ... on DeleteInboundShipmentServiceLineError {
            __typename
            error {
              description
              ... on RecordNotFound {
                __typename
                description
              }
              ... on CannotEditInvoice {
                __typename
                description
              }
              ... on ForeignKeyError {
                __typename
                description
                key
              }
            }
          }
          ... on DeleteResponse {
            __typename
            id
          }
        }
      }
      deleteInboundShipmentLines {
        id
        response {
          ... on DeleteInboundShipmentLineError {
            __typename
            error {
              description
              ... on RecordNotFound {
                __typename
                description
              }
              ... on BatchIsReserved {
                __typename
                description
              }
              ... on CannotEditInvoice {
                __typename
                description
              }
              ... on ForeignKeyError {
                __typename
                description
                key
              }
            }
          }
          ... on DeleteResponse {
            __typename
            id
          }
        }
      }
    }
  }
`;
export const AddToInboundShipmentFromMasterListDocument = gql`
  mutation addToInboundShipmentFromMasterList(
    $storeId: String!
    $shipmentId: String!
    $masterListId: String!
  ) {
    addToInboundShipmentFromMasterList(
      input: { shipmentId: $shipmentId, masterListId: $masterListId }
      storeId: $storeId
    ) {
      ... on AddToInboundShipmentFromMasterListError {
        __typename
        error {
          ... on MasterListNotFoundForThisStore {
            __typename
            description
          }
          ... on CannotEditInvoice {
            __typename
            description
          }
          ... on RecordNotFound {
            __typename
            description
          }
          description
        }
      }
      ... on InvoiceLineConnector {
        __typename
        totalCount
      }
    }
  }
`;
export const RequestsDocument = gql`
  query requests(
    $storeId: String!
    $filter: RequisitionFilterInput
    $sort: [RequisitionSortInput!]
  ) {
    requisitions(storeId: $storeId, filter: $filter, sort: $sort) {
      ... on RequisitionConnector {
        totalCount
        nodes {
          ...LinkedRequestRow
        }
      }
    }
  }
  ${LinkedRequestRowFragmentDoc}
`;
export const RequestDocument = gql`
  query request($id: String!, $storeId: String!) {
    requisition(id: $id, storeId: $storeId) {
      ... on RequisitionNode {
        __typename
        ...LinkedRequestWithLines
      }
    }
  }
  ${LinkedRequestWithLinesFragmentDoc}
`;
export const InsertLinesFromInternalOrderDocument = gql`
  mutation insertLinesFromInternalOrder(
    $storeId: String!
    $input: BatchInboundShipmentInput!
  ) {
    batchInboundShipment(storeId: $storeId, input: $input) {
      insertFromInternalOrderLines {
        id
        response {
          ... on InvoiceLineNode {
            __typename
            id
          }
        }
      }
    }
  }
`;

export type SdkFunctionWrapper = <T>(
  action: (requestHeaders?: Record<string, string>) => Promise<T>,
  operationName: string,
  operationType?: string,
  variables?: any
) => Promise<T>;

const defaultWrapper: SdkFunctionWrapper = (
  action,
  _operationName,
  _operationType,
  _variables
) => action();

export function getSdk(
  client: GraphQLClient,
  withWrapper: SdkFunctionWrapper = defaultWrapper
) {
  return {
    invoices(
      variables: InvoicesQueryVariables,
      requestHeaders?: GraphQLClientRequestHeaders
    ): Promise<InvoicesQuery> {
      return withWrapper(
        wrappedRequestHeaders =>
          client.request<InvoicesQuery>(InvoicesDocument, variables, {
            ...requestHeaders,
            ...wrappedRequestHeaders,
          }),
        'invoices',
        'query',
        variables
      );
    },
    invoice(
      variables: InvoiceQueryVariables,
      requestHeaders?: GraphQLClientRequestHeaders
    ): Promise<InvoiceQuery> {
      return withWrapper(
        wrappedRequestHeaders =>
          client.request<InvoiceQuery>(InvoiceDocument, variables, {
            ...requestHeaders,
            ...wrappedRequestHeaders,
          }),
        'invoice',
        'query',
        variables
      );
    },
    inboundByNumber(
      variables: InboundByNumberQueryVariables,
      requestHeaders?: GraphQLClientRequestHeaders
    ): Promise<InboundByNumberQuery> {
      return withWrapper(
        wrappedRequestHeaders =>
          client.request<InboundByNumberQuery>(
            InboundByNumberDocument,
            variables,
            { ...requestHeaders, ...wrappedRequestHeaders }
          ),
        'inboundByNumber',
        'query',
        variables
      );
    },
    updateInboundShipment(
      variables: UpdateInboundShipmentMutationVariables,
      requestHeaders?: GraphQLClientRequestHeaders
    ): Promise<UpdateInboundShipmentMutation> {
      return withWrapper(
        wrappedRequestHeaders =>
          client.request<UpdateInboundShipmentMutation>(
            UpdateInboundShipmentDocument,
            variables,
            { ...requestHeaders, ...wrappedRequestHeaders }
          ),
        'updateInboundShipment',
        'mutation',
        variables
      );
    },
    deleteInboundShipments(
      variables: DeleteInboundShipmentsMutationVariables,
      requestHeaders?: GraphQLClientRequestHeaders
    ): Promise<DeleteInboundShipmentsMutation> {
      return withWrapper(
        wrappedRequestHeaders =>
          client.request<DeleteInboundShipmentsMutation>(
            DeleteInboundShipmentsDocument,
            variables,
            { ...requestHeaders, ...wrappedRequestHeaders }
          ),
        'deleteInboundShipments',
        'mutation',
        variables
      );
    },
    insertInboundShipment(
      variables: InsertInboundShipmentMutationVariables,
      requestHeaders?: GraphQLClientRequestHeaders
    ): Promise<InsertInboundShipmentMutation> {
      return withWrapper(
        wrappedRequestHeaders =>
          client.request<InsertInboundShipmentMutation>(
            InsertInboundShipmentDocument,
            variables,
            { ...requestHeaders, ...wrappedRequestHeaders }
          ),
        'insertInboundShipment',
        'mutation',
        variables
      );
    },
    deleteInboundShipmentLines(
      variables: DeleteInboundShipmentLinesMutationVariables,
      requestHeaders?: GraphQLClientRequestHeaders
    ): Promise<DeleteInboundShipmentLinesMutation> {
      return withWrapper(
        wrappedRequestHeaders =>
          client.request<DeleteInboundShipmentLinesMutation>(
            DeleteInboundShipmentLinesDocument,
            variables,
            { ...requestHeaders, ...wrappedRequestHeaders }
          ),
        'deleteInboundShipmentLines',
        'mutation',
        variables
      );
    },
    upsertInboundShipment(
      variables: UpsertInboundShipmentMutationVariables,
      requestHeaders?: GraphQLClientRequestHeaders
    ): Promise<UpsertInboundShipmentMutation> {
      return withWrapper(
        wrappedRequestHeaders =>
          client.request<UpsertInboundShipmentMutation>(
            UpsertInboundShipmentDocument,
            variables,
            { ...requestHeaders, ...wrappedRequestHeaders }
          ),
        'upsertInboundShipment',
        'mutation',
        variables
      );
    },
    addToInboundShipmentFromMasterList(
      variables: AddToInboundShipmentFromMasterListMutationVariables,
      requestHeaders?: GraphQLClientRequestHeaders
    ): Promise<AddToInboundShipmentFromMasterListMutation> {
      return withWrapper(
        wrappedRequestHeaders =>
          client.request<AddToInboundShipmentFromMasterListMutation>(
            AddToInboundShipmentFromMasterListDocument,
            variables,
            { ...requestHeaders, ...wrappedRequestHeaders }
          ),
        'addToInboundShipmentFromMasterList',
        'mutation',
        variables
      );
    },
    requests(
      variables: RequestsQueryVariables,
      requestHeaders?: GraphQLClientRequestHeaders
    ): Promise<RequestsQuery> {
      return withWrapper(
        wrappedRequestHeaders =>
          client.request<RequestsQuery>(RequestsDocument, variables, {
            ...requestHeaders,
            ...wrappedRequestHeaders,
          }),
        'requests',
        'query',
        variables
      );
    },
    request(
      variables: RequestQueryVariables,
      requestHeaders?: GraphQLClientRequestHeaders
    ): Promise<RequestQuery> {
      return withWrapper(
        wrappedRequestHeaders =>
          client.request<RequestQuery>(RequestDocument, variables, {
            ...requestHeaders,
            ...wrappedRequestHeaders,
          }),
        'request',
        'query',
        variables
      );
    },
    insertLinesFromInternalOrder(
      variables: InsertLinesFromInternalOrderMutationVariables,
      requestHeaders?: GraphQLClientRequestHeaders
    ): Promise<InsertLinesFromInternalOrderMutation> {
      return withWrapper(
        wrappedRequestHeaders =>
          client.request<InsertLinesFromInternalOrderMutation>(
            InsertLinesFromInternalOrderDocument,
            variables,
            { ...requestHeaders, ...wrappedRequestHeaders }
          ),
        'insertLinesFromInternalOrder',
        'mutation',
        variables
      );
    },
  };
}
export type Sdk = ReturnType<typeof getSdk>;<|MERGE_RESOLUTION|>--- conflicted
+++ resolved
@@ -22,13 +22,8 @@
   itemName: string;
   itemVariantId?: string | null;
   vvmStatusId?: string | null;
-<<<<<<< HEAD
-  donorId?: string | null;
-  donorName?: string | null;
   campaignId?: string | null;
-=======
   donor?: { __typename: 'NameNode'; id: string; name: string } | null;
->>>>>>> 1119c51b
   itemVariant?: {
     __typename: 'ItemVariantNode';
     id: string;
@@ -127,13 +122,8 @@
       itemName: string;
       itemVariantId?: string | null;
       vvmStatusId?: string | null;
-<<<<<<< HEAD
-      donorId?: string | null;
-      donorName?: string | null;
       campaignId?: string | null;
-=======
       donor?: { __typename: 'NameNode'; id: string; name: string } | null;
->>>>>>> 1119c51b
       itemVariant?: {
         __typename: 'ItemVariantNode';
         id: string;
@@ -350,13 +340,8 @@
             itemName: string;
             itemVariantId?: string | null;
             vvmStatusId?: string | null;
-<<<<<<< HEAD
-            donorId?: string | null;
-            donorName?: string | null;
             campaignId?: string | null;
-=======
             donor?: { __typename: 'NameNode'; id: string; name: string } | null;
->>>>>>> 1119c51b
             itemVariant?: {
               __typename: 'ItemVariantNode';
               id: string;
@@ -508,13 +493,8 @@
             itemName: string;
             itemVariantId?: string | null;
             vvmStatusId?: string | null;
-<<<<<<< HEAD
-            donorId?: string | null;
-            donorName?: string | null;
             campaignId?: string | null;
-=======
             donor?: { __typename: 'NameNode'; id: string; name: string } | null;
->>>>>>> 1119c51b
             itemVariant?: {
               __typename: 'ItemVariantNode';
               id: string;
@@ -1041,16 +1021,11 @@
     itemName
     itemVariantId
     vvmStatusId
-<<<<<<< HEAD
-    donorId
-    donorName
-    campaignId
-=======
     donor(storeId: $storeId) {
       id
       name
     }
->>>>>>> 1119c51b
+    campaignId
     itemVariant {
       id
       dosesPerUnit
