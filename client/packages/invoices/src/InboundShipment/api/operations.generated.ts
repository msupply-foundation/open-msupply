--- conflicted
+++ resolved
@@ -34,14 +34,11 @@
     defaultPackSize: number;
     isVaccine: boolean;
     doses: number;
-<<<<<<< HEAD
     restrictedLocationTypeId?: string | null;
-=======
     itemStoreProperties?: {
       __typename: 'ItemStorePropertiesNode';
       defaultSellPricePerPack: number;
     } | null;
->>>>>>> d5ef9134
   };
   location?: {
     __typename: 'LocationNode';
@@ -150,14 +147,11 @@
         defaultPackSize: number;
         isVaccine: boolean;
         doses: number;
-<<<<<<< HEAD
         restrictedLocationTypeId?: string | null;
-=======
         itemStoreProperties?: {
           __typename: 'ItemStorePropertiesNode';
           defaultSellPricePerPack: number;
         } | null;
->>>>>>> d5ef9134
       };
       location?: {
         __typename: 'LocationNode';
@@ -386,14 +380,11 @@
               defaultPackSize: number;
               isVaccine: boolean;
               doses: number;
-<<<<<<< HEAD
               restrictedLocationTypeId?: string | null;
-=======
               itemStoreProperties?: {
                 __typename: 'ItemStorePropertiesNode';
                 defaultSellPricePerPack: number;
               } | null;
->>>>>>> d5ef9134
             };
             location?: {
               __typename: 'LocationNode';
@@ -555,14 +546,11 @@
               defaultPackSize: number;
               isVaccine: boolean;
               doses: number;
-<<<<<<< HEAD
               restrictedLocationTypeId?: string | null;
-=======
               itemStoreProperties?: {
                 __typename: 'ItemStorePropertiesNode';
                 defaultSellPricePerPack: number;
               } | null;
->>>>>>> d5ef9134
             };
             location?: {
               __typename: 'LocationNode';
@@ -1100,13 +1088,10 @@
       defaultPackSize
       isVaccine
       doses
-<<<<<<< HEAD
       restrictedLocationTypeId
-=======
       itemStoreProperties(storeId: $storeId) {
         defaultSellPricePerPack
       }
->>>>>>> d5ef9134
     }
     location {
       __typename
