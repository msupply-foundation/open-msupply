--- conflicted
+++ resolved
@@ -17,16 +17,11 @@
   foreignCurrencyPriceBeforeTax
   itemName
   itemVariantId
-<<<<<<< HEAD
+  vvmStatusId
   donor(storeId: $storeId) {
     id
     name
   }
-=======
-  vvmStatusId
-  donorId
-  donorName
->>>>>>> 4d313f38
 
   itemVariant {
     id
