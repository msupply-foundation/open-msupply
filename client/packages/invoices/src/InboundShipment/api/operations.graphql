fragment InboundLine on InvoiceLineNode {
  __typename
  id
  type
  batch
  costPricePerPack
  sellPricePerPack
  expiryDate
  numberOfPacks
  packSize
  note
  type
  invoiceId
  totalBeforeTax
  totalAfterTax
  taxPercentage
  foreignCurrencyPriceBeforeTax
  itemName
  itemVariantId
  vvmStatusId
<<<<<<< HEAD
  donorId
  donorName
  campaignId
=======
  donor(storeId: $storeId) {
    id
    name
  }
>>>>>>> 1119c51b

  itemVariant {
    id
    dosesPerUnit
  }

  item {
    __typename
    id
    name
    code
    unitName
    defaultPackSize
    isVaccine
    doses
  }

  location {
    __typename
    name
    id
    code
    onHold
  }

  stockLine {
    __typename
    availableNumberOfPacks
    batch
    costPricePerPack
    expiryDate
    id
    itemId
    packSize
    sellPricePerPack
    storeId
    totalNumberOfPacks
    onHold
    note
    vvmStatusId
  }
}

fragment Inbound on InvoiceNode {
  __typename
  id
  comment
  createdDatetime
  allocatedDatetime
  deliveredDatetime
  pickedDatetime
  shippedDatetime
  verifiedDatetime
  invoiceNumber
  colour
  onHold
  otherPartyId
  otherPartyName
  status
  theirReference
  transportReference
  type
  taxPercentage
  expectedDeliveryDate
  defaultDonor(storeId: $storeId) {
    id
    name
  }

  linkedShipment {
    __typename
    id
  }

  user {
    __typename
    username
    email
  }

  requisition {
    __typename
    id
    requisitionNumber
    createdDatetime

    user {
      __typename
      username
    }
  }

  lines {
    __typename
    nodes {
      ...InboundLine
    }
    totalCount
  }

  otherParty(storeId: $storeId) {
    __typename
    id
    name
    code
    isCustomer
    isSupplier
    isOnHold
    store {
      id
      code
    }
  }

  pricing {
    __typename
    totalAfterTax
    totalBeforeTax
    stockTotalBeforeTax
    stockTotalAfterTax
    serviceTotalAfterTax
    serviceTotalBeforeTax
    taxPercentage
    foreignCurrencyTotalAfterTax
  }

  currency {
    id
    code
    rate
    isHomeCurrency
  }

  currencyRate
}

fragment InboundRow on InvoiceNode {
  __typename
  comment
  createdDatetime
  deliveredDatetime
  id
  invoiceNumber
  otherPartyName
  status
  colour
  theirReference
  taxPercentage
  onHold
  pricing {
    __typename
    totalAfterTax
    taxPercentage
    foreignCurrencyTotalAfterTax
  }
  linkedShipment {
    id
  }
  currency {
    id
    code
    rate
    isHomeCurrency
  }

  currencyRate
}

query invoices(
  $first: Int
  $offset: Int
  $key: InvoiceSortFieldInput!
  $desc: Boolean
  $filter: InvoiceFilterInput
  $storeId: String!
) {
  invoices(
    page: { first: $first, offset: $offset }
    sort: { key: $key, desc: $desc }
    filter: $filter
    storeId: $storeId
  ) {
    ... on InvoiceConnector {
      __typename
      totalCount
      nodes {
        ...InboundRow
      }
    }
  }
}

query invoice($id: String!, $storeId: String!) {
  invoice(id: $id, storeId: $storeId) {
    ... on InvoiceNode {
      ...Inbound
    }

    ... on NodeError {
      __typename
      error {
        description
        ... on RecordNotFound {
          __typename
          description
        }
        ... on DatabaseError {
          __typename
          description
          fullError
        }
      }
    }
  }
}

query inboundByNumber($invoiceNumber: Int!, $storeId: String!) {
  invoiceByNumber(
    invoiceNumber: $invoiceNumber
    storeId: $storeId
    type: INBOUND_SHIPMENT
  ) {
    ... on InvoiceNode {
      ...Inbound
    }

    ... on NodeError {
      __typename
      error {
        description
        ... on RecordNotFound {
          __typename
          description
        }
        ... on DatabaseError {
          __typename
          description
          fullError
        }
      }
    }
  }
}

mutation updateInboundShipment(
  $storeId: String!
  $input: UpdateInboundShipmentInput!
) {
  updateInboundShipment(storeId: $storeId, input: $input) {
    ... on UpdateInboundShipmentError {
      __typename
      error {
        description
        ... on RecordNotFound {
          __typename
          description
        }
        ... on CannotChangeStatusOfInvoiceOnHold {
          __typename
          description
        }
        ... on CannotEditInvoice {
          __typename
          description
        }
        ... on CannotReverseInvoiceStatus {
          __typename
          description
        }
        ... on OtherPartyNotASupplier {
          __typename
          description
        }
      }
    }
    ... on InvoiceNode {
      __typename
      id
      invoiceNumber
    }
  }
}

mutation deleteInboundShipments(
  $storeId: String!
  $deleteInboundShipments: [DeleteInboundShipmentInput!]!
) {
  batchInboundShipment(
    storeId: $storeId
    input: { deleteInboundShipments: $deleteInboundShipments }
  ) {
    __typename
    deleteInboundShipments {
      id
      response {
        ... on DeleteInboundShipmentError {
          __typename
          error {
            description
          }
        }
        ... on DeleteResponse {
          __typename
          id
        }
      }
    }
  }
}

mutation insertInboundShipment(
  $id: String!
  $otherPartyId: String!
  $requisitionId: String
  $storeId: String!
) {
  insertInboundShipment(
    storeId: $storeId
    input: {
      id: $id
      otherPartyId: $otherPartyId
      requisitionId: $requisitionId
    }
  ) {
    ... on InsertInboundShipmentError {
      __typename
      error {
        description
        ... on OtherPartyNotASupplier {
          __typename
          description
        }
      }
    }
    ... on InvoiceNode {
      __typename
      id
      invoiceNumber
    }
  }
}

fragment LineLinkedToTransferredInvoiceError on LineLinkedToTransferredInvoice {
  __typename
  description
}

mutation deleteInboundShipmentLines(
  $storeId: String!
  $input: BatchInboundShipmentInput!
) {
  batchInboundShipment(storeId: $storeId, input: $input) {
    deleteInboundShipmentLines {
      id
      response {
        ... on DeleteInboundShipmentLineError {
          __typename
          error {
            description
            ... on RecordNotFound {
              __typename
              description
            }
            ... on BatchIsReserved {
              __typename
              description
            }
            ... on LineLinkedToTransferredInvoice {
              ...LineLinkedToTransferredInvoiceError
            }
            ... on CannotEditInvoice {
              __typename
              description
            }
            ... on ForeignKeyError {
              __typename
              description
              key
            }
          }
        }
        ... on DeleteResponse {
          __typename
          id
        }
      }
    }
  }
}

mutation upsertInboundShipment(
  $storeId: String!
  $input: BatchInboundShipmentInput!
) {
  batchInboundShipment(storeId: $storeId, input: $input) {
    __typename
    updateInboundShipments {
      id
      response {
        ... on UpdateInboundShipmentError {
          __typename
          error {
            description
            ... on RecordNotFound {
              __typename
              description
            }
            ... on CannotChangeStatusOfInvoiceOnHold {
              __typename
              description
            }
            ... on CannotEditInvoice {
              __typename
              description
            }
            ... on CannotReverseInvoiceStatus {
              __typename
              description
            }
            ... on OtherPartyNotASupplier {
              __typename
              description
            }
          }
        }
        ... on InvoiceNode {
          __typename
          id
          invoiceNumber
        }
      }
    }
    insertInboundShipments {
      id
      response {
        ... on InsertInboundShipmentError {
          __typename
          error {
            description
            ... on OtherPartyNotASupplier {
              __typename
              description
            }
          }
        }
        ... on InvoiceNode {
          __typename
          id
          invoiceNumber
        }
      }
    }
    deleteInboundShipments {
      id
      response {
        ... on DeleteInboundShipmentError {
          __typename
          error {
            description
            ... on RecordNotFound {
              __typename
              description
            }
            ... on CannotDeleteInvoiceWithLines {
              __typename
              description
            }
            ... on CannotEditInvoice {
              __typename
              description
            }
          }
        }
        ... on DeleteResponse {
          __typename
          id
        }
      }
    }
    updateInboundShipmentServiceLines {
      id
      response {
        ... on UpdateInboundShipmentServiceLineError {
          __typename
          error {
            description
            ... on RecordNotFound {
              __typename
              description
            }
            ... on CannotEditInvoice {
              __typename
              description
            }
            ... on ForeignKeyError {
              __typename
              description
              key
            }
          }
        }
        ... on InvoiceLineNode {
          __typename
          id
        }
      }
    }
    updateInboundShipmentLines {
      id
      response {
        ... on UpdateInboundShipmentLineError {
          __typename
          error {
            description
            ... on RecordNotFound {
              __typename
              description
            }
            ... on BatchIsReserved {
              __typename
              description
            }
            ... on CannotEditInvoice {
              __typename
              description
            }
            ... on ForeignKeyError {
              __typename
              description
              key
            }
            ... on NotAnInboundShipment {
              __typename
              description
            }
          }
        }
        ... on InvoiceLineNode {
          __typename
          id
        }
      }
    }
    insertInboundShipmentServiceLines {
      id
      response {
        ... on InsertInboundShipmentServiceLineError {
          __typename
          error {
            description
            ... on CannotEditInvoice {
              __typename
              description
            }
            ... on ForeignKeyError {
              __typename
              description
              key
            }
          }
        }
        ... on InvoiceLineNode {
          __typename
          id
        }
      }
    }
    insertInboundShipmentLines {
      id
      response {
        ... on InsertInboundShipmentLineError {
          __typename
          error {
            description
            ... on CannotEditInvoice {
              __typename
              description
            }
            ... on ForeignKeyError {
              __typename
              description
              key
            }
          }
        }
        ... on InvoiceLineNode {
          __typename
          id
        }
      }
    }
    deleteInboundShipmentServiceLines {
      id
      response {
        ... on DeleteInboundShipmentServiceLineError {
          __typename
          error {
            description
            ... on RecordNotFound {
              __typename
              description
            }
            ... on CannotEditInvoice {
              __typename
              description
            }
            ... on ForeignKeyError {
              __typename
              description
              key
            }
          }
        }
        ... on DeleteResponse {
          __typename
          id
        }
      }
    }
    deleteInboundShipmentLines {
      id
      response {
        ... on DeleteInboundShipmentLineError {
          __typename
          error {
            description
            ... on RecordNotFound {
              __typename
              description
            }
            ... on BatchIsReserved {
              __typename
              description
            }
            ... on CannotEditInvoice {
              __typename
              description
            }
            ... on ForeignKeyError {
              __typename
              description
              key
            }
          }
        }
        ... on DeleteResponse {
          __typename
          id
        }
      }
    }
  }
}
mutation addToInboundShipmentFromMasterList(
  $storeId: String!
  $shipmentId: String!
  $masterListId: String!
) {
  addToInboundShipmentFromMasterList(
    input: { shipmentId: $shipmentId, masterListId: $masterListId }
    storeId: $storeId
  ) {
    ... on AddToInboundShipmentFromMasterListError {
      __typename
      error {
        ... on MasterListNotFoundForThisStore {
          __typename
          description
        }
        ... on CannotEditInvoice {
          __typename
          description
        }
        ... on RecordNotFound {
          __typename
          description
        }
        description
      }
    }
    ... on InvoiceLineConnector {
      __typename
      totalCount
    }
  }
}

fragment LinkedRequestRow on RequisitionNode {
  __typename
  id
  createdDatetime
  requisitionNumber
  theirReference
  user {
    username
  }
  program {
    name
  }
  comment
}

fragment LinkedRequestLine on RequisitionLineNode {
  __typename
  id
  requestedQuantity
  item {
    id
    code
    name
  }
}

fragment LinkedRequestWithLines on RequisitionNode {
  ...LinkedRequestRow
  lines {
    nodes {
      ...LinkedRequestLine
    }
  }
}

query requests(
  $storeId: String!
  $filter: RequisitionFilterInput
  $sort: [RequisitionSortInput!]
) {
  requisitions(storeId: $storeId, filter: $filter, sort: $sort) {
    ... on RequisitionConnector {
      totalCount
      nodes {
        ...LinkedRequestRow
      }
    }
  }
}

query request($id: String!, $storeId: String!) {
  requisition(id: $id, storeId: $storeId) {
    ... on RequisitionNode {
      __typename
      ...LinkedRequestWithLines
    }
  }
}

mutation insertLinesFromInternalOrder(
  $storeId: String!
  $input: BatchInboundShipmentInput!
) {
  batchInboundShipment(storeId: $storeId, input: $input) {
    insertFromInternalOrderLines {
      id
      response {
        ... on InvoiceLineNode {
          __typename
          id
        }
      }
    }
  }
}<|MERGE_RESOLUTION|>--- conflicted
+++ resolved
@@ -18,17 +18,11 @@
   itemName
   itemVariantId
   vvmStatusId
-<<<<<<< HEAD
-  donorId
-  donorName
+  donor(storeId: $storeId) {
+    id
+    name
+  }
   campaignId
-=======
-  donor(storeId: $storeId) {
-    id
-    name
-  }
->>>>>>> 1119c51b
-
   itemVariant {
     id
     dosesPerUnit
