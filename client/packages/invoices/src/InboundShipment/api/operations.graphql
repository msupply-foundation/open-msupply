--- conflicted
+++ resolved
@@ -39,12 +39,9 @@
     isVaccine
     doses
     restrictedLocationTypeId
-<<<<<<< HEAD
-=======
     itemStoreProperties(storeId: $storeId) {
       defaultSellPricePerPack
     }
->>>>>>> 34383ac2
   }
 
   location {
