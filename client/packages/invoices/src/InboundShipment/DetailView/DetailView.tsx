import React, { FC } from 'react';
import {
<<<<<<< HEAD
  useParams,
  Column,
=======
>>>>>>> 612bcfe9
  TableProvider,
  createTableStore,
  useDialog,
  DialogButton,
  useTranslation,
} from '@openmsupply-client/common';
import { useDraftInbound } from './api';
import { Toolbar } from './Toolbar';
import { Footer } from './Footer';
import { AppBarButtons } from './AppBarButtons';
import { SidePanel } from './SidePanel';
import { GeneralTab } from './GeneralTab';
import { InboundLineEdit } from './modals/InboundLineEdit/InboundLineEdit';
import { getNextInboundStatus, isInboundEditable } from '../../utils';
import { InboundShipmentItem } from '../../types';

export enum ModalMode {
  Create,
  Update,
}

export const DetailView: FC = () => {
  const t = useTranslation('distribution');

  const { draft, updateInvoice, upsertItem, isAddingItem } = useDraftInbound();

  const [modalState, setModalState] = React.useState<{
    item: InboundShipmentItem | null;
    mode: ModalMode;
  }>({ item: null, mode: ModalMode.Create });
  const { hideDialog, showDialog, Modal } = useDialog({
    onClose: () => setModalState({ item: null, mode: ModalMode.Create }),
  });

  const onChangeItem = (item: InboundShipmentItem | null) => {
    setModalState(state => ({ ...state, item }));
  };

  const onRowClick = (item: InboundShipmentItem) => {
    setModalState({ item, mode: ModalMode.Update });
    showDialog();
  };

  const onAddItem = () => {
    setModalState({ item: null, mode: ModalMode.Create });
    showDialog();
  };

  const onOK = async () => {
    await (modalState.item && upsertItem(modalState.item));

    hideDialog();
  };

  return (
    <TableProvider createStore={createTableStore}>
      <AppBarButtons
        isDisabled={!isInboundEditable(draft)}
        onAddItem={onAddItem}
      />

      <Toolbar draft={draft} update={updateInvoice} />

      <GeneralTab onRowClick={onRowClick} />

      <Footer
        draft={draft}
        save={async () => {
          updateInvoice({ status: getNextInboundStatus(draft?.status) });
        }}
      />
      <SidePanel draft={draft} update={updateInvoice} />

      <Modal
        title={
          modalState.mode === ModalMode.Create
            ? t('heading.add-item')
            : t('heading.edit-item')
        }
        cancelButton={<DialogButton variant="cancel" onClick={hideDialog} />}
        nextButton={
          <DialogButton
            variant="next"
            onClick={async () => {
              try {
                await (modalState.item && upsertItem(modalState.item));
                return setModalState({ mode: ModalMode.Create, item: null });
              } catch (e) {
                return false;
              }
            }}
            disabled={
              modalState.mode === ModalMode.Update && draft.items.length === 3
            }
          />
        }
        okButton={<DialogButton variant="ok" onClick={onOK} />}
        height={600}
        width={1024}
      >
        <InboundLineEdit
          loading={isAddingItem}
          draft={draft}
          mode={modalState.mode}
          item={modalState.item}
          onChangeItem={onChangeItem}
        />
      </Modal>
    </TableProvider>
  );
};<|MERGE_RESOLUTION|>--- conflicted
+++ resolved
@@ -1,10 +1,5 @@
 import React, { FC } from 'react';
 import {
-<<<<<<< HEAD
-  useParams,
-  Column,
-=======
->>>>>>> 612bcfe9
   TableProvider,
   createTableStore,
   useDialog,
