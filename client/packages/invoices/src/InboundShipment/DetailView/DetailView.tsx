--- conflicted
+++ resolved
@@ -141,11 +141,8 @@
               stockLineIds={stockLineIds || []}
               supplierId={data.otherParty.id}
               modalMode={returnModalMode}
-<<<<<<< HEAD
               inboundShipmentId={data.id}
-=======
               isNewReturn
->>>>>>> 0d2581ef
             />
           )}
         </TableProvider>
