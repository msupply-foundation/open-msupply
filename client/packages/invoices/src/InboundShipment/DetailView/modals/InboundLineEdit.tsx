--- conflicted
+++ resolved
@@ -39,10 +39,7 @@
   onUpsert: (item: InboundShipmentItem) => void;
   onChangeItem: (item: Item | null) => void;
   mode: ModalMode;
-<<<<<<< HEAD
-=======
   draft: InboundShipment;
->>>>>>> 438f320f
 }
 
 const BasicCell: React.FC<TableCellProps> = ({ sx, ...props }) => (
@@ -335,10 +332,7 @@
   item,
   onChangeItem,
   mode,
-<<<<<<< HEAD
-=======
   draft,
->>>>>>> 438f320f
 }) => {
   const t = useTranslation(['outbound-shipment', 'common']);
 
