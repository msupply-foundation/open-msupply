import { InvoiceLineNodeType, FnUtils } from '@openmsupply-client/common';
import { DraftInboundLine } from './../../../types';
import { InboundLineFragment } from './../../api/operations.generated';

type InboundLineItem = InboundLineFragment['item'];

export interface CreateDraftInboundLineParams {
  item: InboundLineItem;
  invoiceId: string;
  seed?: InboundLineFragment;
  type?: InvoiceLineNodeType;
<<<<<<< HEAD
  defaultPackSize: number;
  batch?: string;
  expiryDate?: string;
=======
>>>>>>> 431a96b6
}

const createDraftInboundLine = ({
  item,
  invoiceId,
  seed,
<<<<<<< HEAD
  defaultPackSize,
  batch,
  expiryDate,
=======
>>>>>>> 431a96b6
  type = InvoiceLineNodeType.StockIn,
}: CreateDraftInboundLineParams): DraftInboundLine => {
  const { defaultPackSize = 1, itemStoreProperties } = item || {};
  const draftLine: DraftInboundLine = {
    __typename: 'InvoiceLineNode',
    totalAfterTax: 0,
    totalBeforeTax: 0,
    id: FnUtils.generateUUID(),
    invoiceId,
    packSize: defaultPackSize,
    sellPricePerPack: seed
      ? seed.sellPricePerPack
      : (itemStoreProperties?.defaultSellPricePerPack ?? 0),
    costPricePerPack: 0,
    numberOfPacks: 0,
<<<<<<< HEAD
    packSize: defaultPackSize,
    isCreated: seed ? false : true,
    expiryDate,
    batch,
=======
    isCreated: !seed,
    expiryDate: undefined,
>>>>>>> 431a96b6
    location: undefined,
    type,
    item,
    itemName: item.name,
    shippedPackSize: defaultPackSize,
    ...seed,
  };

  return draftLine;
};

export const CreateDraft = {
  stockInLine: createDraftInboundLine,
  serviceLine: (params: Omit<CreateDraftInboundLineParams, 'type'>) =>
    createDraftInboundLine({
      ...params,
      type: InvoiceLineNodeType.Service,
    }),
};<|MERGE_RESOLUTION|>--- conflicted
+++ resolved
@@ -9,25 +9,17 @@
   invoiceId: string;
   seed?: InboundLineFragment;
   type?: InvoiceLineNodeType;
-<<<<<<< HEAD
-  defaultPackSize: number;
   batch?: string;
   expiryDate?: string;
-=======
->>>>>>> 431a96b6
 }
 
 const createDraftInboundLine = ({
   item,
   invoiceId,
   seed,
-<<<<<<< HEAD
-  defaultPackSize,
+  type = InvoiceLineNodeType.StockIn,
   batch,
   expiryDate,
-=======
->>>>>>> 431a96b6
-  type = InvoiceLineNodeType.StockIn,
 }: CreateDraftInboundLineParams): DraftInboundLine => {
   const { defaultPackSize = 1, itemStoreProperties } = item || {};
   const draftLine: DraftInboundLine = {
@@ -42,15 +34,9 @@
       : (itemStoreProperties?.defaultSellPricePerPack ?? 0),
     costPricePerPack: 0,
     numberOfPacks: 0,
-<<<<<<< HEAD
-    packSize: defaultPackSize,
-    isCreated: seed ? false : true,
+    isCreated: !seed,
     expiryDate,
     batch,
-=======
-    isCreated: !seed,
-    expiryDate: undefined,
->>>>>>> 431a96b6
     location: undefined,
     type,
     item,
