import React, { FC, useEffect } from 'react';
import {
  Divider,
  TableContainer,
  TabContext,
  TabList,
  Tab,
  alpha,
  TabPanel,
  styled,
  useTranslation,
  useIsMediumScreen,
  ButtonWithIcon,
  PlusCircleIcon,
<<<<<<< HEAD
  Box,
=======
  BasicSpinner,
>>>>>>> 612bcfe9
} from '@openmsupply-client/common';
import { InboundShipment, InboundShipmentItem } from '../../../../types';
import { flattenInboundItems } from '../../../../utils';
import { ModalMode } from '../../DetailView';
import { BatchTable, PricingTable } from './TabTables';
import { createInboundShipmentBatch, wrapInboundShipmentItem } from './utils';
import { InboundLineEditForm } from './InboundLineEditForm';

const StyledTabPanel = styled(TabPanel)({
  height: '100%',
});

interface InboundLineEditProps {
  item: InboundShipmentItem | null;
  onChangeItem: (item: InboundShipmentItem | null) => void;
  mode: ModalMode;
  draft: InboundShipment;
  loading: boolean;
}

enum Tabs {
  Batch = 'Batch',
  Pricing = 'Pricing',
}

export const InboundLineEdit: FC<InboundLineEditProps> = ({
  item,
  onChangeItem,
  mode,
  draft,
  loading,
}) => {
  const t = useTranslation('distribution');
  const isMediumScreen = useIsMediumScreen();
  const [currentTab, setCurrentTab] = React.useState<Tabs>(Tabs.Batch);
  const wrappedInbound = item
    ? wrapInboundShipmentItem(item, onChangeItem)
    : null;

  const batches = wrappedInbound ? flattenInboundItems([wrappedInbound]) : [];

  const onAddBatch = () => {
    if (wrappedInbound) {
      wrappedInbound.upsertLine?.(createInboundShipmentBatch(wrappedInbound));
    }
  };

  useEffect(() => {
    if (
      wrappedInbound?.batches &&
      Object.values(wrappedInbound?.batches).length === 0
    ) {
      onAddBatch();
    }
  });

  return loading ? (
    <BasicSpinner />
  ) : (
    <>
      <InboundLineEditForm
        draft={draft}
        mode={mode}
        item={item}
        onChangeItem={onChangeItem}
      />
      <Divider margin={5} />
      {wrappedInbound ? (
        <TabContext value={currentTab}>
          <Box flex={1} display="flex" justifyContent="space-between">
            <Box flex={1} />
            <Box flex={1}>
              <TabList
                value={currentTab}
                centered
                onChange={(_, v) => setCurrentTab(v)}
              >
                <Tab value={Tabs.Batch} label={Tabs.Batch} />
                <Tab value={Tabs.Pricing} label={Tabs.Pricing} />
              </TabList>
            </Box>
            <Box flex={1} justifyContent="flex-end" display="flex">
              <ButtonWithIcon
                color="primary"
                variant="outlined"
                onClick={onAddBatch}
                label={t('label.add-batch')}
                Icon={<PlusCircleIcon />}
              />
            </Box>
          </Box>

          <TableContainer
            sx={{
              height: isMediumScreen ? 300 : 400,
              marginTop: 2,
              borderWidth: 1,
              borderStyle: 'solid',
              borderColor: 'divider',
              borderRadius: '20px',
            }}
          >
            <Box
              sx={{
                width: 400,
                height: isMediumScreen ? 300 : 400,
                backgroundColor: theme =>
                  alpha(theme.palette['background']['menu'], 0.4),
                position: 'absolute',
                borderRadius: '20px',
              }}
            />
            <StyledTabPanel value={Tabs.Batch}>
              <BatchTable batches={batches} />
            </StyledTabPanel>

            <StyledTabPanel value={Tabs.Pricing}>
              <PricingTable batches={batches} />
            </StyledTabPanel>
          </TableContainer>
        </TabContext>
      ) : (
        <Box sx={{ height: isMediumScreen ? 400 : 500 }} />
      )}
    </>
  );
};<|MERGE_RESOLUTION|>--- conflicted
+++ resolved
@@ -12,11 +12,8 @@
   useIsMediumScreen,
   ButtonWithIcon,
   PlusCircleIcon,
-<<<<<<< HEAD
   Box,
-=======
   BasicSpinner,
->>>>>>> 612bcfe9
 } from '@openmsupply-client/common';
 import { InboundShipment, InboundShipmentItem } from '../../../../types';
 import { flattenInboundItems } from '../../../../utils';
