import React, { FC, useCallback, useState, useEffect } from 'react';
import {
  Divider,
  useTranslation,
  BasicSpinner,
  DialogButton,
  useDialog,
  useNotification,
  ModalMode,
  useDirtyCheck,
  useConfirmOnLeaving,
  TableProvider,
  createTableStore,
  createQueryParamsStore,
  useKeyboardHeightAdjustment,
} from '@openmsupply-client/common';
import { InboundLineEditForm } from './InboundLineEditForm';
import { InboundLineFragment, useInbound } from '../../../api';
import { DraftInboundLine } from '../../../../types';
import { CreateDraft } from '../utils';
import { TabLayout } from './TabLayout';
<<<<<<< HEAD
import { usePackVariant } from '@openmsupply-client/system';
=======
import { CurrencyRowFragment } from '@openmsupply-client/system';
>>>>>>> 40c5ca58

type InboundLineItem = InboundLineFragment['item'];
interface InboundLineEditProps {
  item: InboundLineItem | null;
  mode: ModalMode | null;
  isOpen: boolean;
  onClose: () => void;
  isDisabled?: boolean;
  currency?: CurrencyRowFragment | null;
  isExternalSupplier?: boolean;
}

const useDraftInboundLines = (item: InboundLineItem | null) => {
  const { variantsControl } = usePackVariant(String(item?.id), null);
  const { data: lines } = useInbound.lines.list(item?.id ?? '');
  const { id } = useInbound.document.fields('id');
  const { mutateAsync, isLoading } = useInbound.lines.save();
  const [draftLines, setDraftLines] = useState<DraftInboundLine[]>([]);
  const { isDirty, setIsDirty } = useDirtyCheck();
  useConfirmOnLeaving(isDirty);

  const defaultPackSize =
    variantsControl?.activeVariant?.packSize || item?.defaultPackSize || 1;

  useEffect(() => {
    if (lines && item) {
      const drafts = lines.map(line =>
        CreateDraft.stockInLine({
          item: line.item,
          invoiceId: line.invoiceId,
          seed: line,
          defaultPackSize,
        })
      );
      if (drafts.length === 0)
        drafts.push(
          CreateDraft.stockInLine({ item, invoiceId: id, defaultPackSize })
        );
      setDraftLines(drafts);
    } else {
      setDraftLines([]);
    }
  }, [lines, item]);

  const addDraftLine = () => {
    if (item) {
      const newLine = CreateDraft.stockInLine({
        item,
        invoiceId: id,
        defaultPackSize,
      });
      setIsDirty(true);
      setDraftLines(draftLines => [...draftLines, newLine]);
    }
  };

  const updateDraftLine = useCallback(
    (patch: Partial<DraftInboundLine> & { id: string }) => {
      setDraftLines(draftLines => {
        const batch = draftLines.find(line => line.id === patch.id);

        if (!batch) return draftLines;

        const newBatch = { ...batch, ...patch, isUpdated: true };
        const index = draftLines.indexOf(batch);
        draftLines[index] = newBatch;
        setIsDirty(true);
        return [...draftLines];
      });
    },
    [draftLines, setDraftLines]
  );

  const saveLines = async () => {
    if (isDirty) await mutateAsync(draftLines);
    setIsDirty(false);
  };

  return {
    draftLines,
    addDraftLine,
    updateDraftLine,
    isLoading,
    saveLines,
  };
};

export const InboundLineEdit: FC<InboundLineEditProps> = ({
  item,
  mode,
  isOpen,
  onClose,
  isDisabled = false,
  currency,
  isExternalSupplier,
}) => {
  const t = useTranslation('replenishment');
  const { error } = useNotification();
  const [currentItem, setCurrentItem] = useState<InboundLineItem | null>(item);
  const { next: nextItem, disabled: nextDisabled } = useInbound.document.next(
    currentItem?.id ?? ''
  );
  const { Modal } = useDialog({ isOpen, onClose, disableBackdrop: true });
  const height = useKeyboardHeightAdjustment(600);
  const { draftLines, addDraftLine, updateDraftLine, isLoading, saveLines } =
    useDraftInboundLines(currentItem);
  const okNextDisabled =
    (mode === ModalMode.Update && nextDisabled) || !currentItem;
  const zeroNumberOfPacks = draftLines.some(line => line.numberOfPacks === 0);

  useEffect(() => {
    setCurrentItem(item);
  }, [item]);

  return (
    <TableProvider
      createStore={createTableStore}
      queryParamsStore={createQueryParamsStore({
        initialSortBy: { key: 'expiryDate' },
      })}
    >
      <Modal
        title={
          mode === ModalMode.Create
            ? t('heading.add-item')
            : t('heading.edit-item')
        }
        cancelButton={<DialogButton variant="cancel" onClick={onClose} />}
        nextButton={
          <DialogButton
            variant="next"
            disabled={okNextDisabled || zeroNumberOfPacks}
            onClick={async () => {
              await saveLines();
              if (mode === ModalMode.Update && nextItem) {
                setCurrentItem(nextItem);
              } else if (mode === ModalMode.Create) setCurrentItem(null);
              else onClose();
              // Returning true here triggers the slide animation
              return true;
            }}
          />
        }
        okButton={
          <DialogButton
            variant="ok"
            disabled={!currentItem || zeroNumberOfPacks}
            onClick={async () => {
              try {
                await saveLines();
                onClose();
              } catch (e) {
                error((error as unknown as Error).message);
              }
            }}
          />
        }
        height={height}
        width={1024}
        enableAutocomplete /* Required for previously entered batches to be remembered and suggested in future shipments */
      >
        {isLoading ? (
          <BasicSpinner messageKey="saving" />
        ) : (
          <>
            <InboundLineEditForm
              disabled={mode === ModalMode.Update}
              item={currentItem}
              onChangeItem={setCurrentItem}
            />
            <Divider margin={5} />
            <TabLayout
              item={currentItem}
              draftLines={draftLines}
              addDraftLine={addDraftLine}
              updateDraftLine={updateDraftLine}
              isDisabled={isDisabled}
              currency={currency}
              isExternalSupplier={isExternalSupplier}
            />
          </>
        )}
      </Modal>
    </TableProvider>
  );
};<|MERGE_RESOLUTION|>--- conflicted
+++ resolved
@@ -19,11 +19,8 @@
 import { DraftInboundLine } from '../../../../types';
 import { CreateDraft } from '../utils';
 import { TabLayout } from './TabLayout';
-<<<<<<< HEAD
 import { usePackVariant } from '@openmsupply-client/system';
-=======
 import { CurrencyRowFragment } from '@openmsupply-client/system';
->>>>>>> 40c5ca58
 
 type InboundLineItem = InboundLineFragment['item'];
 interface InboundLineEditProps {
