import React, { useMemo } from 'react';
import {
  useAuthContext,
  useTranslation,
  usePreferences,
  Formatter,
  useIntlUtils,
  useFormatNumber,
  NumUtils,
  IconButton,
  DeleteIcon,
  ColumnDef,
  useSimpleMaterialTable,
  MaterialTable,
  ColumnType,
  DateUtils,
  ExpiryDateInput,
} from '@openmsupply-client/common';
// Need to be re-exported when Legacy cells are removed
import { TextInputCell } from '@openmsupply-client/common/src/ui/layout/tables/material-react-table/components/TextInputCell';
import { NumberInputCell } from '@openmsupply-client/common/src/ui/layout/tables/material-react-table/components/NumberInputCell';
import { CurrencyInputCell } from '@openmsupply-client/common/src/ui/layout/tables/material-react-table/components/CurrencyInputCell';
import { DraftInboundLine } from '../../../../types';
import {
  CampaignOrProgramCell,
  CurrencyRowFragment,
  DonorSearchInput,
  getVolumePerPackFromVariant,
  ItemRowFragment,
  ItemVariantInput,
  LocationRowFragment,
  LocationSearchInput,
  VVMStatusSearchInput,
} from '@openmsupply-client/system';
import { PatchDraftLineInput } from '../../../api';

interface TableProps {
  lines: DraftInboundLine[];
  updateDraftLine: (patch: PatchDraftLineInput) => void;
  isDisabled?: boolean;
  currency?: CurrencyRowFragment | null;
  isExternalSupplier?: boolean;
  hasItemVariantsEnabled?: boolean;
  hasVvmStatusesEnabled?: boolean;
  item?: ItemRowFragment | null;
  setPackRoundingMessage?: (value: React.SetStateAction<string>) => void;
  restrictedToLocationTypeId?: string | null;
}

interface QuantityTableProps extends TableProps {
  removeDraftLine: (id: string) => void;
}

export const QuantityTableComponent = ({
  lines,
  updateDraftLine,
  removeDraftLine,
  isDisabled = false,
  hasItemVariantsEnabled,
  hasVvmStatusesEnabled,
  item,
  setPackRoundingMessage,
}: QuantityTableProps) => {
  const t = useTranslation();
  const { getPlural } = useIntlUtils();
  const { format } = useFormatNumber();
  const { manageVaccinesInDoses } = usePreferences();

  const displayInDoses = manageVaccinesInDoses && !!item?.isVaccine;
  const unitName = Formatter.sentenceCase(
    item?.unitName ? item.unitName : t('label.unit')
  );
  const pluralisedUnitName = getPlural(unitName, 2);

  const columns = useMemo(() => {
    const cols: ColumnDef<DraftInboundLine>[] = [
      {
        accessorKey: 'batch',
        header: t('label.batch'),
        size: 100,
        Cell: ({ row, cell }) => (
          <TextInputCell
            cell={cell}
            updateFn={(batch: string) =>
              updateDraftLine({ id: row.original.id, batch })
            }
            autoFocus={row.index === 0}
          />
        ),
      },
      {
        accessorKey: 'expiryDate',
        header: t('label.expiry-date'),
        size: 150,
        columnType: ColumnType.Date,
        accessorFn: row => DateUtils.getDateOrNull(row.expiryDate),
        Cell: ({ cell, row }) => {
          const value = cell.getValue<Date | null>();
          return (
            <ExpiryDateInput
              value={value}
              disabled={isDisabled}
              onChange={date =>
                updateDraftLine({
                  id: row.original.id,
                  expiryDate: Formatter.naiveDate(date),
                })
              }
            />
          );
        },
      },
      {
        id: 'itemVariant',
        header: t('label.item-variant'),
        accessorFn: row => row.itemVariant?.id || '',
        size: 150,
        Cell: ({
          row: {
            original: { id, packSize, itemVariant, item },
          },
        }) => (
          <ItemVariantInput
            disabled={isDisabled}
            selectedId={itemVariant?.id}
            itemId={item.id}
            width="100%"
            onChange={itemVariant =>
              updateDraftLine({
                id,
                itemVariantId: itemVariant?.id,
                itemVariant,
                volumePerPack: getVolumePerPackFromVariant({
                  packSize,
                  itemVariant,
                }),
              })
            }
          />
        ),
        includeColumn: hasItemVariantsEnabled,
      },
      {
        id: 'itemDoses',
        header: t('label.doses-per-unit'),
        columnType: ColumnType.Number,
        defaultHideOnMobile: true,
        includeColumn: displayInDoses,
        accessorFn: row => (row.item.isVaccine ? row.item.doses : undefined),
      },
      {
        id: 'vvmStatus',
        header: t('label.vvm-status'),
        size: 150,
        accessorFn: row => row.vvmStatus || '',
        Cell: ({
          row: {
            original: { id, vvmStatus, stockLine },
          },
        }) => (
          <VVMStatusSearchInput
            disabled={isDisabled}
            selected={vvmStatus ?? null}
            onChange={vvmStatus => updateDraftLine({ id, vvmStatus })}
            useDefault={!stockLine}
          />
        ),
        includeColumn: hasVvmStatusesEnabled && item?.isVaccine,
      },
      {
        accessorKey: 'shippedPackSize',
        header: t('label.shipped-pack-size'),
        size: 100,
        Cell: ({ row, cell }) => (
          <NumberInputCell
            cell={cell}
            updateFn={(value: number) => {
              updateDraftLine({ shippedPackSize: value, id: row.original.id });
            }}
            disabled={isDisabled}
          />
        ),
        defaultHideOnMobile: true,
      },
      {
        accessorKey: 'shippedNumberOfPacks',
        header: t('label.shipped-number-of-packs'),
        size: 100,
        Cell: ({ row, cell }) => (
          <NumberInputCell
            cell={cell}
            updateFn={(value: number) => {
              updateDraftLine({
                shippedNumberOfPacks: value,
                id: row.original.id,
              });
            }}
            disabled={isDisabled}
            min={1}
          />
        ),
      },
      {
        accessorKey: 'packSize',
        header: t('label.received-pack-size'),
        size: 100,
        Cell: ({ row, cell }) => (
          <NumberInputCell
            cell={cell}
            updateFn={(value: number) => {
              const line = row.original;
              const item = row.original.item;
              const shouldClearSellPrice =
                item?.defaultPackSize !== line.packSize &&
                item?.itemStoreProperties?.defaultSellPricePerPack ===
                  line.sellPricePerPack;

              updateDraftLine({
                volumePerPack: getVolumePerPackFromVariant(line) ?? 0,
                sellPricePerPack: shouldClearSellPrice
                  ? 0
                  : line.sellPricePerPack,
                packSize: value,
                id: row.original.id,
              });
            }}
            disabled={isDisabled}
            min={1}
          />
        ),
        defaultHideOnMobile: true,
      },
      {
        accessorKey: 'numberOfPacks',
        header: t('label.packs-received'),
        size: 100,
        Cell: ({ row, cell }) => (
          <NumberInputCell
            cell={cell}
            updateFn={(value: number) => {
              const { packSize } = row.original;
              if (packSize !== undefined) {
                const packToUnits = packSize * value;
                setPackRoundingMessage?.('');
                updateDraftLine({
                  unitsPerPack: packToUnits,
                  id: row.original.id,
                  numberOfPacks: value,
                });
              }
            }}
            disabled={isDisabled}
            min={0}
          />
        ),
      },
      {
        accessorKey: 'doseQuantity',
        header: t('label.doses-received'),
        size: 100,
        includeColumn: displayInDoses,
        accessorFn: row => {
          const total = row.numberOfPacks * row.packSize;
          return format(total * row.item.doses);
        },
      },
      {
        accessorKey: 'unitsPerPack',
        header: t('label.units-received', {
          unit: pluralisedUnitName,
        }),
        size: 100,
        defaultHideOnMobile: true,
        accessorFn: row => {
          return row.numberOfPacks * row.packSize;
        },
        Cell: ({ row, cell }) => (
          <NumberInputCell
            cell={cell}
            updateFn={(value: number) => {
              const { packSize, unitsPerPack } = row.original;
              if (packSize !== undefined && unitsPerPack !== undefined) {
                const unitToPacks = value / packSize;
                const roundedPacks = Math.ceil(unitToPacks);
                const actualUnits = roundedPacks * packSize;
                if (roundedPacks === unitToPacks || roundedPacks === 0) {
                  setPackRoundingMessage?.('');
                } else {
                  setPackRoundingMessage?.(
                    t('messages.under-allocated', {
                      receivedQuantity: format(NumUtils.round(value, 2)), // round the display value to 2dp
                      quantity: format(actualUnits),
                    })
                  );
                }
                updateDraftLine({
                  unitsPerPack: actualUnits,
                  numberOfPacks: roundedPacks,
                  id: row.original.id,
                });
                return actualUnits;
              }
            }}
            disabled={isDisabled}
            min={0}
          />
        ),
      },
      {
        accessorKey: 'volumePerPack',
        header: t('label.volume-per-pack'),
        size: 100,
        Cell: ({ row, cell }) => (
          <NumberInputCell
            cell={cell}
            updateFn={(value: number) => {
              updateDraftLine({ volumePerPack: value, id: row.original.id });
            }}
            disabled={isDisabled}
            decimalLimit={10}
          />
        ),
      },
      {
        id: 'delete',
        header: '',
        size: 50,
        Cell: ({ row }) => (
          <IconButton
            label={t('button.delete')}
            onClick={() => removeDraftLine(row.original.id)}
            icon={<DeleteIcon fontSize="small" />}
          />
        ),
      },
    ];
    return cols;
  }, [
<<<<<<< HEAD
    isDisabled,
    updateDraftLine,
    setPackRoundingMessage,
    format,
    unitName,
    pluralisedUnitName,
=======
    displayInDoses,
>>>>>>> 53f0b92f
    hasItemVariantsEnabled,
    hasVvmStatusesEnabled,
    isDisabled,
    item?.isVaccine,
    pluralisedUnitName,
    removeDraftLine,
    setPackRoundingMessage,
    updateDraftLine,
  ]);

  const table = useSimpleMaterialTable<DraftInboundLine>({
    tableId: 'inbound-line-quantity',
    columns,
    data: lines,
    getIsRestrictedRow: isDisabled ? () => true : undefined,
  });

  return <MaterialTable table={table} />;
};

export const QuantityTable = React.memo(QuantityTableComponent);

export const PricingTableComponent = ({
  lines,
  updateDraftLine,
  isDisabled = false,
  currency,
  isExternalSupplier,
}: TableProps) => {
  const t = useTranslation();
  const { store } = useAuthContext();

  const columns = useMemo(() => {
    const cols: ColumnDef<DraftInboundLine>[] = [
      {
        accessorKey: 'batch',
        header: t('label.batch'),
        size: 100,
        accessorFn: row => row.batch || '',
      },
      {
        accessorKey: 'packSize',
        header: t('label.pack-size'),
        size: 100,
        columnType: ColumnType.Number,
      },
      {
        accessorKey: 'numberOfPacks',
        header: t('label.num-packs'),
        size: 100,
        columnType: ColumnType.Number,
      },
      {
        accessorKey: 'costPricePerPack',
        header: t('label.pack-cost-price'),
        Cell: ({ cell, row }) => (
          <CurrencyInputCell
            cell={cell}
            disabled={isDisabled}
            updateFn={value =>
              updateDraftLine({ id: row.original.id, costPricePerPack: value })
            }
          />
        ),
      },
      {
        id: 'foreignCurrencyCostPricePerPack',
        header: t('label.fc-cost-price', {
          currency: currency?.code,
        }),
        size: 100,
        accessorFn: row => {
          if (currency) {
            return row.costPricePerPack / currency.rate;
          }
          return undefined;
        },
        includeColumn:
          isExternalSupplier && !!store?.preferences.issueInForeignCurrency,
      },
      {
        accessorKey: 'sellPricePerPack',
        header: t('label.pack-sell-price'),
        Cell: ({ cell, row }) => (
          <CurrencyInputCell
            cell={cell}
            disabled={isDisabled}
            updateFn={value =>
              updateDraftLine({ id: row.original.id, sellPricePerPack: value })
            }
          />
        ),
      },
      {
        id: 'foreignCurrencySellPricePerPack',
        header: t('label.fc-sell-price'),
        size: 100,
        accessorFn: row => {
          if (currency) {
            return row.sellPricePerPack / currency.rate;
          }
          return undefined;
        },
        includeColumn:
          isExternalSupplier && !!store?.preferences.issueInForeignCurrency,
      },
      {
        accessorKey: 'lineTotal',
        header: t('label.line-total'),
        size: 100,
        accessorFn: row => row.costPricePerPack * row.numberOfPacks,
      },
      {
        id: 'foreignCurrencyLineTotal',
        header: t('label.fc-line-total'),
        size: 100,
        accessorFn: row => {
          if (currency) {
            return (row.costPricePerPack * row.numberOfPacks) / currency.rate;
          }
          return undefined;
        },
        includeColumn:
          isExternalSupplier && !!store?.preferences.issueInForeignCurrency,
      },
    ];
    return cols;
  }, [isDisabled, updateDraftLine]);

  const table = useSimpleMaterialTable<DraftInboundLine>({
    tableId: 'inbound-line-pricing',
    columns,
    data: lines,
    getIsRestrictedRow: isDisabled ? () => true : undefined,
  });

  return <MaterialTable table={table} />;
};

export const PricingTable = React.memo(PricingTableComponent);

export const LocationTableComponent = ({
  lines,
  updateDraftLine,
  isDisabled,
  restrictedToLocationTypeId,
}: TableProps) => {
  const t = useTranslation();
  const { allowTrackingOfStockByDonor } = usePreferences();

  const columns = useMemo(() => {
    const cols: ColumnDef<DraftInboundLine>[] = [
      {
        accessorKey: 'batch',
        header: t('label.batch'),
        size: 100,
        accessorFn: row => row.batch || '',
      },
      {
        id: 'location',
        header: t('label.location'),
        Cell: ({ row: { original: row } }) => {
          return (
            <LocationSearchInput
              onChange={value =>
                updateDraftLine({ id: row.id, location: value })
              }
              disabled={isDisabled ?? false}
              selectedLocation={(row.location as LocationRowFragment) ?? null}
              volumeRequired={row.volumePerPack * row.numberOfPacks}
              restrictedToLocationTypeId={restrictedToLocationTypeId}
              fullWidth
            />
          );
        },
      },

      {
        accessorKey: 'note',
        header: t('label.stocktake-comment'),
        size: 200,
        Cell: ({ cell, row }) => (
          <TextInputCell
            cell={cell}
            updateFn={value =>
              updateDraftLine({ id: row.original.id, note: value })
            }
            disabled={isDisabled ?? false}
          />
        ),
        defaultHideOnMobile: true,
      },
      {
        id: 'donor',
        header: t('label.donor'),
        Cell: ({ row: { original: row } }) => (
          <DonorSearchInput
            donorId={row?.donor?.id || null}
            onChange={donor =>
              updateDraftLine({
                id: row.id,
                donor,
              })
            }
            disabled={isDisabled ?? false}
            fullWidth
            clearable
          />
        ),
        includeColumn: allowTrackingOfStockByDonor,
      },
      {
        id: 'campaignOrProgram',
        header: t('label.campaign'),
        Cell: ({ row }) => (
          <CampaignOrProgramCell
            row={row.original}
            disabled={isDisabled ?? false}
            updateFn={patch =>
              updateDraftLine({ id: row.original.id, ...patch })
            }
          />
        ),
      },
    ];
    return cols;
  }, [
    allowTrackingOfStockByDonor,
    isDisabled,
    restrictedToLocationTypeId,
    updateDraftLine,
  ]);

  const table = useSimpleMaterialTable<DraftInboundLine>({
    tableId: 'inbound-line-location',
    columns,
    data: lines,
    getIsRestrictedRow: isDisabled ? () => true : undefined,
  });

  return <MaterialTable table={table} />;
};

export const LocationTable = React.memo(LocationTableComponent);<|MERGE_RESOLUTION|>--- conflicted
+++ resolved
@@ -336,16 +336,13 @@
     ];
     return cols;
   }, [
-<<<<<<< HEAD
     isDisabled,
     updateDraftLine,
     setPackRoundingMessage,
     format,
     unitName,
     pluralisedUnitName,
-=======
     displayInDoses,
->>>>>>> 53f0b92f
     hasItemVariantsEnabled,
     hasVvmStatusesEnabled,
     isDisabled,
