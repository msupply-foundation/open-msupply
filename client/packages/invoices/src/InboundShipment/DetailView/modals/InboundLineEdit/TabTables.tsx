import React, { FC } from 'react';
import {
  DataTable,
  useColumns,
  CurrencyInputCell,
  getExpiryDateInputColumn,
  TextInputCell,
  ColumnDescription,
  useTheme,
  Theme,
  alpha,
  QueryParamsProvider,
  createQueryParamsStore,
  CellProps,
  getColumnLookupWithOverrides,
<<<<<<< HEAD
=======
  CurrencyCell,
  ColumnAlign,
>>>>>>> ebdf0d44
  NumberInputCell,
} from '@openmsupply-client/common';
import { DraftInboundLine } from '../../../../types';
import {
  CurrencyRowFragment,
  getLocationInputColumn,
  LocationRowFragment,
<<<<<<< HEAD
=======
  PACK_VARIANT_ENTRY_CELL_MIN_WIDTH,
>>>>>>> ebdf0d44
  PackVariantEntryCell,
  usePackVariant,
} from '@openmsupply-client/system';
import { InboundLineFragment } from '../../../api';

interface TableProps {
  lines: DraftInboundLine[];
  updateDraftLine: (patch: Partial<DraftInboundLine> & { id: string }) => void;
  isDisabled?: boolean;
  currency?: CurrencyRowFragment | null;
  isExternalSupplier?: boolean;
}

const expiryInputColumn = getExpiryDateInputColumn<DraftInboundLine>();
const getBatchColumn = (
  updateDraftLine: (patch: Partial<DraftInboundLine> & { id: string }) => void,
  theme: Theme
): ColumnDescription<DraftInboundLine> => [
  'batch',
  {
    width: 150,
    maxWidth: 150,
    maxLength: 50,
    Cell: TextInputCell,
    setter: updateDraftLine,
    backgroundColor: alpha(theme.palette.background.menu, 0.4),
    // Remember previously entered batches for this item and suggest them in future shipments
    autocompleteProvider: data => `inboundshipment${data.item.id}`,
    accessor: ({ rowData }) => rowData.batch || '',
  },
];
const getExpiryColumn = (
  updateDraftLine: (patch: Partial<DraftInboundLine> & { id: string }) => void,
  theme: Theme
): ColumnDescription<DraftInboundLine> => [
  expiryInputColumn,
  {
    width: 150,
    maxWidth: 150,
    setter: updateDraftLine,
    backgroundColor: alpha(theme.palette.background.menu, 0.4),
  },
];

const NumberOfPacksCell: React.FC<CellProps<DraftInboundLine>> = ({
  rowData,
  ...props
}) => (
  <NumberInputCell
    {...props}
    isRequired={rowData.numberOfPacks === 0}
    rowData={rowData}
  />
);

// If this is not extracted to it's own component and used directly in Cell:
// cell will be re rendered anytime rowData changes, which causes it to loose focus
// if number of packs is changed and tab is pressed (in quick succession)
const PackUnitEntryCell = PackVariantEntryCell<DraftInboundLine>({
  getItemId: r => r.item.id,
  getUnitName: r => r.item.unitName || null,
});

export const QuantityTableComponent: FC<
  TableProps & { item: InboundLineFragment['item'] | null }
> = ({ item, lines, updateDraftLine, isDisabled = false }) => {
  const { packVariantExists } = usePackVariant(item?.id || '', null);
  const theme = useTheme();

  const columns = useColumns<DraftInboundLine>(
    [
      getBatchColumn(updateDraftLine, theme),
      getExpiryColumn(updateDraftLine, theme),
      [
        'numberOfPacks',
        {
          Cell: NumberOfPacksCell,
          width: 100,
          label: 'label.num-packs',
          setter: updateDraftLine,
        },
      ],
      getColumnLookupWithOverrides('packSize', {
<<<<<<< HEAD
        label: packVariantExists
          ? 'label.unit-variant-and-pack-size'
          : 'label.pack-size',
        Cell: PackUnitEntryCell,
        setter: updateDraftLine,
=======
        Cell: PackUnitEntryCell,
        setter: updateDraftLine,
        ...(packVariantExists
          ? {
              label: 'label.unit-variant-and-pack-size',
              minWidth: PACK_VARIANT_ENTRY_CELL_MIN_WIDTH,
            }
          : { label: 'label.pack-size' }),
>>>>>>> ebdf0d44
      }),
      [
        'unitQuantity',
        {
          accessor: ({ rowData }) => rowData.numberOfPacks * rowData.packSize,
        },
      ],
    ],
    {},
    [updateDraftLine, lines]
  );

  return (
    <DataTable
      id="inbound-line-quantity"
      isDisabled={isDisabled}
      columns={columns}
      data={lines}
      noDataMessage="Add a new line"
      dense
    />
  );
};

export const QuantityTable = React.memo(QuantityTableComponent);

export const PricingTableComponent: FC<TableProps> = ({
  lines,
  updateDraftLine,
  isDisabled = false,
  currency,
  isExternalSupplier,
}) => {
  const columnDefinitions: ColumnDescription<DraftInboundLine>[] = [
    [
      'batch',
      {
        accessor: ({ rowData }) => {
          return rowData.batch || '';
        },
      },
    ],
    [
      'sellPricePerPack',
      {
        Cell: CurrencyInputCell,
        width: 100,
        setter: updateDraftLine,
      },
    ],
  ];

  if (isExternalSupplier) {
    columnDefinitions.push({
      key: 'foreignCurrencySellPricePerPack',
      label: 'label.fc-sell-price',
      description: 'description.fc-sell-price',
      width: 100,
      align: ColumnAlign.Right,
      // eslint-disable-next-line new-cap
      Cell: CurrencyCell({ currency: currency?.code }),
      accessor: ({ rowData }) => {
        if (currency) {
          return rowData.sellPricePerPack / currency.rate;
        }
        return null;
      },
    });
  }

  columnDefinitions.push([
    'costPricePerPack',
    {
      Cell: CurrencyInputCell,
      width: 100,
      setter: updateDraftLine,
    },
  ]);

  if (isExternalSupplier) {
    columnDefinitions.push({
      key: 'foreignCurrencyCostPricePerPack',
      label: 'label.fc-cost-price',
      description: 'description.fc-cost-price',
      width: 100,
      align: ColumnAlign.Right,
      // eslint-disable-next-line new-cap
      Cell: CurrencyCell({ currency: currency?.code }),
      accessor: ({ rowData }) => {
        if (currency) {
          return rowData.costPricePerPack / currency.rate;
        }
        return null;
      },
    });
  }

  columnDefinitions.push(
    [
      'unitQuantity',
      {
        accessor: ({ rowData }) => rowData.numberOfPacks * rowData.packSize,
      },
    ],
    [
      'lineTotal',
      {
        accessor: ({ rowData }) =>
          rowData.numberOfPacks * rowData.costPricePerPack,
      },
    ]
  );

  if (isExternalSupplier) {
    columnDefinitions.push({
      key: 'foreignCurrencyLineTotal',
      label: 'label.fc-line-total',
      description: 'description.fc-line-total',
      width: 100,
      // eslint-disable-next-line new-cap
      Cell: CurrencyCell({ currency: currency?.code }),
      align: ColumnAlign.Right,
      accessor: ({ rowData }) => {
        if (currency) {
          return (
            (rowData.numberOfPacks * rowData.costPricePerPack) / currency.rate
          );
        }
        return null;
      },
    });
  }

  const columns = useColumns<DraftInboundLine>(columnDefinitions, {}, [
    updateDraftLine,
    lines,
  ]);

  return (
    <DataTable
      id="inbound-line-pricing"
      isDisabled={isDisabled}
      columns={columns}
      data={lines}
      noDataMessage="Add a new line"
      dense
    />
  );
};

export const PricingTable = React.memo(PricingTableComponent);

export const LocationTableComponent: FC<TableProps> = ({
  lines,
  updateDraftLine,
  isDisabled,
}) => {
  const columns = useColumns<DraftInboundLine>(
    [
      [
        'batch',
        {
          accessor: ({ rowData }) => {
            return rowData.batch || '';
          },
        },
      ],
      [getLocationInputColumn(), { setter: updateDraftLine, width: 800 }],
    ],
    {},
    [updateDraftLine, lines]
  );

  return (
    <QueryParamsProvider
      createStore={createQueryParamsStore<LocationRowFragment>({
        initialSortBy: { key: 'name' },
      })}
    >
      <DataTable
        id="inbound-line-location"
        columns={columns}
        data={lines}
        dense
        isDisabled={isDisabled}
      />
    </QueryParamsProvider>
  );
};

export const LocationTable = React.memo(LocationTableComponent);<|MERGE_RESOLUTION|>--- conflicted
+++ resolved
@@ -13,11 +13,8 @@
   createQueryParamsStore,
   CellProps,
   getColumnLookupWithOverrides,
-<<<<<<< HEAD
-=======
   CurrencyCell,
   ColumnAlign,
->>>>>>> ebdf0d44
   NumberInputCell,
 } from '@openmsupply-client/common';
 import { DraftInboundLine } from '../../../../types';
@@ -25,10 +22,7 @@
   CurrencyRowFragment,
   getLocationInputColumn,
   LocationRowFragment,
-<<<<<<< HEAD
-=======
   PACK_VARIANT_ENTRY_CELL_MIN_WIDTH,
->>>>>>> ebdf0d44
   PackVariantEntryCell,
   usePackVariant,
 } from '@openmsupply-client/system';
@@ -112,13 +106,6 @@
         },
       ],
       getColumnLookupWithOverrides('packSize', {
-<<<<<<< HEAD
-        label: packVariantExists
-          ? 'label.unit-variant-and-pack-size'
-          : 'label.pack-size',
-        Cell: PackUnitEntryCell,
-        setter: updateDraftLine,
-=======
         Cell: PackUnitEntryCell,
         setter: updateDraftLine,
         ...(packVariantExists
@@ -127,7 +114,6 @@
               minWidth: PACK_VARIANT_ENTRY_CELL_MIN_WIDTH,
             }
           : { label: 'label.pack-size' }),
->>>>>>> ebdf0d44
       }),
       [
         'unitQuantity',
