import React from 'react';
import {
  DataTable,
  useColumns,
  CurrencyInputCell,
  ColumnDescription,
  useTheme,
  QueryParamsProvider,
  createQueryParamsStore,
  getColumnLookupWithOverrides,
  ColumnAlign,
  Currencies,
  useCurrencyCell,
  useAuthContext,
  useTranslation,
  usePreference,
  PreferenceKey,
  Formatter,
  useIntlUtils,
  NumberInputCell,
  getDosesPerUnitColumn,
  useFormatNumber,
  NumUtils,
  TextInputCell,
  IconButton,
  DeleteIcon,
} from '@openmsupply-client/common';
import { DraftInboundLine } from '../../../../types';
import {
  CurrencyRowFragment,
  getCampaignOrProgramColumn,
  getDonorColumn,
  getLocationInputColumn,
  ItemRowFragment,
  LocationRowFragment,
  PackSizeEntryCell,
} from '@openmsupply-client/system';
import {
  getBatchExpiryColumns,
  getInboundDosesColumns,
  itemVariantColumn,
  NumberOfPacksCell,
  vvmStatusesColumn,
} from './utils';
import { PatchDraftLineInput } from '../../../api';

interface TableProps {
  lines: DraftInboundLine[];
  updateDraftLine: (patch: PatchDraftLineInput) => void;
  isDisabled?: boolean;
  currency?: CurrencyRowFragment | null;
  isExternalSupplier?: boolean;
  hasItemVariantsEnabled?: boolean;
  hasVvmStatusesEnabled?: boolean;
  item?: ItemRowFragment | null;
  setPackRoundingMessage?: (value: React.SetStateAction<string>) => void;
<<<<<<< HEAD
  restrictedToLocationTypeId?: string | null;
=======
  restrictedLocationTypeId?: string | null;
  preferences?: {
    allowTrackingOfStockByDonor?: boolean;
    useCampaigns?: boolean;
  };
>>>>>>> f51c170c
}

interface QuantityTableProps extends TableProps {
  removeDraftLine: (id: string) => void;
}

export const QuantityTableComponent = ({
  lines,
  updateDraftLine,
  removeDraftLine,
  isDisabled = false,
  hasItemVariantsEnabled,
  hasVvmStatusesEnabled,
  item,
  setPackRoundingMessage,
}: QuantityTableProps) => {
  const t = useTranslation();
  const theme = useTheme();
  const { getPlural } = useIntlUtils();
  const { format } = useFormatNumber();
  const { data: preferences } = usePreference(
    PreferenceKey.ManageVaccinesInDoses
  );
  const displayInDoses =
    !!preferences?.manageVaccinesInDoses && !!item?.isVaccine;
  const unitName = Formatter.sentenceCase(
    item?.unitName ? item.unitName : t('label.unit')
  );
  const pluralisedUnitName = getPlural(unitName, 2);

  const columnDefinitions: ColumnDescription<DraftInboundLine>[] = [
    ...getBatchExpiryColumns(updateDraftLine, theme),
  ];

  if (hasItemVariantsEnabled) {
    columnDefinitions.push(itemVariantColumn(updateDraftLine));
  }

  if (displayInDoses) {
    columnDefinitions.push(getDosesPerUnitColumn(t, unitName));
  }

  if (!!hasVvmStatusesEnabled && item?.isVaccine) {
    columnDefinitions.push(vvmStatusesColumn(updateDraftLine));
  }

  columnDefinitions.push(
    {
      key: 'shippedPackSize',
      label: 'label.shipped-pack-size',
      width: 100,
      Cell: PackSizeEntryCell<DraftInboundLine>,
      setter: patch => {
        setPackRoundingMessage?.('');
        const shouldClearSellPrice =
          patch.item?.defaultPackSize !== patch.packSize &&
          patch.item?.itemStoreProperties?.defaultSellPricePerPack ===
            patch.sellPricePerPack;

        if (shouldClearSellPrice) {
          updateDraftLine({
            ...patch,
            sellPricePerPack: 0,
          });
        } else {
          updateDraftLine(patch);
        }
      },
      getIsDisabled: rowData => !!rowData.linkedInvoiceId,
      defaultHideOnMobile: true,
      align: ColumnAlign.Left,
    },
    {
      key: 'shippedNumberOfPacks',
      label: 'label.shipped-number-of-packs',
      Cell: NumberOfPacksCell,
      cellProps: {
        decimalLimit: 0,
      },
      getIsDisabled: rowData => !!rowData.linkedInvoiceId,
      width: 100,
      align: ColumnAlign.Left,
      setter: patch => updateDraftLine(patch),
    },
    getColumnLookupWithOverrides('packSize', {
      Cell: PackSizeEntryCell<DraftInboundLine>,
      setter: patch => {
        setPackRoundingMessage?.('');
        updateDraftLine(patch);
      },
      label: 'label.received-pack-size',
      width: 100,
      defaultHideOnMobile: true,
      align: ColumnAlign.Left,
    }),
    [
      'numberOfPacks',
      {
        label: 'label.packs-received',
        Cell: NumberOfPacksCell,
        cellProps: { decimalLimit: 0 },
        width: 100,
        align: ColumnAlign.Left,
        setter: patch => {
          const { packSize, numberOfPacks } = patch;

          if (packSize !== undefined && numberOfPacks !== undefined) {
            const packToUnits = packSize * numberOfPacks;
            setPackRoundingMessage?.('');

            updateDraftLine({
              ...patch,
              unitsPerPack: packToUnits,
            });
          }
        },
      },
    ]
  );

  columnDefinitions.push({
    key: 'unitsPerPack',
    label: t('label.units-received', {
      unit: pluralisedUnitName,
    }),
    width: 100,
    cellProps: { debounce: 500 },
    Cell: NumberInputCell,
    align: ColumnAlign.Left,
    setter: patch => {
      const { unitsPerPack, packSize } = patch;

      if (packSize !== undefined && unitsPerPack !== undefined) {
        const unitToPacks = unitsPerPack / packSize;

        const roundedPacks = Math.ceil(unitToPacks);
        const actualUnits = roundedPacks * packSize;

        if (roundedPacks === unitToPacks || roundedPacks === 0) {
          setPackRoundingMessage?.('');
        } else {
          setPackRoundingMessage?.(
            t('messages.under-allocated', {
              receivedQuantity: format(NumUtils.round(unitsPerPack, 2)), // round the display value to 2dp
              quantity: format(actualUnits),
            })
          );
        }

        updateDraftLine({
          ...patch,
          unitsPerPack: actualUnits,
          numberOfPacks: roundedPacks,
        });
        return actualUnits;
      }
    },

    accessor: ({ rowData }) => {
      return rowData.numberOfPacks * rowData.packSize;
    },
    defaultHideOnMobile: true,
  });

  if (displayInDoses) {
    columnDefinitions.push(...getInboundDosesColumns(format));
  }

  columnDefinitions.push(
    {
      key: 'volumePerPack',
      label: t('label.volume-per-pack'),
      Cell: NumberInputCell,
      cellProps: { decimalLimit: 10 },
      width: 100,
      accessor: ({ rowData }) => rowData?.volumePerPack,
      setter: updateDraftLine,
    },
    {
      key: 'delete',
      width: 50,
      Cell: ({ rowData }) => (
        <IconButton
          label="Delete"
          onClick={() => removeDraftLine(rowData.id)}
          icon={<DeleteIcon fontSize="small" />}
        />
      ),
    }
  );

  const columns = useColumns<DraftInboundLine>(columnDefinitions, {}, [
    updateDraftLine,
    lines,
    columnDefinitions,
  ]);

  return (
    <DataTable
      id="inbound-line-quantity"
      isDisabled={isDisabled}
      columns={columns}
      data={lines}
      dense
    />
  );
};

export const QuantityTable = React.memo(QuantityTableComponent);

export const PricingTableComponent = ({
  lines,
  updateDraftLine,
  isDisabled = false,
  currency,
  isExternalSupplier,
}: TableProps) => {
  const { store } = useAuthContext();

  const CurrencyCell = useCurrencyCell<DraftInboundLine>(
    currency?.code as Currencies
  );

  const columnDefinitions: ColumnDescription<DraftInboundLine>[] = [
    [
      'batch',
      {
        accessor: ({ rowData }) => rowData.batch || '',
      },
    ],
  ];

  columnDefinitions.push(
    getColumnLookupWithOverrides('packSize', {
      label: 'label.pack-size',
    }),
    [
      'numberOfPacks',
      {
        width: 100,
      },
    ],
    [
      'costPricePerPack',
      {
        Cell: CurrencyInputCell,
        width: 100,
        setter: updateDraftLine,
      },
    ]
  );

  if (isExternalSupplier && !!store?.preferences.issueInForeignCurrency) {
    columnDefinitions.push({
      key: 'foreignCurrencyCostPricePerPack',
      label: 'label.fc-cost-price',
      description: 'description.fc-cost-price',
      width: 100,
      align: ColumnAlign.Right,
      Cell: CurrencyCell,
      accessor: ({ rowData }) => {
        if (currency) {
          return rowData.costPricePerPack / currency.rate;
        }
      },
    });
  }

  columnDefinitions.push([
    'sellPricePerPack',
    {
      Cell: CurrencyInputCell,
      width: 100,
      setter: updateDraftLine,
    },
  ]);

  if (isExternalSupplier && !!store?.preferences.issueInForeignCurrency) {
    columnDefinitions.push({
      key: 'foreignCurrencySellPricePerPack',
      label: 'label.fc-sell-price',
      description: 'description.fc-sell-price',
      width: 100,
      align: ColumnAlign.Right,
      Cell: CurrencyCell,
      accessor: ({ rowData }) => {
        if (currency) {
          return rowData.sellPricePerPack / currency.rate;
        }
      },
    });
  }

  columnDefinitions.push([
    'lineTotal',
    {
      accessor: ({ rowData }) =>
        rowData.numberOfPacks * rowData.costPricePerPack,
    },
  ]);

  if (isExternalSupplier && !!store?.preferences.issueInForeignCurrency) {
    columnDefinitions.push({
      key: 'foreignCurrencyLineTotal',
      label: 'label.fc-line-total',
      description: 'description.fc-line-total',
      width: 100,
      Cell: CurrencyCell,
      align: ColumnAlign.Right,
      accessor: ({ rowData }) => {
        if (currency) {
          return (
            (rowData.numberOfPacks * rowData.costPricePerPack) / currency.rate
          );
        }
      },
    });
  }

  const columns = useColumns<DraftInboundLine>(columnDefinitions, {}, [
    updateDraftLine,
    lines,
  ]);

  return (
    <DataTable
      id="inbound-line-pricing"
      isDisabled={isDisabled}
      columns={columns}
      data={lines}
      dense
    />
  );
};

export const PricingTable = React.memo(PricingTableComponent);

export const LocationTableComponent = ({
  lines,
  updateDraftLine,
  isDisabled,
<<<<<<< HEAD
  restrictedToLocationTypeId,
=======
  restrictedLocationTypeId,
  preferences,
>>>>>>> f51c170c
}: TableProps) => {
  const columnDescriptions: ColumnDescription<DraftInboundLine>[] = [
    [
      'batch',
      {
        accessor: ({ rowData }) => rowData.batch || '',
      },
    ],
    [
      'location',
      {
        ...getLocationInputColumn(restrictedToLocationTypeId),
        setter: updateDraftLine,
        width: 530,
      },
    ],
    [
      'note',
      {
        Cell: TextInputCell,
        setter: patch => {
          const note = patch.note === '' ? null : patch.note;
          updateDraftLine({ ...patch, note });
        },
        accessor: ({ rowData }) => rowData.note ?? '',
      },
    ],
  ];

  if (preferences?.allowTrackingOfStockByDonor) {
    columnDescriptions.push([
      getDonorColumn((id, donor) => updateDraftLine({ id, donor })),
      { accessor: ({ rowData }) => rowData.donor?.id },
    ] as ColumnDescription<DraftInboundLine>);
  }

  if (preferences?.useCampaigns) {
    columnDescriptions.push(
      getCampaignOrProgramColumn(patch => updateDraftLine(patch))
    );
  }

  const columns = useColumns(columnDescriptions, {}, [updateDraftLine, lines]);

  return (
    <QueryParamsProvider
      createStore={createQueryParamsStore<LocationRowFragment>({
        initialSortBy: { key: 'name' },
      })}
    >
      <DataTable
        id="inbound-line-location"
        columns={columns}
        data={lines}
        dense
        isDisabled={isDisabled}
      />
    </QueryParamsProvider>
  );
};

export const LocationTable = React.memo(LocationTableComponent);<|MERGE_RESOLUTION|>--- conflicted
+++ resolved
@@ -54,15 +54,11 @@
   hasVvmStatusesEnabled?: boolean;
   item?: ItemRowFragment | null;
   setPackRoundingMessage?: (value: React.SetStateAction<string>) => void;
-<<<<<<< HEAD
   restrictedToLocationTypeId?: string | null;
-=======
-  restrictedLocationTypeId?: string | null;
   preferences?: {
     allowTrackingOfStockByDonor?: boolean;
     useCampaigns?: boolean;
   };
->>>>>>> f51c170c
 }
 
 interface QuantityTableProps extends TableProps {
@@ -404,12 +400,8 @@
   lines,
   updateDraftLine,
   isDisabled,
-<<<<<<< HEAD
   restrictedToLocationTypeId,
-=======
-  restrictedLocationTypeId,
   preferences,
->>>>>>> f51c170c
 }: TableProps) => {
   const columnDescriptions: ColumnDescription<DraftInboundLine>[] = [
     [
