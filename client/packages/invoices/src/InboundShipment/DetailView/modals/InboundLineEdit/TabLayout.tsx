--- conflicted
+++ resolved
@@ -28,12 +28,9 @@
   updateDraftLine: (patch: Partial<DraftInboundLine> & { id: string }) => void;
   currency?: CurrencyRowFragment | null;
   isExternalSupplier?: boolean;
-<<<<<<< HEAD
+  item: ItemRowFragment | null;
   hasItemVariantsEnabled?: boolean;
   hasVVMStatusesEnabled?: boolean;
-=======
-  item: ItemRowFragment | null;
->>>>>>> 9704a257
 }
 
 enum Tabs {
@@ -49,14 +46,10 @@
   updateDraftLine,
   currency,
   isExternalSupplier,
-<<<<<<< HEAD
   hasItemVariantsEnabled,
   hasVVMStatusesEnabled,
-}) => {
-=======
   item,
 }: TabLayoutProps) => {
->>>>>>> 9704a257
   const t = useTranslation();
   const theme = useAppTheme();
   const isMediumScreen = useMediaQuery(theme.breakpoints.down(Breakpoints.lg));
@@ -125,12 +118,9 @@
             isDisabled={isDisabled}
             lines={draftLines}
             updateDraftLine={updateDraftLine}
-<<<<<<< HEAD
+            item={item}
             hasItemVariantsEnabled={hasItemVariantsEnabled}
             hasVVMStatusesEnabled={hasVVMStatusesEnabled}
-=======
-            item={item}
->>>>>>> 9704a257
           />
         </InboundLineEditPanel>
 
