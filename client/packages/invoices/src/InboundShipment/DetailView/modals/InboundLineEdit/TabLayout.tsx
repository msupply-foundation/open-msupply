import React, { useState } from 'react';
import {
  Box,
  Breakpoints,
  Tab,
  TableContainer,
  PlusCircleIcon,
  useTranslation,
  TabContext,
  TabKeybindings,
  TabList,
  ButtonWithIcon,
  useAppTheme,
  useMediaQuery,
  Alert,
  PreferenceKey,
  usePreference,
} from '@openmsupply-client/common';
import { DraftInboundLine } from '../../../../types';
import { InboundLineEditPanel } from './InboundLineEditPanel';
import { QuantityTable, PricingTable, LocationTable } from './TabTables';
import {
  CurrencyRowFragment,
  ItemRowFragment,
} from '@openmsupply-client/system';
import { PatchDraftLineInput } from '../../../api';

interface TabLayoutProps {
  addDraftLine: () => void;
  draftLines: DraftInboundLine[];
  isDisabled: boolean;
  updateDraftLine: (patch: PatchDraftLineInput) => void;
  removeDraftLine: (id: string) => void;
  currency?: CurrencyRowFragment | null;
  isExternalSupplier?: boolean;
  item: ItemRowFragment | null;
  hasItemVariantsEnabled?: boolean;
  hasVvmStatusesEnabled?: boolean;
}

enum Tabs {
  Batch = 'Batch',
  Pricing = 'Pricing',
  Other = 'Other',
}

export const TabLayout = ({
  addDraftLine,
  draftLines,
  isDisabled,
  updateDraftLine,
  removeDraftLine,
  currency,
  isExternalSupplier,
  hasItemVariantsEnabled,
  hasVvmStatusesEnabled,
  item,
}: TabLayoutProps) => {
  const t = useTranslation();
  const theme = useAppTheme();
  const isMediumScreen = useMediaQuery(theme.breakpoints.down(Breakpoints.lg));
  const [currentTab, setCurrentTab] = useState<Tabs>(Tabs.Batch);
  const [packRoundingMessage, setPackRoundingMessage] = useState<string>(
    () => ''
  );

  const { data: preferences } = usePreference(
    PreferenceKey.AllowTrackingOfStockByDonor,
    PreferenceKey.UseCampaigns
  );

  if (draftLines.length === 0)
    return <Box sx={{ height: isMediumScreen ? 400 : 500 }} />;

  return (
    <TabContext value={currentTab}>
      <TabKeybindings
        tabs={[Tabs.Batch, Tabs.Pricing, Tabs.Other]}
        onAdd={addDraftLine}
        setCurrentTab={setCurrentTab}
        dependencies={[draftLines]}
      />

      <Box flex={1} display="flex" justifyContent="space-between">
        <Box flex={1} />
        <Box flex={1}>
          <TabList
            value={currentTab}
            centered
            onChange={(_, v) => setCurrentTab(v)}
          >
            <Tab
              value={Tabs.Batch}
              label={`${t('label.quantities')} (Ctrl+1)`}
              tabIndex={-1}
            />
            <Tab
              value={Tabs.Pricing}
              label={`${t('label.pricing')} (Ctrl+2)`}
              tabIndex={-1}
            />
            <Tab
              value={Tabs.Other}
              label={`${t('heading.other')} (Ctrl+3)`}
              tabIndex={-1}
            />
          </TabList>
        </Box>
        <Box flex={1} justifyContent="flex-end" display="flex">
          <ButtonWithIcon
            disabled={isDisabled}
            color="primary"
            variant="outlined"
            onClick={() => {
              addDraftLine();
              setPackRoundingMessage?.('');
            }}
            label={`${t('label.add-batch')} (+)`}
            Icon={<PlusCircleIcon />}
          />
        </Box>
      </Box>
      <TableContainer
        sx={{
          height: isMediumScreen ? 300 : 400,
          marginTop: 2,
          borderWidth: 1,
          borderStyle: 'solid',
          borderColor: 'divider',
          borderRadius: '20px',
        }}
      >
        <InboundLineEditPanel value={Tabs.Batch}>
          <Box width={'100%'}>
            {packRoundingMessage && (
              <Alert severity="warning" style={{ marginBottom: 2 }}>
                {packRoundingMessage}
              </Alert>
            )}
            <QuantityTable
              setPackRoundingMessage={setPackRoundingMessage}
              isDisabled={isDisabled}
              lines={draftLines}
              updateDraftLine={updateDraftLine}
              removeDraftLine={removeDraftLine}
              item={item}
              hasItemVariantsEnabled={hasItemVariantsEnabled}
              hasVvmStatusesEnabled={hasVvmStatusesEnabled}
            />
          </Box>
        </InboundLineEditPanel>

        <InboundLineEditPanel value={Tabs.Pricing}>
          <PricingTable
            isDisabled={isDisabled}
            lines={draftLines}
            updateDraftLine={updateDraftLine}
            currency={currency}
            isExternalSupplier={isExternalSupplier}
          />
        </InboundLineEditPanel>

        <InboundLineEditPanel value={Tabs.Other}>
          <LocationTable
            isDisabled={isDisabled}
            lines={draftLines}
            updateDraftLine={updateDraftLine}
<<<<<<< HEAD
            restrictedToLocationTypeId={item?.restrictedLocationTypeId}
=======
            restrictedLocationTypeId={item?.restrictedLocationTypeId}
            preferences={preferences}
>>>>>>> f51c170c
          />
        </InboundLineEditPanel>
      </TableContainer>
    </TabContext>
  );
};<|MERGE_RESOLUTION|>--- conflicted
+++ resolved
@@ -165,12 +165,8 @@
             isDisabled={isDisabled}
             lines={draftLines}
             updateDraftLine={updateDraftLine}
-<<<<<<< HEAD
             restrictedToLocationTypeId={item?.restrictedLocationTypeId}
-=======
-            restrictedLocationTypeId={item?.restrictedLocationTypeId}
             preferences={preferences}
->>>>>>> f51c170c
           />
         </InboundLineEditPanel>
       </TableContainer>
