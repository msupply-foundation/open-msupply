import {
  getRowExpandColumn,
  GenericColumnKey,
  getNotePopoverColumn,
  useColumns,
  Column,
  ArrayUtils,
  ColumnAlign,
  TooltipTextCell,
  useColumnUtils,
  CurrencyCell,
  getLinesFromRow,
  usePreference,
  ColumnDescription,
  SortBy,
  useTranslation,
  PreferenceKey,
  getDosesPerUnitColumn,
} from '@openmsupply-client/common';
import { InboundItem } from './../../../types';
import { InboundLineFragment } from '../../api';
import { isInboundPlaceholderRow } from '../../../utils';
import { useInboundShipmentLineErrorContext } from '../../context/inboundShipmentLineError';
import { getDosesQuantityColumn } from 'packages/invoices/src/DoseQtyColumn';

const getUnitQuantity = (row: InboundLineFragment) =>
  row.packSize * row.numberOfPacks;

const getTotalCost = (row: InboundLineFragment) =>
  row.numberOfPacks * row.costPricePerPack;

const calculateRowTotalCost = (rowData: InboundLineFragment | InboundItem) => {
  if ('lines' in rowData) {
    return rowData.lines.reduce(
      (acc, line) => acc + line.numberOfPacks * line.costPricePerPack,
      0
    );
  } else {
    return getTotalCost(rowData);
  }
};

interface InboundShipmentColumnsProps {
  sortBy: SortBy<InboundLineFragment | InboundItem>;
  onChangeSortBy: (sort: string, dir: 'desc' | 'asc') => void;
}

export const useInboundShipmentColumns = ({
  sortBy,
  onChangeSortBy,
}: InboundShipmentColumnsProps) => {
  const t = useTranslation();
  const { data: preferences } = usePreference(
    PreferenceKey.ManageVaccinesInDoses,
    PreferenceKey.AllowTrackingOfStockByDonor
  );
  const { getColumnPropertyAsString, getColumnProperty } = useColumnUtils();
  const { getError } = useInboundShipmentLineErrorContext();
  const getCostPrice = (row: InboundLineFragment) =>
    isInboundPlaceholderRow(row) ? 0 : row.costPricePerPack / row.packSize;

  const columns: ColumnDescription<InboundLineFragment | InboundItem>[] = [
    [
      GenericColumnKey.Selection,
      {
        getIsError: row =>
          getLinesFromRow(row).some(
            r => getError(r)?.__typename === 'LineLinkedToTransferredInvoice'
          ),
      },
    ],
    [
      getNotePopoverColumn(),
      {
        accessor: ({ rowData }) => {
          if ('lines' in rowData) {
            const noteSections = rowData.lines
              .map(({ batch, note }) => ({
                header: batch ?? '',
                body: note ?? '',
              }))
              .filter(({ body }) => !!body);

            return noteSections.length ? noteSections : null;
          } else {
            return rowData.note
              ? { header: rowData.batch ?? '', body: rowData.note }
              : null;
          }
        },
      },
    ],
    [
      'itemCode',
      {
        getSortValue: row =>
          getColumnPropertyAsString(row, [
            { path: ['lines', 'item', 'code'] },
            { path: ['item', 'code'], default: '' },
          ]),
        accessor: ({ rowData }) =>
          getColumnProperty(rowData, [
            { path: ['lines', 'item', 'code'] },
            { path: ['item', 'code'], default: '' },
          ]),
      },
    ],
    [
      'itemName',
      {
        Cell: TooltipTextCell,
        getSortValue: row =>
          getColumnPropertyAsString(row, [
            { path: ['lines', 'itemName'] },
            { path: ['itemName'], default: '' },
          ]),
        accessor: ({ rowData }) =>
          getColumnProperty(rowData, [
            { path: ['lines', 'itemName'] },
            { path: ['itemName'], default: '' },
          ]),
      },
    ],
    [
      'batch',
      {
        accessor: ({ rowData }) =>
          getColumnProperty(rowData, [
            { path: ['lines', 'batch'] },
            { path: ['batch'], default: '' },
          ]),
        getSortValue: row =>
          getColumnPropertyAsString(row, [
            { path: ['lines', 'batch'] },
            { path: ['batch'], default: '' },
          ]),
      },
    ],
    [
      'expiryDate',
      {
        getSortValue: row =>
          getColumnPropertyAsString(row, [
            { path: ['lines', 'expiryDate'] },
            { path: ['expiryDate'], default: '' },
          ]),
        accessor: ({ rowData }) =>
          getColumnProperty(rowData, [
            { path: ['lines', 'expiryDate'] },
            { path: ['expiryDate'], default: '' },
          ]),
      },
    ],
    [
      'location',
      {
        getSortValue: row =>
          getColumnPropertyAsString(row, [
            { path: ['lines', 'location', 'code'] },
            { path: ['location', 'code'], default: '' },
          ]),
        accessor: ({ rowData }) =>
          getColumnProperty(rowData, [
            { path: ['lines', 'location', 'code'] },
            { path: ['location', 'code'], default: '' },
          ]),
        width: 150,
        defaultHideOnMobile: true,
      },
    ],

    [
      'itemUnit',
      {
        getSortValue: row =>
          getColumnPropertyAsString(row, [
            { path: ['lines', 'item', 'unitName'] },
            { path: ['item', 'unitName'], default: '' },
          ]),
        accessor: ({ rowData }) =>
          getColumnProperty(rowData, [
            { path: ['lines', 'item', 'unitName'] },
            { path: ['item', 'unitName'], default: '' },
          ]),
        defaultHideOnMobile: true,
      },
    ],
    [
      'packSize',
      {
        accessor: ({ rowData }) =>
          getColumnProperty(rowData, [
            { path: ['lines', 'packSize'] },
            { path: ['packSize'], default: '' },
          ]),
        getSortValue: row =>
          getColumnPropertyAsString(row, [
            { path: ['lines', 'packSize'] },
            { path: ['packSize'], default: '' },
          ]),
        defaultHideOnMobile: true,
      },
    ],
  ];

  if (preferences?.manageVaccinesInDoses) {
    columns.push(getDosesPerUnitColumn(t));
  }

  columns.push(
    [
      'numberOfPacks',
      {
        accessor: ({ rowData }) => {
          if ('lines' in rowData) {
            const { lines } = rowData;
            return ArrayUtils.getSum(lines, 'numberOfPacks');
          } else {
            return rowData.numberOfPacks;
          }
        },
        getSortValue: rowData => {
          if ('lines' in rowData) {
            const { lines } = rowData;
            return ArrayUtils.getSum(lines, 'numberOfPacks');
          } else {
            return rowData.numberOfPacks;
          }
        },
      },
    ],
    [
      'unitQuantity',
      {
        accessor: ({ rowData }) => {
          if ('lines' in rowData) {
            const { lines } = rowData;
            return ArrayUtils.getUnitQuantity(lines);
          } else {
            return getUnitQuantity(rowData);
          }
        },
        getSortValue: rowData => {
          if ('lines' in rowData) {
            const { lines } = rowData;
            return ArrayUtils.getUnitQuantity(lines);
          } else {
            return getUnitQuantity(rowData);
          }
        },
        defaultHideOnMobile: true,
      },
    ]
  );

  if (preferences?.manageVaccinesInDoses) {
    columns.push(getDosesQuantityColumn());
  }

  columns.push(
    {
      label: 'label.cost-per-unit',
      key: 'costPricePerUnit',
      align: ColumnAlign.Right,
      width: 120,
      Cell: CurrencyCell,
      accessor: ({ rowData }) => {
        if ('lines' in rowData) {
          const { lines } = rowData;
          return ArrayUtils.getAveragePrice(lines, 'costPricePerPack');
        } else {
          return getCostPrice(rowData);
        }
      },
      sortable: false,
      defaultHideOnMobile: true,
    },
    {
      label: 'label.total',
      key: 'total',
      align: ColumnAlign.Right,
      width: 120,
      Cell: CurrencyCell,
      accessor: ({ rowData }) => calculateRowTotalCost(rowData),
      getSortValue: rowData => calculateRowTotalCost(rowData),
      defaultHideOnMobile: true,
    }
  );

  if (preferences?.allowTrackingOfStockByDonor) {
    columns.push({
      key: 'donorName',
      label: 'label.donor',
      accessor: ({ rowData }) =>
        getColumnProperty(rowData, [
          { path: ['lines', 'donor', 'name'] },
          { path: ['donor', 'name'], default: '' },
        ]),
      sortable: false,
    });
  }

  columns.push(getRowExpandColumn());

  return useColumns(columns, { sortBy, onChangeSortBy }, [
    sortBy,
    onChangeSortBy,
  ]);
};

export const useExpansionColumns = (
  withDoseColumns?: boolean
): Column<InboundLineFragment>[] => {
  const { data: preferences } = usePreference(
    PreferenceKey.AllowTrackingOfStockByDonor
  );

  const columns: ColumnDescription<InboundLineFragment>[] = [
    'batch',
    'expiryDate',
    [
      'location',
      {
        accessor: ({ rowData }) => rowData.location?.code,
      },
    ],
    'packSize',
    'numberOfPacks',
  ];

  if (withDoseColumns) {
    columns.push(getDosesQuantityColumn());
  }

  columns.push(
    [
      'costPricePerPack',
      {
        label: 'label.cost',
        accessor: ({ rowData }) => rowData.costPricePerPack,
        Cell: CurrencyCell,
      },
    ],
    [
      'lineTotal',
      {
        label: 'label.line-total',
        accessor: ({ rowData }) => getTotalCost(rowData),
        Cell: CurrencyCell,
      },
    ]
  );

  if (preferences?.allowTrackingOfStockByDonor) {
    columns.push({
      key: 'donorName',
      label: 'label.donor',
      width: 175,
      accessor: ({ rowData }) => rowData.donor?.name,
<<<<<<< HEAD
=======
      defaultHideOnMobile: true,
>>>>>>> 8a8140c7
    });
  }

  return useColumns(columns, {}, []);
};<|MERGE_RESOLUTION|>--- conflicted
+++ resolved
@@ -357,10 +357,7 @@
       label: 'label.donor',
       width: 175,
       accessor: ({ rowData }) => rowData.donor?.name,
-<<<<<<< HEAD
-=======
       defaultHideOnMobile: true,
->>>>>>> 8a8140c7
     });
   }
 
