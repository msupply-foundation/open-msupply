import {
  getRowExpandColumn,
  GenericColumnKey,
  getNotePopoverColumn,
  useColumns,
  Column,
  ArrayUtils,
  ColumnAlign,
  TooltipTextCell,
  useColumnUtils,
  CurrencyCell,
  getLinesFromRow,
  usePreference,
  ColumnDescription,
  SortBy,
  useTranslation,
  PreferenceKey,
  getDosesPerUnitColumn,
} from '@openmsupply-client/common';
import { InboundItem } from './../../../types';
import { InboundLineFragment } from '../../api';
import { isInboundPlaceholderRow } from '../../../utils';
import { useInboundShipmentLineErrorContext } from '../../context/inboundShipmentLineError';
import { getDosesQuantityColumn } from '../../../DoseQtyColumn';

const getUnitQuantity = (row: InboundLineFragment) =>
  row.packSize * row.numberOfPacks;

const getTotalCost = (row: InboundLineFragment) =>
  row.numberOfPacks * row.costPricePerPack;

const calculateRowTotalCost = (rowData: InboundLineFragment | InboundItem) => {
  if ('lines' in rowData) {
    return rowData.lines.reduce(
      (acc, line) => acc + line.numberOfPacks * line.costPricePerPack,
      0
    );
  } else {
    return getTotalCost(rowData);
  }
};

interface InboundShipmentColumnsProps {
  sortBy: SortBy<InboundLineFragment | InboundItem>;
  onChangeSortBy: (sort: string, dir: 'desc' | 'asc') => void;
}

export const useInboundShipmentColumns = ({
  sortBy,
  onChangeSortBy,
}: InboundShipmentColumnsProps) => {
  const t = useTranslation();
  const { data: preferences } = usePreference(
    PreferenceKey.ManageVaccinesInDoses,
    PreferenceKey.AllowTrackingOfStockByDonor,
    PreferenceKey.UseCampaigns
  );
  const { getColumnPropertyAsString, getColumnProperty } = useColumnUtils();
  const { getError } = useInboundShipmentLineErrorContext();
  const getCostPrice = (row: InboundLineFragment) =>
    isInboundPlaceholderRow(row) ? 0 : row.costPricePerPack / row.packSize;

  const columns: ColumnDescription<InboundLineFragment | InboundItem>[] = [
    [
      GenericColumnKey.Selection,
      {
        getIsError: row =>
          getLinesFromRow(row).some(
            r => getError(r)?.__typename === 'LineLinkedToTransferredInvoice'
          ),
      },
    ],
    [
      getNotePopoverColumn(),
      {
        accessor: ({ rowData }) => {
          if ('lines' in rowData) {
            const noteSections = rowData.lines
              .map(({ batch, note }) => ({
                header: batch ?? '',
                body: note ?? '',
              }))
              .filter(({ body }) => !!body);

            return noteSections.length ? noteSections : null;
          } else {
            return rowData.note
              ? { header: rowData.batch ?? '', body: rowData.note }
              : null;
          }
        },
      },
    ],
    [
      'itemCode',
      {
        getSortValue: row =>
          getColumnPropertyAsString(row, [
            { path: ['lines', 'item', 'code'] },
            { path: ['item', 'code'], default: '' },
          ]),
        accessor: ({ rowData }) =>
          getColumnProperty(rowData, [
            { path: ['lines', 'item', 'code'] },
            { path: ['item', 'code'], default: '' },
          ]),
      },
    ],
    [
      'itemName',
      {
        Cell: TooltipTextCell,
        getSortValue: row =>
          getColumnPropertyAsString(row, [
            { path: ['lines', 'itemName'] },
            { path: ['itemName'], default: '' },
          ]),
        accessor: ({ rowData }) =>
          getColumnProperty(rowData, [
            { path: ['lines', 'itemName'] },
            { path: ['itemName'], default: '' },
          ]),
      },
    ],
    [
      'batch',
      {
        accessor: ({ rowData }) =>
          getColumnProperty(rowData, [
            { path: ['lines', 'batch'] },
            { path: ['batch'], default: '' },
          ]),
        getSortValue: row =>
          getColumnPropertyAsString(row, [
            { path: ['lines', 'batch'] },
            { path: ['batch'], default: '' },
          ]),
      },
    ],
    [
      'expiryDate',
      {
        getSortValue: row =>
          getColumnPropertyAsString(row, [
            { path: ['lines', 'expiryDate'] },
            { path: ['expiryDate'], default: '' },
          ]),
        accessor: ({ rowData }) =>
          getColumnProperty(rowData, [
            { path: ['lines', 'expiryDate'] },
            { path: ['expiryDate'], default: '' },
          ]),
      },
    ],
    [
      'location',
      {
        getSortValue: row =>
          getColumnPropertyAsString(row, [
            { path: ['lines', 'location', 'code'] },
            { path: ['location', 'code'], default: '' },
          ]),
        accessor: ({ rowData }) =>
          getColumnProperty(rowData, [
            { path: ['lines', 'location', 'code'] },
            { path: ['location', 'code'], default: '' },
          ]),
        width: 150,
        defaultHideOnMobile: true,
      },
    ],

    [
      'itemUnit',
      {
        getSortValue: row =>
          getColumnPropertyAsString(row, [
            { path: ['lines', 'item', 'unitName'] },
            { path: ['item', 'unitName'], default: '' },
          ]),
        accessor: ({ rowData }) =>
          getColumnProperty(rowData, [
            { path: ['lines', 'item', 'unitName'] },
            { path: ['item', 'unitName'], default: '' },
          ]),
        defaultHideOnMobile: true,
      },
    ],
    [
      'packSize',
      {
        accessor: ({ rowData }) =>
          getColumnProperty(rowData, [
            { path: ['lines', 'packSize'] },
            { path: ['packSize'], default: '' },
          ]),
        getSortValue: row =>
          getColumnPropertyAsString(row, [
            { path: ['lines', 'packSize'] },
            { path: ['packSize'], default: '' },
          ]),
        defaultHideOnMobile: true,
      },
    ],
  ];

  if (preferences?.manageVaccinesInDoses) {
    columns.push(getDosesPerUnitColumn(t));
  }

  columns.push(
    [
      'numberOfPacks',
      {
        accessor: ({ rowData }) => {
          if ('lines' in rowData) {
            const { lines } = rowData;
            return ArrayUtils.getSum(lines, 'numberOfPacks');
          } else {
            return rowData.numberOfPacks;
          }
        },
        getSortValue: rowData => {
          if ('lines' in rowData) {
            const { lines } = rowData;
            return ArrayUtils.getSum(lines, 'numberOfPacks');
          } else {
            return rowData.numberOfPacks;
          }
        },
      },
    ],
    [
      'unitQuantity',
      {
        accessor: ({ rowData }) => {
          if ('lines' in rowData) {
            const { lines } = rowData;
            return ArrayUtils.getUnitQuantity(lines);
          } else {
            return getUnitQuantity(rowData);
          }
        },
        getSortValue: rowData => {
          if ('lines' in rowData) {
            const { lines } = rowData;
            return ArrayUtils.getUnitQuantity(lines);
          } else {
            return getUnitQuantity(rowData);
          }
        },
        defaultHideOnMobile: true,
      },
    ]
  );

  if (preferences?.manageVaccinesInDoses) {
    columns.push(getDosesQuantityColumn());
  }

  columns.push(
    {
      label: 'label.cost-per-unit',
      key: 'costPricePerUnit',
      align: ColumnAlign.Right,
      width: 120,
      Cell: CurrencyCell,
      accessor: ({ rowData }) => {
        if ('lines' in rowData) {
          const { lines } = rowData;
          return ArrayUtils.getAveragePrice(lines, 'costPricePerPack');
        } else {
          return getCostPrice(rowData);
        }
      },
      sortable: false,
      defaultHideOnMobile: true,
    },
    {
      label: 'label.total',
      key: 'total',
      align: ColumnAlign.Right,
      width: 120,
      Cell: CurrencyCell,
      accessor: ({ rowData }) => calculateRowTotalCost(rowData),
      getSortValue: rowData => calculateRowTotalCost(rowData),
      defaultHideOnMobile: true,
    }
  );

  if (preferences?.allowTrackingOfStockByDonor) {
    columns.push({
      key: 'donorName',
      label: 'label.donor',
      accessor: ({ rowData }) =>
        getColumnProperty(rowData, [
          { path: ['lines', 'donor', 'name'] },
          { path: ['donor', 'name'], default: '' },
        ]),
      sortable: false,
    });
  }

  if (preferences?.useCampaigns) {
    columns.push({
      key: 'campaign',
      label: 'label.campaign',
      accessor: ({ rowData }) =>
        getColumnProperty(rowData, [
          { path: ['lines', 'campaign', 'name'] },
          { path: ['campaign', 'name'], default: '' },
        ]),
      defaultHideOnMobile: true,
    });
  }

  columns.push(getRowExpandColumn());

  return useColumns(columns, { sortBy, onChangeSortBy }, [
    sortBy,
    onChangeSortBy,
  ]);
};

export const useExpansionColumns = (
  withDoseColumns?: boolean
): Column<InboundLineFragment>[] => {
  const { data: preferences } = usePreference(
    PreferenceKey.AllowTrackingOfStockByDonor,
<<<<<<< HEAD
    PreferenceKey.UseCampaigns,
=======
    PreferenceKey.UseCampaigns
>>>>>>> a3c63a8b
  );

  const columns: ColumnDescription<InboundLineFragment>[] = [
    'batch',
    'expiryDate',
    [
      'location',
      {
        accessor: ({ rowData }) => rowData.location?.code,
      },
    ],
    'packSize',
    'numberOfPacks',
  ];

  if (withDoseColumns) {
    columns.push(getDosesQuantityColumn());
  }

  columns.push(
    [
      'costPricePerPack',
      {
        label: 'label.cost',
        accessor: ({ rowData }) => rowData.costPricePerPack,
        Cell: CurrencyCell,
      },
    ],
    [
      'lineTotal',
      {
        label: 'label.line-total',
        accessor: ({ rowData }) => getTotalCost(rowData),
        Cell: CurrencyCell,
      },
    ]
  );

  if (preferences?.allowTrackingOfStockByDonor) {
    columns.push({
      key: 'donorName',
      label: 'label.donor',
      width: 175,
      accessor: ({ rowData }) => rowData.donor?.name,
      defaultHideOnMobile: true,
    });
  }

  if (preferences?.useCampaigns) {
    columns.push({
      key: 'campaign',
      label: 'label.campaign',
      width: 100,
      accessor: ({ rowData }) => rowData.campaign?.name,
      defaultHideOnMobile: true,
    });
  }

  return useColumns(columns, {}, []);
};<|MERGE_RESOLUTION|>--- conflicted
+++ resolved
@@ -327,11 +327,7 @@
 ): Column<InboundLineFragment>[] => {
   const { data: preferences } = usePreference(
     PreferenceKey.AllowTrackingOfStockByDonor,
-<<<<<<< HEAD
-    PreferenceKey.UseCampaigns,
-=======
     PreferenceKey.UseCampaigns
->>>>>>> a3c63a8b
   );
 
   const columns: ColumnDescription<InboundLineFragment>[] = [
