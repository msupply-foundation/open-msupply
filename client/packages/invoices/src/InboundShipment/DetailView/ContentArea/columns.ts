--- conflicted
+++ resolved
@@ -123,7 +123,6 @@
       ],
 
       {
-<<<<<<< HEAD
         key: 'packUnit',
         label: 'label.pack',
         sortable: false,
@@ -142,7 +141,50 @@
           },
         }),
         width: 130,
-=======
+      },
+      [
+        'numberOfPacks',
+        {
+          accessor: ({ rowData }) => {
+            if ('lines' in rowData) {
+              const { lines } = rowData;
+              return ArrayUtils.getSum(lines, 'numberOfPacks');
+            } else {
+              return rowData.numberOfPacks;
+            }
+          },
+          getSortValue: rowData => {
+            if ('lines' in rowData) {
+              const { lines } = rowData;
+              return ArrayUtils.getSum(lines, 'numberOfPacks');
+            } else {
+              return rowData.numberOfPacks;
+            }
+          },
+        },
+      ],
+      [
+        'unitQuantity',
+        {
+          accessor: ({ rowData }) => {
+            if ('lines' in rowData) {
+              const { lines } = rowData;
+              return ArrayUtils.getUnitQuantity(lines);
+            } else {
+              return getUnitQuantity(rowData);
+            }
+          },
+          getSortValue: rowData => {
+            if ('lines' in rowData) {
+              const { lines } = rowData;
+              return ArrayUtils.getUnitQuantity(lines);
+            } else {
+              return getUnitQuantity(rowData);
+            }
+          },
+        },
+      ],
+      {
         label: 'label.sell',
         key: 'sellPricePerPack',
         align: ColumnAlign.Right,
@@ -168,77 +210,6 @@
               'sellPricePerPack',
               ''
             );
-          } else {
-            return getSellPrice(rowData);
-          }
-        },
->>>>>>> e4f79710
-      },
-      [
-        'numberOfPacks',
-        {
-          accessor: ({ rowData }) => {
-            if ('lines' in rowData) {
-              const { lines } = rowData;
-              return ArrayUtils.getSum(lines, 'numberOfPacks');
-            } else {
-              return rowData.numberOfPacks;
-            }
-          },
-          getSortValue: rowData => {
-            if ('lines' in rowData) {
-              const { lines } = rowData;
-              return ArrayUtils.getSum(lines, 'numberOfPacks');
-            } else {
-              return rowData.numberOfPacks;
-            }
-          },
-        },
-      ],
-      [
-        'unitQuantity',
-        {
-          accessor: ({ rowData }) => {
-            if ('lines' in rowData) {
-              const { lines } = rowData;
-              return ArrayUtils.getUnitQuantity(lines);
-            } else {
-              return getUnitQuantity(rowData);
-            }
-          },
-          getSortValue: rowData => {
-            if ('lines' in rowData) {
-              const { lines } = rowData;
-              return ArrayUtils.getUnitQuantity(lines);
-            } else {
-              return getUnitQuantity(rowData);
-            }
-          },
-        },
-      ],
-      {
-        label: 'label.sell',
-        key: 'sellPricePerPack',
-        align: ColumnAlign.Right,
-        width: 120,
-        accessor: ({ rowData }) => {
-          if ('lines' in rowData) {
-            const { lines } = rowData;
-            return ArrayUtils.ifTheSameElseDefault(
-              lines.map(line => ({ sell: getSellPrice(line) })),
-              'sell',
-              ''
-            );
-          } else {
-            return getSellPrice(rowData);
-          }
-        },
-        getSortValue: rowData => {
-          if ('lines' in rowData) {
-            const { lines } = rowData;
-            return c(
-              ArrayUtils.ifTheSameElseDefault(lines, 'sellPricePerPack', '')
-            ).format();
           } else {
             return getSellPrice(rowData);
           }
