import {
  getRowExpandColumn,
  GenericColumnKey,
  getNotePopoverColumn,
  useColumns,
  Column,
  ArrayUtils,
  ColumnAlign,
  TooltipTextCell,
  useColumnUtils,
  CurrencyCell,
  getLinesFromRow,
  usePreference,
  ColumnDescription,
  SortBy,
  useTranslation,
  PreferenceKey,
  getDosesPerUnitColumn,
} from '@openmsupply-client/common';
import { InboundItem } from './../../../types';
import { InboundLineFragment } from '../../api';
import { isInboundPlaceholderRow } from '../../../utils';
import { useInboundShipmentLineErrorContext } from '../../context/inboundShipmentLineError';
import { getDosesQuantityColumn } from '../../../DoseQtyColumn';

const getUnitQuantity = (row: InboundLineFragment) =>
  row.packSize * row.numberOfPacks;

const getTotalCost = (row: InboundLineFragment) =>
  row.numberOfPacks * row.costPricePerPack;

const calculateRowTotalCost = (rowData: InboundLineFragment | InboundItem) => {
  if ('lines' in rowData) {
    return rowData.lines.reduce(
      (acc, line) => acc + line.numberOfPacks * line.costPricePerPack,
      0
    );
  } else {
    return getTotalCost(rowData);
  }
};

interface InboundShipmentColumnsProps {
  sortBy: SortBy<InboundLineFragment | InboundItem>;
  onChangeSortBy: (sort: string, dir: 'desc' | 'asc') => void;
}

export const useInboundShipmentColumns = ({
  sortBy,
  onChangeSortBy,
}: InboundShipmentColumnsProps) => {
  const t = useTranslation();
  const { data: preferences } = usePreference(
    PreferenceKey.ManageVaccinesInDoses,
    PreferenceKey.AllowTrackingOfStockByDonor,
    PreferenceKey.UseCampaigns
  );
  const { getColumnPropertyAsString, getColumnProperty } = useColumnUtils();
  const { getError } = useInboundShipmentLineErrorContext();
  const getCostPrice = (row: InboundLineFragment) =>
    isInboundPlaceholderRow(row) ? 0 : row.costPricePerPack / row.packSize;

  const columns: ColumnDescription<InboundLineFragment | InboundItem>[] = [
    [
      GenericColumnKey.Selection,
      {
        getIsError: row =>
          getLinesFromRow(row).some(
            r => getError(r)?.__typename === 'LineLinkedToTransferredInvoice'
          ),
      },
    ],
    [
      getNotePopoverColumn(),
      {
        accessor: ({ rowData }) => {
          if ('lines' in rowData) {
            const noteSections = rowData.lines
              .map(({ batch, note }) => ({
                header: batch ?? '',
                body: note ?? '',
              }))
              .filter(({ body }) => !!body);

            return noteSections.length ? noteSections : null;
          } else {
            return rowData.note
              ? { header: rowData.batch ?? '', body: rowData.note }
              : null;
          }
        },
      },
    ],
    [
      'itemCode',
      {
        getSortValue: row =>
          getColumnPropertyAsString(row, [
            { path: ['lines', 'item', 'code'] },
            { path: ['item', 'code'], default: '' },
          ]),
        accessor: ({ rowData }) =>
          getColumnProperty(rowData, [
            { path: ['lines', 'item', 'code'] },
            { path: ['item', 'code'], default: '' },
          ]),
      },
    ],
    [
      'itemName',
      {
        Cell: TooltipTextCell,
        getSortValue: row =>
          getColumnPropertyAsString(row, [
            { path: ['lines', 'itemName'] },
            { path: ['itemName'], default: '' },
          ]),
        accessor: ({ rowData }) =>
          getColumnProperty(rowData, [
            { path: ['lines', 'itemName'] },
            { path: ['itemName'], default: '' },
          ]),
      },
    ],
    [
      'batch',
      {
        accessor: ({ rowData }) =>
          getColumnProperty(rowData, [
            { path: ['lines', 'batch'] },
            { path: ['batch'], default: '' },
          ]),
        getSortValue: row =>
          getColumnPropertyAsString(row, [
            { path: ['lines', 'batch'] },
            { path: ['batch'], default: '' },
          ]),
      },
    ],
    [
      'expiryDate',
      {
        getSortValue: row =>
          getColumnPropertyAsString(row, [
            { path: ['lines', 'expiryDate'] },
            { path: ['expiryDate'], default: '' },
          ]),
        accessor: ({ rowData }) =>
          getColumnProperty(rowData, [
            { path: ['lines', 'expiryDate'] },
            { path: ['expiryDate'], default: '' },
          ]),
      },
    ],
    [
      'location',
      {
        getSortValue: row =>
          getColumnPropertyAsString(row, [
            { path: ['lines', 'location', 'code'] },
            { path: ['location', 'code'], default: '' },
          ]),
        accessor: ({ rowData }) =>
          getColumnProperty(rowData, [
            { path: ['lines', 'location', 'code'] },
            { path: ['location', 'code'], default: '' },
          ]),
        width: 150,
        defaultHideOnMobile: true,
      },
    ],

    [
      'itemUnit',
      {
        getSortValue: row =>
          getColumnPropertyAsString(row, [
            { path: ['lines', 'item', 'unitName'] },
            { path: ['item', 'unitName'], default: '' },
          ]),
        accessor: ({ rowData }) =>
          getColumnProperty(rowData, [
            { path: ['lines', 'item', 'unitName'] },
            { path: ['item', 'unitName'], default: '' },
          ]),
        defaultHideOnMobile: true,
      },
    ],
    [
      'packSize',
      {
        accessor: ({ rowData }) =>
          getColumnProperty(rowData, [
            { path: ['lines', 'packSize'] },
            { path: ['packSize'], default: '' },
          ]),
        getSortValue: row =>
          getColumnPropertyAsString(row, [
            { path: ['lines', 'packSize'] },
            { path: ['packSize'], default: '' },
          ]),
        defaultHideOnMobile: true,
      },
    ],
  ];

  if (preferences?.manageVaccinesInDoses) {
    columns.push(getDosesPerUnitColumn(t));
  }

  columns.push(
    [
      'numberOfPacks',
      {
        accessor: ({ rowData }) => {
          if ('lines' in rowData) {
            const { lines } = rowData;
            return ArrayUtils.getSum(lines, 'numberOfPacks');
          } else {
            return rowData.numberOfPacks;
          }
        },
        getSortValue: rowData => {
          if ('lines' in rowData) {
            const { lines } = rowData;
            return ArrayUtils.getSum(lines, 'numberOfPacks');
          } else {
            return rowData.numberOfPacks;
          }
        },
      },
    ],
    [
      'unitQuantity',
      {
        accessor: ({ rowData }) => {
          if ('lines' in rowData) {
            const { lines } = rowData;
            return ArrayUtils.getUnitQuantity(lines);
          } else {
            return getUnitQuantity(rowData);
          }
        },
        getSortValue: rowData => {
          if ('lines' in rowData) {
            const { lines } = rowData;
            return ArrayUtils.getUnitQuantity(lines);
          } else {
            return getUnitQuantity(rowData);
          }
        },
        defaultHideOnMobile: true,
      },
    ]
  );

  if (preferences?.manageVaccinesInDoses) {
    columns.push(getDosesQuantityColumn());
  }

  columns.push(
    {
      label: 'label.cost-per-unit',
      key: 'costPricePerUnit',
      align: ColumnAlign.Right,
      width: 120,
      Cell: CurrencyCell,
      accessor: ({ rowData }) => {
        if ('lines' in rowData) {
          const { lines } = rowData;
          return ArrayUtils.getAveragePrice(lines, 'costPricePerPack');
        } else {
          return getCostPrice(rowData);
        }
      },
      sortable: false,
      defaultHideOnMobile: true,
    },
    {
      label: 'label.total',
      key: 'total',
      align: ColumnAlign.Right,
      width: 120,
      Cell: CurrencyCell,
      accessor: ({ rowData }) => calculateRowTotalCost(rowData),
      getSortValue: rowData => calculateRowTotalCost(rowData),
      defaultHideOnMobile: true,
    }
  );

  if (preferences?.allowTrackingOfStockByDonor) {
    columns.push({
      key: 'donorName',
      label: 'label.donor',
      accessor: ({ rowData }) =>
        getColumnProperty(rowData, [
          { path: ['lines', 'donor', 'name'] },
          { path: ['donor', 'name'], default: '' },
        ]),
      sortable: false,
    });
  }

  if (preferences?.useCampaigns) {
    columns.push({
      key: 'campaign',
      label: 'label.campaign',
      accessor: ({ rowData }) =>
        getColumnProperty(rowData, [
          { path: ['lines', 'campaign', 'name'] },
          { path: ['campaign', 'name'], default: '' },
        ]),
      defaultHideOnMobile: true,
    });
  }

  columns.push(getRowExpandColumn());

  return useColumns(columns, { sortBy, onChangeSortBy }, [
    sortBy,
    onChangeSortBy,
  ]);
};

export const useExpansionColumns = (
  withDoseColumns?: boolean
): Column<InboundLineFragment>[] => {
  const { data: preferences } = usePreference(
    PreferenceKey.AllowTrackingOfStockByDonor,
<<<<<<< HEAD
    PreferenceKey.UseCampaigns,
=======
    PreferenceKey.UseCampaigns
>>>>>>> 8e3733e0
  );

  const columns: ColumnDescription<InboundLineFragment>[] = [
    'batch',
    'expiryDate',
    [
      'location',
      {
        accessor: ({ rowData }) => rowData.location?.code,
      },
    ],
    'packSize',
    'numberOfPacks',
  ];

  if (withDoseColumns) {
    columns.push(getDosesQuantityColumn());
  }

  columns.push(
    [
      'costPricePerPack',
      {
        label: 'label.cost',
        accessor: ({ rowData }) => rowData.costPricePerPack,
        Cell: CurrencyCell,
      },
    ],
    [
      'lineTotal',
      {
        label: 'label.line-total',
        accessor: ({ rowData }) => getTotalCost(rowData),
        Cell: CurrencyCell,
      },
    ]
  );

  if (preferences?.allowTrackingOfStockByDonor) {
    columns.push({
      key: 'donorName',
      label: 'label.donor',
      width: 175,
      accessor: ({ rowData }) => rowData.donor?.name,
      defaultHideOnMobile: true,
    });
  }

  if (preferences?.useCampaigns) {
    columns.push({
      key: 'campaign',
      label: 'label.campaign',
      width: 100,
      accessor: ({ rowData }) => rowData.campaign?.name,
      defaultHideOnMobile: true,
    });
  }

  return useColumns(columns, {}, []);
};<|MERGE_RESOLUTION|>--- conflicted
+++ resolved
@@ -327,11 +327,7 @@
 ): Column<InboundLineFragment>[] => {
   const { data: preferences } = usePreference(
     PreferenceKey.AllowTrackingOfStockByDonor,
-<<<<<<< HEAD
-    PreferenceKey.UseCampaigns,
-=======
     PreferenceKey.UseCampaigns
->>>>>>> 8e3733e0
   );
 
   const columns: ColumnDescription<InboundLineFragment>[] = [
