import React from 'react';
import {
  AppBarButtonsPortal,
  Grid,
  useDetailPanel,
  useTranslation,
  PrinterIcon,
  ReportContext,
  LoadingButton,
  useUrlQueryParams,
<<<<<<< HEAD
  usePluginProvider,
=======
  usePluginElements,
  useAuthContext,
>>>>>>> b07b09d4
} from '@openmsupply-client/common';
import { useInbound } from '../api';
import {
  ReportSelector,
  ReportRowFragment,
  usePrintReport,
} from '@openmsupply-client/system';
import { JsonData } from '@openmsupply-client/programs';
import { AddButton } from './AddButton';

interface AppBarButtonProps {
  onAddItem: (newState: boolean) => void;
}

export const AppBarButtonsComponent = ({ onAddItem }: AppBarButtonProps) => {
  const t = useTranslation();
  const { store } = useAuthContext();
  const isDisabled = useInbound.utils.isDisabled();
  const { data } = useInbound.document.get();
  const { OpenButton } = useDetailPanel();
  const { print, isPrinting } = usePrintReport();
  const {
    queryParams: { sortBy },
  } = useUrlQueryParams();
<<<<<<< HEAD
  const { plugins } = usePluginProvider();
=======
  const pluginButtons = usePluginElements({
    type: 'InboundShipmentAppBar',
    data,
  });
  const disableInternalOrderButton =
    !store?.preferences.manuallyLinkInternalOrderToInboundShipment ||
    !!data?.linkedShipment ||
    !data?.requisition;
>>>>>>> b07b09d4

  const printReport = (
    report: ReportRowFragment,
    args: JsonData | undefined
  ) => {
    if (!data) return;
    print({
      reportId: report.id,
      dataId: data?.id,
      args,
      sort: { key: sortBy.key, desc: sortBy.isDesc },
    });
  };

  return (
    <AppBarButtonsPortal>
      <Grid container gap={1}>
        <AddButton
          onAddItem={onAddItem}
          requisitionId={data?.requisition?.id ?? ''}
          invoiceId={data?.id ?? ''}
          disable={isDisabled}
          disableAddFromMasterListButton={!!data?.linkedShipment}
          disableAddFromInternalOrderButton={disableInternalOrderButton}
        />
<<<<<<< HEAD
        <AddFromMasterListButton />
        {data &&
          plugins.inboundShipmentAppBar?.map((Plugin, index) => (
            <Plugin key={index} shipment={data} />
          ))}
=======
        {pluginButtons}
>>>>>>> b07b09d4
        <ReportSelector
          context={ReportContext.InboundShipment}
          onPrint={printReport}
        >
          <LoadingButton
            variant="outlined"
            startIcon={<PrinterIcon />}
            isLoading={isPrinting}
            label={t('button.print')}
          />
        </ReportSelector>

        {OpenButton}
      </Grid>
    </AppBarButtonsPortal>
  );
};

export const AppBarButtons = React.memo(AppBarButtonsComponent);<|MERGE_RESOLUTION|>--- conflicted
+++ resolved
@@ -8,12 +8,8 @@
   ReportContext,
   LoadingButton,
   useUrlQueryParams,
-<<<<<<< HEAD
   usePluginProvider,
-=======
-  usePluginElements,
   useAuthContext,
->>>>>>> b07b09d4
 } from '@openmsupply-client/common';
 import { useInbound } from '../api';
 import {
@@ -38,18 +34,11 @@
   const {
     queryParams: { sortBy },
   } = useUrlQueryParams();
-<<<<<<< HEAD
   const { plugins } = usePluginProvider();
-=======
-  const pluginButtons = usePluginElements({
-    type: 'InboundShipmentAppBar',
-    data,
-  });
   const disableInternalOrderButton =
     !store?.preferences.manuallyLinkInternalOrderToInboundShipment ||
     !!data?.linkedShipment ||
     !data?.requisition;
->>>>>>> b07b09d4
 
   const printReport = (
     report: ReportRowFragment,
@@ -75,15 +64,10 @@
           disableAddFromMasterListButton={!!data?.linkedShipment}
           disableAddFromInternalOrderButton={disableInternalOrderButton}
         />
-<<<<<<< HEAD
-        <AddFromMasterListButton />
         {data &&
           plugins.inboundShipmentAppBar?.map((Plugin, index) => (
             <Plugin key={index} shipment={data} />
           ))}
-=======
-        {pluginButtons}
->>>>>>> b07b09d4
         <ReportSelector
           context={ReportContext.InboundShipment}
           onPrint={printReport}
