--- conflicted
+++ resolved
@@ -12,11 +12,8 @@
   Switch,
   InvoiceNodeStatus,
   Alert,
-<<<<<<< HEAD
   ArrowLeftIcon,
-=======
   Tooltip,
->>>>>>> 068faea9
 } from '@openmsupply-client/common';
 import { SupplierSearchInput } from '@openmsupply-client/system';
 import { InboundRowFragment, useInbound } from '../api';
