import React, { FC, useState } from 'react';
import {
  useNavigate,
  DataTable,
  useColumns,
  getNameAndColorColumn,
  TableProvider,
  createTableStore,
  InvoiceNodeStatus,
  generateUUID,
  useTranslation,
<<<<<<< HEAD
=======
  useCurrency,
  useAuthContext,
>>>>>>> 84a4497d
} from '@openmsupply-client/common';
import { NameSearchModal } from '@openmsupply-client/system';
import { Toolbar } from './Toolbar';
import { AppBarButtons } from './AppBarButtons';
import { InvoiceRow } from '../../types';
import { getStatusTranslator } from '../../utils';
import { useInbounds, useCreateInbound } from '../api';

export const InboundListView: FC = () => {
  const { mutate } = useCreateInbound();
  const navigate = useNavigate();
<<<<<<< HEAD
=======
  const { c } = useCurrency();
  const { error } = useNotification();
  const api = useInboundShipmentApi();
  const { storeId } = useAuthContext();
>>>>>>> 84a4497d
  const {
    data,
    isLoading,
    sortBy,
    onChangeSortBy,
    onChangePage,
    pagination,
    filter,
  } = useInbounds();

  const t = useTranslation();

  const columns = useColumns<InvoiceRow>(
    [
      [getNameAndColorColumn(), { setter: () => {} }],
      [
        'status',
        {
          formatter: status =>
            getStatusTranslator(t)(status as InvoiceNodeStatus),
        },
      ],
      'invoiceNumber',
      'createdDatetime',
      'allocatedDatetime',
      'comment',
      [
        'totalAfterTax',
        {
          accessor: ({ rowData }) => c(rowData.pricing.totalAfterTax).format(),
        },
      ],
      'selection',
    ],
    { onChangeSortBy, sortBy },
    [sortBy]
  );

  const [open, setOpen] = useState(false);

  return (
    <>
      <NameSearchModal
        type="supplier"
        open={open}
        onClose={() => setOpen(false)}
        onChange={async name => {
          setOpen(false);
          mutate({
            id: generateUUID(),
            otherPartyId: name?.id,
          });
        }}
      />

      <Toolbar filter={filter} />
      <AppBarButtons onCreate={setOpen} />

      <DataTable
        pagination={{ ...pagination, total: data?.totalCount }}
        onChangePage={onChangePage}
        columns={columns}
        data={data?.nodes ?? []}
        isLoading={isLoading}
        onRowClick={row => {
          navigate(String(row.invoiceNumber));
        }}
      />
    </>
  );
};

export const ListView: FC = () => {
  return (
    <TableProvider createStore={createTableStore}>
      <InboundListView />
    </TableProvider>
  );
};<|MERGE_RESOLUTION|>--- conflicted
+++ resolved
@@ -9,11 +9,7 @@
   InvoiceNodeStatus,
   generateUUID,
   useTranslation,
-<<<<<<< HEAD
-=======
   useCurrency,
-  useAuthContext,
->>>>>>> 84a4497d
 } from '@openmsupply-client/common';
 import { NameSearchModal } from '@openmsupply-client/system';
 import { Toolbar } from './Toolbar';
@@ -25,13 +21,7 @@
 export const InboundListView: FC = () => {
   const { mutate } = useCreateInbound();
   const navigate = useNavigate();
-<<<<<<< HEAD
-=======
   const { c } = useCurrency();
-  const { error } = useNotification();
-  const api = useInboundShipmentApi();
-  const { storeId } = useAuthContext();
->>>>>>> 84a4497d
   const {
     data,
     isLoading,
