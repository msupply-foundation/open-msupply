declare const API_HOST: string;
declare const FEATURE_PACK_VARIANTS: boolean;
<<<<<<< HEAD
declare const FEATURE_IMMUNISATIONS: boolean;
=======
declare const FEATURE_GAPS: boolean;
>>>>>>> b7f16493

// For production, API is on the same domain/ip and port as web app, available through sub-route
// i.e. web app is on https://my.openmsupply.com/, then graphql will be available https://my.openmsupply.com/graphql
// and files on https://my.openmsupply.com/files

// For development, API server and front end are launched separately on different ports and possible different IPs
// by default we assume development API server is launched on the same domain/ip and on port 8000. We can overwrite this
// with API_HOST which is available through webpack.DefinePlugin (i.e. webpack server --env API_PORT=800 --env API_IP 'localhost')

// Important to note, if we overwrite API_HOST in development, we should use ip/domain that is known outside of localhost
// because web app in development mode may be accessed by clients on different machine (i.e. when debugging Android app)

const isProductionBuild = process.env['NODE_ENV'] === 'production';
const { port, hostname, protocol } = window.location;

const defaultDevelopmentApiHost = `${protocol}//${hostname}:8000`;
const productionApiHost = `${protocol}//${hostname}:${port}`;

const developmentApiHost =
  (typeof API_HOST !== 'undefined' && API_HOST) || defaultDevelopmentApiHost;
const apiHost = isProductionBuild ? productionApiHost : developmentApiHost;

const pluginUrl = `${apiHost}/plugins`;

export const Environment = {
  API_HOST: apiHost,
  FILE_URL: `${apiHost}/files?id=`,
  GRAPHQL_URL: `${apiHost}/graphql`,
  PLUGIN_URL: pluginUrl,
  SYNC_FILES_URL: `${apiHost}/sync_files`,
  UPLOAD_FRIDGE_TAG: `${apiHost}/fridge-tag`,
  PRINT_LABEL_QR: `${apiHost}/print/label-qr`,
  PRINT_LABEL_TEST: `${apiHost}/print/label-test`,

  // -- Feature Flags --
  // To add a new feature flag:
  // - Add a new env var via webpack plugin in webpack.config.js
  // - Declare a const for it above
  // - Follow the pattern below to add to `Environment` (otherwise you'll get compilation errors with tests/storybook)

  FEATURE_PACK_VARIANTS:
    typeof FEATURE_PACK_VARIANTS === 'undefined'
      ? false
      : FEATURE_PACK_VARIANTS,
<<<<<<< HEAD

  FEATURE_IMMUNISATIONS:
    typeof FEATURE_IMMUNISATIONS === 'undefined'
      ? false
      : FEATURE_IMMUNISATIONS,
=======
  FEATURE_GAPS: typeof FEATURE_GAPS === 'undefined' ? false : FEATURE_GAPS,
>>>>>>> b7f16493
};

export default Environment;<|MERGE_RESOLUTION|>--- conflicted
+++ resolved
@@ -1,10 +1,6 @@
 declare const API_HOST: string;
 declare const FEATURE_PACK_VARIANTS: boolean;
-<<<<<<< HEAD
-declare const FEATURE_IMMUNISATIONS: boolean;
-=======
 declare const FEATURE_GAPS: boolean;
->>>>>>> b7f16493
 
 // For production, API is on the same domain/ip and port as web app, available through sub-route
 // i.e. web app is on https://my.openmsupply.com/, then graphql will be available https://my.openmsupply.com/graphql
@@ -49,15 +45,7 @@
     typeof FEATURE_PACK_VARIANTS === 'undefined'
       ? false
       : FEATURE_PACK_VARIANTS,
-<<<<<<< HEAD
-
-  FEATURE_IMMUNISATIONS:
-    typeof FEATURE_IMMUNISATIONS === 'undefined'
-      ? false
-      : FEATURE_IMMUNISATIONS,
-=======
   FEATURE_GAPS: typeof FEATURE_GAPS === 'undefined' ? false : FEATURE_GAPS,
->>>>>>> b7f16493
 };
 
 export default Environment;