declare const API_HOST: string;
declare const FEATURE_PACK_VARIANTS: boolean;
<<<<<<< HEAD
declare const FEATURE_DEMOGRAPHIC_INDICATORS: boolean;
=======
declare const FEATURE_GAPS: boolean;
>>>>>>> 69445425

// For production, API is on the same domain/ip and port as web app, available through sub-route
// i.e. web app is on https://my.openmsupply.com/, then graphql will be available https://my.openmsupply.com/graphql
// and files on https://my.openmsupply.com/files

// For development, API server and front end are launched separately on different ports and possible different IPs
// by default we assume development API server is launched on the same domain/ip and on port 8000. We can overwrite this
// with API_HOST which is available through webpack.DefinePlugin (i.e. webpack server --env API_PORT=800 --env API_IP 'localhost')

// Important to note, if we overwrite API_HOST in development, we should use ip/domain that is known outside of localhost
// because web app in development mode may be accessed by clients on different machine (i.e. when debugging Android app)

const isProductionBuild = process.env['NODE_ENV'] === 'production';
const { port, hostname, protocol } = window.location;

const defaultDevelopmentApiHost = `${protocol}//${hostname}:8000`;
const productionApiHost = `${protocol}//${hostname}:${port}`;

const developmentApiHost =
  (typeof API_HOST !== 'undefined' && API_HOST) || defaultDevelopmentApiHost;
const apiHost = isProductionBuild ? productionApiHost : developmentApiHost;

const pluginUrl = `${apiHost}/plugins`;

export const Environment = {
  API_HOST: apiHost,
  FILE_URL: `${apiHost}/files?id=`,
  GRAPHQL_URL: `${apiHost}/graphql`,
  PLUGIN_URL: pluginUrl,
  SYNC_FILES_URL: `${apiHost}/sync_files`,
  UPLOAD_FRIDGE_TAG: `${apiHost}/fridge-tag`,
  PRINT_LABEL_QR: `${apiHost}/print/label-qr`,
  PRINT_LABEL_TEST: `${apiHost}/print/label-test`,

  // -- Feature Flags --
  // To add a new feature flag:
  // - Add a new env var via webpack plugin in webpack.config.js
  // - Declare a const for it above
  // - Follow the pattern below to add to `Environment` (otherwise you'll get compilation errors with tests/storybook)

  FEATURE_PACK_VARIANTS:
    typeof FEATURE_PACK_VARIANTS === 'undefined'
      ? false
      : FEATURE_PACK_VARIANTS,
<<<<<<< HEAD

  FEATURE_DEMOGRAPHIC_INDICATORS:
    typeof FEATURE_DEMOGRAPHIC_INDICATORS === 'undefined'
      ? false
      : FEATURE_DEMOGRAPHIC_INDICATORS,
=======
  FEATURE_GAPS: typeof FEATURE_GAPS === 'undefined' ? false : FEATURE_GAPS,
>>>>>>> 69445425
};

export default Environment;<|MERGE_RESOLUTION|>--- conflicted
+++ resolved
@@ -1,10 +1,6 @@
 declare const API_HOST: string;
 declare const FEATURE_PACK_VARIANTS: boolean;
-<<<<<<< HEAD
-declare const FEATURE_DEMOGRAPHIC_INDICATORS: boolean;
-=======
 declare const FEATURE_GAPS: boolean;
->>>>>>> 69445425
 
 // For production, API is on the same domain/ip and port as web app, available through sub-route
 // i.e. web app is on https://my.openmsupply.com/, then graphql will be available https://my.openmsupply.com/graphql
@@ -49,15 +45,7 @@
     typeof FEATURE_PACK_VARIANTS === 'undefined'
       ? false
       : FEATURE_PACK_VARIANTS,
-<<<<<<< HEAD
-
-  FEATURE_DEMOGRAPHIC_INDICATORS:
-    typeof FEATURE_DEMOGRAPHIC_INDICATORS === 'undefined'
-      ? false
-      : FEATURE_DEMOGRAPHIC_INDICATORS,
-=======
   FEATURE_GAPS: typeof FEATURE_GAPS === 'undefined' ? false : FEATURE_GAPS,
->>>>>>> 69445425
 };
 
 export default Environment;