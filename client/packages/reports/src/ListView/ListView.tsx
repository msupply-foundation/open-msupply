--- conflicted
+++ resolved
@@ -46,13 +46,8 @@
   const programReports = data?.nodes?.filter(
     report =>
       report?.context === ReportContext.Dispensary &&
-<<<<<<< HEAD
-      (report?.subContext === 'HIVCareProgram' ||
-        // TODO: Also check vaccine module enabled?
-=======
       store?.preferences?.omProgramModule &&
       (report?.subContext === 'HIVCareProgram' ||
->>>>>>> b5b99078
         report.subContext === 'Encounters')
   );
   const onReportClick = (report: ReportRowFragment) => {
