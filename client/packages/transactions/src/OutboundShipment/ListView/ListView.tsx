import React, { FC, useState } from 'react';
import { useNavigate } from 'react-router';

import {
  Portal,
  request,
  Button,
  ColumnFormat,
  Download,
  MenuDots,
  PlusCircle,
  Printer,
  useQuery,
  RemoteDataTable,
  useColumns,
  useHostContext,
  useNotification,
  SortingRule,
  Transaction,
<<<<<<< HEAD
  styled,
=======
  QueryProps,
  useDataTableApi,
  GenericColumnType,
>>>>>>> e572a51b
} from '@openmsupply-client/common';
import { Environment } from '@openmsupply-client/config';
import { getListQuery } from '../../api';

const queryFn = async (queryParams: QueryProps<Transaction>) => {
  const { first, offset, sortBy } = queryParams;

  const { transactions } = await request(Environment.API_URL, getListQuery(), {
    first,
    offset,
    sort: sortBy?.[0]?.id,
    desc: !!sortBy?.[0]?.desc,
  });

  return transactions;
};

const Container = styled('div')<{ height: number }>(({ theme, height }) => ({
  height,

  transition: theme.transitions.create(['height'], {
    easing: theme.transitions.easing.sharp,
    duration: theme.transitions.duration.leavingScreen,
  }),
}));

export const OutboundShipmentListView: FC = () => {
  const { appBarButtonsRef, appBarExtraRef } = useHostContext();
  const { info, success, warning } = useNotification();

  const [queryProps, setQueryProps] = useState<QueryProps<Transaction>>({
    first: 10,
    offset: 0,
  });
  const { data: response, isLoading } = useQuery(
    ['transaction', 'list', queryProps],
    () => queryFn(queryProps)
  );

  const navigate = useNavigate();
  const columns = useColumns<Transaction>([
    { label: 'label.id', key: 'id', sortable: false },
    { label: 'label.date', key: 'date', format: ColumnFormat.date },
    { label: 'label.customer', key: 'customer' },
    { label: 'label.supplier', key: 'supplier' },
    { label: 'label.total', key: 'total' },
    GenericColumnType.Selection,
  ]);

  const initialSortBy: SortingRule<Transaction>[] = [
    { id: 'date', desc: true },
  ];

<<<<<<< HEAD
  const [height, setHeight] = useState(300);
=======
  const tableApi = useDataTableApi<Transaction>();
>>>>>>> e572a51b

  return (
    <>
      <Portal container={appBarExtraRef.current}>
        <Container height={height}>
          <span>TODO: Some actual real work</span>
          <Button
            labelKey="app.admin"
            onClick={() => setHeight(Math.ceil(Math.random() * 300))}
            icon={null}
          />
        </Container>
      </Portal>
      <Portal container={appBarButtonsRef.current}>
        <>
          <Button
            icon={<PlusCircle />}
            labelKey="button.new-shipment"
            onClick={() => navigate(`/customers/customer-invoice/new`)}
          />
          <Button
            icon={<Download />}
            labelKey="button.export"
            onClick={success('Downloaded successfully')}
          />
          <Button
            icon={<Printer />}
            labelKey="button.print"
            onClick={info('No printer detected')}
          />
          <Button
            icon={<MenuDots />}
            labelKey="button.more"
            onClick={warning('Do not press this button')}
          />
        </>
      </Portal>
      <RemoteDataTable<Transaction>
        tableApi={tableApi}
        columns={columns}
        data={response?.data || []}
        initialSortBy={initialSortBy}
        isLoading={isLoading}
        onFetchData={setQueryProps}
        onRowClick={row => {
          navigate(`/customers/customer-invoice/${row.id}`);
        }}
        totalLength={response?.totalLength || 0}
      />
    </>
  );
};<|MERGE_RESOLUTION|>--- conflicted
+++ resolved
@@ -17,13 +17,10 @@
   useNotification,
   SortingRule,
   Transaction,
-<<<<<<< HEAD
   styled,
-=======
   QueryProps,
   useDataTableApi,
   GenericColumnType,
->>>>>>> e572a51b
 } from '@openmsupply-client/common';
 import { Environment } from '@openmsupply-client/config';
 import { getListQuery } from '../../api';
@@ -77,11 +74,8 @@
     { id: 'date', desc: true },
   ];
 
-<<<<<<< HEAD
   const [height, setHeight] = useState(300);
-=======
   const tableApi = useDataTableApi<Transaction>();
->>>>>>> e572a51b
 
   return (
     <>
