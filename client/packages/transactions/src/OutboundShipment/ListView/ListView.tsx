--- conflicted
+++ resolved
@@ -19,20 +19,10 @@
   DropdownMenuItem,
   AppBarContentPortal,
   useTranslation,
-<<<<<<< HEAD
-  useMutation,
-  getNameAndColorColumn,
-  useWindowDimensions,
-  useTheme,
-  useAppBarRectStore,
+  Edit,
   Delete,
-  Edit,
-=======
-  ChevronDown,
-  Tools,
   getNameAndColorColumn,
   useListData,
->>>>>>> f15ce637
 } from '@openmsupply-client/common';
 
 import { OutboundShipmentListViewApi } from '../../api';
@@ -134,11 +124,6 @@
     GenericColumnType.Selection,
   ]);
 
-<<<<<<< HEAD
-  const tableApi = useDataTableApi<Transaction>();
-  const t = useTranslation();
-=======
->>>>>>> f15ce637
   return (
     <>
       <AppBarContentPortal sx={{ paddingBottom: '16px' }}>
