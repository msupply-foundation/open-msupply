--- conflicted
+++ resolved
@@ -257,22 +257,15 @@
     });
   };
 
-<<<<<<< HEAD
-  const updateDose = (id: string, newData: Partial<VaccineCourseDoseNode>) => {
+  const updateDose: ColumnDataSetter<VaccineCourseDoseNode> = newData => {
     updatePatch({
       vaccineCourseDoses: doses.map(dose =>
-        dose.id === id ? { ...dose, ...newData } : dose
-=======
-  const updateDose: ColumnDataSetter<VaccineCourseScheduleNode> = newData => {
-    updatePatch({
-      vaccineCourseSchedules: doses.map(dose =>
         dose.id === newData.id ? { ...dose, ...newData } : dose
->>>>>>> 0af3e63f
       ),
     });
   };
 
-  const columns = useColumns<VaccineCourseScheduleNode>(
+  const columns = useColumns<VaccineCourseDoseNode>(
     [
       {
         key: 'doseNumber',
