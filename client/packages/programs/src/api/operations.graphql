fragment DocumentRegistry on DocumentRegistryNode {
  __typename
  id
  category
  documentType
  contextId
  name
  formSchemaId
  jsonSchema
  uiSchemaType
  uiSchema
}

fragment Document on DocumentNode {
  id
  name
  parents
  user {
    userId
    username
    email
  }
  timestamp
  type
  data
  documentRegistry {
    ...DocumentRegistry
  }
}

query documentByName($name: String!, $storeId: String!) {
  document(name: $name, storeId: $storeId) {
    __typename
    ... on DocumentNode {
      ...Document
    }
  }
}

query documents(
  $storeId: String!
  $page: PaginationInput
  $filter: DocumentFilterInput
  $sort: DocumentSortInput
) {
  documents(storeId: $storeId, page: $page, filter: $filter, sort: $sort) {
    __typename
    ... on DocumentConnector {
      nodes {
        ...Document
      }
    }
  }
}

query documentRegistries(
  $filter: DocumentRegistryFilterInput
  $sort: DocumentRegistrySortInput
  $storeId: String!
) {
  documentRegistries(filter: $filter, sort: $sort, storeId: $storeId) {
    ... on DocumentRegistryConnector {
      __typename
      nodes {
        ...DocumentRegistry
      }
      totalCount
    }
  }
}

query getDocumentHistory($storeId: String!, $name: String!) {
  documentHistory(storeId: $storeId, name: $name) {
    __typename
    ... on DocumentConnector {
      totalCount
      nodes {
        __typename
        user {
          userId
          username
          email
        }
        data
        id
        name
        parents
        timestamp
        type
      }
    }
  }
}

mutation allocateProgramNumber($numberName: String!, $storeId: String!) {
  allocateProgramNumber(input: { numberName: $numberName }, storeId: $storeId) {
    ... on NumberNode {
      __typename
      number
    }
  }
}

fragment EncounterFields on EncounterFieldsNode {
  fields
  encounter {
    name
    startDatetime
    endDatetime
  }
}

fragment ProgramEvent on ProgramEventNode {
  activeStartDatetime
  type
  data
  documentName
}

query encounterFields(
  $storeId: String!
  $patientId: String!
  $fields: [String!]
) {
  encounterFields(
    input: { fields: $fields }
    storeId: $storeId
    sort: { key: startDatetime }
    filter: { patientId: { equalTo: $patientId } }
  ) {
    ... on EncounterFieldsConnector {
      __typename
      nodes {
        __typename
        ...EncounterFields
      }
    }
  }
}

fragment EncounterDocumentRegistry on DocumentRegistryNode {
  category
  documentType
  contextId
  formSchemaId
  id
  jsonSchema
  name
  uiSchema
  uiSchemaType
}

fragment Encounter on EncounterNode {
  id
  contextId
  type
  name
  status
  patient {
    id
    firstName
    lastName
    code
    code2
    name
    dateOfBirth
  }
  clinician {
    id
    firstName
    lastName
  }
  createdDatetime
  startDatetime
  endDatetime
  document {
    ...Document
  }
}

query encountersWithDocument(
  $storeId: String!
  $key: EncounterSortFieldInput
  $desc: Boolean
  $filter: EncounterFilterInput
  $page: PaginationInput
) {
  encounters(
    storeId: $storeId
    sort: { key: $key, desc: $desc }
    filter: $filter
    page: $page
  ) {
    ... on EncounterConnector {
      __typename
      nodes {
        __typename
        ...Encounter
      }
      totalCount
    }
  }
}

query encounterById($storeId: String!, $encounterId: String!) {
  encounters(storeId: $storeId, filter: { id: { equalTo: $encounterId } }) {
    ... on EncounterConnector {
      __typename
      nodes {
        ...Encounter
      }
      totalCount
    }
  }
}

query encounterByDocName($storeId: String!, $documentName: String!) {
  encounters(
    storeId: $storeId
    filter: { documentName: { equalTo: $documentName } }
  ) {
    ... on EncounterConnector {
      __typename
      nodes {
        ...Encounter
      }
      totalCount
    }
  }
}

fragment EncounterRow on EncounterNode {
  id
  document {
    documentRegistry {
      name
    }
  }
  contextId
  startDatetime
  endDatetime
  status
  name
  type
  patient {
    id
    firstName
    lastName
    name
  }
  activeProgramEvents(at: $eventTime, filter: { isCurrentEncounter: true }) {
    ... on ProgramEventConnector {
      nodes {
        __typename
        ...ProgramEvent
      }
    }
  }
}

query encounters(
  $storeId: String!
  $key: EncounterSortFieldInput
  $desc: Boolean
  $filter: EncounterFilterInput
  $page: PaginationInput
  $eventTime: String!
) {
  encounters(
    storeId: $storeId
    sort: { key: $key, desc: $desc }
    filter: $filter
    page: $page
  ) {
    ... on EncounterConnector {
      __typename
      nodes {
        __typename
        ...EncounterRow
      }
      totalCount
    }
  }
}

mutation insertEncounter($storeId: String!, $input: InsertEncounterInput!) {
  insertEncounter(storeId: $storeId, input: $input) {
    ... on EncounterNode {
      __typename
      ...Encounter
    }
  }
}

mutation updateEncounter($storeId: String!, $input: UpdateEncounterInput!) {
  updateEncounter(storeId: $storeId, input: $input) {
    ... on EncounterNode {
      __typename
      ...Encounter
    }
  }
}

# program enrolment without document data but with events
fragment ProgramEnrolmentRow on ProgramEnrolmentNode {
  type
  programEnrolmentId
  patientId
  contextId
  name
  enrolmentDatetime
  status
  document {
    documentRegistry {
      id
      name
    }
  }
  activeProgramEvents(at: $eventTime) {
    ... on ProgramEventConnector {
      nodes {
        __typename
        ...ProgramEvent
      }
    }
  }
}

query programEnrolments(
  $storeId: String!
  $key: ProgramEnrolmentSortFieldInput!
  $desc: Boolean
  $filter: ProgramEnrolmentFilterInput
  $eventTime: String!
) {
  programEnrolments(
    storeId: $storeId
    sort: { key: $key, desc: $desc }
    filter: $filter
  ) {
    ... on ProgramEnrolmentConnector {
      __typename
      nodes {
        ...ProgramEnrolmentRow
      }
      totalCount
    }
  }
}

# program enrolment with document
fragment ProgramEnrolment on ProgramEnrolmentNode {
  type
  programEnrolmentId
  patientId
  name
  enrolmentDatetime
  status
  document {
    ...Document
  }
}

query programEnrolmentByDocName($storeId: String!, $documentName: String!) {
  programEnrolments(
    storeId: $storeId
    filter: { documentName: { equalTo: $documentName } }
  ) {
    ... on ProgramEnrolmentConnector {
      __typename
      nodes {
        ...ProgramEnrolment
      }
      totalCount
    }
  }
}

mutation insertProgramEnrolment(
  $storeId: String!
  $input: InsertProgramEnrolmentInput!
) {
  insertProgramEnrolment(storeId: $storeId, input: $input) {
    ... on ProgramEnrolmentNode {
      __typename
      ...ProgramEnrolment
    }
  }
}

mutation updateProgramEnrolment(
  $storeId: String!
  $input: UpdateProgramEnrolmentInput!
) {
  updateProgramEnrolment(storeId: $storeId, input: $input) {
    ... on ProgramEnrolmentNode {
      __typename
      ...ProgramEnrolment
    }
  }
}

fragment Clinician on ClinicianNode {
  address1
  address2
  code
  email
  firstName
  id
  initials
  gender
  lastName
  mobile
  phone
}

query clinicians(
  $storeId: String!
  $key: ClinicianSortFieldInput!
  $desc: Boolean
  $filter: ClinicianFilterInput
) {
  clinicians(
    storeId: $storeId
    sort: { key: $key, desc: $desc }
    filter: $filter
  ) {
    ... on ClinicianConnector {
      __typename
      nodes {
        __typename
        ...Clinician
      }
      totalCount
    }
  }
}

fragment FormSchema on FormSchemaNode {
  id
  jsonSchema
  type
  uiSchema
}

query formSchemas($filter: FormSchemaFilterInput) {
  formSchemas(filter: $filter) {
    ... on FormSchemaConnector {
      __typename
      nodes {
        __typename
        ...FormSchema
      }
    }
  }
}

query activeProgramEvents(
  $at: String
  $storeId: String!
  $filter: ProgramEventFilterInput
  $page: PaginationInput
) {
  activeProgramEvents(
    at: $at
    storeId: $storeId
    filter: $filter
    page: $page
  ) {
    ... on ProgramEventConnector {
      __typename
      totalCount
      nodes {
        __typename
<<<<<<< HEAD
        type
        patientId
        documentType
        documentName
        datetime
        data
        activeStartDatetime
=======
        ...ProgramEvent
>>>>>>> 83ead2d0
      }
    }
  }
}

fragment ContactTraceRow on ContactTraceNode {
  __typename
  contactTraceId
  storeId
  datetime
  document {
    name
    type
    id
  }
  documentId
  id
  firstName
  lastName
  gender
  dateOfBirth
  age
  patientId
  patient {
    id
    name
    firstName
    lastName
  }
  contactPatient {
    id
    name
    firstName
    lastName
  }
  program {
    id
    name
  }
}

query contactTraces(
  $storeId: String!
  $key: ContactTraceSortFieldInput
  $desc: Boolean
  $filter: ContactTraceFilterInput
  $page: PaginationInput
) {
  contactTraces(
    storeId: $storeId
    filter: $filter
    sort: { key: $key, desc: $desc }
    page: $page
  ) {
    ... on ContactTraceConnector {
      nodes {
        ...ContactTraceRow
      }
      totalCount
    }
  }
}

fragment ContactTrace on ContactTraceNode {
  id
  document {
    ...Document
  }
}

mutation insertContactTrace(
  $storeId: String!
  $input: InsertContactTraceInput!
) {
  insertContactTrace(storeId: $storeId, input: $input) {
    ... on ContactTraceNode {
      __typename
      ...ContactTrace
    }
  }
}

mutation updateContactTrace(
  $storeId: String!
  $input: UpdateContactTraceInput!
) {
  updateContactTrace(storeId: $storeId, input: $input) {
    ... on ContactTraceNode {
      __typename
      ...ContactTrace
    }
  }
}<|MERGE_RESOLUTION|>--- conflicted
+++ resolved
@@ -472,17 +472,7 @@
       totalCount
       nodes {
         __typename
-<<<<<<< HEAD
-        type
-        patientId
-        documentType
-        documentName
-        datetime
-        data
-        activeStartDatetime
-=======
         ...ProgramEvent
->>>>>>> 83ead2d0
       }
     }
   }
