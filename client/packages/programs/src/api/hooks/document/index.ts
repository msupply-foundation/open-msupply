import { useDocumentByName } from './useDocumentByName';
import { useDocumentRegistryByContext } from './useDocumentRegistryByContext';
import { useDocumentHistory } from './useDocumentHistory';

import { useProgramRegistries } from './useProgramRegistries';
import { useEncounterRegistriesByPrograms } from './useEncounterRegistriesByPrograms';

import { usePatientDocument } from './usePatientDocument';
import { useAllocateNumber } from './useAllocateNumber';

import { useEncounterFields } from './useEncounterFields';
import { useEncounterById, useEncounterByIdPromise } from './useEncounterById';
import { useEncounterPrevious } from './useEncounterPrevious';

import {
  useProgramEnrolments,
  useProgramEnrolmentsPromise,
} from './useProgramEnrolments';
import { useInsertProgramEnrolment } from './useInsertProgramEnrolment';
import { useUpdateProgramEnrolment } from './useUpdateProgramEnrolment';

import { useEncounters } from './useEncounters';
import { useUpsertEncounter } from './useUpsertEncounter';

import { useClinicians } from './useClinicians';
<<<<<<< HEAD
import { useProgramEvents } from './useProgramEvents';
=======
import { useFormSchemaByType } from './useFormSchemaByType';
>>>>>>> bad3537a

export const Document = {
  useDocumentByName,
  usePatientDocument,
  useDocumentHistory,

  useDocumentRegistryByContext,
  useProgramRegistries,
  useEncounterRegistriesByPrograms,

  useAllocateNumber,

  useProgramEnrolments,
  useProgramEnrolmentsPromise,
  useInsertProgramEnrolment,
  useUpdateProgramEnrolment,

  useEncounters,
  useEncounterById,
  useEncounterByIdPromise,
  useEncounterFields,
  useEncounterPrevious,
  useUpsertEncounter,

  useClinicians,

<<<<<<< HEAD
  useProgramEvents,
=======
  useFormSchemaByType,
>>>>>>> bad3537a
};<|MERGE_RESOLUTION|>--- conflicted
+++ resolved
@@ -23,11 +23,8 @@
 import { useUpsertEncounter } from './useUpsertEncounter';
 
 import { useClinicians } from './useClinicians';
-<<<<<<< HEAD
 import { useProgramEvents } from './useProgramEvents';
-=======
 import { useFormSchemaByType } from './useFormSchemaByType';
->>>>>>> bad3537a
 
 export const Document = {
   useDocumentByName,
@@ -54,9 +51,6 @@
 
   useClinicians,
 
-<<<<<<< HEAD
+  useFormSchemaByType,
   useProgramEvents,
-=======
-  useFormSchemaByType,
->>>>>>> bad3537a
 };