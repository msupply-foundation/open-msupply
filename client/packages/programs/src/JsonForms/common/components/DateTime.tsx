--- conflicted
+++ resolved
@@ -66,12 +66,8 @@
     readOnly: !!props.uischema.options?.['readonly'],
     disabled: !props.enabled,
     error: zErrors ?? error ?? customError ?? props.errors,
-<<<<<<< HEAD
     actions: ['clear', 'today', 'accept'] as PickersActionBarAction[],
-=======
-    actions: ['clear', 'today'] as PickersActionBarAction[],
     dateAsEndOfDay: !!props.uischema.options?.['dateAsEndOfDay'],
->>>>>>> 0ab22b52
   };
 
   return (
