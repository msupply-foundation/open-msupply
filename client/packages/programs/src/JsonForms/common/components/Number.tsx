import React, { useState } from 'react';
import { ControlProps, rankWith, schemaTypeIs } from '@jsonforms/core';
import { withJsonFormsControlProps } from '@jsonforms/react';
import {
  DetailInputWithLabelRow,
  NumericTextInput,
  NumericTextInputProps,
  PositiveNumberInput,
  useDebounceCallback,
} from '@openmsupply-client/common';
<<<<<<< HEAD
import {
  FORM_INPUT_COLUMN_WIDTH,
  FORM_LABEL_COLUMN_WIDTH,
  DefaultFormRowSx,
} from '../styleConstants';
import { Box, FormLabel } from '@mui/material';
=======
import { FORM_LABEL_WIDTH } from '../styleConstants';
>>>>>>> 849b2d9d

export const numberTester = rankWith(3, schemaTypeIs('number'));

const UIComponent = (props: ControlProps) => {
  const { data, handleChange, label, path, errors, schema } = props;
  const [localData, setLocalData] = useState<number | undefined>(data);
  const onChange = useDebounceCallback(
    (value: number) => handleChange(path, value),
    [path]
  );
  const error = !!errors;

  if (!props.visible) {
    return null;
  }
  const inputProps: NumericTextInputProps & {
    onChange: (newValue: number) => void;
  } = {
    type: 'number',
    InputProps: {
      sx: { '& .MuiInput-input': { textAlign: 'right' } },
    },
    onChange: value => {
      setLocalData(value);
      onChange(value);
    },
    disabled: !props.enabled,
    error: error,
    helperText: errors,
    value: localData ?? '',
  };
  return (
<<<<<<< HEAD
    <Box
      display="flex"
      alignItems="center"
      justifyContent="space-around"
      style={{ minWidth: 300 }}
      sx={DefaultFormRowSx}
    >
      <Box style={{ textAlign: 'end' }} flexBasis={FORM_LABEL_COLUMN_WIDTH}>
        <FormLabel sx={{ fontWeight: 'bold' }}>{label}:</FormLabel>
      </Box>
      <Box flexBasis={FORM_INPUT_COLUMN_WIDTH}>
        {schema.minimum !== undefined ? (
=======
    <DetailInputWithLabelRow
      sx={{
        margin: 0.5,
        marginLeft: 0,
        gap: 2,
        minWidth: '300px',
        justifyContent: 'space-around',
      }}
      label={label}
      labelWidthPercentage={FORM_LABEL_WIDTH}
      inputAlignment="start"
      Input={
        schema.minimum !== undefined ? (
>>>>>>> 849b2d9d
          <PositiveNumberInput {...inputProps} min={schema.minimum} />
        ) : (
          <NumericTextInput {...inputProps} />
        )
      }
    />
  );
};

export const NumberField = withJsonFormsControlProps(UIComponent);<|MERGE_RESOLUTION|>--- conflicted
+++ resolved
@@ -8,16 +8,7 @@
   PositiveNumberInput,
   useDebounceCallback,
 } from '@openmsupply-client/common';
-<<<<<<< HEAD
-import {
-  FORM_INPUT_COLUMN_WIDTH,
-  FORM_LABEL_COLUMN_WIDTH,
-  DefaultFormRowSx,
-} from '../styleConstants';
-import { Box, FormLabel } from '@mui/material';
-=======
-import { FORM_LABEL_WIDTH } from '../styleConstants';
->>>>>>> 849b2d9d
+import { FORM_LABEL_WIDTH, DefaultFormRowSx } from '../styleConstants';
 
 export const numberTester = rankWith(3, schemaTypeIs('number'));
 
@@ -50,25 +41,9 @@
     value: localData ?? '',
   };
   return (
-<<<<<<< HEAD
-    <Box
-      display="flex"
-      alignItems="center"
-      justifyContent="space-around"
-      style={{ minWidth: 300 }}
-      sx={DefaultFormRowSx}
-    >
-      <Box style={{ textAlign: 'end' }} flexBasis={FORM_LABEL_COLUMN_WIDTH}>
-        <FormLabel sx={{ fontWeight: 'bold' }}>{label}:</FormLabel>
-      </Box>
-      <Box flexBasis={FORM_INPUT_COLUMN_WIDTH}>
-        {schema.minimum !== undefined ? (
-=======
     <DetailInputWithLabelRow
       sx={{
-        margin: 0.5,
-        marginLeft: 0,
-        gap: 2,
+        ...DefaultFormRowSx,
         minWidth: '300px',
         justifyContent: 'space-around',
       }}
@@ -77,7 +52,6 @@
       inputAlignment="start"
       Input={
         schema.minimum !== undefined ? (
->>>>>>> 849b2d9d
           <PositiveNumberInput {...inputProps} min={schema.minimum} />
         ) : (
           <NumericTextInput {...inputProps} />
