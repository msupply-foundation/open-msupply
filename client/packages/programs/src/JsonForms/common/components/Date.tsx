import React from 'react';
import { rankWith, ControlProps, isDateControl } from '@jsonforms/core';
import { withJsonFormsControlProps } from '@jsonforms/react';
import {
  DetailInputWithLabelRow,
  useFormatDateTime,
  BaseDatePickerInput,
  DateUtils,
} from '@openmsupply-client/common';
import { FORM_LABEL_WIDTH } from '../styleConstants';
import { z } from 'zod';
import { useZodOptionsValidation } from '../hooks/useZodOptionsValidation';
import { useJSONFormsCustomError } from '../hooks/useJSONFormsCustomError';

const Options = z
  .object({
    disableFuture: z.boolean().optional(),
  })
  .strict()
  .optional();

type Options = z.infer<typeof Options>;

export const dateTester = rankWith(5, isDateControl);

const UIComponent = (props: ControlProps) => {
  const { data, handleChange, label, path, uischema } = props;
  const dateFormatter = useFormatDateTime().customDate;
  const { errors: zErrors, options } = useZodOptionsValidation(
    Options,
    uischema.options
  );
  const { customError, setCustomError } = useJSONFormsCustomError(path, 'Date');
  const disableFuture = options?.disableFuture ?? false;

  if (!props.visible) {
    return null;
  }
  return (
    <DetailInputWithLabelRow
      sx={{
        marginTop: 0.5,
        gap: 2,
        minWidth: '300px',
        justifyContent: 'space-around',
      }}
      label={label}
      labelWidthPercentage={FORM_LABEL_WIDTH}
      inputAlignment="start"
      Input={
        <BaseDatePickerInput
          // undefined is displayed as "now" and null as unset
          value={DateUtils.getDateOrNull(data)}
          onChange={e => {
            if (e) handleChange(path, dateFormatter(e, 'yyyy-MM-dd'));
            if (customError) setCustomError(undefined);
          }}
          format="dd/MM/yyyy"
          disabled={!props.enabled}
<<<<<<< HEAD
          error={hasData ? props.errors ?? zErrors : ''}
=======
          error={customError ?? props.errors ?? zErrors ?? ''}
>>>>>>> 1dad5704
          disableFuture={disableFuture}
          onError={validationError => setCustomError(validationError)}
        />
      }
    />
  );
};

export const Date = withJsonFormsControlProps(UIComponent);<|MERGE_RESOLUTION|>--- conflicted
+++ resolved
@@ -57,11 +57,7 @@
           }}
           format="dd/MM/yyyy"
           disabled={!props.enabled}
-<<<<<<< HEAD
-          error={hasData ? props.errors ?? zErrors : ''}
-=======
           error={customError ?? props.errors ?? zErrors ?? ''}
->>>>>>> 1dad5704
           disableFuture={disableFuture}
           onError={validationError => setCustomError(validationError)}
         />
