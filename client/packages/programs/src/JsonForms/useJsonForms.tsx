import React, { useEffect, useState } from 'react';
import {
  useTranslation,
  useNotification,
  useConfirmOnLeaving,
} from '@openmsupply-client/common';
import { JsonData, JsonForm } from './common';
import { DocumentRegistryFragment } from '@openmsupply-client/programs';
import { useDocumentLoader } from './useDocumentLoader';
import _ from 'lodash';
import { JsonFormsRendererRegistryEntry } from '@jsonforms/core';
import {
  EncounterLineChart,
  encounterLineChartTester,
} from './components/EncounterLineChart';
import { BMI, bmiTester } from './components/BMI';
import { DateOfBirth, dateOfBirthTester } from './components/DateOfBirth';
import { IdGenerator, idGeneratorTester } from './components/IdGenerator';
import {
  QuantityPrescribed,
  quantityPrescribedTester,
} from './components/QuantityPrescribed';
import { EventTrigger, eventTriggerTester } from './components/EventTrigger';
import {
  AdherenceStatus,
  adherenceStatusTester,
} from './components/AdherenceStatus';
import {
<<<<<<< HEAD
  PreviousEncounterTextField,
  previousEncounterTextTester,
} from './components/PreviousEncounterText';
import {
  DecisionTreeControl,
  decisionTreeTester,
} from './components/DecisionTree';
=======
  PreviousEncounterField,
  previousEncounterFieldTester,
} from './components/PreviousEncounterField';
>>>>>>> adda3b03

// https://stackoverflow.com/questions/57874879/how-to-treat-missing-undefined-properties-as-equivalent-in-lodashs-isequalwit
// TODO: handle undefined and empty string as equal? e.g. initial data is undefined and current data is ""
const isEqualIgnoreUndefined = (
  a: JsonData | undefined,
  b: JsonData | undefined
) => {
  const comparisonFunc = (a: JsonData | undefined, b: JsonData | undefined) => {
    if (_.isArray(a) || _.isArray(b)) return;
    if (!_.isObject(a) || !_.isObject(b)) return;

    if (!_.includes(a, undefined) && !_.includes(b, undefined)) return;

    // Call recursively, after filtering all undefined properties
    return _.isEqualWith(
      _.omitBy(a, value => value === undefined),
      _.omitBy(b, value => value === undefined),
      comparisonFunc
    );
  };
  return _.isEqualWith(a, b, comparisonFunc);
};

export type SavedDocument = {
  id: string;
  name: string;
  type: string;
};

export type SaveDocumentMutation = (
  jsonData: unknown,
  formSchemaId: string,
  parent?: string
) => Promise<SavedDocument>;

interface JsonFormOptions {
  onCancel?: () => void;
  handleSave?: SaveDocumentMutation;
}

/**
 * Information required to create a new document
 */
export interface CreateDocument {
  data: JsonData;
  documentRegistry: DocumentRegistryFragment;
}

const additionalRenderers: JsonFormsRendererRegistryEntry[] = [
  { tester: idGeneratorTester, renderer: IdGenerator },
  { tester: dateOfBirthTester, renderer: DateOfBirth },
  { tester: encounterLineChartTester, renderer: EncounterLineChart },
  { tester: quantityPrescribedTester, renderer: QuantityPrescribed },
  { tester: eventTriggerTester, renderer: EventTrigger },
  { tester: bmiTester, renderer: BMI },
  { tester: adherenceStatusTester, renderer: AdherenceStatus },
<<<<<<< HEAD
  { tester: previousEncounterTextTester, renderer: PreviousEncounterTextField },
  { tester: decisionTreeTester, renderer: DecisionTreeControl },
=======
  {
    tester: previousEncounterFieldTester,
    renderer: PreviousEncounterField,
  },
>>>>>>> adda3b03
];

export const useJsonForms = (
  docName: string | undefined,
  options: JsonFormOptions = {},
  createDoc?: CreateDocument
) => {
  const {
    data: loadedData,
    isLoading,
    documentId,
    documentRegistry,
    error,
  } = useDocumentLoader(docName, createDoc);
  const [initialData, setInitialData] = useState(loadedData);
  useEffect(() => {
    setInitialData(loadedData);
  }, [loadedData]);
  // current modified data
  const [data, setData] = useState<JsonData | undefined>();
  const [isSaving, setSaving] = useState(false);
  const [isDirty, setIsDirty] = useState<boolean>();
  const t = useTranslation('common');
  const [validationError, setValidationError] = useState<string | false>(false);
  const { success, error: errorNotification } = useNotification();

  useConfirmOnLeaving(isDirty);

  // returns the document name
  const saveData = async (): Promise<string | undefined> => {
    if (data === undefined) {
      return undefined;
    }
    setSaving(true);

    // Run mutation...
    try {
      const result = await options.handleSave?.(
        data,
        documentRegistry?.formSchemaId ?? '',
        documentId
      );

      const successSnack = success(t('success.data-saved'));
      successSnack();

      setInitialData(data);
      return result?.name;
    } catch (err) {
      const errorSnack = errorNotification(t('error.problem-saving'));
      errorSnack();
    } finally {
      setSaving(false);
    }
  };

  const revert = () => {
    setData(initialData);
  };

  const updateData = (newData: JsonData) => {
    setData(newData);
  };

  useEffect(() => {
    const dirty =
      isSaving ||
      isLoading ||
      // not sure why isDirty should be set if nothing has changed.. do we allow saving when the initial createDoc is presented?
      // I've disabled, as this means that refreshing a page after rendering with createDoc set will prompt the user even
      // when the modal is cancelled
      // !!createDoc ||
      !isEqualIgnoreUndefined(initialData, data);
    setIsDirty(dirty);
    if (data === undefined) {
      setData(initialData);
    }
  }, [initialData, data, isSaving, isLoading]);

  useEffect(() => {
    setData(initialData);
    return () => setIsDirty(false);
  }, [initialData]);

  return {
    JsonForm: (
      <JsonForm
        data={data}
        jsonSchema={documentRegistry?.jsonSchema ?? {}}
        uiSchema={documentRegistry?.uiSchema ?? { type: 'Control' }}
        isError={!!error}
        isLoading={isLoading}
        setError={setValidationError}
        updateData={updateData}
        additionalRenderers={additionalRenderers}
        config={{
          documentName: docName,
        }}
      />
    ),
    data,
    setData,
    saveData,
    revert,
    isSaving,
    isLoading,
    isDirty: isDirty ?? false,
    error,
    validationError,
  };
};<|MERGE_RESOLUTION|>--- conflicted
+++ resolved
@@ -26,19 +26,13 @@
   adherenceStatusTester,
 } from './components/AdherenceStatus';
 import {
-<<<<<<< HEAD
-  PreviousEncounterTextField,
-  previousEncounterTextTester,
-} from './components/PreviousEncounterText';
+  PreviousEncounterField,
+  previousEncounterFieldTester,
+} from './components/PreviousEncounterField';
 import {
   DecisionTreeControl,
   decisionTreeTester,
 } from './components/DecisionTree';
-=======
-  PreviousEncounterField,
-  previousEncounterFieldTester,
-} from './components/PreviousEncounterField';
->>>>>>> adda3b03
 
 // https://stackoverflow.com/questions/57874879/how-to-treat-missing-undefined-properties-as-equivalent-in-lodashs-isequalwit
 // TODO: handle undefined and empty string as equal? e.g. initial data is undefined and current data is ""
@@ -95,15 +89,11 @@
   { tester: eventTriggerTester, renderer: EventTrigger },
   { tester: bmiTester, renderer: BMI },
   { tester: adherenceStatusTester, renderer: AdherenceStatus },
-<<<<<<< HEAD
-  { tester: previousEncounterTextTester, renderer: PreviousEncounterTextField },
-  { tester: decisionTreeTester, renderer: DecisionTreeControl },
-=======
   {
     tester: previousEncounterFieldTester,
     renderer: PreviousEncounterField,
   },
->>>>>>> adda3b03
+  { tester: decisionTreeTester, renderer: DecisionTreeControl },
 ];
 
 export const useJsonForms = (
