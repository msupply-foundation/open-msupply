--- conflicted
+++ resolved
@@ -7,6 +7,7 @@
 } from '@openmsupply-client/common';
 import {
   DefaultFormRowSpacing,
+  DefaultFormRowSx,
   FORM_LABEL_WIDTH,
   useZodOptionsValidation,
 } from '../common';
@@ -93,7 +94,6 @@
   }
 
   return (
-<<<<<<< HEAD
     <>
       {options?.displayType && options?.displayType === 'number' ? (
         <DetailInputWithLabelRow
@@ -123,6 +123,7 @@
           inputProps={{
             value: event?.data ?? '',
             disabled: true,
+            sx: DefaultFormRowSpacing,
             error: !!errors,
             helperText: errors,
           }}
@@ -131,21 +132,6 @@
         />
       )}
     </>
-=======
-    <DetailInputWithLabelRow
-      label={label}
-      inputProps={{
-        value: event?.data ?? '',
-        disabled: true,
-        required: props.required,
-        sx: DefaultFormRowSpacing,
-        error: !!errors,
-        helperText: errors,
-      }}
-      labelWidthPercentage={FORM_LABEL_WIDTH}
-      inputAlignment={'start'}
-    />
->>>>>>> e81da738
   );
 };
 
