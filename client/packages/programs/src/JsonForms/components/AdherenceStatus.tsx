import React, { useEffect, useState } from 'react';
import {
  composePaths,
  ControlProps,
  rankWith,
  uiTypeIs,
} from '@jsonforms/core';
import { withJsonFormsControlProps } from '@jsonforms/react';
<<<<<<< HEAD
import {
  BasicTextInput,
  Box,
  useTranslation,
} from '@openmsupply-client/common';
=======
import { BasicTextInput, Box, DateUtils } from '@openmsupply-client/common';
>>>>>>> 3045b0dd
import {
  FORM_INPUT_COLUMN_WIDTH,
  FORM_LABEL_COLUMN_WIDTH,
  useZodOptionsValidation,
} from '../common';
import { z } from 'zod';
import { useEncounter } from '../../api';
import { get as extractProperty } from 'lodash';
import { FormLabel } from '@mui/material';

export const adherenceStatusTester = rankWith(10, uiTypeIs('AdherenceStatus'));

type Options = {
  /**
   * Field name for the dispense count is stored.
   * This field is loaded from the previous encounter.
   *
   * For example: `previousDispensedCountField: 'arvMedication.numberOfDaysDispensed'`
   */
  previousCountField: string;
  /**
   * Field name of the remaining count field.
   * For example: `remainingCountField: 'arvMedication.remainingPillCount'`
   */
  remainingCountField: string;
  /** Expected number of pills per day that a patient is suppose to take. */
  countPerDay: number;

  /** Location where to store the adherence status */
  targetField: string;
};

const Options: z.ZodType<Options> = z
  .object({
    previousCountField: z.string(),
    remainingCountField: z.string(),
    countPerDay: z.number(),
    targetField: z.string(),
  })
  .strict();

const UIComponent = (props: ControlProps) => {
  const { data, handleChange, label, uischema, path } = props;
  const [targetPath, setTargetPath] = useState<string | undefined>();
  const [warning, setWarning] = useState<string | undefined>();
  const [adherenceStatus, setAdherenceStatus] = useState<number | undefined>();
  const t = useTranslation('programs');

  const { errors, options } = useZodOptionsValidation(
    Options,
    uischema.options
  );

  useEffect(() => {
    if (!options) {
      return;
    }
    const targetPath = composePaths(path, options.targetField);
    setTargetPath(targetPath);
    setAdherenceStatus(extractProperty(data, targetPath));
  }, [options, path]);

  // fetch current encounter
  const encounterId = useEncounter.utils.idFromUrl();
  const { data: currentEncounter } = useEncounter.document.byId(encounterId);

  // fetch previous encounter
  const { data: previousEncounter } = useEncounter.document.previous(
    currentEncounter?.patient.id,
    currentEncounter?.startDatetime
      ? new Date(currentEncounter?.startDatetime)
      : new Date()
  );

  useEffect(() => {
    if (!options || !currentEncounter || !previousEncounter || !targetPath) {
      return undefined;
    }

    const previousCountOnHand = extractProperty(
      previousEncounter.document.data,
      options.previousCountField
    );
    const remainingCount = extractProperty(data, options.remainingCountField);

    if (previousCountOnHand < remainingCount) {
      setAdherenceStatus(undefined);
      setWarning(
        t('control.adherence-status-warning', {
          remainingCount,
          previousCountOnHand,
        })
      );
      return;
    } else {
      setWarning(undefined);
    }
    const timeDiffMs =
      new Date(currentEncounter.startDatetime).getTime() -
      new Date(previousEncounter.startDatetime).getTime();

    // Target pill count needed for the whole timespan from last till current encounter
    const timeDiffDays = timeDiffMs / DateUtils.DAY;
    const targetPillCount = timeDiffDays * options.countPerDay;

    const status =
      ((previousCountOnHand - remainingCount) / targetPillCount) * 100;

    if (Number.isFinite(status) && status !== adherenceStatus) {
      handleChange(targetPath, status);
      setAdherenceStatus(status);
    }
  }, [options, previousEncounter, currentEncounter, data, targetPath]);

  if (!props.visible) {
    return null;
  }

  const inputProps = {
    InputProps: {
      sx: { width: '90px', '& .MuiInput-input': { textAlign: 'right' } },
    },
    disabled: true,
    error: !!errors,
    helperText: errors,
    value:
      adherenceStatus !== undefined ? `${adherenceStatus.toFixed(1)}%` : '',
  };
  return (
    <Box
      display="flex"
      alignItems="center"
      gap={2}
      justifyContent="space-around"
      style={{ minWidth: 300 }}
      marginTop={1}
    >
      <Box style={{ textAlign: 'end' }} flexBasis={FORM_LABEL_COLUMN_WIDTH}>
        <FormLabel sx={{ fontWeight: 'bold' }}>{label}:</FormLabel>
      </Box>
      <Box
        flexBasis={FORM_INPUT_COLUMN_WIDTH}
        display="flex"
        alignItems="center"
      >
        <BasicTextInput {...inputProps} />
        <FormLabel
          sx={{ color: 'warning.main', fontSize: '12px', marginLeft: '10px' }}
        >
          {warning}
        </FormLabel>
      </Box>
    </Box>
  );
};

export const AdherenceStatus = withJsonFormsControlProps(UIComponent);<|MERGE_RESOLUTION|>--- conflicted
+++ resolved
@@ -6,15 +6,12 @@
   uiTypeIs,
 } from '@jsonforms/core';
 import { withJsonFormsControlProps } from '@jsonforms/react';
-<<<<<<< HEAD
 import {
   BasicTextInput,
   Box,
+  DateUtils,
   useTranslation,
 } from '@openmsupply-client/common';
-=======
-import { BasicTextInput, Box, DateUtils } from '@openmsupply-client/common';
->>>>>>> 3045b0dd
 import {
   FORM_INPUT_COLUMN_WIDTH,
   FORM_LABEL_COLUMN_WIDTH,
