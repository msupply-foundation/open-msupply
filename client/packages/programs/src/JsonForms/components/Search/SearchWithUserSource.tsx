import React, { useState } from 'react';
import { ControlProps } from '@jsonforms/core';
import {
  useDebounceCallback,
  useTranslation,
  Box,
  FormLabel,
  Autocomplete,
  IconButton,
  EditIcon,
  BasicTextInput,
  Typography,
} from '@openmsupply-client/common';
import {
  FORM_LABEL_COLUMN_WIDTH,
  FORM_INPUT_COLUMN_WIDTH,
} from '../../common/styleConstants';
import { z } from 'zod';
import { useZodOptionsValidation } from '../../common/hooks/useZodOptionsValidation';
import { useSearchQueries, QueryValues } from './useSearchQueries';

const MIN_CHARS = 3;

const Options = z
  .object({
    source: z.enum(['user']),
    /**
     * Which pre-defined query to use (in useSearchQueries)
     */
    query: z.enum(QueryValues),
    /**
     * Pattern for formatting options list items (e.g. "${firstName} ${lastName}")
     */
    optionString: z.string().optional(),
    /**
     * Pattern for formatting selected result (as above)
     */
    displayString: z.string().optional(),
    /**
     * List of fields to save in document data (from selected item object)
     */
    saveFields: z.array(z.string()).optional(),
    /**
     * Text to show in input field before user entry
     */
    placeholderText: z.string().optional(),
  })
  .strict();

type Options = z.infer<typeof Options>;

export const SearchWithUserSource = (props: ControlProps) => {
  const { data, path, handleChange, label, uischema, visible } = props;
  const { errors: zErrors, options } = useZodOptionsValidation(
    Options,
    uischema.options
  );
  const t = useTranslation('programs');
  const [searchText, setSearchText] = useState('');
  const [editMode, setEditMode] = useState(!data);
  const [noResultsText, setNoResultsText] = useState(
    t('control.search.searching-label')
  );

  const {
    runQuery,
    getOptionLabel,
    getDisplayElement,
    saveFields,
    placeholderText,
    loading,
    error: queryError,
    results,
  } = useSearchQueries(options ?? {});

  const debouncedOnChange = useDebounceCallback(
    value => {
      if (value.length >= MIN_CHARS) runQuery(value);
      else {
        // Clear the results if user input falls *below* `minChars`
        if (results.length) runQuery('');
      }
      setNoResultsText(t('control.search.no-results-label'));
    },
    [searchText],
    500
  );

  const handleDataUpdate = (selectedResult: Record<string, any> | null) => {
    if (selectedResult === null) return;
    if (!saveFields) handleChange(path, selectedResult);
    else {
      const newObj: Record<string, any> = {};
      saveFields?.forEach(
        field => (newObj[field] = selectedResult[field] ?? null)
      );
      handleChange(path, newObj);
    }
    setEditMode(false);
  };

<<<<<<< HEAD
  const error = zErrors ?? props.errors ?? queryError ?? null;

  if (!visible) return null;
=======
  const getNoOptionsText = () => {
    switch (true) {
      case loading:
        return t('control.search.searching-label');
      case searchText.length < MIN_CHARS:
        return t('control.search.below-min-chars', { minChars: MIN_CHARS });
      default:
        return noResultsText;
    }
  };

  if (!options) return null;
>>>>>>> 64a58c5f

  return (
    <Box
      display="flex"
      alignItems="center"
      gap={2}
      style={{ minWidth: 300 }}
      margin={0.5}
      marginLeft={0}
    >
      <Box style={{ textAlign: 'end' }} flexBasis={FORM_LABEL_COLUMN_WIDTH}>
        <FormLabel sx={{ fontWeight: 'bold' }}>{label}:</FormLabel>
      </Box>
      {editMode ? (
        <Box flexBasis={FORM_INPUT_COLUMN_WIDTH} justifyContent="flex-start">
          <>
            <Autocomplete
              sx={{ '.MuiFormControl-root': { minWidth: '100%' } }}
              options={results}
              disabled={!props.enabled}
              onChange={(_, option) => handleDataUpdate(option)}
              onInputChange={(_, value) => {
                debouncedOnChange(value);
                setSearchText(value);
                setNoResultsText(t('control.search.searching-label'));
              }}
              onBlur={() => {
                if (data) setEditMode(false);
              }}
              getOptionLabel={getOptionLabel ?? undefined}
              clearable={!props.config?.required}
              inputProps={{
                error: !!error,
                helperText: error,
              }}
              noOptionsText={getNoOptionsText()}
              renderInput={params => (
                <BasicTextInput
                  {...params}
                  placeholder={
                    placeholderText ?? t('control.search.search-placeholder')
                  }
                />
              )}
            />
          </>
        </Box>
      ) : (
        <Box
          display="flex"
          alignItems="center"
          justifyContent="space-between"
          sx={{ width: FORM_INPUT_COLUMN_WIDTH }}
        >
          {!error ? (
            <>
              {getDisplayElement && getDisplayElement(data)}
              <IconButton
                label={t('label.edit')}
                icon={<EditIcon style={{ width: 16 }} />}
                onClick={() => {
                  setEditMode(true);
                }}
                color="primary"
                height="20px"
                width="20px"
              />
            </>
          ) : (
            <Typography color="red">{error}</Typography>
          )}
        </Box>
      )}
    </Box>
  );
};<|MERGE_RESOLUTION|>--- conflicted
+++ resolved
@@ -99,11 +99,6 @@
     setEditMode(false);
   };
 
-<<<<<<< HEAD
-  const error = zErrors ?? props.errors ?? queryError ?? null;
-
-  if (!visible) return null;
-=======
   const getNoOptionsText = () => {
     switch (true) {
       case loading:
@@ -115,8 +110,9 @@
     }
   };
 
-  if (!options) return null;
->>>>>>> 64a58c5f
+  const error = zErrors ?? props.errors ?? queryError ?? null;
+
+  if (!visible) return null;
 
   return (
     <Box
