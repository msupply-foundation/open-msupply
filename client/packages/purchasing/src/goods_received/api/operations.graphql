fragment GoodsReceivedRow on GoodsReceivedNode {
  id
  number
  status
  comment
  createdDatetime
  receivedDatetime
  finalisedDatetime
  purchaseOrderNumber
  supplierReference
  supplier {
    id
    name
  }
}

fragment GoodsReceived on GoodsReceivedNode {
  __typename
  id
  number
  status
  comment
  createdBy
  createdDatetime
  receivedDatetime
  finalisedDatetime
  purchaseOrderNumber
  supplierReference
  supplier {
    id
    name
  }
}

query goodsReceivedList(
  $first: Int
  $offset: Int
  $key: GoodsReceivedSortFieldInput!
  $desc: Boolean
  $filter: GoodsReceivedFilterInput
  $storeId: String!
) {
  goodsReceivedList(
    page: { first: $first, offset: $offset }
    sort: { key: $key, desc: $desc }
    filter: $filter
    storeId: $storeId
  ) {
    ... on GoodsReceivedConnector {
      __typename
      nodes {
        ...GoodsReceivedRow
      }
      totalCount
    }
  }
}

query goodsReceivedById($id: String!, $storeId: String!) {
  goodsReceived(id: $id, storeId: $storeId) {
    __typename
    ... on RecordNotFound {
      __typename
      description
    }
    ... on GoodsReceivedNode {
      ...GoodsReceived
    }
  }
}

mutation insertGoodsReceived(
  $input: InsertGoodsReceivedInput!
  $storeId: String!
) {
  insertGoodsReceived(input: $input, storeId: $storeId) {
    ... on IdResponse {
      id
    }
  }
}

<<<<<<< HEAD
mutation deleteGoodsReceived($id: String!, $storeId: String!) {
  deleteGoodsReceived(id: $id, storeId: $storeId) {
    ... on DeleteResponse {
=======
mutation updateGoodsReceived(
  $input: UpdateGoodsReceivedInput!
  $storeId: String!
) {
  updateGoodsReceived(input: $input, storeId: $storeId) {
    ... on IdResponse {
>>>>>>> 0d0197b5
      id
    }
  }
}<|MERGE_RESOLUTION|>--- conflicted
+++ resolved
@@ -80,18 +80,20 @@
   }
 }
 
-<<<<<<< HEAD
 mutation deleteGoodsReceived($id: String!, $storeId: String!) {
   deleteGoodsReceived(id: $id, storeId: $storeId) {
     ... on DeleteResponse {
-=======
+      id
+    }
+  }
+}
+
 mutation updateGoodsReceived(
   $input: UpdateGoodsReceivedInput!
   $storeId: String!
 ) {
   updateGoodsReceived(input: $input, storeId: $storeId) {
     ... on IdResponse {
->>>>>>> 0d0197b5
       id
     }
   }
