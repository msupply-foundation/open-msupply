fragment GoodsReceivedRow on GoodsReceivedNode {
  id
  number
  status
  comment
  createdDatetime
  receivedDatetime
  finalisedDatetime
  purchaseOrderNumber
  supplierReference
  supplier {
    id
    name
  }
}

fragment GoodsReceived on GoodsReceivedNode {
  __typename
  id
  number
  status
  comment
  createdBy
  createdDatetime
  receivedDatetime
  finalisedDatetime
  purchaseOrderNumber
  purchaseOrderId
  supplierReference
  supplier {
    id
    name
  }
  lines {
    nodes {
      id
      batch
      comment
      itemName
      lineNumber
      goodsReceivedId
      expiryDate
      manufacturerLinkId
      numberOfPacksReceived
      receivedPackSize
      item {
        id
        name
      }
    }
  }
}

fragment GoodsReceivedLine on GoodsReceivedLineNode {
  __typename
  id
  batch
  comment
  lineNumber
  goodsReceivedId
  expiryDate
  manufacturerLinkId
  numberOfPacksReceived
  receivedPackSize
  item {
    id
    name
  }
}

query goodsReceivedList(
  $first: Int
  $offset: Int
  $key: GoodsReceivedSortFieldInput!
  $desc: Boolean
  $filter: GoodsReceivedFilterInput
  $storeId: String!
) {
  goodsReceivedList(
    page: { first: $first, offset: $offset }
    sort: { key: $key, desc: $desc }
    filter: $filter
    storeId: $storeId
  ) {
    ... on GoodsReceivedConnector {
      __typename
      nodes {
        ...GoodsReceivedRow
      }
      totalCount
    }
  }
}

query goodsReceivedById($id: String!, $storeId: String!) {
  goodsReceived(id: $id, storeId: $storeId) {
    __typename
    ... on RecordNotFound {
      __typename
      description
    }
    ... on GoodsReceivedNode {
      ...GoodsReceived
    }
  }
}

mutation insertGoodsReceived(
  $input: InsertGoodsReceivedInput!
  $storeId: String!
) {
  insertGoodsReceived(input: $input, storeId: $storeId) {
    ... on IdResponse {
      id
    }
  }
}

query goodsReceivedLines(
  $storeId: String!
  $first: Int
  $offset: Int
  $key: GoodsReceivedLineSortFieldInput!
  $desc: Boolean
  $filter: GoodsReceivedLineFilterInput
) {
  goodsReceivedLines(
    storeId: $storeId
    filter: $filter
    page: { first: $first, offset: $offset }
    sort: { key: $key, desc: $desc }
  ) {
    ... on GoodsReceivedLineConnector {
      __typename
      nodes {
        __typename
        ...GoodsReceivedLine
      }
      totalCount
    }
  }
}

query goodsReceivedLine($id: String!, $storeId: String!) {
  goodsReceivedLines(storeId: $storeId, filter: { id: { equalTo: $id } }) {
    ... on GoodsReceivedLineConnector {
      __typename
      nodes {
        __typename
        ...GoodsReceivedLine
      }
      totalCount
    }
  }
}

query goodsReceivedLinesCount(
  $filter: GoodsReceivedLineFilterInput
  $storeId: String!
) {
  goodsReceivedLines(storeId: $storeId, filter: $filter) {
    ... on GoodsReceivedLineConnector {
      __typename
      totalCount
    }
  }
}

mutation insertGoodsReceivedLine(
  $input: InsertGoodsReceivedLineInput!
  $storeId: String!
) {
  insertGoodsReceivedLine(input: $input, storeId: $storeId) {
    ... on IdResponse {
      id
    }
    ... on InsertGoodsReceivedLineError {
      __typename
      error {
        description
        ... on CannotEditGoodsReceived {
          __typename
          description
        }
        ... on ForeignKeyError {
          __typename
          description
          key
        }
        ... on GoodsReceivedLineWithIdExists {
          __typename
          description
        }
      }
    }
  }
}

mutation insertGoodsReceivedLinesFromPurchaseOrder(
  $input: InsertGoodsReceivedLinesFromPurchaseOrderInput!
  $storeId: String!
) {
  insertGoodsReceivedLinesFromPurchaseOrder(input: $input, storeId: $storeId) {
    ... on InsertLinesFromPurchaseOrderResponseNode {
      __typename
      ids
    }
    ... on InsertGoodsReceivedLinesError {
      __typename
      error {
        description
        ... on PurchaseOrderNotFound {
          __typename
          description
        }
        ... on ForeignKeyError {
          __typename
          description
          key
        }
        ... on CannotEditGoodsReceived {
          __typename
          description
        }
      }
    }
  }
}

<<<<<<< HEAD
mutation saveGoodsReceivedLines(
  $input: SaveGoodsReceivedLinesInput!
  $storeId: String!
) {
  saveGoodsReceivedLines(input: $input, storeId: $storeId) {
=======
mutation deleteGoodsReceived($id: String!, $storeId: String!) {
  deleteGoodsReceived(id: $id, storeId: $storeId) {
    ... on DeleteResponse {
      id
    }
  }
}

mutation updateGoodsReceived(
  $input: UpdateGoodsReceivedInput!
  $storeId: String!
) {
  updateGoodsReceived(input: $input, storeId: $storeId) {
>>>>>>> 3c4c4cad
    ... on IdResponse {
      id
    }
  }
}<|MERGE_RESOLUTION|>--- conflicted
+++ resolved
@@ -116,6 +116,25 @@
   }
 }
 
+mutation updateGoodsReceived(
+  $input: UpdateGoodsReceivedInput!
+  $storeId: String!
+) {
+  updateGoodsReceived(input: $input, storeId: $storeId) {
+    ... on IdResponse {
+      id
+    }
+  }
+}
+
+mutation deleteGoodsReceived($id: String!, $storeId: String!) {
+  deleteGoodsReceived(id: $id, storeId: $storeId) {
+    ... on DeleteResponse {
+      id
+    }
+  }
+}
+
 query goodsReceivedLines(
   $storeId: String!
   $first: Int
@@ -227,27 +246,11 @@
   }
 }
 
-<<<<<<< HEAD
 mutation saveGoodsReceivedLines(
   $input: SaveGoodsReceivedLinesInput!
   $storeId: String!
 ) {
   saveGoodsReceivedLines(input: $input, storeId: $storeId) {
-=======
-mutation deleteGoodsReceived($id: String!, $storeId: String!) {
-  deleteGoodsReceived(id: $id, storeId: $storeId) {
-    ... on DeleteResponse {
-      id
-    }
-  }
-}
-
-mutation updateGoodsReceived(
-  $input: UpdateGoodsReceivedInput!
-  $storeId: String!
-) {
-  updateGoodsReceived(input: $input, storeId: $storeId) {
->>>>>>> 3c4c4cad
     ... on IdResponse {
       id
     }
