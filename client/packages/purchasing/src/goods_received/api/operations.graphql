fragment GoodsReceivedRow on GoodsReceivedNode {
  id
  number
  status
  comment
  createdDatetime
  receivedDatetime
  finalisedDatetime
  purchaseOrderNumber
  supplierReference
  supplier {
    id
    name
  }
}

fragment GoodsReceived on GoodsReceivedNode {
  __typename
  id
  number
  status
  comment
  createdBy
  createdDatetime
  receivedDatetime
  finalisedDatetime
  purchaseOrderNumber
  supplierReference
  supplier {
    id
    name
  }
}

query goodsReceivedList(
  $first: Int
  $offset: Int
  $key: GoodsReceivedSortFieldInput!
  $desc: Boolean
  $filter: GoodsReceivedFilterInput
  $storeId: String!
) {
  goodsReceivedList(
    page: { first: $first, offset: $offset }
    sort: { key: $key, desc: $desc }
    filter: $filter
    storeId: $storeId
  ) {
    ... on GoodsReceivedConnector {
      __typename
      nodes {
        ...GoodsReceivedRow
      }
      totalCount
    }
  }
}

query goodsReceivedById($id: String!, $storeId: String!) {
  goodsReceived(id: $id, storeId: $storeId) {
    __typename
    ... on RecordNotFound {
      __typename
      description
    }
    ... on GoodsReceivedNode {
      ...GoodsReceived
    }
  }
}

<<<<<<< HEAD
mutation updateGoodsReceived(
  $input: UpdateGoodsReceivedInput!
  $storeId: String!
) {
  updateGoodsReceived(input: $input, storeId: $storeId) {
=======
mutation insertGoodsReceived(
  $input: InsertGoodsReceivedInput!
  $storeId: String!
) {
  insertGoodsReceived(input: $input, storeId: $storeId) {
>>>>>>> a7f3d51a
    ... on IdResponse {
      id
    }
  }
}<|MERGE_RESOLUTION|>--- conflicted
+++ resolved
@@ -69,19 +69,22 @@
   }
 }
 
-<<<<<<< HEAD
+mutation insertGoodsReceived(
+  $input: InsertGoodsReceivedInput!
+  $storeId: String!
+) {
+  insertGoodsReceived(input: $input, storeId: $storeId) {
+    ... on IdResponse {
+      id
+    }
+  }
+}
+
 mutation updateGoodsReceived(
   $input: UpdateGoodsReceivedInput!
   $storeId: String!
 ) {
   updateGoodsReceived(input: $input, storeId: $storeId) {
-=======
-mutation insertGoodsReceived(
-  $input: InsertGoodsReceivedInput!
-  $storeId: String!
-) {
-  insertGoodsReceived(input: $input, storeId: $storeId) {
->>>>>>> a7f3d51a
     ... on IdResponse {
       id
     }
