fragment GoodsReceivedRow on GoodsReceivedNode {
  id
  number
  status
  comment
  createdDatetime
  receivedDatetime
  finalisedDatetime
  purchaseOrderNumber
  supplierReference
  supplier {
    id
    name
  }
}

fragment GoodsReceivedLine on GoodsReceivedLineNode {
  __typename
  id
  lineNumber
  batch
  expiryDate
  receivedPackSize
  numberOfPacksReceived
  item {
    code
    name
  }
}

fragment GoodsReceived on GoodsReceivedNode {
  __typename
  id
  comment
  createdBy
  createdDatetime
<<<<<<< HEAD
  number
=======
  receivedDatetime
  finalisedDatetime
>>>>>>> b96a618d
  purchaseOrderNumber
  receivedDatetime
  status
  supplier {
    id
    name
  }
  lines {
    totalCount
    nodes {
      ...GoodsReceivedLine
    }
  }
}

query goodsReceivedList(
  $first: Int
  $offset: Int
  $key: GoodsReceivedSortFieldInput!
  $desc: Boolean
  $filter: GoodsReceivedFilterInput
  $storeId: String!
) {
  goodsReceivedList(
    page: { first: $first, offset: $offset }
    sort: { key: $key, desc: $desc }
    filter: $filter
    storeId: $storeId
  ) {
    ... on GoodsReceivedConnector {
      __typename
      nodes {
        ...GoodsReceivedRow
      }
      totalCount
    }
  }
}

query goodsReceivedById($id: String!, $storeId: String!) {
  goodsReceived(id: $id, storeId: $storeId) {
    ... on GoodsReceivedNode {
      ...GoodsReceived
    }
    ... on RecordNotFound {
      __typename
      description
    }
  }
}

mutation insertGoodsReceived(
  $input: InsertGoodsReceivedInput!
  $storeId: String!
) {
  insertGoodsReceived(input: $input, storeId: $storeId) {
    ... on IdResponse {
      id
    }
  }
}

mutation deleteGoodsReceived($id: String!, $storeId: String!) {
  deleteGoodsReceived(id: $id, storeId: $storeId) {
    ... on DeleteResponse {
      id
    }
  }
}

mutation updateGoodsReceived(
  $input: UpdateGoodsReceivedInput!
  $storeId: String!
) {
  updateGoodsReceived(input: $input, storeId: $storeId) {
    ... on IdResponse {
      id
    }
  }
}<|MERGE_RESOLUTION|>--- conflicted
+++ resolved
@@ -34,12 +34,8 @@
   comment
   createdBy
   createdDatetime
-<<<<<<< HEAD
   number
-=======
-  receivedDatetime
   finalisedDatetime
->>>>>>> b96a618d
   purchaseOrderNumber
   receivedDatetime
   status
