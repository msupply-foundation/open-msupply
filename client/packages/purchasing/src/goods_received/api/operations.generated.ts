import * as Types from '@openmsupply-client/common';

import { GraphQLClient, RequestOptions } from 'graphql-request';
import gql from 'graphql-tag';
type GraphQLClientRequestHeaders = RequestOptions['requestHeaders'];
export type GoodsReceivedRowFragment = {
  __typename: 'GoodsReceivedNode';
  id: string;
  number: number;
  status: Types.GoodsReceivedNodeStatus;
  comment?: string | null;
  createdDatetime: string;
  receivedDatetime?: string | null;
  finalisedDatetime?: string | null;
  purchaseOrderNumber?: number | null;
  supplierReference?: string | null;
  supplier?: { __typename: 'NameNode'; id: string; name: string } | null;
};

export type GoodsReceivedLineFragment = {
  __typename: 'GoodsReceivedLineNode';
  id: string;
  lineNumber: number;
  batch?: string | null;
  expiryDate?: string | null;
  receivedPackSize: number;
  numberOfPacksReceived: number;
  item: { __typename: 'ItemNode'; code: string; name: string };
};

export type GoodsReceivedFragment = {
  __typename: 'GoodsReceivedNode';
  id: string;
  comment?: string | null;
  createdBy?: string | null;
  createdDatetime: string;
<<<<<<< HEAD
  number: number;
=======
  receivedDatetime?: string | null;
  finalisedDatetime?: string | null;
>>>>>>> b96a618d
  purchaseOrderNumber?: number | null;
  receivedDatetime?: string | null;
  status: Types.GoodsReceivedNodeStatus;
  supplier?: { __typename: 'NameNode'; id: string; name: string } | null;
  lines: {
    __typename: 'GoodsReceivedLineConnector';
    totalCount: number;
    nodes: Array<{
      __typename: 'GoodsReceivedLineNode';
      id: string;
      lineNumber: number;
      batch?: string | null;
      expiryDate?: string | null;
      receivedPackSize: number;
      numberOfPacksReceived: number;
      item: { __typename: 'ItemNode'; code: string; name: string };
    }>;
  };
};

export type GoodsReceivedListQueryVariables = Types.Exact<{
  first?: Types.InputMaybe<Types.Scalars['Int']['input']>;
  offset?: Types.InputMaybe<Types.Scalars['Int']['input']>;
  key: Types.GoodsReceivedSortFieldInput;
  desc?: Types.InputMaybe<Types.Scalars['Boolean']['input']>;
  filter?: Types.InputMaybe<Types.GoodsReceivedFilterInput>;
  storeId: Types.Scalars['String']['input'];
}>;

export type GoodsReceivedListQuery = {
  __typename: 'Queries';
  goodsReceivedList: {
    __typename: 'GoodsReceivedConnector';
    totalCount: number;
    nodes: Array<{
      __typename: 'GoodsReceivedNode';
      id: string;
      number: number;
      status: Types.GoodsReceivedNodeStatus;
      comment?: string | null;
      createdDatetime: string;
      receivedDatetime?: string | null;
      finalisedDatetime?: string | null;
      purchaseOrderNumber?: number | null;
      supplierReference?: string | null;
      supplier?: { __typename: 'NameNode'; id: string; name: string } | null;
    }>;
  };
};

export type GoodsReceivedByIdQueryVariables = Types.Exact<{
  id: Types.Scalars['String']['input'];
  storeId: Types.Scalars['String']['input'];
}>;

export type GoodsReceivedByIdQuery = {
  __typename: 'Queries';
  goodsReceived:
    | {
        __typename: 'GoodsReceivedNode';
        id: string;
        comment?: string | null;
        createdBy?: string | null;
        createdDatetime: string;
<<<<<<< HEAD
        number: number;
=======
        receivedDatetime?: string | null;
        finalisedDatetime?: string | null;
>>>>>>> b96a618d
        purchaseOrderNumber?: number | null;
        receivedDatetime?: string | null;
        status: Types.GoodsReceivedNodeStatus;
        supplier?: { __typename: 'NameNode'; id: string; name: string } | null;
        lines: {
          __typename: 'GoodsReceivedLineConnector';
          totalCount: number;
          nodes: Array<{
            __typename: 'GoodsReceivedLineNode';
            id: string;
            lineNumber: number;
            batch?: string | null;
            expiryDate?: string | null;
            receivedPackSize: number;
            numberOfPacksReceived: number;
            item: { __typename: 'ItemNode'; code: string; name: string };
          }>;
        };
      }
    | { __typename: 'RecordNotFound'; description: string };
};

export type InsertGoodsReceivedMutationVariables = Types.Exact<{
  input: Types.InsertGoodsReceivedInput;
  storeId: Types.Scalars['String']['input'];
}>;

export type InsertGoodsReceivedMutation = {
  __typename: 'Mutations';
  insertGoodsReceived: { __typename: 'IdResponse'; id: string };
};

export type DeleteGoodsReceivedMutationVariables = Types.Exact<{
  id: Types.Scalars['String']['input'];
  storeId: Types.Scalars['String']['input'];
}>;

export type DeleteGoodsReceivedMutation = {
  __typename: 'Mutations';
  deleteGoodsReceived: { __typename: 'DeleteResponse'; id: string };
};

export type UpdateGoodsReceivedMutationVariables = Types.Exact<{
  input: Types.UpdateGoodsReceivedInput;
  storeId: Types.Scalars['String']['input'];
}>;

export type UpdateGoodsReceivedMutation = {
  __typename: 'Mutations';
  updateGoodsReceived: { __typename: 'IdResponse'; id: string };
};

export const GoodsReceivedRowFragmentDoc = gql`
  fragment GoodsReceivedRow on GoodsReceivedNode {
    id
    number
    status
    comment
    createdDatetime
    receivedDatetime
    finalisedDatetime
    purchaseOrderNumber
    supplierReference
    supplier {
      id
      name
    }
  }
`;
export const GoodsReceivedLineFragmentDoc = gql`
  fragment GoodsReceivedLine on GoodsReceivedLineNode {
    __typename
    id
    lineNumber
    batch
    expiryDate
    receivedPackSize
    numberOfPacksReceived
    item {
      code
      name
    }
  }
`;
export const GoodsReceivedFragmentDoc = gql`
  fragment GoodsReceived on GoodsReceivedNode {
    __typename
    id
    comment
    createdBy
    createdDatetime
<<<<<<< HEAD
    number
=======
    receivedDatetime
    finalisedDatetime
>>>>>>> b96a618d
    purchaseOrderNumber
    receivedDatetime
    status
    supplier {
      id
      name
    }
    lines {
      totalCount
      nodes {
        ...GoodsReceivedLine
      }
    }
  }
  ${GoodsReceivedLineFragmentDoc}
`;
export const GoodsReceivedListDocument = gql`
  query goodsReceivedList(
    $first: Int
    $offset: Int
    $key: GoodsReceivedSortFieldInput!
    $desc: Boolean
    $filter: GoodsReceivedFilterInput
    $storeId: String!
  ) {
    goodsReceivedList(
      page: { first: $first, offset: $offset }
      sort: { key: $key, desc: $desc }
      filter: $filter
      storeId: $storeId
    ) {
      ... on GoodsReceivedConnector {
        __typename
        nodes {
          ...GoodsReceivedRow
        }
        totalCount
      }
    }
  }
  ${GoodsReceivedRowFragmentDoc}
`;
export const GoodsReceivedByIdDocument = gql`
  query goodsReceivedById($id: String!, $storeId: String!) {
    goodsReceived(id: $id, storeId: $storeId) {
      ... on GoodsReceivedNode {
        ...GoodsReceived
      }
      ... on RecordNotFound {
        __typename
        description
      }
    }
  }
  ${GoodsReceivedFragmentDoc}
`;
export const InsertGoodsReceivedDocument = gql`
  mutation insertGoodsReceived(
    $input: InsertGoodsReceivedInput!
    $storeId: String!
  ) {
    insertGoodsReceived(input: $input, storeId: $storeId) {
      ... on IdResponse {
        id
      }
    }
  }
`;
export const DeleteGoodsReceivedDocument = gql`
  mutation deleteGoodsReceived($id: String!, $storeId: String!) {
    deleteGoodsReceived(id: $id, storeId: $storeId) {
      ... on DeleteResponse {
        id
      }
    }
  }
`;
export const UpdateGoodsReceivedDocument = gql`
  mutation updateGoodsReceived(
    $input: UpdateGoodsReceivedInput!
    $storeId: String!
  ) {
    updateGoodsReceived(input: $input, storeId: $storeId) {
      ... on IdResponse {
        id
      }
    }
  }
`;

export type SdkFunctionWrapper = <T>(
  action: (requestHeaders?: Record<string, string>) => Promise<T>,
  operationName: string,
  operationType?: string,
  variables?: any
) => Promise<T>;

const defaultWrapper: SdkFunctionWrapper = (
  action,
  _operationName,
  _operationType,
  _variables
) => action();

export function getSdk(
  client: GraphQLClient,
  withWrapper: SdkFunctionWrapper = defaultWrapper
) {
  return {
    goodsReceivedList(
      variables: GoodsReceivedListQueryVariables,
      requestHeaders?: GraphQLClientRequestHeaders
    ): Promise<GoodsReceivedListQuery> {
      return withWrapper(
        wrappedRequestHeaders =>
          client.request<GoodsReceivedListQuery>(
            GoodsReceivedListDocument,
            variables,
            { ...requestHeaders, ...wrappedRequestHeaders }
          ),
        'goodsReceivedList',
        'query',
        variables
      );
    },
    goodsReceivedById(
      variables: GoodsReceivedByIdQueryVariables,
      requestHeaders?: GraphQLClientRequestHeaders
    ): Promise<GoodsReceivedByIdQuery> {
      return withWrapper(
        wrappedRequestHeaders =>
          client.request<GoodsReceivedByIdQuery>(
            GoodsReceivedByIdDocument,
            variables,
            { ...requestHeaders, ...wrappedRequestHeaders }
          ),
        'goodsReceivedById',
        'query',
        variables
      );
    },
    insertGoodsReceived(
      variables: InsertGoodsReceivedMutationVariables,
      requestHeaders?: GraphQLClientRequestHeaders
    ): Promise<InsertGoodsReceivedMutation> {
      return withWrapper(
        wrappedRequestHeaders =>
          client.request<InsertGoodsReceivedMutation>(
            InsertGoodsReceivedDocument,
            variables,
            { ...requestHeaders, ...wrappedRequestHeaders }
          ),
        'insertGoodsReceived',
        'mutation',
        variables
      );
    },
    deleteGoodsReceived(
      variables: DeleteGoodsReceivedMutationVariables,
      requestHeaders?: GraphQLClientRequestHeaders
    ): Promise<DeleteGoodsReceivedMutation> {
      return withWrapper(
        wrappedRequestHeaders =>
          client.request<DeleteGoodsReceivedMutation>(
            DeleteGoodsReceivedDocument,
            variables,
            { ...requestHeaders, ...wrappedRequestHeaders }
          ),
        'deleteGoodsReceived',
        'mutation',
        variables
      );
    },
    updateGoodsReceived(
      variables: UpdateGoodsReceivedMutationVariables,
      requestHeaders?: GraphQLClientRequestHeaders
    ): Promise<UpdateGoodsReceivedMutation> {
      return withWrapper(
        wrappedRequestHeaders =>
          client.request<UpdateGoodsReceivedMutation>(
            UpdateGoodsReceivedDocument,
            variables,
            { ...requestHeaders, ...wrappedRequestHeaders }
          ),
        'updateGoodsReceived',
        'mutation',
        variables
      );
    },
  };
}
export type Sdk = ReturnType<typeof getSdk>;<|MERGE_RESOLUTION|>--- conflicted
+++ resolved
@@ -17,47 +17,19 @@
   supplier?: { __typename: 'NameNode'; id: string; name: string } | null;
 };
 
-export type GoodsReceivedLineFragment = {
-  __typename: 'GoodsReceivedLineNode';
-  id: string;
-  lineNumber: number;
-  batch?: string | null;
-  expiryDate?: string | null;
-  receivedPackSize: number;
-  numberOfPacksReceived: number;
-  item: { __typename: 'ItemNode'; code: string; name: string };
-};
-
 export type GoodsReceivedFragment = {
   __typename: 'GoodsReceivedNode';
   id: string;
+  number: number;
+  status: Types.GoodsReceivedNodeStatus;
   comment?: string | null;
   createdBy?: string | null;
   createdDatetime: string;
-<<<<<<< HEAD
-  number: number;
-=======
   receivedDatetime?: string | null;
   finalisedDatetime?: string | null;
->>>>>>> b96a618d
   purchaseOrderNumber?: number | null;
-  receivedDatetime?: string | null;
-  status: Types.GoodsReceivedNodeStatus;
+  supplierReference?: string | null;
   supplier?: { __typename: 'NameNode'; id: string; name: string } | null;
-  lines: {
-    __typename: 'GoodsReceivedLineConnector';
-    totalCount: number;
-    nodes: Array<{
-      __typename: 'GoodsReceivedLineNode';
-      id: string;
-      lineNumber: number;
-      batch?: string | null;
-      expiryDate?: string | null;
-      receivedPackSize: number;
-      numberOfPacksReceived: number;
-      item: { __typename: 'ItemNode'; code: string; name: string };
-    }>;
-  };
 };
 
 export type GoodsReceivedListQueryVariables = Types.Exact<{
@@ -101,33 +73,16 @@
     | {
         __typename: 'GoodsReceivedNode';
         id: string;
+        number: number;
+        status: Types.GoodsReceivedNodeStatus;
         comment?: string | null;
         createdBy?: string | null;
         createdDatetime: string;
-<<<<<<< HEAD
-        number: number;
-=======
         receivedDatetime?: string | null;
         finalisedDatetime?: string | null;
->>>>>>> b96a618d
         purchaseOrderNumber?: number | null;
-        receivedDatetime?: string | null;
-        status: Types.GoodsReceivedNodeStatus;
+        supplierReference?: string | null;
         supplier?: { __typename: 'NameNode'; id: string; name: string } | null;
-        lines: {
-          __typename: 'GoodsReceivedLineConnector';
-          totalCount: number;
-          nodes: Array<{
-            __typename: 'GoodsReceivedLineNode';
-            id: string;
-            lineNumber: number;
-            batch?: string | null;
-            expiryDate?: string | null;
-            receivedPackSize: number;
-            numberOfPacksReceived: number;
-            item: { __typename: 'ItemNode'; code: string; name: string };
-          }>;
-        };
       }
     | { __typename: 'RecordNotFound'; description: string };
 };
@@ -179,49 +134,24 @@
     }
   }
 `;
-export const GoodsReceivedLineFragmentDoc = gql`
-  fragment GoodsReceivedLine on GoodsReceivedLineNode {
-    __typename
-    id
-    lineNumber
-    batch
-    expiryDate
-    receivedPackSize
-    numberOfPacksReceived
-    item {
-      code
-      name
-    }
-  }
-`;
 export const GoodsReceivedFragmentDoc = gql`
   fragment GoodsReceived on GoodsReceivedNode {
     __typename
     id
+    number
+    status
     comment
     createdBy
     createdDatetime
-<<<<<<< HEAD
-    number
-=======
     receivedDatetime
     finalisedDatetime
->>>>>>> b96a618d
     purchaseOrderNumber
-    receivedDatetime
-    status
+    supplierReference
     supplier {
       id
       name
     }
-    lines {
-      totalCount
-      nodes {
-        ...GoodsReceivedLine
-      }
-    }
-  }
-  ${GoodsReceivedLineFragmentDoc}
+  }
 `;
 export const GoodsReceivedListDocument = gql`
   query goodsReceivedList(
@@ -252,12 +182,13 @@
 export const GoodsReceivedByIdDocument = gql`
   query goodsReceivedById($id: String!, $storeId: String!) {
     goodsReceived(id: $id, storeId: $storeId) {
-      ... on GoodsReceivedNode {
-        ...GoodsReceived
-      }
+      __typename
       ... on RecordNotFound {
         __typename
         description
+      }
+      ... on GoodsReceivedNode {
+        ...GoodsReceived
       }
     }
   }
