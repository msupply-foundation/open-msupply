import * as Types from '@openmsupply-client/common';

import { GraphQLClient, RequestOptions } from 'graphql-request';
import gql from 'graphql-tag';
type GraphQLClientRequestHeaders = RequestOptions['requestHeaders'];
export type GoodsReceivedRowFragment = {
  __typename: 'GoodsReceivedNode';
  id: string;
  number: number;
  status: Types.GoodsReceivedNodeStatus;
  comment?: string | null;
  createdDatetime: string;
  receivedDatetime?: string | null;
  finalisedDatetime?: string | null;
  purchaseOrderNumber?: number | null;
  supplierReference?: string | null;
  supplier?: { __typename: 'NameNode'; id: string; name: string } | null;
};

export type GoodsReceivedFragment = {
  __typename: 'GoodsReceivedNode';
  id: string;
  number: number;
  status: Types.GoodsReceivedNodeStatus;
  comment?: string | null;
  createdBy?: string | null;
  createdDatetime: string;
  receivedDatetime?: string | null;
  finalisedDatetime?: string | null;
  purchaseOrderNumber?: number | null;
  supplierReference?: string | null;
  supplier?: { __typename: 'NameNode'; id: string; name: string } | null;
};

export type GoodsReceivedListQueryVariables = Types.Exact<{
  first?: Types.InputMaybe<Types.Scalars['Int']['input']>;
  offset?: Types.InputMaybe<Types.Scalars['Int']['input']>;
  key: Types.GoodsReceivedSortFieldInput;
  desc?: Types.InputMaybe<Types.Scalars['Boolean']['input']>;
  filter?: Types.InputMaybe<Types.GoodsReceivedFilterInput>;
  storeId: Types.Scalars['String']['input'];
}>;

export type GoodsReceivedListQuery = {
  __typename: 'Queries';
  goodsReceivedList: {
    __typename: 'GoodsReceivedConnector';
    totalCount: number;
    nodes: Array<{
      __typename: 'GoodsReceivedNode';
      id: string;
      number: number;
      status: Types.GoodsReceivedNodeStatus;
      comment?: string | null;
      createdDatetime: string;
      receivedDatetime?: string | null;
      finalisedDatetime?: string | null;
      purchaseOrderNumber?: number | null;
      supplierReference?: string | null;
      supplier?: { __typename: 'NameNode'; id: string; name: string } | null;
    }>;
  };
};

export type GoodsReceivedByIdQueryVariables = Types.Exact<{
  id: Types.Scalars['String']['input'];
  storeId: Types.Scalars['String']['input'];
}>;

export type GoodsReceivedByIdQuery = {
  __typename: 'Queries';
  goodsReceived:
    | {
        __typename: 'GoodsReceivedNode';
        id: string;
        number: number;
        status: Types.GoodsReceivedNodeStatus;
        comment?: string | null;
        createdBy?: string | null;
        createdDatetime: string;
        receivedDatetime?: string | null;
        finalisedDatetime?: string | null;
        purchaseOrderNumber?: number | null;
        supplierReference?: string | null;
        supplier?: { __typename: 'NameNode'; id: string; name: string } | null;
      }
    | { __typename: 'RecordNotFound'; description: string };
};

export type InsertGoodsReceivedMutationVariables = Types.Exact<{
  input: Types.InsertGoodsReceivedInput;
  storeId: Types.Scalars['String']['input'];
}>;

export type InsertGoodsReceivedMutation = {
  __typename: 'Mutations';
  insertGoodsReceived: { __typename: 'IdResponse'; id: string };
};

<<<<<<< HEAD
export type DeleteGoodsReceivedMutationVariables = Types.Exact<{
  id: Types.Scalars['String']['input'];
  storeId: Types.Scalars['String']['input'];
}>;

export type DeleteGoodsReceivedMutation = {
  __typename: 'Mutations';
  deleteGoodsReceived: { __typename: 'DeleteResponse'; id: string };
=======
export type UpdateGoodsReceivedMutationVariables = Types.Exact<{
  input: Types.UpdateGoodsReceivedInput;
  storeId: Types.Scalars['String']['input'];
}>;

export type UpdateGoodsReceivedMutation = {
  __typename: 'Mutations';
  updateGoodsReceived: { __typename: 'IdResponse'; id: string };
>>>>>>> 0d0197b5
};

export const GoodsReceivedRowFragmentDoc = gql`
  fragment GoodsReceivedRow on GoodsReceivedNode {
    id
    number
    status
    comment
    createdDatetime
    receivedDatetime
    finalisedDatetime
    purchaseOrderNumber
    supplierReference
    supplier {
      id
      name
    }
  }
`;
export const GoodsReceivedFragmentDoc = gql`
  fragment GoodsReceived on GoodsReceivedNode {
    __typename
    id
    number
    status
    comment
    createdBy
    createdDatetime
    receivedDatetime
    finalisedDatetime
    purchaseOrderNumber
    supplierReference
    supplier {
      id
      name
    }
  }
`;
export const GoodsReceivedListDocument = gql`
  query goodsReceivedList(
    $first: Int
    $offset: Int
    $key: GoodsReceivedSortFieldInput!
    $desc: Boolean
    $filter: GoodsReceivedFilterInput
    $storeId: String!
  ) {
    goodsReceivedList(
      page: { first: $first, offset: $offset }
      sort: { key: $key, desc: $desc }
      filter: $filter
      storeId: $storeId
    ) {
      ... on GoodsReceivedConnector {
        __typename
        nodes {
          ...GoodsReceivedRow
        }
        totalCount
      }
    }
  }
  ${GoodsReceivedRowFragmentDoc}
`;
export const GoodsReceivedByIdDocument = gql`
  query goodsReceivedById($id: String!, $storeId: String!) {
    goodsReceived(id: $id, storeId: $storeId) {
      __typename
      ... on RecordNotFound {
        __typename
        description
      }
      ... on GoodsReceivedNode {
        ...GoodsReceived
      }
    }
  }
  ${GoodsReceivedFragmentDoc}
`;
export const InsertGoodsReceivedDocument = gql`
  mutation insertGoodsReceived(
    $input: InsertGoodsReceivedInput!
    $storeId: String!
  ) {
    insertGoodsReceived(input: $input, storeId: $storeId) {
      ... on IdResponse {
        id
      }
    }
  }
`;
<<<<<<< HEAD
export const DeleteGoodsReceivedDocument = gql`
  mutation deleteGoodsReceived($id: String!, $storeId: String!) {
    deleteGoodsReceived(id: $id, storeId: $storeId) {
      ... on DeleteResponse {
=======
export const UpdateGoodsReceivedDocument = gql`
  mutation updateGoodsReceived(
    $input: UpdateGoodsReceivedInput!
    $storeId: String!
  ) {
    updateGoodsReceived(input: $input, storeId: $storeId) {
      ... on IdResponse {
>>>>>>> 0d0197b5
        id
      }
    }
  }
`;

export type SdkFunctionWrapper = <T>(
  action: (requestHeaders?: Record<string, string>) => Promise<T>,
  operationName: string,
  operationType?: string,
  variables?: any
) => Promise<T>;

const defaultWrapper: SdkFunctionWrapper = (
  action,
  _operationName,
  _operationType,
  _variables
) => action();

export function getSdk(
  client: GraphQLClient,
  withWrapper: SdkFunctionWrapper = defaultWrapper
) {
  return {
    goodsReceivedList(
      variables: GoodsReceivedListQueryVariables,
      requestHeaders?: GraphQLClientRequestHeaders
    ): Promise<GoodsReceivedListQuery> {
      return withWrapper(
        wrappedRequestHeaders =>
          client.request<GoodsReceivedListQuery>(
            GoodsReceivedListDocument,
            variables,
            { ...requestHeaders, ...wrappedRequestHeaders }
          ),
        'goodsReceivedList',
        'query',
        variables
      );
    },
    goodsReceivedById(
      variables: GoodsReceivedByIdQueryVariables,
      requestHeaders?: GraphQLClientRequestHeaders
    ): Promise<GoodsReceivedByIdQuery> {
      return withWrapper(
        wrappedRequestHeaders =>
          client.request<GoodsReceivedByIdQuery>(
            GoodsReceivedByIdDocument,
            variables,
            { ...requestHeaders, ...wrappedRequestHeaders }
          ),
        'goodsReceivedById',
        'query',
        variables
      );
    },
    insertGoodsReceived(
      variables: InsertGoodsReceivedMutationVariables,
      requestHeaders?: GraphQLClientRequestHeaders
    ): Promise<InsertGoodsReceivedMutation> {
      return withWrapper(
        wrappedRequestHeaders =>
          client.request<InsertGoodsReceivedMutation>(
            InsertGoodsReceivedDocument,
            variables,
            { ...requestHeaders, ...wrappedRequestHeaders }
          ),
        'insertGoodsReceived',
        'mutation',
        variables
      );
    },
<<<<<<< HEAD
    deleteGoodsReceived(
      variables: DeleteGoodsReceivedMutationVariables,
      requestHeaders?: GraphQLClientRequestHeaders
    ): Promise<DeleteGoodsReceivedMutation> {
      return withWrapper(
        wrappedRequestHeaders =>
          client.request<DeleteGoodsReceivedMutation>(
            DeleteGoodsReceivedDocument,
            variables,
            { ...requestHeaders, ...wrappedRequestHeaders }
          ),
        'deleteGoodsReceived',
=======
    updateGoodsReceived(
      variables: UpdateGoodsReceivedMutationVariables,
      requestHeaders?: GraphQLClientRequestHeaders
    ): Promise<UpdateGoodsReceivedMutation> {
      return withWrapper(
        wrappedRequestHeaders =>
          client.request<UpdateGoodsReceivedMutation>(
            UpdateGoodsReceivedDocument,
            variables,
            { ...requestHeaders, ...wrappedRequestHeaders }
          ),
        'updateGoodsReceived',
>>>>>>> 0d0197b5
        'mutation',
        variables
      );
    },
  };
}
export type Sdk = ReturnType<typeof getSdk>;<|MERGE_RESOLUTION|>--- conflicted
+++ resolved
@@ -97,16 +97,6 @@
   insertGoodsReceived: { __typename: 'IdResponse'; id: string };
 };
 
-<<<<<<< HEAD
-export type DeleteGoodsReceivedMutationVariables = Types.Exact<{
-  id: Types.Scalars['String']['input'];
-  storeId: Types.Scalars['String']['input'];
-}>;
-
-export type DeleteGoodsReceivedMutation = {
-  __typename: 'Mutations';
-  deleteGoodsReceived: { __typename: 'DeleteResponse'; id: string };
-=======
 export type UpdateGoodsReceivedMutationVariables = Types.Exact<{
   input: Types.UpdateGoodsReceivedInput;
   storeId: Types.Scalars['String']['input'];
@@ -115,7 +105,6 @@
 export type UpdateGoodsReceivedMutation = {
   __typename: 'Mutations';
   updateGoodsReceived: { __typename: 'IdResponse'; id: string };
->>>>>>> 0d0197b5
 };
 
 export const GoodsReceivedRowFragmentDoc = gql`
@@ -207,12 +196,6 @@
     }
   }
 `;
-<<<<<<< HEAD
-export const DeleteGoodsReceivedDocument = gql`
-  mutation deleteGoodsReceived($id: String!, $storeId: String!) {
-    deleteGoodsReceived(id: $id, storeId: $storeId) {
-      ... on DeleteResponse {
-=======
 export const UpdateGoodsReceivedDocument = gql`
   mutation updateGoodsReceived(
     $input: UpdateGoodsReceivedInput!
@@ -220,7 +203,6 @@
   ) {
     updateGoodsReceived(input: $input, storeId: $storeId) {
       ... on IdResponse {
->>>>>>> 0d0197b5
         id
       }
     }
@@ -294,20 +276,6 @@
         variables
       );
     },
-<<<<<<< HEAD
-    deleteGoodsReceived(
-      variables: DeleteGoodsReceivedMutationVariables,
-      requestHeaders?: GraphQLClientRequestHeaders
-    ): Promise<DeleteGoodsReceivedMutation> {
-      return withWrapper(
-        wrappedRequestHeaders =>
-          client.request<DeleteGoodsReceivedMutation>(
-            DeleteGoodsReceivedDocument,
-            variables,
-            { ...requestHeaders, ...wrappedRequestHeaders }
-          ),
-        'deleteGoodsReceived',
-=======
     updateGoodsReceived(
       variables: UpdateGoodsReceivedMutationVariables,
       requestHeaders?: GraphQLClientRequestHeaders
@@ -320,7 +288,6 @@
             { ...requestHeaders, ...wrappedRequestHeaders }
           ),
         'updateGoodsReceived',
->>>>>>> 0d0197b5
         'mutation',
         variables
       );
