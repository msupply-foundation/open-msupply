import * as Types from '@openmsupply-client/common';

import { GraphQLClient, RequestOptions } from 'graphql-request';
import gql from 'graphql-tag';
type GraphQLClientRequestHeaders = RequestOptions['requestHeaders'];
export type GoodsReceivedRowFragment = {
  __typename: 'GoodsReceivedNode';
  id: string;
  number: number;
  status: Types.GoodsReceivedNodeStatus;
  comment?: string | null;
  createdDatetime: string;
  receivedDatetime?: string | null;
  finalisedDatetime?: string | null;
  purchaseOrderNumber?: number | null;
  supplierReference?: string | null;
  supplier?: { __typename: 'NameNode'; id: string; name: string } | null;
};

export type GoodsReceivedLineFragment = {
  __typename: 'GoodsReceivedLineNode';
  id: string;
  lineNumber: number;
  batch?: string | null;
  expiryDate?: string | null;
  receivedPackSize: number;
  numberOfPacksReceived: number;
  item: { __typename: 'ItemNode'; code: string; name: string };
};

export type GoodsReceivedFragment = {
  __typename: 'GoodsReceivedNode';
  id: string;
  comment?: string | null;
  createdBy?: string | null;
  createdDatetime: string;
  number: number;
  finalisedDatetime?: string | null;
  purchaseOrderNumber?: number | null;
<<<<<<< HEAD
  receivedDatetime?: string | null;
=======
  purchaseOrderId?: string | null;
>>>>>>> 380d9e6b
  supplierReference?: string | null;
  status: Types.GoodsReceivedNodeStatus;
  supplier?: { __typename: 'NameNode'; id: string; name: string } | null;
  lines: {
    __typename: 'GoodsReceivedLineConnector';
<<<<<<< HEAD
    totalCount: number;
    nodes: Array<{
      __typename: 'GoodsReceivedLineNode';
      id: string;
      lineNumber: number;
      batch?: string | null;
      expiryDate?: string | null;
      receivedPackSize: number;
      numberOfPacksReceived: number;
      item: { __typename: 'ItemNode'; code: string; name: string };
    }>;
  };
=======
    nodes: Array<{
      __typename: 'GoodsReceivedLineNode';
      id: string;
      itemName: string;
      lineNumber: number;
      purchaseOrderLineId: string;
    }>;
  };
};

export type GoodsReceivedLineFragment = {
  __typename: 'GoodsReceivedLineNode';
  id: string;
  item: { __typename: 'ItemNode'; id: string; name: string };
>>>>>>> 380d9e6b
};

export type GoodsReceivedListQueryVariables = Types.Exact<{
  first?: Types.InputMaybe<Types.Scalars['Int']['input']>;
  offset?: Types.InputMaybe<Types.Scalars['Int']['input']>;
  key: Types.GoodsReceivedSortFieldInput;
  desc?: Types.InputMaybe<Types.Scalars['Boolean']['input']>;
  filter?: Types.InputMaybe<Types.GoodsReceivedFilterInput>;
  storeId: Types.Scalars['String']['input'];
}>;

export type GoodsReceivedListQuery = {
  __typename: 'Queries';
  goodsReceivedList: {
    __typename: 'GoodsReceivedConnector';
    totalCount: number;
    nodes: Array<{
      __typename: 'GoodsReceivedNode';
      id: string;
      number: number;
      status: Types.GoodsReceivedNodeStatus;
      comment?: string | null;
      createdDatetime: string;
      receivedDatetime?: string | null;
      finalisedDatetime?: string | null;
      purchaseOrderNumber?: number | null;
      supplierReference?: string | null;
      supplier?: { __typename: 'NameNode'; id: string; name: string } | null;
    }>;
  };
};

export type GoodsReceivedByIdQueryVariables = Types.Exact<{
  id: Types.Scalars['String']['input'];
  storeId: Types.Scalars['String']['input'];
}>;

export type GoodsReceivedByIdQuery = {
  __typename: 'Queries';
  goodsReceived:
    | {
        __typename: 'GoodsReceivedNode';
        id: string;
        comment?: string | null;
        createdBy?: string | null;
        createdDatetime: string;
        number: number;
        finalisedDatetime?: string | null;
        purchaseOrderNumber?: number | null;
<<<<<<< HEAD
        receivedDatetime?: string | null;
=======
        purchaseOrderId?: string | null;
>>>>>>> 380d9e6b
        supplierReference?: string | null;
        status: Types.GoodsReceivedNodeStatus;
        supplier?: { __typename: 'NameNode'; id: string; name: string } | null;
        lines: {
          __typename: 'GoodsReceivedLineConnector';
<<<<<<< HEAD
          totalCount: number;
          nodes: Array<{
            __typename: 'GoodsReceivedLineNode';
            id: string;
            lineNumber: number;
            batch?: string | null;
            expiryDate?: string | null;
            receivedPackSize: number;
            numberOfPacksReceived: number;
            item: { __typename: 'ItemNode'; code: string; name: string };
=======
          nodes: Array<{
            __typename: 'GoodsReceivedLineNode';
            id: string;
            itemName: string;
            lineNumber: number;
            purchaseOrderLineId: string;
>>>>>>> 380d9e6b
          }>;
        };
      }
    | { __typename: 'RecordNotFound'; description: string };
};

export type InsertGoodsReceivedMutationVariables = Types.Exact<{
  input: Types.InsertGoodsReceivedInput;
  storeId: Types.Scalars['String']['input'];
}>;

export type InsertGoodsReceivedMutation = {
  __typename: 'Mutations';
  insertGoodsReceived: { __typename: 'IdResponse'; id: string };
};

export type GoodsReceivedLinesQueryVariables = Types.Exact<{
  storeId: Types.Scalars['String']['input'];
  first?: Types.InputMaybe<Types.Scalars['Int']['input']>;
  offset?: Types.InputMaybe<Types.Scalars['Int']['input']>;
  key: Types.GoodsReceivedLineSortFieldInput;
  desc?: Types.InputMaybe<Types.Scalars['Boolean']['input']>;
  filter?: Types.InputMaybe<Types.GoodsReceivedLineFilterInput>;
}>;

export type GoodsReceivedLinesQuery = {
  __typename: 'Queries';
  goodsReceivedLines: {
    __typename: 'GoodsReceivedLineConnector';
    totalCount: number;
    nodes: Array<{
      __typename: 'GoodsReceivedLineNode';
      id: string;
      item: { __typename: 'ItemNode'; id: string; name: string };
    }>;
  };
};

export type GoodsReceivedLineQueryVariables = Types.Exact<{
  id: Types.Scalars['String']['input'];
  storeId: Types.Scalars['String']['input'];
}>;

export type GoodsReceivedLineQuery = {
  __typename: 'Queries';
  goodsReceivedLines: {
    __typename: 'GoodsReceivedLineConnector';
    totalCount: number;
    nodes: Array<{
      __typename: 'GoodsReceivedLineNode';
      id: string;
      item: { __typename: 'ItemNode'; id: string; name: string };
    }>;
  };
};

export type GoodsReceivedLinesCountQueryVariables = Types.Exact<{
  filter?: Types.InputMaybe<Types.GoodsReceivedLineFilterInput>;
  storeId: Types.Scalars['String']['input'];
}>;

export type GoodsReceivedLinesCountQuery = {
  __typename: 'Queries';
  goodsReceivedLines: {
    __typename: 'GoodsReceivedLineConnector';
    totalCount: number;
  };
};

export type InsertGoodsReceivedLineMutationVariables = Types.Exact<{
  input: Types.InsertGoodsReceivedLineInput;
  storeId: Types.Scalars['String']['input'];
}>;

export type InsertGoodsReceivedLineMutation = {
  __typename: 'Mutations';
  insertGoodsReceivedLine:
    | { __typename: 'IdResponse'; id: string }
    | {
        __typename: 'InsertGoodsReceivedLineError';
        error:
          | { __typename: 'CannotEditGoodsReceived'; description: string }
          | {
              __typename: 'ForeignKeyError';
              description: string;
              key: Types.ForeignKey;
            }
          | { __typename: 'GoodsReceivedLineWithIdExists'; description: string }
          | {
              __typename: 'PurchaseOrderLineDoesNotExist';
              description: string;
            };
      };
};

export type InsertGoodsReceivedLinesFromPurchaseOrderMutationVariables =
  Types.Exact<{
    input: Types.InsertGoodsReceivedLinesFromPurchaseOrderInput;
    storeId: Types.Scalars['String']['input'];
  }>;

export type InsertGoodsReceivedLinesFromPurchaseOrderMutation = {
  __typename: 'Mutations';
  insertGoodsReceivedLinesFromPurchaseOrder:
    | {
        __typename: 'InsertGoodsReceivedLinesError';
        error:
          | { __typename: 'CannotEditGoodsReceived'; description: string }
          | {
              __typename: 'ForeignKeyError';
              description: string;
              key: Types.ForeignKey;
            }
          | { __typename: 'PurchaseOrderNotFound'; description: string };
      }
    | {
        __typename: 'InsertLinesFromPurchaseOrderResponseNode';
        ids: Array<string>;
      };
};

export type DeleteGoodsReceivedMutationVariables = Types.Exact<{
  id: Types.Scalars['String']['input'];
  storeId: Types.Scalars['String']['input'];
}>;

export type DeleteGoodsReceivedMutation = {
  __typename: 'Mutations';
  deleteGoodsReceived: { __typename: 'DeleteResponse'; id: string };
};

export type UpdateGoodsReceivedMutationVariables = Types.Exact<{
  input: Types.UpdateGoodsReceivedInput;
  storeId: Types.Scalars['String']['input'];
}>;

export type UpdateGoodsReceivedMutation = {
  __typename: 'Mutations';
  updateGoodsReceived: { __typename: 'IdResponse'; id: string };
};

export const GoodsReceivedRowFragmentDoc = gql`
  fragment GoodsReceivedRow on GoodsReceivedNode {
    id
    number
    status
    comment
    createdDatetime
    receivedDatetime
    finalisedDatetime
    purchaseOrderNumber
    supplierReference
    supplier {
      id
      name
    }
  }
`;
export const GoodsReceivedLineFragmentDoc = gql`
  fragment GoodsReceivedLine on GoodsReceivedLineNode {
    __typename
    id
    lineNumber
    batch
    expiryDate
    receivedPackSize
    numberOfPacksReceived
    item {
      code
      name
    }
  }
`;
export const GoodsReceivedFragmentDoc = gql`
  fragment GoodsReceived on GoodsReceivedNode {
    __typename
    id
    comment
    createdBy
    createdDatetime
    number
    finalisedDatetime
    purchaseOrderNumber
<<<<<<< HEAD
    receivedDatetime
=======
    purchaseOrderId
>>>>>>> 380d9e6b
    supplierReference
    status
    supplier {
      id
      name
    }
    lines {
<<<<<<< HEAD
      totalCount
      nodes {
        ...GoodsReceivedLine
      }
    }
=======
      nodes {
        id
        itemName
        lineNumber
        purchaseOrderLineId
      }
    }
  }
`;
export const GoodsReceivedLineFragmentDoc = gql`
  fragment GoodsReceivedLine on GoodsReceivedLineNode {
    __typename
    id
    item {
      id
      name
    }
>>>>>>> 380d9e6b
  }
  ${GoodsReceivedLineFragmentDoc}
`;
export const GoodsReceivedListDocument = gql`
  query goodsReceivedList(
    $first: Int
    $offset: Int
    $key: GoodsReceivedSortFieldInput!
    $desc: Boolean
    $filter: GoodsReceivedFilterInput
    $storeId: String!
  ) {
    goodsReceivedList(
      page: { first: $first, offset: $offset }
      sort: { key: $key, desc: $desc }
      filter: $filter
      storeId: $storeId
    ) {
      ... on GoodsReceivedConnector {
        __typename
        nodes {
          ...GoodsReceivedRow
        }
        totalCount
      }
    }
  }
  ${GoodsReceivedRowFragmentDoc}
`;
export const GoodsReceivedByIdDocument = gql`
  query goodsReceivedById($id: String!, $storeId: String!) {
    goodsReceived(id: $id, storeId: $storeId) {
      ... on GoodsReceivedNode {
        ...GoodsReceived
      }
      ... on RecordNotFound {
        __typename
        description
      }
    }
  }
  ${GoodsReceivedFragmentDoc}
`;
export const InsertGoodsReceivedDocument = gql`
  mutation insertGoodsReceived(
    $input: InsertGoodsReceivedInput!
    $storeId: String!
  ) {
    insertGoodsReceived(input: $input, storeId: $storeId) {
      ... on IdResponse {
        id
      }
    }
  }
`;
export const GoodsReceivedLinesDocument = gql`
  query goodsReceivedLines(
    $storeId: String!
    $first: Int
    $offset: Int
    $key: GoodsReceivedLineSortFieldInput!
    $desc: Boolean
    $filter: GoodsReceivedLineFilterInput
  ) {
    goodsReceivedLines(
      storeId: $storeId
      filter: $filter
      page: { first: $first, offset: $offset }
      sort: { key: $key, desc: $desc }
    ) {
      ... on GoodsReceivedLineConnector {
        __typename
        nodes {
          __typename
          ...GoodsReceivedLine
        }
        totalCount
      }
    }
  }
  ${GoodsReceivedLineFragmentDoc}
`;
export const GoodsReceivedLineDocument = gql`
  query goodsReceivedLine($id: String!, $storeId: String!) {
    goodsReceivedLines(storeId: $storeId, filter: { id: { equalTo: $id } }) {
      ... on GoodsReceivedLineConnector {
        __typename
        nodes {
          __typename
          ...GoodsReceivedLine
        }
        totalCount
      }
    }
  }
  ${GoodsReceivedLineFragmentDoc}
`;
export const GoodsReceivedLinesCountDocument = gql`
  query goodsReceivedLinesCount(
    $filter: GoodsReceivedLineFilterInput
    $storeId: String!
  ) {
    goodsReceivedLines(storeId: $storeId, filter: $filter) {
      ... on GoodsReceivedLineConnector {
        __typename
        totalCount
      }
    }
  }
`;
export const InsertGoodsReceivedLineDocument = gql`
  mutation insertGoodsReceivedLine(
    $input: InsertGoodsReceivedLineInput!
    $storeId: String!
  ) {
    insertGoodsReceivedLine(input: $input, storeId: $storeId) {
      ... on IdResponse {
        id
      }
      ... on InsertGoodsReceivedLineError {
        __typename
        error {
          description
          ... on CannotEditGoodsReceived {
            __typename
            description
          }
          ... on ForeignKeyError {
            __typename
            description
            key
          }
          ... on GoodsReceivedLineWithIdExists {
            __typename
            description
          }
        }
      }
    }
  }
`;
export const InsertGoodsReceivedLinesFromPurchaseOrderDocument = gql`
  mutation insertGoodsReceivedLinesFromPurchaseOrder(
    $input: InsertGoodsReceivedLinesFromPurchaseOrderInput!
    $storeId: String!
  ) {
    insertGoodsReceivedLinesFromPurchaseOrder(
      input: $input
      storeId: $storeId
    ) {
      ... on InsertLinesFromPurchaseOrderResponseNode {
        __typename
        ids
      }
      ... on InsertGoodsReceivedLinesError {
        __typename
        error {
          description
          ... on PurchaseOrderNotFound {
            __typename
            description
          }
          ... on ForeignKeyError {
            __typename
            description
            key
          }
          ... on CannotEditGoodsReceived {
            __typename
            description
          }
        }
      }
    }
  }
`;
export const DeleteGoodsReceivedDocument = gql`
  mutation deleteGoodsReceived($id: String!, $storeId: String!) {
    deleteGoodsReceived(id: $id, storeId: $storeId) {
      ... on DeleteResponse {
        id
      }
    }
  }
`;
export const UpdateGoodsReceivedDocument = gql`
  mutation updateGoodsReceived(
    $input: UpdateGoodsReceivedInput!
    $storeId: String!
  ) {
    updateGoodsReceived(input: $input, storeId: $storeId) {
      ... on IdResponse {
        id
      }
    }
  }
`;

export type SdkFunctionWrapper = <T>(
  action: (requestHeaders?: Record<string, string>) => Promise<T>,
  operationName: string,
  operationType?: string,
  variables?: any
) => Promise<T>;

const defaultWrapper: SdkFunctionWrapper = (
  action,
  _operationName,
  _operationType,
  _variables
) => action();

export function getSdk(
  client: GraphQLClient,
  withWrapper: SdkFunctionWrapper = defaultWrapper
) {
  return {
    goodsReceivedList(
      variables: GoodsReceivedListQueryVariables,
      requestHeaders?: GraphQLClientRequestHeaders
    ): Promise<GoodsReceivedListQuery> {
      return withWrapper(
        wrappedRequestHeaders =>
          client.request<GoodsReceivedListQuery>(
            GoodsReceivedListDocument,
            variables,
            { ...requestHeaders, ...wrappedRequestHeaders }
          ),
        'goodsReceivedList',
        'query',
        variables
      );
    },
    goodsReceivedById(
      variables: GoodsReceivedByIdQueryVariables,
      requestHeaders?: GraphQLClientRequestHeaders
    ): Promise<GoodsReceivedByIdQuery> {
      return withWrapper(
        wrappedRequestHeaders =>
          client.request<GoodsReceivedByIdQuery>(
            GoodsReceivedByIdDocument,
            variables,
            { ...requestHeaders, ...wrappedRequestHeaders }
          ),
        'goodsReceivedById',
        'query',
        variables
      );
    },
    insertGoodsReceived(
      variables: InsertGoodsReceivedMutationVariables,
      requestHeaders?: GraphQLClientRequestHeaders
    ): Promise<InsertGoodsReceivedMutation> {
      return withWrapper(
        wrappedRequestHeaders =>
          client.request<InsertGoodsReceivedMutation>(
            InsertGoodsReceivedDocument,
            variables,
            { ...requestHeaders, ...wrappedRequestHeaders }
          ),
        'insertGoodsReceived',
        'mutation',
        variables
      );
    },
    goodsReceivedLines(
      variables: GoodsReceivedLinesQueryVariables,
      requestHeaders?: GraphQLClientRequestHeaders
    ): Promise<GoodsReceivedLinesQuery> {
      return withWrapper(
        wrappedRequestHeaders =>
          client.request<GoodsReceivedLinesQuery>(
            GoodsReceivedLinesDocument,
            variables,
            { ...requestHeaders, ...wrappedRequestHeaders }
          ),
        'goodsReceivedLines',
        'query',
        variables
      );
    },
    goodsReceivedLine(
      variables: GoodsReceivedLineQueryVariables,
      requestHeaders?: GraphQLClientRequestHeaders
    ): Promise<GoodsReceivedLineQuery> {
      return withWrapper(
        wrappedRequestHeaders =>
          client.request<GoodsReceivedLineQuery>(
            GoodsReceivedLineDocument,
            variables,
            { ...requestHeaders, ...wrappedRequestHeaders }
          ),
        'goodsReceivedLine',
        'query',
        variables
      );
    },
    goodsReceivedLinesCount(
      variables: GoodsReceivedLinesCountQueryVariables,
      requestHeaders?: GraphQLClientRequestHeaders
    ): Promise<GoodsReceivedLinesCountQuery> {
      return withWrapper(
        wrappedRequestHeaders =>
          client.request<GoodsReceivedLinesCountQuery>(
            GoodsReceivedLinesCountDocument,
            variables,
            { ...requestHeaders, ...wrappedRequestHeaders }
          ),
        'goodsReceivedLinesCount',
        'query',
        variables
      );
    },
    insertGoodsReceivedLine(
      variables: InsertGoodsReceivedLineMutationVariables,
      requestHeaders?: GraphQLClientRequestHeaders
    ): Promise<InsertGoodsReceivedLineMutation> {
      return withWrapper(
        wrappedRequestHeaders =>
          client.request<InsertGoodsReceivedLineMutation>(
            InsertGoodsReceivedLineDocument,
            variables,
            { ...requestHeaders, ...wrappedRequestHeaders }
          ),
        'insertGoodsReceivedLine',
        'mutation',
        variables
      );
    },
    insertGoodsReceivedLinesFromPurchaseOrder(
      variables: InsertGoodsReceivedLinesFromPurchaseOrderMutationVariables,
      requestHeaders?: GraphQLClientRequestHeaders
    ): Promise<InsertGoodsReceivedLinesFromPurchaseOrderMutation> {
      return withWrapper(
        wrappedRequestHeaders =>
          client.request<InsertGoodsReceivedLinesFromPurchaseOrderMutation>(
            InsertGoodsReceivedLinesFromPurchaseOrderDocument,
            variables,
            { ...requestHeaders, ...wrappedRequestHeaders }
          ),
        'insertGoodsReceivedLinesFromPurchaseOrder',
        'mutation',
        variables
      );
    },
    deleteGoodsReceived(
      variables: DeleteGoodsReceivedMutationVariables,
      requestHeaders?: GraphQLClientRequestHeaders
    ): Promise<DeleteGoodsReceivedMutation> {
      return withWrapper(
        wrappedRequestHeaders =>
          client.request<DeleteGoodsReceivedMutation>(
            DeleteGoodsReceivedDocument,
            variables,
            { ...requestHeaders, ...wrappedRequestHeaders }
          ),
        'deleteGoodsReceived',
        'mutation',
        variables
      );
    },
    updateGoodsReceived(
      variables: UpdateGoodsReceivedMutationVariables,
      requestHeaders?: GraphQLClientRequestHeaders
    ): Promise<UpdateGoodsReceivedMutation> {
      return withWrapper(
        wrappedRequestHeaders =>
          client.request<UpdateGoodsReceivedMutation>(
            UpdateGoodsReceivedDocument,
            variables,
            { ...requestHeaders, ...wrappedRequestHeaders }
          ),
        'updateGoodsReceived',
        'mutation',
        variables
      );
    },
  };
}
export type Sdk = ReturnType<typeof getSdk>;<|MERGE_RESOLUTION|>--- conflicted
+++ resolved
@@ -17,50 +17,22 @@
   supplier?: { __typename: 'NameNode'; id: string; name: string } | null;
 };
 
-export type GoodsReceivedLineFragment = {
-  __typename: 'GoodsReceivedLineNode';
-  id: string;
-  lineNumber: number;
-  batch?: string | null;
-  expiryDate?: string | null;
-  receivedPackSize: number;
-  numberOfPacksReceived: number;
-  item: { __typename: 'ItemNode'; code: string; name: string };
-};
-
 export type GoodsReceivedFragment = {
   __typename: 'GoodsReceivedNode';
   id: string;
+  number: number;
+  status: Types.GoodsReceivedNodeStatus;
   comment?: string | null;
   createdBy?: string | null;
   createdDatetime: string;
-  number: number;
+  receivedDatetime?: string | null;
   finalisedDatetime?: string | null;
   purchaseOrderNumber?: number | null;
-<<<<<<< HEAD
-  receivedDatetime?: string | null;
-=======
   purchaseOrderId?: string | null;
->>>>>>> 380d9e6b
   supplierReference?: string | null;
-  status: Types.GoodsReceivedNodeStatus;
   supplier?: { __typename: 'NameNode'; id: string; name: string } | null;
   lines: {
     __typename: 'GoodsReceivedLineConnector';
-<<<<<<< HEAD
-    totalCount: number;
-    nodes: Array<{
-      __typename: 'GoodsReceivedLineNode';
-      id: string;
-      lineNumber: number;
-      batch?: string | null;
-      expiryDate?: string | null;
-      receivedPackSize: number;
-      numberOfPacksReceived: number;
-      item: { __typename: 'ItemNode'; code: string; name: string };
-    }>;
-  };
-=======
     nodes: Array<{
       __typename: 'GoodsReceivedLineNode';
       id: string;
@@ -75,7 +47,6 @@
   __typename: 'GoodsReceivedLineNode';
   id: string;
   item: { __typename: 'ItemNode'; id: string; name: string };
->>>>>>> 380d9e6b
 };
 
 export type GoodsReceivedListQueryVariables = Types.Exact<{
@@ -119,41 +90,25 @@
     | {
         __typename: 'GoodsReceivedNode';
         id: string;
+        number: number;
+        status: Types.GoodsReceivedNodeStatus;
         comment?: string | null;
         createdBy?: string | null;
         createdDatetime: string;
-        number: number;
+        receivedDatetime?: string | null;
         finalisedDatetime?: string | null;
         purchaseOrderNumber?: number | null;
-<<<<<<< HEAD
-        receivedDatetime?: string | null;
-=======
         purchaseOrderId?: string | null;
->>>>>>> 380d9e6b
         supplierReference?: string | null;
-        status: Types.GoodsReceivedNodeStatus;
         supplier?: { __typename: 'NameNode'; id: string; name: string } | null;
         lines: {
           __typename: 'GoodsReceivedLineConnector';
-<<<<<<< HEAD
-          totalCount: number;
-          nodes: Array<{
-            __typename: 'GoodsReceivedLineNode';
-            id: string;
-            lineNumber: number;
-            batch?: string | null;
-            expiryDate?: string | null;
-            receivedPackSize: number;
-            numberOfPacksReceived: number;
-            item: { __typename: 'ItemNode'; code: string; name: string };
-=======
           nodes: Array<{
             __typename: 'GoodsReceivedLineNode';
             id: string;
             itemName: string;
             lineNumber: number;
             purchaseOrderLineId: string;
->>>>>>> 380d9e6b
           }>;
         };
       }
@@ -312,50 +267,25 @@
     }
   }
 `;
-export const GoodsReceivedLineFragmentDoc = gql`
-  fragment GoodsReceivedLine on GoodsReceivedLineNode {
-    __typename
-    id
-    lineNumber
-    batch
-    expiryDate
-    receivedPackSize
-    numberOfPacksReceived
-    item {
-      code
-      name
-    }
-  }
-`;
 export const GoodsReceivedFragmentDoc = gql`
   fragment GoodsReceived on GoodsReceivedNode {
     __typename
     id
+    number
+    status
     comment
     createdBy
     createdDatetime
-    number
+    receivedDatetime
     finalisedDatetime
     purchaseOrderNumber
-<<<<<<< HEAD
-    receivedDatetime
-=======
     purchaseOrderId
->>>>>>> 380d9e6b
     supplierReference
-    status
     supplier {
       id
       name
     }
     lines {
-<<<<<<< HEAD
-      totalCount
-      nodes {
-        ...GoodsReceivedLine
-      }
-    }
-=======
       nodes {
         id
         itemName
@@ -373,9 +303,7 @@
       id
       name
     }
->>>>>>> 380d9e6b
-  }
-  ${GoodsReceivedLineFragmentDoc}
+  }
 `;
 export const GoodsReceivedListDocument = gql`
   query goodsReceivedList(
@@ -406,12 +334,13 @@
 export const GoodsReceivedByIdDocument = gql`
   query goodsReceivedById($id: String!, $storeId: String!) {
     goodsReceived(id: $id, storeId: $storeId) {
+      __typename
+      ... on RecordNotFound {
+        __typename
+        description
+      }
       ... on GoodsReceivedNode {
         ...GoodsReceived
-      }
-      ... on RecordNotFound {
-        __typename
-        description
       }
     }
   }
