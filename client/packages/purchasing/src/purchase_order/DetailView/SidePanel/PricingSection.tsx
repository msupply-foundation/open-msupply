--- conflicted
+++ resolved
@@ -7,12 +7,9 @@
   PanelLabel,
   PanelField,
   splitTranslatedLines,
-<<<<<<< HEAD
   useCurrency,
   Currencies,
-=======
   NumericTextInput,
->>>>>>> 7515c98b
 } from '@openmsupply-client/common';
 import { PurchaseOrderFragment } from '../../api';
 
@@ -76,15 +73,7 @@
       <Grid container gap={1} key="pricing-section">
         <PanelRow>
           <PanelLabel>{t('label.cost-subtotal')}</PanelLabel>
-<<<<<<< HEAD
-          <PanelField>{c(draft.lineTotalBeforeDiscount).format()}</PanelField>
-        </PanelRow>
-        <PanelRow>
-          <PanelLabel>{t('label.cost-total-after-discount')}</PanelLabel>
-          <PanelField>{c(draft.orderTotalAfterDiscount).format()}</PanelField>
-=======
-          <PanelField>{c(draft.orderTotalBeforeDiscount)}</PanelField>
->>>>>>> 7515c98b
+          <PanelField>{c(draft.orderTotalBeforeDiscount).format()}</PanelField>
         </PanelRow>
         <PanelRow>
           <PanelLabel>
