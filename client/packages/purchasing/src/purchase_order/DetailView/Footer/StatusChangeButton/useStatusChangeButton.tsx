--- conflicted
+++ resolved
@@ -1,10 +1,7 @@
 import {
-<<<<<<< HEAD
-=======
   PreferenceKey,
   PurchaseOrderNodeType,
   useAuthContext,
->>>>>>> c8ea4aa8
   useConfirmationModal,
   useNotification,
   usePreference,
@@ -60,11 +57,7 @@
       return info(t('error.no-purchase-order-authorisation-permission'))();
 
     try {
-<<<<<<< HEAD
       await update({ status: selectedOption.value });
-=======
-      await update({ status });
->>>>>>> c8ea4aa8
       success(t('messages.purchase-order-saved'))();
     } catch (e) {
       error(t('messages.error-saving-purchase-order'))();
