--- conflicted
+++ resolved
@@ -6,12 +6,7 @@
 import { PlusCircleIcon } from '@common/icons';
 import { PurchaseOrderFragment } from '../../api';
 import { UserPermission } from '@common/types';
-<<<<<<< HEAD
-import { PurchaseOrderLineImportModal } from '../ImportLines/PurchaseOrderLineImportModal';
-=======
-import { AddDocumentModal } from './AddDocumentModal';
 import { LineImportModal } from '../ImportLines/LineImportModal';
->>>>>>> 9153d5e6
 import {
   NonEmptyArray,
   useCallbackWithPermission,
