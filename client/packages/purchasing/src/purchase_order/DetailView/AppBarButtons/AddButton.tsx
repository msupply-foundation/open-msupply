import React, { useEffect, useMemo, useState } from 'react';
import { SplitButton, SplitButtonOption } from '@common/components';
import { useTranslation } from '@common/intl';
import { AddFromMasterListButton } from './AddFromMasterListButton';
import { useToggle } from '@common/hooks';
import { PlusCircleIcon } from '@common/icons';


interface AddButtonProps {
<<<<<<< HEAD
  onAddItem: (newState: boolean) => void;
=======
  purchaseOrder: PurchaseOrderFragment | undefined;
  onAddItem: () => void;
>>>>>>> 1a45c685
  /** Disable the whole control */
  disable: boolean;
  disableAddFromMasterListButton: boolean;
  disableAddFromInternalOrderButton: boolean;
}

export const AddButton = ({
  onAddItem,
  disable,
  disableAddFromMasterListButton,
}: AddButtonProps) => {
  const t = useTranslation();
  const masterListModalController = useToggle();

  const options: [SplitButtonOption<string>, SplitButtonOption<string>] =
    useMemo(
      () => [
        {
          value: 'add-item',
          label: t('button.add-item'),
          isDisabled: disable,
        },
        {
          value: 'add-from-master-list',
          label: t('button.add-from-master-list'),
          isDisabled: disableAddFromMasterListButton || disable,
        },
      ],
      [disable, disableAddFromMasterListButton]
    );

  const [selectedOption, setSelectedOption] = useState<
    SplitButtonOption<string>
  >(options[0]);

  useEffect(() => {
    setSelectedOption(options[0]);
  }, [options]);

  const handleOptionSelection = (option: SplitButtonOption<string>) => {
    switch (option.value) {
      case 'add-item':
        onAddItem();
        break;
      case 'add-from-master-list':
        masterListModalController.toggleOn();
        break;
    }
  };

  const onSelectOption = (option: SplitButtonOption<string>) => {
    setSelectedOption(option);
    handleOptionSelection(option);
  };

  return (
    <>
      <SplitButton
        color="primary"
        options={options}
        selectedOption={selectedOption}
        onSelectOption={onSelectOption}
        onClick={handleOptionSelection}
        isDisabled={disable}
        openFrom="bottom"
        Icon={<PlusCircleIcon />}
      />

      {masterListModalController.isOn && (
        <AddFromMasterListButton
          isOn={masterListModalController.isOn}
          toggleOff={masterListModalController.toggleOff}
        />
      )}
    </>
  );
};<|MERGE_RESOLUTION|>--- conflicted
+++ resolved
@@ -5,14 +5,8 @@
 import { useToggle } from '@common/hooks';
 import { PlusCircleIcon } from '@common/icons';
 
-
 interface AddButtonProps {
-<<<<<<< HEAD
-  onAddItem: (newState: boolean) => void;
-=======
-  purchaseOrder: PurchaseOrderFragment | undefined;
   onAddItem: () => void;
->>>>>>> 1a45c685
   /** Disable the whole control */
   disable: boolean;
   disableAddFromMasterListButton: boolean;
