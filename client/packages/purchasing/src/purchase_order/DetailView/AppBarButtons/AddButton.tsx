--- conflicted
+++ resolved
@@ -4,12 +4,9 @@
 import { AddFromMasterListButton } from './AddFromMasterListButton';
 import { useToggle } from '@common/hooks';
 import { PlusCircleIcon } from '@common/icons';
-<<<<<<< HEAD
-=======
 import { PurchaseOrderFragment } from '../../api';
 import { PurchaseOrderNodeStatus } from '@common/types';
 import { AddDocumentModal } from './AddDocumentModal';
->>>>>>> 3def2a32
 
 interface AddButtonProps {
   onAddItem: () => void;
@@ -71,6 +68,9 @@
       case 'upload-document':
         uploadDocumentController.toggleOn();
         break;
+      case 'upload-document':
+        uploadDocumentController.toggleOn();
+        break;
     }
   };
 
