--- conflicted
+++ resolved
@@ -76,18 +76,10 @@
         onAddItem();
         break;
       case 'add-from-master-list':
-<<<<<<< HEAD
         masterListModalController.toggleOn();
         break;
       case 'upload-document':
         uploadDocumentController.toggleOn();
-=======
-        isPurchaseOrderEditable(
-          purchaseOrder?.status ?? PurchaseOrderNodeStatus.New
-        )
-          ? masterListModalController.toggleOn()
-          : info(t('error.cannot-add-from-masterlist'))();
->>>>>>> 11b0b6ee
         break;
       case 'upload-document':
         uploadDocumentController.toggleOn();
