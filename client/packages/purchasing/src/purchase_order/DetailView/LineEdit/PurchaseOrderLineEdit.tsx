--- conflicted
+++ resolved
@@ -1,18 +1,10 @@
 import React from 'react';
 import {
-<<<<<<< HEAD
   InputWithLabelRow,
   ModalGridLayout,
   // PurchaseOrderNodeStatus,
   useMediaQuery,
   useTranslation,
-=======
-  Box,
-  DataTable,
-  Divider,
-  Grid,
-  PurchaseOrderNodeStatus,
->>>>>>> dad81237
 } from '@openmsupply-client/common';
 import { PurchaseOrderLineFragment } from '../../api';
 import {
@@ -27,16 +19,11 @@
 export interface PurchaseOrderLineEditProps {
   isUpdateMode?: boolean;
   draft?: DraftPurchaseOrderLine | null;
-<<<<<<< HEAD
   update: (patch: Partial<DraftPurchaseOrderLine>) => void;
   // status: PurchaseOrderNodeStatus;
   isDisabled: boolean;
   lines?: PurchaseOrderLineFragment[];
-=======
   onChangeItem: (item: ItemStockOnHandFragment) => void;
-  updatePatch: (patch: Partial<DraftPurchaseOrderLine>) => void;
-  status: PurchaseOrderNodeStatus;
->>>>>>> dad81237
 }
 
 export const PurchaseOrderLineEdit = ({
@@ -48,9 +35,8 @@
   isDisabled = false,
   lines = [],
 }: PurchaseOrderLineEditProps) => {
-<<<<<<< HEAD
   const t = useTranslation();
-  const showContent = !!draft && !!currentLine;
+  const showContent = !!draft;
   const isVerticalScreen = useMediaQuery('(max-width:800px)');
   const { numericInput, textInput, multilineTextInput, dateInput } =
     useInputComponents(t, isDisabled, isVerticalScreen);
@@ -61,10 +47,10 @@
         showExtraFields={true}
         Top={
           <StockItemSearchInput
-            autoFocus={!currentLine}
-            openOnFocus={!currentLine}
+            autoFocus={!draft}
+            openOnFocus={!draft}
             disabled={isUpdateMode || isDisabled}
-            currentItemId={currentLine?.item.id}
+            currentItemId={draft?.itemId}
             onChange={newItem => newItem && onChangeItem(newItem)}
             extraFilter={item => !lines.some(line => line.item.id === item.id)}
           />
@@ -222,60 +208,5 @@
         }
       />
     </>
-=======
-  const showContent = !!draft;
-
-  const lines: DraftPurchaseOrderLine[] = [];
-  if (draft) {
-    lines.push(draft);
-  }
-
-  const columns = usePurchaseOrderLineEditColumns({
-    draft,
-    updatePatch,
-    status,
-  });
-
-  return (
-    <Grid
-      container
-      spacing={1}
-      direction="row"
-      bgcolor="background.toolbar"
-      padding={2}
-      paddingBottom={1}
-    >
-      <Grid size={12} sx={{ mb: 2 }}>
-        <StockItemSearchInput
-          autoFocus={!draft}
-          openOnFocus={!draft}
-          disabled={isUpdateMode}
-          currentItemId={draft?.itemId}
-          onChange={newItem => newItem && onChangeItem(newItem)}
-        />
-      </Grid>
-      {showContent && draft && (
-        <Box style={{ width: '100%' }}>
-          <Divider margin={10} />
-          <Box
-            style={{
-              maxHeight: min([screen.height - 570, 325]),
-              display: 'flex',
-              flexDirection: 'column',
-              overflowX: 'hidden',
-              overflowY: 'auto',
-            }}
-          >
-            <DataTable
-              id="purchase-order-line-edit"
-              columns={columns}
-              data={lines}
-              dense
-            />
-          </Box>
-        </Box>
-      )}
-    </Grid>
->>>>>>> dad81237
   );
 };