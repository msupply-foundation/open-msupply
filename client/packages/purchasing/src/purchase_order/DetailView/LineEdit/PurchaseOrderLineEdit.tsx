import React from 'react';
/* Lines 2-34 omitted */
import {
  Box,
  Currencies,
  InputWithLabelRow,
  LocaleKey,
  ModalGridLayout,
  PurchaseOrderLineStatusNode,
  PurchaseOrderNodeStatus,
  Select,
  useCurrency,
  useAuthContext,
  UserPermission,
  useTranslation,
  NumUtils,
  NumInputRow,
  TextInput,
  MultilineTextInput,
  DateInput,
  commonLabelProps,
  InfoRow,
  Grid,
} from '@openmsupply-client/common';
import { PurchaseOrderLineFragment } from '../../api';
import {
  ItemStockOnHandFragment,
  ManufacturerSearchInput,
  StockItemSearchInput,
} from '@openmsupply-client/system/src';
import { DraftPurchaseOrderLine } from '../../api/hooks/usePurchaseOrderLine';
import {
  calculatePricesAndDiscount,
  calculateUnitQuantities,
  lineStatusOptions,
} from './utils';
import { isFieldDisabled, StatusGroup } from '../../../utils';

export type PurchaseOrderLineItem = Partial<PurchaseOrderLineFragment>;
export interface PurchaseOrderLineEditProps {
  isUpdateMode?: boolean;
  draft?: DraftPurchaseOrderLine | null;
  update: (patch: Partial<DraftPurchaseOrderLine>) => void;
  status: PurchaseOrderNodeStatus;
  isDisabled: boolean;
  lines?: PurchaseOrderLineFragment[];
  onChangeItem: (item: ItemStockOnHandFragment) => void;
  lineCount?: number;
}

export const PurchaseOrderLineEdit = ({
  isUpdateMode,
  onChangeItem,
  draft,
  update,
  status,
  isDisabled = false,
  lines = [],
  lineCount = 0,
}: PurchaseOrderLineEditProps) => {
  const t = useTranslation();
  const showContent = !!draft?.itemId;
  const { userHasPermission } = useAuthContext();
  const { options } = useCurrency(
    draft?.purchaseOrder?.currency?.code as Currencies
  );

  const userIsAuthorised = userHasPermission(
    UserPermission.PurchaseOrderAuthorise
  );

  const getCurrencyValue = (value: number | null | undefined) => {
    if (value == null) return undefined;
    return NumUtils.round(value, options.precision);
  };

  // Disable input components. Individual inputs can override this
  const disabled =
    isDisabled || draft?.status === PurchaseOrderLineStatusNode.Closed;

  const canEditRequestedQuantity = isFieldDisabled(
    status,
    StatusGroup.BeforeConfirmed
  );

<<<<<<< HEAD
=======
  const commonProps = {
    disabled: true,
    isVerticalScreen,
  };

  const existingItemIds = lines.map(line => line.item.id);

>>>>>>> f69a2ee1
  return (
    <ModalGridLayout
      showExtraFields={true}
      Top={
        <Box sx={{ display: 'flex', alignItems: 'center', gap: 2 }}>
          <StockItemSearchInput
            autoFocus={!isUpdateMode}
            openOnFocus={!isUpdateMode}
            disabled={isUpdateMode || disabled}
            currentItemId={draft?.itemId}
            onChange={newItem => newItem && onChangeItem(newItem)}
            filter={{
              ignoreForOrders: false,
              id: { notEqualAll: existingItemIds },
            }}
            width={825}
          />
          <InputWithLabelRow
            label={t('label.status')}
            Input={
              <Select
                disabled={isFieldDisabled(status, StatusGroup.ExceptSent)}
                sx={{
                  width: 200,
                }}
                options={lineStatusOptions(status).map(s => ({
                  value: s.value,
                  label: t(`status.${s.value.toLowerCase()}` as LocaleKey),
                  disabled: s.disabled,
                }))}
                value={draft?.status}
                onChange={event =>
                  update({
                    status: event.target.value as PurchaseOrderLineStatusNode,
                  })
                }
              />
            }
            sx={{
              justifyContent: 'flex-end',
            }}
          />
        </Box>
      }
      Left={
        showContent ? (
          <>
            <InfoRow
              value={draft?.lineNumber || lineCount + 1}
              label={t('label.line-number')}
            />
            <InfoRow
              value={draft?.item.stats.stockOnHand || 0}
              label={t('label.stock-on-hand')}
            />
            <Grid pl={1}>
              <TextInput
                label={t('label.unit')}
                value={draft?.unit || ''}
                onChange={(value?: string) => update({ unit: value })}
                disabled={
                  disabled ||
                  isFieldDisabled(status, StatusGroup.AfterConfirmed)
                }
              />
              <TextInput
                label={t('label.supplier-item-code')}
                value={draft?.supplierItemCode || ''}
                onChange={(value?: string) =>
                  update({ supplierItemCode: value })
                }
                disabled={disabled}
              />
              <InputWithLabelRow
                Input={
                  <ManufacturerSearchInput
                    disabled={isFieldDisabled(
                      status,
                      StatusGroup.AfterConfirmed
                    )}
                    value={draft?.manufacturer ?? null}
                    onChange={manufacturer =>
                      update({ manufacturer: manufacturer || null })
                    }
                    textSx={
                      disabled
                        ? {
                            backgroundColor: theme =>
                              theme.palette.background.toolbar,
                            boxShadow: 'none',
                          }
                        : {
                            backgroundColor: theme =>
                              theme.palette.background.white,
                            boxShadow: theme => theme.shadows[2],
                          }
                    }
                    width={185}
                  />
                }
                label={t('label.manufacturer')}
                labelProps={commonLabelProps()}
              />
            </Grid>
          </>
        ) : null
      }
      Middle={
        showContent ? (
          <>
            <NumInputRow
              label={t(
                canEditRequestedQuantity
                  ? 'label.requested-packs'
                  : 'label.adjusted-packs'
              )}
              value={draft?.numberOfPacks ?? 0}
              disabled={
                isDisabled || (!canEditRequestedQuantity && !userIsAuthorised)
              }
              onChange={(value: number | undefined) => {
                // Adjust the requested and adjusted number of units based
                // on the number of packs * pack size
                const adjustedPatch = calculateUnitQuantities(status, {
                  ...draft,
                  numberOfPacks: value,
                });
                update({ ...adjustedPatch, numberOfPacks: value });
              }}
              decimalLimit={2}
              autoFocus={true}
            />
            <NumInputRow
              label={t('label.pack-size')}
              value={draft?.requestedPackSize}
              disabled={
                disabled || isFieldDisabled(status, StatusGroup.AfterConfirmed)
              }
              onChange={(requestedPackSize: number | undefined) => {
                // Adjust the requested and adjusted number of units based
                // on the number of packs * pack size
                const adjustedPatch = calculateUnitQuantities(status, {
                  ...draft,
                  requestedPackSize,
                });
                update({ ...adjustedPatch, requestedPackSize });
              }}
              decimalLimit={2}
            />
            <InfoRow
              label={t('label.requested-quantity')}
              value={draft?.requestedNumberOfUnits}
              decimalLimit={2}
            />
            {(!canEditRequestedQuantity ||
              status == PurchaseOrderNodeStatus.Finalised) && (
              <InfoRow
                label={t('label.adjusted-units')}
                value={draft?.adjustedNumberOfUnits ?? undefined}
                decimalLimit={2}
              />
            )}

            <NumInputRow
              label={t('label.price-per-pack-before-discount')}
              value={getCurrencyValue(draft?.pricePerPackBeforeDiscount)}
              disabled={
                disabled || isFieldDisabled(status, StatusGroup.AfterConfirmed)
              }
              onChange={(value: number | undefined) => {
                const adjustedPatch = calculatePricesAndDiscount(
                  'pricePerPackBeforeDiscount',
                  { ...draft, pricePerPackBeforeDiscount: value }
                );
                update(adjustedPatch);
              }}
              decimalLimit={options.precision}
              endAdornment={options.symbol}
            />
            <NumInputRow
              label={t('label.discount-percentage')}
              value={draft?.discountPercentage || 0}
              disabled={
                disabled || isFieldDisabled(status, StatusGroup.AfterConfirmed)
              }
              onChange={(value: number | undefined) => {
                const adjustedPatch = calculatePricesAndDiscount(
                  'discountPercentage',
                  { ...draft, discountPercentage: value }
                );
                update(adjustedPatch);
              }}
              max={100}
              decimalLimit={2}
              endAdornment="%"
            />
            <NumInputRow
              label={t('label.price-per-pack-after-discount')}
              value={getCurrencyValue(draft?.pricePerPackAfterDiscount) || 0}
              disabled={
                disabled || isFieldDisabled(status, StatusGroup.AfterConfirmed)
              }
              onChange={(value: number | undefined) => {
                const adjustedPatch = calculatePricesAndDiscount(
                  'pricePerPackAfterDiscount',
                  { ...draft, pricePerPackAfterDiscount: value }
                );
                update(adjustedPatch);
              }}
              decimalLimit={options.precision}
              endAdornment={options.symbol}
            />
            <NumInputRow
              label={t('label.total-cost')}
              value={
                draft
                  ? getCurrencyValue(
                      (draft.pricePerPackAfterDiscount ?? 0) *
                        (draft.numberOfPacks ?? 0)
                    ) || 0
                  : 0
              }
              decimalLimit={options.precision}
              endAdornment={options.symbol}
              disabled={true}
            />
          </>
        ) : null
      }
      Right={
        showContent ? (
          <>
            <DateInput
              label={t('label.requested-delivery-date')}
              value={draft?.requestedDeliveryDate}
              disabled={
                disabled || isFieldDisabled(status, StatusGroup.AfterConfirmed)
              }
              onChange={(value: string | null) =>
                update({ requestedDeliveryDate: value })
              }
            />
            <DateInput
              label={t('label.expected-delivery-date')}
              value={draft?.expectedDeliveryDate}
              disabled={
                disabled || isFieldDisabled(status, StatusGroup.AfterSent)
              }
              onChange={(value: string | null) =>
                update({ expectedDeliveryDate: value })
              }
            />
            <MultilineTextInput
              label={t('label.comment')}
              value={draft?.comment || ''}
              disabled={disabled}
              onChange={(value?: string) => update({ comment: value })}
            />
            <MultilineTextInput
              label={t('label.notes')}
              value={draft?.note || ''}
              disabled={disabled}
              onChange={(value?: string) => update({ note: value })}
            />
          </>
        ) : null
      }
    />
  );
};<|MERGE_RESOLUTION|>--- conflicted
+++ resolved
@@ -83,16 +83,8 @@
     StatusGroup.BeforeConfirmed
   );
 
-<<<<<<< HEAD
-=======
-  const commonProps = {
-    disabled: true,
-    isVerticalScreen,
-  };
-
   const existingItemIds = lines.map(line => line.item.id);
 
->>>>>>> f69a2ee1
   return (
     <ModalGridLayout
       showExtraFields={true}
