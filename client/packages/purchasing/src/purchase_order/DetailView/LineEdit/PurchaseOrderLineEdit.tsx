--- conflicted
+++ resolved
@@ -74,118 +74,48 @@
   );
 
   return (
-    <ModalGridLayout
-      showExtraFields={true}
-      Top={
-        <Box sx={{ display: 'flex', alignItems: 'center', gap: 2 }}>
-          <StockItemSearchInput
-            autoFocus={!isUpdateMode}
-            openOnFocus={!isUpdateMode}
-            disabled={isUpdateMode || disabled}
-            currentItemId={draft?.itemId}
-            onChange={newItem => newItem && onChangeItem(newItem)}
-            extraFilter={item => !lines.some(line => line.item.id === item.id)}
-            filter={{ isVisible: true, ignoreForOrders: false }}
-            width={825}
-          />
-          <InputWithLabelRow
-            label={t('label.status')}
-            Input={
-              <Select
-                disabled={isFieldDisabled(status, StatusGroup.ExceptSent)}
-                sx={{
-                  width: 200,
-                }}
-                options={lineStatusOptions(status).map(s => ({
-                  value: s.value,
-                  label: t(`status.${s.value.toLowerCase()}` as LocaleKey),
-                  disabled: s.disabled,
-                }))}
-                value={draft?.status}
-                onChange={event =>
-                  update({
-                    status: event.target.value as PurchaseOrderLineStatusNode,
-                  })
-                }
-              />
-            }
-            sx={{
-              justifyContent: 'flex-end',
-            }}
-          />
-        </Box>
-      }
-      Left={
-        showContent ? (
-          <>
-            <NumInputRow
-              value={draft?.lineNumber || lineCount + 1}
-              label={t('label.line-number')}
-              disabled
-              isVerticalScreen={isVerticalScreen}
+    <>
+      <ModalGridLayout
+        showExtraFields={true}
+        Top={
+          <Box sx={{ display: 'flex', alignItems: 'center', gap: 2 }}>
+            <StockItemSearchInput
+              autoFocus={!isUpdateMode}
+              openOnFocus={!isUpdateMode}
+              disabled={isUpdateMode || disabled}
+              currentItemId={draft?.itemId}
+              onChange={newItem => newItem && onChangeItem(newItem)}
+              extraFilter={item =>
+                !lines.some(line => line.item.id === item.id)
+              }
+              filter={{ isVisible: true, ignoreForOrders: false }}
+              width={825}
             />
-            <NumInputRow
-              value={draft?.item.stats.stockOnHand || 0}
-              label={t('label.stock-on-hand')}
-              disabled
-              isVerticalScreen={isVerticalScreen}
-            />
-            {textInput(
-              'label.unit',
-              draft?.unit || '',
-              value => update({ unit: value }),
-              {
-                disabled: isFieldDisabled(status, StatusGroup.AfterConfirmed),
-              }
-            )}
-            {textInput(
-              'label.supplier-item-code',
-              draft?.supplierItemCode || '',
-              value => update({ supplierItemCode: value })
-            )}
             <InputWithLabelRow
+              label={t('label.status')}
               Input={
-                <ManufacturerSearchInput
-                  disabled={isFieldDisabled(status, StatusGroup.AfterConfirmed)}
-                  value={draft?.manufacturer ?? null}
-                  onChange={manufacturer =>
-                    update({ manufacturer: manufacturer || null })
+                <Select
+                  disabled={isFieldDisabled(status, StatusGroup.ExceptSent)}
+                  sx={{
+                    width: 200,
+                  }}
+                  options={lineStatusOptions(status).map(s => ({
+                    value: s.value,
+                    label: t(`status.${s.value.toLowerCase()}` as LocaleKey),
+                    disabled: s.disabled,
+                  }))}
+                  value={draft?.status}
+                  onChange={event =>
+                    update({
+                      status: event.target.value as PurchaseOrderLineStatusNode,
+                    })
                   }
-                  textSx={
-                    disabled
-                      ? {
-                          backgroundColor: theme =>
-                            theme.palette.background.toolbar,
-                          boxShadow: 'none',
-                        }
-                      : {
-                          backgroundColor: theme =>
-                            theme.palette.background.white,
-                          boxShadow: theme => theme.shadows[2],
-                        }
-                  }
-                  width={185}
                 />
               }
-              label={t('label.manufacturer')}
-              labelProps={commonLabelProps}
+              sx={{
+                justifyContent: 'flex-end',
+              }}
             />
-<<<<<<< HEAD
-          </>
-        ) : null
-      }
-      Middle={
-        showContent ? (
-          <>
-            {numericInput(
-              canEditRequestedQuantity
-                ? 'label.requested-packs'
-                : 'label.adjusted-packs',
-              draft?.numberOfPacks ?? 0,
-              {
-                onChange: value => {
-                  // Adjust the requested or adjusted number of units based
-=======
           </Box>
         }
         Left={
@@ -275,144 +205,132 @@
               {numericInput('label.pack-size', draft?.requestedPackSize, {
                 onChange: requestedPackSize => {
                   // Adjust the requested and adjusted number of units based
->>>>>>> d7fda6fa
                   // on the number of packs * pack size
                   const adjustedPatch = calculateUnitQuantities(status, {
                     ...draft,
-                    numberOfPacks: value,
+                    requestedPackSize,
                   });
-                  update({ ...adjustedPatch, numberOfPacks: value });
+                  update({ ...adjustedPatch, requestedPackSize });
                 },
                 decimalLimit: 2,
-                autoFocus: true,
-              }
-            )}
-            {numericInput('label.pack-size', draft?.requestedPackSize, {
-              onChange: requestedPackSize => {
-                // Adjust the requested and adjusted number of units based
-                // on the number of packs * pack size
-                const adjustedPatch = calculateUnitQuantities(status, {
-                  ...draft,
-                  requestedPackSize,
-                });
-                update({ ...adjustedPatch, requestedPackSize });
-              },
-              decimalLimit: 2,
-              disabled: isFieldDisabled(status, StatusGroup.AfterConfirmed),
-            })}
-            {numericInput(
-              'label.requested-quantity',
-              draft?.requestedNumberOfUnits,
-              {
-                disabled: true,
-                decimalLimit: 2,
-              }
-            )}
-            {!canEditRequestedQuantity &&
-              numericInput(
-                'label.adjusted-units',
-                draft?.adjustedNumberOfUnits,
+                disabled: isFieldDisabled(status, StatusGroup.AfterConfirmed),
+              })}
+              {numericInput(
+                'label.requested-quantity',
+                draft?.requestedNumberOfUnits,
                 {
                   disabled: true,
                   decimalLimit: 2,
                 }
               )}
-            {numericInput(
-              'label.price-per-pack-before-discount',
-              draft?.pricePerUnitBeforeDiscount *
-                (draft?.requestedPackSize || 1),
-              {
-                onChange: value => {
-                  const adjustedPatch = calculatePricesAndDiscount(
-                    'pricePerPackBeforeDiscount',
-                    { ...draft, pricePerPackBeforeDiscount: value }
-                  );
-                  update(adjustedPatch);
-                },
-                decimalLimit: 5,
-                disabled: isFieldDisabled(status, StatusGroup.AfterConfirmed),
-              }
-            )}
-            {numericInput(
-              'label.discount-percentage',
-              draft?.discountPercentage,
-              {
-                onChange: value => {
-                  const adjustedPatch = calculatePricesAndDiscount(
-                    'discountPercentage',
-                    { ...draft, discountPercentage: value }
-                  );
-                  update(adjustedPatch);
-                },
-                max: 100,
-                decimalLimit: 2,
-                disabled: isFieldDisabled(status, StatusGroup.AfterConfirmed),
-                endAdornment: '%',
-              }
-            )}
-            {numericInput(
-              'label.price-per-pack-after-discount',
-              draft?.pricePerUnitAfterDiscount *
-                (draft?.requestedPackSize || 1),
-              {
-                onChange: value => {
-                  const adjustedPatch = calculatePricesAndDiscount(
-                    'pricePerPackAfterDiscount',
-                    { ...draft, pricePerPackAfterDiscount: value }
-                  );
-                  update(adjustedPatch);
-                },
-                max:
-                  draft?.pricePerUnitBeforeDiscount *
+              {!canEditRequestedQuantity &&
+                numericInput(
+                  'label.adjusted-units',
+                  draft?.adjustedNumberOfUnits,
+                  {
+                    disabled: true,
+                    decimalLimit: 2,
+                  }
+                )}
+              {numericInput(
+                'label.price-per-pack-before-discount',
+                draft?.pricePerUnitBeforeDiscount *
                   (draft?.requestedPackSize || 1),
-                disabled: isFieldDisabled(status, StatusGroup.AfterConfirmed),
-                decimalLimit: 20,
-              }
-            )}
-            <NumInputRow
-              label={t('label.total-cost')}
-              value={
-                draft
-                  ? (draft.pricePerUnitAfterDiscount ?? 0) *
-                    (draft.adjustedNumberOfUnits ??
-                      draft?.requestedNumberOfUnits ??
-                      0)
-                  : 0
-              }
-              disabled
-              isVerticalScreen={isVerticalScreen}
-            />
-          </>
-        ) : null
-      }
-      Right={
-        showContent ? (
-          <>
-            {dateInput(
-              'label.requested-delivery-date',
-              draft?.requestedDeliveryDate,
-              value => update({ requestedDeliveryDate: value }),
-              {
-                disabled: isFieldDisabled(status, StatusGroup.AfterConfirmed),
-              }
-            )}
-            {dateInput(
-              'label.expected-delivery-date',
-              draft?.expectedDeliveryDate,
-              value => update({ expectedDeliveryDate: value }),
-              {
-                disabled: isFieldDisabled(status, StatusGroup.AfterSent),
-              }
-            )}
-            {multilineTextInput('label.comment', draft?.comment || '', value =>
-              update({ comment: value })
-            )}
-            {multilineTextInput('label.notes', draft?.note || '', value =>
-              update({ note: value })
-            )}
-          </>
-        ) : null
-      }
-    />
+                {
+                  onChange: value => {
+                    const adjustedPatch = calculatePricesAndDiscount(
+                      'pricePerPackBeforeDiscount',
+                      { ...draft, pricePerPackBeforeDiscount: value }
+                    );
+                    update(adjustedPatch);
+                  },
+                  decimalLimit: 5,
+                  disabled: isFieldDisabled(status, StatusGroup.AfterConfirmed),
+                }
+              )}
+              {numericInput(
+                'label.discount-percentage',
+                draft?.discountPercentage,
+                {
+                  onChange: value => {
+                    const adjustedPatch = calculatePricesAndDiscount(
+                      'discountPercentage',
+                      { ...draft, discountPercentage: value }
+                    );
+                    update(adjustedPatch);
+                  },
+                  max: 100,
+                  decimalLimit: 2,
+                  disabled: isFieldDisabled(status, StatusGroup.AfterConfirmed),
+                  endAdornment: '%',
+                }
+              )}
+              {numericInput(
+                'label.price-per-pack-after-discount',
+                draft?.pricePerUnitAfterDiscount *
+                  (draft?.requestedPackSize || 1),
+                {
+                  onChange: value => {
+                    const adjustedPatch = calculatePricesAndDiscount(
+                      'pricePerPackAfterDiscount',
+                      { ...draft, pricePerPackAfterDiscount: value }
+                    );
+                    update(adjustedPatch);
+                  },
+                  max:
+                    draft?.pricePerUnitBeforeDiscount *
+                    (draft?.requestedPackSize || 1),
+                  disabled: isFieldDisabled(status, StatusGroup.AfterConfirmed),
+                  decimalLimit: 20,
+                }
+              )}
+              <NumInputRow
+                label={t('label.total-cost')}
+                value={
+                  draft
+                    ? (draft.pricePerUnitAfterDiscount ?? 0) *
+                      (draft.adjustedNumberOfUnits ??
+                        draft?.requestedNumberOfUnits ??
+                        0)
+                    : 0
+                }
+                disabled
+                isVerticalScreen={isVerticalScreen}
+              />
+            </>
+          ) : null
+        }
+        Right={
+          showContent ? (
+            <>
+              {dateInput(
+                'label.requested-delivery-date',
+                draft?.requestedDeliveryDate,
+                value => update({ requestedDeliveryDate: value }),
+                {
+                  disabled: isFieldDisabled(status, StatusGroup.AfterConfirmed),
+                }
+              )}
+              {dateInput(
+                'label.expected-delivery-date',
+                draft?.expectedDeliveryDate,
+                value => update({ expectedDeliveryDate: value }),
+                {
+                  disabled: isFieldDisabled(status, StatusGroup.AfterSent),
+                }
+              )}
+              {multilineTextInput(
+                'label.comment',
+                draft?.comment || '',
+                value => update({ comment: value })
+              )}
+              {multilineTextInput('label.notes', draft?.note || '', value =>
+                update({ note: value })
+              )}
+            </>
+          ) : null
+        }
+      />
+    </>
   );
 };