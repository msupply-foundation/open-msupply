--- conflicted
+++ resolved
@@ -190,107 +190,7 @@
               label={t(
                 canEditRequestedQuantity
                   ? 'label.requested-packs'
-<<<<<<< HEAD
                   : 'label.adjusted-packs'
-=======
-                  : 'label.adjusted-packs',
-                draft?.numberOfPacks ?? 0,
-                {
-                  onChange: value => {
-                    // Adjust the requested and adjusted number of units based
-                    // on the number of packs * pack size
-                    const adjustedPatch = calculateUnitQuantities(status, {
-                      ...draft,
-                      numberOfPacks: value,
-                    });
-                    update({ ...adjustedPatch, numberOfPacks: value });
-                  },
-                  decimalLimit: 2,
-                  autoFocus: true,
-                }
-              )}
-              {numericInput('label.pack-size', draft?.requestedPackSize, {
-                onChange: requestedPackSize => {
-                  // Adjust the requested and adjusted number of units based
-                  // on the number of packs * pack size
-                  const adjustedPatch = calculateUnitQuantities(status, {
-                    ...draft,
-                    requestedPackSize,
-                  });
-                  update({ ...adjustedPatch, requestedPackSize });
-                },
-                decimalLimit: 2,
-                disabled: isFieldDisabled(status, StatusGroup.AfterConfirmed),
-              })}
-              {numericInput(
-                'label.requested-quantity',
-                draft?.requestedNumberOfUnits,
-                {
-                  disabled: true,
-                  decimalLimit: 2,
-                }
-              )}
-              {!canEditRequestedQuantity &&
-                numericInput(
-                  'label.adjusted-units',
-                  draft?.adjustedNumberOfUnits,
-                  {
-                    disabled: true,
-                    decimalLimit: 2,
-                  }
-                )}
-              {numericInput(
-                'label.price-per-pack-before-discount',
-                draft?.pricePerUnitBeforeDiscount *
-                  (draft?.requestedPackSize || 1),
-                {
-                  onChange: value => {
-                    const adjustedPatch = calculatePricesAndDiscount(
-                      'pricePerPackBeforeDiscount',
-                      { ...draft, pricePerPackBeforeDiscount: value }
-                    );
-                    update(adjustedPatch);
-                  },
-                  decimalLimit: 5,
-                  disabled: isFieldDisabled(status, StatusGroup.AfterConfirmed),
-                }
-              )}
-              {numericInput(
-                'label.discount-percentage',
-                draft?.discountPercentage,
-                {
-                  onChange: value => {
-                    const adjustedPatch = calculatePricesAndDiscount(
-                      'discountPercentage',
-                      { ...draft, discountPercentage: value }
-                    );
-                    update(adjustedPatch);
-                  },
-                  max: 100,
-                  decimalLimit: 2,
-                  disabled: isFieldDisabled(status, StatusGroup.AfterConfirmed),
-                  endAdornment: '%',
-                }
-              )}
-              {numericInput(
-                'label.price-per-pack-after-discount',
-                draft?.pricePerUnitAfterDiscount *
-                  (draft?.requestedPackSize || 1),
-                {
-                  onChange: value => {
-                    const adjustedPatch = calculatePricesAndDiscount(
-                      'pricePerPackAfterDiscount',
-                      { ...draft, pricePerPackAfterDiscount: value }
-                    );
-                    update(adjustedPatch);
-                  },
-                  max:
-                    draft?.pricePerUnitBeforeDiscount *
-                    (draft?.requestedPackSize || 1),
-                  disabled: isFieldDisabled(status, StatusGroup.AfterConfirmed),
-                  decimalLimit: 20,
-                }
->>>>>>> 50eb5a11
               )}
               value={draft?.numberOfPacks ?? 0}
               disabled={disabled}
@@ -334,28 +234,15 @@
             />
             {!canEditRequestedQuantity && (
               <NumInputRow
-<<<<<<< HEAD
                 label={t('label.adjusted-units')}
                 value={draft?.adjustedNumberOfUnits ?? undefined}
                 disabled={true}
-=======
-                label={t('label.total-cost')}
-                value={
-                  draft
-                    ? (draft.pricePerUnitAfterDiscount ?? 0) *
-                      (draft.adjustedNumberOfUnits ??
-                        draft?.requestedNumberOfUnits ??
-                        0)
-                    : 0
-                }
-                disabled
->>>>>>> 50eb5a11
                 isVerticalScreen={isVerticalScreen}
                 decimalLimit={2}
               />
             )}
             <NumInputRow
-              label={t('label.price-per-unit-before-discount')}
+              label={t('label.price-per-pack-before-discount')}
               value={getCurrencyValue(draft?.pricePerUnitBeforeDiscount)}
               disabled={
                 disabled || isFieldDisabled(status, StatusGroup.AfterConfirmed)
@@ -363,7 +250,7 @@
               isVerticalScreen={isVerticalScreen}
               onChange={(value: number | undefined) => {
                 const adjustedPatch = calculatePricesAndDiscount(
-                  'pricePerUnitBeforeDiscount',
+                  'pricePerPackBeforeDiscount',
                   { ...draft, pricePerUnitBeforeDiscount: value }
                 );
                 update(adjustedPatch);
@@ -390,7 +277,7 @@
               endAdornment="%"
             />
             <NumInputRow
-              label={t('label.price-per-unit-after-discount')}
+              label={t('label.price-per-pack-after-discount')}
               value={getCurrencyValue(draft?.pricePerUnitAfterDiscount)}
               disabled={
                 disabled || isFieldDisabled(status, StatusGroup.AfterConfirmed)
@@ -398,7 +285,7 @@
               isVerticalScreen={isVerticalScreen}
               onChange={(value: number | undefined) => {
                 const adjustedPatch = calculatePricesAndDiscount(
-                  'pricePerUnitAfterDiscount',
+                  'pricePerPackAfterDiscount',
                   { ...draft, pricePerUnitAfterDiscount: value }
                 );
                 update(adjustedPatch);
