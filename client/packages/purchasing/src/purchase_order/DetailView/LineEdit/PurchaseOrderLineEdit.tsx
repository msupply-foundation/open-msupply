--- conflicted
+++ resolved
@@ -1,68 +1,31 @@
 import React from 'react';
 import {
   BasicTextInput,
-<<<<<<< HEAD
-  Grid,
-  NumericTextInput,
-  Typography,
-  useTranslation,
-} from '@openmsupply-client/common';
-import { PurchaseOrderLineFragment, PurchaseOrderFragment } from '../../api';
-=======
   Box,
   DataTable,
   Divider,
   Grid,
 } from '@openmsupply-client/common';
 import { PurchaseOrderLineFragment } from '../../api';
->>>>>>> 1a45c685
 import {
   ItemStockOnHandFragment,
   StockItemSearchInput,
 } from '@openmsupply-client/system/src';
-<<<<<<< HEAD
-import {
-  canEditOriginalQuantity,
-  canEditAdjustedQuantity,
-  isPurchaseOrderConfirmed,
-} from '../../../utils';
-=======
 import { DraftPurchaseOrderLine } from '../../api/hooks/usePurchaseOrderLine';
 import { min } from 'lodash';
 import { usePurchaseOrderLineEditColumns } from './columns';
->>>>>>> 1a45c685
 
 export type PurchaseOrderLineItem = Partial<PurchaseOrderLineFragment>;
 export interface PurchaseOrderLineEditProps {
   isUpdateMode?: boolean;
-<<<<<<< HEAD
-  currentItem?: PurchaseOrderLineFragment;
-  lines: PurchaseOrderLineFragment[];
-  purchaseOrder: PurchaseOrderFragment;
-  onChangeItem: (item: ItemWithStatsFragment) => void;
-  onUpdate: (patch: Partial<PurchaseOrderLineFragment>) => void;
-=======
   currentLine?: PurchaseOrderLineFragment;
   onChangeItem: (item: ItemStockOnHandFragment) => void;
   draft?: DraftPurchaseOrderLine | null;
   updatePatch: (patch: Partial<DraftPurchaseOrderLine>) => void;
->>>>>>> 1a45c685
 }
 
 export const PurchaseOrderLineEdit = ({
   isUpdateMode,
-<<<<<<< HEAD
-  currentItem,
-  lines,
-  purchaseOrder,
-  onChangeItem,
-  onUpdate,
-}: PurchaseOrderLineEditProps) => {
-  const t = useTranslation();
-  const canEditOriginal = canEditOriginalQuantity(purchaseOrder);
-  const canEditAdjusted = canEditAdjustedQuantity(purchaseOrder);
-  const isConfirmed = isPurchaseOrderConfirmed(purchaseOrder);
-=======
   currentLine,
   onChangeItem,
   draft,
@@ -80,7 +43,6 @@
     updatePatch,
   });
 
->>>>>>> 1a45c685
   return (
     <Grid
       container
@@ -107,125 +69,6 @@
           />
         )}
       </Grid>
-<<<<<<< HEAD
-      <Grid size={12} container spacing={2}>
-        {isUpdateMode && currentItem && (
-          <>
-            {/* Pack Size */}
-            <Grid size={6}>
-              <NumericTextInput
-                fullWidth
-                label="Pack Size"
-                value={currentItem.requestedPackSize ?? 0}
-                onChange={value => onUpdate({ requestedPackSize: value })}
-                disabled={!canEditOriginal}
-              />
-            </Grid>
-
-            {/* Original/Requested Quantity */}
-            <Grid size={6}>
-              <NumericTextInput
-                fullWidth
-                label="Requested Quantity"
-                value={currentItem.requestedNumberOfUnits ?? 0}
-                onChange={value => onUpdate({ requestedNumberOfUnits: value })}
-                disabled={!canEditOriginal}
-              />
-            </Grid>
-
-            {/* Adjusted Quantity - only show for confirmed POs */}
-            {isConfirmed && (
-              <Grid size={6}>
-                <NumericTextInput
-                  fullWidth
-                  label="Adjusted Quantity"
-                  value={currentItem.adjustedNumberOfUnits ?? 0}
-                  onChange={value => onUpdate({ adjustedNumberOfUnits: value })}
-                  disabled={!canEditAdjusted}
-                />
-              </Grid>
-            )}
-
-            {/* Show pack size and quantity for new items */}
-            {!isUpdateMode && currentItem && (
-              <>
-                <Grid size={6}>
-                  <NumericTextInput
-                    fullWidth
-                    label="Pack Size"
-                    value={currentItem.requestedPackSize ?? 0}
-                    onChange={value => onUpdate({ requestedPackSize: value })}
-                    disabled={isConfirmed && !canEditOriginal}
-                  />
-                </Grid>
-                {isConfirmed ? (
-                  <>
-                    <Grid size={12}>
-                      <Typography variant="body2" color="text.secondary">
-                        {t('messages.purchase-order-confirmed-new-lines')}
-                      </Typography>
-                    </Grid>
-                    <Grid size={6}>
-                      <NumericTextInput
-                        fullWidth
-                        label="Adjusted Quantity"
-                        value={currentItem.adjustedNumberOfUnits ?? 0}
-                        onChange={value =>
-                          onUpdate({
-                            adjustedNumberOfUnits: value,
-                            requestedNumberOfUnits: 0,
-                          })
-                        }
-                        disabled={!canEditAdjusted}
-                      />
-                    </Grid>
-                  </>
-                ) : (
-                  <Grid size={6}>
-                    <NumericTextInput
-                      fullWidth
-                      label="Requested Quantity"
-                      value={currentItem.requestedNumberOfUnits ?? 0}
-                      onChange={value =>
-                        onUpdate({ requestedNumberOfUnits: value })
-                      }
-                    />
-                  </Grid>
-                )}
-              </>
-            )}
-
-            {/* Requested Delivery Date */}
-            <Grid size={6}>
-              <BasicTextInput
-                fullWidth
-                label="Requested Delivery Date"
-                type="date"
-                value={currentItem.requestedDeliveryDate || ''}
-                onChange={e =>
-                  onUpdate({ requestedDeliveryDate: e.target.value || null })
-                }
-                disabled={isConfirmed && !canEditAdjusted}
-              />
-            </Grid>
-
-            {/* Expected Delivery Date */}
-            <Grid size={6}>
-              <BasicTextInput
-                fullWidth
-                label="Expected Delivery Date"
-                type="date"
-                value={currentItem.expectedDeliveryDate || ''}
-                onChange={e =>
-                  onUpdate({ expectedDeliveryDate: e.target.value || null })
-                }
-                disabled={isConfirmed && !canEditAdjusted}
-              />
-            </Grid>
-          </>
-        )}
-      </Grid>
-=======
       {showContent && currentLine && (
         <Box style={{ width: '100%' }}>
           <Divider margin={10} />
@@ -247,7 +90,6 @@
           </Box>
         </Box>
       )}
->>>>>>> 1a45c685
     </Grid>
   );
 };