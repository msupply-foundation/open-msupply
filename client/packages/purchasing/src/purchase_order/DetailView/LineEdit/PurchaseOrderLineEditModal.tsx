import { ModalMode, useDialog, useNotification } from '@common/hooks';
import { PurchaseOrderFragment } from '../../api';
import { DialogButton, InlineSpinner } from '@common/components';
import { useTranslation, Box } from '@openmsupply-client/common';
import React, { useState } from 'react';
import { PurchaseOrderLineEdit } from './PurchaseOrderLineEdit';
import { usePurchaseOrderLine } from '../../api/hooks/usePurchaseOrderLine';
import { ItemStockOnHandFragment } from '@openmsupply-client/system';
import { createDraftPurchaseOrderLine } from './utils';
interface PurchaseOrderLineEditModalProps {
  lineId: string | null;
  purchaseOrder: PurchaseOrderFragment;
  mode: ModalMode | null;
  isOpen: boolean;
  onClose: () => void;
}

export const PurchaseOrderLineEditModal = ({
  lineId,
  purchaseOrder,
  mode,
  isOpen,
  onClose,
}: PurchaseOrderLineEditModalProps) => {
  const t = useTranslation();
  const { error } = useNotification();

  const lines = purchaseOrder.lines.nodes;

  const [currentLine, setCurrentLine] = useState(
    lines.find(line => line.id === lineId) ?? undefined
  );

  const {
    create: { create, isCreating },
    update: { update, isUpdating },
    draft,
    updatePatch,
  } = usePurchaseOrderLine(currentLine?.id);

  const onChangeItem = (item: ItemStockOnHandFragment) => {
    const draftLine = createDraftPurchaseOrderLine(item, purchaseOrder.id);
    item &&
      updatePatch({
        ...draftLine,
        itemId: item.id,
      });
    setCurrentLine({
      ...draftLine,
      __typename: 'PurchaseOrderLineNode',
      item: item,
    });
  };

  const handleSave = async () => {
    try {
<<<<<<< HEAD
      if (mode === ModalMode.Update) {
        await update();
      } else {
        await create();
      }
      updatePatch(draft);
=======
      if (mode === ModalMode.Create) {
        await create();
      } else if (mode === ModalMode.Update) {
        await update();
      }
>>>>>>> 1a45c685
      return true;
    } catch (e: unknown) {
      if (e instanceof Error) {
        error(e.message)();
      } else {
        error('unknown error')();
      }
      return false;
    }
  };

  const { Modal } = useDialog({ isOpen, onClose, disableBackdrop: true });

  return (
    <Modal
      title={
        mode === ModalMode.Create
          ? t('heading.add-item')
          : t('heading.edit-item')
      }
      cancelButton={<DialogButton variant="cancel" onClick={onClose} />}
      okButton={
        <DialogButton
          variant="ok"
          disabled={!currentLine}
          onClick={async () => {
            const success = await handleSave();
            if (success) onClose();
          }}
        />
      }
      height={700}
      width={1200}
      enableAutocomplete
    >
      {isCreating || isUpdating ? (
        <Box
          display="flex"
          flex={1}
          height={300}
          justifyContent="center"
          alignItems="center"
        >
          <InlineSpinner />
        </Box>
      ) : (
        <PurchaseOrderLineEdit
          currentLine={currentLine}
          isUpdateMode={mode === ModalMode.Update}
<<<<<<< HEAD
          lines={lines}
          purchaseOrder={purchaseOrder}
          onChangeItem={onChangeItem}
          onUpdate={patch => {
            if (currentItem) {
              const updatedItem = { ...currentItem, ...patch };
              setCurrentItem(updatedItem);
              updatePatch(patch);
            }
          }}
=======
          onChangeItem={onChangeItem}
          draft={draft}
          updatePatch={updatePatch}
>>>>>>> 1a45c685
        />
      )}
    </Modal>
  );
};<|MERGE_RESOLUTION|>--- conflicted
+++ resolved
@@ -54,20 +54,11 @@
 
   const handleSave = async () => {
     try {
-<<<<<<< HEAD
-      if (mode === ModalMode.Update) {
-        await update();
-      } else {
-        await create();
-      }
-      updatePatch(draft);
-=======
       if (mode === ModalMode.Create) {
         await create();
       } else if (mode === ModalMode.Update) {
         await update();
       }
->>>>>>> 1a45c685
       return true;
     } catch (e: unknown) {
       if (e instanceof Error) {
@@ -117,22 +108,11 @@
         <PurchaseOrderLineEdit
           currentLine={currentLine}
           isUpdateMode={mode === ModalMode.Update}
-<<<<<<< HEAD
           lines={lines}
           purchaseOrder={purchaseOrder}
           onChangeItem={onChangeItem}
-          onUpdate={patch => {
-            if (currentItem) {
-              const updatedItem = { ...currentItem, ...patch };
-              setCurrentItem(updatedItem);
-              updatePatch(patch);
-            }
-          }}
-=======
-          onChangeItem={onChangeItem}
           draft={draft}
           updatePatch={updatePatch}
->>>>>>> 1a45c685
         />
       )}
     </Modal>
