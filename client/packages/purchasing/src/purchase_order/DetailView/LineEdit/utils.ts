import { ItemStockOnHandFragment } from '@openmsupply-client/system/src';
import { DraftPurchaseOrderLine } from '../../api/hooks/usePurchaseOrderLine';
import { FnUtils } from '@common/utils';

export const createDraftPurchaseOrderLine = (
  item: ItemStockOnHandFragment,
  purchaseOrderId: string
): DraftPurchaseOrderLine => {
  return {
    id: FnUtils.generateUUID(),
    purchaseOrderId,
    itemId: item.id,
    requestedPackSize: 0,
    requestedDeliveryDate: null,
    expectedDeliveryDate: null,
    requestedNumberOfUnits: 0,
<<<<<<< HEAD
    lineNumber: 0,
=======
    adjustedNumberOfUnits: null,
    pricePerUnitBeforeDiscount: 0,
    pricePerUnitAfterDiscount: 0,
    // This value not actually saved to DB
    discountPercentage: 0,
>>>>>>> f88b498c
  };
};

type PriceField =
  | 'pricePerUnitBeforeDiscount'
  | 'discountPercentage'
  | 'pricePerUnitAfterDiscount';

/**
 * Calculates any of the these values from the other two, based on which have
 * most recently changed.
 *
 * `changingField` is the fields being updated by the user, and `data` contains
 * the current state of all 3.
 */
export const calculatePricesAndDiscount = (
  changingField: PriceField,
  data: Partial<DraftPurchaseOrderLine>
) => {
  const {
    pricePerUnitBeforeDiscount = 0,
    discountPercentage,
    pricePerUnitAfterDiscount = 0,
  } = data;

  switch (changingField) {
    case 'pricePerUnitBeforeDiscount': {
      // Update the price after discount based on discount percentage
      return {
        pricePerUnitBeforeDiscount,
        discountPercentage,
        pricePerUnitAfterDiscount:
          pricePerUnitBeforeDiscount * (1 - (discountPercentage || 0) / 100),
      };
    }
    case 'discountPercentage': {
      // Update the price after discount based on original price
      return {
        pricePerUnitBeforeDiscount,
        discountPercentage,
        pricePerUnitAfterDiscount:
          pricePerUnitBeforeDiscount * (1 - (discountPercentage || 0) / 100),
      };
    }
    case 'pricePerUnitAfterDiscount': {
      // Update the discount percentage based on original price
      return {
        pricePerUnitBeforeDiscount,
        discountPercentage:
          ((pricePerUnitBeforeDiscount - pricePerUnitAfterDiscount) /
            (pricePerUnitBeforeDiscount || 1)) *
          100,
        pricePerUnitAfterDiscount,
      };
    }
  }
};<|MERGE_RESOLUTION|>--- conflicted
+++ resolved
@@ -14,15 +14,12 @@
     requestedDeliveryDate: null,
     expectedDeliveryDate: null,
     requestedNumberOfUnits: 0,
-<<<<<<< HEAD
     lineNumber: 0,
-=======
     adjustedNumberOfUnits: null,
     pricePerUnitBeforeDiscount: 0,
     pricePerUnitAfterDiscount: 0,
     // This value not actually saved to DB
     discountPercentage: 0,
->>>>>>> f88b498c
   };
 };
 
