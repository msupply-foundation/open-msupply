--- conflicted
+++ resolved
@@ -16,11 +16,7 @@
 import { AppRoute } from '@openmsupply-client/config';
 import { usePurchaseOrder } from '../api/hooks/usePurchaseOrder';
 import { PurchaseOrderLineFragment } from '../api';
-<<<<<<< HEAD
-import { ContentArea, Documents } from './Tabs';
-=======
-import { ContentArea, Details } from './Tabs';
->>>>>>> acc9494f
+import { ContentArea, Details, Documents } from './Tabs';
 import { AppBarButtons } from './AppBarButtons';
 import { Toolbar } from './Toolbar';
 import { Footer } from './Footer';
@@ -76,7 +72,10 @@
       value: 'General',
     },
     {
-<<<<<<< HEAD
+      Component: <Details draft={draft} onChange={handleChange} />,
+      value: 'Details',
+    },
+    {
       Component: (
         <Documents
           purchaseOrderId={data?.id}
@@ -85,10 +84,6 @@
         />
       ),
       value: 'Documents',
-=======
-      Component: <Details draft={draft} onChange={handleChange} />,
-      value: 'Details',
->>>>>>> acc9494f
     },
   ];
 
@@ -101,11 +96,7 @@
           <AppBarButtons isDisabled={isDisabled} onAddItem={onOpen} />
           <Toolbar isDisabled={isDisabled} />
           <DetailTabs tabs={tabs} />
-<<<<<<< HEAD
           <Footer showStatusBar={showStatusBar} />
-=======
-          <Footer />
->>>>>>> acc9494f
           <SidePanel />
           {isOpen && (
             <PurchaseOrderLineEditModal
