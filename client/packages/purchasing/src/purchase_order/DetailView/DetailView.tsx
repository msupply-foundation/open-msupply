--- conflicted
+++ resolved
@@ -77,10 +77,6 @@
       value: 'Details',
     },
     {
-<<<<<<< HEAD
-      Component: <ActivityLogList recordId={data?.id ?? ''} />,
-      value: 'Log',
-=======
       Component: (
         <Documents
           purchaseOrderId={data?.id}
@@ -89,7 +85,10 @@
         />
       ),
       value: 'Documents',
->>>>>>> 3def2a32
+    },
+    {
+      Component: <ActivityLogList recordId={data?.id ?? ''} />,
+      value: 'Log',
     },
   ];
 
