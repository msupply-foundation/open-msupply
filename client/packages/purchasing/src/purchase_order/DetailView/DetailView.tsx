import React, { useCallback, useEffect } from 'react';
import {
  AlertModal,
  createQueryParamsStore,
  createTableStore,
  DetailTabs,
  DetailViewSkeleton,
  RouteBuilder,
  TableProvider,
  useBreadcrumbs,
  useEditModal,
  useNavigate,
  useTranslation,
  useUrlQuery,
} from '@openmsupply-client/common';
import { AppRoute } from '@openmsupply-client/config';
<<<<<<< HEAD
import { usePurchaseOrder } from '../api/hooks/usePurchaseOrder';
import { PurchaseOrderLineFragment } from '../api';
import { ContentArea, Details, Documents } from './Tabs';
=======
import { ActivityLogList, DocumentsTable } from '@openmsupply-client/system';

import { canAddNewLines, isPurchaseOrderDisabled } from '../../utils';
import { PurchaseOrderLineFragment, usePurchaseOrder } from '../api';
import { PurchaseOrderLineErrorProvider } from '../context';
import { ContentArea, Details, GoodsReceived } from './Tabs';
>>>>>>> 7515c98b
import { AppBarButtons } from './AppBarButtons';
import { Toolbar } from './Toolbar';
import { Footer } from './Footer';
import { SidePanel } from './SidePanel';
<<<<<<< HEAD
import { PurchaseOrderLineEditModal } from './LineEdit/PurchaseOrderLineEditModal';
import { ActivityLogList } from '@openmsupply-client/system';
import { PurchaseOrderLineErrorProvider } from '../context';
=======
import { PurchaseOrderLineEditModal } from './LineEdit';
>>>>>>> 7515c98b

export const DetailViewInner = () => {
  const t = useTranslation();
  const navigate = useNavigate();
  const { setCustomBreadcrumbs } = useBreadcrumbs();
  const { urlQuery } = useUrlQuery();
  const currentTab = urlQuery['tab'];

  const {
    query: { data, isLoading },
    lines: { sortedAndFilteredLines },
    draft,
    handleChange,
    invalidateQueries,
  } = usePurchaseOrder();

  const {
    onOpen,
    onClose,
    mode,
    entity: lineId,
    isOpen,
  } = useEditModal<string | null>();

  const onRowClick = useCallback(
    (line: PurchaseOrderLineFragment) => {
      onOpen(line.id);
    },
    [onOpen]
  );

  const openNext = useCallback(() => {
    const currentIndex = sortedAndFilteredLines.findIndex(
      line => line.id === lineId
    );
    const nextLine = sortedAndFilteredLines[currentIndex + 1];
    if (!nextLine) return;
    onOpen(nextLine.id);
  }, [onOpen, lineId, sortedAndFilteredLines]);

  useEffect(() => {
    setCustomBreadcrumbs({ 1: data?.number.toString() ?? '' });
  }, [setCustomBreadcrumbs, data?.number]);

  if (isLoading) return <DetailViewSkeleton />;

  const disableNewLines = !data || !canAddNewLines(data);
  const isDisabled = !data || isPurchaseOrderDisabled(data);

  const tabs = [
    {
      Component: (
        <ContentArea
          lines={sortedAndFilteredLines}
          isDisabled={isDisabled}
          onAddItem={onOpen}
          onRowClick={!isDisabled ? onRowClick : null}
        />
      ),
      value: t('label.general'),
    },
    {
      Component: <GoodsReceived />,
      value: t('label.goods-received'),
    },
    {
      Component: <Details draft={draft} onChange={handleChange} />,
      value: t('label.details'),
    },
    {
      Component: (
        <Documents
          data={data}
          disable={isDisabled}
          invalidateQueries={invalidateQueries}
        />
      ),
      value: t('label.documents'),
    },
    {
      Component: <ActivityLogList recordId={data?.id ?? ''} />,
      value: t('label.log'),
    },
  ];

  return (
    <React.Suspense
      fallback={<DetailViewSkeleton hasGroupBy={true} hasHold={true} />}
    >
      {data ? (
        <>
          <AppBarButtons
            isDisabled={isDisabled}
            disableNewLines={disableNewLines}
            onAddItem={onOpen}
          />
          <Toolbar isDisabled={isDisabled} />
          <DetailTabs tabs={tabs} />
          <Footer
            showStatusBar={currentTab !== 'Documents'}
            status={data.status}
          />
          <SidePanel />
          {isOpen && (
            <PurchaseOrderLineEditModal
              purchaseOrder={data}
              isOpen={isOpen}
              onClose={onClose}
              mode={mode}
              lineId={lineId}
              isDisabled={isDisabled}
              hasNext={
                sortedAndFilteredLines.findIndex(line => line.id === lineId) <
                sortedAndFilteredLines.length - 1
              }
              openNext={openNext}
            />
          )}
        </>
      ) : (
        <AlertModal
          open={true}
          onOk={() =>
            navigate(
              RouteBuilder.create(AppRoute.Replenishment)
                .addPart(AppRoute.PurchaseOrder)
                .build()
            )
          }
          title={t('error.purchase-order-not-found')}
          message={t('messages.click-to-return-to-purchase-orders')}
        />
      )}
    </React.Suspense>
  );
};

export const PurchaseOrderDetailView = () => {
  return (
    <PurchaseOrderLineErrorProvider>
      <TableProvider
        createStore={createTableStore}
        queryParamsStore={createQueryParamsStore<PurchaseOrderLineFragment>({
          initialSortBy: {
            key: 'itemName',
          },
        })}
      >
        <DetailViewInner />
      </TableProvider>
    </PurchaseOrderLineErrorProvider>
  );
};<|MERGE_RESOLUTION|>--- conflicted
+++ resolved
@@ -14,29 +14,17 @@
   useUrlQuery,
 } from '@openmsupply-client/common';
 import { AppRoute } from '@openmsupply-client/config';
-<<<<<<< HEAD
-import { usePurchaseOrder } from '../api/hooks/usePurchaseOrder';
-import { PurchaseOrderLineFragment } from '../api';
-import { ContentArea, Details, Documents } from './Tabs';
-=======
-import { ActivityLogList, DocumentsTable } from '@openmsupply-client/system';
+import { ActivityLogList } from '@openmsupply-client/system';
 
 import { canAddNewLines, isPurchaseOrderDisabled } from '../../utils';
 import { PurchaseOrderLineFragment, usePurchaseOrder } from '../api';
 import { PurchaseOrderLineErrorProvider } from '../context';
-import { ContentArea, Details, GoodsReceived } from './Tabs';
->>>>>>> 7515c98b
+import { ContentArea, Details, GoodsReceived, Documents } from './Tabs';
 import { AppBarButtons } from './AppBarButtons';
 import { Toolbar } from './Toolbar';
 import { Footer } from './Footer';
 import { SidePanel } from './SidePanel';
-<<<<<<< HEAD
 import { PurchaseOrderLineEditModal } from './LineEdit/PurchaseOrderLineEditModal';
-import { ActivityLogList } from '@openmsupply-client/system';
-import { PurchaseOrderLineErrorProvider } from '../context';
-=======
-import { PurchaseOrderLineEditModal } from './LineEdit';
->>>>>>> 7515c98b
 
 export const DetailViewInner = () => {
   const t = useTranslation();
