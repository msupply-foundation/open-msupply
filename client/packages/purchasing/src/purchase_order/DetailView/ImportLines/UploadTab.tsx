import React, { Dispatch, SetStateAction, useState } from 'react';
import Papa, { ParseResult } from 'papaparse';
import {
  Grid,
  Stack,
  Link,
  useTranslation,
  InlineProgress,
  Typography,
  useNotification,
  UploadFile,
  useExportCSV,
  ImportPanel,
  PurchaseOrderNodeStatus,
  NumUtils,
} from '@openmsupply-client/common';
import { importPurchaseOrderLinesToCsv } from '../utils';
import { getImportHelpers, ImportRow, ParsedLine } from './utils';
import {
  calculatePricesAndDiscount,
  calculateUnitQuantities,
} from '../LineEdit';

interface UploadTabProps {
  setLines: Dispatch<SetStateAction<ImportRow[]>>;
  setErrorMessage: (value: SetStateAction<string>) => void;
  setWarningMessage: (value: SetStateAction<string>) => void;
  onUploadComplete: () => void;
  status: PurchaseOrderNodeStatus;
}

export const UploadTab = ({
  tab,
  setErrorMessage,
  setWarningMessage,
  setLines,
  onUploadComplete,
  status,
}: ImportPanel & UploadTabProps) => {
  const t = useTranslation();
  const { error } = useNotification();
  const [isLoading, setIsLoading] = useState(false);
  const LineBuffer: ImportRow[] = [];

  const exportCSV = useExportCSV();

  const csvExample = async () => {
    const exampleRows: Partial<ImportRow>[] = [
      {
        itemCode: t('label.code'),
        requestedPackSize: 0,
        numberOfPacks: 0,
        unit: '',
        supplierItemCode: '',
        pricePerPackBeforeDiscount: 0,
        discountPercentage: 0,
        pricePerPackAfterDiscount: 0,
        requestedDeliveryDate: '',
        expectedDeliveryDate: '',
        comment: '',
        note: '',
      },
    ];
    const csv = importPurchaseOrderLinesToCsv(exampleRows, t);
    exportCSV(csv, t('filename.pol'));
  };

  const processRow = (row: ParsedLine, index: number, rows: ImportRow[]) => {
    const { importRow, rowErrors, rowWarnings, addUniqueCombination, addCell } =
      getImportHelpers(row, rows, index, t);

    addUniqueCombination([
      {
        key: 'itemCode',
        localeKey: 'label.code',
      },
      {
        key: 'requestedPackSize',
        localeKey: 'label.pack-size',
        formatter: numString => parseFloat(numString) || 0,
      },
    ]);

    addCell('numberOfPacks', 'label.requested-packs', numString => {
      const packSizeValue = row[t('label.pack-size')] ?? '';
      const packSize = NumUtils.parseString(packSizeValue);

<<<<<<< HEAD
      if (packSize <= 0) {
        rowErrors.push(t('error.pack-size-must-be-greater-than-zero'));
      }
=======
      if (packSize <= 0)
        rowErrors.push(t('error.pack-size-must-be-greater-than-zero'));
>>>>>>> 64732dd9

      const parsedValue = parseFloat(numString);
      const calculatedValues = calculateUnitQuantities(status, {
        ...importRow,
        numberOfPacks: parsedValue,
      });
      Object.assign(importRow, {
        requestedNumberOfUnits: calculatedValues.requestedNumberOfUnits,
        adjustedNumberOfUnits: calculatedValues.adjustedNumberOfUnits,
      });
      return parsedValue;
    });

    addCell('unit', 'label.unit');

    addCell('supplierItemCode', 'label.supplier-item-code');

    addCell(
      'pricePerPackBeforeDiscount',
      'label.price-per-pack-before-discount',
      numString => {
        const parsedValue = parseFloat(numString) || 0;

        const calculatedValues = calculatePricesAndDiscount(
          'pricePerPackBeforeDiscount',
          {
            ...importRow,
            pricePerPackBeforeDiscount: parsedValue,
          }
        );

        Object.assign(importRow, { ...calculatedValues });
        return parsedValue;
      }
    );

    addCell('discountPercentage', 'label.discount-percentage', numString => {
      const parsedValue = parseFloat(numString) || 0;

      if (parsedValue > 100 && !!importRow.pricePerPackAfterDiscount) {
        rowErrors.push(t('error.discount-exceeds-maximum'));
      }

      return parsedValue;
    });

    addCell(
      'pricePerPackAfterDiscount',
      'label.price-per-pack-after-discount',
      numString => {
        const parsedValue = parseFloat(numString) || 0;
        const beforeDiscountPrice = importRow.pricePerPackBeforeDiscount || 0;

        if (parsedValue > beforeDiscountPrice) {
          rowErrors.push(
            t('error.price-after-discount-cannot-exceed-price-before-discount')
          );
        }

        const calculatedValues = calculatePricesAndDiscount(
          'pricePerPackAfterDiscount',
          {
            ...importRow,
            pricePerPackAfterDiscount: parsedValue,
          }
        );

        Object.assign(importRow, { ...calculatedValues });
        return parsedValue;
      }
    );

    addCell('requestedDeliveryDate', 'label.requested-delivery-date');

    addCell('expectedDeliveryDate', 'label.expected-delivery-date');

    addCell('comment', 'label.comment');

    addCell('note', 'label.notes');

    importRow.errorMessage = rowErrors.join(',');
    importRow.warningMessage = rowWarnings.join(',');

    return {
      importRow,
      hasErrors: rowErrors.length > 0,
      hasWarnings: rowWarnings.length > 0,
    };
  };

  const processUploadedDataChunk = (data: ParseResult<ParsedLine>) => {
    if (!data.data || !Array.isArray(data.data)) {
      setErrorMessage(t('messages.import-error'));
      return;
    }

    const rows: ImportRow[] = [];
    let hasErrors = false;
    let hasWarnings = false;

    data.data.forEach((row, index) => {
      const result = processRow(row, index, rows);
      rows.push(result.importRow);
      hasErrors = hasErrors || result.hasErrors;
      hasWarnings = hasWarnings || result.hasWarnings;
    });

    if (hasErrors) setErrorMessage(t('messages.import-error-on-upload'));
    if (hasWarnings) setWarningMessage(t('messages.import-warning-on-upload'));

    LineBuffer.push(...rows);
  };

  const csvImport = <T extends File>(files: T[]) => {
    setErrorMessage('');
    LineBuffer.length = 0; // Reset the import buffer
    const csvFile = files[0];

    if (!csvFile?.name.endsWith('.csv')) {
      setErrorMessage(t('messages.invalid-file'));
      return;
    }

    if (csvFile) {
      setIsLoading(true);
      Papa.parse(csvFile, {
        header: true,
        worker: true,
        skipEmptyLines: true,
        chunkSize: 100 * 1024, // 100kb
        chunk: processUploadedDataChunk,
        complete: () => {
          setLines(LineBuffer);
          setIsLoading(false);
          onUploadComplete();
        },
      });
    } else {
      error(t('messages.error-no-file-selected'))();
    }
  };

  return (
    <ImportPanel tab={tab}>
      {isLoading ? (
        <Grid
          container
          direction="column"
          justifyContent="center"
          style={{ minHeight: '75vh' }}
        >
          <InlineProgress variant={'indeterminate'} color={'secondary'} />
        </Grid>
      ) : null}
      <Stack spacing={2} alignItems={'center'}>
        <UploadFile onUpload={csvImport} />
        <Typography>
          {t('messages.template-download-text')}
          <Link onClick={csvExample} to={''}>
            {t('heading.download-example')}
          </Link>
        </Typography>
      </Stack>
    </ImportPanel>
  );
};<|MERGE_RESOLUTION|>--- conflicted
+++ resolved
@@ -85,14 +85,9 @@
       const packSizeValue = row[t('label.pack-size')] ?? '';
       const packSize = NumUtils.parseString(packSizeValue);
 
-<<<<<<< HEAD
       if (packSize <= 0) {
         rowErrors.push(t('error.pack-size-must-be-greater-than-zero'));
       }
-=======
-      if (packSize <= 0)
-        rowErrors.push(t('error.pack-size-must-be-greater-than-zero'));
->>>>>>> 64732dd9
 
       const parsedValue = parseFloat(numString);
       const calculatedValues = calculateUnitQuantities(status, {
