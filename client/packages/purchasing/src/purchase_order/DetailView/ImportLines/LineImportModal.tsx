--- conflicted
+++ resolved
@@ -220,11 +220,6 @@
     }
   };
 
-<<<<<<< HEAD
-  const onClickStep = (tabName: Tabs) => changeTab(tabName);
-
-=======
->>>>>>> 6a5c70d7
   return (
     <Modal
       okButton={
