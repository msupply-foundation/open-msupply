import {
  UpdatePurchaseOrderLineInput,
  LIST_KEY,
  useMutation,
  useNotification,
  usePatchState,
  useQuery,
  useTranslation,
} from '@openmsupply-client/common/src';
import { usePurchaseOrderGraphQL } from '../usePurchaseOrderGraphQL';
import { PURCHASE_ORDER, PURCHASE_ORDER_LINE } from './keys';
import { PurchaseOrderLineFragment } from '../operations.generated';

export type DraftPurchaseOrderLine = Omit<
  PurchaseOrderLineFragment,
  '__typename' | 'item'
> & {
  purchaseOrderId: string;
  itemId: string;
  discountPercentage: number;
};

export type DraftPurchaseOrderLineFromCSV = Omit<
  DraftPurchaseOrderLine,
  'id' | 'itemId'
> & {
  itemCode: string;
};

const defaultPurchaseOrderLine: DraftPurchaseOrderLine = {
  id: '',
  purchaseOrderId: '',
  itemId: '',
  requestedPackSize: 0,
  requestedNumberOfUnits: 0,
  expectedDeliveryDate: null,
  requestedDeliveryDate: null,
  adjustedNumberOfUnits: null,
  pricePerUnitBeforeDiscount: 0,
  pricePerUnitAfterDiscount: 0,
  // This value not actually saved to DB
  discountPercentage: 0,
};

export function usePurchaseOrderLine(id?: string) {
  const { data, isLoading, error } = useGet(id ?? '');

  const { patch, updatePatch, resetDraft, isDirty } =
    usePatchState<DraftPurchaseOrderLine>(data?.nodes[0] ?? {});

  const initialDiscountPercentage =
    data?.nodes[0]?.pricePerUnitBeforeDiscount &&
    data?.nodes[0]?.pricePerUnitAfterDiscount
      ? ((data?.nodes[0]?.pricePerUnitBeforeDiscount -
          data?.nodes[0]?.pricePerUnitAfterDiscount) /
          (data?.nodes[0]?.pricePerUnitBeforeDiscount || 1)) *
        100
      : 0;

  const draft: DraftPurchaseOrderLine = data
    ? {
        ...defaultPurchaseOrderLine,
        ...data?.nodes[0],
        itemId: data?.nodes[0]?.item.id ?? '',
        discountPercentage: initialDiscountPercentage,
        ...patch,
      }
    : { ...defaultPurchaseOrderLine, ...patch, itemId: '' };

  // CREATE
  const {
    mutateAsync: createMutation,
    isLoading: isCreating,
    error: createError,
  } = useCreate();

  const create = async () => {
    const result = await createMutation(draft);
    resetDraft();
    return result;
  };

  // UPDATE
  const {
    updatePurchaseOrderLine,
    isLoading: isUpdating,
    error: updateError,
  } = useUpdate();

  const update = async () => {
    const input: UpdatePurchaseOrderLineInput = {
      id: draft.id,
      expectedDeliveryDate: draft.expectedDeliveryDate,
      itemId: draft.itemId,
      requestedPackSize: draft.requestedPackSize,
      requestedDeliveryDate: draft.requestedDeliveryDate,
      requestedNumberOfUnits: draft.requestedNumberOfUnits,
      adjustedNumberOfUnits: draft.adjustedNumberOfUnits,
      pricePerUnitBeforeDiscount: draft.pricePerUnitBeforeDiscount,
      pricePerUnitAfterDiscount: draft.pricePerUnitAfterDiscount,
    };
    return await updatePurchaseOrderLine(input);
  };

  // DELETE
  const {
    mutateAsync: deleteMutation,
    isLoading: isDeletingLines,
    error: deleteError,
  } = useDeleteLines();

  const deleteLines = async (ids: string[]) => {
    await deleteMutation(ids);
    resetDraft();
  };

  // CREATE FROM CSV
<<<<<<< HEAD

=======
>>>>>>> 3df8ba2a
  const { mutateAsync, invalidateQueries } = useLineInsertFromCSV();

  return {
    query: { data: data?.nodes[0], isLoading, error },
    create: { create, isCreating, createError },
    update: { update, isUpdating, updateError },
    delete: { deleteLines, isDeletingLines, deleteError },
    createFromCSV: { mutateAsync, invalidateQueries },
    draft,
    resetDraft,
    isDirty,
    updatePatch,
  };
}

const useGet = (id: string) => {
  const { purchaseOrderApi, storeId } = usePurchaseOrderGraphQL();

  const queryFn = async () => {
    const result = await purchaseOrderApi.purchaseOrderLine({
      id,
      storeId,
    });

    if (result.purchaseOrderLines.__typename === 'PurchaseOrderLineConnector') {
      return result.purchaseOrderLines;
    }
  };

  const query = useQuery({
    queryKey: [PURCHASE_ORDER, PURCHASE_ORDER_LINE, id],
    queryFn,
    enabled: id !== '',
  });

  return query;
};

const useCreate = () => {
  const { purchaseOrderApi, storeId, queryClient } = usePurchaseOrderGraphQL();

  const mutationFn = async (draft: DraftPurchaseOrderLine) => {
    return await purchaseOrderApi.insertPurchaseOrderLine({
      storeId,
      input: {
        id: draft.id,
        itemId: draft.itemId,
        purchaseOrderId: draft.purchaseOrderId,
        requestedPackSize: draft.requestedPackSize,
        requestedNumberOfUnits: draft.requestedNumberOfUnits,
        requestedDeliveryDate: draft.requestedDeliveryDate,
        expectedDeliveryDate: draft.expectedDeliveryDate,
      },
    });
  };

  return useMutation({
    mutationFn,
    onSuccess: () =>
      queryClient.invalidateQueries([PURCHASE_ORDER, LIST_KEY, storeId]),
  });
};

const useUpdate = () => {
  const { purchaseOrderApi, storeId, queryClient } = usePurchaseOrderGraphQL();
  const t = useTranslation();
  const { error } = useNotification();

  const mutationState = useMutation(purchaseOrderApi.updatePurchaseOrderLine);

  const updatePurchaseOrderLine = async (
    input: UpdatePurchaseOrderLineInput
  ) => {
    try {
      const result = await purchaseOrderApi.updatePurchaseOrderLine({
        storeId,
        input: {
          ...input,
        },
      });
      if (
        result.updatePurchaseOrderLine.__typename ===
        'UpdatePurchaseOrderLineError'
      ) {
        const errorType = result.updatePurchaseOrderLine.error.__typename;
        switch (errorType) {
          case 'CannotEditPurchaseOrder':
            return error(t('label.cannot-edit-purchase-order'))();
          case 'PurchaseOrderDoesNotExist':
            return error(t('label.purchase-order-does-not-exist'))();
          case 'PurchaseOrderLineNotFound':
            return error(t('label.purchase-order-line-not-found'))();
          case 'UpdatedLineDoesNotExist':
            return error(t('label.updated-line-does-not-exist'))();
          default:
            return error(t('label.cannot-update-purchase-order-line'))();
        }
      }
      queryClient.invalidateQueries([PURCHASE_ORDER]);
    } catch (e) {
      console.error('Error updating purchase order line:', e);
      return error(t('label.cannot-update-purchase-order-line'))();
    }
  };

  return { ...mutationState, updatePurchaseOrderLine };
};

export const useLineInsertFromCSV = () => {
  const { purchaseOrderApi, storeId, queryClient } = usePurchaseOrderGraphQL();
  const t = useTranslation();

  const { mutateAsync } = useMutation(
    async (line: Partial<DraftPurchaseOrderLineFromCSV>) => {
      const result = await purchaseOrderApi.insertPurchaseOrderLineFromCsv({
        storeId,
        input: {
          itemCode: line.itemCode ?? '',
          purchaseOrderId: line.purchaseOrderId ?? '',
          requestedPackSize: line.requestedPackSize ?? 0.0,
          requestedNumberOfUnits: line.requestedNumberOfUnits ?? 0,
        },
      });
      if (result.insertPurchaseOrderLineFromCsv.__typename === 'IdResponse') {
        return result.insertPurchaseOrderLineFromCsv.id;
      }

      switch (result.insertPurchaseOrderLineFromCsv.error.__typename) {
        case 'PackSizeCodeCombinationExists':
          const itemCode = result.insertPurchaseOrderLineFromCsv.error.itemCode;
          const requestedPackSize =
            result.insertPurchaseOrderLineFromCsv.error.requestedPackSize;
          throw new Error(
            t('error.line-combination-error', { itemCode, requestedPackSize })
          );
        case 'CannnotFindItemByCode':
          throw new Error(t('error.cannot-find-item-by-code'));
        case 'CannotEditPurchaseOrder':
          throw new Error(t('error.cannot-edit-purchase-order'));
        case 'ForeignKeyError':
          throw new Error(t('error.foreign-key-error'));
        case 'PurchaseOrderLineWithIdExists':
          throw new Error(t('error.purchase-order-line-already-exists'));
        default:
          throw new Error(t('error.unknown-insert-error'));
      }
    }
  );

  return {
    mutateAsync,
    invalidateQueries: () => queryClient.invalidateQueries([PURCHASE_ORDER]),
  };
};

const useDeleteLines = () => {
  const { purchaseOrderApi, storeId, queryClient } = usePurchaseOrderGraphQL();

  const mutationFn = async (ids: string[]) => {
    return purchaseOrderApi.deletePurchaseOrderLines({
      storeId,
      ids,
    });
  };

  return useMutation({
    mutationFn,
    onSuccess: () => {
      queryClient.invalidateQueries([PURCHASE_ORDER]);
    },
  });
};<|MERGE_RESOLUTION|>--- conflicted
+++ resolved
@@ -115,10 +115,6 @@
   };
 
   // CREATE FROM CSV
-<<<<<<< HEAD
-
-=======
->>>>>>> 3df8ba2a
   const { mutateAsync, invalidateQueries } = useLineInsertFromCSV();
 
   return {
