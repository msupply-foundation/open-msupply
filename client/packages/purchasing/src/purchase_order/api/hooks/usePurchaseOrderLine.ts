import {
  UpdatePurchaseOrderLineInput,
  LIST_KEY,
  useMutation,
  useNotification,
  usePatchState,
  useQuery,
  useTranslation,
  setNullableInput,
} from '@openmsupply-client/common/src';
import { usePurchaseOrderGraphQL } from '../usePurchaseOrderGraphQL';
import { PURCHASE_ORDER, PURCHASE_ORDER_LINE } from './keys';
import { PurchaseOrderLineFragment } from '../operations.generated';

export type DraftPurchaseOrderLine = Omit<
  PurchaseOrderLineFragment,
  '__typename' | 'item'
> & {
  purchaseOrderId: string;
  itemId: string;
  discountPercentage: number;
  numberOfPacks: number;
};

export type DraftPurchaseOrderLineFromCSV = Omit<
  DraftPurchaseOrderLine,
  'id' | 'itemId'
> & {
  itemCode: string;
};

const defaultPurchaseOrderLine: DraftPurchaseOrderLine = {
  id: '',
  purchaseOrderId: '',
  itemId: '',
  requestedPackSize: 0,
  requestedNumberOfUnits: 0,
  expectedDeliveryDate: null,
  requestedDeliveryDate: null,
  adjustedNumberOfUnits: null,
  lineNumber: 0,
  pricePerUnitBeforeDiscount: 0,
  pricePerUnitAfterDiscount: 0,
  // This value not actually saved to DB
  discountPercentage: 0,
<<<<<<< HEAD
  manufacturer: null,
  note: null,
  unitOfPacks: null,
=======
  numberOfPacks: 0,
>>>>>>> 380d9e6b
};

export function usePurchaseOrderLine(id?: string) {
  const { data, isLoading, error } = useGet(id ?? '');

  const { patch, updatePatch, resetDraft, isDirty } =
    usePatchState<DraftPurchaseOrderLine>(data?.nodes[0] ?? {});

  // The discount percentage is calculated from the price fields, but we want to
  // insert it into the draft so it can be independently manipulated (with the
  // other fields updated accordingly -- see the column definitions for how that
  // works)
  const initialDiscountPercentage =
    data?.nodes[0]?.pricePerUnitBeforeDiscount &&
    data?.nodes[0]?.pricePerUnitAfterDiscount
      ? ((data?.nodes[0]?.pricePerUnitBeforeDiscount -
          data?.nodes[0]?.pricePerUnitAfterDiscount) /
          (data?.nodes[0]?.pricePerUnitBeforeDiscount || 1)) *
        100
      : 0;

  // Number of packs is not in the DB, so we derived it from the draft
  const adjustedUnits = data?.nodes[0]?.adjustedNumberOfUnits;
  const requestedUnits = data?.nodes[0]?.requestedNumberOfUnits ?? 0;
  const requestedPackSize = data?.nodes[0]?.requestedPackSize ?? 1;
  const initialNumberOfPacks =
    (adjustedUnits ?? requestedUnits) / requestedPackSize;

  const draft: DraftPurchaseOrderLine = data
    ? {
        ...defaultPurchaseOrderLine,
        ...data?.nodes[0],
        itemId: data?.nodes[0]?.item.id ?? '',
        discountPercentage: initialDiscountPercentage,
        numberOfPacks: initialNumberOfPacks,
        ...patch,
      }
    : { ...defaultPurchaseOrderLine, ...patch, itemId: '' };

  // CREATE
  const {
    mutateAsync: createMutation,
    isLoading: isCreating,
    error: createError,
  } = useCreate();

  const create = async () => {
    const result = await createMutation(draft);
    resetDraft();
    return result;
  };

  // UPDATE
  const {
    updatePurchaseOrderLine,
    isLoading: isUpdating,
    error: updateError,
  } = useUpdate();

  const update = async () => {
    const input: UpdatePurchaseOrderLineInput = {
      id: draft.id,
      expectedDeliveryDate: draft.expectedDeliveryDate,
      itemId: draft.itemId,
      requestedPackSize: draft.requestedPackSize,
      requestedDeliveryDate: draft.requestedDeliveryDate,
      requestedNumberOfUnits: draft.requestedNumberOfUnits,
      adjustedNumberOfUnits: draft.adjustedNumberOfUnits,
      pricePerUnitBeforeDiscount: draft.pricePerUnitBeforeDiscount,
      pricePerUnitAfterDiscount: draft.pricePerUnitAfterDiscount,
      manufacturerId: setNullableInput('id', draft.manufacturer),
      note: setNullableInput('note', draft),
      unitOfPacks: draft.unitOfPacks,
    };
    return await updatePurchaseOrderLine(input);
  };

  // DELETE
  const {
    mutateAsync: deleteMutation,
    isLoading: isDeletingLines,
    error: deleteError,
  } = useDeleteLines();

  const deleteLines = async (ids: string[]) => {
    await deleteMutation(ids);
    resetDraft();
  };

  // CREATE FROM CSV
  const { mutateAsync, invalidateQueries } = useLineInsertFromCSV();

  return {
    query: { data: data?.nodes[0], isLoading, error },
    create: { create, isCreating, createError },
    update: { update, isUpdating, updateError },
    delete: { deleteLines, isDeletingLines, deleteError },
    createFromCSV: { mutateAsync, invalidateQueries },
    draft,
    resetDraft,
    isDirty,
    updatePatch,
  };
}

const useGet = (id: string) => {
  const { purchaseOrderApi, storeId } = usePurchaseOrderGraphQL();

  const queryFn = async () => {
    const result = await purchaseOrderApi.purchaseOrderLine({
      id,
      storeId,
    });

    if (result.purchaseOrderLines.__typename === 'PurchaseOrderLineConnector') {
      return result.purchaseOrderLines;
    }
  };

  const query = useQuery({
    queryKey: [PURCHASE_ORDER, PURCHASE_ORDER_LINE, id],
    queryFn,
    enabled: id !== '',
  });

  return query;
};

const useCreate = () => {
  const { purchaseOrderApi, storeId, queryClient } = usePurchaseOrderGraphQL();

  const mutationFn = async (draft: DraftPurchaseOrderLine) => {
    return await purchaseOrderApi.insertPurchaseOrderLine({
      storeId,
      input: {
        id: draft.id,
        itemId: draft.itemId,
        purchaseOrderId: draft.purchaseOrderId,
        requestedPackSize: draft.requestedPackSize,
        requestedNumberOfUnits: draft.requestedNumberOfUnits,
        requestedDeliveryDate: draft.requestedDeliveryDate,
        expectedDeliveryDate: draft.expectedDeliveryDate,
        pricePerUnitAfterDiscount: draft.pricePerUnitAfterDiscount,
        pricePerUnitBeforeDiscount: draft.pricePerUnitBeforeDiscount,
        manufacturerId: draft.manufacturer?.id,
        note: draft.note,
        unitOfPacks: draft.unitOfPacks,
      },
    });
  };

  return useMutation({
    mutationFn,
    onSuccess: () =>
      queryClient.invalidateQueries([PURCHASE_ORDER, LIST_KEY, storeId]),
  });
};

const useUpdate = () => {
  const { purchaseOrderApi, storeId, queryClient } = usePurchaseOrderGraphQL();
  const t = useTranslation();
  const { error } = useNotification();

  const mutationState = useMutation(purchaseOrderApi.updatePurchaseOrderLine);

  const updatePurchaseOrderLine = async (
    input: UpdatePurchaseOrderLineInput
  ) => {
    try {
      const result = await purchaseOrderApi.updatePurchaseOrderLine({
        storeId,
        input: {
          ...input,
        },
      });
      if (
        result.updatePurchaseOrderLine.__typename ===
        'UpdatePurchaseOrderLineError'
      ) {
        const errorType = result.updatePurchaseOrderLine.error.__typename;
        switch (errorType) {
          case 'CannotEditPurchaseOrder':
            return error(t('label.cannot-edit-purchase-order'))();
          case 'PurchaseOrderDoesNotExist':
            return error(t('label.purchase-order-does-not-exist'))();
          case 'PurchaseOrderLineNotFound':
            return error(t('label.purchase-order-line-not-found'))();
          case 'UpdatedLineDoesNotExist':
            return error(t('label.updated-line-does-not-exist'))();
          default:
            return error(t('label.cannot-update-purchase-order-line'))();
        }
      }
      queryClient.invalidateQueries([PURCHASE_ORDER]);
    } catch (e) {
      console.error('Error updating purchase order line:', e);
      return error(t('label.cannot-update-purchase-order-line'))();
    }
  };

  return { ...mutationState, updatePurchaseOrderLine };
};

export const useLineInsertFromCSV = () => {
  const { purchaseOrderApi, storeId, queryClient } = usePurchaseOrderGraphQL();
  const t = useTranslation();

  const { mutateAsync } = useMutation(
    async (line: Partial<DraftPurchaseOrderLineFromCSV>) => {
      const result = await purchaseOrderApi.insertPurchaseOrderLineFromCsv({
        storeId,
        input: {
          itemCode: line.itemCode ?? '',
          purchaseOrderId: line.purchaseOrderId ?? '',
          requestedPackSize: line.requestedPackSize ?? 0.0,
          requestedNumberOfUnits: line.requestedNumberOfUnits ?? 0,
          pricePerUnitAfterDiscount: line.pricePerUnitAfterDiscount ?? 0.0,
          pricePerUnitBeforeDiscount: line.pricePerUnitBeforeDiscount ?? 0.0,
        },
      });
      if (result.insertPurchaseOrderLineFromCsv.__typename === 'IdResponse') {
        return result.insertPurchaseOrderLineFromCsv.id;
      }

      switch (result.insertPurchaseOrderLineFromCsv.error.__typename) {
        case 'PackSizeCodeCombinationExists':
          const itemCode = result.insertPurchaseOrderLineFromCsv.error.itemCode;
          const requestedPackSize =
            result.insertPurchaseOrderLineFromCsv.error.requestedPackSize;
          throw new Error(
            t('error.line-combination-error', { itemCode, requestedPackSize })
          );
        case 'CannnotFindItemByCode':
          throw new Error(t('error.cannot-find-item-by-code'));
        case 'CannotEditPurchaseOrder':
          throw new Error(t('error.cannot-edit-purchase-order'));
        case 'ForeignKeyError':
          throw new Error(t('error.foreign-key-error'));
        case 'PurchaseOrderLineWithIdExists':
          throw new Error(t('error.purchase-order-line-already-exists'));
        default:
          throw new Error(t('error.unknown-insert-error'));
      }
    }
  );

  return {
    mutateAsync,
    invalidateQueries: () => queryClient.invalidateQueries([PURCHASE_ORDER]),
  };
};

const useDeleteLines = () => {
  const { purchaseOrderApi, storeId, queryClient } = usePurchaseOrderGraphQL();

  const mutationFn = async (ids: string[]) => {
    return purchaseOrderApi.deletePurchaseOrderLines({
      storeId,
      ids,
    });
  };

  return useMutation({
    mutationFn,
    onSuccess: () => {
      queryClient.invalidateQueries([PURCHASE_ORDER]);
    },
  });
};<|MERGE_RESOLUTION|>--- conflicted
+++ resolved
@@ -41,15 +41,12 @@
   lineNumber: 0,
   pricePerUnitBeforeDiscount: 0,
   pricePerUnitAfterDiscount: 0,
-  // This value not actually saved to DB
-  discountPercentage: 0,
-<<<<<<< HEAD
   manufacturer: null,
   note: null,
   unitOfPacks: null,
-=======
+  // This value not actually saved to DB
+  discountPercentage: 0,
   numberOfPacks: 0,
->>>>>>> 380d9e6b
 };
 
 export function usePurchaseOrderLine(id?: string) {
