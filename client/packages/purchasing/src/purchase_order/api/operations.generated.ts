--- conflicted
+++ resolved
@@ -22,24 +22,6 @@
   fileName: string;
   recordId: string;
   createdDatetime: string;
-};
-
-export type PurchaseOrderLineFragment = {
-  __typename: 'PurchaseOrderLineNode';
-  id: string;
-  expectedDeliveryDate?: string | null;
-  purchaseOrderId: string;
-  requestedPackSize: number;
-  requestedDeliveryDate?: string | null;
-  requestedNumberOfUnits: number;
-  authorisedNumberOfUnits?: number | null;
-  item: {
-    __typename: 'ItemNode';
-    id: string;
-    code: string;
-    name: string;
-    unitName?: string | null;
-  };
 };
 
 export type PurchaseOrderFragment = {
@@ -99,7 +81,16 @@
   };
   store?: { __typename: 'StoreNode'; id: string } | null;
   supplier?: { __typename: 'NameNode'; id: string; name: string } | null;
-<<<<<<< HEAD
+  documents: {
+    __typename: 'SyncFileReferenceConnector';
+    nodes: Array<{
+      __typename: 'SyncFileReferenceNode';
+      id: string;
+      fileName: string;
+      recordId: string;
+      createdDatetime: string;
+    }>;
+  };
 };
 
 export type PurchaseOrderLineFragment = {
@@ -117,17 +108,6 @@
     code: string;
     name: string;
     unitName?: string | null;
-=======
-  documents: {
-    __typename: 'SyncFileReferenceConnector';
-    nodes: Array<{
-      __typename: 'SyncFileReferenceNode';
-      id: string;
-      fileName: string;
-      recordId: string;
-      createdDatetime: string;
-    }>;
->>>>>>> 3def2a32
   };
 };
 
@@ -346,16 +326,6 @@
   insertPurchaseOrderLine: { __typename: 'IdResponse'; id: string };
 };
 
-export type UpdatePurchaseOrderLineMutationVariables = Types.Exact<{
-  input: Types.UpdatePurchaseOrderLineInput;
-  storeId: Types.Scalars['String']['input'];
-}>;
-
-export type UpdatePurchaseOrderLineMutation = {
-  __typename: 'Mutations';
-  updatePurchaseOrderLine: { __typename: 'IdResponse'; id: string };
-};
-
 export type AddToPurchaseOrderFromMasterListMutationVariables = Types.Exact<{
   storeId: Types.Scalars['String']['input'];
   input: Types.AddToPurchaseOrderFromMasterListInput;
@@ -389,6 +359,7 @@
     | {
         __typename: 'UpdatePurchaseOrderLineError';
         error:
+          | { __typename: 'CannotAdjustRequestedQuantity'; description: string }
           | { __typename: 'CannotEditPurchaseOrder'; description: string }
           | { __typename: 'PurchaseOrderDoesNotExist'; description: string }
           | { __typename: 'PurchaseOrderLineNotFound'; description: string }
@@ -500,6 +471,9 @@
       nodes {
         ...SyncFileReference
       }
+    }
+    donor {
+      id
     }
   }
   ${PurchaseOrderLineFragmentDoc}
@@ -637,18 +611,6 @@
     }
   }
 `;
-export const UpdatePurchaseOrderLineDocument = gql`
-  mutation updatePurchaseOrderLine(
-    $input: UpdatePurchaseOrderLineInput!
-    $storeId: String!
-  ) {
-    updatePurchaseOrderLine(input: $input, storeId: $storeId) {
-      ... on IdResponse {
-        id
-      }
-    }
-  }
-`;
 export const AddToPurchaseOrderFromMasterListDocument = gql`
   mutation addToPurchaseOrderFromMasterList(
     $storeId: String!
@@ -864,22 +826,6 @@
         variables
       );
     },
-    updatePurchaseOrderLine(
-      variables: UpdatePurchaseOrderLineMutationVariables,
-      requestHeaders?: GraphQLClientRequestHeaders
-    ): Promise<UpdatePurchaseOrderLineMutation> {
-      return withWrapper(
-        wrappedRequestHeaders =>
-          client.request<UpdatePurchaseOrderLineMutation>(
-            UpdatePurchaseOrderLineDocument,
-            variables,
-            { ...requestHeaders, ...wrappedRequestHeaders }
-          ),
-        'updatePurchaseOrderLine',
-        'mutation',
-        variables
-      );
-    },
     addToPurchaseOrderFromMasterList(
       variables: AddToPurchaseOrderFromMasterListMutationVariables,
       requestHeaders?: GraphQLClientRequestHeaders
