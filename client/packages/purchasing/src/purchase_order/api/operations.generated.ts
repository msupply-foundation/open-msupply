--- conflicted
+++ resolved
@@ -46,12 +46,7 @@
   supplierAgent?: string | null;
   supplierDiscountAmount: number;
   supplierDiscountPercentage?: number | null;
-<<<<<<< HEAD
-  lineTotalAfterDiscount: number;
-  lineTotalBeforeDiscount: number;
-=======
   orderTotalBeforeDiscount: number;
->>>>>>> 7515c98b
   orderTotalAfterDiscount: number;
   targetMonths?: number | null;
   confirmedDatetime?: string | null;
@@ -266,12 +261,7 @@
         supplierAgent?: string | null;
         supplierDiscountAmount: number;
         supplierDiscountPercentage?: number | null;
-<<<<<<< HEAD
-        lineTotalAfterDiscount: number;
-        lineTotalBeforeDiscount: number;
-=======
         orderTotalBeforeDiscount: number;
->>>>>>> 7515c98b
         orderTotalAfterDiscount: number;
         targetMonths?: number | null;
         confirmedDatetime?: string | null;
@@ -815,12 +805,7 @@
     supplierAgent
     supplierDiscountAmount
     supplierDiscountPercentage
-<<<<<<< HEAD
-    lineTotalAfterDiscount
-    lineTotalBeforeDiscount
-=======
     orderTotalBeforeDiscount
->>>>>>> 7515c98b
     orderTotalAfterDiscount
     targetMonths
     confirmedDatetime
