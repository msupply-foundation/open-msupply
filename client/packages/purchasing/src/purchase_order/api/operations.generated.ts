import * as Types from '@openmsupply-client/common';

import { GraphQLClient, RequestOptions } from 'graphql-request';
import gql from 'graphql-tag';
type GraphQLClientRequestHeaders = RequestOptions['requestHeaders'];
export type PurchaseOrderRowFragment = {
  __typename: 'PurchaseOrderNode';
  id: string;
  number: number;
  createdDatetime: string;
  confirmedDatetime?: string | null;
  status: Types.PurchaseOrderNodeStatus;
  targetMonths?: number | null;
  reference?: string | null;
  comment?: string | null;
  supplier?: { __typename: 'NameNode'; id: string; name: string } | null;
  lines: { __typename: 'PurchaseOrderLineConnector'; totalCount: number };
};

export type SyncFileReferenceFragment = {
  __typename: 'SyncFileReferenceNode';
  id: string;
  fileName: string;
  recordId: string;
  createdDatetime: string;
};

export type PurchaseOrderFragment = {
  __typename: 'PurchaseOrderNode';
  id: string;
  number: number;
  additionalInstructions?: string | null;
  agentCommission?: number | null;
  authorisingOfficer1?: string | null;
  authorisingOfficer2?: string | null;
  comment?: string | null;
  communicationsCharge?: number | null;
  createdDatetime: string;
  currencyId?: string | null;
  documentCharge?: number | null;
  foreignExchangeRate?: number | null;
  freightCharge?: number | null;
  freightConditions?: string | null;
  headingMessage?: string | null;
  insuranceCharge?: number | null;
  reference?: string | null;
  sentDatetime?: string | null;
  shippingMethod?: string | null;
  status: Types.PurchaseOrderNodeStatus;
  supplierAgent?: string | null;
  supplierDiscountAmount: number;
  supplierDiscountPercentage?: number | null;
  lineTotalAfterDiscount: number;
  orderTotalAfterDiscount: number;
  targetMonths?: number | null;
  confirmedDatetime?: string | null;
  contractSignedDate?: string | null;
  advancePaidDate?: string | null;
  receivedAtPortDate?: string | null;
  requestedDeliveryDate?: string | null;
  authorisedDatetime?: string | null;
  finalisedDatetime?: string | null;
  donor?: { __typename: 'NameNode'; id: string; name: string } | null;
  lines: {
    __typename: 'PurchaseOrderLineConnector';
    totalCount: number;
    nodes: Array<{
      __typename: 'PurchaseOrderLineNode';
      id: string;
      expectedDeliveryDate?: string | null;
      purchaseOrderId: string;
      lineNumber: number;
      requestedPackSize: number;
      requestedDeliveryDate?: string | null;
      requestedNumberOfUnits: number;
      adjustedNumberOfUnits?: number | null;
      pricePerUnitAfterDiscount: number;
      pricePerUnitBeforeDiscount: number;
<<<<<<< HEAD
      note?: string | null;
      unitOfPacks?: string | null;
=======
      comment?: string | null;
>>>>>>> 380d9e6b
      item: {
        __typename: 'ItemNode';
        id: string;
        code: string;
        name: string;
        unitName?: string | null;
      };
      manufacturer?: {
        __typename: 'NameNode';
        id: string;
        code: string;
        isCustomer: boolean;
        isSupplier: boolean;
        isOnHold: boolean;
        name: string;
        store?: { __typename: 'StoreNode'; id: string; code: string } | null;
      } | null;
    }>;
  };
  supplier?: { __typename: 'NameNode'; id: string; name: string } | null;
  documents: {
    __typename: 'SyncFileReferenceConnector';
    nodes: Array<{
      __typename: 'SyncFileReferenceNode';
      id: string;
      fileName: string;
      recordId: string;
      createdDatetime: string;
    }>;
  };
};

export type PurchaseOrderLineFragment = {
  __typename: 'PurchaseOrderLineNode';
  id: string;
  expectedDeliveryDate?: string | null;
  purchaseOrderId: string;
  lineNumber: number;
  requestedPackSize: number;
  requestedDeliveryDate?: string | null;
  requestedNumberOfUnits: number;
  adjustedNumberOfUnits?: number | null;
  pricePerUnitAfterDiscount: number;
  pricePerUnitBeforeDiscount: number;
<<<<<<< HEAD
  note?: string | null;
  unitOfPacks?: string | null;
=======
  comment?: string | null;
>>>>>>> 380d9e6b
  item: {
    __typename: 'ItemNode';
    id: string;
    code: string;
    name: string;
    unitName?: string | null;
  };
  manufacturer?: {
    __typename: 'NameNode';
    id: string;
    code: string;
    isCustomer: boolean;
    isSupplier: boolean;
    isOnHold: boolean;
    name: string;
    store?: { __typename: 'StoreNode'; id: string; code: string } | null;
  } | null;
};

export type PurchaseOrdersQueryVariables = Types.Exact<{
  first?: Types.InputMaybe<Types.Scalars['Int']['input']>;
  offset?: Types.InputMaybe<Types.Scalars['Int']['input']>;
  key: Types.PurchaseOrderSortFieldInput;
  desc?: Types.InputMaybe<Types.Scalars['Boolean']['input']>;
  filter?: Types.InputMaybe<Types.PurchaseOrderFilterInput>;
  storeId: Types.Scalars['String']['input'];
}>;

export type PurchaseOrdersQuery = {
  __typename: 'Queries';
  purchaseOrders: {
    __typename: 'PurchaseOrderConnector';
    totalCount: number;
    nodes: Array<{
      __typename: 'PurchaseOrderNode';
      id: string;
      number: number;
      createdDatetime: string;
      confirmedDatetime?: string | null;
      status: Types.PurchaseOrderNodeStatus;
      targetMonths?: number | null;
      reference?: string | null;
      comment?: string | null;
      supplier?: { __typename: 'NameNode'; id: string; name: string } | null;
      lines: { __typename: 'PurchaseOrderLineConnector'; totalCount: number };
    }>;
  };
};

export type PurchaseOrderByIdQueryVariables = Types.Exact<{
  purchaseOrderId: Types.Scalars['String']['input'];
  storeId: Types.Scalars['String']['input'];
}>;

export type PurchaseOrderByIdQuery = {
  __typename: 'Queries';
  purchaseOrder:
    | {
        __typename: 'PurchaseOrderNode';
        id: string;
        number: number;
        additionalInstructions?: string | null;
        agentCommission?: number | null;
        authorisingOfficer1?: string | null;
        authorisingOfficer2?: string | null;
        comment?: string | null;
        communicationsCharge?: number | null;
        createdDatetime: string;
        currencyId?: string | null;
        documentCharge?: number | null;
        foreignExchangeRate?: number | null;
        freightCharge?: number | null;
        freightConditions?: string | null;
        headingMessage?: string | null;
        insuranceCharge?: number | null;
        reference?: string | null;
        sentDatetime?: string | null;
        shippingMethod?: string | null;
        status: Types.PurchaseOrderNodeStatus;
        supplierAgent?: string | null;
        supplierDiscountAmount: number;
        supplierDiscountPercentage?: number | null;
        lineTotalAfterDiscount: number;
        orderTotalAfterDiscount: number;
        targetMonths?: number | null;
        confirmedDatetime?: string | null;
        contractSignedDate?: string | null;
        advancePaidDate?: string | null;
        receivedAtPortDate?: string | null;
        requestedDeliveryDate?: string | null;
        authorisedDatetime?: string | null;
        finalisedDatetime?: string | null;
        donor?: { __typename: 'NameNode'; id: string; name: string } | null;
        lines: {
          __typename: 'PurchaseOrderLineConnector';
          totalCount: number;
          nodes: Array<{
            __typename: 'PurchaseOrderLineNode';
            id: string;
            expectedDeliveryDate?: string | null;
            purchaseOrderId: string;
            lineNumber: number;
            requestedPackSize: number;
            requestedDeliveryDate?: string | null;
            requestedNumberOfUnits: number;
            adjustedNumberOfUnits?: number | null;
            pricePerUnitAfterDiscount: number;
            pricePerUnitBeforeDiscount: number;
<<<<<<< HEAD
            note?: string | null;
            unitOfPacks?: string | null;
=======
            comment?: string | null;
>>>>>>> 380d9e6b
            item: {
              __typename: 'ItemNode';
              id: string;
              code: string;
              name: string;
              unitName?: string | null;
            };
            manufacturer?: {
              __typename: 'NameNode';
              id: string;
              code: string;
              isCustomer: boolean;
              isSupplier: boolean;
              isOnHold: boolean;
              name: string;
              store?: {
                __typename: 'StoreNode';
                id: string;
                code: string;
              } | null;
            } | null;
          }>;
        };
        supplier?: { __typename: 'NameNode'; id: string; name: string } | null;
        documents: {
          __typename: 'SyncFileReferenceConnector';
          nodes: Array<{
            __typename: 'SyncFileReferenceNode';
            id: string;
            fileName: string;
            recordId: string;
            createdDatetime: string;
          }>;
        };
      }
    | { __typename: 'RecordNotFound'; description: string };
};

export type InsertPurchaseOrderMutationVariables = Types.Exact<{
  input: Types.InsertPurchaseOrderInput;
  storeId: Types.Scalars['String']['input'];
}>;

export type InsertPurchaseOrderMutation = {
  __typename: 'Mutations';
  insertPurchaseOrder: { __typename: 'IdResponse'; id: string };
};

export type UpdatePurchaseOrderMutationVariables = Types.Exact<{
  input: Types.UpdatePurchaseOrderInput;
  storeId: Types.Scalars['String']['input'];
}>;

export type UpdatePurchaseOrderMutation = {
  __typename: 'Mutations';
  updatePurchaseOrder: { __typename: 'IdResponse'; id: string };
};

export type DeletePurchaseOrderMutationVariables = Types.Exact<{
  id: Types.Scalars['String']['input'];
  storeId: Types.Scalars['String']['input'];
}>;

export type DeletePurchaseOrderMutation = {
  __typename: 'Mutations';
  deletePurchaseOrder:
    | {
        __typename: 'DeletePurchaseOrderError';
        error:
          | {
              __typename: 'CannotDeleteNonNewPurchaseOrder';
              description: string;
            }
          | { __typename: 'RecordNotFound'; description: string };
      }
    | { __typename: 'DeleteResponse'; id: string };
};

export type PurchaseOrderLinesQueryVariables = Types.Exact<{
  storeId: Types.Scalars['String']['input'];
  first?: Types.InputMaybe<Types.Scalars['Int']['input']>;
  offset?: Types.InputMaybe<Types.Scalars['Int']['input']>;
  key: Types.PurchaseOrderLineSortFieldInput;
  desc?: Types.InputMaybe<Types.Scalars['Boolean']['input']>;
  filter?: Types.InputMaybe<Types.PurchaseOrderLineFilterInput>;
}>;

export type PurchaseOrderLinesQuery = {
  __typename: 'Queries';
  purchaseOrderLines: {
    __typename: 'PurchaseOrderLineConnector';
    totalCount: number;
    nodes: Array<{
      __typename: 'PurchaseOrderLineNode';
      id: string;
      expectedDeliveryDate?: string | null;
      purchaseOrderId: string;
      lineNumber: number;
      requestedPackSize: number;
      requestedDeliveryDate?: string | null;
      requestedNumberOfUnits: number;
      adjustedNumberOfUnits?: number | null;
      pricePerUnitAfterDiscount: number;
      pricePerUnitBeforeDiscount: number;
<<<<<<< HEAD
      note?: string | null;
      unitOfPacks?: string | null;
=======
      comment?: string | null;
>>>>>>> 380d9e6b
      item: {
        __typename: 'ItemNode';
        id: string;
        code: string;
        name: string;
        unitName?: string | null;
      };
      manufacturer?: {
        __typename: 'NameNode';
        id: string;
        code: string;
        isCustomer: boolean;
        isSupplier: boolean;
        isOnHold: boolean;
        name: string;
        store?: { __typename: 'StoreNode'; id: string; code: string } | null;
      } | null;
    }>;
  };
};

export type PurchaseOrderLineQueryVariables = Types.Exact<{
  id: Types.Scalars['String']['input'];
  storeId: Types.Scalars['String']['input'];
}>;

export type PurchaseOrderLineQuery = {
  __typename: 'Queries';
  purchaseOrderLines: {
    __typename: 'PurchaseOrderLineConnector';
    totalCount: number;
    nodes: Array<{
      __typename: 'PurchaseOrderLineNode';
      id: string;
      expectedDeliveryDate?: string | null;
      purchaseOrderId: string;
      lineNumber: number;
      requestedPackSize: number;
      requestedDeliveryDate?: string | null;
      requestedNumberOfUnits: number;
      adjustedNumberOfUnits?: number | null;
      pricePerUnitAfterDiscount: number;
      pricePerUnitBeforeDiscount: number;
<<<<<<< HEAD
      note?: string | null;
      unitOfPacks?: string | null;
=======
      comment?: string | null;
>>>>>>> 380d9e6b
      item: {
        __typename: 'ItemNode';
        id: string;
        code: string;
        name: string;
        unitName?: string | null;
      };
      manufacturer?: {
        __typename: 'NameNode';
        id: string;
        code: string;
        isCustomer: boolean;
        isSupplier: boolean;
        isOnHold: boolean;
        name: string;
        store?: { __typename: 'StoreNode'; id: string; code: string } | null;
      } | null;
    }>;
  };
};

export type PurchaseOrderLinesCountQueryVariables = Types.Exact<{
  filter?: Types.InputMaybe<Types.PurchaseOrderLineFilterInput>;
  storeId: Types.Scalars['String']['input'];
}>;

export type PurchaseOrderLinesCountQuery = {
  __typename: 'Queries';
  purchaseOrderLines: {
    __typename: 'PurchaseOrderLineConnector';
    totalCount: number;
  };
};

export type InsertPurchaseOrderLineMutationVariables = Types.Exact<{
  input: Types.InsertPurchaseOrderLineInput;
  storeId: Types.Scalars['String']['input'];
}>;

export type InsertPurchaseOrderLineMutation = {
  __typename: 'Mutations';
  insertPurchaseOrderLine:
    | { __typename: 'IdResponse'; id: string }
    | { __typename: 'InsertPurchaseOrderLineError' };
};

export type AddToPurchaseOrderFromMasterListMutationVariables = Types.Exact<{
  storeId: Types.Scalars['String']['input'];
  input: Types.AddToPurchaseOrderFromMasterListInput;
}>;

export type AddToPurchaseOrderFromMasterListMutation = {
  __typename: 'Mutations';
  addToPurchaseOrderFromMasterList:
    | {
        __typename: 'AddToPurchaseOrderFromMasterListError';
        error:
          | { __typename: 'CannotEditPurchaseOrder'; description: string }
          | {
              __typename: 'MasterListNotFoundForThisStore';
              description: string;
            }
          | { __typename: 'RecordNotFound'; description: string };
      }
    | { __typename: 'PurchaseOrderLineConnector' };
};

export type InsertPurchaseOrderLineFromCsvMutationVariables = Types.Exact<{
  storeId: Types.Scalars['String']['input'];
  input: Types.InsertPurchaseOrderLineFromCsvInput;
}>;

export type InsertPurchaseOrderLineFromCsvMutation = {
  __typename: 'Mutations';
  insertPurchaseOrderLineFromCsv:
    | { __typename: 'IdResponse'; id: string }
    | {
        __typename: 'InsertPurchaseOrderLineError';
        error:
          | { __typename: 'CannnotFindItemByCode'; description: string }
          | { __typename: 'CannotEditPurchaseOrder'; description: string }
          | { __typename: 'ForeignKeyError'; description: string }
          | {
              __typename: 'PackSizeCodeCombinationExists';
              description: string;
              itemCode: string;
              requestedPackSize: number;
            }
          | {
              __typename: 'PurchaseOrderLineWithIdExists';
              description: string;
            };
      };
};

export type UpdatePurchaseOrderLineMutationVariables = Types.Exact<{
  input: Types.UpdatePurchaseOrderLineInput;
  storeId: Types.Scalars['String']['input'];
}>;

export type UpdatePurchaseOrderLineMutation = {
  __typename: 'Mutations';
  updatePurchaseOrderLine:
    | { __typename: 'IdResponse'; id: string }
    | {
        __typename: 'UpdatePurchaseOrderLineError';
        error:
          | { __typename: 'CannotAdjustRequestedQuantity'; description: string }
          | { __typename: 'CannotEditPurchaseOrder'; description: string }
          | { __typename: 'PurchaseOrderDoesNotExist'; description: string }
          | { __typename: 'PurchaseOrderLineNotFound'; description: string }
          | { __typename: 'UpdatedLineDoesNotExist'; description: string };
      };
};

export type DeletePurchaseOrderLinesMutationVariables = Types.Exact<{
  ids:
    | Array<Types.Scalars['String']['input']>
    | Types.Scalars['String']['input'];
  storeId: Types.Scalars['String']['input'];
}>;

export type DeletePurchaseOrderLinesMutation = {
  __typename: 'Mutations';
  deletePurchaseOrderLines: Array<{
    __typename: 'DeletePurchaseOrderLineResponseWithId';
    id: string;
    response:
      | {
          __typename: 'DeletePurchaseOrderLineError';
          error: { __typename: 'RecordNotFound'; description: string };
        }
      | { __typename: 'DeleteResponse'; id: string };
  }>;
};

export const PurchaseOrderRowFragmentDoc = gql`
  fragment PurchaseOrderRow on PurchaseOrderNode {
    id
    number
    supplier {
      __typename
      id
      name
    }
    createdDatetime
    confirmedDatetime
    status
    targetMonths
    reference
    lines {
      totalCount
    }
    comment
  }
`;
export const PurchaseOrderLineFragmentDoc = gql`
  fragment PurchaseOrderLine on PurchaseOrderLineNode {
    __typename
    id
    expectedDeliveryDate
    purchaseOrderId
    lineNumber
    item {
      id
      code
      name
      unitName
    }
    requestedPackSize
    requestedDeliveryDate
    requestedNumberOfUnits
    adjustedNumberOfUnits
    pricePerUnitAfterDiscount
    pricePerUnitBeforeDiscount
<<<<<<< HEAD
    manufacturer(storeId: $storeId) {
      __typename
      id
      code
      isCustomer
      isSupplier
      isOnHold
      name
      store {
        __typename
        id
        code
      }
    }
    note
    unitOfPacks
=======
    comment
>>>>>>> 380d9e6b
  }
`;
export const SyncFileReferenceFragmentDoc = gql`
  fragment SyncFileReference on SyncFileReferenceNode {
    __typename
    id
    fileName
    recordId
    createdDatetime
  }
`;
export const PurchaseOrderFragmentDoc = gql`
  fragment PurchaseOrder on PurchaseOrderNode {
    __typename
    id
    number
    additionalInstructions
    agentCommission
    authorisingOfficer1
    authorisingOfficer2
    comment
    communicationsCharge
    createdDatetime
    currencyId
    documentCharge
    donor {
      id
      name
    }
    foreignExchangeRate
    freightCharge
    freightConditions
    headingMessage
    insuranceCharge
    reference
    lines {
      __typename
      nodes {
        ...PurchaseOrderLine
      }
      totalCount
    }
    sentDatetime
    shippingMethod
    status
    supplier {
      __typename
      id
      name
    }
    supplierAgent
    supplierDiscountAmount
    supplierDiscountPercentage
    lineTotalAfterDiscount
    orderTotalAfterDiscount
    targetMonths
    confirmedDatetime
    contractSignedDate
    advancePaidDate
    receivedAtPortDate
    requestedDeliveryDate
    authorisedDatetime
    finalisedDatetime
    documents {
      __typename
      nodes {
        ...SyncFileReference
      }
    }
    donor {
      id
    }
  }
  ${PurchaseOrderLineFragmentDoc}
  ${SyncFileReferenceFragmentDoc}
`;
export const PurchaseOrdersDocument = gql`
  query purchaseOrders(
    $first: Int
    $offset: Int
    $key: PurchaseOrderSortFieldInput!
    $desc: Boolean
    $filter: PurchaseOrderFilterInput
    $storeId: String!
  ) {
    purchaseOrders(
      page: { first: $first, offset: $offset }
      sort: { key: $key, desc: $desc }
      filter: $filter
      storeId: $storeId
    ) {
      ... on PurchaseOrderConnector {
        __typename
        nodes {
          ...PurchaseOrderRow
        }
        totalCount
      }
    }
  }
  ${PurchaseOrderRowFragmentDoc}
`;
export const PurchaseOrderByIdDocument = gql`
  query purchaseOrderById($purchaseOrderId: String!, $storeId: String!) {
    purchaseOrder(id: $purchaseOrderId, storeId: $storeId) {
      __typename
      ... on RecordNotFound {
        __typename
        description
      }
      ... on PurchaseOrderNode {
        ...PurchaseOrder
      }
    }
  }
  ${PurchaseOrderFragmentDoc}
`;
export const InsertPurchaseOrderDocument = gql`
  mutation insertPurchaseOrder(
    $input: InsertPurchaseOrderInput!
    $storeId: String!
  ) {
    insertPurchaseOrder(input: $input, storeId: $storeId) {
      ... on IdResponse {
        id
      }
    }
  }
`;
export const UpdatePurchaseOrderDocument = gql`
  mutation updatePurchaseOrder(
    $input: UpdatePurchaseOrderInput!
    $storeId: String!
  ) {
    updatePurchaseOrder(input: $input, storeId: $storeId) {
      ... on IdResponse {
        id
      }
    }
  }
`;
export const DeletePurchaseOrderDocument = gql`
  mutation deletePurchaseOrder($id: String!, $storeId: String!) {
    deletePurchaseOrder(id: $id, storeId: $storeId) {
      ... on DeletePurchaseOrderError {
        __typename
        error {
          ... on RecordNotFound {
            __typename
          }
          description
          ... on CannotDeleteNonNewPurchaseOrder {
            __typename
          }
        }
      }
      ... on DeleteResponse {
        id
      }
    }
  }
`;
export const PurchaseOrderLinesDocument = gql`
  query purchaseOrderLines(
    $storeId: String!
    $first: Int
    $offset: Int
    $key: PurchaseOrderLineSortFieldInput!
    $desc: Boolean
    $filter: PurchaseOrderLineFilterInput
  ) {
    purchaseOrderLines(
      storeId: $storeId
      filter: $filter
      page: { first: $first, offset: $offset }
      sort: { key: $key, desc: $desc }
    ) {
      ... on PurchaseOrderLineConnector {
        __typename
        nodes {
          __typename
          ...PurchaseOrderLine
        }
        totalCount
      }
    }
  }
  ${PurchaseOrderLineFragmentDoc}
`;
export const PurchaseOrderLineDocument = gql`
  query purchaseOrderLine($id: String!, $storeId: String!) {
    purchaseOrderLines(storeId: $storeId, filter: { id: { equalTo: $id } }) {
      ... on PurchaseOrderLineConnector {
        __typename
        nodes {
          __typename
          ...PurchaseOrderLine
        }
        totalCount
      }
    }
  }
  ${PurchaseOrderLineFragmentDoc}
`;
export const PurchaseOrderLinesCountDocument = gql`
  query purchaseOrderLinesCount(
    $filter: PurchaseOrderLineFilterInput
    $storeId: String!
  ) {
    purchaseOrderLines(storeId: $storeId, filter: $filter) {
      ... on PurchaseOrderLineConnector {
        __typename
        totalCount
      }
    }
  }
`;
export const InsertPurchaseOrderLineDocument = gql`
  mutation insertPurchaseOrderLine(
    $input: InsertPurchaseOrderLineInput!
    $storeId: String!
  ) {
    insertPurchaseOrderLine(input: $input, storeId: $storeId) {
      ... on IdResponse {
        id
      }
    }
  }
`;
export const AddToPurchaseOrderFromMasterListDocument = gql`
  mutation addToPurchaseOrderFromMasterList(
    $storeId: String!
    $input: AddToPurchaseOrderFromMasterListInput!
  ) {
    addToPurchaseOrderFromMasterList(storeId: $storeId, input: $input) {
      ... on AddToPurchaseOrderFromMasterListResponse {
        ... on PurchaseOrderLineConnector {
          __typename
          totalCount
        }
      }
      ... on AddToPurchaseOrderFromMasterListError {
        __typename
        error {
          ... on CannotEditPurchaseOrder {
            __typename
            description
          }
          ... on MasterListNotFoundForThisStore {
            __typename
            description
          }
          ... on RecordNotFound {
            __typename
            description
          }
          description
        }
      }
    }
  }
`;
export const InsertPurchaseOrderLineFromCsvDocument = gql`
  mutation insertPurchaseOrderLineFromCsv(
    $storeId: String!
    $input: InsertPurchaseOrderLineFromCSVInput!
  ) {
    insertPurchaseOrderLineFromCsv(input: $input, storeId: $storeId) {
      ... on InsertPurchaseOrderLineError {
        __typename
        error {
          description
          ... on CannnotFindItemByCode {
            __typename
            description
          }
          ... on ForeignKeyError {
            __typename
            description
          }
          ... on CannotEditPurchaseOrder {
            __typename
            description
          }
          ... on PackSizeCodeCombinationExists {
            __typename
            description
            itemCode
            requestedPackSize
          }
          ... on PurchaseOrderLineWithIdExists {
            __typename
            description
          }
        }
      }
      ... on IdResponse {
        __typename
        id
      }
    }
  }
`;
export const UpdatePurchaseOrderLineDocument = gql`
  mutation updatePurchaseOrderLine(
    $input: UpdatePurchaseOrderLineInput!
    $storeId: String!
  ) {
    updatePurchaseOrderLine(input: $input, storeId: $storeId) {
      ... on IdResponse {
        id
      }
      ... on UpdatePurchaseOrderLineError {
        __typename
        error {
          description
          ... on CannotEditPurchaseOrder {
            __typename
            description
          }
          ... on PurchaseOrderDoesNotExist {
            __typename
            description
          }
          ... on UpdatedLineDoesNotExist {
            __typename
            description
          }
          ... on PurchaseOrderLineNotFound {
            __typename
            description
          }
        }
      }
    }
  }
`;
export const DeletePurchaseOrderLinesDocument = gql`
  mutation deletePurchaseOrderLines($ids: [String!]!, $storeId: String!) {
    deletePurchaseOrderLines(ids: $ids, storeId: $storeId) {
      id
      response {
        ... on DeleteResponse {
          id
        }
        ... on DeletePurchaseOrderLineError {
          __typename
          error {
            description
            ... on RecordNotFound {
              __typename
              description
            }
          }
        }
      }
    }
  }
`;

export type SdkFunctionWrapper = <T>(
  action: (requestHeaders?: Record<string, string>) => Promise<T>,
  operationName: string,
  operationType?: string,
  variables?: any
) => Promise<T>;

const defaultWrapper: SdkFunctionWrapper = (
  action,
  _operationName,
  _operationType,
  _variables
) => action();

export function getSdk(
  client: GraphQLClient,
  withWrapper: SdkFunctionWrapper = defaultWrapper
) {
  return {
    purchaseOrders(
      variables: PurchaseOrdersQueryVariables,
      requestHeaders?: GraphQLClientRequestHeaders
    ): Promise<PurchaseOrdersQuery> {
      return withWrapper(
        wrappedRequestHeaders =>
          client.request<PurchaseOrdersQuery>(
            PurchaseOrdersDocument,
            variables,
            { ...requestHeaders, ...wrappedRequestHeaders }
          ),
        'purchaseOrders',
        'query',
        variables
      );
    },
    purchaseOrderById(
      variables: PurchaseOrderByIdQueryVariables,
      requestHeaders?: GraphQLClientRequestHeaders
    ): Promise<PurchaseOrderByIdQuery> {
      return withWrapper(
        wrappedRequestHeaders =>
          client.request<PurchaseOrderByIdQuery>(
            PurchaseOrderByIdDocument,
            variables,
            { ...requestHeaders, ...wrappedRequestHeaders }
          ),
        'purchaseOrderById',
        'query',
        variables
      );
    },
    insertPurchaseOrder(
      variables: InsertPurchaseOrderMutationVariables,
      requestHeaders?: GraphQLClientRequestHeaders
    ): Promise<InsertPurchaseOrderMutation> {
      return withWrapper(
        wrappedRequestHeaders =>
          client.request<InsertPurchaseOrderMutation>(
            InsertPurchaseOrderDocument,
            variables,
            { ...requestHeaders, ...wrappedRequestHeaders }
          ),
        'insertPurchaseOrder',
        'mutation',
        variables
      );
    },
    updatePurchaseOrder(
      variables: UpdatePurchaseOrderMutationVariables,
      requestHeaders?: GraphQLClientRequestHeaders
    ): Promise<UpdatePurchaseOrderMutation> {
      return withWrapper(
        wrappedRequestHeaders =>
          client.request<UpdatePurchaseOrderMutation>(
            UpdatePurchaseOrderDocument,
            variables,
            { ...requestHeaders, ...wrappedRequestHeaders }
          ),
        'updatePurchaseOrder',
        'mutation',
        variables
      );
    },
    deletePurchaseOrder(
      variables: DeletePurchaseOrderMutationVariables,
      requestHeaders?: GraphQLClientRequestHeaders
    ): Promise<DeletePurchaseOrderMutation> {
      return withWrapper(
        wrappedRequestHeaders =>
          client.request<DeletePurchaseOrderMutation>(
            DeletePurchaseOrderDocument,
            variables,
            { ...requestHeaders, ...wrappedRequestHeaders }
          ),
        'deletePurchaseOrder',
        'mutation',
        variables
      );
    },
    purchaseOrderLines(
      variables: PurchaseOrderLinesQueryVariables,
      requestHeaders?: GraphQLClientRequestHeaders
    ): Promise<PurchaseOrderLinesQuery> {
      return withWrapper(
        wrappedRequestHeaders =>
          client.request<PurchaseOrderLinesQuery>(
            PurchaseOrderLinesDocument,
            variables,
            { ...requestHeaders, ...wrappedRequestHeaders }
          ),
        'purchaseOrderLines',
        'query',
        variables
      );
    },
    purchaseOrderLine(
      variables: PurchaseOrderLineQueryVariables,
      requestHeaders?: GraphQLClientRequestHeaders
    ): Promise<PurchaseOrderLineQuery> {
      return withWrapper(
        wrappedRequestHeaders =>
          client.request<PurchaseOrderLineQuery>(
            PurchaseOrderLineDocument,
            variables,
            { ...requestHeaders, ...wrappedRequestHeaders }
          ),
        'purchaseOrderLine',
        'query',
        variables
      );
    },
    purchaseOrderLinesCount(
      variables: PurchaseOrderLinesCountQueryVariables,
      requestHeaders?: GraphQLClientRequestHeaders
    ): Promise<PurchaseOrderLinesCountQuery> {
      return withWrapper(
        wrappedRequestHeaders =>
          client.request<PurchaseOrderLinesCountQuery>(
            PurchaseOrderLinesCountDocument,
            variables,
            { ...requestHeaders, ...wrappedRequestHeaders }
          ),
        'purchaseOrderLinesCount',
        'query',
        variables
      );
    },
    insertPurchaseOrderLine(
      variables: InsertPurchaseOrderLineMutationVariables,
      requestHeaders?: GraphQLClientRequestHeaders
    ): Promise<InsertPurchaseOrderLineMutation> {
      return withWrapper(
        wrappedRequestHeaders =>
          client.request<InsertPurchaseOrderLineMutation>(
            InsertPurchaseOrderLineDocument,
            variables,
            { ...requestHeaders, ...wrappedRequestHeaders }
          ),
        'insertPurchaseOrderLine',
        'mutation',
        variables
      );
    },
    addToPurchaseOrderFromMasterList(
      variables: AddToPurchaseOrderFromMasterListMutationVariables,
      requestHeaders?: GraphQLClientRequestHeaders
    ): Promise<AddToPurchaseOrderFromMasterListMutation> {
      return withWrapper(
        wrappedRequestHeaders =>
          client.request<AddToPurchaseOrderFromMasterListMutation>(
            AddToPurchaseOrderFromMasterListDocument,
            variables,
            { ...requestHeaders, ...wrappedRequestHeaders }
          ),
        'addToPurchaseOrderFromMasterList',
        'mutation',
        variables
      );
    },
    insertPurchaseOrderLineFromCsv(
      variables: InsertPurchaseOrderLineFromCsvMutationVariables,
      requestHeaders?: GraphQLClientRequestHeaders
    ): Promise<InsertPurchaseOrderLineFromCsvMutation> {
      return withWrapper(
        wrappedRequestHeaders =>
          client.request<InsertPurchaseOrderLineFromCsvMutation>(
            InsertPurchaseOrderLineFromCsvDocument,
            variables,
            { ...requestHeaders, ...wrappedRequestHeaders }
          ),
        'insertPurchaseOrderLineFromCsv',
        'mutation',
        variables
      );
    },
    updatePurchaseOrderLine(
      variables: UpdatePurchaseOrderLineMutationVariables,
      requestHeaders?: GraphQLClientRequestHeaders
    ): Promise<UpdatePurchaseOrderLineMutation> {
      return withWrapper(
        wrappedRequestHeaders =>
          client.request<UpdatePurchaseOrderLineMutation>(
            UpdatePurchaseOrderLineDocument,
            variables,
            { ...requestHeaders, ...wrappedRequestHeaders }
          ),
        'updatePurchaseOrderLine',
        'mutation',
        variables
      );
    },
    deletePurchaseOrderLines(
      variables: DeletePurchaseOrderLinesMutationVariables,
      requestHeaders?: GraphQLClientRequestHeaders
    ): Promise<DeletePurchaseOrderLinesMutation> {
      return withWrapper(
        wrappedRequestHeaders =>
          client.request<DeletePurchaseOrderLinesMutation>(
            DeletePurchaseOrderLinesDocument,
            variables,
            { ...requestHeaders, ...wrappedRequestHeaders }
          ),
        'deletePurchaseOrderLines',
        'mutation',
        variables
      );
    },
  };
}
export type Sdk = ReturnType<typeof getSdk>;<|MERGE_RESOLUTION|>--- conflicted
+++ resolved
@@ -76,12 +76,7 @@
       adjustedNumberOfUnits?: number | null;
       pricePerUnitAfterDiscount: number;
       pricePerUnitBeforeDiscount: number;
-<<<<<<< HEAD
-      note?: string | null;
-      unitOfPacks?: string | null;
-=======
       comment?: string | null;
->>>>>>> 380d9e6b
       item: {
         __typename: 'ItemNode';
         id: string;
@@ -89,16 +84,6 @@
         name: string;
         unitName?: string | null;
       };
-      manufacturer?: {
-        __typename: 'NameNode';
-        id: string;
-        code: string;
-        isCustomer: boolean;
-        isSupplier: boolean;
-        isOnHold: boolean;
-        name: string;
-        store?: { __typename: 'StoreNode'; id: string; code: string } | null;
-      } | null;
     }>;
   };
   supplier?: { __typename: 'NameNode'; id: string; name: string } | null;
@@ -126,12 +111,7 @@
   adjustedNumberOfUnits?: number | null;
   pricePerUnitAfterDiscount: number;
   pricePerUnitBeforeDiscount: number;
-<<<<<<< HEAD
-  note?: string | null;
-  unitOfPacks?: string | null;
-=======
   comment?: string | null;
->>>>>>> 380d9e6b
   item: {
     __typename: 'ItemNode';
     id: string;
@@ -139,16 +119,6 @@
     name: string;
     unitName?: string | null;
   };
-  manufacturer?: {
-    __typename: 'NameNode';
-    id: string;
-    code: string;
-    isCustomer: boolean;
-    isSupplier: boolean;
-    isOnHold: boolean;
-    name: string;
-    store?: { __typename: 'StoreNode'; id: string; code: string } | null;
-  } | null;
 };
 
 export type PurchaseOrdersQueryVariables = Types.Exact<{
@@ -240,12 +210,7 @@
             adjustedNumberOfUnits?: number | null;
             pricePerUnitAfterDiscount: number;
             pricePerUnitBeforeDiscount: number;
-<<<<<<< HEAD
-            note?: string | null;
-            unitOfPacks?: string | null;
-=======
             comment?: string | null;
->>>>>>> 380d9e6b
             item: {
               __typename: 'ItemNode';
               id: string;
@@ -253,20 +218,6 @@
               name: string;
               unitName?: string | null;
             };
-            manufacturer?: {
-              __typename: 'NameNode';
-              id: string;
-              code: string;
-              isCustomer: boolean;
-              isSupplier: boolean;
-              isOnHold: boolean;
-              name: string;
-              store?: {
-                __typename: 'StoreNode';
-                id: string;
-                code: string;
-              } | null;
-            } | null;
           }>;
         };
         supplier?: { __typename: 'NameNode'; id: string; name: string } | null;
@@ -350,12 +301,7 @@
       adjustedNumberOfUnits?: number | null;
       pricePerUnitAfterDiscount: number;
       pricePerUnitBeforeDiscount: number;
-<<<<<<< HEAD
-      note?: string | null;
-      unitOfPacks?: string | null;
-=======
       comment?: string | null;
->>>>>>> 380d9e6b
       item: {
         __typename: 'ItemNode';
         id: string;
@@ -363,16 +309,6 @@
         name: string;
         unitName?: string | null;
       };
-      manufacturer?: {
-        __typename: 'NameNode';
-        id: string;
-        code: string;
-        isCustomer: boolean;
-        isSupplier: boolean;
-        isOnHold: boolean;
-        name: string;
-        store?: { __typename: 'StoreNode'; id: string; code: string } | null;
-      } | null;
     }>;
   };
 };
@@ -399,12 +335,7 @@
       adjustedNumberOfUnits?: number | null;
       pricePerUnitAfterDiscount: number;
       pricePerUnitBeforeDiscount: number;
-<<<<<<< HEAD
-      note?: string | null;
-      unitOfPacks?: string | null;
-=======
       comment?: string | null;
->>>>>>> 380d9e6b
       item: {
         __typename: 'ItemNode';
         id: string;
@@ -412,16 +343,6 @@
         name: string;
         unitName?: string | null;
       };
-      manufacturer?: {
-        __typename: 'NameNode';
-        id: string;
-        code: string;
-        isCustomer: boolean;
-        isSupplier: boolean;
-        isOnHold: boolean;
-        name: string;
-        store?: { __typename: 'StoreNode'; id: string; code: string } | null;
-      } | null;
     }>;
   };
 };
@@ -580,26 +501,7 @@
     adjustedNumberOfUnits
     pricePerUnitAfterDiscount
     pricePerUnitBeforeDiscount
-<<<<<<< HEAD
-    manufacturer(storeId: $storeId) {
-      __typename
-      id
-      code
-      isCustomer
-      isSupplier
-      isOnHold
-      name
-      store {
-        __typename
-        id
-        code
-      }
-    }
-    note
-    unitOfPacks
-=======
     comment
->>>>>>> 380d9e6b
   }
 `;
 export const SyncFileReferenceFragmentDoc = gql`
