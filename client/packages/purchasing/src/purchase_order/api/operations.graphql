fragment PurchaseOrderRow on PurchaseOrderNode {
  id
  number
  supplier {
    __typename
    id
    name
  }
  createdDatetime
  confirmedDatetime
  sentDatetime
  status
  requestedDeliveryDate
  targetMonths
  reference
  lines {
    totalCount
  }
  comment
}

fragment PurchaseOrder on PurchaseOrderNode {
  __typename
  id
  number
  additionalInstructions
  agentCommission
  authorisingOfficer1
  authorisingOfficer2
  comment
  communicationsCharge
  createdDatetime
  currencyId
  documentCharge
  donor {
    id
    name
  }
  foreignExchangeRate
  freightCharge
  freightConditions
  headingMessage
  insuranceCharge
  reference
  lines {
    __typename
    nodes {
      ...PurchaseOrderLine
    }
    totalCount
  }
  sentDatetime
  shippingMethod
  status
  supplier {
    __typename
    id
    name
  }
  supplierAgent
  supplierDiscountAmount
  supplierDiscountPercentage
<<<<<<< HEAD
  lineTotalAfterDiscount
  lineTotalBeforeDiscount
=======
  orderTotalBeforeDiscount
>>>>>>> 7515c98b
  orderTotalAfterDiscount
  targetMonths
  confirmedDatetime
  contractSignedDate
  advancePaidDate
  receivedAtPortDate
  requestedDeliveryDate
  requestApprovalDatetime
  finalisedDatetime
  documents {
    __typename
    nodes {
      ...SyncFileReference
    }
  }
  donor {
    id
  }
  currency {
    id
    code
    rate
    isHomeCurrency
  }
}

fragment PurchaseOrderLine on PurchaseOrderLineNode {
  __typename
  id
  expectedDeliveryDate
  purchaseOrderId
  lineNumber
  item {
    id
    code
    name
    unitName
    stats(storeId: $storeId) {
      stockOnHand
    }
  }
  requestedPackSize
  requestedDeliveryDate
  requestedNumberOfUnits
  receivedNumberOfUnits
  adjustedNumberOfUnits
  pricePerPackAfterDiscount
  pricePerPackBeforeDiscount
  manufacturer(storeId: $storeId) {
    ...NameRow
  }
  note
  unit
  comment
  supplierItemCode
  status
  purchaseOrder {
    id
    number
    reference
    confirmedDatetime
    supplier {
      code
      name
    }
    user {
      username
    }
    currencyId
    currency {
      id
      code
      rate
      isHomeCurrency
    }
  }
  unitsOrderedInOthers
}

query purchaseOrders(
  $first: Int
  $offset: Int
  $key: PurchaseOrderSortFieldInput!
  $desc: Boolean
  $filter: PurchaseOrderFilterInput
  $storeId: String!
) {
  purchaseOrders(
    page: { first: $first, offset: $offset }
    sort: { key: $key, desc: $desc }
    filter: $filter
    storeId: $storeId
  ) {
    ... on PurchaseOrderConnector {
      __typename
      nodes {
        ...PurchaseOrderRow
      }
      totalCount
    }
  }
}

query purchaseOrderById($purchaseOrderId: String!, $storeId: String!) {
  purchaseOrder(id: $purchaseOrderId, storeId: $storeId) {
    __typename
    ... on RecordNotFound {
      __typename
      description
    }
    ... on PurchaseOrderNode {
      ...PurchaseOrder
    }
  }
}

mutation insertPurchaseOrder(
  $input: InsertPurchaseOrderInput!
  $storeId: String!
) {
  insertPurchaseOrder(input: $input, storeId: $storeId) {
    ... on IdResponse {
      id
    }
  }
}

fragment ItemCannotBeOrdered on ItemCannotBeOrdered {
  __typename
  description
  line {
    id
  }
}

fragment ItemsCannotBeOrdered on ItemsCannotBeOrdered {
  __typename
  description
  lines {
    ...ItemCannotBeOrdered
  }
}

mutation updatePurchaseOrder(
  $input: UpdatePurchaseOrderInput!
  $storeId: String!
) {
  updatePurchaseOrder(input: $input, storeId: $storeId) {
    ... on IdResponse {
      id
    }
    ... on UpdatePurchaseOrderError {
      __typename
      error {
        ... on ItemsCannotBeOrdered {
          ...ItemsCannotBeOrdered
        }
      }
    }
  }
}

mutation deletePurchaseOrder($id: String!, $storeId: String!) {
  deletePurchaseOrder(id: $id, storeId: $storeId) {
    ... on DeletePurchaseOrderError {
      __typename
      error {
        ... on RecordNotFound {
          __typename
        }
        description
        ... on CannotDeleteNonNewPurchaseOrder {
          __typename
        }
      }
    }
    ... on DeleteResponse {
      id
    }
  }
}

query purchaseOrderLines(
  $storeId: String!
  $first: Int
  $offset: Int
  $key: PurchaseOrderLineSortFieldInput!
  $desc: Boolean
  $filter: PurchaseOrderLineFilterInput
) {
  purchaseOrderLines(
    storeId: $storeId
    filter: $filter
    page: { first: $first, offset: $offset }
    sort: { key: $key, desc: $desc }
  ) {
    ... on PurchaseOrderLineConnector {
      __typename
      nodes {
        __typename
        ...PurchaseOrderLine
      }
      totalCount
    }
  }
}

query purchaseOrderLine($id: String!, $storeId: String!) {
  purchaseOrderLines(storeId: $storeId, filter: { id: { equalTo: $id } }) {
    ... on PurchaseOrderLineConnector {
      __typename
      nodes {
        __typename
        ...PurchaseOrderLine
      }
      totalCount
    }
  }
}

query purchaseOrderLinesCount(
  $filter: PurchaseOrderLineFilterInput
  $storeId: String!
) {
  purchaseOrderLines(storeId: $storeId, filter: $filter) {
    ... on PurchaseOrderLineConnector {
      __typename
      totalCount
    }
  }
}

mutation insertPurchaseOrderLine(
  $input: InsertPurchaseOrderLineInput!
  $storeId: String!
) {
  insertPurchaseOrderLine(input: $input, storeId: $storeId) {
    ... on IdResponse {
      id
    }
    ... on InsertPurchaseOrderLineError {
      __typename
      error {
        description
        ... on CannnotFindItemByCode {
          __typename
          description
        }
        ... on CannotEditPurchaseOrder {
          __typename
          description
        }
        ... on ForeignKeyError {
          __typename
          description
        }
        ... on PackSizeCodeCombinationExists {
          __typename
          description
        }
        ... on PurchaseOrderLineWithIdExists {
          __typename
          description
        }
      }
    }
  }
}

mutation addToPurchaseOrderFromMasterList(
  $storeId: String!
  $input: AddToPurchaseOrderFromMasterListInput!
) {
  addToPurchaseOrderFromMasterList(storeId: $storeId, input: $input) {
    ... on AddToPurchaseOrderFromMasterListResponse {
      ... on PurchaseOrderLineConnector {
        __typename
        totalCount
      }
    }
    ... on AddToPurchaseOrderFromMasterListError {
      __typename
      error {
        ... on CannotEditPurchaseOrder {
          __typename
          description
        }
        ... on MasterListNotFoundForThisStore {
          __typename
          description
        }
        ... on RecordNotFound {
          __typename
          description
        }
        description
      }
    }
  }
}

mutation updatePurchaseOrderLine(
  $input: UpdatePurchaseOrderLineInput!
  $storeId: String!
) {
  updatePurchaseOrderLine(input: $input, storeId: $storeId) {
    ... on IdResponse {
      id
    }
    ... on UpdatePurchaseOrderLineError {
      __typename
      error {
        description
        ... on CannotEditPurchaseOrder {
          __typename
          description
        }
        ... on PurchaseOrderDoesNotExist {
          __typename
          description
        }
        ... on UpdatedLineDoesNotExist {
          __typename
          description
        }
        ... on PurchaseOrderLineNotFound {
          __typename
          description
        }
        ... on ItemCannotBeOrdered {
          ...ItemCannotBeOrdered
        }
        ... on CannotEditQuantityBelowReceived {
          __typename
          description
        }
      }
    }
  }
}

mutation deletePurchaseOrderLines($ids: [String!]!, $storeId: String!) {
  deletePurchaseOrderLines(ids: $ids, storeId: $storeId) {
    id
    response {
      ... on DeleteResponse {
        id
      }
      ... on DeletePurchaseOrderLineError {
        __typename
        error {
          description
          ... on RecordNotFound {
            __typename
            description
          }
        }
      }
    }
  }
}<|MERGE_RESOLUTION|>--- conflicted
+++ resolved
@@ -60,12 +60,7 @@
   supplierAgent
   supplierDiscountAmount
   supplierDiscountPercentage
-<<<<<<< HEAD
-  lineTotalAfterDiscount
-  lineTotalBeforeDiscount
-=======
   orderTotalBeforeDiscount
->>>>>>> 7515c98b
   orderTotalAfterDiscount
   targetMonths
   confirmedDatetime
