--- conflicted
+++ resolved
@@ -104,14 +104,27 @@
       ...SyncFileReference
     }
   }
-<<<<<<< HEAD
+  donor {
+    id
+  }
+}
+
+fragment PurchaseOrderLine on PurchaseOrderLineNode {
+  __typename
+  id
+  expectedDeliveryDate
+  purchaseOrderId
+  item {
+    id
+    code
+    name
+    unitName
+  }
   purchaseOrderId
   requestedPackSize
   requestedDeliveryDate
   requestedNumberOfUnits
   authorisedNumberOfUnits
-=======
->>>>>>> 3def2a32
 }
 
 query purchaseOrders(
