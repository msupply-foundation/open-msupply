--- conflicted
+++ resolved
@@ -14,10 +14,7 @@
   },
   "devDependencies": {
     "@electron-forge/cli": "^6.1.1",
-<<<<<<< HEAD
-=======
     "@electron-forge/maker-dmg": "^6.1.1",
->>>>>>> 6b5449af
     "@electron-forge/maker-squirrel": "^6.1.1",
     "@electron-forge/maker-zip": "^6.1.1",
     "@electron-forge/plugin-webpack": "^6.1.1",
