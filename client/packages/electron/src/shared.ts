--- conflicted
+++ resolved
@@ -7,9 +7,6 @@
   STOP_BARCODE_SCAN: 'stop-barcode-scan',
   GO_BACK_TO_DISCOVERY: 'go-back-to-discovery',
   READ_LOG: 'read-log',
-<<<<<<< HEAD
-=======
   GET_PREFERENCE: 'get-preference',
   SET_PREFERENCE: 'set-preference',
->>>>>>> ca6dd47e
 };