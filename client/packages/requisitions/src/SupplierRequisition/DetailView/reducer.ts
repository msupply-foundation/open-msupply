<<<<<<< HEAD
import { SupplierRequisitionLine, RequisitionActionType } from './../../types';
import { Dispatch } from 'react';
=======
>>>>>>> 0e5b3d11
import {
  produce,
  DocumentActionSet,
  DocumentActionType,
  SortBy,
  DefaultDocumentAction,
} from '@openmsupply-client/common';
import { placeholderSupplierRequisition } from '../../utils';
import {
<<<<<<< HEAD
  RequisitionAction,
  SupplierRequisition,
  Requisition,
} from '../../types';
import { Name } from '../../../../mock-server/src/data/types';
=======
  SupplierRequisition,
  SupplierRequisitionLine,
  Requisition,
} from '../../types';
>>>>>>> 0e5b3d11

export interface SupplierRequisitionStateShape {
  draft: SupplierRequisition;
  sortBy: SortBy<SupplierRequisitionLine>;
}

const RequisitionActionCreator = {
  update: (key: string, value: string): RequisitionAction => {
    return {
      type: RequisitionActionType.Update,
      payload: { key, value },
    };
  },
  updateOtherParty: (value: Name): RequisitionAction => {
    return {
      type: RequisitionActionType.UpdateOtherParty,
      payload: { value },
    };
  },
};

export const getInitialState = (): SupplierRequisitionStateShape => ({
  draft: placeholderSupplierRequisition,
  sortBy: { key: 'itemName', isDesc: false, direction: 'asc' },
});

export const reducer = (
  data: Requisition = placeholderSupplierRequisition,
  dispatch: Dispatch<DocumentActionSet<RequisitionAction>> | null
): ((
  state: SupplierRequisitionStateShape | undefined,
  action: DocumentActionSet<RequisitionAction>
) => SupplierRequisitionStateShape) =>
  produce(
    (
      state: SupplierRequisitionStateShape = getInitialState(),
      action: DocumentActionSet<RequisitionAction>
    ) => {
      switch (action.type) {
        case DocumentActionType.Init: {
          return state;
        }

        case DocumentActionType.Merge: {
          state.draft = {
            ...state.draft,
            ...data,
          };

          state.draft.update = (key: string, value: string) => {
            dispatch(RequisitionActionCreator.update(key, value));
          };

          break;
        }

        case RequisitionActionType.UpdateOtherParty: {
          state.draft.otherParty = action.payload.value;
          break;
        }

        case RequisitionActionType.Update: {
          const { payload } = action;
          const { value, key } = payload;

          if (key === 'comment') {
            state.draft.comment = value as string;
          }
          if (key === 'color') {
            state.draft.color = value as string;
          }
          if (key === 'orderDate') {
            state.draft.orderDate = value as string;
          }
          if (key === 'theirReference') {
            state.draft.theirReference = value as string;
          }
        }
      }

      return state;
    }
  );<|MERGE_RESOLUTION|>--- conflicted
+++ resolved
@@ -1,29 +1,15 @@
-<<<<<<< HEAD
-import { SupplierRequisitionLine, RequisitionActionType } from './../../types';
-import { Dispatch } from 'react';
-=======
->>>>>>> 0e5b3d11
 import {
   produce,
   DocumentActionSet,
   DocumentActionType,
   SortBy,
-  DefaultDocumentAction,
 } from '@openmsupply-client/common';
 import { placeholderSupplierRequisition } from '../../utils';
 import {
-<<<<<<< HEAD
-  RequisitionAction,
-  SupplierRequisition,
-  Requisition,
-} from '../../types';
-import { Name } from '../../../../mock-server/src/data/types';
-=======
   SupplierRequisition,
   SupplierRequisitionLine,
   Requisition,
 } from '../../types';
->>>>>>> 0e5b3d11
 
 export interface SupplierRequisitionStateShape {
   draft: SupplierRequisition;
