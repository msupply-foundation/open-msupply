import React, { FC } from 'react';
import {
<<<<<<< HEAD
  useNavigate,
=======
  useNotification,
>>>>>>> b834d9c8
  DataTable,
  useColumns,
  useListData,
  TableProvider,
  createTableStore,
  useOmSupplyApi,
  getNameAndColorColumn,
  Color,
  useFormatDate,
  useToggle,
  generateUUID,
} from '@openmsupply-client/common';
import { NameSearchModal } from '@openmsupply-client/system';
import { Toolbar } from './Toolbar';
import { AppBarButtons } from './AppBarButtons';
import { getSupplierRequisitionListViewApi } from './api';
import { RequisitionRow } from '../../types';

export const SupplierRequisitionListView: FC = () => {
  const navigate = useNavigate();
  const { error } = useNotification();
  const { api } = useOmSupplyApi();
  const d = useFormatDate();

  const {
    totalCount,
    data,
    onDelete,
    onUpdate,
    sortBy,
    onChangeSortBy,
    onChangePage,
    pagination,
    filter,
    invalidate,
    onCreate,
  } = useListData(
    {
      initialSortBy: { key: 'otherPartyName' },
      initialFilterBy: { type: { equalTo: 'SUPPLIER_REQUISITION' } },
    },
    'requisition',
    getSupplierRequisitionListViewApi(api)
  );

  const columns = useColumns<RequisitionRow>(
    [
      getNameAndColorColumn((row: RequisitionRow, color: Color) => {
        onUpdate({ ...row, color: color.hex });
      }),
      {
        key: 'requisitionNumber',
        label: 'label.number',
      },
      'status',
      {
        key: 'orderDate',
        label: 'label.requisition-date',
        width: 100,
        accessor: rowData => (rowData.orderDate ? d(rowData.orderDate) : ''),
      },
      'comment',
      'selection',
    ],
    { onChangeSortBy, sortBy },
    [sortBy]
  );

  const modalController = useToggle(false);

  return (
    <>
      <NameSearchModal
        type="supplier"
        open={modalController.isOn}
        onClose={modalController.toggleOff}
        onChange={async name => {
          modalController.toggleOff();

          const createRequisition = async () => {
            const requisition = {
              id: generateUUID(),
              otherPartyId: name?.id,
            };

            try {
              const result = await onCreate(requisition);
              invalidate();
              navigate(result);
            } catch (e) {
              const errorSnack = error(
                'Failed to create requisition! ' + (e as Error).message
              );
              errorSnack();
            }
          };

          createRequisition();
        }}
      />
      <Toolbar onDelete={onDelete} data={data} filter={filter} />
      <AppBarButtons onCreate={modalController.toggleOn} />

      <DataTable
        pagination={{ ...pagination, total: totalCount }}
        onChangePage={onChangePage}
        columns={columns}
        data={data ?? []}
        onRowClick={row => {
          navigate(row.id);
        }}
      />
    </>
  );
};

export const ListView: FC = () => {
  return (
    <TableProvider createStore={createTableStore}>
      <SupplierRequisitionListView />
    </TableProvider>
  );
};<|MERGE_RESOLUTION|>--- conflicted
+++ resolved
@@ -1,10 +1,7 @@
 import React, { FC } from 'react';
 import {
-<<<<<<< HEAD
   useNavigate,
-=======
   useNotification,
->>>>>>> b834d9c8
   DataTable,
   useColumns,
   useListData,
