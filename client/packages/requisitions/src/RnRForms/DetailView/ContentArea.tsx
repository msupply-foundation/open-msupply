import React, { useRef } from 'react';
import {
  Box,
  GlobalStyles,
  InfoTooltipIcon,
  LocaleKey,
  NothingHere,
  Table,
  useTranslation,
  ViewportList,
} from '@openmsupply-client/common';
import { RnRFormLineFragment } from '../api/operations.generated';
import { RnRFormLine } from './RnRFormLine';

interface ContentAreaProps {
  data: RnRFormLineFragment[];
  saveLine: (line: RnRFormLineFragment) => Promise<void>;
  periodLength: number;
  disabled: boolean;
}

interface HeaderCellProps {
  label: LocaleKey;
  tooltip?: LocaleKey;
  width?: number;
}

const HeaderCell = ({ label, tooltip, width }: HeaderCellProps) => {
  const t = useTranslation('replenishment');

  return (
    <th style={{ minWidth: width }}>
      {tooltip === undefined ? (
        t(label)
      ) : (
        <Box display="flex">
          {t(label)}
          <InfoTooltipIcon title={t(tooltip)} />
        </Box>
      )}
    </th>
  );
};

export const ContentArea = ({
  data,
  saveLine,
  periodLength,
  disabled,
}: ContentAreaProps) => {
  const t = useTranslation('replenishment');
  const ref = useRef<HTMLDivElement>(null);

  return data.length === 0 ? (
    <NothingHere body={t('error.no-items')} />
  ) : (
    <Box
      flex={1}
      style={{
        display: 'flex',
        flexDirection: 'column',
        overflowX: 'unset',
        overflowY: 'auto',
        width: '100%',
      }}
      ref={ref}
    >
      <GlobalStyles
        styles={{
          thead: {
            position: 'sticky',
            top: 0,
            backgroundColor: '#fff',
            zIndex: 999,
          },
          '.sticky-column': {
            backgroundColor: '#fff',
            position: 'sticky',
            zIndex: 99,
          },
          '.first-column': {
            left: 0,
            position: '-webkit-sticky',
            width: 80,
          },
          '.second-column': {
            borderRight: '1px solid blue',
            left: 79,
            minWidth: '300px',
            position: '-webkit-sticky',
          },
        }}
      />
      <Table
        sx={{
          height: '500px',
          borderCollapse: 'separate',
          overflowY: 'scroll',
          '& th': {
            textAlign: 'left',
            padding: 1,
            fontWeight: 'bold',
            border: '1px solid',
            borderColor: 'gray.light',
          },
          '& td': {
            padding: '2px',
            border: '1px solid',
            borderColor: 'gray.light',
          },
        }}
      >
        <thead>
          <tr>
            <th className="sticky-column first-column">{t('label.code')}</th>
            <th className="sticky-column second-column">{t('label.name')}</th>
            <HeaderCell label="label.strength" width={85} />
            <HeaderCell label="label.unit" width={80} />
            <HeaderCell label="label.ven" width={55} />
            <HeaderCell
              label="label.rnr-initial-balance"
              tooltip="description.rnr-initial-balance"
            />
            <HeaderCell
              label="label.rnr-received"
              tooltip="description.rnr-received"
            />
            <HeaderCell
              label="label.rnr-consumed"
              tooltip="description.rnr-consumed"
            />
            <HeaderCell
              label="label.rnr-consumed-adjusted"
              tooltip="description.rnr-consumed-adjusted"
            />
            <HeaderCell label="label.rnr-adjustments" />
            <HeaderCell label="label.rnr-stock-out-duration" />
            <HeaderCell
              label="label.rnr-final-balance"
              tooltip="description.rnr-final-balance"
            />
            <HeaderCell label="label.amc" tooltip="description.rnr-amc" />
            <HeaderCell
              label="label.rnr-maximum-quantity"
              tooltip="description.rnr-maximum-quantity"
            />
            <HeaderCell label="label.expiry" tooltip="description.expiry" />
            <HeaderCell
              label="label.requested-quantity"
              tooltip="description.rnr-requested-quantity"
            />
            <HeaderCell
              label="label.low-stock"
              tooltip="description.rnr-low-stock"
            />
            <HeaderCell label="label.comment" />
            <HeaderCell label="label.confirmed" />
            <HeaderCell
              label="label.approved-quantity"
              tooltip="description.rnr-approved-quantity"
            />
          </tr>
        </thead>

        <tbody>
<<<<<<< HEAD
          {data.map(line => (
            <RnRFormLine
              key={line.id}
              line={line}
              periodLength={periodLength}
              saveLine={saveLine}
              markDirty={markDirty}
              disabled={disabled}
            />
          ))}
=======
          <ViewportList
            viewportRef={ref}
            items={lines}
            axis="y"
            renderSpacer={({ ref, style }) => <tr ref={ref} style={style} />}
            initialDelay={1}
          >
            {line => (
              <RnRFormLine
                key={line.id}
                id={line.id}
                periodLength={periodLength}
                saveLine={saveLine}
                disabled={disabled}
              />
            )}
          </ViewportList>
>>>>>>> b279198f
        </tbody>
      </Table>
    </Box>
  );
};<|MERGE_RESOLUTION|>--- conflicted
+++ resolved
@@ -163,21 +163,9 @@
         </thead>
 
         <tbody>
-<<<<<<< HEAD
-          {data.map(line => (
-            <RnRFormLine
-              key={line.id}
-              line={line}
-              periodLength={periodLength}
-              saveLine={saveLine}
-              markDirty={markDirty}
-              disabled={disabled}
-            />
-          ))}
-=======
           <ViewportList
             viewportRef={ref}
-            items={lines}
+            items={data}
             axis="y"
             renderSpacer={({ ref, style }) => <tr ref={ref} style={style} />}
             initialDelay={1}
@@ -192,7 +180,6 @@
               />
             )}
           </ViewportList>
->>>>>>> b279198f
         </tbody>
       </Table>
     </Box>
