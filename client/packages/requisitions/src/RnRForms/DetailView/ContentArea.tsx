--- conflicted
+++ resolved
@@ -1,8 +1,4 @@
-<<<<<<< HEAD
 import React, { useEffect, useRef, useState } from 'react';
-=======
-import React, { useEffect, useRef } from 'react';
->>>>>>> 269cfe0f
 import {
   Box,
   // Fade,
@@ -19,11 +15,6 @@
 } from '@openmsupply-client/common';
 import { RnRFormLineFragment } from '../api/operations.generated';
 import { RnRFormLine } from './RnRFormLine';
-<<<<<<< HEAD
-// import { Search } from './Search';
-=======
-import { Search } from './Search';
->>>>>>> 269cfe0f
 import { oneTime, useRnRFormContext } from '../api';
 
 interface ContentAreaProps {
@@ -170,7 +161,6 @@
   );
 };
 
-<<<<<<< HEAD
 const Line = ({
   line,
   periodLength,
@@ -245,40 +235,13 @@
 //      <Search />
 //    </Box>
 //  </th>;
+
 const Headers = () => {
   // const t = useTranslation();
 
-=======
-const Headers = () => {
-  const t = useTranslation();
->>>>>>> 269cfe0f
   return (
     <thead>
       <tr>
-        {/* <HeaderCell className="sticky-column first-column" label="label.code" /> */}
-
-        {/* Not the usual HeaderCell here, to add the search input */}
-<<<<<<< HEAD
-
-        {/* 
-        <HeaderCell label="label.strength" width={85} />
-        <HeaderCell label="label.unit" width={80} /> */}
-=======
-        <th className="sticky-column second-column">
-          <Box
-            sx={{
-              fontSize: 14,
-              display: 'flex',
-              justifyContent: 'space-between',
-              alignItems: 'center',
-            }}
-          >
-            {t('label.name')}
-            <Search />
-          </Box>
-        </th>
-        <HeaderCell label="label.unit" width={80} />
->>>>>>> 269cfe0f
         <HeaderCell label="label.ven" width={55} />
         <HeaderCell
           label="label.rnr-initial-balance"
