--- conflicted
+++ resolved
@@ -84,12 +84,7 @@
             minWidth: 80,
           },
           '.second-column': {
-<<<<<<< HEAD
             left: 80,
-=======
-            borderRight: '1px solid blue',
-            left: 74,
->>>>>>> aa482282
             minWidth: '300px',
             position: '-webkit-sticky',
           },
