--- conflicted
+++ resolved
@@ -334,12 +334,6 @@
   max?: number;
   allowNegative?: boolean;
 }) => {
-<<<<<<< HEAD
-  const { sendTabKeyPress } = useNativeClient();
-=======
-  const theme = useTheme();
-  const backgroundColor = readOnly ? theme.palette.background.drawer : 'white';
->>>>>>> e401b03f
   const [buffer, setBuffer] = useBufferState<number | undefined>(
     NumUtils.round(value)
   );
