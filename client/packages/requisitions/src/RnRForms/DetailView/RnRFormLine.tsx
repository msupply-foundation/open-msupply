--- conflicted
+++ resolved
@@ -180,9 +180,6 @@
       />
 
       <RnRNumberCell
-        inputMode={
-          'text' /* Some number keyboards don't have the minus, thus using normal text */
-        }
         value={line.adjustments}
         onChange={val => updateDraft({ adjustments: val })}
         textColor={textColor}
@@ -327,7 +324,6 @@
   max,
   error,
   allowNegative,
-  inputMode = 'numeric',
 }: {
   value: number;
   error?: boolean;
@@ -337,14 +333,8 @@
   backgroundColor?: string;
   max?: number;
   allowNegative?: boolean;
-  inputMode?: 'numeric' | 'text';
 }) => {
-<<<<<<< HEAD
-  const theme = useTheme();
-  const backgroundColor = readOnly ? theme.palette.background.drawer : 'white';
   const { sendTabKeyPress } = useNativeClient();
-=======
->>>>>>> c94e987b
   const [buffer, setBuffer] = useBufferState<number | undefined>(
     NumUtils.round(value)
   );
@@ -375,33 +365,6 @@
                   },
                 },
               },
-<<<<<<< HEAD
-            },
-          }}
-          error={error}
-          value={buffer}
-          disabled={readOnly ?? disabled}
-          onChange={newValue => {
-            setBuffer(newValue);
-            if (newValue !== undefined) onChange(newValue);
-          }}
-          max={max}
-          allowNegative={allowNegative}
-          defaultValue={0}
-          // NOTE: not setting input mode to text, because on Samsung tablets,
-          // the numeric keyboard doesn't allow entering negative numbers!
-          // Only needed for the negative columns, but better feel to have a consistent
-          // keyboard as you click through the whole R&R form
-          inputMode={inputMode}
-          onKeyDown={e => {
-            if (e.key !== 'Enter') return;
-
-            e.preventDefault();
-            sendTabKeyPress();
-          }}
-          onFocus={e => e.target.select()}
-        />
-=======
               htmlInput: {
                 sx: {
                   backgroundColor,
@@ -421,9 +384,15 @@
             // NOTE: setting input mode to text, because on Samsung tablets,
             // the numeric keyboard doesn't allow entering negative numbers!
             inputMode={allowNegative ? 'text' : 'numeric'}
+            onKeyDown={e => {
+              if (e.key !== 'Enter') return;
+
+              e.preventDefault();
+              sendTabKeyPress();
+            }}
+            onFocus={e => e.target.select()}
           />
         )}
->>>>>>> c94e987b
       </Tooltip>
     </td>
   );
