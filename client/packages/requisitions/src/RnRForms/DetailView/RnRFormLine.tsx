import React from 'react';
import {
  AlertIcon,
  BasicTextInput,
  Checkbox,
  CircleIcon,
  DatePicker,
  Formatter,
  LowStockStatus,
  NumericTextInput,
  NumUtils,
  sendTabKeyPress,
  Tooltip,
  useAuthContext,
  useBufferState,
  useNativeClient,
  useNotification,
  useTheme,
  VenCategoryType,
} from '@openmsupply-client/common';
import { RnRFormLineFragment } from '../api/operations.generated';
import { getLowStockStatus, getAmc } from './helpers';
import { useCachedRnRDraftLine, useRnRFormContext } from '../api';

export const RnRFormLine = ({
  periodLength,
  disabled,
  lineId,
}: {
  lineId: string;

  periodLength: number;
  disabled: boolean;
}) => {
  const theme = useTheme();
  const { store } = useAuthContext();
  const { error } = useNotification();
  const lineState = useRnRFormContext(useCachedRnRDraftLine(lineId));

  // console.log('rendering', lineState?.line.id, lineId);

  if (!lineState) return null;

  const { line, setLine, highlight } = lineState;

  const updateDraft = (update: Partial<RnRFormLineFragment>) => {
    const newPatch = {
      ...line,
      confirmed: false,
      ...update,
    };

    const {
      initialBalance,
      quantityConsumed,
      quantityReceived,
      adjustments,
      losses,
      stockOutDuration,
      previousMonthlyConsumptionValues,
    } = { ...newPatch };

    const finalBalance =
      initialBalance +
      quantityReceived -
      quantityConsumed +
      adjustments -
      losses;

    const stockAvailableDays = periodLength - stockOutDuration;

    const adjustedQuantityConsumed = stockAvailableDays
      ? quantityConsumed * (periodLength / stockAvailableDays)
      : quantityConsumed;

    // This calculation might be a plugin in future!
    const averageMonthlyConsumption = getAmc(
      previousMonthlyConsumptionValues,
      adjustedQuantityConsumed,
      periodLength
    );

    const storePreferences = store?.preferences;

    const maximumQuantity =
      averageMonthlyConsumption * (storePreferences?.monthsOverstock ?? 2);
    const minimumQuantity =
      averageMonthlyConsumption * (storePreferences?.monthsUnderstock ?? 0);

    const neededQuantity = maximumQuantity - finalBalance;

    const calculatedRequestedQuantity = neededQuantity > 0 ? neededQuantity : 0;

    const lowStock = getLowStockStatus(finalBalance, maximumQuantity);

    setLine({
      ...newPatch,
      finalBalance,
      adjustedQuantityConsumed,
      averageMonthlyConsumption,
      minimumQuantity,
      maximumQuantity,
      calculatedRequestedQuantity,
      lowStock,
    });
  };

  const venCategory =
    line.item.venCategory === VenCategoryType.NotAssigned
      ? ''
      : line.item.venCategory;

  const textColor =
    disabled || line.confirmed
      ? theme.palette.text.disabled
      : theme.palette.text.primary;

  const readOnlyBackgroundColor = theme.palette.background.drawer;
  const highlightColour = theme.palette.chart.cold.light;

  const readOnlyColumn = {
    backgroundColor: readOnlyBackgroundColor,
    padding: '5px',
    color: textColor,
  };
  const itemDetailStyle = {
    ...readOnlyColumn,
    backgroundColor: highlight ? highlightColour : readOnlyBackgroundColor,
  };

  return (
    <tr>
      {/* Read only Item data */}
      {/* Add the tooltip here, as we hide overflow in the code column
          to fix the code column width for side scroll */}
      <Tooltip title={line.item.code}>
        <td className="sticky-column first-column" style={itemDetailStyle}>
          {line.item.code}
        </td>
      </Tooltip>
      <td className="sticky-column second-column" style={itemDetailStyle}>
        {line.item.name}
      </td>
      <td style={readOnlyColumn}>{line.item.strength}</td>
      <td style={readOnlyColumn}>{line.item.unitName}</td>
      <td style={{ ...readOnlyColumn, textAlign: 'center' }}>{venCategory}</td>

      {/* Enterable consumption data */}
      <RnRNumberCell
        value={line.initialBalance}
        onChange={val => updateDraft({ initialBalance: val })}
        textColor={textColor}
        disabled={disabled}
      />
      <RnRNumberCell
        value={line.quantityReceived}
        onChange={val => updateDraft({ quantityReceived: val })}
        textColor={textColor}
        disabled={disabled}
      />
      <RnRNumberCell
        value={line.quantityConsumed}
        onChange={val => updateDraft({ quantityConsumed: val })}
        textColor={textColor}
        disabled={disabled}
      />

      {/* Readonly calculated value */}
      <RnRNumberCell
        backgroundColor={readOnlyBackgroundColor}
        textColor={textColor}
        value={line.adjustedQuantityConsumed}
      />

      <RnRNumberCell
        value={line.losses}
        onChange={val => updateDraft({ losses: val })}
        textColor={textColor}
        disabled={disabled}
      />

      <RnRNumberCell
        value={line.adjustments}
        onChange={val => updateDraft({ adjustments: val })}
        textColor={textColor}
        allowNegative
        disabled={disabled}
      />
      <RnRNumberCell
        value={line.stockOutDuration}
        textColor={textColor}
        onChange={val => updateDraft({ stockOutDuration: val })}
        max={periodLength}
        disabled={disabled}
      />

      {/* Readonly calculated values */}
      <RnRNumberCell
        backgroundColor={readOnlyBackgroundColor}
        value={line.finalBalance}
        error={line.finalBalance < 0}
        textColor={textColor}
      />
      <RnRNumberCell
        backgroundColor={readOnlyBackgroundColor}
        value={line.averageMonthlyConsumption}
        textColor={textColor}
      />
      <RnRNumberCell
        backgroundColor={readOnlyBackgroundColor}
        value={line.minimumQuantity}
        textColor={textColor}
      />
      <RnRNumberCell
        backgroundColor={readOnlyBackgroundColor}
        value={line.maximumQuantity}
        textColor={textColor}
      />

      {/* Enterable fields: expiry, requested quantity, comment */}
      <td>
        <DatePicker
          sx={{
            width: '160px',
            '& fieldset': { border: 'none' },
            '& input': { color: textColor },
          }}
          value={line.expiryDate ? new Date(line.expiryDate) : null}
          onChange={date =>
            updateDraft({ expiryDate: Formatter.naiveDate(date) })
          }
          disabled={disabled}
        />
      </td>
      <RnRNumberCell
        value={
          line.enteredRequestedQuantity ?? line.calculatedRequestedQuantity
        }
        onChange={val => updateDraft({ enteredRequestedQuantity: val })}
        textColor={textColor}
        disabled={disabled}
      />
      <td style={{ ...readOnlyColumn, textAlign: 'center' }}>
        {line.lowStock !== LowStockStatus.Ok && (
          <AlertIcon
            double={line.lowStock === LowStockStatus.BelowQuarter}
            sx={{
              color:
                line.lowStock === LowStockStatus.BelowQuarter
                  ? 'error.main'
                  : 'primary.light',
            }}
          />
        )}
      </td>
      <td>
        <BasicTextInput
          multiline
          sx={{ width: '200px', color: textColor }}
          slotProps={{
            input: {
              sx: {
                backgroundColor: theme.palette.background.default,
                '& .MuiInput-input': { color: textColor },
              },
            },
          }}
          onKeyDown={e => {
            if (e.key !== 'Enter') return;

            e.preventDefault();
            sendTabKeyPress();
          }}
          value={line.comment ?? ''}
          onChange={e => updateDraft({ comment: e.target.value })}
          disabled={disabled}
        />
      </td>

      {/* Confirm the line */}
      <td style={{ textAlign: 'center' }}>
        {
          <>
            <Checkbox
              tabIndex={-1}
              checked={!!line.confirmed}
              size="medium"
              onClick={async () => {
                if (line.finalBalance < 0) {
                  error('Final balance should not be below 0')();
                  return;
                }
                setLine({ ...line, confirmed: !line.confirmed });
              }}
              disabled={disabled}
              sx={{ marginLeft: '10px' }}
            />
            <CircleIcon
              sx={{
                width: '10px',
                visibility: line?.isDirty ? 'visible' : 'hidden',
                color: 'secondary.main',
              }}
            />
          </>
        }
      </td>
      {/* Readonly - populated from Response Requisition */}
      <RnRNumberCell
        backgroundColor={readOnlyBackgroundColor}
        value={line.approvedQuantity ?? 0}
        textColor={textColor}
      />
    </tr>
  );
};

const RnRNumberCell = ({
  value,
  disabled,
  onChange,
  textColor,
  backgroundColor: inputBackgroundColor,
  max,
  error,
  allowNegative,
}: {
  value: number;
  error?: boolean;
  disabled?: boolean;
  onChange?: (val: number) => void;
  textColor?: string;
  backgroundColor?: string;
  max?: number;
  allowNegative?: boolean;
}) => {
<<<<<<< HEAD
  const theme = useTheme();
  const backgroundColor = readOnly ? theme.palette.background.drawer : 'white';

=======
>>>>>>> 443ffe58
  const [buffer, setBuffer] = useBufferState<number | undefined>(
    NumUtils.round(value)
  );

  const backgroundColor = inputBackgroundColor ?? 'white';

  return (
    <td style={{ backgroundColor }}>
      <Tooltip title={value === buffer ? '' : value}>
        {disabled || !onChange ? (
          <p
            style={{
              padding: '8px',
              textAlign: 'right',
              color: textColor,
            }}
          >
            {buffer}
          </p>
        ) : (
          <NumericTextInput
            slotProps={{
              input: {
                sx: {
                  backgroundColor,
                  '& .MuiInput-input': {
                    WebkitTextFillColor: textColor,
                  },
                },
              },
              htmlInput: {
                sx: {
                  backgroundColor,
                },
              },
            }}
            error={error}
            value={buffer}
            disabled={disabled}
            onChange={newValue => {
              setBuffer(newValue);
              if (newValue !== undefined) onChange(newValue);
            }}
            max={max}
            allowNegative={allowNegative}
            defaultValue={0}
            // NOTE: setting input mode to text, because on Samsung tablets,
            // the numeric keyboard doesn't allow entering negative numbers!
            inputMode={allowNegative ? 'text' : 'numeric'}
            onKeyDown={e => {
              if (e.key !== 'Enter') return;

              e.preventDefault();
              sendTabKeyPress();
            }}
            onFocus={e => e.target.select()}
          />
        )}
      </Tooltip>
    </td>
  );
};<|MERGE_RESOLUTION|>--- conflicted
+++ resolved
@@ -13,7 +13,6 @@
   Tooltip,
   useAuthContext,
   useBufferState,
-  useNativeClient,
   useNotification,
   useTheme,
   VenCategoryType,
@@ -334,12 +333,6 @@
   max?: number;
   allowNegative?: boolean;
 }) => {
-<<<<<<< HEAD
-  const theme = useTheme();
-  const backgroundColor = readOnly ? theme.palette.background.drawer : 'white';
-
-=======
->>>>>>> 443ffe58
   const [buffer, setBuffer] = useBufferState<number | undefined>(
     NumUtils.round(value)
   );
