--- conflicted
+++ resolved
@@ -11,10 +11,7 @@
   Tooltip,
   useAuthContext,
   useBufferState,
-<<<<<<< HEAD
-=======
   useFormatNumber,
->>>>>>> 13cd9473
   useTheme,
   VenCategoryType,
 } from '@openmsupply-client/common';
@@ -313,10 +310,7 @@
   max?: number;
   allowNegative?: boolean;
 }) => {
-<<<<<<< HEAD
-=======
   const { format } = useFormatNumber();
->>>>>>> 13cd9473
   const [buffer, setBuffer] = useBufferState<number | undefined>(
     NumUtils.round(value)
   );
@@ -325,11 +319,7 @@
 
   return (
     <td style={{ backgroundColor }}>
-<<<<<<< HEAD
-      <Tooltip title={value === buffer ? '' : value}>
-=======
       <Tooltip title={value === buffer ? '' : format(value)}>
->>>>>>> 13cd9473
         {disabled || !onChange ? (
           <p
             style={{
@@ -338,11 +328,7 @@
               color: textColor,
             }}
           >
-<<<<<<< HEAD
-            {buffer}
-=======
             {format(buffer)}
->>>>>>> 13cd9473
           </p>
         ) : (
           <NumericTextInput
