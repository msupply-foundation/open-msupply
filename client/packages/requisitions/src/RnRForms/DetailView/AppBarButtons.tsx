import React from 'react';
import {
  AppBarButtonsPortal,
  DownloadIcon,
  EnvUtils,
  Grid,
  LoadingButton,
  Platform,
  PrinterIcon,
  PrintFormat,
  ReportContext,
  useDetailPanel,
  useParams,
  useTranslation,
  FullScreenButton,
} from '@openmsupply-client/common';
import {
  ReportRowFragment,
  ReportSelector,
  usePrintReport,
} from '@openmsupply-client/system';
import { useRnRForm } from '../api';
import { JsonData } from '@openmsupply-client/programs';

export const AppBarButtonsComponent = () => {
  const t = useTranslation();
  const { OpenButton } = useDetailPanel();
  const { id = '' } = useParams();
  const {
    query: { data },
  } = useRnRForm({ rnrFormId: id });
  const { print, isPrinting } = usePrintReport();

  const printReport =
    (format: PrintFormat) =>
    (report: ReportRowFragment, args: JsonData | undefined) => {
      if (!data) return;
      print({
        reportId: report.id,
        dataId: data?.id,
        args,
        format,
      });
    };

  return (
    <AppBarButtonsPortal>
      <Grid container gap={1}>
        <ReportSelector
          context={ReportContext.Requisition}
          subContext="R&R"
          onPrint={printReport(PrintFormat.Html)}
        >
          <LoadingButton
            variant="outlined"
            startIcon={<PrinterIcon />}
            isLoading={isPrinting}
          >
            {t('button.print')}
          </LoadingButton>
        </ReportSelector>

        <ReportSelector
          context={ReportContext.Requisition}
          subContext="R&R"
          onPrint={printReport(PrintFormat.Excel)}
        >
          <LoadingButton
            startIcon={<DownloadIcon />}
            variant="outlined"
            disabled={EnvUtils.platform === Platform.Android}
            isLoading={isPrinting}
          >
            {t('button.export')}
          </LoadingButton>
        </ReportSelector>
<<<<<<< HEAD
        <FullScreenButton />
=======
        {OpenButton}
>>>>>>> 1f5efa1a
      </Grid>
    </AppBarButtonsPortal>
  );
};

export const AppBarButtons = React.memo(AppBarButtonsComponent);<|MERGE_RESOLUTION|>--- conflicted
+++ resolved
@@ -46,6 +46,7 @@
   return (
     <AppBarButtonsPortal>
       <Grid container gap={1}>
+        <FullScreenButton />
         <ReportSelector
           context={ReportContext.Requisition}
           subContext="R&R"
@@ -74,11 +75,7 @@
             {t('button.export')}
           </LoadingButton>
         </ReportSelector>
-<<<<<<< HEAD
-        <FullScreenButton />
-=======
         {OpenButton}
->>>>>>> 1f5efa1a
       </Grid>
     </AppBarButtonsPortal>
   );
