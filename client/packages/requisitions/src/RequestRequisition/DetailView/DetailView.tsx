--- conflicted
+++ resolved
@@ -19,22 +19,14 @@
 import { ContentArea } from './ContentArea';
 import { AppRoute } from '@openmsupply-client/config';
 import { RequestRequisitionLineErrorProvider } from '../context';
-<<<<<<< HEAD
-import { buildItemEditRoute } from './utils';
-=======
 import { IndicatorsTab } from './IndicatorsTab';
-import { buildIndicatorEditRoute } from './utils';
->>>>>>> e1805c0e
+import { buildIndicatorEditRoute, buildItemEditRoute } from './utils';
 
 export const DetailView: FC = () => {
   const t = useTranslation();
   const navigate = useNavigate();
   const { data, isLoading } = useRequest.document.get();
   const isDisabled = useRequest.utils.isDisabled();
-<<<<<<< HEAD
-=======
-  const { mutateAsync } = useRequest.line.insert();
-  const { onOpen, onClose, isOpen } = useEditModal<ItemRowWithStatsFragment>();
   const { data: programIndicators, isLoading: isProgramIndicatorsLoading } =
     useRequest.document.indicators(
       data?.otherPartyId ?? '',
@@ -42,7 +34,6 @@
       data?.program?.id ?? '',
       !!data
     );
->>>>>>> e1805c0e
 
   const onRowClick = useCallback((line: RequestLineFragment) => {
     navigate(buildItemEditRoute(line.requisitionNumber, line.item.id));
