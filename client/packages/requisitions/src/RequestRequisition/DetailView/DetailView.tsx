import React, { useCallback, useEffect } from 'react';
import {
  DetailViewSkeleton,
  AlertModal,
  RouteBuilder,
  useNavigate,
  useTranslation,
  DetailTabs,
  useAuthContext,
  useBreadcrumbs,
  useEditModal,
  useNonPaginatedMaterialTable,
  usePluginProvider,
  NothingHere,
  MaterialTable,
} from '@openmsupply-client/common';
import { ActivityLogList } from '@openmsupply-client/system';
import { RequestLineFragment, useHideOverStocked, useRequest } from '../api';
import { Toolbar } from './Toolbar';
import { Footer } from './Footer';
import { AppBarButtons } from './AppBarButtons';
import { SidePanel } from './SidePanel';
import { AppRoute } from '@openmsupply-client/config';
import { RequestRequisitionLineErrorProvider } from '../context';
import { IndicatorsTab, Documents } from './Tabs';
import { buildIndicatorEditRoute } from './utils';
import { RequestLineEditModal } from './RequestLineEdit';
import { useRequestColumns } from './columns';
import { isRequestLinePlaceholderRow } from '../../utils';

export const DetailView = () => {
  const t = useTranslation();
  const navigate = useNavigate();
  const { setCustomBreadcrumbs } = useBreadcrumbs();
  const { store } = useAuthContext();
  const {
    onOpen,
    onClose,
    mode,
    entity: itemId,
    isOpen,
  } = useEditModal<string | null>();

  const { data, isLoading, invalidateQueries } = useRequest.document.get();
  const isDisabled = useRequest.utils.isDisabled();
  const { data: programIndicators, isLoading: isProgramIndicatorsLoading } =
    useRequest.document.indicators(
      store?.nameId ?? '',
      data?.period?.id ?? '',
      data?.program?.id ?? '',
      !!data
    );

  const onRowClick = useCallback(
    (line: RequestLineFragment) => onOpen(line.item.id),
    [onOpen]
  );

  const onProgramIndicatorClick = useCallback(
    (
      requisitionId?: string,
      programIndicatorCode?: string,
      indicatorId?: string
    ) => {
      if (!requisitionId || !programIndicatorCode || !indicatorId) return;

      navigate(
        buildIndicatorEditRoute(
          requisitionId,
          programIndicatorCode,
          indicatorId
        )
      );
    },
    [navigate]
  );

  useEffect(() => {
    setCustomBreadcrumbs({ 1: data?.requisitionNumber.toString() ?? '' });
  }, [setCustomBreadcrumbs, data?.requisitionNumber]);

  const onAddItem = () => onOpen();

  const { lines, itemFilter, isError, isFetching } = useRequest.line.list();
  const { on } = useHideOverStocked();
  const { plugins } = usePluginProvider();
  const isFiltered = !!itemFilter || on;

  const columns = useRequestColumns();

  const { table, selectedRows } = useNonPaginatedMaterialTable({
    tableId: 'internal-order-detail',
    columns,
    data: lines,
    isLoading: isFetching,
    isError,
    getIsPlaceholderRow: isRequestLinePlaceholderRow,
    onRowClick,
    initialSort: { key: 'itemName', dir: 'asc' },
    noDataElement: (
      <NothingHere
        body={
          isFiltered
            ? t('error.no-items-filter-on')
            : t('error.no-internal-order-items')
        }
        onCreate={isDisabled ? undefined : onAddItem}
        buttonText={t('button.add-item')}
      />
    ),
  });

  if (isLoading) return <DetailViewSkeleton />;
  if (!data)
    return (
      <AlertModal
        open={true}
        onOk={() =>
          navigate(
            RouteBuilder.create(AppRoute.Replenishment)
              .addPart(AppRoute.InternalOrder)
              .build()
          )
        }
        title={t('error.order-not-found')}
        message={t('messages.click-to-return-to-requisitions')}
      />
    );

  const tabs = [
    {
      Component: (
        <>
          {plugins.requestRequisitionLine?.tableStateLoader?.map(
            (StateLoader, index) => (
              <StateLoader
                key={index}
                requestLines={lines}
                requisition={data}
              />
            )
          )}
          <MaterialTable table={table} />
        </>
      ),
      value: 'Details',
    },
    {
<<<<<<< HEAD
      Component: (
        <Documents
          data={data}
          disable={isDisabled}
          invalidateQueries={invalidateQueries}
        />
      ),
      value: t('label.documents'),
    },
    {
      Component: <ActivityLogList recordId={data?.id ?? ''} />,
=======
      Component: <ActivityLogList recordId={data.id} />,
>>>>>>> 0375e746
      value: 'Log',
    },
  ];

  const showIndicatorTab =
    !!data.programName &&
    !!data.otherParty.store &&
    programIndicators?.totalCount !== 0 &&
    !data.isEmergency;

  if (showIndicatorTab) {
    tabs.push({
      Component: (
        <IndicatorsTab
          onClick={onProgramIndicatorClick}
          isLoading={isLoading || isProgramIndicatorsLoading}
          request={data}
          indicators={programIndicators?.nodes}
        />
      ),
      value: t('label.indicators'),
    });
  }

  return (
    <RequestRequisitionLineErrorProvider>
      <AppBarButtons
        isDisabled={!data || isDisabled}
        onAddItem={onAddItem}
        showIndicators={showIndicatorTab}
      />
      <Toolbar />

      <DetailTabs tabs={tabs} />

      <Footer
        selectedRows={selectedRows}
        resetRowSelection={table.resetRowSelection}
      />
      <SidePanel />
      {isOpen && (
        <RequestLineEditModal
          requisition={data}
          itemId={itemId}
          isOpen={isOpen}
          onClose={onClose}
          mode={mode}
          store={store}
        />
      )}
    </RequestRequisitionLineErrorProvider>
  );
};<|MERGE_RESOLUTION|>--- conflicted
+++ resolved
@@ -146,7 +146,6 @@
       value: 'Details',
     },
     {
-<<<<<<< HEAD
       Component: (
         <Documents
           data={data}
@@ -158,9 +157,6 @@
     },
     {
       Component: <ActivityLogList recordId={data?.id ?? ''} />,
-=======
-      Component: <ActivityLogList recordId={data.id} />,
->>>>>>> 0375e746
       value: 'Log',
     },
   ];
