import React, { FC } from 'react';
import {
  AppBarButtonsPortal,
  ButtonWithIcon,
  PlusCircleIcon,
  Grid,
  useDetailPanel,
  useTranslation,
  ReportContext,
} from '@openmsupply-client/common';
import {
  ReportRowFragment,
  ReportSelector,
  usePrintReport,
} from '@openmsupply-client/system';
import { useRequest } from '../../api';
import { UseSuggestedQuantityButton } from './UseSuggestedQuantityButton';
import { AddFromMasterListButton } from './AddFromMasterListButton';
import { JsonData } from '@openmsupply-client/programs';

interface AppBarButtonProps {
  isDisabled: boolean;
  onAddItem: () => void;
  showIndicators?: boolean;
}

export const AppBarButtonsComponent: FC<AppBarButtonProps> = ({
  onAddItem,
  isDisabled,
  showIndicators = false,
}) => {
  const t = useTranslation();
  const isProgram = useRequest.utils.isProgram();
  const { OpenButton } = useDetailPanel();
  const { data } = useRequest.document.get();
  const { print, isPrinting } = usePrintReport();

  const printReport = (
    report: ReportRowFragment,
    args: JsonData | undefined
  ) => {
    if (!data) return;
    print({ reportId: report.id, dataId: data?.id, args });
  };

  return (
    <AppBarButtonsPortal>
      <Grid container gap={1}>
        <ButtonWithIcon
          disabled={isDisabled || isProgram}
          label={t('button.add-item')}
          Icon={<PlusCircleIcon />}
          onClick={onAddItem}
        />

        <AddFromMasterListButton />
        <UseSuggestedQuantityButton />

        <ReportSelector
          context={ReportContext.InternalOrder}
          onPrint={printReport}
          // Filters out reports that have a subContext (i.e. `R&R`)
          queryParams={{ filterBy: { subContext: { equalAnyOrNull: [] } } }}
<<<<<<< HEAD
          extraArguments={
            showIndicators
              ? {
                  periodId: data?.period?.id,
                  programId: data?.program?.id,
                  customerNameId: data?.otherPartyId,
                }
              : undefined
          }
        >
          <LoadingButton
            variant="outlined"
            startIcon={<PrinterIcon />}
            isLoading={isPrinting}
            label={t('button.print')}
          />
        </ReportSelector>
=======
          isPrinting={isPrinting}
          buttonLabel={t('button.print')}
        />
>>>>>>> fe685a96
        {OpenButton}
      </Grid>
    </AppBarButtonsPortal>
  );
};

export const AppBarButtons = React.memo(AppBarButtonsComponent);<|MERGE_RESOLUTION|>--- conflicted
+++ resolved
@@ -7,6 +7,8 @@
   useDetailPanel,
   useTranslation,
   ReportContext,
+  LoadingButton,
+  PrinterIcon,
 } from '@openmsupply-client/common';
 import {
   ReportRowFragment,
@@ -61,7 +63,6 @@
           onPrint={printReport}
           // Filters out reports that have a subContext (i.e. `R&R`)
           queryParams={{ filterBy: { subContext: { equalAnyOrNull: [] } } }}
-<<<<<<< HEAD
           extraArguments={
             showIndicators
               ? {
@@ -79,11 +80,6 @@
             label={t('button.print')}
           />
         </ReportSelector>
-=======
-          isPrinting={isPrinting}
-          buttonLabel={t('button.print')}
-        />
->>>>>>> fe685a96
         {OpenButton}
       </Grid>
     </AppBarButtonsPortal>
