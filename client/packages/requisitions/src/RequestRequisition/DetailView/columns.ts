--- conflicted
+++ resolved
@@ -6,6 +6,7 @@
   Column,
   SortBy,
   GenericColumnKey,
+  suggestedQuantity,
 } from '@openmsupply-client/common';
 import { useRequestFields } from '../api';
 
@@ -68,10 +69,7 @@
         label: 'label.forecast-quantity',
         description: 'description.forecast-quantity',
         align: ColumnAlign.Right,
-<<<<<<< HEAD
         width: 200,
-=======
-        width: 150,
         accessor: ({ rowData }) =>
           suggestedQuantity(
             rowData.itemStats.averageMonthlyConsumption,
@@ -86,7 +84,6 @@
         width: 150,
         accessor: ({ rowData }) =>
           rowData.itemStats.averageMonthlyConsumption * maxMonthsOfStock,
->>>>>>> d7b02efe
       },
       {
         key: 'requestedQuantity',
