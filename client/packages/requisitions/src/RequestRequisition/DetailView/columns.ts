import { RequestRequisitionLineFragment } from '../api/operations.generated';
import {
  useTranslation,
  ColumnAlign,
  useColumns,
  Column,
  SortBy,
  GenericColumnKey,
  suggestedQuantity,
} from '@openmsupply-client/common';

interface UseRequestRequisitionColumnOptions {
  sortBy: SortBy<RequestRequisitionLineFragment>;
  onChangeSortBy: (
    column: Column<RequestRequisitionLineFragment>
  ) => SortBy<RequestRequisitionLineFragment>;
}

export const useRequestRequisitionColumns = ({
  sortBy,
  onChangeSortBy,
}: UseRequestRequisitionColumnOptions): Column<RequestRequisitionLineFragment>[] => {
  const t = useTranslation('common');
  return useColumns<RequestRequisitionLineFragment>(
    [
      [
        'itemCode',
        { width: 100, accessor: ({ rowData }) => rowData.item.code },
      ],
      [
        'itemName',
        { width: 350, accessor: ({ rowData }) => rowData.item.name },
      ],

      [
        'monthlyConsumption',
        {
          width: 200,
          accessor: ({ rowData }) =>
            rowData.itemStats.averageMonthlyConsumption,
        },
      ],

      {
        key: 'availableStockOnHand',
        label: 'label.stock-on-hand',
        align: ColumnAlign.Left,

        width: 200,
        accessor: ({ rowData }) => {
          const { itemStats } = rowData;
          const { availableStockOnHand, availableMonthsOfStockOnHand } =
            itemStats;

          const monthsString = availableMonthsOfStockOnHand
<<<<<<< HEAD
            ? `${availableMonthsOfStockOnHand} ${t('label.months')}`
=======
            ? `${availableMonthsOfStockOnHand} (${t('label.month', {
                count: availableMonthsOfStockOnHand,
              })})`
>>>>>>> f24be8ff
            : '';
          return `${availableStockOnHand} ${monthsString}`;
        },
      },

      {
        key: 'suggestedQuantity',
        label: 'label.forecast-quantity',
        align: ColumnAlign.Right,
        width: 200,
        accessor: ({ rowData }) => {
          // TODO: Use requisition months of stock here rather than hard coded
          // '3'.
          const suggested = suggestedQuantity(
            rowData.itemStats.averageMonthlyConsumption,
            rowData.itemStats.availableStockOnHand,
            3
          );
          if (suggested > 0) {
            return suggested.toFixed(2);
          } else {
            return 0;
          }
        },
      },
      {
        key: 'requestedQuantity',
        label: 'label.requested-quantity',
        align: ColumnAlign.Right,
        width: 200,
      },
      ['comment', { width: 300 }],
      GenericColumnKey.Selection,
    ],
    { onChangeSortBy, sortBy },
    [sortBy]
  );
};<|MERGE_RESOLUTION|>--- conflicted
+++ resolved
@@ -53,13 +53,9 @@
             itemStats;
 
           const monthsString = availableMonthsOfStockOnHand
-<<<<<<< HEAD
-            ? `${availableMonthsOfStockOnHand} ${t('label.months')}`
-=======
             ? `${availableMonthsOfStockOnHand} (${t('label.month', {
                 count: availableMonthsOfStockOnHand,
               })})`
->>>>>>> f24be8ff
             : '';
           return `${availableStockOnHand} ${monthsString}`;
         },
