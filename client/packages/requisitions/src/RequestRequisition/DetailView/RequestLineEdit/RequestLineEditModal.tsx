import React, { useEffect, useMemo, useRef, useState } from 'react';
import {
  BasicSpinner,
  DialogButton,
  ModalMode,
  useDialog,
  UserStoreNodeFragment,
} from '@openmsupply-client/common';
import { RequestFragment, useRequest } from '../../api';
import { useDraftRequisitionLine, useNextRequestLine } from './hooks';
import { isRequestDisabled } from '../../../utils';
import { RequestLineEdit } from './RequestLineEdit';
import {
  Representation,
  RepresentationValue,
  shouldDeleteLine,
} from '../../../common';

import { ItemWithStatsFragment } from '@openmsupply-client/system';

interface RequestLineEditModalProps {
  store?: UserStoreNodeFragment;
  mode: ModalMode | null;
  requisition: RequestFragment;
  itemId: string | null;
  isOpen: boolean;
  onClose: () => void;
  manageVaccinesInDoses: boolean;
}

export const RequestLineEditModal = ({
  store,
  mode,
  requisition,
  itemId,
  isOpen,
  onClose,
  manageVaccinesInDoses,
}: RequestLineEditModalProps) => {
  const deleteLine = useRequest.line.deleteLine();
  const isDisabled = isRequestDisabled(requisition);

  const lines = useMemo(
    () =>
      requisition?.lines.nodes
        .slice()
        .sort((a, b) => a.item.name.localeCompare(b.item.name)) ?? [],
    [requisition?.lines.nodes]
  );

  const [currentItem, setCurrentItem] = useState(
    lines?.find(line => line.item.id === itemId)?.item
  );
<<<<<<< HEAD
  const [previousItemLineId, setPreviousItemLineId] = useState<string | null>(
    null
  );
=======
>>>>>>> 13e61520
  const [representation, setRepresentation] = useState<RepresentationValue>(
    Representation.UNITS
  );

  const { draft, save, update, isLoading } =
    useDraftRequisitionLine(currentItem);
  const draftIdRef = useRef<string | undefined>(draft?.id);
  const { hasNext, next } = useNextRequestLine(lines, currentItem);

  const useConsumptionData =
    store?.preferences?.useConsumptionAndStockFromCustomersForInternalOrders;
  const nextDisabled = (!hasNext && mode === ModalMode.Update) || !currentItem;

  const deletePreviousLine = () => {
    const shouldDelete = shouldDeleteLine(mode, draft?.id, isDisabled);
    if (draft?.id && shouldDelete) {
      deleteLine(draft.id);
    }
  };

  useEffect(() => {
    draftIdRef.current = draft?.id;
  }, [draft?.id]);

  const onCancel = () => {
    if (mode === ModalMode.Create) {
      deleteLine(draftIdRef.current || '');
    }
    onClose();
  };

  const { Modal } = useDialog({ onClose: onCancel, isOpen });

  const onChangeItem = (item: ItemWithStatsFragment) => {
    if (item.id !== currentItem?.id && draft?.requestedQuantity === 0) {
      deletePreviousLine();
    }
    setRepresentation(Representation.UNITS);
    setCurrentItem(item);
  };

  const onNext = async () => {
    await save();
    if (draft?.requestedQuantity === 0) {
      deletePreviousLine();
    }
    if (mode === ModalMode.Update && next) setCurrentItem(next);
    else if (mode === ModalMode.Create) setCurrentItem(undefined);
    else onClose();
    return true;
  };

<<<<<<< HEAD
  // When currentItem changes, draft is reset in `useDraftRequisitionLine`
  // If it creates a new requisition line, we save it immediately to have access
  // to requisition charts.
  // If user ends up cancelling the modal, or changing the item, we need to
  // ensure the previous line is deleted (hence storing `previousItemLineId`)
=======
  // Effect triggered when the selected item changes:
  // 1. The draft is reset by the useDraftRequisitionLine hook
  // 2. For newly created lines, we immediately save to enable requisition chart data
>>>>>>> 13e61520
  useEffect(() => {
    if (!!draft?.isCreated) {
      save();
    }
  }, [draft?.isCreated]);

  return (
    <Modal
      title=""
      contentProps={{ sx: { padding: 0 } }}
      cancelButton={<DialogButton variant="cancel" onClick={onCancel} />}
      nextButton={
        <DialogButton
          disabled={nextDisabled}
          variant="next-and-ok"
          onClick={onNext}
        />
      }
      okButton={
        <DialogButton
          variant="ok"
          disabled={!currentItem}
          onClick={async () => {
            await save();
            onClose();
          }}
        />
      }
      height={800}
      width={1200}
    >
      {isLoading ? (
        <BasicSpinner />
      ) : (
        <RequestLineEdit
          requisition={requisition}
          lines={lines}
          currentItem={currentItem}
          onChangeItem={onChangeItem}
          draft={draft}
          update={update}
          isPacksEnabled={!!currentItem?.defaultPackSize}
          representation={representation}
          setRepresentation={setRepresentation}
          disabled={isDisabled}
          isUpdateMode={mode === ModalMode.Update}
          showExtraFields={useConsumptionData && !!requisition?.program}
          manageVaccinesInDoses={manageVaccinesInDoses}
        />
      )}
    </Modal>
  );
};<|MERGE_RESOLUTION|>--- conflicted
+++ resolved
@@ -51,12 +51,6 @@
   const [currentItem, setCurrentItem] = useState(
     lines?.find(line => line.item.id === itemId)?.item
   );
-<<<<<<< HEAD
-  const [previousItemLineId, setPreviousItemLineId] = useState<string | null>(
-    null
-  );
-=======
->>>>>>> 13e61520
   const [representation, setRepresentation] = useState<RepresentationValue>(
     Representation.UNITS
   );
@@ -109,17 +103,9 @@
     return true;
   };
 
-<<<<<<< HEAD
-  // When currentItem changes, draft is reset in `useDraftRequisitionLine`
-  // If it creates a new requisition line, we save it immediately to have access
-  // to requisition charts.
-  // If user ends up cancelling the modal, or changing the item, we need to
-  // ensure the previous line is deleted (hence storing `previousItemLineId`)
-=======
   // Effect triggered when the selected item changes:
   // 1. The draft is reset by the useDraftRequisitionLine hook
   // 2. For newly created lines, we immediately save to enable requisition chart data
->>>>>>> 13e61520
   useEffect(() => {
     if (!!draft?.isCreated) {
       save();
