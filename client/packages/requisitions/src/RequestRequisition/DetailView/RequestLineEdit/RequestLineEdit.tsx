--- conflicted
+++ resolved
@@ -24,12 +24,9 @@
 import { DraftRequestLine } from './hooks';
 import { Footer } from './Footer';
 import { RequestStats } from './ItemCharts/RequestStats';
-<<<<<<< HEAD
 import { RequestLineFragment } from '../../api';
 import { buildItemEditRoute } from '../utils';
-=======
 import { ItemInformationView } from './ItemInformation';
->>>>>>> d9b69938
 
 const INPUT_WIDTH = 100;
 const LABEL_WIDTH = '150px';
@@ -75,12 +72,10 @@
   const { isOn, toggle } = useToggle();
   const [anchorEl, setAnchorEl] = React.useState<null | HTMLElement>(null);
   const { store } = useAuthContext();
-<<<<<<< HEAD
   const useConsumptionData =
     store?.preferences?.useConsumptionAndStockFromCustomersForInternalOrders;
   const isNew = !draft?.id;
 
-=======
   const extraFields = store?.preferences?.extraFieldsInRequisition;
   const showItemInformation =
     store?.preferences?.useConsumptionAndStockFromCustomersForInternalOrders &&
@@ -91,11 +86,9 @@
     ?.sort((a, b) => a.name.name.localeCompare(b.name.name))
     .sort((a, b) => b.amcInUnits - a.amcInUnits)
     .sort((a, b) => b.stockInUnits - a.stockInUnits);
->>>>>>> d9b69938
   return (
     <Box display="flex" flexDirection="column" padding={2}>
       <Box display="flex" justifyContent="space-between">
-<<<<<<< HEAD
         {isNew ? (
           <Box width="100%">
             <StockItemSearchInput
@@ -107,32 +100,6 @@
                     itemId: newItem.id,
                   });
                   navigate(buildItemEditRoute(requisitionNumber, newItem.id));
-=======
-        <Box paddingLeft={4} paddingRight={7}>
-          {/* Left column content */}
-          <InputWithLabelRow
-            Input={
-              <NumericTextInput
-                width={INPUT_WIDTH}
-                value={draft?.itemStats.availableStockOnHand}
-                disabled
-                autoFocus
-              />
-            }
-            labelWidth={LABEL_WIDTH}
-            label={t('label.stock-on-hand')}
-            sx={{ marginBottom: 1 }}
-          />
-          {isProgram && extraFields && (
-            <>
-              <InputWithLabelRow
-                Input={
-                  <NumericTextInput
-                    width={INPUT_WIDTH}
-                    value={draft?.incomingUnits}
-                    disabled
-                  />
->>>>>>> d9b69938
                 }
               }}
               openOnFocus={true}
@@ -288,7 +255,6 @@
                     </Box>
                   </Box>
                 )}
-<<<<<<< HEAD
               </Box>
 
               <Box display="flex" flexDirection="row">
@@ -313,24 +279,6 @@
                   }
                   labelWidth={LABEL_WIDTH}
                   label={t('label.requested-quantity')}
-=======
-                decimalLimit={2}
-                disabled
-              />
-            }
-            labelWidth={LABEL_WIDTH}
-            label={t('label.amc')}
-            sx={{ marginBottom: 1 }}
-          />
-          {isProgram && extraFields && (
-            <InputWithLabelRow
-              Input={
-                <NumericTextInput
-                  width={INPUT_WIDTH}
-                  value={draft?.itemStats.availableMonthsOfStockOnHand ?? 0}
-                  disabled
-                  decimalLimit={2}
->>>>>>> d9b69938
                   sx={{ marginBottom: 1 }}
                 />
                 <Box
@@ -415,7 +363,6 @@
                 label={t('label.suggested-quantity')}
                 sx={{ marginBottom: 1 }}
               />
-<<<<<<< HEAD
               {isProgram && useConsumptionData && (
                 <InputWithLabelRow
                   Input={
@@ -431,25 +378,6 @@
                       }
                       onBlur={save}
                     />
-=======
-            }
-            labelWidth={LABEL_WIDTH}
-            label={t('label.suggested-quantity')}
-            sx={{ marginBottom: 1 }}
-          />
-          {isProgram && extraFields && (
-            <InputWithLabelRow
-              Input={
-                <ReasonOptionsSearchInput
-                  value={draft?.reason}
-                  onChange={value => {
-                    update({ reason: value });
-                  }}
-                  width={200}
-                  type={ReasonOptionNodeType.RequisitionLineVariance}
-                  isDisabled={
-                    draft?.requestedQuantity === draft?.suggestedQuantity
->>>>>>> d9b69938
                   }
                   labelWidth={'66px'}
                   label={t('label.reason')}
