--- conflicted
+++ resolved
@@ -109,13 +109,9 @@
                     requisitionId: requisitionId,
                     itemId: newItem.id,
                   });
-<<<<<<< HEAD
-                  navigate(buildItemEditRoute(requisitionId, newItem.id));
-=======
-                  navigate(buildItemEditRoute(requisitionNumber, newItem.id), {
+                  navigate(buildItemEditRoute(requisitionId, newItem.id), {
                     replace: true,
                   });
->>>>>>> 16c3d0ae
                 }
               }}
               openOnFocus={true}
