--- conflicted
+++ resolved
@@ -14,16 +14,13 @@
   Typography,
   ModalGridLayout,
   usePreferences,
-<<<<<<< HEAD
+  Alert,
   ModalPanelArea,
   MultilineTextInput,
   InfoRow,
   ValueInfoRow,
   ValueInfo,
   RepresentationValue,
-=======
-  Alert,
->>>>>>> c22c1f5e
 } from '@openmsupply-client/common';
 import { DraftRequestLine } from './hooks';
 import { RequestLineFragment } from '../../api';
