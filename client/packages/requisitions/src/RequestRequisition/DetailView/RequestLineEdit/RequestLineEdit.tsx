import React, { useCallback, useMemo } from 'react';
import {
  ItemWithStatsFragment,
  ReasonOptionsSearchInput,
  RequestFragment,
  StockItemSearchInputWithStats,
  useReasonOptions,
} from '@openmsupply-client/system';
import {
  useTranslation,
  BasicTextInput,
  Box,
  ReasonOptionNodeType,
  usePluginProvider,
  Typography,
  BufferedTextArea,
  useFormatNumber,
} from '@openmsupply-client/common';
import { DraftRequestLine } from './hooks';
import { RequestLineFragment } from '../../api';
import { RequestedSelection } from './RequestedSelection';
import { RepresentationValue } from '../../../common';
import { ConsumptionHistory } from './ItemCharts/ConsumptionHistory';
import { StockEvolution } from './ItemCharts/StockEvolution';
import { StockDistribution } from './ItemCharts/StockDistribution';
import {
  InfoRow,
  ModalContentLayout,
  ValueInfoRow,
  ValueInfo,
} from '../../../common';
import {
  getLeftPanel,
  getExtraMiddlePanels,
  getSuggestedRow,
} from './ModalContentPanels';

interface RequestLineEditProps {
  requisition: RequestFragment;
  lines: RequestLineFragment[];
  currentItem?: ItemWithStatsFragment;
  onChangeItem: (item: ItemWithStatsFragment) => void;
  draft?: DraftRequestLine | null;
  update: (patch: Partial<DraftRequestLine>) => void;
  isPacksEnabled: boolean;
  representation: RepresentationValue;
  setRepresentation: (type: RepresentationValue) => void;
  disabled?: boolean;
  isUpdateMode?: boolean;
  showExtraFields?: boolean;
  manageVaccinesInDoses?: boolean;
<<<<<<< HEAD
  isReasonsError: boolean;
=======
  setIsEditingRequested: (isEditingRequested: boolean) => void;
>>>>>>> dbbdc499
}

export const RequestLineEdit = ({
  requisition,
  lines,
  draft,
  currentItem,
  onChangeItem,
  update,
  isPacksEnabled,
  representation,
  setRepresentation,
  disabled,
  isUpdateMode,
  showExtraFields,
  manageVaccinesInDoses = false,
<<<<<<< HEAD
  isReasonsError,
=======
  setIsEditingRequested,
>>>>>>> dbbdc499
}: RequestLineEditProps) => {
  const t = useTranslation();
  const { plugins } = usePluginProvider();
  const { round } = useFormatNumber();
  const { data: reasonOptions, isLoading } = useReasonOptions();
  const unitName = currentItem?.unitName || t('label.unit');
  const defaultPackSize = currentItem?.defaultPackSize || 1;

  const showContent = !!draft && !!currentItem;
  const displayVaccinesInDoses =
    manageVaccinesInDoses && currentItem?.isVaccine;
  const disableItemSelection = disabled || isUpdateMode;
  const disableReasons =
    draft?.requestedQuantity === draft?.suggestedQuantity || disabled;

  const line = useMemo(
    () => lines.find(line => line.id === draft?.id),
    [lines, draft?.id]
  );
  const originalItemName = useMemo(
    () => lines?.find(({ item }) => item.id === currentItem?.id)?.itemName,
    [lines, currentItem?.id]
  );

  const renderValueInfoRows = useCallback(
    (info: ValueInfo[]) => (
      <>
        {info.map(({ label, value, sx, endAdornmentOverride }) => (
          <ValueInfoRow
            key={label}
            label={label}
            value={value}
            endAdornmentOverride={endAdornmentOverride}
            defaultPackSize={defaultPackSize}
            representation={representation}
            unitName={unitName}
            sx={sx}
            displayVaccinesInDoses={displayVaccinesInDoses}
            dosesPerUnit={currentItem?.doses}
          />
        ))}
      </>
    ),
    [
      defaultPackSize,
      representation,
      unitName,
      displayVaccinesInDoses,
      currentItem?.doses,
    ]
  );

  const getMiddlePanelContent = () => {
    if (!showContent) return null;

    return renderValueInfoRows(getExtraMiddlePanels(t, draft));
  };

  const getRightPanelContent = () => {
    if (!showContent) return null;

    return (
      <>
        <Box
          sx={{
            background: theme => theme.palette.background.group,
            padding: '0px 8px',
            borderRadius: 2,
            pb: 1,
          }}
        >
          {!showExtraFields && renderValueInfoRows(getSuggestedRow(t, draft))}
          <RequestedSelection
            disabled={disabled}
            defaultPackSize={defaultPackSize}
            isPacksEnabled={isPacksEnabled}
            draft={draft}
            update={update}
            representation={representation}
            setRepresentation={setRepresentation}
            unitName={unitName}
            displayVaccinesInDoses={displayVaccinesInDoses}
            dosesPerUnit={currentItem?.doses}
            setIsEditingRequested={setIsEditingRequested}
          />
          {showExtraFields && (
            <Typography variant="body1" fontWeight="bold">
              {t('label.reason')}:
              <ReasonOptionsSearchInput
                value={draft?.reason}
                onChange={value => {
                  update({ reason: value });
                }}
                fullWidth
                type={ReasonOptionNodeType.RequisitionLineVariance}
                disabled={disableReasons}
                reasonOptions={reasonOptions?.nodes ?? []}
                loading={isLoading}
                textSx={
                  disableReasons
                    ? {
                        backgroundColor: theme =>
                          theme.palette.background.toolbar,
                      }
                    : {
                        backgroundColor: theme =>
                          theme.palette.background.white,
                      }
                }
                inputProps={{
                  error: isReasonsError,
                }}
              />
            </Typography>
          )}
          <Typography variant="body1" fontWeight="bold" pb={0.5}>
            {t('heading.comment')}:
          </Typography>
          <BufferedTextArea
            value={draft?.comment ?? ''}
            onChange={e => update({ comment: e.target.value })}
            slotProps={{
              input: {
                sx: {
                  backgroundColor: theme =>
                    disabled
                      ? theme.palette.background.toolbar
                      : theme.palette.background.white,
                },
              },
            }}
            disabled={disabled}
            minRows={3}
            maxRows={3}
          />
        </Box>
      </>
    );
  };

  return (
    <>
      <ModalContentLayout
        showExtraFields={showExtraFields}
        Top={
          <>
            {(disableItemSelection && (
              <BasicTextInput
                value={`${currentItem?.code}     ${originalItemName}`}
                disabled
                fullWidth
              />
            )) || (
              <StockItemSearchInputWithStats
                autoFocus={!currentItem}
                openOnFocus={!currentItem}
                disabled={disabled}
                currentItemId={currentItem?.id}
                onChange={(newItem: ItemWithStatsFragment | null) =>
                  newItem && onChangeItem(newItem)
                }
                extraFilter={item =>
                  !lines.some(line => line.item.id === item.id)
                }
              />
            )}
          </>
        }
        Left={
          showContent ? (
            <>
              {currentItem?.unitName && (
                <InfoRow label={t('label.unit')} value={unitName} />
              )}
              {isPacksEnabled && (
                <InfoRow
                  label={t('label.default-pack-size')}
                  value={round(currentItem?.defaultPackSize)}
                />
              )}
              {displayVaccinesInDoses && currentItem?.doses ? (
                <InfoRow
                  label={t('label.doses-per-unit')}
                  value={round(currentItem?.doses)}
                />
              ) : null}
              {renderValueInfoRows(getLeftPanel(t, draft, showExtraFields))}
              {line &&
                plugins.requestRequisitionLine?.editViewField?.map(
                  (Field, index) => (
                    <Field key={index} line={line} unitName={unitName} />
                  )
                )}
            </>
          ) : null
        }
        Middle={
          showExtraFields ? getMiddlePanelContent() : getRightPanelContent()
        }
        Right={showExtraFields ? getRightPanelContent() : null}
      />

      {line &&
        plugins.requestRequisitionLine?.editViewInfo?.map((Info, index) => (
          <Info key={index} line={line} requisition={requisition} />
        ))}

      {showContent && line && (
        <Box
          sx={{
            width: '100%',
            display: 'flex',
            flexDirection: 'column',
            gap: 2,
          }}
        >
          <Box
            sx={{
              width: '100%',
              maxWidth: 900,
              mx: 'auto',
              p: '8px 16px',
            }}
          >
            <StockDistribution
              availableStockOnHand={line.itemStats?.availableStockOnHand}
              averageMonthlyConsumption={
                line.itemStats?.averageMonthlyConsumption
              }
              suggestedQuantity={line.suggestedQuantity}
            />
          </Box>
          <Box
            display="flex"
            justifyContent="center"
            gap={2}
            sx={{
              padding: 2,
              flexDirection: {
                xs: 'column',
                md: 'row',
              },
              alignItems: 'center',
            }}
          >
            <ConsumptionHistory id={line.id} />
            <StockEvolution id={line.id} />
          </Box>
        </Box>
      )}
    </>
  );
};<|MERGE_RESOLUTION|>--- conflicted
+++ resolved
@@ -19,7 +19,6 @@
 import { DraftRequestLine } from './hooks';
 import { RequestLineFragment } from '../../api';
 import { RequestedSelection } from './RequestedSelection';
-import { RepresentationValue } from '../../../common';
 import { ConsumptionHistory } from './ItemCharts/ConsumptionHistory';
 import { StockEvolution } from './ItemCharts/StockEvolution';
 import { StockDistribution } from './ItemCharts/StockDistribution';
@@ -28,6 +27,7 @@
   ModalContentLayout,
   ValueInfoRow,
   ValueInfo,
+  RepresentationValue,
 } from '../../../common';
 import {
   getLeftPanel,
@@ -49,11 +49,8 @@
   isUpdateMode?: boolean;
   showExtraFields?: boolean;
   manageVaccinesInDoses?: boolean;
-<<<<<<< HEAD
   isReasonsError: boolean;
-=======
   setIsEditingRequested: (isEditingRequested: boolean) => void;
->>>>>>> dbbdc499
 }
 
 export const RequestLineEdit = ({
@@ -70,11 +67,8 @@
   isUpdateMode,
   showExtraFields,
   manageVaccinesInDoses = false,
-<<<<<<< HEAD
   isReasonsError,
-=======
   setIsEditingRequested,
->>>>>>> dbbdc499
 }: RequestLineEditProps) => {
   const t = useTranslation();
   const { plugins } = usePluginProvider();
