--- conflicted
+++ resolved
@@ -104,20 +104,15 @@
           />
         ))}
       </>
-<<<<<<< HEAD
-    );
-  }, [
-    defaultPackSize,
-    representation,
-    unitName,
-    displayVaccinesInDoses,
-    currentItem?.doses,
-  ]);
-=======
     ),
-    [defaultPackSize, representation, unitName]
+    [
+      defaultPackSize,
+      representation,
+      unitName,
+      displayVaccinesInDoses,
+      currentItem?.doses,
+    ]
   );
->>>>>>> 6beab923
 
   const getMiddlePanelContent = () => {
     if (!showContent) return null;
@@ -264,35 +259,12 @@
         }
         Right={showExtraFields ? getRightPanelContent() : null}
       />
-<<<<<<< HEAD
-      <Box paddingTop={1} maxHeight={200} width={width * 0.48} display="flex">
-        {line &&
-          plugins.requestRequisitionLine?.editViewField?.map((Field, index) => (
-            <Field key={index} line={line} />
-          ))}
-      </Box>
 
       {line && (
         <Box padding={'2px 16px 0 16px'}>
           {plugins.requestRequisitionLine?.editViewInfo?.map((Info, index) => (
             <Info key={index} line={line} requisition={requisition} />
           ))}
-=======
-      {!!draft && (
-        <Box
-          display="flex"
-          flexDirection="column"
-          justifySelf="center"
-          width={900}
-        >
-          <StockDistribution
-            availableStockOnHand={draft?.itemStats?.availableStockOnHand}
-            averageMonthlyConsumption={
-              draft?.itemStats?.averageMonthlyConsumption
-            }
-            suggestedQuantity={draft?.suggestedQuantity}
-          />
->>>>>>> 6beab923
         </Box>
       )}
 
