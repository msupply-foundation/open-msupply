--- conflicted
+++ resolved
@@ -3,7 +3,6 @@
 import {
   ItemRowFragment,
   ReasonOptionsSearchInput,
-  RequestFragment,
   StockItemSearchInput,
 } from '@openmsupply-client/system';
 import {
@@ -48,7 +47,7 @@
   isPacks: boolean;
   setIsPacks: (isPacks: boolean) => void;
   lines: RequestLineFragment[];
-  requisition: RequestFragment;
+  requisitionId: string;
   insert: (patch: InsertRequestRequisitionLineInput) => void;
   scrollIntoView: () => void;
   disabled?: boolean;
@@ -67,11 +66,7 @@
   isPacks,
   setIsPacks,
   lines,
-<<<<<<< HEAD
   requisitionId,
-=======
-  requisition,
->>>>>>> 9a7e68ac
   insert,
   scrollIntoView,
   disabled: isSent,
@@ -88,7 +83,6 @@
 
   const line = lines.find(line => line.id === draft?.id);
   const { width } = useWindowDimensions();
-  const { id: requisitionId, requisitionNumber } = requisition;
   const theme = useTheme();
 
   return (
