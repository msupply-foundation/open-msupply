<<<<<<< HEAD
import React, { useMemo, useState } from 'react';
=======
import React, { useEffect, useMemo, useState } from 'react';
>>>>>>> 8d2ef4a6
import {
  Box,
  NumericTextInput,
  Select,
  Typography,
  useDebounceCallback,
  useIntlUtils,
  useTranslation,
} from '@openmsupply-client/common';
import { getCurrentValue, getUpdatedRequest } from './utils';
import { DraftRequestLine } from '../hooks';
import {
  calculateValueInDoses,
  Representation,
  RepresentationValue,
} from '../../../../common';

interface Option {
  label: string;
  value: RepresentationValue;
}

interface RequestedSelectionProps {
  disabled?: boolean;
  isPacksEnabled?: boolean;
  defaultPackSize?: number;
  draft?: DraftRequestLine | null;
  update: (patch: Partial<DraftRequestLine>) => void;
  representation: RepresentationValue;
  setRepresentation: (rep: RepresentationValue) => void;
  unitName: string;
  showExtraFields?: boolean;
<<<<<<< HEAD
=======
  displayVaccinesInDoses?: boolean;
  dosesPerUnit?: number;
>>>>>>> 8d2ef4a6
}

export const RequestedSelection = ({
  disabled,
  isPacksEnabled,
  defaultPackSize,
  draft,
  update,
  representation,
  setRepresentation,
  unitName,
<<<<<<< HEAD
  showExtraFields,
=======
  displayVaccinesInDoses = false,
  dosesPerUnit = 1,
>>>>>>> 8d2ef4a6
}: RequestedSelectionProps) => {
  const t = useTranslation();
  const { getPlural } = useIntlUtils();
  const width = showExtraFields ? 170 : 250;

  const currentValue = useMemo(
    (): number =>
      getCurrentValue(
        representation,
        draft?.requestedQuantity,
        defaultPackSize
      ),
    [representation, draft?.requestedQuantity, defaultPackSize]
  );
  const [value, setValue] = useState(currentValue);
<<<<<<< HEAD
=======

  useEffect(() => {
    setValue(currentValue);
  }, [draft?.id, representation]);
>>>>>>> 8d2ef4a6

  const options = useMemo((): Option[] => {
    const displayValue = value === 1 ? 1 : 2;
    const unitPlural = getPlural(unitName.toLowerCase(), displayValue);
    const packPlural = getPlural(t('label.pack'), displayValue).toLowerCase();

    if (!isPacksEnabled)
      return [{ label: unitName, value: Representation.UNITS }];
    return [
      { label: unitPlural, value: Representation.UNITS },
      { label: packPlural, value: Representation.PACKS },
    ];
  }, [unitName, currentValue, isPacksEnabled]);

  const debouncedUpdate = useDebounceCallback(
    (value?: number) => {
      const updatedRequest = getUpdatedRequest(
        value,
        representation,
        defaultPackSize,
        draft?.suggestedQuantity
      );
      update(updatedRequest);
    },
    [representation, defaultPackSize, update]
  );

<<<<<<< HEAD
  const debouncedUpdate = useDebounceCallback(
    (value?: number) => {
      const updatedRequest = getUpdatedRequest(
        value,
        representation,
        defaultPackSize,
        draft?.suggestedQuantity
      );
      update(updatedRequest);
    },
    [representation, defaultPackSize, update]
  );

  const handleValueChange = (value?: number) => {
    setValue(value ?? 0);
    debouncedUpdate(value);
  };
=======
  const handleValueChange = (newValue?: number) => {
    setValue(newValue ?? 0);
    debouncedUpdate(newValue);
  };

  const valueInDoses = useMemo(() => {
    if (!displayVaccinesInDoses) return undefined;
    return calculateValueInDoses(
      representation,
      defaultPackSize || 1,
      dosesPerUnit,
      value
    );
  }, [
    displayVaccinesInDoses,
    representation,
    defaultPackSize,
    dosesPerUnit,
    value,
  ]);
>>>>>>> 8d2ef4a6

  return (
    <Box
      sx={{
        display: 'flex',
        flexDirection: 'column',
      }}
    >
<<<<<<< HEAD
      <Typography variant="body1" fontWeight="bold" p={0.5}>
        {t('label.requested')}:
      </Typography>
      <Box gap={1} display="flex" flexDirection="row">
        <NumericTextInput
          autoFocus
          width={width}
          min={0}
          value={value}
          disabled={disabled}
          onChange={handleValueChange}
          slotProps={{
            input: {
              sx: {
                background: theme =>
=======
      <Typography variant="body1" fontWeight="bold" pt={0.5} pb={0.5}>
        {t('label.requested')}:
      </Typography>
      <Box display="flex" flexDirection="row" gap={1}>
        <Box display="flex" flexDirection="column" flex={1}>
          <NumericTextInput
            autoFocus
            fullWidth
            min={0}
            value={value}
            disabled={disabled}
            onChange={handleValueChange}
            slotProps={{
              input: {
                sx: {
                  background: theme =>
                    disabled
                      ? theme.palette.background.toolbar
                      : theme.palette.background.white,
                },
              },
            }}
            sx={{
              '& .MuiInputBase-input': {
                p: '3px 4px',
                backgroundColor: theme =>
>>>>>>> 8d2ef4a6
                  disabled
                    ? theme.palette.background.toolbar
                    : theme.palette.background.white,
              },
<<<<<<< HEAD
            },
          }}
          sx={{
            boxShadow: theme => (!disabled ? theme.shadows[2] : 'none'),
            '& .MuiInputBase-input': {
              p: '3px 4px',
              backgroundColor: theme =>
                disabled
                  ? theme.palette.background.toolbar
                  : theme.palette.background.white,
            },
          }}
        />
        <Select
          fullWidth
          clearable={false}
          options={options}
          value={representation}
          onChange={e => {
            setRepresentation(
              (e.target.value as RepresentationValue) ?? Representation.UNITS
            );
          }}
          sx={{
            boxShadow: theme => (!disabled ? theme.shadows[2] : 'none'),
            '& .MuiInputBase-input': {
              p: '3px 4px',
              backgroundColor: theme => theme.palette.background.white,
            },
          }}
          slotProps={{
            input: {
              disableUnderline: true,
              sx: {
                backgroundColor: theme => theme.palette.background.white,
                borderRadius: 2,
                p: 0.5,
=======
            }}
          />
          {displayVaccinesInDoses && (
            <Typography
              variant="caption"
              color="text.secondary"
              pt={0.3}
              pr={1.5}
              sx={{ textAlign: 'right' }}
            >
              {valueInDoses} {t('label.doses').toLowerCase()}
            </Typography>
          )}
        </Box>
        <Box flex={1}>
          <Select
            fullWidth
            clearable={false}
            options={options}
            value={representation}
            onChange={e => {
              setRepresentation(
                (e.target.value as RepresentationValue) ?? Representation.UNITS
              );
            }}
            sx={{
              '& .MuiInputBase-input': {
                p: '3px 4px',
                backgroundColor: theme => theme.palette.background.white,
>>>>>>> 8d2ef4a6
              },
            }}
            slotProps={{
              input: {
                disableUnderline: true,
                sx: {
                  backgroundColor: theme => theme.palette.background.white,
                  borderRadius: 2,
                },
              },
            }}
          />
        </Box>
      </Box>
    </Box>
  );
};<|MERGE_RESOLUTION|>--- conflicted
+++ resolved
@@ -1,8 +1,4 @@
-<<<<<<< HEAD
-import React, { useMemo, useState } from 'react';
-=======
 import React, { useEffect, useMemo, useState } from 'react';
->>>>>>> 8d2ef4a6
 import {
   Box,
   NumericTextInput,
@@ -35,11 +31,8 @@
   setRepresentation: (rep: RepresentationValue) => void;
   unitName: string;
   showExtraFields?: boolean;
-<<<<<<< HEAD
-=======
   displayVaccinesInDoses?: boolean;
   dosesPerUnit?: number;
->>>>>>> 8d2ef4a6
 }
 
 export const RequestedSelection = ({
@@ -51,16 +44,11 @@
   representation,
   setRepresentation,
   unitName,
-<<<<<<< HEAD
-  showExtraFields,
-=======
   displayVaccinesInDoses = false,
   dosesPerUnit = 1,
->>>>>>> 8d2ef4a6
 }: RequestedSelectionProps) => {
   const t = useTranslation();
   const { getPlural } = useIntlUtils();
-  const width = showExtraFields ? 170 : 250;
 
   const currentValue = useMemo(
     (): number =>
@@ -72,13 +60,10 @@
     [representation, draft?.requestedQuantity, defaultPackSize]
   );
   const [value, setValue] = useState(currentValue);
-<<<<<<< HEAD
-=======
 
   useEffect(() => {
     setValue(currentValue);
   }, [draft?.id, representation]);
->>>>>>> 8d2ef4a6
 
   const options = useMemo((): Option[] => {
     const displayValue = value === 1 ? 1 : 2;
@@ -106,25 +91,6 @@
     [representation, defaultPackSize, update]
   );
 
-<<<<<<< HEAD
-  const debouncedUpdate = useDebounceCallback(
-    (value?: number) => {
-      const updatedRequest = getUpdatedRequest(
-        value,
-        representation,
-        defaultPackSize,
-        draft?.suggestedQuantity
-      );
-      update(updatedRequest);
-    },
-    [representation, defaultPackSize, update]
-  );
-
-  const handleValueChange = (value?: number) => {
-    setValue(value ?? 0);
-    debouncedUpdate(value);
-  };
-=======
   const handleValueChange = (newValue?: number) => {
     setValue(newValue ?? 0);
     debouncedUpdate(newValue);
@@ -145,7 +111,6 @@
     dosesPerUnit,
     value,
   ]);
->>>>>>> 8d2ef4a6
 
   return (
     <Box
@@ -154,23 +119,6 @@
         flexDirection: 'column',
       }}
     >
-<<<<<<< HEAD
-      <Typography variant="body1" fontWeight="bold" p={0.5}>
-        {t('label.requested')}:
-      </Typography>
-      <Box gap={1} display="flex" flexDirection="row">
-        <NumericTextInput
-          autoFocus
-          width={width}
-          min={0}
-          value={value}
-          disabled={disabled}
-          onChange={handleValueChange}
-          slotProps={{
-            input: {
-              sx: {
-                background: theme =>
-=======
       <Typography variant="body1" fontWeight="bold" pt={0.5} pb={0.5}>
         {t('label.requested')}:
       </Typography>
@@ -197,50 +145,10 @@
               '& .MuiInputBase-input': {
                 p: '3px 4px',
                 backgroundColor: theme =>
->>>>>>> 8d2ef4a6
                   disabled
                     ? theme.palette.background.toolbar
                     : theme.palette.background.white,
               },
-<<<<<<< HEAD
-            },
-          }}
-          sx={{
-            boxShadow: theme => (!disabled ? theme.shadows[2] : 'none'),
-            '& .MuiInputBase-input': {
-              p: '3px 4px',
-              backgroundColor: theme =>
-                disabled
-                  ? theme.palette.background.toolbar
-                  : theme.palette.background.white,
-            },
-          }}
-        />
-        <Select
-          fullWidth
-          clearable={false}
-          options={options}
-          value={representation}
-          onChange={e => {
-            setRepresentation(
-              (e.target.value as RepresentationValue) ?? Representation.UNITS
-            );
-          }}
-          sx={{
-            boxShadow: theme => (!disabled ? theme.shadows[2] : 'none'),
-            '& .MuiInputBase-input': {
-              p: '3px 4px',
-              backgroundColor: theme => theme.palette.background.white,
-            },
-          }}
-          slotProps={{
-            input: {
-              disableUnderline: true,
-              sx: {
-                backgroundColor: theme => theme.palette.background.white,
-                borderRadius: 2,
-                p: 0.5,
-=======
             }}
           />
           {displayVaccinesInDoses && (
@@ -270,7 +178,6 @@
               '& .MuiInputBase-input': {
                 p: '3px 4px',
                 backgroundColor: theme => theme.palette.background.white,
->>>>>>> 8d2ef4a6
               },
             }}
             slotProps={{
