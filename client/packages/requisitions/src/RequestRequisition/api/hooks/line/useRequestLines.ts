--- conflicted
+++ resolved
@@ -12,7 +12,6 @@
 
   // are ther eother url sorts?????
 
-<<<<<<< HEAD
   // const sorted = useMemo(() => {
   //   const threshold = minMonthsOfStock ?? maxMonthsOfStock;
   //   const currentColumn = columns.find(({ key }) => key === sortBy.key);
@@ -23,20 +22,32 @@
   //       )
   //     : lines?.nodes;
 
-  //   if (on) {
-  //     return sorted?.filter(
-  //       ({ item, itemStats }) =>
+  //     if (on) {
+  //     return sorted?.filter(({ item, itemStats }) => {
+  //       const passesFilter =
   //         (itemStats.availableStockOnHand === 0 &&
   //           itemStats.averageMonthlyConsumption === 0) ||
   //         (itemStats.availableStockOnHand <
   //           itemStats.averageMonthlyConsumption * threshold &&
-  //           matchItem(itemFilter, item))
-  //     );
+  //           matchItem(itemFilter, item));
+
+  //       // need to account for draft item here
+  //       const isDraftItem = draftItemId && item.id === draftItemId;
+  //       return passesFilter || isDraftItem;
+  //     });
   //   } else {
   //     return sorted?.filter(item => matchItem(itemFilter, item.item));
   //   }
   //   // eslint-disable-next-line react-hooks/exhaustive-deps
-  // }, [sortBy.key, sortBy.isDesc, lines, on, minMonthsOfStock, itemFilter]);
+  // }, [
+  //   sortBy.key,
+  //   sortBy.isDesc,
+  //   lines,
+  //   on,
+  //   minMonthsOfStock,
+  //   itemFilter,
+  //   draftItemId,
+  // ]);
 
   const sorted = useMemo(
     () =>
@@ -45,34 +56,6 @@
       ),
     []
   );
-=======
-    if (on) {
-      return sorted?.filter(({ item, itemStats }) => {
-        const passesFilter =
-          (itemStats.availableStockOnHand === 0 &&
-            itemStats.averageMonthlyConsumption === 0) ||
-          (itemStats.availableStockOnHand <
-            itemStats.averageMonthlyConsumption * threshold &&
-            matchItem(itemFilter, item));
-
-        // need to account for draft item here
-        const isDraftItem = draftItemId && item.id === draftItemId;
-        return passesFilter || isDraftItem;
-      });
-    } else {
-      return sorted?.filter(item => matchItem(itemFilter, item.item));
-    }
-    // eslint-disable-next-line react-hooks/exhaustive-deps
-  }, [
-    sortBy.key,
-    sortBy.isDesc,
-    lines,
-    on,
-    minMonthsOfStock,
-    itemFilter,
-    draftItemId,
-  ]);
->>>>>>> 0ccaa992
 
   return {
     lines: sorted,
