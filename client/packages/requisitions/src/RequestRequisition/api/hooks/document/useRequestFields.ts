--- conflicted
+++ resolved
@@ -2,13 +2,8 @@
   FieldSelectorControl,
   useFieldsSelector,
 } from '@openmsupply-client/common';
-<<<<<<< HEAD
 import { useRequest, useRequestId } from './useRequest';
-import { RequestFragment } from '../../operations.generated';
-=======
-import { useRequest, useRequestNumber } from './useRequest';
 import { RequestFragment } from '../../.';
->>>>>>> 9a7e68ac
 import { useRequestApi } from '../utils/useRequestApi';
 
 export const useRequestFields = <
