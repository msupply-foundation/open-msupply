import { create } from '@openmsupply-client/common';
import { Document } from './document';
import { Lines } from './line';
import { Utils } from './utils';

export const useHideOverStocked = create<{
  on: boolean;
  toggle: () => void;
}>(set => ({
  toggle: () => set(state => ({ ...state, on: !state.on })),
  on: false,
}));

export const useRequest = {
  document: {
    get: Document.useRequest,
    list: Document.useRequests,
    listAll: Document.useRequestsAll,

    delete: Document.useDeleteRequests,
    deleteSelected: Document.useDeleteSelectedRequisitions,
    insert: Document.useInsertRequest,
    insertProgram: Document.useInsertProgramRequest,
    update: Document.useUpdateRequest,

    fields: Document.useRequestFields,
  },
  line: {
    chartData: Lines.useRequestLineChartData,
    delete: Lines.useDeleteRequestLines,
    deleteLine: Lines.useDeleteRequestLine,
    list: Lines.useRequestLines,
    save: Lines.useSaveRequestLines,
  },
  utils: {
    api: Utils.useRequestApi,
    addFromMasterList: Utils.useAddFromMasterList,
    isDisabled: Utils.useIsRequestDisabled,
    isRemoteAuthorisation: Utils.useIsRemoteAuthorisation,
    suggestedQuantity: Utils.useSuggestedQuantity,
<<<<<<< HEAD
    programSettings: Utils.useProgramSettings,
=======
    preferences: Utils.useRequisitionPreferences,
>>>>>>> c93de19e
  },
};<|MERGE_RESOLUTION|>--- conflicted
+++ resolved
@@ -38,10 +38,7 @@
     isDisabled: Utils.useIsRequestDisabled,
     isRemoteAuthorisation: Utils.useIsRemoteAuthorisation,
     suggestedQuantity: Utils.useSuggestedQuantity,
-<<<<<<< HEAD
     programSettings: Utils.useProgramSettings,
-=======
     preferences: Utils.useRequisitionPreferences,
->>>>>>> c93de19e
   },
 };