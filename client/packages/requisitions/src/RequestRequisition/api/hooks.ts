--- conflicted
+++ resolved
@@ -1,11 +1,7 @@
 import { useMemo } from 'react';
 import {
-<<<<<<< HEAD
   useAuthContext,
-=======
   useTranslation,
-  useAuthState,
->>>>>>> 514c25aa
   useQueryParams,
   useQueryClient,
   RequisitionNodeStatus,
@@ -20,12 +16,8 @@
   SortController,
   useSortBy,
   getDataSorter,
-<<<<<<< HEAD
-=======
-  useHostContext,
   useNotification,
   useTableStore,
->>>>>>> 514c25aa
 } from '@openmsupply-client/common';
 import { RequestRequisitionQueries } from './api';
 import {
@@ -168,10 +160,10 @@
 };
 
 export const useDeleteRequisitions = () => {
-  const { store } = useHostContext();
+  const { storeId } = useAuthContext();
   const api = useRequestRequisitionApi();
   return useMutation(
-    RequestRequisitionQueries.deleteRequisitions(api, store.id)
+    RequestRequisitionQueries.deleteRequisitions(api, storeId)
   );
 };
 
