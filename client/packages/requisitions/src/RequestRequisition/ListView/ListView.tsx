import React, { FC, useCallback, useEffect } from 'react';
import {
  DataTable,
  useColumns,
  TableProvider,
  createTableStore,
  getNameAndColorColumn,
  useNavigate,
  useTranslation,
  RequisitionNodeStatus,
  useTableStore,
  NothingHere,
  useToggle,
  useUrlQueryParams,
  ColumnDescription,
  GenericColumnKey,
  getCommentPopoverColumn,
  useSimplifiedTabletUI,
} from '@openmsupply-client/common';
import { Toolbar } from './Toolbar';
import { AppBarButtons } from './AppBarButtons';
import { RequestRowFragment, useRequest } from '../api';
import {
  getApprovalStatusKey,
  getRequisitionTranslator,
  isRequestDisabled,
} from '../../utils';
import { Footer } from './Footer';

const useDisableRequestRows = (rows?: RequestRowFragment[]) => {
  const { setDisabledRows } = useTableStore();
  useEffect(() => {
    const disabledRows = rows?.filter(isRequestDisabled).map(({ id }) => id);
    if (disabledRows) setDisabledRows(disabledRows);
  }, [rows]);
};

export const RequestRequisitionListView: FC = () => {
  const navigate = useNavigate();
  const t = useTranslation();
  const modalController = useToggle();
  const { data: programSettings } = useRequest.utils.programSettings();

  const { mutate: onUpdate } = useRequest.document.update();
  const {
    updateSortQuery,
    updatePaginationQuery,
    filter,
    queryParams: { sortBy, page, first, offset },
  } = useUrlQueryParams({
    initialSort: { key: 'createdDatetime', dir: 'desc' },
    filters: [
      { key: 'otherPartyName' },
      { key: 'status', condition: 'equalTo' },
    ],
  });
  const queryParams = { ...filter, sortBy, first, offset };
  const pagination = { page, first, offset };

  const { data, isError, isLoading } = useRequest.document.list(queryParams);
  useDisableRequestRows(data?.nodes);
  const { requireSupplierAuthorisation } = useRequest.utils.preferences();
<<<<<<< HEAD
  const useSimplifiedTabletView = useSimplifiedTabletUI();
=======
  const simplifiedTabletView = useSimplifiedTabletUI();
>>>>>>> 78266080

  const columnDefinitions: ColumnDescription<RequestRowFragment>[] = [
    GenericColumnKey.Selection,
    [getNameAndColorColumn(), { setter: onUpdate }],
    {
      key: 'requisitionNumber',
      label: 'label.number',
      width: 90,
    },
    ['createdDatetime', { width: 150 }],
  ];

<<<<<<< HEAD
  if (useSimplifiedTabletView) {
    columnDefinitions.push({
      key: 'count',
      label: 'label.items',
      width: 100,
=======
  if (simplifiedTabletView) {
    columnDefinitions.push({
      key: 'count',
      label: 'label.count-rows',
      width: 110,
>>>>>>> 78266080
      accessor: ({ rowData }: { rowData: RequestRowFragment }) =>
        rowData.lines.totalCount,
    });
  }

  if (programSettings && programSettings.length > 0) {
    columnDefinitions.push(
      {
        key: 'programName',
        accessor: ({ rowData }) => rowData.programName,
        label: 'label.program',
        description: 'description.program',
        sortable: true,
        width: 150,
        defaultHideOnMobile: true,
      },
      {
        key: 'orderType',
        accessor: ({ rowData }) => rowData.orderType,
        label: 'label.order-type',
        sortable: true,
        width: 100,
        defaultHideOnMobile: true,
      },
      {
        key: 'period',
        accessor: ({ rowData }) => rowData.period?.name ?? '',
        label: 'label.period',
        sortable: true,
        defaultHideOnMobile: true,
      }
    );
  }

  columnDefinitions.push(
    [
      'status',
      {
        width: 100,
        formatter: currentStatus =>
          getRequisitionTranslator(t)(currentStatus as RequisitionNodeStatus),
      },
    ],
    getCommentPopoverColumn()
  );

  if (requireSupplierAuthorisation) {
    columnDefinitions.push({
      key: 'approvalStatus',
      label: 'label.auth-status',
      minWidth: 150,
      sortable: false,
      accessor: ({ rowData }) =>
        t(getApprovalStatusKey(rowData.linkedRequisition?.approvalStatus)),
    });
  }

  const columns = useColumns<RequestRowFragment>(
    columnDefinitions,
    { sortBy, onChangeSortBy: updateSortQuery },
    [sortBy]
  );

  const onRowClick = useCallback(
    (row: RequestRowFragment) => {
      navigate(String(row.id));
    },
    [navigate]
  );

  return (
    <>
      <Toolbar filter={filter} />
      <AppBarButtons modalController={modalController} />

      <DataTable
        id="internal-order-list"
        pagination={{ ...pagination, total: data?.totalCount ?? 0 }}
        onChangePage={updatePaginationQuery}
        columns={columns}
        data={data?.nodes ?? []}
        onRowClick={onRowClick}
        isError={isError}
        isLoading={isLoading}
        enableColumnSelection
        noDataElement={
          <NothingHere
            body={t('error.no-internal-orders')}
            onCreate={modalController.toggleOn}
          />
        }
      />
      <Footer />
    </>
  );
};

export const ListView = () => (
  <TableProvider createStore={createTableStore}>
    <RequestRequisitionListView />
  </TableProvider>
);<|MERGE_RESOLUTION|>--- conflicted
+++ resolved
@@ -60,11 +60,7 @@
   const { data, isError, isLoading } = useRequest.document.list(queryParams);
   useDisableRequestRows(data?.nodes);
   const { requireSupplierAuthorisation } = useRequest.utils.preferences();
-<<<<<<< HEAD
-  const useSimplifiedTabletView = useSimplifiedTabletUI();
-=======
   const simplifiedTabletView = useSimplifiedTabletUI();
->>>>>>> 78266080
 
   const columnDefinitions: ColumnDescription<RequestRowFragment>[] = [
     GenericColumnKey.Selection,
@@ -77,19 +73,11 @@
     ['createdDatetime', { width: 150 }],
   ];
 
-<<<<<<< HEAD
-  if (useSimplifiedTabletView) {
-    columnDefinitions.push({
-      key: 'count',
-      label: 'label.items',
-      width: 100,
-=======
   if (simplifiedTabletView) {
     columnDefinitions.push({
       key: 'count',
       label: 'label.count-rows',
       width: 110,
->>>>>>> 78266080
       accessor: ({ rowData }: { rowData: RequestRowFragment }) =>
         rowData.lines.totalCount,
     });
