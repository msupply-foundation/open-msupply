--- conflicted
+++ resolved
@@ -10,10 +10,6 @@
   useNavigate,
   RouteBuilder,
   useSimplifiedTabletUI,
-<<<<<<< HEAD
-  useExportCSV,
-=======
->>>>>>> e0e5ed47
   usePreferences,
   useConfirmationModal,
 } from '@openmsupply-client/common';
@@ -88,48 +84,6 @@
     return data?.nodes?.length ? requestsToCsv(data.nodes, t) : null;
   };
 
-  // Warning when you don't have a recent stocktake with enough items
-  const prefs = usePreferences();
-
-  const {
-    query: { data: recentStocktakeData, isLoading: stocktakeLoading },
-  } = useRecentStocktakes(
-    prefs.warnWhenMissingRecentStocktake?.enabled ?? false,
-    prefs.warnWhenMissingRecentStocktake?.maxAge
-  );
-
-  const uniqueStocktakeItemCount =
-    getUniqueItemCountInStocktakeLines(recentStocktakeData);
-
-  // Determine whether to show the stocktake too old warning
-  const showOldStocktakeWarning =
-    prefs.warnWhenMissingRecentStocktake?.enabled &&
-    prefs.warnWhenMissingRecentStocktake?.minItems !== undefined &&
-    uniqueStocktakeItemCount < prefs.warnWhenMissingRecentStocktake?.minItems;
-
-  const getConfirmation = useConfirmationModal({
-    message: t('warning.insufficient-recent-stocktake-items', {
-      minItems: prefs.warnWhenMissingRecentStocktake?.minItems,
-      maxAge: prefs.warnWhenMissingRecentStocktake?.maxAge,
-    }),
-    title: t('heading.are-you-sure'),
-    cancelButtonLabel: t('button.go-to-stocktakes'),
-  });
-
-  const handleAddRequisitionClick = () => {
-    if (showOldStocktakeWarning) {
-      const stocktakePath = RouteBuilder.create(AppRoute.Inventory)
-        .addPart(AppRoute.Stocktakes)
-        .build();
-      getConfirmation({
-        onConfirm: () => modalController.toggleOn(),
-        onCancel: () => setTimeout(() => navigate(stocktakePath), 50), // Delay to allow modal to close
-      });
-    } else {
-      modalController.toggleOn();
-    }
-  };
-
   return (
     <AppBarButtonsPortal>
       <Grid container gap={1}>
