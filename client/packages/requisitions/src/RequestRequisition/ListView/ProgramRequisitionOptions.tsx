--- conflicted
+++ resolved
@@ -193,10 +193,6 @@
   const ProgramOptionRenderer = getProgramOptionRenderer();
 
   return (
-<<<<<<< HEAD
-    <Grid container paddingTop={2} display="flex" direction="column">
-      <LabelAndOptions {...programs} optionKey="programName" autoFocus={true} />
-=======
     <Grid
       container
       paddingTop={2}
@@ -211,7 +207,6 @@
         optionKey="programName"
         autoFocus={true}
       />
->>>>>>> 2cc26de1
       <LabelAndOptions {...suppliers} optionKey="name" />
       <LabelAndOptions {...orderTypes} optionKey="name" />
       <LabelAndOptions {...periods} optionKey="name" />
