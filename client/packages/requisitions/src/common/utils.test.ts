--- conflicted
+++ resolved
@@ -1,12 +1,8 @@
-<<<<<<< HEAD
-import { calculateValueInUnitsOrPacks, Representation } from './utils';
-=======
 import {
   calculateValueInDoses,
   calculateValueInUnitsOrPacks,
   Representation,
 } from './utils';
->>>>>>> 13e61520
 
 describe('calculateValueInUnitsOrPacks', () => {
   it('returns value as is when package type is UNITS', () => {
