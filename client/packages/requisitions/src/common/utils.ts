import { useMemo } from 'react';
import { LocaleKey, TypedTFunction } from '@common/intl';
<<<<<<< HEAD
=======
import { ModalMode } from '@common/hooks';
>>>>>>> 13e61520

export const Representation = {
  PACKS: 'packs',
  UNITS: 'units',
} as const;

export type RepresentationValue =
  (typeof Representation)[keyof typeof Representation];

export const calculateValueInUnitsOrPacks = (
  representation: RepresentationValue,
  defaultPackSize: number,
  value?: number | null
): number => {
  if (!value) return 0;
  return representation === Representation.PACKS
    ? value / defaultPackSize
    : value;
};

export const useValueInUnitsOrPacks = (
  representation: RepresentationValue,
  defaultPackSize: number,
  value?: number | null
): number =>
  useMemo(
    () => calculateValueInUnitsOrPacks(representation, defaultPackSize, value),
    [representation, defaultPackSize, value]
  );

<<<<<<< HEAD
=======
export const calculateValueInDoses = (
  representation: RepresentationValue,
  defaultPackSize: number,
  dosesPerUnit: number,
  value?: number | null
): number => {
  if (!value) return 0;
  if (representation === Representation.PACKS) {
    return value * defaultPackSize * dosesPerUnit;
  }
  return value * dosesPerUnit;
};

>>>>>>> 13e61520
export const useEndAdornment = (
  t: TypedTFunction<LocaleKey>,
  getPlural: (word: string, value: number) => string,
  unitName: string,
  representation: RepresentationValue,
  valueInUnitsOrPacks: number,
  endAdornmentOverride?: string
) =>
  useMemo(
    () =>
      endAdornmentOverride ??
      (representation === Representation.PACKS
        ? getPlural(t('label.pack').toLowerCase(), valueInUnitsOrPacks)
        : getPlural(unitName.toLowerCase(), valueInUnitsOrPacks)),
    [
      t,
      getPlural,
      unitName,
      representation,
      endAdornmentOverride,
      valueInUnitsOrPacks,
    ]
<<<<<<< HEAD
  );
=======
  );

export const shouldDeleteLine = (
  mode: ModalMode | null,
  draftId?: string,
  isDisabled?: boolean
): boolean => {
  if (mode === ModalMode.Create) return true;
  if (!draftId || isDisabled || mode === ModalMode.Update) return false;
  return false;
};
>>>>>>> 13e61520
<|MERGE_RESOLUTION|>--- conflicted
+++ resolved
@@ -1,9 +1,6 @@
 import { useMemo } from 'react';
 import { LocaleKey, TypedTFunction } from '@common/intl';
-<<<<<<< HEAD
-=======
 import { ModalMode } from '@common/hooks';
->>>>>>> 13e61520
 
 export const Representation = {
   PACKS: 'packs',
@@ -34,8 +31,6 @@
     [representation, defaultPackSize, value]
   );
 
-<<<<<<< HEAD
-=======
 export const calculateValueInDoses = (
   representation: RepresentationValue,
   defaultPackSize: number,
@@ -49,7 +44,6 @@
   return value * dosesPerUnit;
 };
 
->>>>>>> 13e61520
 export const useEndAdornment = (
   t: TypedTFunction<LocaleKey>,
   getPlural: (word: string, value: number) => string,
@@ -72,9 +66,6 @@
       endAdornmentOverride,
       valueInUnitsOrPacks,
     ]
-<<<<<<< HEAD
-  );
-=======
   );
 
 export const shouldDeleteLine = (
@@ -85,5 +76,4 @@
   if (mode === ModalMode.Create) return true;
   if (!draftId || isDisabled || mode === ModalMode.Update) return false;
   return false;
-};
->>>>>>> 13e61520
+};