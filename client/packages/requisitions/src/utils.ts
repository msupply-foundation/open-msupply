<<<<<<< HEAD
import { Requisition } from './../../mock-server/src/data/types';
import { SupplierRequisitionNodeStatus } from '@openmsupply-client/common';
import { SupplierRequisition, CustomerRequisition } from './types';
=======
import { SupplierRequisitionNodeStatus } from '@openmsupply-client/common';
import { SupplierRequisition } from './types';
>>>>>>> 226843e3

export const placeholderSupplierRequisition: SupplierRequisition = {
  id: '',
  requisitionNumber: 0,
  isDeleted: false,
  lines: [],
  color: '#cdcdcd',
  otherParty: {
    id: '',
    name: '',
    code: '',
    isCustomer: false,
    isSupplier: true,
  },
  otherPartyId: '',
  otherPartyName: '',
  status: SupplierRequisitionNodeStatus.Draft,
  update: () => {
    throw new Error(
      'Placeholder callback update has been triggered. This should never happen!'
    );
  },
  updateOtherParty: () => {
    throw new Error(
      'Placeholder callback updateOtherParty has been triggered. This should never happen!'
    );
  },
};

export const placeholderCustomerRequisition: CustomerRequisition = {
  id: '',
  requisitionNumber: 0,
  isDeleted: false,
  lines: [],
  color: '#cdcdcd',
  otherParty: {
    id: '',
    name: '',
    code: '',
    isCustomer: false,
    isSupplier: true,
  },
  otherPartyId: '',
  otherPartyName: '',
  status: SupplierRequisitionNodeStatus.Draft,
  update: () => {
    throw new Error(
      'Placeholder callback update has been triggered. This should never happen!'
    );
  },
  updateOtherParty: () => {
    throw new Error(
      'Placeholder callback updateOtherParty has been triggered. This should never happen!'
    );
  },
};

export const isRequisitionEditable = (requisition: Requisition): boolean => {
  return (
    requisition.status === SupplierRequisitionNodeStatus.Draft ||
    requisition.status === SupplierRequisitionNodeStatus.InProgress
  );
};

// TODO: When supplier requisition statuses are finalised, this function should be passed
// `t` and should properly translate the status.
export const getSupplierRequisitionTranslator =
  () =>
  (currentStatus: SupplierRequisitionNodeStatus): string =>
    currentStatus;

// TODO: When supplier requisition statuses are finalised, this function should
// return the next status rather than just returning the current status
export const getNextSupplierRequisitionStatus = (
  currentStatus: SupplierRequisitionNodeStatus
): SupplierRequisitionNodeStatus => {
  return currentStatus;
};

export const getSupplierRequisitionStatuses =
  (): SupplierRequisitionNodeStatus[] => [
    SupplierRequisitionNodeStatus.Draft,
    SupplierRequisitionNodeStatus.InProgress,
    SupplierRequisitionNodeStatus.Finalised,
    SupplierRequisitionNodeStatus.Sent,
  ];<|MERGE_RESOLUTION|>--- conflicted
+++ resolved
@@ -1,11 +1,9 @@
-<<<<<<< HEAD
-import { Requisition } from './../../mock-server/src/data/types';
-import { SupplierRequisitionNodeStatus } from '@openmsupply-client/common';
-import { SupplierRequisition, CustomerRequisition } from './types';
-=======
-import { SupplierRequisitionNodeStatus } from '@openmsupply-client/common';
-import { SupplierRequisition } from './types';
->>>>>>> 226843e3
+import {
+  SupplierRequisitionNodeStatus,
+  SupplierRequisitionNodeStatus,
+} from '@openmsupply-client/common';
+
+import { Requisition, SupplierRequisition, CustomerRequisition } from './types';
 
 export const placeholderSupplierRequisition: SupplierRequisition = {
   id: '',
