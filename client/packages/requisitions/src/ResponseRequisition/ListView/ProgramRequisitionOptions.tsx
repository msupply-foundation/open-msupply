--- conflicted
+++ resolved
@@ -175,10 +175,6 @@
   const ProgramOptionRenderer = getProgramOptionRenderer();
 
   return (
-<<<<<<< HEAD
-    <Grid container paddingTop={2} display="flex" direction="column">
-      <LabelAndOptions {...programs} optionKey="programName" autoFocus={true} />
-=======
     <Grid
       container
       paddingTop={2}
@@ -193,7 +189,6 @@
         optionKey="programName"
         autoFocus={true}
       />
->>>>>>> 2cc26de1
       <LabelAndOptions {...customers} optionKey="name" />
       <LabelAndOptions {...orderTypes} optionKey="name" />
       <LabelAndOptions {...periods} optionKey="name" />
