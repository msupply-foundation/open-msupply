--- conflicted
+++ resolved
@@ -184,11 +184,8 @@
       />
       <LabelAndOptions {...customers} optionKey="name" />
       <LabelAndOptions {...orderTypes} optionKey="name" />
-<<<<<<< HEAD
       <LabelAndOptions {...periods} optionKey="name" />
-      <Grid display="flex" justifyContent="center">
-=======
-      <Grid item width={'100%'}>
+      <Grid>
         <Typography
           sx={{
             fontStyle: 'italic',
@@ -202,8 +199,7 @@
         </Typography>
         <LabelAndOptions {...periods} optionKey="name" />
       </Grid>
-      <Grid item>
->>>>>>> a85fe2c3
+      <Grid display="flex" justifyContent="center">
         <ButtonWithIcon
           Icon={<PlusCircleIcon />}
           disabled={!createOptions}
