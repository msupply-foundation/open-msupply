--- conflicted
+++ resolved
@@ -165,18 +165,10 @@
   return (
     <Box
       sx={{
-<<<<<<< HEAD
-        width: 800,
-        margin: '0 auto',
-        display: 'flex',
-        flexDirection: 'column',
-        pt: 2,
-=======
         width: '100%',
         maxWidth: 800,
         mx: 'auto',
         p: '16px 16px',
->>>>>>> 13e61520
       }}
     >
       <Typography variant="body1" fontWeight={700} fontSize={12}>
