--- conflicted
+++ resolved
@@ -93,7 +93,6 @@
     setCurrentItem(item);
   };
 
-<<<<<<< HEAD
   const handleSave = async () => {
     const result = await save();
 
@@ -107,10 +106,6 @@
   const onSave = async () => {
     const success = await handleSave();
     if (!success) return false;
-=======
-  const onSave = async () => {
-    await save();
->>>>>>> dbbdc499
     if (mode === ModalMode.Update && next) setCurrentItem(next);
     else if (mode === ModalMode.Create) setCurrentItem(undefined);
     else onClose();
@@ -127,7 +122,7 @@
     }
   }, [draft?.isCreated]);
 
-  const { data } = useResponse.line.stats(!draft?.isCreated, draft?.id);
+  const { data } = useResponse.line.stats(draft?.id);
 
   const tabs = [
     {
@@ -211,11 +206,7 @@
             disabled={isDisabled}
             isUpdateMode={mode === ModalMode.Update}
             manageVaccinesInDoses={manageVaccinesInDoses}
-<<<<<<< HEAD
-            isReasonsError={isReasonsError}
-=======
             setIsEditingSupply={setIsEditingSupply}
->>>>>>> dbbdc499
           />
           {!!draft && (
             <ModalTabs
