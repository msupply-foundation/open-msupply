--- conflicted
+++ resolved
@@ -24,7 +24,6 @@
 export const ResponseLineEditPage = () => {
   const { itemId } = useParams();
   const { data, isLoading } = useResponse.document.get();
-<<<<<<< HEAD
 
   if (isLoading || !itemId) return <BasicSpinner />;
   if (!data) return <NothingHere />;
@@ -37,18 +36,12 @@
   requisition,
 }: ResponseLineEditPageInnerProps) => {
   const { setCustomBreadcrumbs } = useBreadcrumbs();
+  const { mutateAsync } = useResponse.line.insert();
 
   const lines = requisition.lines.nodes.sort((a, b) =>
     a.item.name.localeCompare(b.item.name)
   );
   const currentItem = lines.find(line => line.item.id === itemId)?.item;
-=======
-  const { mutateAsync } = useResponse.line.insert();
-  const lines =
-    data?.lines.nodes.sort((a, b) => a.item.name.localeCompare(b.item.name)) ??
-    [];
-  const currentItem = lines.find(l => l.item.id === itemId)?.item;
->>>>>>> 7bf05fb4
   const { draft, update, save } = useDraftRequisitionLine(currentItem);
   const { hasNext, next, hasPrevious, previous } = usePreviousNextResponseLine(
     lines,
@@ -57,7 +50,7 @@
   const enteredLineIds = lines
     .filter(line => line.supplyQuantity !== 0)
     .map(line => line.item.id);
-  const isProgram = !!data?.programName;
+  const isProgram = !!requisition?.programName;
 
   useEffect(() => {
     setCustomBreadcrumbs({
@@ -65,12 +58,6 @@
     });
   }, [currentItem]);
 
-<<<<<<< HEAD
-=======
-  if (isLoading) return <BasicSpinner />;
-  if (!data) return <NothingHere />;
-
->>>>>>> 7bf05fb4
   return (
     <>
       <AppBarButtons requisitionNumber={requisition.requisitionNumber} />
@@ -86,7 +73,8 @@
                   .addPart(String(requisition.requisitionNumber))}
                 enteredLineIds={enteredLineIds}
                 showNew={
-                  data?.status !== RequisitionNodeStatus.Finalised && !isProgram
+                  requisition.status !== RequisitionNodeStatus.Finalised &&
+                  !isProgram
                 }
               />
             </>
@@ -94,12 +82,7 @@
           Right={
             <>
               <ResponseLineEdit
-<<<<<<< HEAD
-                item={currentItem}
                 hasLinkedRequisition={!!requisition.linkedRequisition}
-=======
-                hasLinkedRequisition={!!data?.linkedRequisition}
->>>>>>> 7bf05fb4
                 draft={draft}
                 update={update}
                 save={save}
@@ -107,15 +90,11 @@
                 next={next}
                 hasPrevious={hasPrevious}
                 previous={previous}
-<<<<<<< HEAD
-                isProgram={!!requisition.programName}
-=======
                 isProgram={!!isProgram}
                 lines={lines}
-                requisitionNumber={data.requisitionNumber}
-                requisitionId={data.id}
+                requisitionNumber={requisition.requisitionNumber}
+                requisitionId={requisition.id}
                 insert={mutateAsync}
->>>>>>> 7bf05fb4
               />
             </>
           }
