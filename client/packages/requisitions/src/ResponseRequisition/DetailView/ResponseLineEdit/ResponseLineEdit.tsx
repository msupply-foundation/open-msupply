import React, { useMemo } from 'react';
import {
  useTranslation,
  BasicTextInput,
  Box,
  BufferedTextArea,
  ReasonOptionNodeType,
  RequisitionNodeApprovalStatus,
  Typography,
  UserStoreNodeFragment,
<<<<<<< HEAD
  usePreferences,
=======
  ModalGridLayout,
>>>>>>> c1195946
} from '@openmsupply-client/common';
import {
  ItemWithStatsFragment,
  ReasonOptionsSearchInput,
  StockItemSearchInputWithStats,
} from '@openmsupply-client/system';
import { ResponseFragment, ResponseLineFragment } from '../../api';
import { InfoRow, RepresentationValue } from '../../../common';
import { DraftResponseLine } from './hooks';
import { SupplySelection } from './SuppliedSelection';
import { useStockCalculations } from './utils';
import { createNumericInput } from './ContentLayout';

interface ResponseLineEditProps {
  store?: UserStoreNodeFragment;
  requisition: ResponseFragment;
  currentItem?: ItemWithStatsFragment;
  onChangeItem: (item: ItemWithStatsFragment) => void;
  lines: ResponseLineFragment[];
  draft?: DraftResponseLine | null;
  update: (patch: Partial<DraftResponseLine>) => void;
  representation: RepresentationValue;
  setRepresentation: (type: RepresentationValue) => void;
  disabled: boolean;
  isUpdateMode?: boolean;
  isReasonsError: boolean;
  setIsEditingSupply: (isEditingSupply: boolean) => void;
}

export const ResponseLineEdit = ({
  store,
  requisition,
  currentItem,
  onChangeItem,
  lines,
  draft,
  update,
  representation,
  setRepresentation,
  isReasonsError,
  disabled = false,
  isUpdateMode = false,
  setIsEditingSupply,
}: ResponseLineEditProps) => {
  const t = useTranslation();
  const { manageVaccinesInDoses } = usePreferences();

  const hasApproval =
    requisition.approvalStatus === RequisitionNodeApprovalStatus.Approved;
  const isPacksEnabled = !!currentItem?.defaultPackSize;
  const showContent = !!draft && !!currentItem;
  const displayVaccinesInDoses =
    manageVaccinesInDoses && currentItem?.isVaccine;
  const showExtraFields =
    store?.preferences?.extraFieldsInRequisition && !!requisition.program;
  const isDisabled = disabled || !!requisition.linkedRequisition;
  const disableItemSelection = disabled || isUpdateMode;
  const disableReasons =
    draft?.requestedQuantity === draft?.suggestedQuantity || disabled;

  const unitName = currentItem?.unitName || t('label.unit');
  const defaultPackSize = currentItem?.defaultPackSize || 1;
  const originalItemName = useMemo(
    () => lines?.find(({ item }) => item.id === currentItem?.id)?.itemName,
    [lines, currentItem?.id]
  );

  const { available, mos } = useStockCalculations(draft);
  const numericInput = createNumericInput(t, {
    defaultPackSize,
    representation,
    unitName,
    disabled: isDisabled,
    showExtraFields,
    displayVaccinesInDoses,
    dosesPerUnit: currentItem?.doses ?? 1,
  });

  const getLeftPanelContent = () => {
    if (!showContent) return null;

    return (
      <>
        {isPacksEnabled && (
          <InfoRow
            label={t('label.default-pack-size')}
            value={currentItem?.defaultPackSize}
          />
        )}
        {displayVaccinesInDoses && currentItem?.doses ? (
          <InfoRow
            label={t('label.doses-per-unit')}
            value={currentItem?.doses}
          />
        ) : null}
        {showExtraFields && (
          <>
            {numericInput(
              'label.initial-stock-on-hand',
              draft?.initialStockOnHandUnits,
              {
                onChange: value => update({ initialStockOnHandUnits: value }),
              }
            )}
            {numericInput('label.incoming', draft?.incomingUnits, {
              onChange: value => update({ incomingUnits: value }),
            })}
            {numericInput('label.outgoing', draft?.outgoingUnits, {
              onChange: value => update({ outgoingUnits: value }),
            })}
            {numericInput('label.losses', draft?.lossInUnits, {
              onChange: value => update({ lossInUnits: value }),
            })}
            {numericInput('label.additions', draft?.additionInUnits, {
              onChange: value => update({ additionInUnits: value }),
            })}
            {numericInput('label.days-out-of-stock', draft?.daysOutOfStock, {
              onChange: value => update({ daysOutOfStock: value }),
              endAdornmentOverride: t('label.days'),
              overrideDoseDisplay: false,
            })}
          </>
        )}
      </>
    );
  };

  const getMiddlePanelContent = () => {
    if (!showContent) return null;

    return (
      <>
        {isPacksEnabled && !showExtraFields && (
          <InfoRow
            label={t('label.default-pack-size')}
            value={currentItem?.defaultPackSize}
          />
        )}
        {displayVaccinesInDoses && currentItem?.doses && !showExtraFields ? (
          <InfoRow
            label={t('label.doses-per-unit')}
            value={currentItem?.doses}
          />
        ) : null}
        <Box
          sx={{
            background: theme => theme.palette.background.group,
            pt: 1,
            pb: 0.2,
            borderRadius: 2,
          }}
        >
          {numericInput('label.requested', draft?.requestedQuantity, {
            onChange: value => {
              draft?.suggestedQuantity === value
                ? update({
                    requestedQuantity: value,
                    reason: null,
                  })
                : update({ requestedQuantity: value });
            },
          })}
          {numericInput('label.customer-soh', draft?.availableStockOnHand, {
            onChange: value => update({ availableStockOnHand: value }),
          })}
          {numericInput('label.our-soh', draft?.itemStats.stockOnHand, {
            disabledOverride: true,
          })}
          {numericInput('label.suggested', draft?.suggestedQuantity, {
            disabledOverride: true,
          })}
          {showExtraFields && (
            <Typography
              variant="body1"
              fontWeight="bold"
              sx={{ pl: 1, pb: 0.5 }}
              width={'calc(100% - 10px)'}
            >
              {t('label.reason')}:
              <ReasonOptionsSearchInput
                value={draft?.reason}
                onChange={value => {
                  update({ reason: value });
                }}
                type={ReasonOptionNodeType.RequisitionLineVariance}
                disabled={disableReasons}
                inputProps={{
                  error: isReasonsError,
                }}
                textSx={
                  disableReasons
                    ? {
                        backgroundColor: theme =>
                          theme.palette.background.toolbar,
                        boxShadow: 'none',
                      }
                    : {
                        backgroundColor: theme =>
                          theme.palette.background.white,
                        boxShadow: theme => theme.shadows[2],
                      }
                }
              />
            </Typography>
          )}
        </Box>
        {showExtraFields && (
          <>
            {numericInput('label.available', available, {
              disabledOverride: true,
            })}
            {numericInput('label.short-expiry', draft?.expiringUnits, {
              onChange: value => update({ expiringUnits: value }),
            })}
          </>
        )}
      </>
    );
  };

  const getRightPanelContent = () => {
    if (!showContent) return null;

    return (
      <>
        <Box
          sx={{
            background: theme => theme.palette.background.group,
            borderRadius: 2,
            p: 1,
            pb: 0.5,
          }}
        >
          {hasApproval &&
            numericInput('label.approved', draft?.approvedQuantity, {
              disabledOverride: true,
              sx: {
                px: 0,
                mb: 0,
              },
            })}
          <SupplySelection
            disabled={disabled}
            defaultPackSize={defaultPackSize}
            isPacksEnabled={isPacksEnabled}
            draft={draft}
            update={update}
            representation={representation}
            setRepresentation={setRepresentation}
            unitName={unitName}
            displayVaccinesInDoses={displayVaccinesInDoses}
            dosesPerUnit={currentItem?.doses ?? 1}
            setIsEditingSupply={setIsEditingSupply}
          />
          {numericInput(
            'label.remaining-to-supply',
            draft?.remainingQuantityToSupply,
            {
              disabledOverride: true,
              sx: {
                px: 0,
              },
            }
          )}
          {numericInput('label.already-issued', draft?.alreadyIssued, {
            disabledOverride: true,
            sx: {
              px: 0,
            },
          })}
        </Box>
        {!!requisition.linkedRequisition || showExtraFields ? (
          <>
            {numericInput('label.amc/amd', draft?.averageMonthlyConsumption, {
              onChange: value => update({ averageMonthlyConsumption: value }),
              sx: {
                pt: 1,
              },
            })}
            {numericInput('label.months-of-stock', mos, {
              disabledOverride: true,
              endAdornmentOverride: t('label.months'),
              sx: {
                mb: 0,
              },
              overrideDoseDisplay: false,
            })}
          </>
        ) : null}
        <Typography variant="body1" fontWeight="bold" p={1}>
          {t('heading.comment')}:
        </Typography>
        <BufferedTextArea
          value={draft?.comment ?? ''}
          onChange={e => update({ comment: e.target.value })}
          slotProps={{
            input: {
              sx: {
                boxShadow: theme => (!disabled ? theme.shadows[2] : 'none'),
                borderRadius: 2,
                backgroundColor: theme =>
                  disabled
                    ? theme.palette.background.toolbar
                    : theme.palette.background.white,
              },
            },
          }}
          disabled={disabled}
          minRows={3}
          maxRows={3}
        />
      </>
    );
  };

  return (
    <ModalGridLayout
      showExtraFields={showExtraFields}
      Top={
        <>
          {(disableItemSelection && (
            <BasicTextInput
              value={`${currentItem?.code}     ${originalItemName}`}
              disabled
              fullWidth
            />
          )) || (
            <StockItemSearchInputWithStats
              autoFocus={!currentItem}
              openOnFocus={!currentItem}
              disabled={disabled}
              currentItemId={currentItem?.id}
              onChange={(newItem: ItemWithStatsFragment | null) => {
                newItem && onChangeItem(newItem);
              }}
              extraFilter={item =>
                !lines.some(line => line.item.id === item.id)
              }
            />
          )}
        </>
      }
      Left={showExtraFields ? getLeftPanelContent() : getMiddlePanelContent()}
      Middle={
        showExtraFields ? getMiddlePanelContent() : getRightPanelContent()
      }
      Right={showExtraFields ? getRightPanelContent() : null}
    />
  );
};<|MERGE_RESOLUTION|>--- conflicted
+++ resolved
@@ -8,11 +8,8 @@
   RequisitionNodeApprovalStatus,
   Typography,
   UserStoreNodeFragment,
-<<<<<<< HEAD
   usePreferences,
-=======
   ModalGridLayout,
->>>>>>> c1195946
 } from '@openmsupply-client/common';
 import {
   ItemWithStatsFragment,
