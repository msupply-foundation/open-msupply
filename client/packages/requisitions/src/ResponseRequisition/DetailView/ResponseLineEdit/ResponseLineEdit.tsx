import React, { useMemo } from 'react';
import {
  useTranslation,
  BasicTextInput,
  Box,
  BufferedTextArea,
  ReasonOptionNodeType,
  RequisitionNodeApprovalStatus,
  Typography,
  UserStoreNodeFragment,
<<<<<<< HEAD
  ModalGridLayout,
=======
  usePreferences,
>>>>>>> aa47b323
} from '@openmsupply-client/common';
import {
  ItemWithStatsFragment,
  ReasonOptionsSearchInput,
  StockItemSearchInputWithStats,
} from '@openmsupply-client/system';
import { ResponseFragment, ResponseLineFragment } from '../../api';
import { InfoRow, RepresentationValue } from '../../../common';
import { DraftResponseLine } from './hooks';
import { SupplySelection } from './SuppliedSelection';
import { useStockCalculations } from './utils';
import { createNumericInput } from './ContentLayout';

interface ResponseLineEditProps {
  store?: UserStoreNodeFragment;
  requisition: ResponseFragment;
  currentItem?: ItemWithStatsFragment;
  onChangeItem: (item: ItemWithStatsFragment) => void;
  lines: ResponseLineFragment[];
  draft?: DraftResponseLine | null;
  update: (patch: Partial<DraftResponseLine>) => void;
  representation: RepresentationValue;
  setRepresentation: (type: RepresentationValue) => void;
  disabled: boolean;
  isUpdateMode?: boolean;
  isReasonsError: boolean;
  setIsEditingSupply: (isEditingSupply: boolean) => void;
}

export const ResponseLineEdit = ({
  store,
  requisition,
  currentItem,
  onChangeItem,
  lines,
  draft,
  update,
  representation,
  setRepresentation,
  isReasonsError,
  disabled = false,
  isUpdateMode = false,
  setIsEditingSupply,
}: ResponseLineEditProps) => {
  const t = useTranslation();
  const { manageVaccinesInDoses } = usePreferences();

  const hasApproval =
    requisition.approvalStatus === RequisitionNodeApprovalStatus.Approved;
  const isPacksEnabled = !!currentItem?.defaultPackSize;
  const showContent = !!draft && !!currentItem;
  const displayVaccinesInDoses =
    manageVaccinesInDoses && currentItem?.isVaccine;
  const showExtraFields =
    store?.preferences?.extraFieldsInRequisition && !!requisition.program;
  const isDisabled = disabled || !!requisition.linkedRequisition;
  const disableItemSelection = disabled || isUpdateMode;
  const disableReasons =
    draft?.requestedQuantity === draft?.suggestedQuantity || disabled;

  const unitName = currentItem?.unitName || t('label.unit');
  const defaultPackSize = currentItem?.defaultPackSize || 1;
  const originalItemName = useMemo(
    () => lines?.find(({ item }) => item.id === currentItem?.id)?.itemName,
    [lines, currentItem?.id]
  );

  const { available, mos } = useStockCalculations(draft);
  const numericInput = createNumericInput(t, {
    defaultPackSize,
    representation,
    unitName,
    disabled: isDisabled,
    showExtraFields,
    displayVaccinesInDoses,
    dosesPerUnit: currentItem?.doses ?? 1,
  });

  const getLeftPanelContent = () => {
    if (!showContent) return null;

    return (
      <>
        {isPacksEnabled && (
          <InfoRow
            label={t('label.default-pack-size')}
            value={currentItem?.defaultPackSize}
          />
        )}
        {displayVaccinesInDoses && currentItem?.doses ? (
          <InfoRow
            label={t('label.doses-per-unit')}
            value={currentItem?.doses}
          />
        ) : null}
        {showExtraFields && (
          <>
            {numericInput(
              'label.initial-stock-on-hand',
              draft?.initialStockOnHandUnits,
              {
                onChange: value => update({ initialStockOnHandUnits: value }),
              }
            )}
            {numericInput('label.incoming', draft?.incomingUnits, {
              onChange: value => update({ incomingUnits: value }),
            })}
            {numericInput('label.outgoing', draft?.outgoingUnits, {
              onChange: value => update({ outgoingUnits: value }),
            })}
            {numericInput('label.losses', draft?.lossInUnits, {
              onChange: value => update({ lossInUnits: value }),
            })}
            {numericInput('label.additions', draft?.additionInUnits, {
              onChange: value => update({ additionInUnits: value }),
            })}
            {numericInput('label.days-out-of-stock', draft?.daysOutOfStock, {
              onChange: value => update({ daysOutOfStock: value }),
              endAdornmentOverride: t('label.days'),
              overrideDoseDisplay: false,
            })}
          </>
        )}
      </>
    );
  };

  const getMiddlePanelContent = () => {
    if (!showContent) return null;

    return (
      <>
        {isPacksEnabled && !showExtraFields && (
          <InfoRow
            label={t('label.default-pack-size')}
            value={currentItem?.defaultPackSize}
          />
        )}
        {displayVaccinesInDoses && currentItem?.doses && !showExtraFields ? (
          <InfoRow
            label={t('label.doses-per-unit')}
            value={currentItem?.doses}
          />
        ) : null}
        <Box
          sx={{
            background: theme => theme.palette.background.group,
            pt: 1,
            pb: 0.2,
            borderRadius: 2,
          }}
        >
          {numericInput('label.requested', draft?.requestedQuantity, {
            onChange: value => {
              draft?.suggestedQuantity === value
                ? update({
                    requestedQuantity: value,
                    reason: null,
                  })
                : update({ requestedQuantity: value });
            },
          })}
          {numericInput('label.customer-soh', draft?.availableStockOnHand, {
            onChange: value => update({ availableStockOnHand: value }),
          })}
          {numericInput('label.our-soh', draft?.itemStats.stockOnHand, {
            disabledOverride: true,
          })}
          {numericInput('label.suggested', draft?.suggestedQuantity, {
            disabledOverride: true,
          })}
          {showExtraFields && (
            <Typography
              variant="body1"
              fontWeight="bold"
              sx={{ pl: 1, pb: 0.5 }}
              width={'calc(100% - 10px)'}
            >
              {t('label.reason')}:
              <ReasonOptionsSearchInput
                value={draft?.reason}
                onChange={value => {
                  update({ reason: value });
                }}
                type={ReasonOptionNodeType.RequisitionLineVariance}
                disabled={disableReasons}
                inputProps={{
                  error: isReasonsError,
                }}
                textSx={
                  disableReasons
                    ? {
                        backgroundColor: theme =>
                          theme.palette.background.toolbar,
                        boxShadow: 'none',
                      }
                    : {
                        backgroundColor: theme =>
                          theme.palette.background.white,
                        boxShadow: theme => theme.shadows[2],
                      }
                }
              />
            </Typography>
          )}
        </Box>
        {showExtraFields && (
          <>
            {numericInput('label.available', available, {
              disabledOverride: true,
            })}
            {numericInput('label.short-expiry', draft?.expiringUnits, {
              onChange: value => update({ expiringUnits: value }),
            })}
          </>
        )}
      </>
    );
  };

  const getRightPanelContent = () => {
    if (!showContent) return null;

    return (
      <>
        <Box
          sx={{
            background: theme => theme.palette.background.group,
            borderRadius: 2,
            p: 1,
            pb: 0.5,
          }}
        >
          {hasApproval &&
            numericInput('label.approved', draft?.approvedQuantity, {
              disabledOverride: true,
              sx: {
                px: 0,
                mb: 0,
              },
            })}
          <SupplySelection
            disabled={disabled}
            defaultPackSize={defaultPackSize}
            isPacksEnabled={isPacksEnabled}
            draft={draft}
            update={update}
            representation={representation}
            setRepresentation={setRepresentation}
            unitName={unitName}
            displayVaccinesInDoses={displayVaccinesInDoses}
            dosesPerUnit={currentItem?.doses ?? 1}
            setIsEditingSupply={setIsEditingSupply}
          />
          {numericInput(
            'label.remaining-to-supply',
            draft?.remainingQuantityToSupply,
            {
              disabledOverride: true,
              sx: {
                px: 0,
              },
            }
          )}
          {numericInput('label.already-issued', draft?.alreadyIssued, {
            disabledOverride: true,
            sx: {
              px: 0,
            },
          })}
        </Box>
        {!!requisition.linkedRequisition || showExtraFields ? (
          <>
            {numericInput('label.amc/amd', draft?.averageMonthlyConsumption, {
              onChange: value => update({ averageMonthlyConsumption: value }),
              sx: {
                pt: 1,
              },
            })}
            {numericInput('label.months-of-stock', mos, {
              disabledOverride: true,
              endAdornmentOverride: t('label.months'),
              sx: {
                mb: 0,
              },
              overrideDoseDisplay: false,
            })}
          </>
        ) : null}
        <Typography variant="body1" fontWeight="bold" p={1}>
          {t('heading.comment')}:
        </Typography>
        <BufferedTextArea
          value={draft?.comment ?? ''}
          onChange={e => update({ comment: e.target.value })}
          slotProps={{
            input: {
              sx: {
                boxShadow: theme => (!disabled ? theme.shadows[2] : 'none'),
                borderRadius: 2,
                backgroundColor: theme =>
                  disabled
                    ? theme.palette.background.toolbar
                    : theme.palette.background.white,
              },
            },
          }}
          disabled={disabled}
          minRows={3}
          maxRows={3}
        />
      </>
    );
  };

  return (
    <ModalGridLayout
      showExtraFields={showExtraFields}
      Top={
        <>
          {(disableItemSelection && (
            <BasicTextInput
              value={`${currentItem?.code}     ${originalItemName}`}
              disabled
              fullWidth
            />
          )) || (
            <StockItemSearchInputWithStats
              autoFocus={!currentItem}
              openOnFocus={!currentItem}
              disabled={disabled}
              currentItemId={currentItem?.id}
              onChange={(newItem: ItemWithStatsFragment | null) => {
                newItem && onChangeItem(newItem);
              }}
              extraFilter={item =>
                !lines.some(line => line.item.id === item.id)
              }
            />
          )}
        </>
      }
      Left={showExtraFields ? getLeftPanelContent() : getMiddlePanelContent()}
      Middle={
        showExtraFields ? getMiddlePanelContent() : getRightPanelContent()
      }
      Right={showExtraFields ? getRightPanelContent() : null}
    />
  );
};<|MERGE_RESOLUTION|>--- conflicted
+++ resolved
@@ -8,11 +8,8 @@
   RequisitionNodeApprovalStatus,
   Typography,
   UserStoreNodeFragment,
-<<<<<<< HEAD
   ModalGridLayout,
-=======
   usePreferences,
->>>>>>> aa47b323
 } from '@openmsupply-client/common';
 import {
   ItemWithStatsFragment,
