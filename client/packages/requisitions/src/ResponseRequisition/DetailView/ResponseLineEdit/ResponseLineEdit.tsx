import React, { useMemo } from 'react';
import {
  useTranslation,
  BasicTextInput,
  Box,
  BufferedTextArea,
  ReasonOptionNodeType,
  RequisitionNodeApprovalStatus,
  Typography,
  UserStoreNodeFragment,
<<<<<<< HEAD
=======
  useFormatNumber,
>>>>>>> 13e61520
} from '@openmsupply-client/common';
import {
  ItemWithStatsFragment,
  ReasonOptionsSearchInput,
  StockItemSearchInputWithStats,
  useReasonOptions,
} from '@openmsupply-client/system';
import { ResponseFragment, ResponseLineFragment } from '../../api';
import {
  InfoRow,
  ModalContentLayout,
  RepresentationValue,
} from '../../../common';
import { DraftResponseLine } from './hooks';
import { SupplySelection } from './SuppliedSelection';
import { useStockCalculations } from './utils';
import { createNumericInput } from './ContentLayout';

interface ResponseLineEditProps {
  store?: UserStoreNodeFragment;
  requisition: ResponseFragment;
  currentItem?: ItemWithStatsFragment;
  onChangeItem: (item: ItemWithStatsFragment) => void;
  lines: ResponseLineFragment[];
  draft?: DraftResponseLine | null;
  update: (patch: Partial<DraftResponseLine>) => void;
  representation: RepresentationValue;
  setRepresentation: (type: RepresentationValue) => void;
  disabled: boolean;
  isUpdateMode?: boolean;
<<<<<<< HEAD
  showExtraFields?: boolean;
=======
  manageVaccinesInDoses?: boolean;
>>>>>>> 13e61520
}

export const ResponseLineEdit = ({
  store,
  requisition,
  currentItem,
  onChangeItem,
  lines,
  draft,
  update,
  representation,
  setRepresentation,
  disabled = false,
  isUpdateMode = false,
<<<<<<< HEAD
}: ResponseLineEditProps) => {
  const t = useTranslation();
  const { data: reasonOptions, isLoading } = useReasonOptions();
  const hasApproval =
    requisition.approvalStatus === RequisitionNodeApprovalStatus.Approved;
  const isPacksEnabled = !!currentItem?.defaultPackSize;

=======
  manageVaccinesInDoses = false,
}: ResponseLineEditProps) => {
  const t = useTranslation();
  const { data: reasonOptions, isLoading } = useReasonOptions();
  const { round } = useFormatNumber();

  const hasApproval =
    requisition.approvalStatus === RequisitionNodeApprovalStatus.Approved;
  const isPacksEnabled = !!currentItem?.defaultPackSize;
  const showContent = !!draft && !!currentItem;
  const displayVaccinesInDoses =
    manageVaccinesInDoses && currentItem?.isVaccine;
>>>>>>> 13e61520
  const showExtraFields =
    store?.preferences?.extraFieldsInRequisition && !!requisition.program;
  const isDisabled = disabled || !!requisition.linkedRequisition;
  const disableItemSelection = disabled || isUpdateMode;
  const disableReasons =
    draft?.requestedQuantity === draft?.suggestedQuantity || disabled;

  const unitName = currentItem?.unitName || t('label.unit');
  const defaultPackSize = currentItem?.defaultPackSize || 1;
  const originalItemName = useMemo(
    () => lines?.find(({ item }) => item.id === currentItem?.id)?.itemName,
    [lines, currentItem?.id]
  );

  const { available, mos } = useStockCalculations(draft);
  const numericInput = createNumericInput(t, {
    defaultPackSize,
    representation,
    unitName,
    disabled: isDisabled,
<<<<<<< HEAD
  });

  const getLeftPanelContent = () => {
    if (!draft) return null;
=======
    showExtraFields,
    displayVaccinesInDoses,
    dosesPerUnit: currentItem?.doses ?? 1,
  });

  const getLeftPanelContent = () => {
    if (!showContent) return null;
>>>>>>> 13e61520

    return (
      <>
        {isPacksEnabled && (
          <InfoRow
            label={t('label.default-pack-size')}
<<<<<<< HEAD
            value={String(currentItem?.defaultPackSize)}
          />
        )}
=======
            value={round(currentItem?.defaultPackSize)}
          />
        )}
        {displayVaccinesInDoses && currentItem?.doses ? (
          <InfoRow
            label={t('label.doses-per-unit')}
            value={round(currentItem?.doses)}
          />
        ) : null}
>>>>>>> 13e61520
        {showExtraFields && (
          <>
            {numericInput(
              'label.initial-stock-on-hand',
              draft?.initialStockOnHandUnits,
              {
                onChange: value => update({ initialStockOnHandUnits: value }),
              }
            )}
            {numericInput('label.incoming', draft?.incomingUnits, {
              onChange: value => update({ incomingUnits: value }),
            })}
            {numericInput('label.outgoing', draft?.outgoingUnits, {
              onChange: value => update({ outgoingUnits: value }),
            })}
            {numericInput('label.losses', draft?.lossInUnits, {
              onChange: value => update({ lossInUnits: value }),
            })}
            {numericInput('label.additions', draft?.additionInUnits, {
              onChange: value => update({ additionInUnits: value }),
            })}
            {numericInput('label.days-out-of-stock', draft?.daysOutOfStock, {
              onChange: value => update({ daysOutOfStock: value }),
<<<<<<< HEAD
=======
              endAdornmentOverride: t('label.days'),
>>>>>>> 13e61520
            })}
          </>
        )}
      </>
    );
  };

  const getMiddlePanelContent = () => {
<<<<<<< HEAD
    if (!draft) return null;
=======
    if (!showContent) return null;
>>>>>>> 13e61520

    return (
      <>
        {isPacksEnabled && !showExtraFields && (
          <InfoRow
            label={t('label.default-pack-size')}
<<<<<<< HEAD
            value={String(currentItem?.defaultPackSize)}
          />
        )}
=======
            value={round(currentItem?.defaultPackSize)}
          />
        )}
        {displayVaccinesInDoses && currentItem?.doses && !showExtraFields ? (
          <InfoRow
            label={t('label.doses-per-unit')}
            value={round(currentItem?.doses)}
          />
        ) : null}
>>>>>>> 13e61520
        <Box
          sx={{
            background: theme => theme.palette.background.group,
            pt: 1,
            pb: 0.2,
            borderRadius: 2,
          }}
        >
          {numericInput('label.requested', draft?.requestedQuantity, {
            onChange: value => {
              draft?.suggestedQuantity === value
                ? update({
                    requestedQuantity: value,
                    reason: null,
                  })
                : update({ requestedQuantity: value });
            },
          })}
          {numericInput('label.customer-soh', draft?.availableStockOnHand, {
            onChange: value => update({ availableStockOnHand: value }),
          })}
          {numericInput('label.our-soh', draft?.itemStats.stockOnHand, {
            disabledOverride: true,
          })}
          {numericInput('label.suggested', draft?.suggestedQuantity, {
            disabledOverride: true,
          })}
          {showExtraFields && (
            <Typography
              variant="body1"
              fontWeight="bold"
              sx={{ pl: 1, pb: 0.5 }}
<<<<<<< HEAD
              width={370}
=======
              width={'calc(100% - 10px)'}
>>>>>>> 13e61520
            >
              {t('label.reason')}:
              <ReasonOptionsSearchInput
                value={draft?.reason}
                onChange={value => {
                  update({ reason: value });
                }}
                type={ReasonOptionNodeType.RequisitionLineVariance}
                disabled={disableReasons}
                reasonOptions={reasonOptions?.nodes ?? []}
                loading={isLoading}
                textSx={
                  disableReasons
                    ? {
                        backgroundColor: theme =>
                          theme.palette.background.toolbar,
                        boxShadow: 'none',
                      }
                    : {
                        backgroundColor: theme =>
                          theme.palette.background.white,
                        boxShadow: theme => theme.shadows[2],
                      }
                }
              />
            </Typography>
          )}
        </Box>
        {showExtraFields && (
          <>
            {numericInput('label.available', available, {
              disabledOverride: true,
            })}
            {numericInput('label.short-expiry', draft?.expiringUnits, {
              onChange: value => update({ expiringUnits: value }),
            })}
          </>
        )}
      </>
    );
  };

  const getRightPanelContent = () => {
<<<<<<< HEAD
    if (!draft) return null;
=======
    if (!showContent) return null;
>>>>>>> 13e61520

    return (
      <>
        <Box
          sx={{
            background: theme => theme.palette.background.group,
            borderRadius: 2,
<<<<<<< HEAD
=======
            p: 1,
>>>>>>> 13e61520
            pb: 0.5,
          }}
        >
          {hasApproval &&
            numericInput('label.approved', draft?.approvedQuantity, {
              disabledOverride: true,
              sx: {
<<<<<<< HEAD
                pt: 1,
                pl: 0,
=======
                px: 0,
                mb: 0,
>>>>>>> 13e61520
              },
            })}
          <SupplySelection
            disabled={disabled}
            defaultPackSize={defaultPackSize}
            isPacksEnabled={isPacksEnabled}
            draft={draft}
            update={update}
            representation={representation}
            setRepresentation={setRepresentation}
            unitName={unitName}
<<<<<<< HEAD
            showExtraFields={showExtraFields}
=======
            displayVaccinesInDoses={displayVaccinesInDoses}
            dosesPerUnit={currentItem?.doses ?? 1}
>>>>>>> 13e61520
          />
          {numericInput(
            'label.remaining-to-supply',
            draft?.remainingQuantityToSupply,
            {
              disabledOverride: true,
<<<<<<< HEAD
=======
              sx: {
                px: 0,
              },
>>>>>>> 13e61520
            }
          )}
          {numericInput('label.already-issued', draft?.alreadyIssued, {
            disabledOverride: true,
<<<<<<< HEAD
=======
            sx: {
              px: 0,
            },
>>>>>>> 13e61520
          })}
        </Box>
        {!!requisition.linkedRequisition || showExtraFields ? (
          <>
            {numericInput('label.amc/amd', draft?.averageMonthlyConsumption, {
              onChange: value => update({ averageMonthlyConsumption: value }),
              sx: {
                pt: 1,
              },
            })}
            {numericInput('label.months-of-stock', mos, {
              disabledOverride: true,
              endAdornmentOverride: t('label.months'),
              sx: {
                mb: 0,
              },
            })}
          </>
        ) : null}
<<<<<<< HEAD
        <Typography variant="body1" fontWeight="bold" p={0.5}>
=======
        <Typography variant="body1" fontWeight="bold" p={1}>
>>>>>>> 13e61520
          {t('heading.comment')}:
        </Typography>
        <BufferedTextArea
          value={draft?.comment ?? ''}
          onChange={e => update({ comment: e.target.value })}
          slotProps={{
            input: {
              sx: {
                boxShadow: theme => (!disabled ? theme.shadows[2] : 'none'),
                borderRadius: 2,
                backgroundColor: theme =>
                  disabled
                    ? theme.palette.background.toolbar
                    : theme.palette.background.white,
              },
            },
          }}
          disabled={disabled}
          minRows={3}
          maxRows={3}
        />
      </>
    );
  };

  return (
    <ModalContentLayout
      showExtraFields={showExtraFields}
      Top={
        <>
          {(disableItemSelection && (
            <BasicTextInput
              value={`${currentItem?.code}     ${originalItemName}`}
              disabled
              fullWidth
            />
          )) || (
            <StockItemSearchInputWithStats
              autoFocus={!currentItem}
              openOnFocus={!currentItem}
              disabled={disabled}
              currentItemId={currentItem?.id}
              onChange={(newItem: ItemWithStatsFragment | null) => {
                newItem && onChangeItem(newItem);
              }}
              extraFilter={item =>
                !lines.some(line => line.item.id === item.id)
              }
            />
          )}
        </>
      }
      Left={showExtraFields ? getLeftPanelContent() : getMiddlePanelContent()}
      Middle={
        showExtraFields ? getMiddlePanelContent() : getRightPanelContent()
      }
      Right={showExtraFields ? getRightPanelContent() : null}
    />
  );
};<|MERGE_RESOLUTION|>--- conflicted
+++ resolved
@@ -8,10 +8,7 @@
   RequisitionNodeApprovalStatus,
   Typography,
   UserStoreNodeFragment,
-<<<<<<< HEAD
-=======
   useFormatNumber,
->>>>>>> 13e61520
 } from '@openmsupply-client/common';
 import {
   ItemWithStatsFragment,
@@ -42,11 +39,7 @@
   setRepresentation: (type: RepresentationValue) => void;
   disabled: boolean;
   isUpdateMode?: boolean;
-<<<<<<< HEAD
-  showExtraFields?: boolean;
-=======
   manageVaccinesInDoses?: boolean;
->>>>>>> 13e61520
 }
 
 export const ResponseLineEdit = ({
@@ -61,15 +54,6 @@
   setRepresentation,
   disabled = false,
   isUpdateMode = false,
-<<<<<<< HEAD
-}: ResponseLineEditProps) => {
-  const t = useTranslation();
-  const { data: reasonOptions, isLoading } = useReasonOptions();
-  const hasApproval =
-    requisition.approvalStatus === RequisitionNodeApprovalStatus.Approved;
-  const isPacksEnabled = !!currentItem?.defaultPackSize;
-
-=======
   manageVaccinesInDoses = false,
 }: ResponseLineEditProps) => {
   const t = useTranslation();
@@ -82,7 +66,6 @@
   const showContent = !!draft && !!currentItem;
   const displayVaccinesInDoses =
     manageVaccinesInDoses && currentItem?.isVaccine;
->>>>>>> 13e61520
   const showExtraFields =
     store?.preferences?.extraFieldsInRequisition && !!requisition.program;
   const isDisabled = disabled || !!requisition.linkedRequisition;
@@ -103,12 +86,6 @@
     representation,
     unitName,
     disabled: isDisabled,
-<<<<<<< HEAD
-  });
-
-  const getLeftPanelContent = () => {
-    if (!draft) return null;
-=======
     showExtraFields,
     displayVaccinesInDoses,
     dosesPerUnit: currentItem?.doses ?? 1,
@@ -116,18 +93,12 @@
 
   const getLeftPanelContent = () => {
     if (!showContent) return null;
->>>>>>> 13e61520
 
     return (
       <>
         {isPacksEnabled && (
           <InfoRow
             label={t('label.default-pack-size')}
-<<<<<<< HEAD
-            value={String(currentItem?.defaultPackSize)}
-          />
-        )}
-=======
             value={round(currentItem?.defaultPackSize)}
           />
         )}
@@ -137,7 +108,6 @@
             value={round(currentItem?.doses)}
           />
         ) : null}
->>>>>>> 13e61520
         {showExtraFields && (
           <>
             {numericInput(
@@ -161,10 +131,7 @@
             })}
             {numericInput('label.days-out-of-stock', draft?.daysOutOfStock, {
               onChange: value => update({ daysOutOfStock: value }),
-<<<<<<< HEAD
-=======
               endAdornmentOverride: t('label.days'),
->>>>>>> 13e61520
             })}
           </>
         )}
@@ -173,22 +140,13 @@
   };
 
   const getMiddlePanelContent = () => {
-<<<<<<< HEAD
-    if (!draft) return null;
-=======
     if (!showContent) return null;
->>>>>>> 13e61520
 
     return (
       <>
         {isPacksEnabled && !showExtraFields && (
           <InfoRow
             label={t('label.default-pack-size')}
-<<<<<<< HEAD
-            value={String(currentItem?.defaultPackSize)}
-          />
-        )}
-=======
             value={round(currentItem?.defaultPackSize)}
           />
         )}
@@ -198,7 +156,6 @@
             value={round(currentItem?.doses)}
           />
         ) : null}
->>>>>>> 13e61520
         <Box
           sx={{
             background: theme => theme.palette.background.group,
@@ -231,11 +188,7 @@
               variant="body1"
               fontWeight="bold"
               sx={{ pl: 1, pb: 0.5 }}
-<<<<<<< HEAD
-              width={370}
-=======
               width={'calc(100% - 10px)'}
->>>>>>> 13e61520
             >
               {t('label.reason')}:
               <ReasonOptionsSearchInput
@@ -279,11 +232,7 @@
   };
 
   const getRightPanelContent = () => {
-<<<<<<< HEAD
-    if (!draft) return null;
-=======
     if (!showContent) return null;
->>>>>>> 13e61520
 
     return (
       <>
@@ -291,10 +240,7 @@
           sx={{
             background: theme => theme.palette.background.group,
             borderRadius: 2,
-<<<<<<< HEAD
-=======
             p: 1,
->>>>>>> 13e61520
             pb: 0.5,
           }}
         >
@@ -302,13 +248,8 @@
             numericInput('label.approved', draft?.approvedQuantity, {
               disabledOverride: true,
               sx: {
-<<<<<<< HEAD
-                pt: 1,
-                pl: 0,
-=======
                 px: 0,
                 mb: 0,
->>>>>>> 13e61520
               },
             })}
           <SupplySelection
@@ -320,34 +261,24 @@
             representation={representation}
             setRepresentation={setRepresentation}
             unitName={unitName}
-<<<<<<< HEAD
-            showExtraFields={showExtraFields}
-=======
             displayVaccinesInDoses={displayVaccinesInDoses}
             dosesPerUnit={currentItem?.doses ?? 1}
->>>>>>> 13e61520
           />
           {numericInput(
             'label.remaining-to-supply',
             draft?.remainingQuantityToSupply,
             {
               disabledOverride: true,
-<<<<<<< HEAD
-=======
               sx: {
                 px: 0,
               },
->>>>>>> 13e61520
             }
           )}
           {numericInput('label.already-issued', draft?.alreadyIssued, {
             disabledOverride: true,
-<<<<<<< HEAD
-=======
             sx: {
               px: 0,
             },
->>>>>>> 13e61520
           })}
         </Box>
         {!!requisition.linkedRequisition || showExtraFields ? (
@@ -367,11 +298,7 @@
             })}
           </>
         ) : null}
-<<<<<<< HEAD
-        <Typography variant="body1" fontWeight="bold" p={0.5}>
-=======
         <Typography variant="body1" fontWeight="bold" p={1}>
->>>>>>> 13e61520
           {t('heading.comment')}:
         </Typography>
         <BufferedTextArea
