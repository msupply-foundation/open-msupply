--- conflicted
+++ resolved
@@ -8,14 +8,11 @@
   UserStoreNodeFragment,
   ModalGridLayout,
   usePreferences,
-<<<<<<< HEAD
+  Alert,
   ModalPanelArea,
   MultilineTextInput,
   InfoRow,
   RepresentationValue,
-=======
-  Alert,
->>>>>>> c22c1f5e
 } from '@openmsupply-client/common';
 import {
   ItemWithStatsFragment,
@@ -245,16 +242,12 @@
               />
             </Typography>
           )}
-<<<<<<< HEAD
         </ModalPanelArea>
-=======
-        </Box>
         {showExcessRequestWarning && (
           <Alert sx={{ mt: 1 }} severity="warning">
             {t('messages.requested-exceeds-suggested')}
           </Alert>
         )}
->>>>>>> c22c1f5e
         {showExtraFields && (
           <>
             <ResponseNumInputRow
