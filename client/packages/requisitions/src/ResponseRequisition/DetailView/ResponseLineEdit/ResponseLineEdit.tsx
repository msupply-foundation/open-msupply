import React from 'react';
import { useTranslation } from '@common/intl';
import {
  ItemRowFragment,
  ReasonOptionsSearchInput,
} from '@openmsupply-client/system';
import { DraftResponseLine } from './hooks';
import {
  BarIcon,
  Box,
  InputWithLabelRow,
  NumericTextInput,
  NumUtils,
  Popover,
  ReasonOptionNodeType,
  TextArea,
  useToggle,
} from '@openmsupply-client/common';
import { useResponse } from '../../api';
import { Footer } from './Footer';
<<<<<<< HEAD
import { ResponseStoreStats } from '../ReponseStats/ResponseStoreStats';
import { RequestStoreStats } from '../ReponseStats/RequestStoreStats';
=======
import { ResponseStoreStats } from '../ResponseStats/ResponseStoreStats';
import { useResponse } from '../../api';
import { RequestStoreStats } from '../ResponseStats/RequestStoreStats';
>>>>>>> fa61a220

const INPUT_WIDTH = 100;
const LABEL_WIDTH = '150px';

interface ResponseLineEditProps {
  item?: ItemRowFragment | null;
  hasLinkedRequisition?: boolean | undefined;
  draft?: DraftResponseLine | null;
  update: (patch: Partial<DraftResponseLine>) => void;
  save?: () => void;
  hasNext: boolean;
  next: ItemRowFragment | null;
  hasPrevious: boolean;
  previous: ItemRowFragment | null;
  isProgram: boolean;
}

export const ResponseLineEdit = ({
  hasLinkedRequisition,
  draft,
  update,
  save,
  hasNext,
  next,
  hasPrevious,
  previous,
  isProgram,
}: ResponseLineEditProps) => {
  const t = useTranslation();
  const { isOn: ourStats, toggle: toggleOurStats } = useToggle();
  const { isOn: theirStats, toggle: toggleTheirStats } = useToggle();
  const { data } = useResponse.line.stats(draft?.id);
  const [ourStatsAnchorEl, setOurStatsAnchorEl] =
    React.useState<null | HTMLElement>(null);
  const [theirStatsAnchorEl, setTheirStatsAnchorEl] =
    React.useState<null | HTMLElement>(null);

  const incomingStock =
    (draft?.incomingUnits ?? 0) + (draft?.additionInUnits ?? 0);
  const outgoingStock = (draft?.lossInUnits ?? 0) + (draft?.outgoingUnits ?? 0);

  const available =
    (draft?.initialStockOnHandUnits ?? 0) + incomingStock - outgoingStock;

  const MOS =
    draft?.averageMonthlyConsumption !== 0
      ? available / (draft?.averageMonthlyConsumption ?? 1)
      : 0;

  return (
    <Box>
      <Box display="flex" justifyContent="space-between">
        <Box paddingLeft={4} paddingRight={7}>
          {/* Left column content */}
          {!isProgram ? (
            <InputWithLabelRow
              Input={
                <NumericTextInput
                  width={INPUT_WIDTH}
                  value={draft?.availableStockOnHand}
                  onChange={value => update({ availableStockOnHand: value })}
                  onBlur={save}
                  disabled={!!hasLinkedRequisition}
                />
              }
              labelWidth={LABEL_WIDTH}
              label={t('label.stock-on-hand')}
              sx={{ marginBottom: 1 }}
            />
          ) : (
            <InputWithLabelRow
              Input={
                <NumericTextInput
                  width={INPUT_WIDTH}
                  value={draft?.initialStockOnHandUnits}
                  onChange={value => update({ initialStockOnHandUnits: value })}
                  onBlur={save}
                  disabled={!!hasLinkedRequisition}
                />
              }
              labelWidth={LABEL_WIDTH}
              label={t('label.initial-stock-on-hand')}
              sx={{ marginBottom: 1 }}
            />
          )}
          <InputWithLabelRow
            Input={
              <NumericTextInput
                width={INPUT_WIDTH}
                value={draft?.incomingUnits}
                onChange={value => update({ incomingUnits: value })}
                onBlur={save}
              />
            }
            labelWidth={LABEL_WIDTH}
            label={t('label.incoming-stock')}
            sx={{ marginBottom: 1 }}
          />
          <InputWithLabelRow
            Input={
              <NumericTextInput
                width={INPUT_WIDTH}
                value={draft?.outgoingUnits}
                onChange={value => update({ outgoingUnits: value })}
                onBlur={save}
              />
            }
            labelWidth={LABEL_WIDTH}
            label={t('label.outgoing')}
            sx={{ marginBottom: 1 }}
          />
          <InputWithLabelRow
            Input={
              <NumericTextInput
                width={INPUT_WIDTH}
                value={draft?.lossInUnits}
                onChange={value => update({ lossInUnits: value })}
                onBlur={save}
              />
            }
            labelWidth={LABEL_WIDTH}
            label={t('label.losses')}
            sx={{ marginBottom: 1 }}
          />
          <InputWithLabelRow
            Input={
              <NumericTextInput
                width={INPUT_WIDTH}
                value={draft?.additionInUnits}
                onChange={value => update({ additionInUnits: value })}
                onBlur={save}
              />
            }
            labelWidth={LABEL_WIDTH}
            label={t('label.additions')}
            sx={{ marginBottom: 1 }}
          />
          <InputWithLabelRow
            Input={
              <NumericTextInput
                width={INPUT_WIDTH}
                value={draft?.expiringUnits}
                onChange={value => update({ expiringUnits: value })}
                onBlur={save}
              />
            }
            labelWidth={LABEL_WIDTH}
            label={t('label.short-expiry')}
            sx={{ marginBottom: 1 }}
          />
          <InputWithLabelRow
            Input={
              <NumericTextInput
                width={INPUT_WIDTH}
                value={draft?.daysOutOfStock}
                onChange={value => update({ daysOutOfStock: value })}
                onBlur={save}
              />
            }
            labelWidth={LABEL_WIDTH}
            label={t('label.days-out-of-stock')}
            sx={{ marginBottom: 1 }}
          />
          <InputWithLabelRow
            Input={
              <NumericTextInput
                width={INPUT_WIDTH}
                value={NumUtils.round(draft?.averageMonthlyConsumption ?? 0, 2)}
                onChange={value => update({ averageMonthlyConsumption: value })}
                decimalLimit={2}
                onBlur={save}
                disabled={!!hasLinkedRequisition}
              />
            }
            labelWidth={LABEL_WIDTH}
            label={t('label.amc')}
            sx={{ marginBottom: 1 }}
          />
          <InputWithLabelRow
            Input={
              <NumericTextInput
                width={INPUT_WIDTH}
                value={MOS}
                disabled
                decimalLimit={2}
              />
            }
            labelWidth={LABEL_WIDTH}
            label={t('label.months-of-stock')}
          />
        </Box>
        <Box>
          {/* Right column content */}
          <Box display="flex" flexDirection="row">
            <InputWithLabelRow
              Input={
                <NumericTextInput
                  width={INPUT_WIDTH}
                  value={draft?.requestedQuantity}
                  onChange={value => update({ requestedQuantity: value })}
                  disabled={!!hasLinkedRequisition}
                />
              }
              labelWidth={LABEL_WIDTH}
              label={t('label.requested-quantity')}
              sx={{ marginBottom: 1 }}
            />
            <Box
              paddingLeft={1}
              paddingTop={0.5}
              onClick={e => {
                toggleTheirStats();
                setTheirStatsAnchorEl(e?.currentTarget);
              }}
            >
              {hasLinkedRequisition && (
                <>
                  <BarIcon
                    sx={{
                      color: 'primary.main',
                      backgroundColor: 'background.drawer',
                      borderRadius: '30%',
                      padding: '2px',
                    }}
                  />
                  {theirStats && (
                    <Popover
                      anchorOrigin={{ vertical: 'center', horizontal: 'left' }}
                      anchorEl={theirStatsAnchorEl}
                      open={theirStats}
                    >
                      <RequestStoreStats
                        item={draft?.item}
                        maxMonthsOfStock={
                          data?.requestStoreStats.maxMonthsOfStock || 0
                        }
                        suggestedQuantity={
                          data?.requestStoreStats.suggestedQuantity || 0
                        }
                        availableStockOnHand={
                          data?.requestStoreStats.stockOnHand || 0
                        }
                        averageMonthlyConsumption={
                          data?.requestStoreStats.averageMonthlyConsumption || 0
                        }
                      />
                    </Popover>
                  )}
                </>
              )}
            </Box>
          </Box>
          <InputWithLabelRow
            Input={
              <NumericTextInput
                width={INPUT_WIDTH}
                value={available}
                disabled
              />
            }
            labelWidth={LABEL_WIDTH}
            label={t('label.available')}
            sx={{ marginBottom: 1 }}
          />
          <InputWithLabelRow
            Input={
              <NumericTextInput
                width={INPUT_WIDTH}
                value={draft?.alreadyIssued}
                disabled
              />
            }
            labelWidth={LABEL_WIDTH}
            label={t('label.already-issued')}
            sx={{ marginBottom: 1 }}
          />
          <InputWithLabelRow
            Input={
              <NumericTextInput
                width={INPUT_WIDTH}
                value={draft?.suggestedQuantity}
                disabled
              />
            }
            labelWidth={LABEL_WIDTH}
            label={t('label.suggested-quantity')}
            sx={{ marginBottom: 1 }}
          />
          <InputWithLabelRow
            Input={
              <NumericTextInput
                width={INPUT_WIDTH}
                value={draft?.remainingQuantityToSupply}
                disabled
              />
            }
            labelWidth={LABEL_WIDTH}
            label={t('label.remaining-to-supply')}
            sx={{ marginBottom: 1 }}
          />
          <Box display="flex" flexDirection="row">
            <InputWithLabelRow
              Input={
                <NumericTextInput
                  width={INPUT_WIDTH}
                  value={draft?.supplyQuantity}
                  onChange={value => update({ supplyQuantity: value })}
                  onBlur={save}
                />
              }
              labelWidth={LABEL_WIDTH}
              label={t('label.supply-quantity')}
              sx={{ marginBottom: 1 }}
            />
            <Box
              paddingLeft={1}
              paddingTop={0.5}
              onClick={e => {
                toggleOurStats();
                setOurStatsAnchorEl(e?.currentTarget);
              }}
            >
              <BarIcon
                sx={{
                  color: 'primary.main',
                  backgroundColor: 'background.drawer',
                  borderRadius: '30%',
                  padding: '2px',
                }}
              />
              {ourStats && (
                <Popover
                  anchorOrigin={{ vertical: 'center', horizontal: 'left' }}
                  anchorEl={ourStatsAnchorEl}
                  open={ourStats}
                >
                  <ResponseStoreStats
                    item={draft?.item}
                    stockOnHand={data?.responseStoreStats.stockOnHand || 0}
                    incomingStock={data?.responseStoreStats.incomingStock || 0}
                    stockOnOrder={data?.responseStoreStats.stockOnOrder || 0}
                    requestedQuantity={
                      data?.responseStoreStats.requestedQuantity || 0
                    }
                    otherRequestedQuantity={
                      data?.responseStoreStats.otherRequestedQuantity || 0
                    }
                  />
                </Popover>
              )}
            </Box>
          </Box>
          <InputWithLabelRow
            Input={
              <ReasonOptionsSearchInput
                value={draft?.reason}
                onChange={value => {
                  update({ reason: value });
                }}
                width={200}
                type={ReasonOptionNodeType.RequisitionLineVariance}
                isDisabled={
                  draft?.requestedQuantity === draft?.suggestedQuantity ||
                  !!hasLinkedRequisition
                }
                onBlur={save}
              />
            }
            labelWidth={'66px'}
            label={t('label.reason')}
            sx={{ marginBottom: 1 }}
          />
          <InputWithLabelRow
            Input={
              <TextArea
                value={draft?.comment ?? ''}
                onChange={e => update({ comment: e.target.value })}
                InputProps={{
                  sx: {
                    backgroundColor: theme => theme.palette.background.menu,
                  },
                }}
                onBlur={save}
              />
            }
            sx={{ width: 275 }}
            labelWidth={'75px'}
            label={t('label.comment')}
          />
        </Box>
      </Box>
      <Box>
        <Footer
          hasNext={hasNext}
          next={next}
          hasPrevious={hasPrevious}
          previous={previous}
          requisitionNumber={draft?.requisitionNumber}
        />
      </Box>
    </Box>
  );
};<|MERGE_RESOLUTION|>--- conflicted
+++ resolved
@@ -18,14 +18,8 @@
 } from '@openmsupply-client/common';
 import { useResponse } from '../../api';
 import { Footer } from './Footer';
-<<<<<<< HEAD
-import { ResponseStoreStats } from '../ReponseStats/ResponseStoreStats';
-import { RequestStoreStats } from '../ReponseStats/RequestStoreStats';
-=======
 import { ResponseStoreStats } from '../ResponseStats/ResponseStoreStats';
-import { useResponse } from '../../api';
 import { RequestStoreStats } from '../ResponseStats/RequestStoreStats';
->>>>>>> fa61a220
 
 const INPUT_WIDTH = 100;
 const LABEL_WIDTH = '150px';
