--- conflicted
+++ resolved
@@ -38,11 +38,7 @@
   setRepresentation: (type: RepresentationValue) => void;
   disabled: boolean;
   isUpdateMode?: boolean;
-<<<<<<< HEAD
-  showExtraFields?: boolean;
-=======
   manageVaccinesInDoses?: boolean;
->>>>>>> 8d2ef4a6
 }
 
 export const ResponseLineEdit = ({
@@ -57,44 +53,13 @@
   setRepresentation,
   disabled = false,
   isUpdateMode = false,
-<<<<<<< HEAD
-=======
   manageVaccinesInDoses = false,
->>>>>>> 8d2ef4a6
 }: ResponseLineEditProps) => {
   const t = useTranslation();
   const { data: reasonOptions, isLoading } = useReasonOptions();
   const hasApproval =
     requisition.approvalStatus === RequisitionNodeApprovalStatus.Approved;
   const isPacksEnabled = !!currentItem?.defaultPackSize;
-<<<<<<< HEAD
-
-  const showExtraFields =
-    store?.preferences?.extraFieldsInRequisition && !!requisition.program;
-  const isDisabled = disabled || !!requisition.linkedRequisition;
-  const disableItemSelection = disabled || isUpdateMode;
-  const disableReasons =
-    draft?.requestedQuantity === draft?.suggestedQuantity || disabled;
-
-  const unitName = currentItem?.unitName || t('label.unit');
-  const defaultPackSize = currentItem?.defaultPackSize || 1;
-  const originalItemName = useMemo(
-    () => lines?.find(({ item }) => item.id === currentItem?.id)?.itemName,
-    [lines, currentItem?.id]
-  );
-
-  const { available, mos } = useStockCalculations(draft);
-  const numericInput = createNumericInput(t, {
-    defaultPackSize,
-    representation,
-    unitName,
-    disabled: isDisabled,
-  });
-
-  const getLeftPanelContent = () => {
-    if (!draft) return null;
-
-=======
   const showContent = !!draft && !!currentItem;
   const displayVaccinesInDoses =
     manageVaccinesInDoses && currentItem?.isVaccine;
@@ -126,7 +91,6 @@
   const getLeftPanelContent = () => {
     if (!showContent) return null;
 
->>>>>>> 8d2ef4a6
     return (
       <>
         {isPacksEnabled && (
@@ -135,15 +99,12 @@
             value={String(currentItem?.defaultPackSize)}
           />
         )}
-<<<<<<< HEAD
-=======
         {displayVaccinesInDoses && currentItem?.doses ? (
           <InfoRow
             label={t('label.doses-per-unit')}
             value={String(currentItem?.doses)}
           />
         ) : null}
->>>>>>> 8d2ef4a6
         {showExtraFields && (
           <>
             {numericInput(
@@ -167,10 +128,7 @@
             })}
             {numericInput('label.days-out-of-stock', draft?.daysOutOfStock, {
               onChange: value => update({ daysOutOfStock: value }),
-<<<<<<< HEAD
-=======
               endAdornmentOverride: t('label.days'),
->>>>>>> 8d2ef4a6
             })}
           </>
         )}
@@ -179,11 +137,7 @@
   };
 
   const getMiddlePanelContent = () => {
-<<<<<<< HEAD
-    if (!draft) return null;
-=======
     if (!showContent) return null;
->>>>>>> 8d2ef4a6
 
     return (
       <>
@@ -193,15 +147,12 @@
             value={String(currentItem?.defaultPackSize)}
           />
         )}
-<<<<<<< HEAD
-=======
         {displayVaccinesInDoses && currentItem?.doses && !showExtraFields ? (
           <InfoRow
             label={t('label.doses-per-unit')}
             value={String(currentItem?.doses)}
           />
         ) : null}
->>>>>>> 8d2ef4a6
         <Box
           sx={{
             background: theme => theme.palette.background.group,
@@ -234,11 +185,7 @@
               variant="body1"
               fontWeight="bold"
               sx={{ pl: 1, pb: 0.5 }}
-<<<<<<< HEAD
-              width={370}
-=======
               width={'calc(100% - 10px)'}
->>>>>>> 8d2ef4a6
             >
               {t('label.reason')}:
               <ReasonOptionsSearchInput
@@ -282,11 +229,7 @@
   };
 
   const getRightPanelContent = () => {
-<<<<<<< HEAD
-    if (!draft) return null;
-=======
     if (!showContent) return null;
->>>>>>> 8d2ef4a6
 
     return (
       <>
@@ -294,10 +237,7 @@
           sx={{
             background: theme => theme.palette.background.group,
             borderRadius: 2,
-<<<<<<< HEAD
-=======
             p: 1,
->>>>>>> 8d2ef4a6
             pb: 0.5,
           }}
         >
@@ -305,13 +245,8 @@
             numericInput('label.approved', draft?.approvedQuantity, {
               disabledOverride: true,
               sx: {
-<<<<<<< HEAD
-                pt: 1,
-                pl: 0,
-=======
                 px: 0,
                 mb: 0,
->>>>>>> 8d2ef4a6
               },
             })}
           <SupplySelection
@@ -323,34 +258,24 @@
             representation={representation}
             setRepresentation={setRepresentation}
             unitName={unitName}
-<<<<<<< HEAD
-            showExtraFields={showExtraFields}
-=======
             displayVaccinesInDoses={displayVaccinesInDoses}
             dosesPerUnit={currentItem?.doses ?? 1}
->>>>>>> 8d2ef4a6
           />
           {numericInput(
             'label.remaining-to-supply',
             draft?.remainingQuantityToSupply,
             {
               disabledOverride: true,
-<<<<<<< HEAD
-=======
               sx: {
                 px: 0,
               },
->>>>>>> 8d2ef4a6
             }
           )}
           {numericInput('label.already-issued', draft?.alreadyIssued, {
             disabledOverride: true,
-<<<<<<< HEAD
-=======
             sx: {
               px: 0,
             },
->>>>>>> 8d2ef4a6
           })}
         </Box>
         {!!requisition.linkedRequisition || showExtraFields ? (
@@ -370,11 +295,7 @@
             })}
           </>
         ) : null}
-<<<<<<< HEAD
-        <Typography variant="body1" fontWeight="bold" p={0.5}>
-=======
         <Typography variant="body1" fontWeight="bold" p={1}>
->>>>>>> 8d2ef4a6
           {t('heading.comment')}:
         </Typography>
         <BufferedTextArea
