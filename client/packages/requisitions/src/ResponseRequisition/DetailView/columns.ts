--- conflicted
+++ resolved
@@ -67,9 +67,6 @@
       width: 100,
       align: ColumnAlign.Right,
       Cell: PackQuantityCell,
-<<<<<<< HEAD
-      accessor: ({ rowData }) => rowData?.availableStockOnHand ?? 0,
-=======
       getSortValue: rowData => rowData.availableStockOnHand,
       accessor: ({ rowData }) => rowData.availableStockOnHand,
     });
@@ -195,7 +192,6 @@
       sortable: false,
       Cell: PackQuantityCell,
       accessor: ({ rowData }) => rowData.suggestedQuantity,
->>>>>>> 5ecf2f85
     },
     [
       'requestedQuantity',
