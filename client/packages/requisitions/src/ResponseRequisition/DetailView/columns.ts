/* eslint-disable new-cap */
import {
  useColumns,
  GenericColumnKey,
  ColumnAlign,
  getCommentPopoverColumn,
  useUrlQueryParams,
  ColumnDescription,
  TooltipTextCell,
} from '@openmsupply-client/common';
import { ResponseLineFragment, useResponse } from './../api';
import { PackQuantityCell } from '@openmsupply-client/system';

export const useResponseColumns = () => {
  const {
    updateSortQuery,
    queryParams: { sortBy },
  } = useUrlQueryParams({ initialSort: { key: 'itemName', dir: 'asc' } });
  const { isRemoteAuthorisation } = useResponse.utils.isRemoteAuthorisation();

  const columnDefinitions: ColumnDescription<ResponseLineFragment>[] = [
    getCommentPopoverColumn(),
    [
      'itemCode',
      {
        accessor: ({ rowData }) => rowData.item.code,
        getSortValue: rowData => rowData.item.code,
        width: 125,
      },
    ],
    [
      'itemName',
      {
        Cell: TooltipTextCell,
        accessor: ({ rowData }) => rowData.item.name,
        getSortValue: rowData => rowData.item.name,
      },
    ],
    {
      key: 'packUnit',
      label: 'label.unit',
      sortable: false,
      accessor: ({ rowData }) => {
        // eslint-disable-next-line react-hooks/rules-of-hooks
        return rowData.item.unitName;
      },
      width: 130,
    },
    [
      'stockOnHand',
      {
        label: 'label.our-soh',
        description: 'description.our-soh',
        sortable: false,
        Cell: PackQuantityCell,
        accessor: ({ rowData }) => rowData.itemStats.availableStockOnHand,
      },
    ],
    {
      key: 'customerStockOnHand',
      label: 'label.customer-soh',
      description: 'description.customer-soh',
      width: 100,
      align: ColumnAlign.Right,
<<<<<<< HEAD
      getSortValue: rowData => rowData?.availableStockOnHand ?? '',
      Cell: PackVariantQuantityCell({
        getItemId: row => row.itemId,
        getQuantity: row => row?.availableStockOnHand ?? 0,
      }),
=======
      getSortValue: rowData =>
        rowData.linkedRequisitionLine?.itemStats?.availableStockOnHand ?? '',
      Cell: PackQuantityCell,
      accessor: ({ rowData }) =>
        rowData.linkedRequisitionLine?.itemStats.availableStockOnHand ?? 0,
>>>>>>> 9e58843e
    },
    [
      'requestedQuantity',
      {
        getSortValue: rowData => rowData.requestedQuantity,
        Cell: PackQuantityCell,
        accessor: ({rowData}) => rowData.requestedQuantity,
        width: 150,
      },
    ],
  ];

  if (isRemoteAuthorisation) {
    columnDefinitions.push({
      key: 'approvedQuantity',
      label: 'label.approved-quantity',
      sortable: false,
      Cell: PackQuantityCell,
      accessor: ({rowData}) => rowData.approvedQuantity,
    });
    columnDefinitions.push({
      key: 'approvalComment',
      label: 'label.approval-comment',
      sortable: false,
    });
  }

  columnDefinitions.push([
    'supplyQuantity',
    {
      getSortValue: rowData => rowData.supplyQuantity,
      Cell: PackQuantityCell,
      accessor: ({rowData}) => rowData.requestedQuantity,
    },
  ]);

  columnDefinitions.push({
    label: 'label.already-issued',
    description: 'description.already-issued',
    key: 'alreadyIssued',
    align: ColumnAlign.Right,
    getSortValue: rowData => rowData.alreadyIssued,
    Cell: PackQuantityCell,
    accessor: ({rowData}) => rowData.alreadyIssued,
    width: 100,
  });

  columnDefinitions.push({
    label: 'label.remaining-to-supply',
    description: 'description.remaining-to-supply',
    key: 'remainingToSupply',
    align: ColumnAlign.Right,
    getSortValue: rowData => rowData.remainingQuantityToSupply,
    Cell: PackQuantityCell,
    accessor: ({rowData}) => rowData.remainingQuantityToSupply,
  });
  columnDefinitions.push(GenericColumnKey.Selection);

  const columns = useColumns<ResponseLineFragment>(
    columnDefinitions,
    {
      onChangeSortBy: updateSortQuery,
      sortBy,
    },
    [updateSortQuery, sortBy]
  );

  return { columns, sortBy, onChangeSortBy: updateSortQuery };
};<|MERGE_RESOLUTION|>--- conflicted
+++ resolved
@@ -62,26 +62,15 @@
       description: 'description.customer-soh',
       width: 100,
       align: ColumnAlign.Right,
-<<<<<<< HEAD
-      getSortValue: rowData => rowData?.availableStockOnHand ?? '',
-      Cell: PackVariantQuantityCell({
-        getItemId: row => row.itemId,
-        getQuantity: row => row?.availableStockOnHand ?? 0,
-      }),
-=======
-      getSortValue: rowData =>
-        rowData.linkedRequisitionLine?.itemStats?.availableStockOnHand ?? '',
       Cell: PackQuantityCell,
-      accessor: ({ rowData }) =>
-        rowData.linkedRequisitionLine?.itemStats.availableStockOnHand ?? 0,
->>>>>>> 9e58843e
+      accessor: ({ rowData }) => rowData?.availableStockOnHand ?? 0,
     },
     [
       'requestedQuantity',
       {
         getSortValue: rowData => rowData.requestedQuantity,
         Cell: PackQuantityCell,
-        accessor: ({rowData}) => rowData.requestedQuantity,
+        accessor: ({ rowData }) => rowData.requestedQuantity,
         width: 150,
       },
     ],
@@ -93,7 +82,7 @@
       label: 'label.approved-quantity',
       sortable: false,
       Cell: PackQuantityCell,
-      accessor: ({rowData}) => rowData.approvedQuantity,
+      accessor: ({ rowData }) => rowData.approvedQuantity,
     });
     columnDefinitions.push({
       key: 'approvalComment',
@@ -107,7 +96,7 @@
     {
       getSortValue: rowData => rowData.supplyQuantity,
       Cell: PackQuantityCell,
-      accessor: ({rowData}) => rowData.requestedQuantity,
+      accessor: ({ rowData }) => rowData.requestedQuantity,
     },
   ]);
 
@@ -118,7 +107,7 @@
     align: ColumnAlign.Right,
     getSortValue: rowData => rowData.alreadyIssued,
     Cell: PackQuantityCell,
-    accessor: ({rowData}) => rowData.alreadyIssued,
+    accessor: ({ rowData }) => rowData.alreadyIssued,
     width: 100,
   });
 
@@ -129,7 +118,7 @@
     align: ColumnAlign.Right,
     getSortValue: rowData => rowData.remainingQuantityToSupply,
     Cell: PackQuantityCell,
-    accessor: ({rowData}) => rowData.remainingQuantityToSupply,
+    accessor: ({ rowData }) => rowData.remainingQuantityToSupply,
   });
   columnDefinitions.push(GenericColumnKey.Selection);
 
