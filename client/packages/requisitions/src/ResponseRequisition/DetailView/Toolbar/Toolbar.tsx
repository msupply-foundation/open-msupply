import React, { FC } from 'react';
import {
  AppBarContentPortal,
  Box,
  InputWithLabelRow,
  Grid,
  useTranslation,
  SearchBar,
  Typography,
  BufferedTextInput,
  Tooltip,
} from '@openmsupply-client/common';
import { CustomerSearchInput } from '@openmsupply-client/system';

import { useResponse } from '../../api';
import { getApprovalStatusKey } from '../../../utils';

export const Toolbar: FC = () => {
  const t = useTranslation();
  const isDisabled = useResponse.utils.isDisabled();
  const { itemFilter, setItemFilter } = useResponse.line.list();

<<<<<<< HEAD
  const { approvalStatus, otherParty, theirReference, shipments, update } =
    useResponse.document.fields([
      'approvalStatus',
      'otherParty',
      'theirReference',
      'shipments',
    ]);
  const noLinkedShipments = (shipments?.totalCount ?? 0) === 0;
  const showInfo = noLinkedShipments && !isDisabled;
=======
  const {
    approvalStatus,
    otherParty,
    theirReference,
    update,
    linkedRequisition,
  } = useResponse.document.fields([
    'approvalStatus',
    'otherParty',
    'theirReference',
    'shipments',
    'linkedRequisition',
  ]);

>>>>>>> d9b69938
  const { isRemoteAuthorisation } = useResponse.utils.isRemoteAuthorisation();

  return (
    <AppBarContentPortal sx={{ display: 'flex', flex: 1, marginBottom: 1 }}>
      <Grid
        container
        flexDirection="row"
        display="flex"
        flex={1}
        alignItems="flex-end"
        gap={1}
      >
        <Grid item display="flex" flex={1}>
          <Box display="flex" flexDirection="row" gap={4}>
            <Box display="flex" flex={1} flexDirection="column" gap={1}>
              {otherParty && (
                <InputWithLabelRow
                  label={t('label.customer-name')}
                  Input={
                    <CustomerSearchInput
                      disabled
                      value={otherParty}
                      onChange={newOtherParty => {
                        update({ otherParty: newOtherParty });
                      }}
                    />
                  }
                />
              )}
              <InputWithLabelRow
                label={t('label.customer-ref')}
                Input={
                  <Tooltip title={theirReference} placement="bottom-start">
                    <BufferedTextInput
                      disabled={isDisabled}
                      size="small"
                      sx={{ width: 250 }}
                      value={theirReference}
                      onChange={e => update({ theirReference: e.target.value })}
                    />
                  </Tooltip>
                }
              />
              {isRemoteAuthorisation && (
                <InputWithLabelRow
                  label={t('label.auth-status')}
                  Input={
                    <Typography>
                      {t(getApprovalStatusKey(approvalStatus))}
                    </Typography>
                  }
                />
              )}
            </Box>
          </Box>
        </Grid>
        <SearchBar
          placeholder={t('placeholder.filter-items')}
          value={itemFilter}
          onChange={newValue => {
            setItemFilter(newValue);
          }}
          debounceTime={0}
        />
      </Grid>
    </AppBarContentPortal>
  );
};<|MERGE_RESOLUTION|>--- conflicted
+++ resolved
@@ -20,7 +20,6 @@
   const isDisabled = useResponse.utils.isDisabled();
   const { itemFilter, setItemFilter } = useResponse.line.list();
 
-<<<<<<< HEAD
   const { approvalStatus, otherParty, theirReference, shipments, update } =
     useResponse.document.fields([
       'approvalStatus',
@@ -30,22 +29,6 @@
     ]);
   const noLinkedShipments = (shipments?.totalCount ?? 0) === 0;
   const showInfo = noLinkedShipments && !isDisabled;
-=======
-  const {
-    approvalStatus,
-    otherParty,
-    theirReference,
-    update,
-    linkedRequisition,
-  } = useResponse.document.fields([
-    'approvalStatus',
-    'otherParty',
-    'theirReference',
-    'shipments',
-    'linkedRequisition',
-  ]);
-
->>>>>>> d9b69938
   const { isRemoteAuthorisation } = useResponse.utils.isRemoteAuthorisation();
 
   return (
