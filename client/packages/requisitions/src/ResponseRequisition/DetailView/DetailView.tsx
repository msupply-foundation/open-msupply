--- conflicted
+++ resolved
@@ -84,7 +84,6 @@
         <Toolbar />
         <DetailTabs tabs={tabs} />
 
-<<<<<<< HEAD
         <Footer />
         <SidePanel />
         {isOpen && (
@@ -111,28 +110,6 @@
                 openOnFocus={true}
                 extraFilter={item =>
                   !data.lines.nodes.some(line => line.item.id === item.id)
-=======
-      <Footer />
-      <SidePanel />
-      {isOpen && (
-        <BasicModal open={isOpen} onClose={onClose} height={500} width={800}>
-          <Box padding={2}>
-            <StockItemSearchInput
-              onChange={(newItem: ItemRowFragment | null) => {
-                if (newItem) {
-                  mutateAsync({
-                    id: FnUtils.generateUUID(),
-                    requisitionId: data.id,
-                    itemId: newItem.id,
-                  });
-                  navigate(
-                    RouteBuilder.create(AppRoute.Distribution)
-                      .addPart(AppRoute.CustomerRequisition)
-                      .addPart(String(data.requisitionNumber))
-                      .addPart(String(newItem.id))
-                      .build()
-                  );
->>>>>>> cc588a38
                 }
               />
             </Box>
