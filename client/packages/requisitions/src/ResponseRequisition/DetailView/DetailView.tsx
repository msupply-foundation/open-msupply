import React, { FC, useCallback } from 'react';
import {
  TableProvider,
  createTableStore,
  DetailViewSkeleton,
  useNavigate,
  useTranslation,
  AlertModal,
  RouteBuilder,
  createQueryParamsStore,
  DetailTabs,
  IndicatorLineRowNode,
} from '@openmsupply-client/common';
import { AppRoute } from '@openmsupply-client/config';
import { ActivityLogList } from '@openmsupply-client/system';
import { Toolbar } from './Toolbar/Toolbar';
import { Footer } from './Footer';
import { AppBarButtons } from './AppBarButtons';
import { SidePanel } from './SidePanel';
import { ContentArea } from './ContentArea';
import { useResponse, ResponseLineFragment, ResponseFragment } from '../api';
import { IndicatorsTab } from './IndicatorsTab';
import { ResponseRequisitionLineErrorProvider } from '../context';
<<<<<<< HEAD
import { buildItemEditRoute } from '../utils';
=======
import { ProgramIndicatorFragment } from '../../RequestRequisition/api';
>>>>>>> e1805c0e

export const DetailView: FC = () => {
  const t = useTranslation();
  const navigate = useNavigate();
  const { data, isLoading } = useResponse.document.get();
  const isDisabled = useResponse.utils.isDisabled();
  const { data: programIndicators, isLoading: isProgramIndicatorsLoading } =
    useResponse.document.indicators(
      data?.otherPartyId ?? '',
      data?.period?.id ?? '',
      data?.program?.id ?? '',
      !!data
    );
  const { linkedRequisition } = useResponse.document.fields([
    'linkedRequisition',
  ]);
  const onRowClick = useCallback((line: ResponseLineFragment) => {
    navigate(buildItemEditRoute(line.requisitionNumber, line.item.id));
  }, []);

  const onProgramIndicatorClick = useCallback(
    (
      programIndicator?: ProgramIndicatorFragment,
      indicatorLine?: IndicatorLineRowNode,
      response?: ResponseFragment
    ) => {
      if (!response || !indicatorLine) return;
      navigate(
        RouteBuilder.create(AppRoute.Distribution)
          .addPart(AppRoute.CustomerRequisition)
          .addPart(String(response.requisitionNumber))
          .addPart(AppRoute.Indicators)
          .addPart(String(programIndicator?.code))
          .addPart(String(indicatorLine.id))
          .build()
      );
    },
    []
  );

  const onAddItem = () => {
    navigate(buildItemEditRoute(data?.requisitionNumber, 'new'));
  };

  if (isLoading) return <DetailViewSkeleton />;

  const tabs = [
    {
      Component: (
        <ContentArea
          onAddItem={onAddItem}
          onRowClick={!isDisabled ? onRowClick : null}
          disableAddLine={
            isDisabled || !!data?.linkedRequisition || !!data?.programName
          }
        />
      ),
      value: 'Details',
    },
    {
      Component: <ActivityLogList recordId={data?.id ?? ''} />,
      value: 'Log',
    },
  ];

  if (
    data?.programName &&
    !!data?.otherParty.store &&
    programIndicators?.totalCount !== 0
  ) {
    tabs.push({
      Component: (
        <IndicatorsTab
          onClick={onProgramIndicatorClick}
          isLoading={isLoading || isProgramIndicatorsLoading}
          response={data}
          indicators={programIndicators?.nodes}
        />
      ),
      value: t('label.indicators'),
    });
  }

  return !!data ? (
    <ResponseRequisitionLineErrorProvider>
      <TableProvider
        createStore={createTableStore}
        queryParamsStore={createQueryParamsStore<ResponseLineFragment>({
          initialSortBy: { key: 'itemName' },
        })}
      >
        <AppBarButtons
          isDisabled={isDisabled}
          hasLinkedRequisition={!!data.linkedRequisition}
          isProgram={!!data.programName}
          onAddItem={onAddItem}
        />
        <Toolbar />
        <DetailTabs tabs={tabs} />

        <Footer
          isDisabled={isDisabled}
          hasLinkedRequisition={!!linkedRequisition}
        />
        <SidePanel />
      </TableProvider>
    </ResponseRequisitionLineErrorProvider>
  ) : (
    <AlertModal
      open={true}
      onOk={() =>
        navigate(
          RouteBuilder.create(AppRoute.Distribution)
            .addPart(AppRoute.CustomerRequisition)
            .build()
        )
      }
      title={t('error.requisition-not-found')}
      message={t('messages.click-to-return-to-requisitions')}
    />
  );
};<|MERGE_RESOLUTION|>--- conflicted
+++ resolved
@@ -21,11 +21,8 @@
 import { useResponse, ResponseLineFragment, ResponseFragment } from '../api';
 import { IndicatorsTab } from './IndicatorsTab';
 import { ResponseRequisitionLineErrorProvider } from '../context';
-<<<<<<< HEAD
 import { buildItemEditRoute } from '../utils';
-=======
 import { ProgramIndicatorFragment } from '../../RequestRequisition/api';
->>>>>>> e1805c0e
 
 export const DetailView: FC = () => {
   const t = useTranslation();
