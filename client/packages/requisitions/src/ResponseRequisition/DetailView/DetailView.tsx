--- conflicted
+++ resolved
@@ -26,7 +26,6 @@
 import { AppBarButtons } from './AppBarButtons';
 import { SidePanel } from './SidePanel';
 import { ContentArea } from './ContentArea';
-<<<<<<< HEAD
 import {
   useResponse,
   ResponseLineFragment,
@@ -34,10 +33,7 @@
   ProgramIndicatorFragment,
 } from '../api';
 import { IndicatorsTab } from './IndicatorsTab';
-=======
-import { useResponse, ResponseLineFragment } from '../api';
 import { ResponseRequisitionLineErrorProvider } from '../context';
->>>>>>> 3a09160f
 
 export const DetailView: FC = () => {
   const t = useTranslation();
@@ -119,42 +115,6 @@
   }
 
   return !!data ? (
-<<<<<<< HEAD
-    <TableProvider
-      createStore={createTableStore}
-      queryParamsStore={createQueryParamsStore<ResponseLineFragment>({
-        initialSortBy: { key: 'itemName' },
-      })}
-    >
-      <AppBarButtons
-        isDisabled={isDisabled}
-        hasLinkedRequisition={!!data.linkedRequisition}
-        isProgram={!!data.programName}
-        onAddItem={() => onOpen(null)}
-      />
-      <Toolbar />
-      <DetailTabs tabs={tabs} />
-      <Footer />
-      <SidePanel />
-      {isOpen && (
-        <BasicModal open={isOpen} onClose={onClose} height={500} width={800}>
-          <Box padding={2}>
-            <StockItemSearchInput
-              onChange={(newItem: ItemRowFragment | null) => {
-                if (newItem) {
-                  mutateAsync({
-                    id: FnUtils.generateUUID(),
-                    requisitionId: data.id,
-                    itemId: newItem.id,
-                  });
-                  navigate(
-                    RouteBuilder.create(AppRoute.Distribution)
-                      .addPart(AppRoute.CustomerRequisition)
-                      .addPart(String(data.requisitionNumber))
-                      .addPart(String(newItem.id))
-                      .build()
-                  );
-=======
     <ResponseRequisitionLineErrorProvider>
       <TableProvider
         createStore={createTableStore}
@@ -196,7 +156,6 @@
                 openOnFocus={true}
                 extraFilter={item =>
                   !data.lines.nodes.some(line => line.item.id === item.id)
->>>>>>> 3a09160f
                 }
               />
             </Box>
