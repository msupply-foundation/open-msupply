mutation updateResponse(
  $storeId: String!
  $input: UpdateResponseRequisitionInput!
) {
  updateResponseRequisition(input: $input, storeId: $storeId) {
    ... on RequisitionNode {
      __typename
      id
    }
    ... on UpdateResponseRequisitionError {
      __typename
      error {
        description
        ... on RequisitionReasonsNotProvided {
          ...RequisitionReasonsNotProvidedError
        }
        ... on OrderingTooManyItems {
          __typename
          description
          maxItemsInEmergencyOrder
        }
      }
    }
  }
}

mutation deleteRequest(
  $storeId: String!
  $input: BatchResponseRequisitionInput!
) {
  batchResponseRequisition(storeId: $storeId, input: $input) {
    deleteResponseRequisitions {
      id
      response {
        ... on DeleteResponseRequisitionError {
          __typename
          error {
            description
            ... on RecordNotFound {
              __typename
              description
            }
            ... on FinalisedRequisition {
              __typename
              description
            }
            ... on TransferredRequisition {
              __typename
              description
            }
            ... on RequisitionWithShipment {
              __typename
              description
            }
          }
        }
        ... on DeleteResponse {
          id
        }
      }
    }
  }
}

fragment ResponseLine on RequisitionLineNode {
  id
  itemId
  requestedQuantity
  supplyQuantity
  remainingQuantityToSupply
  alreadyIssued
  comment
  averageMonthlyConsumption
  availableStockOnHand
  initialStockOnHandUnits
  incomingUnits
  outgoingUnits
  lossInUnits
  additionInUnits
  expiringUnits
  daysOutOfStock
  optionId
  suggestedQuantity
  availableStockOnHand
  requisitionNumber

  itemStats {
    __typename
    availableStockOnHand
    availableMonthsOfStockOnHand
    averageMonthlyConsumption
  }
  item {
    ...ItemRow
  }
  approvedQuantity
  approvalComment
  linkedRequisitionLine {
    itemStats {
      availableStockOnHand
      averageMonthlyConsumption
      availableMonthsOfStockOnHand
    }
  }

  reason {
    ...ReasonOptionRow
  }
}

fragment Response on RequisitionNode {
  __typename
  id
  type
  status
  createdDatetime
  sentDatetime
  finalisedDatetime
  requisitionNumber
  colour
  theirReference
  comment
  otherPartyName
  otherPartyId
  maxMonthsOfStock
  minMonthsOfStock
  approvalStatus

  user {
    __typename
    username
    email
  }

  shipments {
    __typename
    totalCount
    nodes {
      __typename
      id
      invoiceNumber
      createdDatetime

      user {
        __typename
        username
      }
    }
  }

  linesRemainingToSupply {
    __typename
    totalCount
  }

  lines {
    __typename
    ... on RequisitionLineConnector {
      totalCount
      nodes {
        ...ResponseLine
      }
    }
  }

  otherParty(storeId: $storeId) {
    __typename
    id
    code
    isCustomer
    isSupplier
    isOnHold
    name
    store {
      id
      code
    }
  }
  programName
  program {
    id
    name
  }
  period {
    id
    name
    startDate
    endDate
  }
  linkedRequisition {
    id
  }
  orderType
}
query responseByNumber($storeId: String!, $requisitionNumber: Int!) {
  requisitionByNumber(
    requisitionNumber: $requisitionNumber
    type: RESPONSE
    storeId: $storeId
  ) {
    __typename
    ... on RequisitionNode {
      ...Response
    }
  }
}

fragment ResponseRow on RequisitionNode {
  colour
  comment
  createdDatetime
  finalisedDatetime
  id
  otherPartyName
  requisitionNumber
  sentDatetime
  status
  theirReference
  type
  otherPartyId
  approvalStatus
  programName
  period {
    name
    startDate
    endDate
  }
  orderType
  shipments {
    __typename
    totalCount
  }
}

query responses(
  $storeId: String!
  $filter: RequisitionFilterInput
  $page: PaginationInput
  $sort: [RequisitionSortInput!]
) {
  requisitions(storeId: $storeId, filter: $filter, page: $page, sort: $sort) {
    ... on RequisitionConnector {
      totalCount
      nodes {
        ...ResponseRow
      }
    }
  }
}

mutation insertResponse(
  $storeId: String!
  $input: InsertResponseRequisitionInput!
) {
  insertResponseRequisition(input: $input, storeId: $storeId) {
    ... on RequisitionNode {
      __typename
      id
      requisitionNumber
    }
    ... on InsertResponseRequisitionError {
      __typename
      error {
        description
        ... on OtherPartyNotACustomer {
          __typename
          description
        }
        ... on OtherPartyNotVisible {
          __typename
          description
        }
      }
    }
  }
}

mutation insertProgramResponse(
  $storeId: String!
  $input: InsertProgramResponseRequisitionInput!
) {
  insertProgramResponseRequisition(input: $input, storeId: $storeId) {
    ... on RequisitionNode {
      __typename
      id
      requisitionNumber
    }
  }
}

mutation insertResponseLine(
  $storeId: String!
  $input: InsertResponseRequisitionLineInput!
) {
  insertResponseRequisitionLine(input: $input, storeId: $storeId) {
    ... on RequisitionLineNode {
      __typename
      id
    }
    ... on InsertResponseRequisitionLineError {
      __typename
      error {
        description
        ... on RequisitionLineWithItemIdExists {
          __typename
          description
        }
        ... on CannotEditRequisition {
          __typename
          description
        }
        ... on ForeignKeyError {
          __typename
          description
          key
        }
      }
    }
  }
}

mutation updateResponseLine(
  $storeId: String!
  $input: UpdateResponseRequisitionLineInput!
) {
  updateResponseRequisitionLine(input: $input, storeId: $storeId) {
    ... on RequisitionLineNode {
      __typename
      id
    }
    ... on UpdateResponseRequisitionLineError {
      __typename
      error {
        description
        ... on CannotEditRequisition {
          __typename
          description
        }
        ... on ForeignKeyError {
          __typename
          description
          key
        }
        ... on RecordNotFound {
          __typename
          description
        }
      }
    }
  }
}

mutation deleteResponseLines(
  $ids: [DeleteResponseRequisitionLineInput!]
  $storeId: String!
) {
  batchResponseRequisition(
    input: { deleteResponseRequisitionLines: $ids }
    storeId: $storeId
  ) {
    deleteResponseRequisitionLines {
      id
      response {
        ... on DeleteResponseRequisitionLineError {
          __typename
          error {
            description
            ... on RecordNotFound {
              __typename
              description
            }
            ... on CannotEditRequisition {
              __typename
              description
            }
          }
        }
        ... on DeleteResponse {
          id
        }
      }
    }
  }
}

mutation createOutboundFromResponse($responseId: String!, $storeId: String!) {
  createRequisitionShipment(
    input: { responseRequisitionId: $responseId }
    storeId: $storeId
  ) {
    __typename
    ... on InvoiceNode {
      __typename
      id
      invoiceNumber
    }
    ... on CreateRequisitionShipmentError {
      __typename
      error {
        description
        ... on CannotEditRequisition {
          __typename
          description
        }
        ... on NothingRemainingToSupply {
          __typename
          description
        }
        ... on RecordNotFound {
          __typename
          description
        }
      }
    }
  }
}

mutation supplyRequestedQuantity($responseId: String!, $storeId: String!) {
  supplyRequestedQuantity(
    input: { responseRequisitionId: $responseId }
    storeId: $storeId
  ) {
    ... on SupplyRequestedQuantityError {
      __typename
      error {
        ... on RecordNotFound {
          __typename
          description
        }
        description
        ... on CannotEditRequisition {
          __typename
          description
        }
      }
    }
    ... on RequisitionLineConnector {
      nodes {
        id
      }
    }
  }
}

query responseRequisitionStats($storeId: String!, $requisitionLineId: String!) {
  responseRequisitionStats(
    requisitionLineId: $requisitionLineId
    storeId: $storeId
  ) {
    ... on ResponseRequisitionStatsNode {
      __typename
      requestStoreStats {
        averageMonthlyConsumption
        stockOnHand
        maxMonthsOfStock
        suggestedQuantity
      }
      responseStoreStats {
        incomingStock
        otherRequestedQuantity
        requestedQuantity
        stockOnHand
        stockOnOrder
      }
    }
    ... on RequisitionLineStatsError {
      __typename
      error {
        ... on RecordNotFound {
          __typename
          description
        }
        description
      }
    }
  }
}

fragment CustomerProgramSettings on CustomerProgramRequisitionSettingNode {
  programName
  programId
  customerAndOrderTypes {
    customer {
      ...NameRow
    }
    orderTypes {
      ...OrderTypeRow
    }
  }
}

query customerProgramSettings($storeId: String!) {
  customerProgramRequisitionSettings(storeId: $storeId) {
    ...CustomerProgramSettings
  }
}

<<<<<<< HEAD
=======
fragment ProgramIndicator on ProgramIndicatorNode {
  code
  lineAndColumns {
    ...IndicatorLineWithColumns
  }
  id
}
fragment IndicatorLineRow on IndicatorLineRowNode {
  id
  code
  lineNumber
  name
  valueType
}
fragment IndicatorColumn on IndicatorColumnNode {
  columnNumber
  name
  valueType
  value(
    periodId: $periodId
    customerNameId: $customerNameId
    storeId: $storeId
  ) {
    ...IndicatorValue
  }
}
fragment IndicatorValue on IndicatorValueNode {
  id
  value
}
fragment IndicatorLineWithColumns on IndicatorLineNode {
  columns {
    ...IndicatorColumn
  }
  line {
    ...IndicatorLineRow
  }
}
>>>>>>> 68df3c8d
query programIndicators(
  $customerNameId: String!
  $periodId: String!
  $storeId: String!
  $programId: String!
) {
  programIndicators(
    storeId: $storeId
    filter: { programId: { equalTo: $programId } }
  ) {
    ... on ProgramIndicatorConnector {
      __typename
      nodes {
        ...ProgramIndicator
      }
      totalCount
    }
  }
}

mutation updateIndicatorValue(
  $storeId: String!
  $input: UpdateIndicatorValueInput!
) {
  updateIndicatorValue(input: $input, storeId: $storeId) {
    __typename
    ... on IndicatorValueNode {
      id
      value
    }
    ... on UpdateIndicatorValueError {
      __typename
      error {
        description
        ... on RecordNotFound {
          __typename
          description
        }
        ... on ValueTypeNotCorrect {
          __typename
          description
        }
      }
    }
  }
}<|MERGE_RESOLUTION|>--- conflicted
+++ resolved
@@ -495,47 +495,6 @@
   }
 }
 
-<<<<<<< HEAD
-=======
-fragment ProgramIndicator on ProgramIndicatorNode {
-  code
-  lineAndColumns {
-    ...IndicatorLineWithColumns
-  }
-  id
-}
-fragment IndicatorLineRow on IndicatorLineRowNode {
-  id
-  code
-  lineNumber
-  name
-  valueType
-}
-fragment IndicatorColumn on IndicatorColumnNode {
-  columnNumber
-  name
-  valueType
-  value(
-    periodId: $periodId
-    customerNameId: $customerNameId
-    storeId: $storeId
-  ) {
-    ...IndicatorValue
-  }
-}
-fragment IndicatorValue on IndicatorValueNode {
-  id
-  value
-}
-fragment IndicatorLineWithColumns on IndicatorLineNode {
-  columns {
-    ...IndicatorColumn
-  }
-  line {
-    ...IndicatorLineRow
-  }
-}
->>>>>>> 68df3c8d
 query programIndicators(
   $customerNameId: String!
   $periodId: String!
