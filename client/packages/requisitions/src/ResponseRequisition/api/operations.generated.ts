import * as Types from '@openmsupply-client/common';

import { GraphQLClient, RequestOptions } from 'graphql-request';
import gql from 'graphql-tag';
import { ItemRowFragmentDoc } from '../../../../system/src/Item/api/operations.generated';
import { ReasonOptionRowFragmentDoc } from '../../../../system/src/ReasonOption/api/operations.generated';
import { NameRowFragmentDoc } from '../../../../system/src/Name/api/operations.generated';
type GraphQLClientRequestHeaders = RequestOptions['requestHeaders'];
export type RequisitionReasonNotProvidedErrorFragment = { __typename: 'RequisitionReasonNotProvided', description: string, requisitionLine: { __typename: 'RequisitionLineNode', id: string } };

export type RequisitionReasonsNotProvidedErrorFragment = { __typename: 'RequisitionReasonsNotProvided', description: string, errors: Array<{ __typename: 'RequisitionReasonNotProvided', description: string, requisitionLine: { __typename: 'RequisitionLineNode', id: string } }> };

export type UpdateResponseMutationVariables = Types.Exact<{
  storeId: Types.Scalars['String']['input'];
  input: Types.UpdateResponseRequisitionInput;
}>;


export type UpdateResponseMutation = { __typename: 'Mutations', updateResponseRequisition: { __typename: 'RequisitionNode', id: string } | { __typename: 'UpdateResponseRequisitionError', error: { __typename: 'CannotEditRequisition', description: string } | { __typename: 'RecordNotFound', description: string } | { __typename: 'RequisitionReasonsNotProvided', description: string, errors: Array<{ __typename: 'RequisitionReasonNotProvided', description: string, requisitionLine: { __typename: 'RequisitionLineNode', id: string } }> } } };

export type DeleteRequestMutationVariables = Types.Exact<{
  storeId: Types.Scalars['String']['input'];
  input: Types.BatchResponseRequisitionInput;
}>;


export type DeleteRequestMutation = { __typename: 'Mutations', batchResponseRequisition: { __typename: 'BatchResponseRequisitionResponse', deleteResponseRequisitions?: Array<{ __typename: 'DeleteResponseRequisitionResponseWithId', id: string, response: { __typename: 'DeleteResponse', id: string } | { __typename: 'DeleteResponseRequisitionError', error: { __typename: 'FinalisedRequisition', description: string } | { __typename: 'LineDeleteError', description: string } | { __typename: 'RecordNotFound', description: string } | { __typename: 'RequisitionWithShipment', description: string } | { __typename: 'TransferredRequisition', description: string } } }> | null } };

export type ResponseLineFragment = { __typename: 'RequisitionLineNode', id: string, itemId: string, requestedQuantity: number, supplyQuantity: number, remainingQuantityToSupply: number, alreadyIssued: number, comment?: string | null, averageMonthlyConsumption: number, availableStockOnHand: number, initialStockOnHandUnits: number, incomingUnits: number, outgoingUnits: number, lossInUnits: number, additionInUnits: number, expiringUnits: number, daysOutOfStock: number, optionId?: string | null, suggestedQuantity: number, requisitionNumber: number, approvedQuantity: number, approvalComment?: string | null, itemStats: { __typename: 'ItemStatsNode', availableStockOnHand: number, availableMonthsOfStockOnHand?: number | null, averageMonthlyConsumption: number }, item: { __typename: 'ItemNode', id: string, code: string, name: string, unitName?: string | null }, linkedRequisitionLine?: { __typename: 'RequisitionLineNode', itemStats: { __typename: 'ItemStatsNode', availableStockOnHand: number, averageMonthlyConsumption: number, availableMonthsOfStockOnHand?: number | null } } | null, reason?: { __typename: 'ReasonOptionNode', id: string, type: Types.ReasonOptionNodeType, reason: string, isActive: boolean } | null };

<<<<<<< HEAD
export type ResponseFragment = { __typename: 'RequisitionNode', id: string, type: Types.RequisitionNodeType, status: Types.RequisitionNodeStatus, createdDatetime: string, sentDatetime?: string | null, finalisedDatetime?: string | null, requisitionNumber: number, colour?: string | null, theirReference?: string | null, comment?: string | null, otherPartyName: string, otherPartyId: string, maxMonthsOfStock: number, minMonthsOfStock: number, approvalStatus: Types.RequisitionNodeApprovalStatus, programName?: string | null, orderType?: string | null, user?: { __typename: 'UserNode', username: string, email?: string | null } | null, shipments: { __typename: 'InvoiceConnector', totalCount: number, nodes: Array<{ __typename: 'InvoiceNode', id: string, invoiceNumber: number, createdDatetime: string, user?: { __typename: 'UserNode', username: string } | null }> }, linesRemainingToSupply: { __typename: 'RequisitionLineConnector', totalCount: number }, lines: { __typename: 'RequisitionLineConnector', totalCount: number, nodes: Array<{ __typename: 'RequisitionLineNode', id: string, itemId: string, requestedQuantity: number, supplyQuantity: number, remainingQuantityToSupply: number, alreadyIssued: number, comment?: string | null, averageMonthlyConsumption: number, availableStockOnHand: number, initialStockOnHandUnits: number, incomingUnits: number, outgoingUnits: number, lossInUnits: number, additionInUnits: number, expiringUnits: number, daysOutOfStock: number, optionId?: string | null, suggestedQuantity: number, requisitionNumber: number, approvedQuantity: number, approvalComment?: string | null, itemStats: { __typename: 'ItemStatsNode', availableStockOnHand: number, availableMonthsOfStockOnHand?: number | null, averageMonthlyConsumption: number }, item: { __typename: 'ItemNode', id: string, code: string, name: string, unitName?: string | null }, linkedRequisitionLine?: { __typename: 'RequisitionLineNode', itemStats: { __typename: 'ItemStatsNode', availableStockOnHand: number, averageMonthlyConsumption: number, availableMonthsOfStockOnHand?: number | null } } | null, reason?: { __typename: 'ReasonOptionNode', id: string, type: Types.ReasonOptionNodeType, reason: string, isActive: boolean } | null }> }, otherParty: { __typename: 'NameNode', id: string, code: string, isCustomer: boolean, isSupplier: boolean, isOnHold: boolean, name: string, store?: { __typename: 'StoreNode', id: string, code: string } | null }, program?: { __typename: 'ProgramNode', id: string, name: string } | null, period?: { __typename: 'PeriodNode', id: string, name: string, startDate: string, endDate: string } | null, linkedRequisition?: { __typename: 'RequisitionNode', id: string } | null };
=======
export type ResponseFragment = { __typename: 'RequisitionNode', id: string, type: Types.RequisitionNodeType, status: Types.RequisitionNodeStatus, createdDatetime: string, sentDatetime?: string | null, finalisedDatetime?: string | null, requisitionNumber: number, colour?: string | null, theirReference?: string | null, comment?: string | null, otherPartyName: string, otherPartyId: string, maxMonthsOfStock: number, minMonthsOfStock: number, approvalStatus: Types.RequisitionNodeApprovalStatus, programName?: string | null, orderType?: string | null, user?: { __typename: 'UserNode', username: string, email?: string | null } | null, shipments: { __typename: 'InvoiceConnector', totalCount: number, nodes: Array<{ __typename: 'InvoiceNode', id: string, invoiceNumber: number, createdDatetime: string, user?: { __typename: 'UserNode', username: string } | null }> }, linesRemainingToSupply: { __typename: 'RequisitionLineConnector', totalCount: number }, lines: { __typename: 'RequisitionLineConnector', totalCount: number, nodes: Array<{ __typename: 'RequisitionLineNode', id: string, itemId: string, requestedQuantity: number, supplyQuantity: number, remainingQuantityToSupply: number, alreadyIssued: number, comment?: string | null, averageMonthlyConsumption: number, availableStockOnHand: number, initialStockOnHandUnits: number, incomingUnits: number, outgoingUnits: number, lossInUnits: number, additionInUnits: number, expiringUnits: number, daysOutOfStock: number, optionId?: string | null, suggestedQuantity: number, requisitionNumber: number, approvedQuantity: number, approvalComment?: string | null, itemStats: { __typename: 'ItemStatsNode', availableStockOnHand: number, availableMonthsOfStockOnHand?: number | null, averageMonthlyConsumption: number }, item: { __typename: 'ItemNode', id: string, code: string, name: string, unitName?: string | null }, linkedRequisitionLine?: { __typename: 'RequisitionLineNode', itemStats: { __typename: 'ItemStatsNode', availableStockOnHand: number, averageMonthlyConsumption: number, availableMonthsOfStockOnHand?: number | null } } | null, reason?: { __typename: 'ReasonOptionNode', id: string, type: Types.ReasonOptionNodeType, reason: string, isActive: boolean } | null }> }, otherParty: { __typename: 'NameNode', id: string, code: string, isCustomer: boolean, isSupplier: boolean, isOnHold: boolean, name: string, store?: { __typename: 'StoreNode', id: string, code: string } | null }, period?: { __typename: 'PeriodNode', name: string, startDate: string, endDate: string } | null, linkedRequisition?: { __typename: 'RequisitionNode', id: string } | null };
>>>>>>> 3b65cbb3

export type ResponseByNumberQueryVariables = Types.Exact<{
  storeId: Types.Scalars['String']['input'];
  requisitionNumber: Types.Scalars['Int']['input'];
}>;


<<<<<<< HEAD
export type ResponseByNumberQuery = { __typename: 'Queries', requisitionByNumber: { __typename: 'RecordNotFound' } | { __typename: 'RequisitionNode', id: string, type: Types.RequisitionNodeType, status: Types.RequisitionNodeStatus, createdDatetime: string, sentDatetime?: string | null, finalisedDatetime?: string | null, requisitionNumber: number, colour?: string | null, theirReference?: string | null, comment?: string | null, otherPartyName: string, otherPartyId: string, maxMonthsOfStock: number, minMonthsOfStock: number, approvalStatus: Types.RequisitionNodeApprovalStatus, programName?: string | null, orderType?: string | null, user?: { __typename: 'UserNode', username: string, email?: string | null } | null, shipments: { __typename: 'InvoiceConnector', totalCount: number, nodes: Array<{ __typename: 'InvoiceNode', id: string, invoiceNumber: number, createdDatetime: string, user?: { __typename: 'UserNode', username: string } | null }> }, linesRemainingToSupply: { __typename: 'RequisitionLineConnector', totalCount: number }, lines: { __typename: 'RequisitionLineConnector', totalCount: number, nodes: Array<{ __typename: 'RequisitionLineNode', id: string, itemId: string, requestedQuantity: number, supplyQuantity: number, remainingQuantityToSupply: number, alreadyIssued: number, comment?: string | null, averageMonthlyConsumption: number, availableStockOnHand: number, initialStockOnHandUnits: number, incomingUnits: number, outgoingUnits: number, lossInUnits: number, additionInUnits: number, expiringUnits: number, daysOutOfStock: number, optionId?: string | null, suggestedQuantity: number, requisitionNumber: number, approvedQuantity: number, approvalComment?: string | null, itemStats: { __typename: 'ItemStatsNode', availableStockOnHand: number, availableMonthsOfStockOnHand?: number | null, averageMonthlyConsumption: number }, item: { __typename: 'ItemNode', id: string, code: string, name: string, unitName?: string | null }, linkedRequisitionLine?: { __typename: 'RequisitionLineNode', itemStats: { __typename: 'ItemStatsNode', availableStockOnHand: number, averageMonthlyConsumption: number, availableMonthsOfStockOnHand?: number | null } } | null, reason?: { __typename: 'ReasonOptionNode', id: string, type: Types.ReasonOptionNodeType, reason: string, isActive: boolean } | null }> }, otherParty: { __typename: 'NameNode', id: string, code: string, isCustomer: boolean, isSupplier: boolean, isOnHold: boolean, name: string, store?: { __typename: 'StoreNode', id: string, code: string } | null }, program?: { __typename: 'ProgramNode', id: string, name: string } | null, period?: { __typename: 'PeriodNode', id: string, name: string, startDate: string, endDate: string } | null, linkedRequisition?: { __typename: 'RequisitionNode', id: string } | null } };
=======
export type ResponseByNumberQuery = { __typename: 'Queries', requisitionByNumber: { __typename: 'RecordNotFound' } | { __typename: 'RequisitionNode', id: string, type: Types.RequisitionNodeType, status: Types.RequisitionNodeStatus, createdDatetime: string, sentDatetime?: string | null, finalisedDatetime?: string | null, requisitionNumber: number, colour?: string | null, theirReference?: string | null, comment?: string | null, otherPartyName: string, otherPartyId: string, maxMonthsOfStock: number, minMonthsOfStock: number, approvalStatus: Types.RequisitionNodeApprovalStatus, programName?: string | null, orderType?: string | null, user?: { __typename: 'UserNode', username: string, email?: string | null } | null, shipments: { __typename: 'InvoiceConnector', totalCount: number, nodes: Array<{ __typename: 'InvoiceNode', id: string, invoiceNumber: number, createdDatetime: string, user?: { __typename: 'UserNode', username: string } | null }> }, linesRemainingToSupply: { __typename: 'RequisitionLineConnector', totalCount: number }, lines: { __typename: 'RequisitionLineConnector', totalCount: number, nodes: Array<{ __typename: 'RequisitionLineNode', id: string, itemId: string, requestedQuantity: number, supplyQuantity: number, remainingQuantityToSupply: number, alreadyIssued: number, comment?: string | null, averageMonthlyConsumption: number, availableStockOnHand: number, initialStockOnHandUnits: number, incomingUnits: number, outgoingUnits: number, lossInUnits: number, additionInUnits: number, expiringUnits: number, daysOutOfStock: number, optionId?: string | null, suggestedQuantity: number, requisitionNumber: number, approvedQuantity: number, approvalComment?: string | null, itemStats: { __typename: 'ItemStatsNode', availableStockOnHand: number, availableMonthsOfStockOnHand?: number | null, averageMonthlyConsumption: number }, item: { __typename: 'ItemNode', id: string, code: string, name: string, unitName?: string | null }, linkedRequisitionLine?: { __typename: 'RequisitionLineNode', itemStats: { __typename: 'ItemStatsNode', availableStockOnHand: number, averageMonthlyConsumption: number, availableMonthsOfStockOnHand?: number | null } } | null, reason?: { __typename: 'ReasonOptionNode', id: string, type: Types.ReasonOptionNodeType, reason: string, isActive: boolean } | null }> }, otherParty: { __typename: 'NameNode', id: string, code: string, isCustomer: boolean, isSupplier: boolean, isOnHold: boolean, name: string, store?: { __typename: 'StoreNode', id: string, code: string } | null }, period?: { __typename: 'PeriodNode', name: string, startDate: string, endDate: string } | null, linkedRequisition?: { __typename: 'RequisitionNode', id: string } | null } };
>>>>>>> 3b65cbb3

export type ResponseRowFragment = { __typename: 'RequisitionNode', colour?: string | null, comment?: string | null, createdDatetime: string, finalisedDatetime?: string | null, id: string, otherPartyName: string, requisitionNumber: number, sentDatetime?: string | null, status: Types.RequisitionNodeStatus, theirReference?: string | null, type: Types.RequisitionNodeType, otherPartyId: string, approvalStatus: Types.RequisitionNodeApprovalStatus, programName?: string | null, orderType?: string | null, period?: { __typename: 'PeriodNode', name: string, startDate: string, endDate: string } | null, shipments: { __typename: 'InvoiceConnector', totalCount: number } };

export type ResponsesQueryVariables = Types.Exact<{
  storeId: Types.Scalars['String']['input'];
  filter?: Types.InputMaybe<Types.RequisitionFilterInput>;
  page?: Types.InputMaybe<Types.PaginationInput>;
  sort?: Types.InputMaybe<Array<Types.RequisitionSortInput> | Types.RequisitionSortInput>;
}>;


export type ResponsesQuery = { __typename: 'Queries', requisitions: { __typename: 'RequisitionConnector', totalCount: number, nodes: Array<{ __typename: 'RequisitionNode', colour?: string | null, comment?: string | null, createdDatetime: string, finalisedDatetime?: string | null, id: string, otherPartyName: string, requisitionNumber: number, sentDatetime?: string | null, status: Types.RequisitionNodeStatus, theirReference?: string | null, type: Types.RequisitionNodeType, otherPartyId: string, approvalStatus: Types.RequisitionNodeApprovalStatus, programName?: string | null, orderType?: string | null, period?: { __typename: 'PeriodNode', name: string, startDate: string, endDate: string } | null, shipments: { __typename: 'InvoiceConnector', totalCount: number } }> } };

export type InsertResponseMutationVariables = Types.Exact<{
  storeId: Types.Scalars['String']['input'];
  input: Types.InsertResponseRequisitionInput;
}>;


export type InsertResponseMutation = { __typename: 'Mutations', insertResponseRequisition: { __typename: 'InsertResponseRequisitionError', error: { __typename: 'OtherPartyNotACustomer', description: string } | { __typename: 'OtherPartyNotVisible', description: string } } | { __typename: 'RequisitionNode', id: string, requisitionNumber: number } };

export type InsertProgramResponseMutationVariables = Types.Exact<{
  storeId: Types.Scalars['String']['input'];
  input: Types.InsertProgramResponseRequisitionInput;
}>;


export type InsertProgramResponseMutation = { __typename: 'Mutations', insertProgramResponseRequisition: { __typename: 'InsertProgramResponseRequisitionError' } | { __typename: 'RequisitionNode', id: string, requisitionNumber: number } };

export type InsertResponseLineMutationVariables = Types.Exact<{
  storeId: Types.Scalars['String']['input'];
  input: Types.InsertResponseRequisitionLineInput;
}>;


export type InsertResponseLineMutation = { __typename: 'Mutations', insertResponseRequisitionLine: { __typename: 'InsertResponseRequisitionLineError', error: { __typename: 'CannotEditRequisition', description: string } | { __typename: 'ForeignKeyError', description: string, key: Types.ForeignKey } | { __typename: 'RequisitionLineWithItemIdExists', description: string } } | { __typename: 'RequisitionLineNode', id: string } };

export type UpdateResponseLineMutationVariables = Types.Exact<{
  storeId: Types.Scalars['String']['input'];
  input: Types.UpdateResponseRequisitionLineInput;
}>;


export type UpdateResponseLineMutation = { __typename: 'Mutations', updateResponseRequisitionLine: { __typename: 'RequisitionLineNode', id: string } | { __typename: 'UpdateResponseRequisitionLineError', error: { __typename: 'CannotEditRequisition', description: string } | { __typename: 'ForeignKeyError', description: string, key: Types.ForeignKey } | { __typename: 'RecordNotFound', description: string } } };

export type DeleteResponseLinesMutationVariables = Types.Exact<{
  ids?: Types.InputMaybe<Array<Types.DeleteResponseRequisitionLineInput> | Types.DeleteResponseRequisitionLineInput>;
  storeId: Types.Scalars['String']['input'];
}>;


export type DeleteResponseLinesMutation = { __typename: 'Mutations', batchResponseRequisition: { __typename: 'BatchResponseRequisitionResponse', deleteResponseRequisitionLines?: Array<{ __typename: 'DeleteResponseRequisitionLineResponseWithId', id: string, response: { __typename: 'DeleteResponse', id: string } | { __typename: 'DeleteResponseRequisitionLineError', error: { __typename: 'CannotEditRequisition', description: string } | { __typename: 'ForeignKeyError', description: string } | { __typename: 'RecordNotFound', description: string } } }> | null } };

export type CreateOutboundFromResponseMutationVariables = Types.Exact<{
  responseId: Types.Scalars['String']['input'];
  storeId: Types.Scalars['String']['input'];
}>;


export type CreateOutboundFromResponseMutation = { __typename: 'Mutations', createRequisitionShipment: { __typename: 'CreateRequisitionShipmentError', error: { __typename: 'CannotEditRequisition', description: string } | { __typename: 'NothingRemainingToSupply', description: string } | { __typename: 'RecordNotFound', description: string } } | { __typename: 'InvoiceNode', id: string, invoiceNumber: number } };

export type SupplyRequestedQuantityMutationVariables = Types.Exact<{
  responseId: Types.Scalars['String']['input'];
  storeId: Types.Scalars['String']['input'];
}>;


export type SupplyRequestedQuantityMutation = { __typename: 'Mutations', supplyRequestedQuantity: { __typename: 'RequisitionLineConnector', nodes: Array<{ __typename: 'RequisitionLineNode', id: string }> } | { __typename: 'SupplyRequestedQuantityError', error: { __typename: 'CannotEditRequisition', description: string } | { __typename: 'RecordNotFound', description: string } } };

export type ResponseRequisitionStatsQueryVariables = Types.Exact<{
  storeId: Types.Scalars['String']['input'];
  requisitionLineId: Types.Scalars['String']['input'];
}>;


export type ResponseRequisitionStatsQuery = { __typename: 'Queries', responseRequisitionStats: { __typename: 'RequisitionLineStatsError', error: { __typename: 'RecordNotFound', description: string } } | { __typename: 'ResponseRequisitionStatsNode', requestStoreStats: { __typename: 'RequestStoreStatsNode', averageMonthlyConsumption: number, stockOnHand: number, maxMonthsOfStock: number, suggestedQuantity: number }, responseStoreStats: { __typename: 'ResponseStoreStatsNode', incomingStock: number, otherRequestedQuantity: number, requestedQuantity: number, stockOnHand: number, stockOnOrder: number } } };

export type CustomerProgramSettingsFragment = { __typename: 'CustomerProgramRequisitionSettingNode', programName: string, programId: string, customerAndOrderTypes: Array<{ __typename: 'CustomerAndOrderTypeNode', customer: { __typename: 'NameNode', code: string, id: string, isCustomer: boolean, isSupplier: boolean, isOnHold: boolean, name: string, store?: { __typename: 'StoreNode', id: string, code: string } | null }, orderTypes: Array<{ __typename: 'ProgramRequisitionOrderTypeNode', id: string, name: string, availablePeriods: Array<{ __typename: 'PeriodNode', id: string, name: string }> }> }> };

export type CustomerProgramSettingsQueryVariables = Types.Exact<{
  storeId: Types.Scalars['String']['input'];
}>;


export type CustomerProgramSettingsQuery = { __typename: 'Queries', customerProgramRequisitionSettings: Array<{ __typename: 'CustomerProgramRequisitionSettingNode', programName: string, programId: string, customerAndOrderTypes: Array<{ __typename: 'CustomerAndOrderTypeNode', customer: { __typename: 'NameNode', code: string, id: string, isCustomer: boolean, isSupplier: boolean, isOnHold: boolean, name: string, store?: { __typename: 'StoreNode', id: string, code: string } | null }, orderTypes: Array<{ __typename: 'ProgramRequisitionOrderTypeNode', id: string, name: string, availablePeriods: Array<{ __typename: 'PeriodNode', id: string, name: string }> }> }> }> };
<<<<<<< HEAD

export type ProgramIndicatorFragment = { __typename: 'ProgramIndicatorNode', code?: string | null, id: string, lineAndColumns: Array<{ __typename: 'IndicatorLineNode', columns: Array<{ __typename: 'IndicatorColumnNode', columnNumber: number, name: string, valueType?: Types.IndicatorValueTypeNode | null, value?: { __typename: 'IndicatorValueNode', id: string, value: string } | null }>, line: { __typename: 'IndicatorLineRowNode', id: string, code: string, lineNumber: number, name: string, valueType?: Types.IndicatorValueTypeNode | null } }> };

export type IndicatorLineRowFragment = { __typename: 'IndicatorLineRowNode', id: string, code: string, lineNumber: number, name: string, valueType?: Types.IndicatorValueTypeNode | null };

export type IndicatorColumnFragment = { __typename: 'IndicatorColumnNode', columnNumber: number, name: string, valueType?: Types.IndicatorValueTypeNode | null, value?: { __typename: 'IndicatorValueNode', id: string, value: string } | null };

export type IndicatorValueFragment = { __typename: 'IndicatorValueNode', id: string, value: string };

export type IndicatorLineWithColumnsFragment = { __typename: 'IndicatorLineNode', columns: Array<{ __typename: 'IndicatorColumnNode', columnNumber: number, name: string, valueType?: Types.IndicatorValueTypeNode | null, value?: { __typename: 'IndicatorValueNode', id: string, value: string } | null }>, line: { __typename: 'IndicatorLineRowNode', id: string, code: string, lineNumber: number, name: string, valueType?: Types.IndicatorValueTypeNode | null } };

export type ProgramIndicatorsQueryVariables = Types.Exact<{
  customerNameLinkId: Types.Scalars['String']['input'];
  periodId: Types.Scalars['String']['input'];
  storeId: Types.Scalars['String']['input'];
  programId: Types.Scalars['String']['input'];
}>;


export type ProgramIndicatorsQuery = { __typename: 'Queries', programIndicators: { __typename: 'ProgramIndicatorConnector', totalCount: number, nodes: Array<{ __typename: 'ProgramIndicatorNode', code?: string | null, id: string, lineAndColumns: Array<{ __typename: 'IndicatorLineNode', columns: Array<{ __typename: 'IndicatorColumnNode', columnNumber: number, name: string, valueType?: Types.IndicatorValueTypeNode | null, value?: { __typename: 'IndicatorValueNode', id: string, value: string } | null }>, line: { __typename: 'IndicatorLineRowNode', id: string, code: string, lineNumber: number, name: string, valueType?: Types.IndicatorValueTypeNode | null } }> }> } };

export type UpdateIndicatorValueMutationVariables = Types.Exact<{
  storeId: Types.Scalars['String']['input'];
  input: Types.UpdateIndicatorValueInput;
}>;


export type UpdateIndicatorValueMutation = { __typename: 'Mutations', updateIndicatorValue: { __typename: 'IndicatorValueNode', id: string, value: string } | { __typename: 'UpdateIndicatorValueError', error: { __typename: 'RecordNotFound', description: string } | { __typename: 'ValueTypeNotCorrect', description: string } } };
=======
>>>>>>> 3b65cbb3

export const RequisitionReasonNotProvidedErrorFragmentDoc = gql`
    fragment RequisitionReasonNotProvidedError on RequisitionReasonNotProvided {
  __typename
  requisitionLine {
    id
  }
  description
}
    `;
export const RequisitionReasonsNotProvidedErrorFragmentDoc = gql`
    fragment RequisitionReasonsNotProvidedError on RequisitionReasonsNotProvided {
  __typename
  errors {
    ...RequisitionReasonNotProvidedError
  }
  description
}
    ${RequisitionReasonNotProvidedErrorFragmentDoc}`;
export const ResponseLineFragmentDoc = gql`
    fragment ResponseLine on RequisitionLineNode {
  id
  itemId
  requestedQuantity
  supplyQuantity
  remainingQuantityToSupply
  alreadyIssued
  comment
  averageMonthlyConsumption
  availableStockOnHand
  initialStockOnHandUnits
  incomingUnits
  outgoingUnits
  lossInUnits
  additionInUnits
  expiringUnits
  daysOutOfStock
  optionId
  suggestedQuantity
  availableStockOnHand
  requisitionNumber
  itemStats {
    __typename
    availableStockOnHand
    availableMonthsOfStockOnHand
    averageMonthlyConsumption
  }
  item {
    ...ItemRow
  }
  approvedQuantity
  approvalComment
  linkedRequisitionLine {
    itemStats {
      availableStockOnHand
      averageMonthlyConsumption
      availableMonthsOfStockOnHand
    }
  }
  reason {
    ...ReasonOptionRow
  }
}
    ${ItemRowFragmentDoc}
${ReasonOptionRowFragmentDoc}`;
export const ResponseFragmentDoc = gql`
    fragment Response on RequisitionNode {
  __typename
  id
  type
  status
  createdDatetime
  sentDatetime
  finalisedDatetime
  requisitionNumber
  colour
  theirReference
  comment
  otherPartyName
  otherPartyId
  maxMonthsOfStock
  minMonthsOfStock
  approvalStatus
  user {
    __typename
    username
    email
  }
  shipments {
    __typename
    totalCount
    nodes {
      __typename
      id
      invoiceNumber
      createdDatetime
      user {
        __typename
        username
      }
    }
  }
  linesRemainingToSupply {
    __typename
    totalCount
  }
  lines {
    __typename
    ... on RequisitionLineConnector {
      totalCount
      nodes {
        ...ResponseLine
      }
    }
  }
  otherParty(storeId: $storeId) {
    __typename
    id
    code
    isCustomer
    isSupplier
    isOnHold
    name
    store {
      id
      code
    }
  }
  programName
<<<<<<< HEAD
  program {
    id
    name
  }
  period {
    id
    name
    startDate
    endDate
  }
  linkedRequisition {
    id
  }
  orderType
}
    ${ResponseLineFragmentDoc}`;
export const ResponseRowFragmentDoc = gql`
    fragment ResponseRow on RequisitionNode {
  colour
  comment
  createdDatetime
  finalisedDatetime
  id
  otherPartyName
  requisitionNumber
  sentDatetime
  status
  theirReference
  type
  otherPartyId
  approvalStatus
  programName
  period {
    name
    startDate
    endDate
  }
  orderType
=======
  period {
    name
    startDate
    endDate
  }
  linkedRequisition {
    id
  }
  orderType
}
    ${ResponseLineFragmentDoc}`;
export const ResponseRowFragmentDoc = gql`
    fragment ResponseRow on RequisitionNode {
  colour
  comment
  createdDatetime
  finalisedDatetime
  id
  otherPartyName
  requisitionNumber
  sentDatetime
  status
  theirReference
  type
  otherPartyId
  approvalStatus
  programName
  period {
    name
    startDate
    endDate
  }
  orderType
>>>>>>> 3b65cbb3
  shipments {
    __typename
    totalCount
  }
}
    `;
export const CustomerProgramSettingsFragmentDoc = gql`
    fragment CustomerProgramSettings on CustomerProgramRequisitionSettingNode {
  programName
  programId
  customerAndOrderTypes {
    customer {
      ...NameRow
    }
    orderTypes {
      id
      name
      availablePeriods {
        id
        name
      }
    }
  }
}
    ${NameRowFragmentDoc}`;
<<<<<<< HEAD
export const IndicatorValueFragmentDoc = gql`
    fragment IndicatorValue on IndicatorValueNode {
  id
  value
}
    `;
export const IndicatorColumnFragmentDoc = gql`
    fragment IndicatorColumn on IndicatorColumnNode {
  columnNumber
  name
  valueType
  value(
    periodId: $periodId
    customerNameLinkId: $customerNameLinkId
    storeId: $storeId
  ) {
    ...IndicatorValue
  }
}
    ${IndicatorValueFragmentDoc}`;
export const IndicatorLineRowFragmentDoc = gql`
    fragment IndicatorLineRow on IndicatorLineRowNode {
  id
  code
  lineNumber
  name
  valueType
}
    `;
export const IndicatorLineWithColumnsFragmentDoc = gql`
    fragment IndicatorLineWithColumns on IndicatorLineNode {
  columns {
    ...IndicatorColumn
  }
  line {
    ...IndicatorLineRow
  }
}
    ${IndicatorColumnFragmentDoc}
${IndicatorLineRowFragmentDoc}`;
export const ProgramIndicatorFragmentDoc = gql`
    fragment ProgramIndicator on ProgramIndicatorNode {
  code
  lineAndColumns {
    ...IndicatorLineWithColumns
  }
  id
}
    ${IndicatorLineWithColumnsFragmentDoc}`;
=======
>>>>>>> 3b65cbb3
export const UpdateResponseDocument = gql`
    mutation updateResponse($storeId: String!, $input: UpdateResponseRequisitionInput!) {
  updateResponseRequisition(input: $input, storeId: $storeId) {
    ... on RequisitionNode {
      __typename
      id
    }
    ... on UpdateResponseRequisitionError {
      __typename
      error {
        description
        ... on RequisitionReasonsNotProvided {
          ...RequisitionReasonsNotProvidedError
        }
      }
    }
  }
}
    ${RequisitionReasonsNotProvidedErrorFragmentDoc}`;
export const DeleteRequestDocument = gql`
    mutation deleteRequest($storeId: String!, $input: BatchResponseRequisitionInput!) {
  batchResponseRequisition(storeId: $storeId, input: $input) {
    deleteResponseRequisitions {
      id
      response {
        ... on DeleteResponseRequisitionError {
          __typename
          error {
            description
            ... on RecordNotFound {
              __typename
              description
            }
            ... on FinalisedRequisition {
              __typename
              description
            }
            ... on TransferredRequisition {
              __typename
              description
            }
            ... on RequisitionWithShipment {
              __typename
              description
            }
          }
<<<<<<< HEAD
        }
        ... on DeleteResponse {
          id
=======
>>>>>>> 3b65cbb3
        }
        ... on DeleteResponse {
          id
        }
      }
    }
  }
}
    `;
export const ResponseByNumberDocument = gql`
    query responseByNumber($storeId: String!, $requisitionNumber: Int!) {
  requisitionByNumber(
    requisitionNumber: $requisitionNumber
    type: RESPONSE
    storeId: $storeId
  ) {
    __typename
    ... on RequisitionNode {
      ...Response
    }
  }
}
    ${ResponseFragmentDoc}`;
export const ResponsesDocument = gql`
    query responses($storeId: String!, $filter: RequisitionFilterInput, $page: PaginationInput, $sort: [RequisitionSortInput!]) {
  requisitions(storeId: $storeId, filter: $filter, page: $page, sort: $sort) {
    ... on RequisitionConnector {
      totalCount
      nodes {
        ...ResponseRow
      }
    }
  }
}
    ${ResponseRowFragmentDoc}`;
export const InsertResponseDocument = gql`
    mutation insertResponse($storeId: String!, $input: InsertResponseRequisitionInput!) {
  insertResponseRequisition(input: $input, storeId: $storeId) {
    ... on RequisitionNode {
      __typename
      id
      requisitionNumber
    }
    ... on InsertResponseRequisitionError {
      __typename
      error {
        description
        ... on OtherPartyNotACustomer {
          __typename
          description
        }
        ... on OtherPartyNotVisible {
          __typename
          description
        }
      }
    }
  }
}
    `;
export const InsertProgramResponseDocument = gql`
    mutation insertProgramResponse($storeId: String!, $input: InsertProgramResponseRequisitionInput!) {
  insertProgramResponseRequisition(input: $input, storeId: $storeId) {
    ... on RequisitionNode {
      __typename
      id
      requisitionNumber
    }
  }
}
    `;
export const InsertResponseLineDocument = gql`
    mutation insertResponseLine($storeId: String!, $input: InsertResponseRequisitionLineInput!) {
  insertResponseRequisitionLine(input: $input, storeId: $storeId) {
    ... on RequisitionLineNode {
      __typename
      id
    }
    ... on InsertResponseRequisitionLineError {
      __typename
      error {
        description
        ... on RequisitionLineWithItemIdExists {
          __typename
<<<<<<< HEAD
          description
        }
        ... on CannotEditRequisition {
          __typename
          description
        }
=======
          description
        }
        ... on CannotEditRequisition {
          __typename
          description
        }
>>>>>>> 3b65cbb3
        ... on ForeignKeyError {
          __typename
          description
          key
        }
      }
    }
  }
}
    `;
export const UpdateResponseLineDocument = gql`
    mutation updateResponseLine($storeId: String!, $input: UpdateResponseRequisitionLineInput!) {
  updateResponseRequisitionLine(input: $input, storeId: $storeId) {
    ... on RequisitionLineNode {
      __typename
      id
    }
    ... on UpdateResponseRequisitionLineError {
      __typename
      error {
        description
        ... on CannotEditRequisition {
          __typename
          description
        }
        ... on ForeignKeyError {
          __typename
          description
          key
        }
        ... on RecordNotFound {
          __typename
          description
        }
      }
    }
  }
}
    `;
export const DeleteResponseLinesDocument = gql`
    mutation deleteResponseLines($ids: [DeleteResponseRequisitionLineInput!], $storeId: String!) {
  batchResponseRequisition(
    input: {deleteResponseRequisitionLines: $ids}
    storeId: $storeId
  ) {
    deleteResponseRequisitionLines {
      id
      response {
        ... on DeleteResponseRequisitionLineError {
          __typename
          error {
            description
            ... on RecordNotFound {
              __typename
              description
            }
            ... on CannotEditRequisition {
              __typename
              description
            }
          }
<<<<<<< HEAD
        }
        ... on DeleteResponse {
          id
=======
>>>>>>> 3b65cbb3
        }
        ... on DeleteResponse {
          id
        }
      }
    }
  }
}
    `;
export const CreateOutboundFromResponseDocument = gql`
    mutation createOutboundFromResponse($responseId: String!, $storeId: String!) {
  createRequisitionShipment(
    input: {responseRequisitionId: $responseId}
    storeId: $storeId
  ) {
    __typename
    ... on InvoiceNode {
      __typename
      id
      invoiceNumber
    }
    ... on CreateRequisitionShipmentError {
      __typename
      error {
        description
        ... on CannotEditRequisition {
          __typename
          description
        }
        ... on NothingRemainingToSupply {
          __typename
          description
        }
        ... on RecordNotFound {
          __typename
          description
        }
      }
    }
  }
}
    `;
export const SupplyRequestedQuantityDocument = gql`
    mutation supplyRequestedQuantity($responseId: String!, $storeId: String!) {
  supplyRequestedQuantity(
    input: {responseRequisitionId: $responseId}
    storeId: $storeId
  ) {
    ... on SupplyRequestedQuantityError {
      __typename
      error {
        ... on RecordNotFound {
          __typename
          description
        }
        description
        ... on CannotEditRequisition {
          __typename
          description
        }
      }
    }
    ... on RequisitionLineConnector {
      nodes {
        id
      }
    }
  }
}
    `;
export const ResponseRequisitionStatsDocument = gql`
    query responseRequisitionStats($storeId: String!, $requisitionLineId: String!) {
  responseRequisitionStats(
    requisitionLineId: $requisitionLineId
    storeId: $storeId
  ) {
    ... on ResponseRequisitionStatsNode {
      __typename
      requestStoreStats {
        averageMonthlyConsumption
        stockOnHand
        maxMonthsOfStock
        suggestedQuantity
      }
      responseStoreStats {
        incomingStock
        otherRequestedQuantity
        requestedQuantity
        stockOnHand
        stockOnOrder
      }
    }
    ... on RequisitionLineStatsError {
      __typename
      error {
        ... on RecordNotFound {
          __typename
          description
        }
        description
      }
    }
  }
}
    `;
export const CustomerProgramSettingsDocument = gql`
    query customerProgramSettings($storeId: String!) {
  customerProgramRequisitionSettings(storeId: $storeId) {
    ...CustomerProgramSettings
<<<<<<< HEAD
  }
}
    ${CustomerProgramSettingsFragmentDoc}`;
export const ProgramIndicatorsDocument = gql`
    query programIndicators($customerNameLinkId: String!, $periodId: String!, $storeId: String!, $programId: String!) {
  programIndicators(storeId: $storeId, filter: {programId: {equalTo: $programId}}) {
    ... on ProgramIndicatorConnector {
      __typename
      nodes {
        ...ProgramIndicator
      }
      totalCount
    }
  }
}
    ${ProgramIndicatorFragmentDoc}`;
export const UpdateIndicatorValueDocument = gql`
    mutation updateIndicatorValue($storeId: String!, $input: UpdateIndicatorValueInput!) {
  updateIndicatorValue(input: $input, storeId: $storeId) {
    __typename
    ... on IndicatorValueNode {
      id
      value
    }
    ... on UpdateIndicatorValueError {
      __typename
      error {
        description
        ... on RecordNotFound {
          __typename
          description
        }
        ... on ValueTypeNotCorrect {
          __typename
          description
        }
      }
    }
  }
}
    `;
=======
  }
}
    ${CustomerProgramSettingsFragmentDoc}`;
>>>>>>> 3b65cbb3

export type SdkFunctionWrapper = <T>(action: (requestHeaders?:Record<string, string>) => Promise<T>, operationName: string, operationType?: string, variables?: any) => Promise<T>;


const defaultWrapper: SdkFunctionWrapper = (action, _operationName, _operationType, _variables) => action();

export function getSdk(client: GraphQLClient, withWrapper: SdkFunctionWrapper = defaultWrapper) {
  return {
    updateResponse(variables: UpdateResponseMutationVariables, requestHeaders?: GraphQLClientRequestHeaders): Promise<UpdateResponseMutation> {
      return withWrapper((wrappedRequestHeaders) => client.request<UpdateResponseMutation>(UpdateResponseDocument, variables, {...requestHeaders, ...wrappedRequestHeaders}), 'updateResponse', 'mutation', variables);
    },
    deleteRequest(variables: DeleteRequestMutationVariables, requestHeaders?: GraphQLClientRequestHeaders): Promise<DeleteRequestMutation> {
      return withWrapper((wrappedRequestHeaders) => client.request<DeleteRequestMutation>(DeleteRequestDocument, variables, {...requestHeaders, ...wrappedRequestHeaders}), 'deleteRequest', 'mutation', variables);
    },
    responseByNumber(variables: ResponseByNumberQueryVariables, requestHeaders?: GraphQLClientRequestHeaders): Promise<ResponseByNumberQuery> {
      return withWrapper((wrappedRequestHeaders) => client.request<ResponseByNumberQuery>(ResponseByNumberDocument, variables, {...requestHeaders, ...wrappedRequestHeaders}), 'responseByNumber', 'query', variables);
    },
    responses(variables: ResponsesQueryVariables, requestHeaders?: GraphQLClientRequestHeaders): Promise<ResponsesQuery> {
      return withWrapper((wrappedRequestHeaders) => client.request<ResponsesQuery>(ResponsesDocument, variables, {...requestHeaders, ...wrappedRequestHeaders}), 'responses', 'query', variables);
    },
    insertResponse(variables: InsertResponseMutationVariables, requestHeaders?: GraphQLClientRequestHeaders): Promise<InsertResponseMutation> {
      return withWrapper((wrappedRequestHeaders) => client.request<InsertResponseMutation>(InsertResponseDocument, variables, {...requestHeaders, ...wrappedRequestHeaders}), 'insertResponse', 'mutation', variables);
    },
    insertProgramResponse(variables: InsertProgramResponseMutationVariables, requestHeaders?: GraphQLClientRequestHeaders): Promise<InsertProgramResponseMutation> {
      return withWrapper((wrappedRequestHeaders) => client.request<InsertProgramResponseMutation>(InsertProgramResponseDocument, variables, {...requestHeaders, ...wrappedRequestHeaders}), 'insertProgramResponse', 'mutation', variables);
    },
    insertResponseLine(variables: InsertResponseLineMutationVariables, requestHeaders?: GraphQLClientRequestHeaders): Promise<InsertResponseLineMutation> {
      return withWrapper((wrappedRequestHeaders) => client.request<InsertResponseLineMutation>(InsertResponseLineDocument, variables, {...requestHeaders, ...wrappedRequestHeaders}), 'insertResponseLine', 'mutation', variables);
    },
    updateResponseLine(variables: UpdateResponseLineMutationVariables, requestHeaders?: GraphQLClientRequestHeaders): Promise<UpdateResponseLineMutation> {
      return withWrapper((wrappedRequestHeaders) => client.request<UpdateResponseLineMutation>(UpdateResponseLineDocument, variables, {...requestHeaders, ...wrappedRequestHeaders}), 'updateResponseLine', 'mutation', variables);
    },
    deleteResponseLines(variables: DeleteResponseLinesMutationVariables, requestHeaders?: GraphQLClientRequestHeaders): Promise<DeleteResponseLinesMutation> {
      return withWrapper((wrappedRequestHeaders) => client.request<DeleteResponseLinesMutation>(DeleteResponseLinesDocument, variables, {...requestHeaders, ...wrappedRequestHeaders}), 'deleteResponseLines', 'mutation', variables);
    },
    createOutboundFromResponse(variables: CreateOutboundFromResponseMutationVariables, requestHeaders?: GraphQLClientRequestHeaders): Promise<CreateOutboundFromResponseMutation> {
      return withWrapper((wrappedRequestHeaders) => client.request<CreateOutboundFromResponseMutation>(CreateOutboundFromResponseDocument, variables, {...requestHeaders, ...wrappedRequestHeaders}), 'createOutboundFromResponse', 'mutation', variables);
    },
    supplyRequestedQuantity(variables: SupplyRequestedQuantityMutationVariables, requestHeaders?: GraphQLClientRequestHeaders): Promise<SupplyRequestedQuantityMutation> {
      return withWrapper((wrappedRequestHeaders) => client.request<SupplyRequestedQuantityMutation>(SupplyRequestedQuantityDocument, variables, {...requestHeaders, ...wrappedRequestHeaders}), 'supplyRequestedQuantity', 'mutation', variables);
    },
    responseRequisitionStats(variables: ResponseRequisitionStatsQueryVariables, requestHeaders?: GraphQLClientRequestHeaders): Promise<ResponseRequisitionStatsQuery> {
      return withWrapper((wrappedRequestHeaders) => client.request<ResponseRequisitionStatsQuery>(ResponseRequisitionStatsDocument, variables, {...requestHeaders, ...wrappedRequestHeaders}), 'responseRequisitionStats', 'query', variables);
<<<<<<< HEAD
    },
    customerProgramSettings(variables: CustomerProgramSettingsQueryVariables, requestHeaders?: GraphQLClientRequestHeaders): Promise<CustomerProgramSettingsQuery> {
      return withWrapper((wrappedRequestHeaders) => client.request<CustomerProgramSettingsQuery>(CustomerProgramSettingsDocument, variables, {...requestHeaders, ...wrappedRequestHeaders}), 'customerProgramSettings', 'query', variables);
    },
    programIndicators(variables: ProgramIndicatorsQueryVariables, requestHeaders?: GraphQLClientRequestHeaders): Promise<ProgramIndicatorsQuery> {
      return withWrapper((wrappedRequestHeaders) => client.request<ProgramIndicatorsQuery>(ProgramIndicatorsDocument, variables, {...requestHeaders, ...wrappedRequestHeaders}), 'programIndicators', 'query', variables);
    },
    updateIndicatorValue(variables: UpdateIndicatorValueMutationVariables, requestHeaders?: GraphQLClientRequestHeaders): Promise<UpdateIndicatorValueMutation> {
      return withWrapper((wrappedRequestHeaders) => client.request<UpdateIndicatorValueMutation>(UpdateIndicatorValueDocument, variables, {...requestHeaders, ...wrappedRequestHeaders}), 'updateIndicatorValue', 'mutation', variables);
=======
    },
    customerProgramSettings(variables: CustomerProgramSettingsQueryVariables, requestHeaders?: GraphQLClientRequestHeaders): Promise<CustomerProgramSettingsQuery> {
      return withWrapper((wrappedRequestHeaders) => client.request<CustomerProgramSettingsQuery>(CustomerProgramSettingsDocument, variables, {...requestHeaders, ...wrappedRequestHeaders}), 'customerProgramSettings', 'query', variables);
>>>>>>> 3b65cbb3
    }
  };
}
export type Sdk = ReturnType<typeof getSdk>;<|MERGE_RESOLUTION|>--- conflicted
+++ resolved
@@ -28,11 +28,7 @@
 
 export type ResponseLineFragment = { __typename: 'RequisitionLineNode', id: string, itemId: string, requestedQuantity: number, supplyQuantity: number, remainingQuantityToSupply: number, alreadyIssued: number, comment?: string | null, averageMonthlyConsumption: number, availableStockOnHand: number, initialStockOnHandUnits: number, incomingUnits: number, outgoingUnits: number, lossInUnits: number, additionInUnits: number, expiringUnits: number, daysOutOfStock: number, optionId?: string | null, suggestedQuantity: number, requisitionNumber: number, approvedQuantity: number, approvalComment?: string | null, itemStats: { __typename: 'ItemStatsNode', availableStockOnHand: number, availableMonthsOfStockOnHand?: number | null, averageMonthlyConsumption: number }, item: { __typename: 'ItemNode', id: string, code: string, name: string, unitName?: string | null }, linkedRequisitionLine?: { __typename: 'RequisitionLineNode', itemStats: { __typename: 'ItemStatsNode', availableStockOnHand: number, averageMonthlyConsumption: number, availableMonthsOfStockOnHand?: number | null } } | null, reason?: { __typename: 'ReasonOptionNode', id: string, type: Types.ReasonOptionNodeType, reason: string, isActive: boolean } | null };
 
-<<<<<<< HEAD
 export type ResponseFragment = { __typename: 'RequisitionNode', id: string, type: Types.RequisitionNodeType, status: Types.RequisitionNodeStatus, createdDatetime: string, sentDatetime?: string | null, finalisedDatetime?: string | null, requisitionNumber: number, colour?: string | null, theirReference?: string | null, comment?: string | null, otherPartyName: string, otherPartyId: string, maxMonthsOfStock: number, minMonthsOfStock: number, approvalStatus: Types.RequisitionNodeApprovalStatus, programName?: string | null, orderType?: string | null, user?: { __typename: 'UserNode', username: string, email?: string | null } | null, shipments: { __typename: 'InvoiceConnector', totalCount: number, nodes: Array<{ __typename: 'InvoiceNode', id: string, invoiceNumber: number, createdDatetime: string, user?: { __typename: 'UserNode', username: string } | null }> }, linesRemainingToSupply: { __typename: 'RequisitionLineConnector', totalCount: number }, lines: { __typename: 'RequisitionLineConnector', totalCount: number, nodes: Array<{ __typename: 'RequisitionLineNode', id: string, itemId: string, requestedQuantity: number, supplyQuantity: number, remainingQuantityToSupply: number, alreadyIssued: number, comment?: string | null, averageMonthlyConsumption: number, availableStockOnHand: number, initialStockOnHandUnits: number, incomingUnits: number, outgoingUnits: number, lossInUnits: number, additionInUnits: number, expiringUnits: number, daysOutOfStock: number, optionId?: string | null, suggestedQuantity: number, requisitionNumber: number, approvedQuantity: number, approvalComment?: string | null, itemStats: { __typename: 'ItemStatsNode', availableStockOnHand: number, availableMonthsOfStockOnHand?: number | null, averageMonthlyConsumption: number }, item: { __typename: 'ItemNode', id: string, code: string, name: string, unitName?: string | null }, linkedRequisitionLine?: { __typename: 'RequisitionLineNode', itemStats: { __typename: 'ItemStatsNode', availableStockOnHand: number, averageMonthlyConsumption: number, availableMonthsOfStockOnHand?: number | null } } | null, reason?: { __typename: 'ReasonOptionNode', id: string, type: Types.ReasonOptionNodeType, reason: string, isActive: boolean } | null }> }, otherParty: { __typename: 'NameNode', id: string, code: string, isCustomer: boolean, isSupplier: boolean, isOnHold: boolean, name: string, store?: { __typename: 'StoreNode', id: string, code: string } | null }, program?: { __typename: 'ProgramNode', id: string, name: string } | null, period?: { __typename: 'PeriodNode', id: string, name: string, startDate: string, endDate: string } | null, linkedRequisition?: { __typename: 'RequisitionNode', id: string } | null };
-=======
-export type ResponseFragment = { __typename: 'RequisitionNode', id: string, type: Types.RequisitionNodeType, status: Types.RequisitionNodeStatus, createdDatetime: string, sentDatetime?: string | null, finalisedDatetime?: string | null, requisitionNumber: number, colour?: string | null, theirReference?: string | null, comment?: string | null, otherPartyName: string, otherPartyId: string, maxMonthsOfStock: number, minMonthsOfStock: number, approvalStatus: Types.RequisitionNodeApprovalStatus, programName?: string | null, orderType?: string | null, user?: { __typename: 'UserNode', username: string, email?: string | null } | null, shipments: { __typename: 'InvoiceConnector', totalCount: number, nodes: Array<{ __typename: 'InvoiceNode', id: string, invoiceNumber: number, createdDatetime: string, user?: { __typename: 'UserNode', username: string } | null }> }, linesRemainingToSupply: { __typename: 'RequisitionLineConnector', totalCount: number }, lines: { __typename: 'RequisitionLineConnector', totalCount: number, nodes: Array<{ __typename: 'RequisitionLineNode', id: string, itemId: string, requestedQuantity: number, supplyQuantity: number, remainingQuantityToSupply: number, alreadyIssued: number, comment?: string | null, averageMonthlyConsumption: number, availableStockOnHand: number, initialStockOnHandUnits: number, incomingUnits: number, outgoingUnits: number, lossInUnits: number, additionInUnits: number, expiringUnits: number, daysOutOfStock: number, optionId?: string | null, suggestedQuantity: number, requisitionNumber: number, approvedQuantity: number, approvalComment?: string | null, itemStats: { __typename: 'ItemStatsNode', availableStockOnHand: number, availableMonthsOfStockOnHand?: number | null, averageMonthlyConsumption: number }, item: { __typename: 'ItemNode', id: string, code: string, name: string, unitName?: string | null }, linkedRequisitionLine?: { __typename: 'RequisitionLineNode', itemStats: { __typename: 'ItemStatsNode', availableStockOnHand: number, averageMonthlyConsumption: number, availableMonthsOfStockOnHand?: number | null } } | null, reason?: { __typename: 'ReasonOptionNode', id: string, type: Types.ReasonOptionNodeType, reason: string, isActive: boolean } | null }> }, otherParty: { __typename: 'NameNode', id: string, code: string, isCustomer: boolean, isSupplier: boolean, isOnHold: boolean, name: string, store?: { __typename: 'StoreNode', id: string, code: string } | null }, period?: { __typename: 'PeriodNode', name: string, startDate: string, endDate: string } | null, linkedRequisition?: { __typename: 'RequisitionNode', id: string } | null };
->>>>>>> 3b65cbb3
 
 export type ResponseByNumberQueryVariables = Types.Exact<{
   storeId: Types.Scalars['String']['input'];
@@ -40,11 +36,7 @@
 }>;
 
 
-<<<<<<< HEAD
 export type ResponseByNumberQuery = { __typename: 'Queries', requisitionByNumber: { __typename: 'RecordNotFound' } | { __typename: 'RequisitionNode', id: string, type: Types.RequisitionNodeType, status: Types.RequisitionNodeStatus, createdDatetime: string, sentDatetime?: string | null, finalisedDatetime?: string | null, requisitionNumber: number, colour?: string | null, theirReference?: string | null, comment?: string | null, otherPartyName: string, otherPartyId: string, maxMonthsOfStock: number, minMonthsOfStock: number, approvalStatus: Types.RequisitionNodeApprovalStatus, programName?: string | null, orderType?: string | null, user?: { __typename: 'UserNode', username: string, email?: string | null } | null, shipments: { __typename: 'InvoiceConnector', totalCount: number, nodes: Array<{ __typename: 'InvoiceNode', id: string, invoiceNumber: number, createdDatetime: string, user?: { __typename: 'UserNode', username: string } | null }> }, linesRemainingToSupply: { __typename: 'RequisitionLineConnector', totalCount: number }, lines: { __typename: 'RequisitionLineConnector', totalCount: number, nodes: Array<{ __typename: 'RequisitionLineNode', id: string, itemId: string, requestedQuantity: number, supplyQuantity: number, remainingQuantityToSupply: number, alreadyIssued: number, comment?: string | null, averageMonthlyConsumption: number, availableStockOnHand: number, initialStockOnHandUnits: number, incomingUnits: number, outgoingUnits: number, lossInUnits: number, additionInUnits: number, expiringUnits: number, daysOutOfStock: number, optionId?: string | null, suggestedQuantity: number, requisitionNumber: number, approvedQuantity: number, approvalComment?: string | null, itemStats: { __typename: 'ItemStatsNode', availableStockOnHand: number, availableMonthsOfStockOnHand?: number | null, averageMonthlyConsumption: number }, item: { __typename: 'ItemNode', id: string, code: string, name: string, unitName?: string | null }, linkedRequisitionLine?: { __typename: 'RequisitionLineNode', itemStats: { __typename: 'ItemStatsNode', availableStockOnHand: number, averageMonthlyConsumption: number, availableMonthsOfStockOnHand?: number | null } } | null, reason?: { __typename: 'ReasonOptionNode', id: string, type: Types.ReasonOptionNodeType, reason: string, isActive: boolean } | null }> }, otherParty: { __typename: 'NameNode', id: string, code: string, isCustomer: boolean, isSupplier: boolean, isOnHold: boolean, name: string, store?: { __typename: 'StoreNode', id: string, code: string } | null }, program?: { __typename: 'ProgramNode', id: string, name: string } | null, period?: { __typename: 'PeriodNode', id: string, name: string, startDate: string, endDate: string } | null, linkedRequisition?: { __typename: 'RequisitionNode', id: string } | null } };
-=======
-export type ResponseByNumberQuery = { __typename: 'Queries', requisitionByNumber: { __typename: 'RecordNotFound' } | { __typename: 'RequisitionNode', id: string, type: Types.RequisitionNodeType, status: Types.RequisitionNodeStatus, createdDatetime: string, sentDatetime?: string | null, finalisedDatetime?: string | null, requisitionNumber: number, colour?: string | null, theirReference?: string | null, comment?: string | null, otherPartyName: string, otherPartyId: string, maxMonthsOfStock: number, minMonthsOfStock: number, approvalStatus: Types.RequisitionNodeApprovalStatus, programName?: string | null, orderType?: string | null, user?: { __typename: 'UserNode', username: string, email?: string | null } | null, shipments: { __typename: 'InvoiceConnector', totalCount: number, nodes: Array<{ __typename: 'InvoiceNode', id: string, invoiceNumber: number, createdDatetime: string, user?: { __typename: 'UserNode', username: string } | null }> }, linesRemainingToSupply: { __typename: 'RequisitionLineConnector', totalCount: number }, lines: { __typename: 'RequisitionLineConnector', totalCount: number, nodes: Array<{ __typename: 'RequisitionLineNode', id: string, itemId: string, requestedQuantity: number, supplyQuantity: number, remainingQuantityToSupply: number, alreadyIssued: number, comment?: string | null, averageMonthlyConsumption: number, availableStockOnHand: number, initialStockOnHandUnits: number, incomingUnits: number, outgoingUnits: number, lossInUnits: number, additionInUnits: number, expiringUnits: number, daysOutOfStock: number, optionId?: string | null, suggestedQuantity: number, requisitionNumber: number, approvedQuantity: number, approvalComment?: string | null, itemStats: { __typename: 'ItemStatsNode', availableStockOnHand: number, availableMonthsOfStockOnHand?: number | null, averageMonthlyConsumption: number }, item: { __typename: 'ItemNode', id: string, code: string, name: string, unitName?: string | null }, linkedRequisitionLine?: { __typename: 'RequisitionLineNode', itemStats: { __typename: 'ItemStatsNode', availableStockOnHand: number, averageMonthlyConsumption: number, availableMonthsOfStockOnHand?: number | null } } | null, reason?: { __typename: 'ReasonOptionNode', id: string, type: Types.ReasonOptionNodeType, reason: string, isActive: boolean } | null }> }, otherParty: { __typename: 'NameNode', id: string, code: string, isCustomer: boolean, isSupplier: boolean, isOnHold: boolean, name: string, store?: { __typename: 'StoreNode', id: string, code: string } | null }, period?: { __typename: 'PeriodNode', name: string, startDate: string, endDate: string } | null, linkedRequisition?: { __typename: 'RequisitionNode', id: string } | null } };
->>>>>>> 3b65cbb3
 
 export type ResponseRowFragment = { __typename: 'RequisitionNode', colour?: string | null, comment?: string | null, createdDatetime: string, finalisedDatetime?: string | null, id: string, otherPartyName: string, requisitionNumber: number, sentDatetime?: string | null, status: Types.RequisitionNodeStatus, theirReference?: string | null, type: Types.RequisitionNodeType, otherPartyId: string, approvalStatus: Types.RequisitionNodeApprovalStatus, programName?: string | null, orderType?: string | null, period?: { __typename: 'PeriodNode', name: string, startDate: string, endDate: string } | null, shipments: { __typename: 'InvoiceConnector', totalCount: number } };
 
@@ -130,7 +122,6 @@
 
 
 export type CustomerProgramSettingsQuery = { __typename: 'Queries', customerProgramRequisitionSettings: Array<{ __typename: 'CustomerProgramRequisitionSettingNode', programName: string, programId: string, customerAndOrderTypes: Array<{ __typename: 'CustomerAndOrderTypeNode', customer: { __typename: 'NameNode', code: string, id: string, isCustomer: boolean, isSupplier: boolean, isOnHold: boolean, name: string, store?: { __typename: 'StoreNode', id: string, code: string } | null }, orderTypes: Array<{ __typename: 'ProgramRequisitionOrderTypeNode', id: string, name: string, availablePeriods: Array<{ __typename: 'PeriodNode', id: string, name: string }> }> }> }> };
-<<<<<<< HEAD
 
 export type ProgramIndicatorFragment = { __typename: 'ProgramIndicatorNode', code?: string | null, id: string, lineAndColumns: Array<{ __typename: 'IndicatorLineNode', columns: Array<{ __typename: 'IndicatorColumnNode', columnNumber: number, name: string, valueType?: Types.IndicatorValueTypeNode | null, value?: { __typename: 'IndicatorValueNode', id: string, value: string } | null }>, line: { __typename: 'IndicatorLineRowNode', id: string, code: string, lineNumber: number, name: string, valueType?: Types.IndicatorValueTypeNode | null } }> };
 
@@ -159,8 +150,6 @@
 
 
 export type UpdateIndicatorValueMutation = { __typename: 'Mutations', updateIndicatorValue: { __typename: 'IndicatorValueNode', id: string, value: string } | { __typename: 'UpdateIndicatorValueError', error: { __typename: 'RecordNotFound', description: string } | { __typename: 'ValueTypeNotCorrect', description: string } } };
-=======
->>>>>>> 3b65cbb3
 
 export const RequisitionReasonNotProvidedErrorFragmentDoc = gql`
     fragment RequisitionReasonNotProvidedError on RequisitionReasonNotProvided {
@@ -290,7 +279,6 @@
     }
   }
   programName
-<<<<<<< HEAD
   program {
     id
     name
@@ -329,41 +317,6 @@
     endDate
   }
   orderType
-=======
-  period {
-    name
-    startDate
-    endDate
-  }
-  linkedRequisition {
-    id
-  }
-  orderType
-}
-    ${ResponseLineFragmentDoc}`;
-export const ResponseRowFragmentDoc = gql`
-    fragment ResponseRow on RequisitionNode {
-  colour
-  comment
-  createdDatetime
-  finalisedDatetime
-  id
-  otherPartyName
-  requisitionNumber
-  sentDatetime
-  status
-  theirReference
-  type
-  otherPartyId
-  approvalStatus
-  programName
-  period {
-    name
-    startDate
-    endDate
-  }
-  orderType
->>>>>>> 3b65cbb3
   shipments {
     __typename
     totalCount
@@ -389,7 +342,6 @@
   }
 }
     ${NameRowFragmentDoc}`;
-<<<<<<< HEAD
 export const IndicatorValueFragmentDoc = gql`
     fragment IndicatorValue on IndicatorValueNode {
   id
@@ -439,8 +391,6 @@
   id
 }
     ${IndicatorLineWithColumnsFragmentDoc}`;
-=======
->>>>>>> 3b65cbb3
 export const UpdateResponseDocument = gql`
     mutation updateResponse($storeId: String!, $input: UpdateResponseRequisitionInput!) {
   updateResponseRequisition(input: $input, storeId: $storeId) {
@@ -487,12 +437,6 @@
               description
             }
           }
-<<<<<<< HEAD
-        }
-        ... on DeleteResponse {
-          id
-=======
->>>>>>> 3b65cbb3
         }
         ... on DeleteResponse {
           id
@@ -577,21 +521,12 @@
         description
         ... on RequisitionLineWithItemIdExists {
           __typename
-<<<<<<< HEAD
           description
         }
         ... on CannotEditRequisition {
           __typename
           description
         }
-=======
-          description
-        }
-        ... on CannotEditRequisition {
-          __typename
-          description
-        }
->>>>>>> 3b65cbb3
         ... on ForeignKeyError {
           __typename
           description
@@ -653,12 +588,6 @@
               description
             }
           }
-<<<<<<< HEAD
-        }
-        ... on DeleteResponse {
-          id
-=======
->>>>>>> 3b65cbb3
         }
         ... on DeleteResponse {
           id
@@ -768,7 +697,6 @@
     query customerProgramSettings($storeId: String!) {
   customerProgramRequisitionSettings(storeId: $storeId) {
     ...CustomerProgramSettings
-<<<<<<< HEAD
   }
 }
     ${CustomerProgramSettingsFragmentDoc}`;
@@ -810,11 +738,6 @@
   }
 }
     `;
-=======
-  }
-}
-    ${CustomerProgramSettingsFragmentDoc}`;
->>>>>>> 3b65cbb3
 
 export type SdkFunctionWrapper = <T>(action: (requestHeaders?:Record<string, string>) => Promise<T>, operationName: string, operationType?: string, variables?: any) => Promise<T>;
 
@@ -858,7 +781,6 @@
     },
     responseRequisitionStats(variables: ResponseRequisitionStatsQueryVariables, requestHeaders?: GraphQLClientRequestHeaders): Promise<ResponseRequisitionStatsQuery> {
       return withWrapper((wrappedRequestHeaders) => client.request<ResponseRequisitionStatsQuery>(ResponseRequisitionStatsDocument, variables, {...requestHeaders, ...wrappedRequestHeaders}), 'responseRequisitionStats', 'query', variables);
-<<<<<<< HEAD
     },
     customerProgramSettings(variables: CustomerProgramSettingsQueryVariables, requestHeaders?: GraphQLClientRequestHeaders): Promise<CustomerProgramSettingsQuery> {
       return withWrapper((wrappedRequestHeaders) => client.request<CustomerProgramSettingsQuery>(CustomerProgramSettingsDocument, variables, {...requestHeaders, ...wrappedRequestHeaders}), 'customerProgramSettings', 'query', variables);
@@ -868,11 +790,6 @@
     },
     updateIndicatorValue(variables: UpdateIndicatorValueMutationVariables, requestHeaders?: GraphQLClientRequestHeaders): Promise<UpdateIndicatorValueMutation> {
       return withWrapper((wrappedRequestHeaders) => client.request<UpdateIndicatorValueMutation>(UpdateIndicatorValueDocument, variables, {...requestHeaders, ...wrappedRequestHeaders}), 'updateIndicatorValue', 'mutation', variables);
-=======
-    },
-    customerProgramSettings(variables: CustomerProgramSettingsQueryVariables, requestHeaders?: GraphQLClientRequestHeaders): Promise<CustomerProgramSettingsQuery> {
-      return withWrapper((wrappedRequestHeaders) => client.request<CustomerProgramSettingsQuery>(CustomerProgramSettingsDocument, variables, {...requestHeaders, ...wrappedRequestHeaders}), 'customerProgramSettings', 'query', variables);
->>>>>>> 3b65cbb3
     }
   };
 }
