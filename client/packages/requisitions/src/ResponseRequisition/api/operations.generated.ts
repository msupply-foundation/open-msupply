--- conflicted
+++ resolved
@@ -107,10 +107,7 @@
     name: string;
     unitName?: string | null;
     isVaccine: boolean;
-<<<<<<< HEAD
-=======
     doses: number;
->>>>>>> 78481d85
   };
   linkedRequisitionLine?: {
     __typename: 'RequisitionLineNode';
@@ -210,10 +207,7 @@
         name: string;
         unitName?: string | null;
         isVaccine: boolean;
-<<<<<<< HEAD
-=======
         doses: number;
->>>>>>> 78481d85
       };
       linkedRequisitionLine?: {
         __typename: 'RequisitionLineNode';
@@ -343,10 +337,7 @@
               name: string;
               unitName?: string | null;
               isVaccine: boolean;
-<<<<<<< HEAD
-=======
               doses: number;
->>>>>>> 78481d85
             };
             linkedRequisitionLine?: {
               __typename: 'RequisitionLineNode';
@@ -484,10 +475,7 @@
               name: string;
               unitName?: string | null;
               isVaccine: boolean;
-<<<<<<< HEAD
-=======
               doses: number;
->>>>>>> 78481d85
             };
             linkedRequisitionLine?: {
               __typename: 'RequisitionLineNode';
