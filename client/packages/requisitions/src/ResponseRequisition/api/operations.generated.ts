import * as Types from '@openmsupply-client/common';

import { GraphQLClient, RequestOptions } from 'graphql-request';
import gql from 'graphql-tag';
import { NameRowFragmentDoc } from '../../../../system/src/Name/api/operations.generated';
type GraphQLClientRequestHeaders = RequestOptions['requestHeaders'];
export type UpdateResponseMutationVariables = Types.Exact<{
  storeId: Types.Scalars['String']['input'];
  input: Types.UpdateResponseRequisitionInput;
}>;


export type UpdateResponseMutation = { __typename: 'Mutations', updateResponseRequisition: { __typename: 'RequisitionNode', id: string } | { __typename: 'UpdateResponseRequisitionError' } };

<<<<<<< HEAD
export type DeleteRequestMutationVariables = Types.Exact<{
  storeId: Types.Scalars['String']['input'];
  input: Types.BatchResponseRequisitionInput;
}>;


export type DeleteRequestMutation = { __typename: 'Mutations', batchResponseRequisition: { __typename: 'BatchResponseRequisitionResponse', deleteResponseRequisitions?: Array<{ __typename: 'DeleteResponseRequisitionResponseWithId', id: string, response: { __typename: 'DeleteResponse', id: string } | { __typename: 'DeleteResponseRequisitionError', error: { __typename: 'FinalisedRequisition', description: string } | { __typename: 'RecordNotFound', description: string } | { __typename: 'RequisitionWithShipment', description: string } | { __typename: 'TransferRequisition', description: string } } }> | null } };

export type ResponseLineFragment = { __typename: 'RequisitionLineNode', id: string, itemId: string, requestedQuantity: number, supplyQuantity: number, remainingQuantityToSupply: number, alreadyIssued: number, comment?: string | null, approvedQuantity: number, approvalComment?: string | null, itemStats: { __typename: 'ItemStatsNode', availableStockOnHand: number, availableMonthsOfStockOnHand?: number | null, averageMonthlyConsumption: number }, item: { __typename: 'ItemNode', id: string, name: string, code: string, unitName?: string | null }, linkedRequisitionLine?: { __typename: 'RequisitionLineNode', itemStats: { __typename: 'ItemStatsNode', availableStockOnHand: number } } | null };
=======
export type ResponseLineFragment = { __typename: 'RequisitionLineNode', id: string, itemId: string, requestedQuantity: number, supplyQuantity: number, remainingQuantityToSupply: number, alreadyIssued: number, comment?: string | null, averageMonthlyConsumption: number, availableStockOnHand: number, initialStockOnHandUnits: number, incomingUnits: number, outgoingUnits: number, lossInUnits: number, additionInUnits: number, expiringUnits: number, daysOutOfStock: number, optionId?: string | null, suggestedQuantity: number, approvedQuantity: number, approvalComment?: string | null, itemStats: { __typename: 'ItemStatsNode', availableStockOnHand: number, availableMonthsOfStockOnHand?: number | null, averageMonthlyConsumption: number }, item: { __typename: 'ItemNode', id: string, name: string, code: string, unitName?: string | null }, linkedRequisitionLine?: { __typename: 'RequisitionLineNode', itemStats: { __typename: 'ItemStatsNode', availableStockOnHand: number, averageMonthlyConsumption: number, availableMonthsOfStockOnHand?: number | null } } | null, reason?: { __typename: 'ReasonOptionNode', id: string, reason: string } | null };
>>>>>>> aaed7de7

export type ResponseFragment = { __typename: 'RequisitionNode', id: string, type: Types.RequisitionNodeType, status: Types.RequisitionNodeStatus, createdDatetime: string, sentDatetime?: string | null, finalisedDatetime?: string | null, requisitionNumber: number, colour?: string | null, theirReference?: string | null, comment?: string | null, otherPartyName: string, otherPartyId: string, maxMonthsOfStock: number, minMonthsOfStock: number, approvalStatus: Types.RequisitionNodeApprovalStatus, programName?: string | null, orderType?: string | null, user?: { __typename: 'UserNode', username: string, email?: string | null } | null, shipments: { __typename: 'InvoiceConnector', totalCount: number, nodes: Array<{ __typename: 'InvoiceNode', id: string, invoiceNumber: number, createdDatetime: string, user?: { __typename: 'UserNode', username: string } | null }> }, linesRemainingToSupply: { __typename: 'RequisitionLineConnector', totalCount: number }, lines: { __typename: 'RequisitionLineConnector', totalCount: number, nodes: Array<{ __typename: 'RequisitionLineNode', id: string, itemId: string, requestedQuantity: number, supplyQuantity: number, remainingQuantityToSupply: number, alreadyIssued: number, comment?: string | null, averageMonthlyConsumption: number, availableStockOnHand: number, initialStockOnHandUnits: number, incomingUnits: number, outgoingUnits: number, lossInUnits: number, additionInUnits: number, expiringUnits: number, daysOutOfStock: number, optionId?: string | null, suggestedQuantity: number, approvedQuantity: number, approvalComment?: string | null, itemStats: { __typename: 'ItemStatsNode', availableStockOnHand: number, availableMonthsOfStockOnHand?: number | null, averageMonthlyConsumption: number }, item: { __typename: 'ItemNode', id: string, name: string, code: string, unitName?: string | null }, linkedRequisitionLine?: { __typename: 'RequisitionLineNode', itemStats: { __typename: 'ItemStatsNode', availableStockOnHand: number, averageMonthlyConsumption: number, availableMonthsOfStockOnHand?: number | null } } | null, reason?: { __typename: 'ReasonOptionNode', id: string, reason: string } | null }> }, otherParty: { __typename: 'NameNode', id: string, code: string, isCustomer: boolean, isSupplier: boolean, isOnHold: boolean, name: string, store?: { __typename: 'StoreNode', id: string, code: string } | null }, period?: { __typename: 'PeriodNode', name: string, startDate: string, endDate: string } | null, linkedRequisition?: { __typename: 'RequisitionNode', id: string } | null };

export type ResponseByNumberQueryVariables = Types.Exact<{
  storeId: Types.Scalars['String']['input'];
  requisitionNumber: Types.Scalars['Int']['input'];
}>;


export type ResponseByNumberQuery = { __typename: 'Queries', requisitionByNumber: { __typename: 'RecordNotFound' } | { __typename: 'RequisitionNode', id: string, type: Types.RequisitionNodeType, status: Types.RequisitionNodeStatus, createdDatetime: string, sentDatetime?: string | null, finalisedDatetime?: string | null, requisitionNumber: number, colour?: string | null, theirReference?: string | null, comment?: string | null, otherPartyName: string, otherPartyId: string, maxMonthsOfStock: number, minMonthsOfStock: number, approvalStatus: Types.RequisitionNodeApprovalStatus, programName?: string | null, orderType?: string | null, user?: { __typename: 'UserNode', username: string, email?: string | null } | null, shipments: { __typename: 'InvoiceConnector', totalCount: number, nodes: Array<{ __typename: 'InvoiceNode', id: string, invoiceNumber: number, createdDatetime: string, user?: { __typename: 'UserNode', username: string } | null }> }, linesRemainingToSupply: { __typename: 'RequisitionLineConnector', totalCount: number }, lines: { __typename: 'RequisitionLineConnector', totalCount: number, nodes: Array<{ __typename: 'RequisitionLineNode', id: string, itemId: string, requestedQuantity: number, supplyQuantity: number, remainingQuantityToSupply: number, alreadyIssued: number, comment?: string | null, averageMonthlyConsumption: number, availableStockOnHand: number, initialStockOnHandUnits: number, incomingUnits: number, outgoingUnits: number, lossInUnits: number, additionInUnits: number, expiringUnits: number, daysOutOfStock: number, optionId?: string | null, suggestedQuantity: number, approvedQuantity: number, approvalComment?: string | null, itemStats: { __typename: 'ItemStatsNode', availableStockOnHand: number, availableMonthsOfStockOnHand?: number | null, averageMonthlyConsumption: number }, item: { __typename: 'ItemNode', id: string, name: string, code: string, unitName?: string | null }, linkedRequisitionLine?: { __typename: 'RequisitionLineNode', itemStats: { __typename: 'ItemStatsNode', availableStockOnHand: number, averageMonthlyConsumption: number, availableMonthsOfStockOnHand?: number | null } } | null, reason?: { __typename: 'ReasonOptionNode', id: string, reason: string } | null }> }, otherParty: { __typename: 'NameNode', id: string, code: string, isCustomer: boolean, isSupplier: boolean, isOnHold: boolean, name: string, store?: { __typename: 'StoreNode', id: string, code: string } | null }, period?: { __typename: 'PeriodNode', name: string, startDate: string, endDate: string } | null, linkedRequisition?: { __typename: 'RequisitionNode', id: string } | null } };

export type ResponseRowFragment = { __typename: 'RequisitionNode', colour?: string | null, comment?: string | null, createdDatetime: string, finalisedDatetime?: string | null, id: string, otherPartyName: string, requisitionNumber: number, sentDatetime?: string | null, status: Types.RequisitionNodeStatus, theirReference?: string | null, type: Types.RequisitionNodeType, otherPartyId: string, approvalStatus: Types.RequisitionNodeApprovalStatus, programName?: string | null, orderType?: string | null, period?: { __typename: 'PeriodNode', name: string, startDate: string, endDate: string } | null, shipments: { __typename: 'InvoiceConnector', totalCount: number } };

export type ResponsesQueryVariables = Types.Exact<{
  storeId: Types.Scalars['String']['input'];
  filter?: Types.InputMaybe<Types.RequisitionFilterInput>;
  page?: Types.InputMaybe<Types.PaginationInput>;
  sort?: Types.InputMaybe<Array<Types.RequisitionSortInput> | Types.RequisitionSortInput>;
}>;


export type ResponsesQuery = { __typename: 'Queries', requisitions: { __typename: 'RequisitionConnector', totalCount: number, nodes: Array<{ __typename: 'RequisitionNode', colour?: string | null, comment?: string | null, createdDatetime: string, finalisedDatetime?: string | null, id: string, otherPartyName: string, requisitionNumber: number, sentDatetime?: string | null, status: Types.RequisitionNodeStatus, theirReference?: string | null, type: Types.RequisitionNodeType, otherPartyId: string, approvalStatus: Types.RequisitionNodeApprovalStatus, programName?: string | null, orderType?: string | null, period?: { __typename: 'PeriodNode', name: string, startDate: string, endDate: string } | null, shipments: { __typename: 'InvoiceConnector', totalCount: number } }> } };

export type InsertResponseMutationVariables = Types.Exact<{
  storeId: Types.Scalars['String']['input'];
  input: Types.InsertResponseRequisitionInput;
}>;


export type InsertResponseMutation = { __typename: 'Mutations', insertResponseRequisition: { __typename: 'InsertResponseRequisitionError', error: { __typename: 'OtherPartyNotACustomer', description: string } | { __typename: 'OtherPartyNotVisible', description: string } } | { __typename: 'RequisitionNode', id: string, requisitionNumber: number } };

export type InsertProgramResponseMutationVariables = Types.Exact<{
  storeId: Types.Scalars['String']['input'];
  input: Types.InsertProgramResponseRequisitionInput;
}>;


export type InsertProgramResponseMutation = { __typename: 'Mutations', insertProgramResponseRequisition: { __typename: 'InsertProgramResponseRequisitionError' } | { __typename: 'RequisitionNode', id: string, requisitionNumber: number } };

export type UpdateResponseLineMutationVariables = Types.Exact<{
  storeId: Types.Scalars['String']['input'];
  input: Types.UpdateResponseRequisitionLineInput;
}>;


export type UpdateResponseLineMutation = { __typename: 'Mutations', updateResponseRequisitionLine: { __typename: 'RequisitionLineNode', id: string } | { __typename: 'UpdateResponseRequisitionLineError', error: { __typename: 'CannotEditRequisition', description: string } | { __typename: 'ForeignKeyError', description: string, key: Types.ForeignKey } | { __typename: 'RecordNotFound', description: string } } };

export type DeleteResponseLinesMutationVariables = Types.Exact<{
  ids?: Types.InputMaybe<Array<Types.DeleteResponseRequisitionLineInput> | Types.DeleteResponseRequisitionLineInput>;
  storeId: Types.Scalars['String']['input'];
}>;


export type DeleteResponseLinesMutation = { __typename: 'Mutations', batchResponseRequisition: { __typename: 'BatchResponseRequisitionResponse', deleteResponseRequisitionLines?: Array<{ __typename: 'DeleteResponseRequisitionLineResponseWithId', id: string, response: { __typename: 'DeleteResponse', id: string } | { __typename: 'DeleteResponseRequisitionLineError', error: { __typename: 'CannotEditRequisition', description: string } | { __typename: 'ForeignKeyError', description: string } | { __typename: 'RecordNotFound', description: string } } }> | null } };

export type CreateOutboundFromResponseMutationVariables = Types.Exact<{
  responseId: Types.Scalars['String']['input'];
  storeId: Types.Scalars['String']['input'];
}>;


export type CreateOutboundFromResponseMutation = { __typename: 'Mutations', createRequisitionShipment: { __typename: 'CreateRequisitionShipmentError', error: { __typename: 'CannotEditRequisition', description: string } | { __typename: 'NothingRemainingToSupply', description: string } | { __typename: 'RecordNotFound', description: string } } | { __typename: 'InvoiceNode', id: string, invoiceNumber: number } };

export type SupplyRequestedQuantityMutationVariables = Types.Exact<{
  responseId: Types.Scalars['String']['input'];
  storeId: Types.Scalars['String']['input'];
}>;


export type SupplyRequestedQuantityMutation = { __typename: 'Mutations', supplyRequestedQuantity: { __typename: 'RequisitionLineConnector', nodes: Array<{ __typename: 'RequisitionLineNode', id: string }> } | { __typename: 'SupplyRequestedQuantityError', error: { __typename: 'CannotEditRequisition', description: string } | { __typename: 'RecordNotFound', description: string } } };

export type ResponseRequisitionStatsQueryVariables = Types.Exact<{
  storeId: Types.Scalars['String']['input'];
  requisitionLineId: Types.Scalars['String']['input'];
}>;


export type ResponseRequisitionStatsQuery = { __typename: 'Queries', responseRequisitionStats: { __typename: 'RequisitionLineStatsError', error: { __typename: 'RecordNotFound', description: string } } | { __typename: 'ResponseRequisitionStatsNode', requestStoreStats: { __typename: 'RequestStoreStatsNode', averageMonthlyConsumption: number, stockOnHand: number, maxMonthsOfStock: number, suggestedQuantity: number }, responseStoreStats: { __typename: 'ResponseStoreStatsNode', incomingStock: number, otherRequestedQuantity: number, requestedQuantity: number, stockOnHand: number, stockOnOrder: number } } };

export type CustomerProgramSettingsFragment = { __typename: 'CustomerProgramRequisitionSettingNode', programName: string, programId: string, customerAndOrderTypes: Array<{ __typename: 'CustomerAndOrderTypeNode', customer: { __typename: 'NameNode', code: string, id: string, isCustomer: boolean, isSupplier: boolean, isOnHold: boolean, name: string, store?: { __typename: 'StoreNode', id: string, code: string } | null }, orderTypes: Array<{ __typename: 'ProgramRequisitionOrderTypeNode', id: string, name: string, availablePeriods: Array<{ __typename: 'PeriodNode', id: string, name: string }> }> }> };

export type CustomerProgramSettingsQueryVariables = Types.Exact<{
  storeId: Types.Scalars['String']['input'];
}>;


export type CustomerProgramSettingsQuery = { __typename: 'Queries', customerProgramRequisitionSettings: Array<{ __typename: 'CustomerProgramRequisitionSettingNode', programName: string, programId: string, customerAndOrderTypes: Array<{ __typename: 'CustomerAndOrderTypeNode', customer: { __typename: 'NameNode', code: string, id: string, isCustomer: boolean, isSupplier: boolean, isOnHold: boolean, name: string, store?: { __typename: 'StoreNode', id: string, code: string } | null }, orderTypes: Array<{ __typename: 'ProgramRequisitionOrderTypeNode', id: string, name: string, availablePeriods: Array<{ __typename: 'PeriodNode', id: string, name: string }> }> }> }> };

export const ResponseLineFragmentDoc = gql`
    fragment ResponseLine on RequisitionLineNode {
  id
  itemId
  requestedQuantity
  supplyQuantity
  remainingQuantityToSupply
  alreadyIssued
  comment
  averageMonthlyConsumption
  availableStockOnHand
  initialStockOnHandUnits
  incomingUnits
  outgoingUnits
  lossInUnits
  additionInUnits
  expiringUnits
  daysOutOfStock
  optionId
  suggestedQuantity
  itemStats {
    __typename
    availableStockOnHand
    availableMonthsOfStockOnHand
    averageMonthlyConsumption
  }
  item {
    id
    name
    code
    unitName
  }
  approvedQuantity
  approvalComment
  linkedRequisitionLine {
    itemStats {
      availableStockOnHand
      averageMonthlyConsumption
      availableMonthsOfStockOnHand
    }
  }
  reason {
    id
    reason
  }
}
    `;
export const ResponseFragmentDoc = gql`
    fragment Response on RequisitionNode {
  __typename
  id
  type
  status
  createdDatetime
  sentDatetime
  finalisedDatetime
  requisitionNumber
  colour
  theirReference
  comment
  otherPartyName
  otherPartyId
  maxMonthsOfStock
  minMonthsOfStock
  approvalStatus
  user {
    __typename
    username
    email
  }
  shipments {
    __typename
    totalCount
    nodes {
      __typename
      id
      invoiceNumber
      createdDatetime
      user {
        __typename
        username
      }
    }
  }
  linesRemainingToSupply {
    __typename
    totalCount
  }
  lines {
    __typename
    ... on RequisitionLineConnector {
      totalCount
      nodes {
        ...ResponseLine
      }
    }
  }
  otherParty(storeId: $storeId) {
    __typename
    id
    code
    isCustomer
    isSupplier
    isOnHold
    name
    store {
      id
      code
    }
  }
  programName
  period {
    name
    startDate
    endDate
  }
  linkedRequisition {
    id
  }
  orderType
}
    ${ResponseLineFragmentDoc}`;
export const ResponseRowFragmentDoc = gql`
    fragment ResponseRow on RequisitionNode {
  colour
  comment
  createdDatetime
  finalisedDatetime
  id
  otherPartyName
  requisitionNumber
  sentDatetime
  status
  theirReference
  type
  otherPartyId
  approvalStatus
  programName
  period {
    name
    startDate
    endDate
  }
  orderType
  shipments {
    __typename
    totalCount
  }
}
    `;
export const CustomerProgramSettingsFragmentDoc = gql`
    fragment CustomerProgramSettings on CustomerProgramRequisitionSettingNode {
  programName
  programId
  customerAndOrderTypes {
    customer {
      ...NameRow
    }
    orderTypes {
      id
      name
      availablePeriods {
        id
        name
      }
    }
  }
}
    ${NameRowFragmentDoc}`;
export const UpdateResponseDocument = gql`
    mutation updateResponse($storeId: String!, $input: UpdateResponseRequisitionInput!) {
  updateResponseRequisition(input: $input, storeId: $storeId) {
    ... on RequisitionNode {
      __typename
      id
    }
  }
}
    `;
export const DeleteRequestDocument = gql`
    mutation deleteRequest($storeId: String!, $input: BatchResponseRequisitionInput!) {
  batchResponseRequisition(storeId: $storeId, input: $input) {
    deleteResponseRequisitions {
      id
      response {
        ... on DeleteResponseRequisitionError {
          __typename
          error {
            description
            ... on RecordNotFound {
              __typename
              description
            }
            ... on FinalisedRequisition {
              __typename
              description
            }
            ... on TransferRequisition {
              __typename
              description
            }
            ... on RequisitionWithShipment {
              __typename
              description
            }
          }
        }
        ... on DeleteResponse {
          id
        }
      }
    }
  }
}
    `;
export const ResponseByNumberDocument = gql`
    query responseByNumber($storeId: String!, $requisitionNumber: Int!) {
  requisitionByNumber(
    requisitionNumber: $requisitionNumber
    type: RESPONSE
    storeId: $storeId
  ) {
    __typename
    ... on RequisitionNode {
      ...Response
    }
  }
}
    ${ResponseFragmentDoc}`;
export const ResponsesDocument = gql`
    query responses($storeId: String!, $filter: RequisitionFilterInput, $page: PaginationInput, $sort: [RequisitionSortInput!]) {
  requisitions(storeId: $storeId, filter: $filter, page: $page, sort: $sort) {
    ... on RequisitionConnector {
      totalCount
      nodes {
        ...ResponseRow
      }
    }
  }
}
    ${ResponseRowFragmentDoc}`;
export const InsertResponseDocument = gql`
    mutation insertResponse($storeId: String!, $input: InsertResponseRequisitionInput!) {
  insertResponseRequisition(input: $input, storeId: $storeId) {
    ... on RequisitionNode {
      __typename
      id
      requisitionNumber
    }
    ... on InsertResponseRequisitionError {
      __typename
      error {
        description
        ... on OtherPartyNotACustomer {
          __typename
          description
        }
        ... on OtherPartyNotVisible {
          __typename
          description
        }
      }
    }
  }
}
    `;
export const InsertProgramResponseDocument = gql`
    mutation insertProgramResponse($storeId: String!, $input: InsertProgramResponseRequisitionInput!) {
  insertProgramResponseRequisition(input: $input, storeId: $storeId) {
    ... on RequisitionNode {
      __typename
      id
      requisitionNumber
    }
  }
}
    `;
export const UpdateResponseLineDocument = gql`
    mutation updateResponseLine($storeId: String!, $input: UpdateResponseRequisitionLineInput!) {
  updateResponseRequisitionLine(input: $input, storeId: $storeId) {
    ... on RequisitionLineNode {
      __typename
      id
    }
    ... on UpdateResponseRequisitionLineError {
      __typename
      error {
        description
        ... on CannotEditRequisition {
          __typename
          description
        }
        ... on ForeignKeyError {
          __typename
          description
          key
        }
        ... on RecordNotFound {
          __typename
          description
        }
      }
    }
  }
}
    `;
export const DeleteResponseLinesDocument = gql`
    mutation deleteResponseLines($ids: [DeleteResponseRequisitionLineInput!], $storeId: String!) {
  batchResponseRequisition(
    input: {deleteResponseRequisitionLines: $ids}
    storeId: $storeId
  ) {
    deleteResponseRequisitionLines {
      id
      response {
        ... on DeleteResponseRequisitionLineError {
          __typename
          error {
            description
            ... on RecordNotFound {
              __typename
              description
            }
            ... on CannotEditRequisition {
              __typename
              description
            }
          }
        }
        ... on DeleteResponse {
          id
        }
      }
    }
  }
}
    `;
export const CreateOutboundFromResponseDocument = gql`
    mutation createOutboundFromResponse($responseId: String!, $storeId: String!) {
  createRequisitionShipment(
    input: {responseRequisitionId: $responseId}
    storeId: $storeId
  ) {
    __typename
    ... on InvoiceNode {
      __typename
      id
      invoiceNumber
    }
    ... on CreateRequisitionShipmentError {
      __typename
      error {
        description
        ... on CannotEditRequisition {
          __typename
          description
        }
        ... on NothingRemainingToSupply {
          __typename
          description
        }
        ... on RecordNotFound {
          __typename
          description
        }
      }
    }
  }
}
    `;
export const SupplyRequestedQuantityDocument = gql`
    mutation supplyRequestedQuantity($responseId: String!, $storeId: String!) {
  supplyRequestedQuantity(
    input: {responseRequisitionId: $responseId}
    storeId: $storeId
  ) {
    ... on SupplyRequestedQuantityError {
      __typename
      error {
        ... on RecordNotFound {
          __typename
          description
        }
        description
        ... on CannotEditRequisition {
          __typename
          description
        }
      }
    }
    ... on RequisitionLineConnector {
      nodes {
        id
      }
    }
  }
}
    `;
export const ResponseRequisitionStatsDocument = gql`
    query responseRequisitionStats($storeId: String!, $requisitionLineId: String!) {
  responseRequisitionStats(
    requisitionLineId: $requisitionLineId
    storeId: $storeId
  ) {
    ... on ResponseRequisitionStatsNode {
      __typename
      requestStoreStats {
        averageMonthlyConsumption
        stockOnHand
        maxMonthsOfStock
        suggestedQuantity
      }
      responseStoreStats {
        incomingStock
        otherRequestedQuantity
        requestedQuantity
        stockOnHand
        stockOnOrder
      }
    }
    ... on RequisitionLineStatsError {
      __typename
      error {
        ... on RecordNotFound {
          __typename
          description
        }
        description
      }
    }
  }
}
    `;
export const CustomerProgramSettingsDocument = gql`
    query customerProgramSettings($storeId: String!) {
  customerProgramRequisitionSettings(storeId: $storeId) {
    ...CustomerProgramSettings
  }
}
    ${CustomerProgramSettingsFragmentDoc}`;

export type SdkFunctionWrapper = <T>(action: (requestHeaders?:Record<string, string>) => Promise<T>, operationName: string, operationType?: string, variables?: any) => Promise<T>;


const defaultWrapper: SdkFunctionWrapper = (action, _operationName, _operationType, _variables) => action();

export function getSdk(client: GraphQLClient, withWrapper: SdkFunctionWrapper = defaultWrapper) {
  return {
    updateResponse(variables: UpdateResponseMutationVariables, requestHeaders?: GraphQLClientRequestHeaders): Promise<UpdateResponseMutation> {
      return withWrapper((wrappedRequestHeaders) => client.request<UpdateResponseMutation>(UpdateResponseDocument, variables, {...requestHeaders, ...wrappedRequestHeaders}), 'updateResponse', 'mutation', variables);
    },
    deleteRequest(variables: DeleteRequestMutationVariables, requestHeaders?: GraphQLClientRequestHeaders): Promise<DeleteRequestMutation> {
      return withWrapper((wrappedRequestHeaders) => client.request<DeleteRequestMutation>(DeleteRequestDocument, variables, {...requestHeaders, ...wrappedRequestHeaders}), 'deleteRequest', 'mutation', variables);
    },
    responseByNumber(variables: ResponseByNumberQueryVariables, requestHeaders?: GraphQLClientRequestHeaders): Promise<ResponseByNumberQuery> {
      return withWrapper((wrappedRequestHeaders) => client.request<ResponseByNumberQuery>(ResponseByNumberDocument, variables, {...requestHeaders, ...wrappedRequestHeaders}), 'responseByNumber', 'query', variables);
    },
    responses(variables: ResponsesQueryVariables, requestHeaders?: GraphQLClientRequestHeaders): Promise<ResponsesQuery> {
      return withWrapper((wrappedRequestHeaders) => client.request<ResponsesQuery>(ResponsesDocument, variables, {...requestHeaders, ...wrappedRequestHeaders}), 'responses', 'query', variables);
    },
    insertResponse(variables: InsertResponseMutationVariables, requestHeaders?: GraphQLClientRequestHeaders): Promise<InsertResponseMutation> {
      return withWrapper((wrappedRequestHeaders) => client.request<InsertResponseMutation>(InsertResponseDocument, variables, {...requestHeaders, ...wrappedRequestHeaders}), 'insertResponse', 'mutation', variables);
    },
    insertProgramResponse(variables: InsertProgramResponseMutationVariables, requestHeaders?: GraphQLClientRequestHeaders): Promise<InsertProgramResponseMutation> {
      return withWrapper((wrappedRequestHeaders) => client.request<InsertProgramResponseMutation>(InsertProgramResponseDocument, variables, {...requestHeaders, ...wrappedRequestHeaders}), 'insertProgramResponse', 'mutation', variables);
    },
    updateResponseLine(variables: UpdateResponseLineMutationVariables, requestHeaders?: GraphQLClientRequestHeaders): Promise<UpdateResponseLineMutation> {
      return withWrapper((wrappedRequestHeaders) => client.request<UpdateResponseLineMutation>(UpdateResponseLineDocument, variables, {...requestHeaders, ...wrappedRequestHeaders}), 'updateResponseLine', 'mutation', variables);
    },
    deleteResponseLines(variables: DeleteResponseLinesMutationVariables, requestHeaders?: GraphQLClientRequestHeaders): Promise<DeleteResponseLinesMutation> {
      return withWrapper((wrappedRequestHeaders) => client.request<DeleteResponseLinesMutation>(DeleteResponseLinesDocument, variables, {...requestHeaders, ...wrappedRequestHeaders}), 'deleteResponseLines', 'mutation', variables);
    },
    createOutboundFromResponse(variables: CreateOutboundFromResponseMutationVariables, requestHeaders?: GraphQLClientRequestHeaders): Promise<CreateOutboundFromResponseMutation> {
      return withWrapper((wrappedRequestHeaders) => client.request<CreateOutboundFromResponseMutation>(CreateOutboundFromResponseDocument, variables, {...requestHeaders, ...wrappedRequestHeaders}), 'createOutboundFromResponse', 'mutation', variables);
    },
    supplyRequestedQuantity(variables: SupplyRequestedQuantityMutationVariables, requestHeaders?: GraphQLClientRequestHeaders): Promise<SupplyRequestedQuantityMutation> {
      return withWrapper((wrappedRequestHeaders) => client.request<SupplyRequestedQuantityMutation>(SupplyRequestedQuantityDocument, variables, {...requestHeaders, ...wrappedRequestHeaders}), 'supplyRequestedQuantity', 'mutation', variables);
    },
    responseRequisitionStats(variables: ResponseRequisitionStatsQueryVariables, requestHeaders?: GraphQLClientRequestHeaders): Promise<ResponseRequisitionStatsQuery> {
      return withWrapper((wrappedRequestHeaders) => client.request<ResponseRequisitionStatsQuery>(ResponseRequisitionStatsDocument, variables, {...requestHeaders, ...wrappedRequestHeaders}), 'responseRequisitionStats', 'query', variables);
    },
    customerProgramSettings(variables: CustomerProgramSettingsQueryVariables, requestHeaders?: GraphQLClientRequestHeaders): Promise<CustomerProgramSettingsQuery> {
      return withWrapper((wrappedRequestHeaders) => client.request<CustomerProgramSettingsQuery>(CustomerProgramSettingsDocument, variables, {...requestHeaders, ...wrappedRequestHeaders}), 'customerProgramSettings', 'query', variables);
    }
  };
}
export type Sdk = ReturnType<typeof getSdk>;<|MERGE_RESOLUTION|>--- conflicted
+++ resolved
@@ -12,19 +12,7 @@
 
 export type UpdateResponseMutation = { __typename: 'Mutations', updateResponseRequisition: { __typename: 'RequisitionNode', id: string } | { __typename: 'UpdateResponseRequisitionError' } };
 
-<<<<<<< HEAD
-export type DeleteRequestMutationVariables = Types.Exact<{
-  storeId: Types.Scalars['String']['input'];
-  input: Types.BatchResponseRequisitionInput;
-}>;
-
-
-export type DeleteRequestMutation = { __typename: 'Mutations', batchResponseRequisition: { __typename: 'BatchResponseRequisitionResponse', deleteResponseRequisitions?: Array<{ __typename: 'DeleteResponseRequisitionResponseWithId', id: string, response: { __typename: 'DeleteResponse', id: string } | { __typename: 'DeleteResponseRequisitionError', error: { __typename: 'FinalisedRequisition', description: string } | { __typename: 'RecordNotFound', description: string } | { __typename: 'RequisitionWithShipment', description: string } | { __typename: 'TransferRequisition', description: string } } }> | null } };
-
-export type ResponseLineFragment = { __typename: 'RequisitionLineNode', id: string, itemId: string, requestedQuantity: number, supplyQuantity: number, remainingQuantityToSupply: number, alreadyIssued: number, comment?: string | null, approvedQuantity: number, approvalComment?: string | null, itemStats: { __typename: 'ItemStatsNode', availableStockOnHand: number, availableMonthsOfStockOnHand?: number | null, averageMonthlyConsumption: number }, item: { __typename: 'ItemNode', id: string, name: string, code: string, unitName?: string | null }, linkedRequisitionLine?: { __typename: 'RequisitionLineNode', itemStats: { __typename: 'ItemStatsNode', availableStockOnHand: number } } | null };
-=======
 export type ResponseLineFragment = { __typename: 'RequisitionLineNode', id: string, itemId: string, requestedQuantity: number, supplyQuantity: number, remainingQuantityToSupply: number, alreadyIssued: number, comment?: string | null, averageMonthlyConsumption: number, availableStockOnHand: number, initialStockOnHandUnits: number, incomingUnits: number, outgoingUnits: number, lossInUnits: number, additionInUnits: number, expiringUnits: number, daysOutOfStock: number, optionId?: string | null, suggestedQuantity: number, approvedQuantity: number, approvalComment?: string | null, itemStats: { __typename: 'ItemStatsNode', availableStockOnHand: number, availableMonthsOfStockOnHand?: number | null, averageMonthlyConsumption: number }, item: { __typename: 'ItemNode', id: string, name: string, code: string, unitName?: string | null }, linkedRequisitionLine?: { __typename: 'RequisitionLineNode', itemStats: { __typename: 'ItemStatsNode', availableStockOnHand: number, averageMonthlyConsumption: number, availableMonthsOfStockOnHand?: number | null } } | null, reason?: { __typename: 'ReasonOptionNode', id: string, reason: string } | null };
->>>>>>> aaed7de7
 
 export type ResponseFragment = { __typename: 'RequisitionNode', id: string, type: Types.RequisitionNodeType, status: Types.RequisitionNodeStatus, createdDatetime: string, sentDatetime?: string | null, finalisedDatetime?: string | null, requisitionNumber: number, colour?: string | null, theirReference?: string | null, comment?: string | null, otherPartyName: string, otherPartyId: string, maxMonthsOfStock: number, minMonthsOfStock: number, approvalStatus: Types.RequisitionNodeApprovalStatus, programName?: string | null, orderType?: string | null, user?: { __typename: 'UserNode', username: string, email?: string | null } | null, shipments: { __typename: 'InvoiceConnector', totalCount: number, nodes: Array<{ __typename: 'InvoiceNode', id: string, invoiceNumber: number, createdDatetime: string, user?: { __typename: 'UserNode', username: string } | null }> }, linesRemainingToSupply: { __typename: 'RequisitionLineConnector', totalCount: number }, lines: { __typename: 'RequisitionLineConnector', totalCount: number, nodes: Array<{ __typename: 'RequisitionLineNode', id: string, itemId: string, requestedQuantity: number, supplyQuantity: number, remainingQuantityToSupply: number, alreadyIssued: number, comment?: string | null, averageMonthlyConsumption: number, availableStockOnHand: number, initialStockOnHandUnits: number, incomingUnits: number, outgoingUnits: number, lossInUnits: number, additionInUnits: number, expiringUnits: number, daysOutOfStock: number, optionId?: string | null, suggestedQuantity: number, approvedQuantity: number, approvalComment?: string | null, itemStats: { __typename: 'ItemStatsNode', availableStockOnHand: number, availableMonthsOfStockOnHand?: number | null, averageMonthlyConsumption: number }, item: { __typename: 'ItemNode', id: string, name: string, code: string, unitName?: string | null }, linkedRequisitionLine?: { __typename: 'RequisitionLineNode', itemStats: { __typename: 'ItemStatsNode', availableStockOnHand: number, averageMonthlyConsumption: number, availableMonthsOfStockOnHand?: number | null } } | null, reason?: { __typename: 'ReasonOptionNode', id: string, reason: string } | null }> }, otherParty: { __typename: 'NameNode', id: string, code: string, isCustomer: boolean, isSupplier: boolean, isOnHold: boolean, name: string, store?: { __typename: 'StoreNode', id: string, code: string } | null }, period?: { __typename: 'PeriodNode', name: string, startDate: string, endDate: string } | null, linkedRequisition?: { __typename: 'RequisitionNode', id: string } | null };
 
@@ -292,42 +280,6 @@
   }
 }
     `;
-export const DeleteRequestDocument = gql`
-    mutation deleteRequest($storeId: String!, $input: BatchResponseRequisitionInput!) {
-  batchResponseRequisition(storeId: $storeId, input: $input) {
-    deleteResponseRequisitions {
-      id
-      response {
-        ... on DeleteResponseRequisitionError {
-          __typename
-          error {
-            description
-            ... on RecordNotFound {
-              __typename
-              description
-            }
-            ... on FinalisedRequisition {
-              __typename
-              description
-            }
-            ... on TransferRequisition {
-              __typename
-              description
-            }
-            ... on RequisitionWithShipment {
-              __typename
-              description
-            }
-          }
-        }
-        ... on DeleteResponse {
-          id
-        }
-      }
-    }
-  }
-}
-    `;
 export const ResponseByNumberDocument = gql`
     query responseByNumber($storeId: String!, $requisitionNumber: Int!) {
   requisitionByNumber(
@@ -564,9 +516,6 @@
     updateResponse(variables: UpdateResponseMutationVariables, requestHeaders?: GraphQLClientRequestHeaders): Promise<UpdateResponseMutation> {
       return withWrapper((wrappedRequestHeaders) => client.request<UpdateResponseMutation>(UpdateResponseDocument, variables, {...requestHeaders, ...wrappedRequestHeaders}), 'updateResponse', 'mutation', variables);
     },
-    deleteRequest(variables: DeleteRequestMutationVariables, requestHeaders?: GraphQLClientRequestHeaders): Promise<DeleteRequestMutation> {
-      return withWrapper((wrappedRequestHeaders) => client.request<DeleteRequestMutation>(DeleteRequestDocument, variables, {...requestHeaders, ...wrappedRequestHeaders}), 'deleteRequest', 'mutation', variables);
-    },
     responseByNumber(variables: ResponseByNumberQueryVariables, requestHeaders?: GraphQLClientRequestHeaders): Promise<ResponseByNumberQuery> {
       return withWrapper((wrappedRequestHeaders) => client.request<ResponseByNumberQuery>(ResponseByNumberDocument, variables, {...requestHeaders, ...wrappedRequestHeaders}), 'responseByNumber', 'query', variables);
     },
