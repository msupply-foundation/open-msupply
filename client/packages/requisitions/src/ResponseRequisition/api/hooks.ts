--- conflicted
+++ resolved
@@ -1,11 +1,7 @@
 import { useQueryClient } from 'react-query';
 import { useMemo } from 'react';
 import {
-<<<<<<< HEAD
   useAuthContext,
-=======
-  useAuthState,
->>>>>>> 514c25aa
   RequisitionNodeStatus,
   useParams,
   useOmSupplyApi,
@@ -31,7 +27,7 @@
 
 export const useResponseRequisitionApi = () => {
   const { client } = useOmSupplyApi();
-  const { store } = useAuthState();
+  const { store } = useAuthContext();
 
   return { ...getSdk(client), store, storeId: store?.id ?? '' };
 };
@@ -40,22 +36,12 @@
   const queryParams = useQueryParams<ResponseRequisitionRowFragment>({
     initialSortBy: { key: 'otherPartyName' },
   });
-<<<<<<< HEAD
-  const { storeId } = useAuthContext();
-=======
-
->>>>>>> 514c25aa
   const api = useResponseRequisitionApi();
 
   return {
     ...useQuery(
-<<<<<<< HEAD
-      ['requisition', storeId, queryParams],
-      ResponseRequisitionQueries.get.list(api, storeId, {
-=======
       ['requisition', api.storeId, queryParams],
       ResponseRequisitionQueries.get.list(api, api.storeId, {
->>>>>>> 514c25aa
         first: queryParams.first,
         offset: queryParams.offset,
         sortBy: queryParams.sortBy,
@@ -69,19 +55,11 @@
 export const useResponseRequisition =
   (): UseQueryResult<ResponseRequisitionFragment> => {
     const { requisitionNumber = '' } = useParams();
-<<<<<<< HEAD
-    const { storeId } = useAuthContext();
-=======
->>>>>>> 514c25aa
     const api = useResponseRequisitionApi();
     return useQuery(['requisition', api.storeId, requisitionNumber], () =>
       ResponseRequisitionQueries.get.byNumber(api)(
         Number(requisitionNumber),
-<<<<<<< HEAD
-        storeId
-=======
         api.storeId
->>>>>>> 514c25aa
       )
     );
   };
@@ -91,10 +69,6 @@
 >(
   keys: KeyOfRequisition | KeyOfRequisition[]
 ): FieldSelectorControl<ResponseRequisitionFragment, KeyOfRequisition> => {
-<<<<<<< HEAD
-  const { storeId } = useAuthContext();
-=======
->>>>>>> 514c25aa
   const { data } = useResponseRequisition();
   const { requisitionNumber = '' } = useParams();
   const api = useResponseRequisitionApi();
@@ -103,20 +77,12 @@
     () =>
       ResponseRequisitionQueries.get.byNumber(api)(
         Number(requisitionNumber),
-<<<<<<< HEAD
-        storeId
-=======
         api.storeId
->>>>>>> 514c25aa
       ),
     (patch: Partial<ResponseRequisitionFragment>) =>
       ResponseRequisitionQueries.update(
         api,
-<<<<<<< HEAD
-        storeId
-=======
         api.storeId
->>>>>>> 514c25aa
       )({ ...patch, id: data?.id ?? '' }),
     keys
   );
