{
  "name": "@openmsupply-client/common",
  "version": "0.0.1",
  "private": true,
  "main": "./src/index.ts",
  "scripts": {
    "tsc": "tsc"
  },
  "peerDependencies": {
    "react": "^17.0.2"
  },
  "dependencies": {
    "@bugsnag/js": "^7.11.0",
    "@material-ui/core": "^4.9.10",
<<<<<<< HEAD
    "@reduxjs/toolkit": "^1.6.0",
=======
    "@openmsupply-client/config": "^0.0.0",
>>>>>>> 48635262
    "graphql": "^15.5.1",
    "graphql-request": "^3.4.0",
    "history": "^5.0.0",
    "react-query": "^3.19.1",
    "react-router-dom": "^6.0.0-beta.0",
    "react-table": "^7.7.0",
    "zustand": "^3.5.7"
  },
  "devDependencies": {
    "@types/css-mediaquery": "^0.1.1",
    "@types/material-ui": "^0.21.9",
    "@types/react-table": "^7.7.2",
    "css-mediaquery": "^0.1.2",
    "eslint-config-prettier": "^8.3.0",
    "husky": "^7.0.1",
    "lint-staged": "^11.1.1",
    "prettier": "^2.3.2",
    "typescript": "^4.3.5"
  }
}<|MERGE_RESOLUTION|>--- conflicted
+++ resolved
@@ -12,11 +12,7 @@
   "dependencies": {
     "@bugsnag/js": "^7.11.0",
     "@material-ui/core": "^4.9.10",
-<<<<<<< HEAD
-    "@reduxjs/toolkit": "^1.6.0",
-=======
     "@openmsupply-client/config": "^0.0.0",
->>>>>>> 48635262
     "graphql": "^15.5.1",
     "graphql-request": "^3.4.0",
     "history": "^5.0.0",
