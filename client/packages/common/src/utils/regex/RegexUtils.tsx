--- conflicted
+++ resolved
@@ -47,7 +47,6 @@
   },
   escapeChars: (regexString: string) =>
     regexString.replace(/[.*+?^${}()|[\]\\]/g, '\\$&'),
-<<<<<<< HEAD
 
   // Takes a string formatted in template-literal style (i.e. using ${ }) and
   // replaces contents of the matching parameters with values from provided
@@ -62,6 +61,4 @@
     parameterisedString.replace(/\${(.*?)}/gm, (_: string, match: string) =>
       extractProperty(data, match, fallback)
     ),
-=======
->>>>>>> 501397f5
 };