import React, { createContext, useMemo, FC } from 'react';
import { PropsWithChildrenOnly } from '@common/types';
import { BarcodeScanner } from '@capacitor-community/barcode-scanner';
import { Capacitor } from '@capacitor/core';
import { GlobalStyles } from '@mui/material';
import { useNotification } from '../hooks/useNotification';
import { useTranslation } from '@common/intl';
import { parseBarcode } from 'gs1-barcode-parser-mod';
import { Formatter } from './formatters';

const SCAN_TIMEOUT_IN_MS = 5000;

export interface ScanResult {
  batch?: string;
  content?: string;
  expiryDate?: string | null;
  gtin?: string;
}

export type ScanCallback = (result: ScanResult) => void;

interface BarcodeScannerControl {
  hasBarcodeScanner: boolean;
  isScanning: boolean;
  startScan: () => Promise<ScanResult>;
  startScanning: (
    callback: (result: ScanResult, err?: any) => void
  ) => Promise<void>;
  stopScan: () => Promise<void>;
}

const BarcodeScannerContext = createContext<BarcodeScannerControl>({} as any);

const { Provider } = BarcodeScannerContext;

const getIndex = (digit: number, data: number[]) => {
  const index = data.indexOf(digit);
  return index === -1 ? undefined : index;
};

const parseBarcodeData = (data: number[] | undefined) => {
  if (!data || data.length < 5) return undefined;
<<<<<<< HEAD
  // the scanner is returning /x00 and /x22 characters when in continuous mode
  // these need to be stripped out to prevent issues when parsing the barcode
  const synchronousIdleIndex = data.indexOf(22);
  const endIndex =
    synchronousIdleIndex === -1 ? undefined : synchronousIdleIndex;

  return data
    .slice(4, endIndex)
=======
  // the parsing is not happy if codes 22 ( synchronous idle )
  // or 0 is encountered, so we trim from there
  const synchronousIdleIndex = getIndex(22, data);
  const trimmedData = data.slice(4, synchronousIdleIndex);
  const zeroIndex = getIndex(0, trimmedData);

  return trimmedData
    .slice(0, zeroIndex)
>>>>>>> 606f639f
    .reduce((barcode, curr) => barcode + String.fromCharCode(curr), '');
};

const parseResult = (content?: string): ScanResult => {
  if (!content) return {};
  try {
    const gs1 = parseBarcode(content);
    const gtin = gs1?.parsedCodeItems?.find(item => item.ai === '01')
      ?.data as string;
    const batch = gs1?.parsedCodeItems?.find(item => item.ai === '10')
      ?.data as string;
    const expiry = gs1?.parsedCodeItems.find(item => item.ai === '17')
      ?.data as Date;

    return {
      batch,
      content,
      expiryDate: expiry ? Formatter.naiveDate(expiry) : undefined,
      gtin,
    };
  } catch {
    return { content };
  }
};

export const BarcodeScannerProvider: FC<PropsWithChildrenOnly> = ({
  children,
}) => {
  const t = useTranslation('common');
  const [isScanning, setIsScanning] = React.useState(false);
  const { error } = useNotification();
  const { electronNativeAPI } = window;

  const hasNativeBarcodeScanner =
    Capacitor.isPluginAvailable('BarcodeScanner') &&
    Capacitor.isNativePlatform();
  const hasElectronApi = !!electronNativeAPI;
  const hasBarcodeScanner = hasNativeBarcodeScanner || hasElectronApi;

  const startScan = async () => {
    setIsScanning(true);
    const timeout = setTimeout(async () => {
      await stopScan();
      // if the timeout has been hit then an error is raised
      // by the electron implementation, and the snack is shown
      // in that error handler, no need to duplicate
      if (!hasElectronApi) error(t('error.unable-to-read-barcode'))();
    }, SCAN_TIMEOUT_IN_MS);

    if (hasElectronApi) {
      try {
        const { startBarcodeScan } = electronNativeAPI;
        await startBarcodeScan();
        const scan = new Promise<number[]>((resolve, reject) => {
          electronNativeAPI.onBarcodeScan((_event, data) => {
            try {
              resolve(data);
            } catch (e) {
              reject(e);
            }
          });
        });

        const data = await scan;
        const barcode = parseBarcodeData(data);
        clearTimeout(timeout);
        setIsScanning(false);
        return parseResult(barcode);
      } catch (e) {
        error(t('error.unable-to-read-barcode'))();
        clearTimeout(timeout);
        setIsScanning(false);
        console.error(e);
      }
    }

    if (hasNativeBarcodeScanner) {
      // Check camera permission
      await BarcodeScanner.checkPermission({ force: true });

      // make background of WebView transparent
      BarcodeScanner.hideBackground();
      const result = await BarcodeScanner.startScan(); // start scanning and wait for a result
      clearTimeout(timeout);
      setIsScanning(false);
      BarcodeScanner.showBackground();
      const { content } = result;
      return parseResult(content);
    }

    return {};
  };

  const startScanning = async (callback: ScanCallback) => {
    setIsScanning(true);

    if (hasElectronApi) {
      try {
        const { startBarcodeScan } = electronNativeAPI;
        await startBarcodeScan();
        electronNativeAPI.onBarcodeScan((_event, data) => {
          const barcode = parseBarcodeData(data);
          callback(parseResult(barcode));
        });
      } catch (e) {
        setIsScanning(false);
        throw e;
      }
    }

    if (hasNativeBarcodeScanner) {
      setIsScanning(true);
      const timeout = setTimeout(async () => {
        await stopScan();
        if (!hasElectronApi) error(t('error.unable-to-read-barcode'))();
      }, SCAN_TIMEOUT_IN_MS);

      // Check camera permission
      await BarcodeScanner.checkPermission({ force: true });

      // make background of WebView transparent
      BarcodeScanner.hideBackground();
      const result = await BarcodeScanner.startScan(); // start scanning and wait for a result
      clearTimeout(timeout);
      setIsScanning(false);
      BarcodeScanner.showBackground();
      callback(result);
    }
  };

  const stopScan = async () => {
    setIsScanning(false);
    if (hasElectronApi) {
      await electronNativeAPI.stopBarcodeScan();
    }

    if (hasNativeBarcodeScanner) {
      await BarcodeScanner.stopScan({ resolveScan: true });
      await BarcodeScanner.showBackground();
    }
  };

  const val = useMemo(
    () => ({
      hasBarcodeScanner,
      isScanning,
      startScan,
      startScanning,
      stopScan,
    }),
    [hasBarcodeScanner, startScan, stopScan, startScanning]
  );

  return (
    <Provider value={val}>
      <>
        <GlobalStyles
          styles={
            isScanning && hasNativeBarcodeScanner
              ? {
                  body: {
                    backgroundColor: 'transparent!important',
                    position: 'absolute',
                    right: '100vw',
                  },
                  '.MuiModal-root': { display: 'none' },
                }
              : {}
          }
        />
        {children}
      </>
    </Provider>
  );
};

export const useBarcodeScannerContext = (): BarcodeScannerControl => {
  const barcodeScannerControl = React.useContext(BarcodeScannerContext);
  return barcodeScannerControl;
};<|MERGE_RESOLUTION|>--- conflicted
+++ resolved
@@ -40,25 +40,14 @@
 
 const parseBarcodeData = (data: number[] | undefined) => {
   if (!data || data.length < 5) return undefined;
-<<<<<<< HEAD
-  // the scanner is returning /x00 and /x22 characters when in continuous mode
+  // the scanner is returning \x00 and \x22 characters when in continuous mode
   // these need to be stripped out to prevent issues when parsing the barcode
-  const synchronousIdleIndex = data.indexOf(22);
-  const endIndex =
-    synchronousIdleIndex === -1 ? undefined : synchronousIdleIndex;
-
-  return data
-    .slice(4, endIndex)
-=======
-  // the parsing is not happy if codes 22 ( synchronous idle )
-  // or 0 is encountered, so we trim from there
   const synchronousIdleIndex = getIndex(22, data);
   const trimmedData = data.slice(4, synchronousIdleIndex);
   const zeroIndex = getIndex(0, trimmedData);
 
   return trimmedData
     .slice(0, zeroIndex)
->>>>>>> 606f639f
     .reduce((barcode, curr) => barcode + String.fromCharCode(curr), '');
 };
 
