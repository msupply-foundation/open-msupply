--- conflicted
+++ resolved
@@ -1,49 +1,5 @@
 import { uniqWith } from '@common/utils';
 import { useState, useEffect } from 'react';
-<<<<<<< HEAD
-import { registerPlugin, Capacitor } from '@capacitor/core';
-import { useLocalStorage } from '../../localStorage';
-
-const DISCOVERY_TIMEOUT = 7000;
-const DISCOVERED_SERVER_POLL = 2000;
-export const PREVIOUS_SERVER_KEY = '/discovery/previous-server';
-export const NATIVE_MODE_KEY = '/native/mode';
-
-export enum NativeMode {
-  Client,
-  Server,
-}
-export type Protocol = 'http' | 'https';
-export const isProtocol = (value: any): value is Protocol =>
-  value === 'http' || value === 'https';
-// Should match server/server/src/discovery.rs (FrontEndHost)
-export type FrontEndHost = {
-  protocol: Protocol;
-  port: number;
-  ip: string;
-  // Below come from TXT record
-  clientVersion: string;
-  hardwareId: string;
-  // This one is set by NativeClient
-  isLocal: boolean;
-};
-
-export interface NativeAPI {
-  // Method used in polling for found servers
-  discoveredServers: () => Promise<{ servers: FrontEndHost[] }>;
-  // Starts server discovery (connectToServer stops server discovery)
-  startServerDiscovery: () => void;
-  // Asks client to connect to server (causing window to navigate to server url and stops discovery)
-  connectToServer: (server: FrontEndHost) => void;
-  // Will return currently connected client (to display in UI)
-  connectedServer: () => Promise<FrontEndHost | null>;
-  goBackToDiscovery: () => void;
-  advertiseService?: () => void;
-  startBarcodeScan: () => Promise<number[]>;
-  stopBarcodeScan: () => void;
-  readLog: () => Promise<{ log: string; error: string }>;
-}
-=======
 import {
   getNativeAPI,
   getPreference,
@@ -57,7 +13,6 @@
   NativeAPI,
   NativeMode,
 } from './types';
->>>>>>> ca6dd47e
 
 declare global {
   interface Window {
