import { uniqWith } from 'lodash';
import { useState, useEffect } from 'react';
import { KeepAwake } from '@capacitor-community/keep-awake';
import {
  getNativeAPI,
  getPreference,
  matchUniqueServer,
  setPreference,
} from './helpers';
import {
  ConnectionResult,
  DEFAULT_LOCAL_SERVER,
  DISCOVERED_SERVER_POLL,
  DISCOVERY_TIMEOUT,
  FileInfo,
  FrontEndHost,
  NativeAPI,
  NativeMode,
} from './types';
import { Capacitor } from '@capacitor/core';
import { App } from '@capacitor/app';
import { useMutation } from 'react-query';
<<<<<<< HEAD
import { useNavigate } from 'react-router-dom';
=======
import { useAuthContext } from '../../authentication';
>>>>>>> 2c16c212

declare global {
  interface Window {
    electronNativeAPI: NativeAPI;
  }
}

type NativeClientState = {
  // A previous server is set in local storage, but was not returned in the list of available servers
  connectToPreviousFailed: boolean;
  connectedServer: FrontEndHost | null;
  // Indicate that server discovery has taken too long without finding server
  discoveryTimedOut: boolean;
  isDiscovering: boolean;
  previousServer: FrontEndHost | null;
  servers: FrontEndHost[];
};

export const useNativeClient = ({
  autoconnect,
  discovery,
}: { discovery?: boolean; autoconnect?: boolean } = {}) => {
  const nativeAPI = getNativeAPI();
<<<<<<< HEAD
  const navigate = useNavigate();
=======
  const { token } = useAuthContext();
>>>>>>> 2c16c212

  const setMode = (mode: NativeMode) =>
    setPreference('mode', mode).then(() =>
      setState(state => ({ ...state, mode }))
    );

  const [state, setState] = useState<NativeClientState>({
    connectToPreviousFailed: false,
    connectedServer: null,
    discoveryTimedOut: false,
    isDiscovering: false,
    previousServer: null,
    servers: [],
  });

  const connectToServer = (server: FrontEndHost): Promise<ConnectionResult> => {
    setPreference('previousServer', server);
    return (
      nativeAPI?.connectToServer(server) ?? Promise.resolve({ success: false })
    );
  };

  const handleConnectionResult = async (result: ConnectionResult) => {
    if (!result.success) {
      console.error('Connecting to previous server:', result.error);
    }
    setState(state => ({ ...state, connectToPreviousFailed: !result.success }));
  };

  // `connectToServer` will check to see if the server is alive and if so, connect to it
  // using `useMutation` here to handle multiple calls to `connectToServer`, though likely not be possible
  const { mutate: connectToPrevious } = useMutation(connectToServer, {
    onSuccess: handleConnectionResult,
    onError: (e: Error) =>
      handleConnectionResult({ success: false, error: e.message }),
  });

  const stopDiscovery = () =>
    setState(state => ({ ...state, isDiscovering: false }));

  const startDiscovery = () => {
    if (!nativeAPI) return;

    nativeAPI.connectedServer().then(connectedServer => {
      setState(state => ({ ...state, connectedServer }));
    });

    if (!discovery) return;

    setState(state => ({
      ...state,
      servers: [],
      discoveryTimedOut: false,
      isDiscovering: true,
    }));

    nativeAPI.startServerDiscovery();
  };

  const readLog = async () => {
    const noResult = 'log unavailable';
    const result = await nativeAPI?.readLog();

    if (!result) return noResult;
    if (result.error) console.error(result.error);

    return result.log || noResult;
  };

  const allowSleep = async () => {
    // Currently only supported on native platforms via capacitor
    if (!Capacitor.isNativePlatform()) return;

    const result = await KeepAwake.isSupported();
    if (result.isSupported) await KeepAwake.allowSleep();
  };

  const keepAwake = async () => {
    // Currently only supported on native platforms via capacitor
    if (!Capacitor.isNativePlatform()) return;

    const result = await KeepAwake.isSupported();
    if (result.isSupported) await KeepAwake.keepAwake();
  };

  const saveFile = async (fileInfo: FileInfo) => {
    const result = await nativeAPI?.saveFile(fileInfo);

    if (!result) {
      console.error('No result from nativeAPI.saveFile');
      return;
    }

    return result;
  };
  const advertiseService = nativeAPI?.advertiseService ?? (() => {});

  const setServerMode = (
    handleConnectionResult: (result: ConnectionResult) => void
  ) => {
    advertiseService();
    // on first load, the login status is not checked correctly in the native app
    // and users are shown the dashboard even if they are not logged in
    // here we check the token and if invalid redirect to login
    const path = !token ? 'login' : '';
    connectToServer({ ...DEFAULT_LOCAL_SERVER, path })
      .then(handleConnectionResult)
      .catch(e => handleConnectionResult({ success: false, error: e.message }));
  };

  useEffect(() => {
    if (!state.isDiscovering) return;

    const timeoutTimer = setTimeout(() => {
      setState(state => ({
        ...state,
        discoveryTimedOut: true,
      }));
      clearInterval(pollInterval);
    }, DISCOVERY_TIMEOUT);

    const pollInterval = setInterval(async () => {
      const servers = (await nativeAPI?.discoveredServers())?.servers || [];
      if (servers.length === 0) return;

      setState(state => ({
        ...state,
        servers: uniqWith([...state.servers, ...servers], matchUniqueServer),
        discoveryTimedOut: false,
      }));

      clearTimeout(timeoutTimer);
    }, DISCOVERED_SERVER_POLL);

    return () => {
      clearTimeout(timeoutTimer);
      clearInterval(pollInterval);
    };
  }, [state.isDiscovering]);

  useEffect(() => {
    startDiscovery();
    getPreference('previousServer', '').then(server => {
      if (!!server) setState(state => ({ ...state, previousServer: server }));
    });
    if (Capacitor.isNativePlatform()) {
      App.removeAllListeners();
      App.addListener('backButton', ({ canGoBack }) => {
        if (canGoBack) navigate(-1);
      });
    }

    return () => {
      if (Capacitor.isNativePlatform()) {
        App.removeAllListeners();
      }
    };
  }, []);

  // Auto connect if autoconnect=true and server found matching previousConnectedServer
  useEffect(() => {
    const { previousServer } = state;
    if (!nativeAPI) return;
    if (!autoconnect) return;
    if (previousServer === null) return;

    connectToPrevious(previousServer);
  }, [state.previousServer, autoconnect]);

  return {
    ...state,
    connectToServer,
    goBackToDiscovery: nativeAPI?.goBackToDiscovery ?? (() => {}),
    advertiseService,
    startDiscovery,
    stopDiscovery,
    setMode,
    readLog,
    keepAwake,
    allowSleep,
    saveFile,
    setServerMode,
  };
};<|MERGE_RESOLUTION|>--- conflicted
+++ resolved
@@ -20,11 +20,8 @@
 import { Capacitor } from '@capacitor/core';
 import { App } from '@capacitor/app';
 import { useMutation } from 'react-query';
-<<<<<<< HEAD
 import { useNavigate } from 'react-router-dom';
-=======
 import { useAuthContext } from '../../authentication';
->>>>>>> 2c16c212
 
 declare global {
   interface Window {
@@ -48,11 +45,8 @@
   discovery,
 }: { discovery?: boolean; autoconnect?: boolean } = {}) => {
   const nativeAPI = getNativeAPI();
-<<<<<<< HEAD
   const navigate = useNavigate();
-=======
   const { token } = useAuthContext();
->>>>>>> 2c16c212
 
   const setMode = (mode: NativeMode) =>
     setPreference('mode', mode).then(() =>
