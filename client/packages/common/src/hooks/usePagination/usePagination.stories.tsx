import React from 'react';
import { usePagination } from './usePagination';
import { Story } from '@storybook/react';

export default {
  title: 'Hooks/usePagination',
};

const Template: Story = () => {
  const { first, offset, page, onChangePage, onChangeFirst } = usePagination();

  return (
    <div>
      <p>
        the <b>usePaginaton</b> hook provides pagination state, and methods to
        update the `first` and `offset` values.
      </p>
      <h4>Input</h4>
      <div>
        <span>change the page: </span>
        <input
          value={page}
          onChange={e => onChangePage(Number(e.target.value))}
          type="numeric"
        />
      </div>
      <div>
        <span>change the first/number of rows: </span>
        <input
          value={first}
          onChange={e => onChangeFirst(Number(e.target.value))}
          type="numeric"
        />
      </div>
<<<<<<< HEAD

      <p style={{ whiteSpace: 'pre-line' }}>
        {JSON.stringify({ first, offset, page })}
      </p>
=======
      <h4>Result</h4>
      <p>{JSON.stringify({ first, offset, page })}</p>
>>>>>>> 4fb497f2
    </div>
  );
};

export const Primary = Template.bind({});<|MERGE_RESOLUTION|>--- conflicted
+++ resolved
@@ -32,15 +32,10 @@
           type="numeric"
         />
       </div>
-<<<<<<< HEAD
-
-      <p style={{ whiteSpace: 'pre-line' }}>
-        {JSON.stringify({ first, offset, page })}
+      <h4>Result</h4>
+      <p style={{ whiteSpace: 'pre' }}>
+        {JSON.stringify({ first, offset, page }, null, 2)}
       </p>
-=======
-      <h4>Result</h4>
-      <p>{JSON.stringify({ first, offset, page })}</p>
->>>>>>> 4fb497f2
     </div>
   );
 };
