--- conflicted
+++ resolved
@@ -265,12 +265,9 @@
     expiredStockPreventIssue: boolean;
     expiredStockIssueThreshold: number;
     warningForExcessRequest: boolean;
-<<<<<<< HEAD
     invoiceStatusOptions: Array<Types.InvoiceNodeStatus>;
-=======
     skipIntermediateStatusesInOutbound: boolean;
     showIndicativePriceInRequisitions: boolean;
->>>>>>> eeac8834
     warnWhenMissingRecentStocktake: {
       __typename: 'WarnWhenMissingRecentStocktakeDataNode';
       enabled: boolean;
@@ -514,12 +511,9 @@
         minItems
       }
       warningForExcessRequest
-<<<<<<< HEAD
       invoiceStatusOptions
-=======
       skipIntermediateStatusesInOutbound
       showIndicativePriceInRequisitions
->>>>>>> eeac8834
     }
   }
 `;
