--- conflicted
+++ resolved
@@ -250,10 +250,7 @@
     manageVaccinesInDoses: boolean;
     manageVvmStatusForStock: boolean;
     numberOfMonthsThresholdToShowLowStockAlertsForProducts: number;
-<<<<<<< HEAD
     numberOfMonthsThresholdToShowOverStockAlertsForProducts: number;
-=======
->>>>>>> f19db986
     numberOfMonthsToCheckForConsumptionWhenCalculatingOutOfStockProducts: number;
     orderInPacks: boolean;
     preventTransfersMonthsBeforeInitialisation: number;
@@ -269,15 +266,10 @@
     expiredStockPreventIssue: boolean;
     expiredStockIssueThreshold: number;
     warningForExcessRequest: boolean;
-<<<<<<< HEAD
     invoiceStatusOptions: Array<Types.InvoiceNodeStatus>;
     itemMarginOverridesSupplierMargin: boolean;
     showIndicativePriceInRequisitions: boolean;
-=======
-    skipIntermediateStatusesInOutbound: boolean;
-    showIndicativePriceInRequisitions: boolean;
     isGaps: boolean;
->>>>>>> f19db986
     warnWhenMissingRecentStocktake: {
       __typename: 'WarnWhenMissingRecentStocktakeDataNode';
       enabled: boolean;
@@ -501,10 +493,7 @@
       manageVaccinesInDoses
       manageVvmStatusForStock
       numberOfMonthsThresholdToShowLowStockAlertsForProducts
-<<<<<<< HEAD
       numberOfMonthsThresholdToShowOverStockAlertsForProducts
-=======
->>>>>>> f19db986
       numberOfMonthsToCheckForConsumptionWhenCalculatingOutOfStockProducts
       orderInPacks
       preventTransfersMonthsBeforeInitialisation
@@ -525,15 +514,10 @@
         minItems
       }
       warningForExcessRequest
-<<<<<<< HEAD
       invoiceStatusOptions
       itemMarginOverridesSupplierMargin
       showIndicativePriceInRequisitions
-=======
-      skipIntermediateStatusesInOutbound
-      showIndicativePriceInRequisitions
       isGaps
->>>>>>> f19db986
     }
   }
 `;
