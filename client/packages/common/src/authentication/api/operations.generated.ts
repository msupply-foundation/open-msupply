import * as Types from '@openmsupply-client/common';

import { GraphQLClient, RequestOptions } from 'graphql-request';
import gql from 'graphql-tag';
type GraphQLClientRequestHeaders = RequestOptions['requestHeaders'];
export type UserStoreNodeFragment = {
  __typename: 'UserStoreNode';
  code: string;
  id: string;
  nameId: string;
  name: string;
  storeMode: Types.StoreModeNodeType;
  createdDate?: string | null;
  homeCurrencyCode?: string | null;
  isDisabled: boolean;
  preferences: {
    __typename: 'StorePreferenceNode';
    id: string;
    responseRequisitionRequiresAuthorisation: boolean;
    requestRequisitionRequiresAuthorisation: boolean;
    packToOne: boolean;
    omProgramModule: boolean;
    vaccineModule: boolean;
    issueInForeignCurrency: boolean;
    monthlyConsumptionLookBackPeriod: number;
    monthsLeadTime: number;
    monthsOverstock: number;
    monthsUnderstock: number;
    monthsItemsExpire: number;
    stocktakeFrequency: number;
    extraFieldsInRequisition: boolean;
    manuallyLinkInternalOrderToInboundShipment: boolean;
    useConsumptionAndStockFromCustomersForInternalOrders: boolean;
    editPrescribedQuantityOnPrescription: boolean;
  };
};

export type AuthTokenQueryVariables = Types.Exact<{
  username: Types.Scalars['String']['input'];
  password: Types.Scalars['String']['input'];
}>;

export type AuthTokenQuery = {
  __typename: 'Queries';
  authToken:
    | { __typename: 'AuthToken'; token: string }
    | {
        __typename: 'AuthTokenError';
        error:
          | {
              __typename: 'AccountBlocked';
              description: string;
              timeoutRemaining: number;
            }
          | { __typename: 'CentralSyncRequired'; description: string }
          | { __typename: 'InvalidCredentials'; description: string }
          | { __typename: 'NoSiteAccess'; description: string };
      };
};

export type MeQueryVariables = Types.Exact<{ [key: string]: never }>;

export type MeQuery = {
  __typename: 'Queries';
  me: {
    __typename: 'UserNode';
    email?: string | null;
    language: Types.LanguageTypeNode;
    username: string;
    userId: string;
    firstName?: string | null;
    lastName?: string | null;
    phoneNumber?: string | null;
    jobTitle?: string | null;
    defaultStore?: {
      __typename: 'UserStoreNode';
      code: string;
      id: string;
      nameId: string;
      name: string;
      storeMode: Types.StoreModeNodeType;
      createdDate?: string | null;
      homeCurrencyCode?: string | null;
      isDisabled: boolean;
      preferences: {
        __typename: 'StorePreferenceNode';
        id: string;
        responseRequisitionRequiresAuthorisation: boolean;
        requestRequisitionRequiresAuthorisation: boolean;
        packToOne: boolean;
        omProgramModule: boolean;
        vaccineModule: boolean;
        issueInForeignCurrency: boolean;
        monthlyConsumptionLookBackPeriod: number;
        monthsLeadTime: number;
        monthsOverstock: number;
        monthsUnderstock: number;
        monthsItemsExpire: number;
        stocktakeFrequency: number;
        extraFieldsInRequisition: boolean;
        manuallyLinkInternalOrderToInboundShipment: boolean;
        useConsumptionAndStockFromCustomersForInternalOrders: boolean;
        editPrescribedQuantityOnPrescription: boolean;
      };
    } | null;
    stores: {
      __typename: 'UserStoreConnector';
      totalCount: number;
      nodes: Array<{
        __typename: 'UserStoreNode';
        code: string;
        id: string;
        nameId: string;
        name: string;
        storeMode: Types.StoreModeNodeType;
        createdDate?: string | null;
        homeCurrencyCode?: string | null;
        isDisabled: boolean;
        preferences: {
          __typename: 'StorePreferenceNode';
          id: string;
          responseRequisitionRequiresAuthorisation: boolean;
          requestRequisitionRequiresAuthorisation: boolean;
          packToOne: boolean;
          omProgramModule: boolean;
          vaccineModule: boolean;
          issueInForeignCurrency: boolean;
          monthlyConsumptionLookBackPeriod: number;
          monthsLeadTime: number;
          monthsOverstock: number;
          monthsUnderstock: number;
          monthsItemsExpire: number;
          stocktakeFrequency: number;
          extraFieldsInRequisition: boolean;
          manuallyLinkInternalOrderToInboundShipment: boolean;
          useConsumptionAndStockFromCustomersForInternalOrders: boolean;
          editPrescribedQuantityOnPrescription: boolean;
        };
      }>;
    };
  };
};

export type IsCentralServerQueryVariables = Types.Exact<{
  [key: string]: never;
}>;

export type IsCentralServerQuery = {
  __typename: 'Queries';
  isCentralServer: boolean;
};

export type RefreshTokenQueryVariables = Types.Exact<{ [key: string]: never }>;

export type RefreshTokenQuery = {
  __typename: 'Queries';
  refreshToken:
    | { __typename: 'RefreshToken'; token: string }
    | {
        __typename: 'RefreshTokenError';
        error:
          | {
              __typename: 'DatabaseError';
              description: string;
              fullError: string;
            }
          | {
              __typename: 'InternalError';
              description: string;
              fullError: string;
            }
          | { __typename: 'InvalidToken'; description: string }
          | { __typename: 'NoRefreshTokenProvided'; description: string }
          | { __typename: 'NotARefreshToken'; description: string }
          | { __typename: 'TokenExpired'; description: string };
      };
};

export type PermissionsQueryVariables = Types.Exact<{
  storeId: Types.Scalars['String']['input'];
}>;

export type PermissionsQuery = {
  __typename: 'Queries';
  me: {
    __typename: 'UserNode';
    username: string;
    permissions: {
      __typename: 'UserStorePermissionConnector';
      totalCount: number;
      nodes: Array<{
        __typename: 'UserStorePermissionNode';
        permissions: Array<Types.UserPermission>;
        storeId: string;
      }>;
    };
  };
};

export type UpdateUserFragment = {
  __typename: 'UpdateUserNode';
  lastSuccessfulSync?: string | null;
};

export type UpdateUserMutationVariables = Types.Exact<{ [key: string]: never }>;

export type UpdateUserMutation = {
  __typename: 'Mutations';
  updateUser:
    | {
        __typename: 'UpdateUserError';
        error:
          | { __typename: 'ConnectionError'; description: string }
          | { __typename: 'InvalidCredentials'; description: string }
          | { __typename: 'MissingCredentials'; description: string };
      }
    | { __typename: 'UpdateUserNode'; lastSuccessfulSync?: string | null };
};

export type LastSuccessfulUserSyncQueryVariables = Types.Exact<{
  [key: string]: never;
}>;

export type LastSuccessfulUserSyncQuery = {
  __typename: 'Queries';
  lastSuccessfulUserSync: {
    __typename: 'UpdateUserNode';
    lastSuccessfulSync?: string | null;
  };
};

export type PreferencesQueryVariables = Types.Exact<{
  storeId: Types.Scalars['String']['input'];
}>;

export type PreferencesQuery = {
  __typename: 'Queries';
  preferences: {
    __typename: 'PreferencesNode';
    adjustForNumberOfDaysOutOfStock: boolean;
    allowTrackingOfStockByDonor: boolean;
    authoriseGoodsReceived: boolean;
    authorisePurchaseOrder: boolean;
    canCreateInternalOrderFromARequisition: boolean;
    customTranslations: any;
    daysInMonth: number;
    disableManualReturns: boolean;
    firstThresholdForExpiringItems: number;
    genderOptions: Array<Types.GenderTypeNode>;
    manageVaccinesInDoses: boolean;
    manageVvmStatusForStock: boolean;
    numberOfMonthsThresholdToShowLowStockAlertsForProducts: number;
    numberOfMonthsToCheckForConsumptionWhenCalculatingOutOfStockProducts: number;
    orderInPacks: boolean;
    preventTransfersMonthsBeforeInitialisation: number;
    requisitionAutoFinalise: boolean;
    secondThresholdForExpiringItems: number;
    selectDestinationStoreForAnInternalOrder: boolean;
    showContactTracing: boolean;
    sortByVvmStatusThenExpiry: boolean;
    storeCustomColour: string;
    syncRecordsDisplayThreshold: number;
    useProcurementFunctionality: boolean;
    useSimplifiedMobileUi: boolean;
    expiredStockPreventIssue: boolean;
    expiredStockIssueThreshold: number;
    warningForExcessRequest: boolean;
<<<<<<< HEAD
    invoiceStatusOptions: Array<Types.InvoiceNodeStatus>;
=======
    skipIntermediateStatusesInOutbound: boolean;
    itemMarginOverridesSupplierMargin: boolean;
>>>>>>> 454bfbc0
    showIndicativePriceInRequisitions: boolean;
    warnWhenMissingRecentStocktake: {
      __typename: 'WarnWhenMissingRecentStocktakeDataNode';
      enabled: boolean;
      maxAge: number;
      minItems: number;
    };
  };
};

export const UserStoreNodeFragmentDoc = gql`
  fragment UserStoreNode on UserStoreNode {
    code
    id
    nameId
    name
    storeMode
    preferences {
      id
      responseRequisitionRequiresAuthorisation
      requestRequisitionRequiresAuthorisation
      packToOne
      omProgramModule
      vaccineModule
      issueInForeignCurrency
      monthlyConsumptionLookBackPeriod
      monthsLeadTime
      monthsOverstock
      monthsUnderstock
      monthsItemsExpire
      stocktakeFrequency
      extraFieldsInRequisition
      manuallyLinkInternalOrderToInboundShipment
      useConsumptionAndStockFromCustomersForInternalOrders
      editPrescribedQuantityOnPrescription
    }
    createdDate
    homeCurrencyCode
    isDisabled
  }
`;
export const UpdateUserFragmentDoc = gql`
  fragment UpdateUser on UpdateUserNode {
    lastSuccessfulSync
  }
`;
export const AuthTokenDocument = gql`
  query authToken($username: String!, $password: String!) {
    authToken(password: $password, username: $username) {
      ... on AuthTokenError {
        __typename
        error {
          ... on InvalidCredentials {
            __typename
            description
          }
          ... on NoSiteAccess {
            __typename
            description
          }
          ... on AccountBlocked {
            __typename
            description
            timeoutRemaining
          }
          ... on CentralSyncRequired {
            __typename
            description
          }
          description
        }
      }
      ... on AuthToken {
        __typename
        token
      }
    }
  }
`;
export const MeDocument = gql`
  query me {
    me {
      ... on UserNode {
        __typename
        email
        defaultStore {
          ...UserStoreNode
        }
        language
        stores {
          totalCount
          nodes {
            __typename
            ...UserStoreNode
          }
        }
        username
        userId
        firstName
        lastName
        phoneNumber
        jobTitle
      }
    }
  }
  ${UserStoreNodeFragmentDoc}
`;
export const IsCentralServerDocument = gql`
  query isCentralServer {
    isCentralServer
  }
`;
export const RefreshTokenDocument = gql`
  query refreshToken {
    refreshToken {
      ... on RefreshToken {
        __typename
        token
      }
      ... on RefreshTokenError {
        __typename
        error {
          description
          ... on DatabaseError {
            __typename
            description
            fullError
          }
          ... on TokenExpired {
            __typename
            description
          }
          ... on NotARefreshToken {
            __typename
            description
          }
          ... on NoRefreshTokenProvided {
            __typename
            description
          }
          ... on InvalidToken {
            __typename
            description
          }
          ... on InternalError {
            __typename
            description
            fullError
          }
        }
      }
    }
  }
`;
export const PermissionsDocument = gql`
  query permissions($storeId: String!) {
    me {
      ... on UserNode {
        __typename
        username
        permissions(storeId: $storeId) {
          nodes {
            permissions
            storeId
          }
          totalCount
        }
      }
    }
  }
`;
export const UpdateUserDocument = gql`
  mutation updateUser {
    updateUser {
      __typename
      ... on UpdateUserNode {
        ...UpdateUser
      }
      ... on UpdateUserError {
        __typename
        error {
          ... on InvalidCredentials {
            __typename
            description
          }
          ... on ConnectionError {
            __typename
            description
          }
          ... on MissingCredentials {
            __typename
            description
          }
        }
      }
    }
  }
  ${UpdateUserFragmentDoc}
`;
export const LastSuccessfulUserSyncDocument = gql`
  query lastSuccessfulUserSync {
    lastSuccessfulUserSync {
      __typename
      ...UpdateUser
    }
  }
  ${UpdateUserFragmentDoc}
`;
export const PreferencesDocument = gql`
  query preferences($storeId: String!) {
    preferences(storeId: $storeId) {
      adjustForNumberOfDaysOutOfStock
      allowTrackingOfStockByDonor
      authoriseGoodsReceived
      authorisePurchaseOrder
      canCreateInternalOrderFromARequisition
      customTranslations
      daysInMonth
      disableManualReturns
      firstThresholdForExpiringItems
      genderOptions
      manageVaccinesInDoses
      manageVvmStatusForStock
      numberOfMonthsThresholdToShowLowStockAlertsForProducts
      numberOfMonthsToCheckForConsumptionWhenCalculatingOutOfStockProducts
      orderInPacks
      preventTransfersMonthsBeforeInitialisation
      requisitionAutoFinalise
      secondThresholdForExpiringItems
      selectDestinationStoreForAnInternalOrder
      showContactTracing
      sortByVvmStatusThenExpiry
      storeCustomColour
      syncRecordsDisplayThreshold
      useProcurementFunctionality
      useSimplifiedMobileUi
      expiredStockPreventIssue
      expiredStockIssueThreshold
      warnWhenMissingRecentStocktake {
        enabled
        maxAge
        minItems
      }
      warningForExcessRequest
<<<<<<< HEAD
      invoiceStatusOptions
=======
      skipIntermediateStatusesInOutbound
      itemMarginOverridesSupplierMargin
>>>>>>> 454bfbc0
      showIndicativePriceInRequisitions
    }
  }
`;

export type SdkFunctionWrapper = <T>(
  action: (requestHeaders?: Record<string, string>) => Promise<T>,
  operationName: string,
  operationType?: string,
  variables?: any
) => Promise<T>;

const defaultWrapper: SdkFunctionWrapper = (
  action,
  _operationName,
  _operationType,
  _variables
) => action();

export function getSdk(
  client: GraphQLClient,
  withWrapper: SdkFunctionWrapper = defaultWrapper
) {
  return {
    authToken(
      variables: AuthTokenQueryVariables,
      requestHeaders?: GraphQLClientRequestHeaders
    ): Promise<AuthTokenQuery> {
      return withWrapper(
        wrappedRequestHeaders =>
          client.request<AuthTokenQuery>(AuthTokenDocument, variables, {
            ...requestHeaders,
            ...wrappedRequestHeaders,
          }),
        'authToken',
        'query',
        variables
      );
    },
    me(
      variables?: MeQueryVariables,
      requestHeaders?: GraphQLClientRequestHeaders
    ): Promise<MeQuery> {
      return withWrapper(
        wrappedRequestHeaders =>
          client.request<MeQuery>(MeDocument, variables, {
            ...requestHeaders,
            ...wrappedRequestHeaders,
          }),
        'me',
        'query',
        variables
      );
    },
    isCentralServer(
      variables?: IsCentralServerQueryVariables,
      requestHeaders?: GraphQLClientRequestHeaders
    ): Promise<IsCentralServerQuery> {
      return withWrapper(
        wrappedRequestHeaders =>
          client.request<IsCentralServerQuery>(
            IsCentralServerDocument,
            variables,
            { ...requestHeaders, ...wrappedRequestHeaders }
          ),
        'isCentralServer',
        'query',
        variables
      );
    },
    refreshToken(
      variables?: RefreshTokenQueryVariables,
      requestHeaders?: GraphQLClientRequestHeaders
    ): Promise<RefreshTokenQuery> {
      return withWrapper(
        wrappedRequestHeaders =>
          client.request<RefreshTokenQuery>(RefreshTokenDocument, variables, {
            ...requestHeaders,
            ...wrappedRequestHeaders,
          }),
        'refreshToken',
        'query',
        variables
      );
    },
    permissions(
      variables: PermissionsQueryVariables,
      requestHeaders?: GraphQLClientRequestHeaders
    ): Promise<PermissionsQuery> {
      return withWrapper(
        wrappedRequestHeaders =>
          client.request<PermissionsQuery>(PermissionsDocument, variables, {
            ...requestHeaders,
            ...wrappedRequestHeaders,
          }),
        'permissions',
        'query',
        variables
      );
    },
    updateUser(
      variables?: UpdateUserMutationVariables,
      requestHeaders?: GraphQLClientRequestHeaders
    ): Promise<UpdateUserMutation> {
      return withWrapper(
        wrappedRequestHeaders =>
          client.request<UpdateUserMutation>(UpdateUserDocument, variables, {
            ...requestHeaders,
            ...wrappedRequestHeaders,
          }),
        'updateUser',
        'mutation',
        variables
      );
    },
    lastSuccessfulUserSync(
      variables?: LastSuccessfulUserSyncQueryVariables,
      requestHeaders?: GraphQLClientRequestHeaders
    ): Promise<LastSuccessfulUserSyncQuery> {
      return withWrapper(
        wrappedRequestHeaders =>
          client.request<LastSuccessfulUserSyncQuery>(
            LastSuccessfulUserSyncDocument,
            variables,
            { ...requestHeaders, ...wrappedRequestHeaders }
          ),
        'lastSuccessfulUserSync',
        'query',
        variables
      );
    },
    preferences(
      variables: PreferencesQueryVariables,
      requestHeaders?: GraphQLClientRequestHeaders
    ): Promise<PreferencesQuery> {
      return withWrapper(
        wrappedRequestHeaders =>
          client.request<PreferencesQuery>(PreferencesDocument, variables, {
            ...requestHeaders,
            ...wrappedRequestHeaders,
          }),
        'preferences',
        'query',
        variables
      );
    },
  };
}
export type Sdk = ReturnType<typeof getSdk>;<|MERGE_RESOLUTION|>--- conflicted
+++ resolved
@@ -265,12 +265,8 @@
     expiredStockPreventIssue: boolean;
     expiredStockIssueThreshold: number;
     warningForExcessRequest: boolean;
-<<<<<<< HEAD
-    invoiceStatusOptions: Array<Types.InvoiceNodeStatus>;
-=======
     skipIntermediateStatusesInOutbound: boolean;
     itemMarginOverridesSupplierMargin: boolean;
->>>>>>> 454bfbc0
     showIndicativePriceInRequisitions: boolean;
     warnWhenMissingRecentStocktake: {
       __typename: 'WarnWhenMissingRecentStocktakeDataNode';
@@ -515,12 +511,8 @@
         minItems
       }
       warningForExcessRequest
-<<<<<<< HEAD
-      invoiceStatusOptions
-=======
       skipIntermediateStatusesInOutbound
       itemMarginOverridesSupplierMargin
->>>>>>> 454bfbc0
       showIndicativePriceInRequisitions
     }
   }
