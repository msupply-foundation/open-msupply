--- conflicted
+++ resolved
@@ -4,11 +4,7 @@
 import * as Dom from 'graphql-request/src/types.dom';
 import gql from 'graphql-tag';
 import { graphql, ResponseResolver, GraphQLRequest, GraphQLContext } from 'msw'
-<<<<<<< HEAD
-export type UserStoreNodeFragment = { __typename: 'UserStoreNode', code: string, id: string, name: string, storeMode: Types.StoreModeNodeType };
-=======
-export type UserStoreNodeFragment = { __typename: 'UserStoreNode', code: string, id: string, name: string, preferences: { __typename: 'StorePreferenceNode', id: string, responseRequisitionRequiresAuthorisation: boolean, requestRequisitionRequiresAuthorisation: boolean, packToOne: boolean } };
->>>>>>> 6df08184
+export type UserStoreNodeFragment = { __typename: 'UserStoreNode', code: string, id: string, name: string, storeMode: Types.StoreModeNodeType, preferences: { __typename: 'StorePreferenceNode', id: string, responseRequisitionRequiresAuthorisation: boolean, requestRequisitionRequiresAuthorisation: boolean, packToOne: boolean } };
 
 export type AuthTokenQueryVariables = Types.Exact<{
   username: Types.Scalars['String'];
@@ -21,11 +17,7 @@
 export type MeQueryVariables = Types.Exact<{ [key: string]: never; }>;
 
 
-<<<<<<< HEAD
-export type MeQuery = { __typename: 'Queries', me: { __typename: 'UserNode', email?: string | null, language: Types.LanguageType, username: string, userId: string, defaultStore?: { __typename: 'UserStoreNode', code: string, id: string, name: string, storeMode: Types.StoreModeNodeType } | null, stores: { __typename: 'UserStoreConnector', totalCount: number, nodes: Array<{ __typename: 'UserStoreNode', code: string, id: string, name: string, storeMode: Types.StoreModeNodeType }> } } };
-=======
-export type MeQuery = { __typename: 'Queries', me: { __typename: 'UserNode', email?: string | null, language: Types.LanguageType, username: string, userId: string, defaultStore?: { __typename: 'UserStoreNode', code: string, id: string, name: string, preferences: { __typename: 'StorePreferenceNode', id: string, responseRequisitionRequiresAuthorisation: boolean, requestRequisitionRequiresAuthorisation: boolean, packToOne: boolean } } | null, stores: { __typename: 'UserStoreConnector', totalCount: number, nodes: Array<{ __typename: 'UserStoreNode', code: string, id: string, name: string, preferences: { __typename: 'StorePreferenceNode', id: string, responseRequisitionRequiresAuthorisation: boolean, requestRequisitionRequiresAuthorisation: boolean, packToOne: boolean } }> } } };
->>>>>>> 6df08184
+export type MeQuery = { __typename: 'Queries', me: { __typename: 'UserNode', email?: string | null, language: Types.LanguageType, username: string, userId: string, defaultStore?: { __typename: 'UserStoreNode', code: string, id: string, name: string, storeMode: Types.StoreModeNodeType, preferences: { __typename: 'StorePreferenceNode', id: string, responseRequisitionRequiresAuthorisation: boolean, requestRequisitionRequiresAuthorisation: boolean, packToOne: boolean } } | null, stores: { __typename: 'UserStoreConnector', totalCount: number, nodes: Array<{ __typename: 'UserStoreNode', code: string, id: string, name: string, storeMode: Types.StoreModeNodeType, preferences: { __typename: 'StorePreferenceNode', id: string, responseRequisitionRequiresAuthorisation: boolean, requestRequisitionRequiresAuthorisation: boolean, packToOne: boolean } }> } } };
 
 export type RefreshTokenQueryVariables = Types.Exact<{ [key: string]: never; }>;
 
@@ -51,16 +43,13 @@
   code
   id
   name
-<<<<<<< HEAD
   storeMode
-=======
   preferences {
     id
     responseRequisitionRequiresAuthorisation
     requestRequisitionRequiresAuthorisation
     packToOne
   }
->>>>>>> 6df08184
 }
     `;
 export const AuthTokenDocument = gql`
