--- conflicted
+++ resolved
@@ -206,11 +206,7 @@
   preferences: {
     __typename: 'PreferencesNode';
     showContactTracing: boolean;
-<<<<<<< HEAD
-    allowTrackingOfReceivedStockByDonor: boolean;
-=======
     displayVaccineInDoses: boolean;
->>>>>>> ea22fde6
   };
 };
 
@@ -411,11 +407,7 @@
   query preferences($storeId: String!) {
     preferences(storeId: $storeId) {
       showContactTracing
-<<<<<<< HEAD
-      allowTrackingOfReceivedStockByDonor
-=======
       displayVaccineInDoses
->>>>>>> ea22fde6
     }
   }
 `;
