import * as Types from '@openmsupply-client/common';

import { GraphQLClient, RequestOptions } from 'graphql-request';
import gql from 'graphql-tag';
type GraphQLClientRequestHeaders = RequestOptions['requestHeaders'];
export type UserStoreNodeFragment = {
  __typename: 'UserStoreNode';
  code: string;
  id: string;
  nameId: string;
  name: string;
  storeMode: Types.StoreModeNodeType;
  createdDate?: string | null;
  homeCurrencyCode?: string | null;
  isDisabled: boolean;
  preferences: {
    __typename: 'StorePreferenceNode';
    id: string;
    responseRequisitionRequiresAuthorisation: boolean;
    requestRequisitionRequiresAuthorisation: boolean;
    packToOne: boolean;
    omProgramModule: boolean;
    vaccineModule: boolean;
    issueInForeignCurrency: boolean;
    monthlyConsumptionLookBackPeriod: number;
    monthsLeadTime: number;
    monthsOverstock: number;
    monthsUnderstock: number;
    monthsItemsExpire: number;
    stocktakeFrequency: number;
    extraFieldsInRequisition: boolean;
    manuallyLinkInternalOrderToInboundShipment: boolean;
    useConsumptionAndStockFromCustomersForInternalOrders: boolean;
    editPrescribedQuantityOnPrescription: boolean;
  };
};

export type AuthTokenQueryVariables = Types.Exact<{
  username: Types.Scalars['String']['input'];
  password: Types.Scalars['String']['input'];
}>;

export type AuthTokenQuery = {
  __typename: 'Queries';
  authToken:
    | { __typename: 'AuthToken'; token: string }
    | {
        __typename: 'AuthTokenError';
        error:
          | {
              __typename: 'AccountBlocked';
              description: string;
              timeoutRemaining: number;
            }
          | { __typename: 'CentralSyncRequired'; description: string }
          | { __typename: 'InvalidCredentials'; description: string }
          | { __typename: 'NoSiteAccess'; description: string };
      };
};

export type MeQueryVariables = Types.Exact<{ [key: string]: never }>;

export type MeQuery = {
  __typename: 'Queries';
  me: {
    __typename: 'UserNode';
    email?: string | null;
    language: Types.LanguageType;
    username: string;
    userId: string;
    firstName?: string | null;
    lastName?: string | null;
    phoneNumber?: string | null;
    jobTitle?: string | null;
    defaultStore?: {
      __typename: 'UserStoreNode';
      code: string;
      id: string;
      nameId: string;
      name: string;
      storeMode: Types.StoreModeNodeType;
      createdDate?: string | null;
      homeCurrencyCode?: string | null;
      isDisabled: boolean;
      preferences: {
        __typename: 'StorePreferenceNode';
        id: string;
        responseRequisitionRequiresAuthorisation: boolean;
        requestRequisitionRequiresAuthorisation: boolean;
        packToOne: boolean;
        omProgramModule: boolean;
        vaccineModule: boolean;
        issueInForeignCurrency: boolean;
        monthlyConsumptionLookBackPeriod: number;
        monthsLeadTime: number;
        monthsOverstock: number;
        monthsUnderstock: number;
        monthsItemsExpire: number;
        stocktakeFrequency: number;
        extraFieldsInRequisition: boolean;
        manuallyLinkInternalOrderToInboundShipment: boolean;
        useConsumptionAndStockFromCustomersForInternalOrders: boolean;
        editPrescribedQuantityOnPrescription: boolean;
      };
    } | null;
    stores: {
      __typename: 'UserStoreConnector';
      totalCount: number;
      nodes: Array<{
        __typename: 'UserStoreNode';
        code: string;
        id: string;
        nameId: string;
        name: string;
        storeMode: Types.StoreModeNodeType;
        createdDate?: string | null;
        homeCurrencyCode?: string | null;
        isDisabled: boolean;
        preferences: {
          __typename: 'StorePreferenceNode';
          id: string;
          responseRequisitionRequiresAuthorisation: boolean;
          requestRequisitionRequiresAuthorisation: boolean;
          packToOne: boolean;
          omProgramModule: boolean;
          vaccineModule: boolean;
          issueInForeignCurrency: boolean;
          monthlyConsumptionLookBackPeriod: number;
          monthsLeadTime: number;
          monthsOverstock: number;
          monthsUnderstock: number;
          monthsItemsExpire: number;
          stocktakeFrequency: number;
          extraFieldsInRequisition: boolean;
          manuallyLinkInternalOrderToInboundShipment: boolean;
          useConsumptionAndStockFromCustomersForInternalOrders: boolean;
          editPrescribedQuantityOnPrescription: boolean;
        };
      }>;
    };
  };
};

export type IsCentralServerQueryVariables = Types.Exact<{
  [key: string]: never;
}>;

export type IsCentralServerQuery = {
  __typename: 'Queries';
  isCentralServer: boolean;
};

export type RefreshTokenQueryVariables = Types.Exact<{ [key: string]: never }>;

export type RefreshTokenQuery = {
  __typename: 'Queries';
  refreshToken:
    | { __typename: 'RefreshToken'; token: string }
    | {
        __typename: 'RefreshTokenError';
        error:
          | {
              __typename: 'DatabaseError';
              description: string;
              fullError: string;
            }
          | {
              __typename: 'InternalError';
              description: string;
              fullError: string;
            }
          | { __typename: 'InvalidToken'; description: string }
          | { __typename: 'NoRefreshTokenProvided'; description: string }
          | { __typename: 'NotARefreshToken'; description: string }
          | { __typename: 'TokenExpired'; description: string };
      };
};

export type PermissionsQueryVariables = Types.Exact<{
  storeId: Types.Scalars['String']['input'];
}>;

export type PermissionsQuery = {
  __typename: 'Queries';
  me: {
    __typename: 'UserNode';
    username: string;
    permissions: {
      __typename: 'UserStorePermissionConnector';
      totalCount: number;
      nodes: Array<{
        __typename: 'UserStorePermissionNode';
        permissions: Array<Types.UserPermission>;
        storeId: string;
      }>;
    };
  };
};

<<<<<<< HEAD
export type PreferencesQueryVariables = Types.Exact<{
  storeId: Types.Scalars['String']['input'];
}>;

export type PreferencesQuery = {
  __typename: 'Queries';
  preferences: {
    __typename: 'PreferencesNode';
    showContactTracing: boolean;
    allowTrackingOfReceivedStockByDonor: boolean;
  };
};

=======
>>>>>>> 8c9cca4c
export type UpdateUserFragment = {
  __typename: 'UpdateUserNode';
  lastSuccessfulSync?: string | null;
};

export type UpdateUserMutationVariables = Types.Exact<{ [key: string]: never }>;

export type UpdateUserMutation = {
  __typename: 'Mutations';
  updateUser:
    | {
        __typename: 'UpdateUserError';
        error:
          | { __typename: 'ConnectionError'; description: string }
          | { __typename: 'InvalidCredentials'; description: string }
          | { __typename: 'MissingCredentials'; description: string };
      }
    | { __typename: 'UpdateUserNode'; lastSuccessfulSync?: string | null };
};

export type LastSuccessfulUserSyncQueryVariables = Types.Exact<{
  [key: string]: never;
}>;

export type LastSuccessfulUserSyncQuery = {
  __typename: 'Queries';
  lastSuccessfulUserSync: {
    __typename: 'UpdateUserNode';
    lastSuccessfulSync?: string | null;
  };
};

export const UserStoreNodeFragmentDoc = gql`
  fragment UserStoreNode on UserStoreNode {
    code
    id
    nameId
    name
    storeMode
    preferences {
      id
      responseRequisitionRequiresAuthorisation
      requestRequisitionRequiresAuthorisation
      packToOne
      omProgramModule
      vaccineModule
      issueInForeignCurrency
      monthlyConsumptionLookBackPeriod
      monthsLeadTime
      monthsOverstock
      monthsUnderstock
      monthsItemsExpire
      stocktakeFrequency
      extraFieldsInRequisition
      manuallyLinkInternalOrderToInboundShipment
      useConsumptionAndStockFromCustomersForInternalOrders
      editPrescribedQuantityOnPrescription
    }
    createdDate
    homeCurrencyCode
    isDisabled
  }
`;
export const UpdateUserFragmentDoc = gql`
  fragment UpdateUser on UpdateUserNode {
    lastSuccessfulSync
  }
`;
export const AuthTokenDocument = gql`
  query authToken($username: String!, $password: String!) {
    authToken(password: $password, username: $username) {
      ... on AuthTokenError {
        __typename
        error {
          ... on InvalidCredentials {
            __typename
            description
          }
          ... on NoSiteAccess {
            __typename
            description
          }
          ... on AccountBlocked {
            __typename
            description
            timeoutRemaining
          }
          ... on CentralSyncRequired {
            __typename
            description
          }
          description
        }
      }
      ... on AuthToken {
        __typename
        token
      }
    }
  }
`;
export const MeDocument = gql`
  query me {
    me {
      ... on UserNode {
        __typename
        email
        defaultStore {
          ...UserStoreNode
        }
        language
        stores {
          totalCount
          nodes {
            __typename
            ...UserStoreNode
          }
        }
        username
        userId
        firstName
        lastName
        phoneNumber
        jobTitle
      }
    }
  }
  ${UserStoreNodeFragmentDoc}
`;
export const IsCentralServerDocument = gql`
  query isCentralServer {
    isCentralServer
  }
`;
export const RefreshTokenDocument = gql`
  query refreshToken {
    refreshToken {
      ... on RefreshToken {
        __typename
        token
      }
      ... on RefreshTokenError {
        __typename
        error {
          description
          ... on DatabaseError {
            __typename
            description
            fullError
          }
          ... on TokenExpired {
            __typename
            description
          }
          ... on NotARefreshToken {
            __typename
            description
          }
          ... on NoRefreshTokenProvided {
            __typename
            description
          }
          ... on InvalidToken {
            __typename
            description
          }
          ... on InternalError {
            __typename
            description
            fullError
          }
        }
      }
    }
  }
`;
export const PermissionsDocument = gql`
  query permissions($storeId: String!) {
    me {
      ... on UserNode {
        __typename
        username
        permissions(storeId: $storeId) {
          nodes {
            permissions
            storeId
          }
          totalCount
        }
      }
    }
  }
`;
<<<<<<< HEAD
export const PreferencesDocument = gql`
  query preferences($storeId: String!) {
    preferences(storeId: $storeId) {
      showContactTracing
      allowTrackingOfReceivedStockByDonor
    }
  }
`;
=======
>>>>>>> 8c9cca4c
export const UpdateUserDocument = gql`
  mutation updateUser {
    updateUser {
      __typename
      ... on UpdateUserNode {
        ...UpdateUser
      }
      ... on UpdateUserError {
        __typename
        error {
          ... on InvalidCredentials {
            __typename
            description
          }
          ... on ConnectionError {
            __typename
            description
          }
          ... on MissingCredentials {
            __typename
            description
          }
        }
      }
    }
  }
  ${UpdateUserFragmentDoc}
`;
export const LastSuccessfulUserSyncDocument = gql`
  query lastSuccessfulUserSync {
    lastSuccessfulUserSync {
      __typename
      ...UpdateUser
    }
  }
  ${UpdateUserFragmentDoc}
`;

export type SdkFunctionWrapper = <T>(
  action: (requestHeaders?: Record<string, string>) => Promise<T>,
  operationName: string,
  operationType?: string,
  variables?: any
) => Promise<T>;

const defaultWrapper: SdkFunctionWrapper = (
  action,
  _operationName,
  _operationType,
  _variables
) => action();

export function getSdk(
  client: GraphQLClient,
  withWrapper: SdkFunctionWrapper = defaultWrapper
) {
  return {
    authToken(
      variables: AuthTokenQueryVariables,
      requestHeaders?: GraphQLClientRequestHeaders
    ): Promise<AuthTokenQuery> {
      return withWrapper(
        wrappedRequestHeaders =>
          client.request<AuthTokenQuery>(AuthTokenDocument, variables, {
            ...requestHeaders,
            ...wrappedRequestHeaders,
          }),
        'authToken',
        'query',
        variables
      );
    },
    me(
      variables?: MeQueryVariables,
      requestHeaders?: GraphQLClientRequestHeaders
    ): Promise<MeQuery> {
      return withWrapper(
        wrappedRequestHeaders =>
          client.request<MeQuery>(MeDocument, variables, {
            ...requestHeaders,
            ...wrappedRequestHeaders,
          }),
        'me',
        'query',
        variables
      );
    },
    isCentralServer(
      variables?: IsCentralServerQueryVariables,
      requestHeaders?: GraphQLClientRequestHeaders
    ): Promise<IsCentralServerQuery> {
      return withWrapper(
        wrappedRequestHeaders =>
          client.request<IsCentralServerQuery>(
            IsCentralServerDocument,
            variables,
            { ...requestHeaders, ...wrappedRequestHeaders }
          ),
        'isCentralServer',
        'query',
        variables
      );
    },
    refreshToken(
      variables?: RefreshTokenQueryVariables,
      requestHeaders?: GraphQLClientRequestHeaders
    ): Promise<RefreshTokenQuery> {
      return withWrapper(
        wrappedRequestHeaders =>
          client.request<RefreshTokenQuery>(RefreshTokenDocument, variables, {
            ...requestHeaders,
            ...wrappedRequestHeaders,
          }),
        'refreshToken',
        'query',
        variables
      );
    },
    permissions(
      variables: PermissionsQueryVariables,
      requestHeaders?: GraphQLClientRequestHeaders
    ): Promise<PermissionsQuery> {
      return withWrapper(
        wrappedRequestHeaders =>
          client.request<PermissionsQuery>(PermissionsDocument, variables, {
            ...requestHeaders,
            ...wrappedRequestHeaders,
          }),
        'permissions',
        'query',
        variables
      );
    },
    updateUser(
      variables?: UpdateUserMutationVariables,
      requestHeaders?: GraphQLClientRequestHeaders
    ): Promise<UpdateUserMutation> {
      return withWrapper(
        wrappedRequestHeaders =>
          client.request<UpdateUserMutation>(UpdateUserDocument, variables, {
            ...requestHeaders,
            ...wrappedRequestHeaders,
          }),
        'updateUser',
        'mutation',
        variables
      );
    },
    lastSuccessfulUserSync(
      variables?: LastSuccessfulUserSyncQueryVariables,
      requestHeaders?: GraphQLClientRequestHeaders
    ): Promise<LastSuccessfulUserSyncQuery> {
      return withWrapper(
        wrappedRequestHeaders =>
          client.request<LastSuccessfulUserSyncQuery>(
            LastSuccessfulUserSyncDocument,
            variables,
            { ...requestHeaders, ...wrappedRequestHeaders }
          ),
        'lastSuccessfulUserSync',
        'query',
        variables
      );
    },
  };
}
export type Sdk = ReturnType<typeof getSdk>;<|MERGE_RESOLUTION|>--- conflicted
+++ resolved
@@ -197,7 +197,6 @@
   };
 };
 
-<<<<<<< HEAD
 export type PreferencesQueryVariables = Types.Exact<{
   storeId: Types.Scalars['String']['input'];
 }>;
@@ -211,8 +210,6 @@
   };
 };
 
-=======
->>>>>>> 8c9cca4c
 export type UpdateUserFragment = {
   __typename: 'UpdateUserNode';
   lastSuccessfulSync?: string | null;
@@ -406,17 +403,13 @@
     }
   }
 `;
-<<<<<<< HEAD
 export const PreferencesDocument = gql`
   query preferences($storeId: String!) {
     preferences(storeId: $storeId) {
       showContactTracing
-      allowTrackingOfReceivedStockByDonor
-    }
-  }
-`;
-=======
->>>>>>> 8c9cca4c
+    }
+  }
+`;
 export const UpdateUserDocument = gql`
   mutation updateUser {
     updateUser {
