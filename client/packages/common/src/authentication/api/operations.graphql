--- conflicted
+++ resolved
@@ -200,10 +200,7 @@
     manageVaccinesInDoses
     manageVvmStatusForStock
     numberOfMonthsThresholdToShowLowStockAlertsForProducts
-<<<<<<< HEAD
     numberOfMonthsThresholdToShowOverStockAlertsForProducts
-=======
->>>>>>> f19db986
     numberOfMonthsToCheckForConsumptionWhenCalculatingOutOfStockProducts
     orderInPacks
     preventTransfersMonthsBeforeInitialisation
@@ -224,14 +221,9 @@
       minItems
     }
     warningForExcessRequest
-<<<<<<< HEAD
     invoiceStatusOptions
     itemMarginOverridesSupplierMargin
     showIndicativePriceInRequisitions
-=======
-    skipIntermediateStatusesInOutbound
-    showIndicativePriceInRequisitions
     isGaps
->>>>>>> f19db986
   }
 }