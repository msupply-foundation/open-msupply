--- conflicted
+++ resolved
@@ -148,16 +148,6 @@
   }
 }
 
-<<<<<<< HEAD
-query preferences($storeId: String!) {
-  preferences(storeId: $storeId) {
-    showContactTracing
-    displayPopulationBasedForecasting
-  }
-}
-
-=======
->>>>>>> 881d1fbb
 fragment UpdateUser on UpdateUserNode {
   lastSuccessfulSync
 }
