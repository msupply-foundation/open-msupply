fragment UserStoreNode on UserStoreNode {
  code
  id
  nameId
  name
  storeMode
  preferences {
    id
    responseRequisitionRequiresAuthorisation
    requestRequisitionRequiresAuthorisation
    packToOne
    omProgramModule
    vaccineModule
    issueInForeignCurrency
    # TODO standardise LookBack vs Lookback (lookback vs look_back)
    monthlyConsumptionLookBackPeriod
    monthsLeadTime
    monthsOverstock
    monthsUnderstock
    monthsItemsExpire
    stocktakeFrequency
    extraFieldsInRequisition
    manuallyLinkInternalOrderToInboundShipment
    useConsumptionAndStockFromCustomersForInternalOrders
    editPrescribedQuantityOnPrescription
  }
  createdDate
  homeCurrencyCode
  isDisabled
}

query authToken($username: String!, $password: String!) {
  authToken(password: $password, username: $username) {
    ... on AuthTokenError {
      __typename
      error {
        ... on InvalidCredentials {
          __typename
          description
        }
        ... on NoSiteAccess {
          __typename
          description
        }
        ... on AccountBlocked {
          __typename
          description
          timeoutRemaining
        }
        ... on CentralSyncRequired {
          __typename
          description
        }
        description
      }
    }
    ... on AuthToken {
      __typename
      token
    }
  }
}

query me {
  me {
    ... on UserNode {
      __typename
      email
      defaultStore {
        ...UserStoreNode
      }
      language
      stores {
        totalCount
        nodes {
          __typename
          ...UserStoreNode
        }
      }
      username
      userId
      firstName
      lastName
      phoneNumber
      jobTitle
    }
  }
}

query isCentralServer {
  isCentralServer
}

query refreshToken {
  refreshToken {
    ... on RefreshToken {
      __typename
      token
    }
    ... on RefreshTokenError {
      __typename
      error {
        description
        ... on DatabaseError {
          __typename
          description
          fullError
        }
        ... on TokenExpired {
          __typename
          description
        }
        ... on NotARefreshToken {
          __typename
          description
        }
        ... on NoRefreshTokenProvided {
          __typename
          description
        }
        ... on InvalidToken {
          __typename
          description
        }
        ... on InternalError {
          __typename
          description
          fullError
        }
      }
    }
  }
}

query permissions($storeId: String!) {
  me {
    ... on UserNode {
      __typename
      username
      permissions(storeId: $storeId) {
        nodes {
          permissions
          storeId
        }
        totalCount
      }
    }
  }
}

fragment UpdateUser on UpdateUserNode {
  lastSuccessfulSync
}

mutation updateUser {
  updateUser {
    __typename
    ... on UpdateUserNode {
      ...UpdateUser
    }
    ... on UpdateUserError {
      __typename
      error {
        ... on InvalidCredentials {
          __typename
          description
        }
        ... on ConnectionError {
          __typename
          description
        }
        ... on MissingCredentials {
          __typename
          description
        }
      }
    }
  }
}

query lastSuccessfulUserSync {
  lastSuccessfulUserSync {
    __typename
    ...UpdateUser
  }
}

query preferences($storeId: String!) {
  preferences(storeId: $storeId) {
    adjustForNumberOfDaysOutOfStock
    allowTrackingOfStockByDonor
    authoriseGoodsReceived
    authorisePurchaseOrder
    canCreateInternalOrderFromARequisition
    customTranslations
    daysInMonth
    disableManualReturns
    firstThresholdForExpiringItems
    genderOptions
    manageVaccinesInDoses
    manageVvmStatusForStock
    numberOfMonthsThresholdToShowLowStockAlertsForProducts
    numberOfMonthsToCheckForConsumptionWhenCalculatingOutOfStockProducts
    orderInPacks
    preventTransfersMonthsBeforeInitialisation
    requisitionAutoFinalise
    secondThresholdForExpiringItems
    selectDestinationStoreForAnInternalOrder
    showContactTracing
    sortByVvmStatusThenExpiry
    storeCustomColour
    syncRecordsDisplayThreshold
    useProcurementFunctionality
    useSimplifiedMobileUi
    expiredStockPreventIssue
    expiredStockIssueThreshold
    warnWhenMissingRecentStocktake {
      enabled
      maxAge
      minItems
    }
    warningForExcessRequest
<<<<<<< HEAD
    invoiceStatusOptions
=======
    skipIntermediateStatusesInOutbound
    showIndicativePriceInRequisitions
>>>>>>> eeac8834
  }
}<|MERGE_RESOLUTION|>--- conflicted
+++ resolved
@@ -220,11 +220,7 @@
       minItems
     }
     warningForExcessRequest
-<<<<<<< HEAD
     invoiceStatusOptions
-=======
-    skipIntermediateStatusesInOutbound
     showIndicativePriceInRequisitions
->>>>>>> eeac8834
   }
 }