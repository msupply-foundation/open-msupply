--- conflicted
+++ resolved
@@ -151,11 +151,7 @@
 query preferences($storeId: String!) {
   preferences(storeId: $storeId) {
     showContactTracing
-<<<<<<< HEAD
-    allowTrackingOfReceivedStockByDonor
-=======
     displayVaccineInDoses
->>>>>>> ea22fde6
   }
 }
 
