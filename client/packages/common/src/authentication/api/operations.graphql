--- conflicted
+++ resolved
@@ -148,16 +148,6 @@
   }
 }
 
-<<<<<<< HEAD
-query preferences($storeId: String!) {
-  preferences(storeId: $storeId) {
-    showContactTracing
-    displayVaccinesInDoses
-  }
-}
-
-=======
->>>>>>> b9a39e39
 fragment UpdateUser on UpdateUserNode {
   lastSuccessfulSync
 }
