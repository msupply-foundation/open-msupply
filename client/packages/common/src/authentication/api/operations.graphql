fragment UserStoreNode on UserStoreNode {
  code
  id
  nameId
  name
  storeMode
  preferences {
    id
    responseRequisitionRequiresAuthorisation
    requestRequisitionRequiresAuthorisation
    packToOne
    omProgramModule
    vaccineModule
    issueInForeignCurrency
    # TODO standardise LookBack vs Lookback (lookback vs look_back)
    monthlyConsumptionLookBackPeriod
    monthsLeadTime
    monthsOverstock
    monthsUnderstock
    monthsItemsExpire
    stocktakeFrequency
    extraFieldsInRequisition
    manuallyLinkInternalOrderToInboundShipment
    useConsumptionAndStockFromCustomersForInternalOrders
    editPrescribedQuantityOnPrescription
  }
  createdDate
  homeCurrencyCode
  isDisabled
}

query authToken($username: String!, $password: String!) {
  authToken(password: $password, username: $username) {
    ... on AuthTokenError {
      __typename
      error {
        ... on InvalidCredentials {
          __typename
          description
        }
        ... on NoSiteAccess {
          __typename
          description
        }
        ... on AccountBlocked {
          __typename
          description
          timeoutRemaining
        }
        ... on CentralSyncRequired {
          __typename
          description
        }
        description
      }
    }
    ... on AuthToken {
      __typename
      token
    }
  }
}

query me {
  me {
    ... on UserNode {
      __typename
      email
      defaultStore {
        ...UserStoreNode
      }
      language
      stores {
        totalCount
        nodes {
          __typename
          ...UserStoreNode
        }
      }
      username
      userId
      firstName
      lastName
      phoneNumber
      jobTitle
    }
  }
}

query isCentralServer {
  isCentralServer
}

query refreshToken {
  refreshToken {
    ... on RefreshToken {
      __typename
      token
    }
    ... on RefreshTokenError {
      __typename
      error {
        description
        ... on DatabaseError {
          __typename
          description
          fullError
        }
        ... on TokenExpired {
          __typename
          description
        }
        ... on NotARefreshToken {
          __typename
          description
        }
        ... on NoRefreshTokenProvided {
          __typename
          description
        }
        ... on InvalidToken {
          __typename
          description
        }
        ... on InternalError {
          __typename
          description
          fullError
        }
      }
    }
  }
}

query permissions($storeId: String!) {
  me {
    ... on UserNode {
      __typename
      username
      permissions(storeId: $storeId) {
        nodes {
          permissions
          storeId
        }
        totalCount
      }
    }
  }
}

fragment UpdateUser on UpdateUserNode {
  lastSuccessfulSync
}

mutation updateUser {
  updateUser {
    __typename
    ... on UpdateUserNode {
      ...UpdateUser
    }
    ... on UpdateUserError {
      __typename
      error {
        ... on InvalidCredentials {
          __typename
          description
        }
        ... on ConnectionError {
          __typename
          description
        }
        ... on MissingCredentials {
          __typename
          description
        }
      }
    }
  }
}

query lastSuccessfulUserSync {
  lastSuccessfulUserSync {
    __typename
    ...UpdateUser
  }
}

query preferences($storeId: String!) {
  preferences(storeId: $storeId) {
    adjustForNumberOfDaysOutOfStock
    allowTrackingOfStockByDonor
    authoriseGoodsReceived
    authorisePurchaseOrder
    canCreateInternalOrderFromARequisition
    customTranslations
    daysInMonth
    disableManualReturns
    firstThresholdForExpiringItems
    genderOptions
    manageVaccinesInDoses
    manageVvmStatusForStock
    numberOfMonthsThresholdToShowLowStockAlertsForProducts
<<<<<<< HEAD
=======
    numberOfMonthsThresholdToShowOverStockAlertsForProducts
>>>>>>> e0e5ed47
    numberOfMonthsToCheckForConsumptionWhenCalculatingOutOfStockProducts
    orderInPacks
    preventTransfersMonthsBeforeInitialisation
    requisitionAutoFinalise
    secondThresholdForExpiringItems
    selectDestinationStoreForAnInternalOrder
    showContactTracing
    sortByVvmStatusThenExpiry
    storeCustomColour
    syncRecordsDisplayThreshold
    useProcurementFunctionality
    useSimplifiedMobileUi
    expiredStockPreventIssue
    expiredStockIssueThreshold
    warnWhenMissingRecentStocktake {
      enabled
      maxAge
      minItems
    }
    warningForExcessRequest
<<<<<<< HEAD
    skipIntermediateStatusesInOutbound
=======
    invoiceStatusOptions
    itemMarginOverridesSupplierMargin
>>>>>>> e0e5ed47
    showIndicativePriceInRequisitions
  }
}<|MERGE_RESOLUTION|>--- conflicted
+++ resolved
@@ -200,10 +200,7 @@
     manageVaccinesInDoses
     manageVvmStatusForStock
     numberOfMonthsThresholdToShowLowStockAlertsForProducts
-<<<<<<< HEAD
-=======
     numberOfMonthsThresholdToShowOverStockAlertsForProducts
->>>>>>> e0e5ed47
     numberOfMonthsToCheckForConsumptionWhenCalculatingOutOfStockProducts
     orderInPacks
     preventTransfersMonthsBeforeInitialisation
@@ -224,12 +221,8 @@
       minItems
     }
     warningForExcessRequest
-<<<<<<< HEAD
-    skipIntermediateStatusesInOutbound
-=======
     invoiceStatusOptions
     itemMarginOverridesSupplierMargin
->>>>>>> e0e5ed47
     showIndicativePriceInRequisitions
   }
 }