--- conflicted
+++ resolved
@@ -81,9 +81,6 @@
   Cookies.set('auth', JSON.stringify(authCookie), { expires });
 };
 
-<<<<<<< HEAD
-const AuthContext = createContext<AuthControl>({} as any);
-=======
 const authControl = {
   isLoggingIn: false,
   login: (_username: string, _password: string) =>
@@ -94,9 +91,7 @@
   token: '',
   userHasPermission: (_permission: UserPermission) => false,
 };
-
 const AuthContext = createContext<AuthControl>(authControl);
->>>>>>> ca6dd47e
 const { Provider } = AuthContext;
 
 export const AuthProvider: FC<PropsWithChildrenOnly> = ({ children }) => {
