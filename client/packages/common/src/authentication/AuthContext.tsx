--- conflicted
+++ resolved
@@ -90,127 +90,10 @@
   const [cookie, setCookie] = useState<AuthCookie | undefined>(authCookie);
   const [error, setError] = useLocalStorage('/auth/error');
   const storeId = cookie?.store?.id ?? '';
-<<<<<<< HEAD
-  const { mutateAsync: getStores } = useUserDetails();
-  const { mutateAsync: getPermissions } = useUserPermissions();
-  const { setHeader, setSkipRequest } = useGql();
-
-  const saveToken = (token?: string) => {
-    const authCookie = getAuthCookie();
-    const newCookie = { ...authCookie, token: token ?? '' };
-    setAuthCookie(newCookie);
-    setCookie(newCookie);
-  };
-  useRefreshingAuth(saveToken, cookie?.token);
-
-  // returns MRU store, if set
-  // or the first store in the list
-  const getStore = async (userDetails?: Partial<UserNode>) => {
-    const defaultStore = userDetails?.defaultStore;
-    const stores = userDetails?.stores?.nodes;
-
-    if (
-      mostRecentlyUsedCredentials?.store &&
-      stores?.some(store => store.id === mostRecentlyUsedCredentials?.store?.id)
-    ) {
-      return (
-        stores.find(
-          store => store.id === mostRecentlyUsedCredentials.store?.id
-        ) || mostRecentlyUsedCredentials.store
-      );
-    }
-
-    if (!!defaultStore) return defaultStore;
-
-    return !!stores && stores?.length > 0 ? stores?.[0] : undefined;
-  };
-
-  const getUserPermissions = async (
-    token?: string,
-    store?: UserStoreNodeFragment
-  ): Promise<UserPermission[]> => {
-    const permissions = await getPermissions({
-      storeId: store?.id || '',
-      token,
-    });
-    return permissions?.nodes?.[0]?.permissions || [];
-  };
-
-  const setLoginError = (isLoggedIn: boolean, hasValidStore: boolean) => {
-    if (LocalStorage.getItem('/auth/error') === AuthError.ServerError) return;
-
-    switch (true) {
-      case isLoggedIn && hasValidStore: {
-        removeError();
-        break;
-      }
-      case !isLoggedIn: {
-        setError(AuthError.Unauthenticated);
-        break;
-      }
-      case !hasValidStore: {
-        setError(AuthError.NoStoreAssigned);
-        break;
-      }
-    }
-  };
-
-  const authNameQueries = ['authToken', 'me'];
-  const isAuthRequest = (definitionNode: DefinitionNode) => {
-    const operationNode = definitionNode as OperationDefinitionNode;
-    if (!operationNode) return false;
-    if (operationNode.operation !== 'query') return false;
-
-    return authNameQueries.indexOf(operationNode.name?.value ?? '') !== -1;
-  };
-
-  const skipNoStoreRequests = (documentNode?: DocumentNode) => {
-    if (!documentNode) return false;
-
-    if (documentNode.definitions.some(isAuthRequest)) return false;
-
-    switch (LocalStorage.getItem('/auth/error')) {
-      case AuthError.NoStoreAssigned:
-      case AuthError.Unauthenticated:
-      case AuthError.Timeout:
-      case AuthError.ServerError:
-        return true;
-      default:
-        return false;
-    }
-  };
-
-  const login = async (username: string, password: string) => {
-    const { token, error } = await mutateAsync({ username, password });
-    setHeader('Authorization', `Bearer ${token}`);
-    const userDetails = await getStores(token);
-    const store = await getStore(userDetails);
-    const permissions = await getUserPermissions(token, store);
-    setSkipRequest(skipNoStoreRequests);
-    const authCookie = {
-      store,
-      token,
-      user: {
-        id: userDetails?.userId ?? '',
-        name: username,
-        permissions,
-      },
-    };
-
-    changeLanguage(userDetails?.language);
-    setMRUCredentials({ username, store });
-    setAuthCookie(authCookie);
-    setCookie(authCookie);
-    setLoginError(!!token, !!store);
-    setSkipRequest(
-      () => LocalStorage.getItem('/auth/error') === AuthError.NoStoreAssigned
-    );
-=======
   const { login, isLoggingIn } = useLogin(setCookie);
   const getUserPermissions = useGetUserPermissions();
   const { refreshToken } = useRefreshToken();
   const { setHeader } = useGql();
->>>>>>> 07026f3e
 
   // initialise the auth header with the cookie value i.e. on page refresh
   setHeader('Authorization', `Bearer ${authCookie?.token}`);
