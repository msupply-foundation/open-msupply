--- conflicted
+++ resolved
@@ -1,10 +1,5 @@
-<<<<<<< HEAD
-import React, { createContext, FC, useMemo, useState } from 'react';
+import React, { createContext, FC, useMemo, useState, useEffect } from 'react';
 import { IntlUtils } from '@common/intl';
-=======
-import React, { createContext, FC, useMemo, useState, useEffect } from 'react';
-import { useDefaultLanguage, useI18N, isSupportedLang } from '@common/intl';
->>>>>>> 5c29fe19
 import { useLocalStorage } from '../localStorage';
 import Cookies from 'js-cookie';
 import { addMinutes } from 'date-fns';
