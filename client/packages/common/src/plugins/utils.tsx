--- conflicted
+++ resolved
@@ -2,10 +2,7 @@
 import { ColumnDefinition } from '../ui';
 import { RecordWithId } from '../types/utility';
 import { Environment } from '@openmsupply-client/config';
-<<<<<<< HEAD
-=======
 import { PluginModule } from './types';
->>>>>>> 3d5ba52d
 
 /* eslint-disable camelcase */
 declare const __webpack_init_sharing__: (shareScope: string) => Promise<void>;
@@ -24,12 +21,6 @@
   init: (shareScope: unknown) => Promise<void>;
 };
 
-<<<<<<< HEAD
-type PluginModule = {
-  default: React.ComponentType<{ data: unknown }>;
-};
-=======
->>>>>>> 3d5ba52d
 type PluginColumn<T extends RecordWithId> = {
   default: ColumnDefinition<T>;
 };
@@ -61,14 +52,9 @@
     document.head.appendChild(script);
   });
 
-<<<<<<< HEAD
-export const loadPluginModule = (props: loadPluginProps) =>
-  loadPlugin<PluginModule>(props);
-=======
 export function loadPluginModule<T>(props: loadPluginProps) {
   return loadPlugin<PluginModule<T>>(props);
 }
->>>>>>> 3d5ba52d
 
 export const loadPluginColumn = <T extends RecordWithId>(
   props: loadPluginProps
