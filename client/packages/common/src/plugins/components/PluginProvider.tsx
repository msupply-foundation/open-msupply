import {
  ColumnPlugin,
  ComponentPlugin,
  create,
  ArrayUtils,
} from '@openmsupply-client/common';

type PluginProvider = {
  columnPlugins: ColumnPlugin[];
  componentPlugins: ComponentPlugin[];
  addColumnPlugin: (plugin: ColumnPlugin) => void;
<<<<<<< HEAD
  updateColumnPlugin: (plugin: ColumnPlugin) => void;
=======
>>>>>>> 3d5ba52d
  addComponentPlugin: (plugin: ComponentPlugin) => void;
  getComponentPlugins: <T extends ComponentPlugin['type']>(
    type: T
  ) => Extract<ComponentPlugin, { type: T }>[];
  getColumnPlugins: <T extends ColumnPlugin['type']>(
    type: T
  ) => Extract<ColumnPlugin, { type: T }>[];
};

export const usePluginProvider = create<PluginProvider>((set, get) => {
  return {
    columnPlugins: [],
    componentPlugins: [],
    addColumnPlugin: (plugin: ColumnPlugin) =>
      set(({ columnPlugins }) => ({
<<<<<<< HEAD
        columnPlugins: ArrayUtils.uniqBy([...columnPlugins, plugin], 'name'),
=======
        columnPlugins: ArrayUtils.uniqBy([...columnPlugins, plugin], 'module'),
>>>>>>> 3d5ba52d
      })),
    addComponentPlugin: (plugin: ComponentPlugin) =>
      set(({ componentPlugins }) => ({
        componentPlugins: ArrayUtils.uniqBy(
          [...componentPlugins, plugin],
<<<<<<< HEAD
          'name'
        ),
      })),
    updateColumnPlugin: (plugin: ColumnPlugin) =>
      set(({ columnPlugins }) => {
        const current = columnPlugins.find(p => p.name === plugin.name);
        if (!current) return { columnPlugins };
        return {
          columnPlugins: [
            ...columnPlugins.filter(p => p.name !== plugin.name),
            plugin,
          ],
        };
      }),
=======
          'module'
        ),
      })),
>>>>>>> 3d5ba52d
    getColumnPlugins: <T extends ColumnPlugin['type']>(type: T) => {
      const columnPlugins = get().columnPlugins;
      return columnPlugins.filter(
        (plugin): plugin is Extract<ColumnPlugin, { type: T }> =>
          plugin.type === type
      );
    },
    getComponentPlugins: <T extends ComponentPlugin['type']>(type: T) => {
      const plugins = get().componentPlugins;
      return plugins.filter(
        (plugin): plugin is Extract<ComponentPlugin, { type: T }> =>
          plugin.type === type
      );
    },
  };
});<|MERGE_RESOLUTION|>--- conflicted
+++ resolved
@@ -9,10 +9,6 @@
   columnPlugins: ColumnPlugin[];
   componentPlugins: ComponentPlugin[];
   addColumnPlugin: (plugin: ColumnPlugin) => void;
-<<<<<<< HEAD
-  updateColumnPlugin: (plugin: ColumnPlugin) => void;
-=======
->>>>>>> 3d5ba52d
   addComponentPlugin: (plugin: ComponentPlugin) => void;
   getComponentPlugins: <T extends ComponentPlugin['type']>(
     type: T
@@ -28,36 +24,15 @@
     componentPlugins: [],
     addColumnPlugin: (plugin: ColumnPlugin) =>
       set(({ columnPlugins }) => ({
-<<<<<<< HEAD
-        columnPlugins: ArrayUtils.uniqBy([...columnPlugins, plugin], 'name'),
-=======
         columnPlugins: ArrayUtils.uniqBy([...columnPlugins, plugin], 'module'),
->>>>>>> 3d5ba52d
       })),
     addComponentPlugin: (plugin: ComponentPlugin) =>
       set(({ componentPlugins }) => ({
         componentPlugins: ArrayUtils.uniqBy(
           [...componentPlugins, plugin],
-<<<<<<< HEAD
-          'name'
-        ),
-      })),
-    updateColumnPlugin: (plugin: ColumnPlugin) =>
-      set(({ columnPlugins }) => {
-        const current = columnPlugins.find(p => p.name === plugin.name);
-        if (!current) return { columnPlugins };
-        return {
-          columnPlugins: [
-            ...columnPlugins.filter(p => p.name !== plugin.name),
-            plugin,
-          ],
-        };
-      }),
-=======
           'module'
         ),
       })),
->>>>>>> 3d5ba52d
     getColumnPlugins: <T extends ColumnPlugin['type']>(type: T) => {
       const columnPlugins = get().columnPlugins;
       return columnPlugins.filter(
