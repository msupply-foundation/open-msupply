--- conflicted
+++ resolved
@@ -5,11 +5,7 @@
   mergeWith,
   Plugins,
 } from '@openmsupply-client/common';
-<<<<<<< HEAD
-import { Environment } from '@openmsupply-client/config/src';
-=======
 import { Environment } from '@openmsupply-client/config';
->>>>>>> c901aa4d
 
 // PLUGIN PROVIDER
 type PluginProvider = {
