--- conflicted
+++ resolved
@@ -3,75 +3,6 @@
 import { InboundFragment } from '@openmsupply-client/invoices';
 import { PrescriptionPaymentComponentProps } from './prescriptionTypes';
 
-<<<<<<< HEAD
-type extractDataType<Type> =
-  Type extends ComponentPluginBase<infer DataType> ? DataType : never;
-
-export type ComponentPluginData<T> = extractDataType<
-  Extract<ComponentPlugin, { type: T }>
->;
-
-export type PluginComponent<T> = FunctionComponent<{ data: T }>;
-
-export type PluginModule<DataType> = {
-  default: React.ComponentType<{ data?: DataType | undefined }>;
-};
-
-export interface ComponentPluginBase<T> {
-  component: () => Promise<PluginModule<T>>;
-  module: string;
-  localModule?: string;
-  pluginName: string;
-}
-
-export interface ColumnPluginBase<T extends RecordWithId> {
-  column: () => Promise<ColumnDefinition<T>>;
-  module: string;
-  pluginName: string;
-}
-
-export type ComponentPluginType =
-  | 'Dashboard'
-  | 'InboundShipmentAppBar'
-  | 'StockEditForm'
-  | 'PrescriptionPaymentSection';
-
-export type ColumnPluginType = 'Stock';
-
-export type EventType = 'onSaveStockEditForm' | 'onChangeStockEditForm';
-
-export type PrescriptionPaymentComponentPlugin = {
-  type: 'PrescriptionPaymentSection';
-} & ComponentPluginBase<PrescriptionPaymentComponentProps>;
-
-export type StockComponentPlugin = {
-  type: 'StockEditForm';
-} & ComponentPluginBase<StockLineRowFragment>;
-
-export type StockColumnPlugin = {
-  type: 'Stock';
-} & ColumnPluginBase<StockLineRowFragment>;
-
-export type InboundShipmentComponentPlugin = {
-  type: 'InboundShipmentAppBar';
-} & ComponentPluginBase<InboundFragment>;
-
-export type DashboardPlugin = {
-  type: 'Dashboard';
-} & ComponentPluginBase<Record<string, never>>;
-
-export type ComponentPlugin =
-  | StockComponentPlugin
-  | InboundShipmentComponentPlugin
-  | DashboardPlugin
-  | PrescriptionPaymentComponentPlugin;
-
-export type ColumnPlugin = StockColumnPlugin;
-
-export type PluginDefinition = {
-  columnPlugins: ColumnPlugin[];
-  componentPlugins: ComponentPlugin[];
-=======
 export type Plugins = {
   stockEditForm?: React.ComponentType<{
     stockLine: StockLineRowFragment;
@@ -90,5 +21,4 @@
   data: PluginData<D>[];
   set: (data: PluginData<D>[]) => void;
   getById: (row: T) => PluginData<D> | undefined;
->>>>>>> 874f5096
 };