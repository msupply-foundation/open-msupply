import {
  ColumnDef,
  LocaleKey,
  TypedTFunction,
  UsePluginEvents,
} from '@openmsupply-client/common';
import {
  ItemFragment,
  NameFragment,
  RequestFragment,
  RequestLineFragment,
  StockLineRowFragment,
} from '@openmsupply-client/system';
import { InboundFragment } from '@openmsupply-client/invoices';
import { PrescriptionPaymentComponentProps } from './prescriptionTypes';

export type Plugins = {
  prescriptionPaymentForm?: React.ComponentType<PrescriptionPaymentComponentProps>[];
  itemProperties?: {
    ItemSellPrice?: React.ComponentType<{ item: ItemFragment }>[];
    ItemFooter?: React.ComponentType<{ itemId: string }>[];
  };
  inboundShipmentAppBar?: React.ComponentType<{ shipment: InboundFragment }>[];
  itemSellPrice?: {
<<<<<<< HEAD
    catalogueSellPrice: React.ComponentType<{ itemId: string }>[];
    internalOrderPrice?: (
      t: TypedTFunction<LocaleKey>,
      supplierData?: Partial<NameFragment>
    ) => ColumnDef<RequestLineFragment>[]; // TODO check correct supplier data and type with supply levels
    pricingSection?: React.ComponentType<{
      requisition: RequestFragment;
    }>[];
    estimatedLinePrice?: React.ComponentType<{
      itemId: string;
      supplierData?: Partial<NameFragment>;
      requestedPacks: number;
    }>[];
=======
    catalogueUnitPrice: React.ComponentType<{ item: ItemFragment }>[];
>>>>>>> fb703116
  };
  dashboard?: React.ComponentType[];
  stockLine?: {
    tableStateLoader: React.ComponentType<{
      stockLines: StockLineRowFragment[];
    }>[];
    tableColumn: ColumnDef<StockLineRowFragment>[];
    editViewField: React.ComponentType<{
      stockLine: StockLineRowFragment;
      events: UsePluginEvents<{ isDirty: boolean }>;
    }>[];
  };
  requestRequisitionLine?: {
    tableStateLoader: React.ComponentType<{
      requestLines: RequestLineFragment[];
    }>[];
    tableColumn: ColumnDef<RequestLineFragment>[];
    editViewField: React.ComponentType<{
      line: RequestLineFragment;
      unitName?: string;
    }>[];
    editViewInfo: React.ComponentType<{
      line: RequestLineFragment;
      requisition: RequestFragment;
    }>[];
  };
};

type PluginData<D> = { relatedRecordId?: string | null; data: D };
export type PluginDataStore<T, D> = {
  data: PluginData<D>[];
  set: (data: PluginData<D>[]) => void;
  getById: (row: T) => PluginData<D> | undefined;
};<|MERGE_RESOLUTION|>--- conflicted
+++ resolved
@@ -22,8 +22,7 @@
   };
   inboundShipmentAppBar?: React.ComponentType<{ shipment: InboundFragment }>[];
   itemSellPrice?: {
-<<<<<<< HEAD
-    catalogueSellPrice: React.ComponentType<{ itemId: string }>[];
+    catalogueUnitPrice: React.ComponentType<{ itemId: string }>[];
     internalOrderPrice?: (
       t: TypedTFunction<LocaleKey>,
       supplierData?: Partial<NameFragment>
@@ -36,9 +35,6 @@
       supplierData?: Partial<NameFragment>;
       requestedPacks: number;
     }>[];
-=======
-    catalogueUnitPrice: React.ComponentType<{ item: ItemFragment }>[];
->>>>>>> fb703116
   };
   dashboard?: React.ComponentType[];
   stockLine?: {
