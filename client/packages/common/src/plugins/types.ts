--- conflicted
+++ resolved
@@ -1,14 +1,11 @@
 import {
-<<<<<<< HEAD
   ColumnDef,
   ColumnDefinition,
   UsePluginEvents,
 } from '@openmsupply-client/common';
 import {
   MasterListRowFragment,
-=======
   ItemFragment,
->>>>>>> 31514939
   RequestFragment,
   RequestLineFragment,
   StockLineRowFragment,
