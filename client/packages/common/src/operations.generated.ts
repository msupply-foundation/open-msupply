import * as Types from './types/schema';

import { GraphQLClient } from 'graphql-request';
import * as Dom from 'graphql-request/dist/types.dom';
import gql from 'graphql-tag';
import { graphql, ResponseResolver, GraphQLRequest, GraphQLContext } from 'msw'
export type InvoiceQueryVariables = Types.Exact<{
  id: Types.Scalars['String'];
  storeId: Types.Scalars['String'];
}>;


export type InvoiceQuery = { __typename: 'Queries', invoice: { __typename: 'InvoiceNode', id: string, comment?: string | null, createdDatetime: string, allocatedDatetime?: string | null, deliveredDatetime?: string | null, pickedDatetime?: string | null, shippedDatetime?: string | null, verifiedDatetime?: string | null, invoiceNumber: number, colour?: string | null, onHold: boolean, otherPartyId: string, otherPartyName: string, status: Types.InvoiceNodeStatus, theirReference?: string | null, type: Types.InvoiceNodeType, otherParty: { __typename: 'NameNode', id: string, name: string, code: string, isCustomer: boolean, isSupplier: boolean } | { __typename: 'NodeError', error: { __typename: 'DatabaseError', description: string, fullError: string } | { __typename: 'RecordNotFound', description: string } }, lines: { __typename: 'ConnectorError', error: { __typename: 'DatabaseError', description: string, fullError: string } | { __typename: 'PaginationError', description: string } } | { __typename: 'InvoiceLineConnector', totalCount: number, nodes: Array<{ __typename: 'InvoiceLineNode', type: Types.InvoiceLineNodeType, batch?: string | null, costPricePerPack: number, expiryDate?: string | null, id: string, itemCode: string, itemId: string, itemName: string, numberOfPacks: number, packSize: number, note?: string | null, invoiceId: string, locationName?: string | null, sellPricePerPack: number, location?: { __typename: 'LocationNode', id: string, name: string, code: string, onHold: boolean, stock: { __typename: 'ConnectorError', error: { __typename: 'DatabaseError', description: string, fullError: string } | { __typename: 'PaginationError', description: string } } | { __typename: 'StockLineConnector', totalCount: number, nodes: Array<{ __typename: 'StockLineNode', id: string, costPricePerPack: number, itemId: string, availableNumberOfPacks: number, onHold: boolean, packSize: number, sellPricePerPack: number, storeId: string, totalNumberOfPacks: number }> } } | { __typename: 'NodeError', error: { __typename: 'DatabaseError', description: string, fullError: string } | { __typename: 'RecordNotFound', description: string } } | null, item: { __typename: 'ItemError', error: { __typename: 'InternalError', description: string, fullError: string } } | { __typename: 'ItemNode', id: string, name: string, code: string, isVisible: boolean, unitName?: string | null, availableBatches: { __typename: 'ConnectorError', error: { __typename: 'DatabaseError', description: string } | { __typename: 'PaginationError', description: string } } | { __typename: 'StockLineConnector', totalCount: number, nodes: Array<{ __typename: 'StockLineNode', id: string, availableNumberOfPacks: number, costPricePerPack: number, itemId: string, onHold: boolean, packSize: number, sellPricePerPack: number, storeId: string, totalNumberOfPacks: number, expiryDate?: string | null }> } }, stockLine?: { __typename: 'NodeError', error: { __typename: 'DatabaseError', description: string, fullError: string } | { __typename: 'RecordNotFound', description: string } } | { __typename: 'StockLineNode', availableNumberOfPacks: number, batch?: string | null, costPricePerPack: number, expiryDate?: string | null, id: string, itemId: string, packSize: number, sellPricePerPack: number, storeId: string, totalNumberOfPacks: number, onHold: boolean, note?: string | null } | null }> }, pricing: { __typename: 'InvoicePricingNode', totalAfterTax: number, totalBeforeTax: number, stockTotalBeforeTax: number, stockTotalAfterTax: number, serviceTotalAfterTax: number, serviceTotalBeforeTax: number } | { __typename: 'NodeError', error: { __typename: 'DatabaseError', description: string, fullError: string } | { __typename: 'RecordNotFound', description: string } } } | { __typename: 'NodeError', error: { __typename: 'DatabaseError', description: string, fullError: string } | { __typename: 'RecordNotFound', description: string } } };

export type StocktakeQueryVariables = Types.Exact<{
  stocktakeId: Types.Scalars['String'];
  storeId: Types.Scalars['String'];
}>;


export type StocktakeQuery = { __typename: 'Queries', stocktake: { __typename: 'NodeError' } | { __typename: 'StocktakeNode', id: string, stocktakeNumber: number, comment?: string | null, createdDatetime: any, status: Types.StocktakeNodeStatus, description?: string | null, lines: { __typename: 'StocktakeLineConnector', totalCount: number, nodes: Array<{ __typename: 'StocktakeLineNode', batch?: string | null, itemId: string, id: string, expiryDate?: string | null, packSize?: number | null, snapshotNumberOfPacks: number, countedNumberOfPacks?: number | null, sellPricePerPack?: number | null, costPricePerPack?: number | null }> } } };

export type UpsertStocktakeLinesMutationVariables = Types.Exact<{
  storeId: Types.Scalars['String'];
  deleteStocktakeLines?: Types.InputMaybe<Array<Types.DeleteStocktakeLineInput> | Types.DeleteStocktakeLineInput>;
  updateStocktakeLines?: Types.InputMaybe<Array<Types.UpdateStocktakeLineInput> | Types.UpdateStocktakeLineInput>;
  insertStocktakeLines?: Types.InputMaybe<Array<Types.InsertStocktakeLineInput> | Types.InsertStocktakeLineInput>;
}>;


export type UpsertStocktakeLinesMutation = { __typename: 'Mutations', batchStocktake: { __typename: 'BatchStocktakeResponses', deleteStocktakeLines?: Array<{ __typename: 'DeleteStocktakeLineResponseWithId', id: string }> | null, insertStocktakeLines?: Array<{ __typename: 'InsertStocktakeLineResponseWithId', id: string }> | null, updateStocktakeLines?: Array<{ __typename: 'UpdateStocktakeLineResponseWithId', id: string }> | null } | { __typename: 'BatchStocktakeResponsesWithErrors' } };

export type DeleteStocktakesMutationVariables = Types.Exact<{
  storeId: Types.Scalars['String'];
  ids?: Types.InputMaybe<Array<Types.DeleteStocktakeInput> | Types.DeleteStocktakeInput>;
}>;


export type DeleteStocktakesMutation = { __typename: 'Mutations', batchStocktake: { __typename: 'BatchStocktakeResponses', deleteStocktakes?: Array<{ __typename: 'DeleteStocktakeResponseWithId', id: string }> | null } | { __typename: 'BatchStocktakeResponsesWithErrors' } };

export type UpdateStocktakeMutationVariables = Types.Exact<{
  input: Types.UpdateStocktakeInput;
}>;


export type UpdateStocktakeMutation = { __typename: 'Mutations', updateStocktake: { __typename: 'StocktakeNode', id: string } | { __typename: 'UpdateStocktakeError' } };

export type InsertStocktakeMutationVariables = Types.Exact<{
  input: Types.InsertStocktakeInput;
}>;


export type InsertStocktakeMutation = { __typename: 'Mutations', insertStocktake: { __typename: 'StocktakeNode', id: string } };

export type UpdateSupplierRequisitionMutationVariables = Types.Exact<{
  storeId: Types.Scalars['String'];
  input: Types.UpdateRequestRequisitionInput;
}>;


export type UpdateSupplierRequisitionMutation = { __typename: 'Mutations', updateRequestRequisition: { __typename: 'RequisitionNode', id: string } | { __typename: 'UpdateRequestRequisitionError' } };

export type InsertSupplierRequisitionMutationVariables = Types.Exact<{
  storeId: Types.Scalars['String'];
  input: Types.InsertRequestRequisitionInput;
}>;


export type InsertSupplierRequisitionMutation = { __typename: 'Mutations', insertRequestRequisition: { __typename: 'InsertRequestRequisitionError' } | { __typename: 'RequisitionNode', id: string } };

export type UpdateCustomerRequisitionMutationVariables = Types.Exact<{
  storeId: Types.Scalars['String'];
  input: Types.UpdateRequestRequisitionInput;
}>;


export type UpdateCustomerRequisitionMutation = { __typename: 'Mutations', updateRequestRequisition: { __typename: 'RequisitionNode', id: string } | { __typename: 'UpdateRequestRequisitionError' } };

export type InsertCustomerRequisitionMutationVariables = Types.Exact<{
  storeId: Types.Scalars['String'];
  input: Types.InsertRequestRequisitionInput;
}>;


export type InsertCustomerRequisitionMutation = { __typename: 'Mutations', insertRequestRequisition: { __typename: 'InsertRequestRequisitionError' } | { __typename: 'RequisitionNode', id: string } };

export type RequisitionQueryVariables = Types.Exact<{
  storeId: Types.Scalars['String'];
  id: Types.Scalars['String'];
}>;


export type RequisitionQuery = { __typename: 'Queries', requisition: { __typename: 'RecordNotFound' } | { __typename: 'RequisitionNode', id: string, comment?: string | null, theirReference?: string | null, type: Types.RequisitionNodeType, requisitionNumber: number, status: Types.RequisitionNodeStatus, otherPartyId: string, lines: { __typename: 'RequisitionLineConnector', totalCount: number, nodes: Array<{ __typename: 'RequisitionLineNode', id: string, itemId: string, supplyQuantity: number, requestedQuantity: number, calculatedQuantity: number }> }, otherParty: { __typename: 'NameNode', id: string, name: string, code: string, isCustomer: boolean, isSupplier: boolean } } };

export type InvoicesQueryVariables = Types.Exact<{
  first?: Types.InputMaybe<Types.Scalars['Int']>;
  offset?: Types.InputMaybe<Types.Scalars['Int']>;
  key: Types.InvoiceSortFieldInput;
  desc?: Types.InputMaybe<Types.Scalars['Boolean']>;
  filter?: Types.InputMaybe<Types.InvoiceFilterInput>;
  storeId: Types.Scalars['String'];
}>;


export type InvoicesQuery = { __typename: 'Queries', invoices: { __typename: 'ConnectorError', error: { __typename: 'DatabaseError', description: string, fullError: string } | { __typename: 'PaginationError', description: string, rangeError: { __typename: 'RangeError', description: string, field: Types.RangeField, max?: number | null, min?: number | null } } } | { __typename: 'InvoiceConnector', totalCount: number, nodes: Array<{ __typename: 'InvoiceNode', comment?: string | null, createdDatetime: string, allocatedDatetime?: string | null, deliveredDatetime?: string | null, pickedDatetime?: string | null, shippedDatetime?: string | null, verifiedDatetime?: string | null, id: string, invoiceNumber: number, otherPartyId: string, otherPartyName: string, theirReference?: string | null, type: Types.InvoiceNodeType, status: Types.InvoiceNodeStatus, colour?: string | null, pricing: { __typename: 'InvoicePricingNode', totalAfterTax: number, totalBeforeTax: number, stockTotalBeforeTax: number, stockTotalAfterTax: number, serviceTotalAfterTax: number, serviceTotalBeforeTax: number } | { __typename: 'NodeError', error: { __typename: 'DatabaseError', description: string, fullError: string } | { __typename: 'RecordNotFound', description: string } } }> } };

export type NamesQueryVariables = Types.Exact<{
  key: Types.NameSortFieldInput;
  desc?: Types.InputMaybe<Types.Scalars['Boolean']>;
  first?: Types.InputMaybe<Types.Scalars['Int']>;
  offset?: Types.InputMaybe<Types.Scalars['Int']>;
  filter?: Types.InputMaybe<Types.NameFilterInput>;
}>;


export type NamesQuery = { __typename: 'Queries', names: { __typename: 'ConnectorError', error: { __typename: 'DatabaseError', description: string, fullError: string } | { __typename: 'PaginationError', description: string, rangeError: { __typename: 'RangeError', description: string, field: Types.RangeField, max?: number | null, min?: number | null } } } | { __typename: 'NameConnector', totalCount: number, nodes: Array<{ __typename: 'NameNode', code: string, id: string, isCustomer: boolean, isSupplier: boolean, name: string }> } };

export type ItemsWithStockLinesQueryVariables = Types.Exact<{
  first?: Types.InputMaybe<Types.Scalars['Int']>;
  offset?: Types.InputMaybe<Types.Scalars['Int']>;
  key: Types.ItemSortFieldInput;
  desc?: Types.InputMaybe<Types.Scalars['Boolean']>;
  filter?: Types.InputMaybe<Types.ItemFilterInput>;
  storeId: Types.Scalars['String'];
}>;


export type ItemsWithStockLinesQuery = { __typename: 'Queries', items: { __typename: 'ConnectorError', error: { __typename: 'DatabaseError', description: string, fullError: string } | { __typename: 'PaginationError', description: string, rangeError: { __typename: 'RangeError', description: string, field: Types.RangeField, max?: number | null, min?: number | null } } } | { __typename: 'ItemConnector', totalCount: number, nodes: Array<{ __typename: 'ItemNode', code: string, id: string, isVisible: boolean, name: string, unitName?: string | null, availableBatches: { __typename: 'ConnectorError', error: { __typename: 'DatabaseError', description: string, fullError: string } | { __typename: 'PaginationError', description: string, rangeError: { __typename: 'RangeError', description: string, field: Types.RangeField, max?: number | null, min?: number | null } } } | { __typename: 'StockLineConnector', totalCount: number, nodes: Array<{ __typename: 'StockLineNode', availableNumberOfPacks: number, batch?: string | null, costPricePerPack: number, expiryDate?: string | null, id: string, itemId: string, packSize: number, sellPricePerPack: number, totalNumberOfPacks: number, onHold: boolean, note?: string | null, storeId: string, locationName?: string | null }> } }> } };

export type ItemsListViewQueryVariables = Types.Exact<{
  first?: Types.InputMaybe<Types.Scalars['Int']>;
  offset?: Types.InputMaybe<Types.Scalars['Int']>;
  key: Types.ItemSortFieldInput;
  desc?: Types.InputMaybe<Types.Scalars['Boolean']>;
  filter?: Types.InputMaybe<Types.ItemFilterInput>;
}>;


export type ItemsListViewQuery = { __typename: 'Queries', items: { __typename: 'ConnectorError', error: { __typename: 'DatabaseError', description: string, fullError: string } | { __typename: 'PaginationError', description: string, rangeError: { __typename: 'RangeError', description: string, field: Types.RangeField, max?: number | null, min?: number | null } } } | { __typename: 'ItemConnector', totalCount: number, nodes: Array<{ __typename: 'ItemNode', code: string, id: string, isVisible: boolean, name: string, unitName?: string | null }> } };

<<<<<<< HEAD
=======
export type InsertOutboundShipmentMutationVariables = Types.Exact<{
  id: Types.Scalars['String'];
  otherPartyId: Types.Scalars['String'];
}>;


export type InsertOutboundShipmentMutation = { __typename: 'Mutations', insertOutboundShipment: { __typename: 'InsertOutboundShipmentError', error: { __typename: 'DatabaseError', description: string, fullError: string } | { __typename: 'ForeignKeyError', description: string, key: Types.ForeignKey } | { __typename: 'OtherPartyCannotBeThisStoreError', description: string } | { __typename: 'OtherPartyNotACustomerError', description: string, otherParty: { __typename: 'NameNode', code: string, id: string, isCustomer: boolean, isSupplier: boolean, name: string } } | { __typename: 'RecordAlreadyExist', description: string } } | { __typename: 'InvoiceNode', id: string } | { __typename: 'NodeError', error: { __typename: 'DatabaseError', description: string, fullError: string } | { __typename: 'RecordNotFound', description: string } } };

export type UpdateOutboundShipmentMutationVariables = Types.Exact<{
  input: Types.UpdateOutboundShipmentInput;
}>;


export type UpdateOutboundShipmentMutation = { __typename: 'Mutations', updateOutboundShipment: { __typename: 'InvoiceNode', id: string } | { __typename: 'NodeError', error: { __typename: 'DatabaseError', description: string, fullError: string } | { __typename: 'RecordNotFound', description: string } } | { __typename: 'UpdateOutboundShipmentError', error: { __typename: 'CanOnlyChangeToAllocatedWhenNoUnallocatedLines', description: string } | { __typename: 'CanOnlyEditInvoicesInLoggedInStoreError', description: string } | { __typename: 'CannotChangeStatusOfInvoiceOnHold', description: string } | { __typename: 'CannotReverseInvoiceStatus', description: string } | { __typename: 'DatabaseError', description: string } | { __typename: 'ForeignKeyError', description: string } | { __typename: 'InvoiceIsNotEditable', description: string } | { __typename: 'InvoiceLineHasNoStockLineError', description: string } | { __typename: 'NotAnOutboundShipmentError', description: string } | { __typename: 'OtherPartyCannotBeThisStoreError', description: string } | { __typename: 'OtherPartyNotACustomerError', description: string } | { __typename: 'RecordNotFound', description: string } } };

export type DeleteOutboundShipmentsMutationVariables = Types.Exact<{
  deleteOutboundShipments: Array<Types.Scalars['String']> | Types.Scalars['String'];
}>;


export type DeleteOutboundShipmentsMutation = { __typename: 'Mutations', batchOutboundShipment: { __typename: 'BatchOutboundShipmentResponse', deleteOutboundShipments?: Array<{ __typename: 'DeleteOutboundShipmentResponseWithId', id: string }> | null } };

>>>>>>> cc7f4872
export type InvoiceCountsQueryVariables = Types.Exact<{
  timezoneOffset?: Types.InputMaybe<Types.Scalars['Int']>;
}>;


export type InvoiceCountsQuery = { __typename: 'Queries', invoiceCounts: { __typename: 'InvoiceCounts', outbound: { __typename: 'OutboundInvoiceCounts', toBePicked: number, created: { __typename: 'InvoiceCountsSummary', today: number, thisWeek: number } }, inbound: { __typename: 'InboundInvoiceCounts', created: { __typename: 'InvoiceCountsSummary', today: number, thisWeek: number } } } };

export type StockCountsQueryVariables = Types.Exact<{
  daysTillExpired?: Types.InputMaybe<Types.Scalars['Int']>;
  timezoneOffset?: Types.InputMaybe<Types.Scalars['Int']>;
}>;


export type StockCountsQuery = { __typename: 'Queries', stockCounts: { __typename: 'StockCounts', expired: number, expiringSoon: number } };

export type UpsertInboundShipmentMutationVariables = Types.Exact<{
  input: Types.BatchInboundShipmentInput;
}>;


<<<<<<< HEAD
export type UpsertInboundShipmentMutation = { __typename?: 'Mutations', batchInboundShipment: { __typename?: 'BatchInboundShipmentResponse', deleteInboundShipmentLines?: Array<{ __typename?: 'DeleteInboundShipmentLineResponseWithId', id: string }> | null, insertInboundShipmentLines?: Array<{ __typename?: 'InsertInboundShipmentLineResponseWithId', id: string }> | null, updateInboundShipmentLines?: Array<{ __typename?: 'UpdateInboundShipmentLineResponseWithId', id: string }> | null, updateInboundShipments?: Array<{ __typename?: 'UpdateInboundShipmentResponseWithId', id: string }> | null } };
=======
export type UpsertOutboundShipmentMutation = { __typename: 'Mutations', batchOutboundShipment: { __typename: 'BatchOutboundShipmentResponse', deleteOutboundShipmentLines?: Array<{ __typename: 'DeleteOutboundShipmentLineResponseWithId', id: string }> | null, deleteOutboundShipmentServiceLines?: Array<{ __typename: 'DeleteOutboundShipmentServiceLineResponseWithId', id: string }> | null, deleteOutboundShipmentUnallocatedLines?: Array<{ __typename: 'DeleteOutboundShipmentUnallocatedLineResponseWithId', id: string }> | null, insertOutboundShipmentLines?: Array<{ __typename: 'InsertOutboundShipmentLineResponseWithId', id: string }> | null, insertOutboundShipmentServiceLines?: Array<{ __typename: 'InsertOutboundShipmentServiceLineResponseWithId', id: string }> | null, insertOutboundShipmentUnallocatedLines?: Array<{ __typename: 'InsertOutboundShipmentUnallocatedLineResponseWithId', id: string }> | null, updateOutboundShipmentLines?: Array<{ __typename: 'UpdateOutboundShipmentLineResponseWithId', id: string }> | null, updateOutboundShipmentServiceLines?: Array<{ __typename: 'UpdateOutboundShipmentServiceLineResponseWithId', id: string }> | null, updateOutboundShipmentUnallocatedLines?: Array<{ __typename: 'UpdateOutboundShipmentUnallocatedLineResponseWithId', id: string }> | null, updateOutboundShipments?: Array<{ __typename: 'UpdateOutboundShipmentResponseWithId', id: string }> | null } };
>>>>>>> cc7f4872

export type DeleteInboundShipmentLinesMutationVariables = Types.Exact<{
  input: Types.BatchInboundShipmentInput;
}>;


export type DeleteInboundShipmentLinesMutation = { __typename: 'Mutations', batchInboundShipment: { __typename: 'BatchInboundShipmentResponse', deleteInboundShipmentLines?: Array<{ __typename: 'DeleteInboundShipmentLineResponseWithId', id: string, response: { __typename: 'DeleteInboundShipmentLineError', error: { __typename: 'BatchIsReserved', description: string } | { __typename: 'CannotEditInvoice', description: string } | { __typename: 'DatabaseError', description: string, fullError: string } | { __typename: 'ForeignKeyError', description: string, key: Types.ForeignKey } | { __typename: 'InvoiceDoesNotBelongToCurrentStore', description: string } | { __typename: 'InvoiceLineBelongsToAnotherInvoice', description: string } | { __typename: 'NotAnInboundShipment', description: string } | { __typename: 'RecordNotFound', description: string } } | { __typename: 'DeleteResponse', id: string } }> | null } };

<<<<<<< HEAD
=======
export type DeleteOutboundShipmentLinesMutationVariables = Types.Exact<{
  deleteOutboundShipmentLines: Array<Types.DeleteOutboundShipmentLineInput> | Types.DeleteOutboundShipmentLineInput;
}>;


export type DeleteOutboundShipmentLinesMutation = { __typename: 'Mutations', batchOutboundShipment: { __typename: 'BatchOutboundShipmentResponse', deleteOutboundShipmentLines?: Array<{ __typename: 'DeleteOutboundShipmentLineResponseWithId', id: string, response: { __typename: 'DeleteOutboundShipmentLineError', error: { __typename: 'CannotEditInvoice', description: string } | { __typename: 'DatabaseError', description: string, fullError: string } | { __typename: 'ForeignKeyError', description: string, key: Types.ForeignKey } | { __typename: 'InvoiceDoesNotBelongToCurrentStore', description: string } | { __typename: 'InvoiceLineBelongsToAnotherInvoice', description: string } | { __typename: 'NotAnOutboundShipment', description: string } | { __typename: 'RecordNotFound', description: string } } | { __typename: 'DeleteResponse', id: string } }> | null } };

export type UpdateInboundShipmentMutationVariables = Types.Exact<{
  input: Types.UpdateInboundShipmentInput;
}>;


export type UpdateInboundShipmentMutation = { __typename: 'Mutations', updateInboundShipment: { __typename: 'InvoiceNode', id: string } | { __typename: 'NodeError', error: { __typename: 'DatabaseError', description: string, fullError: string } | { __typename: 'RecordNotFound', description: string } } | { __typename: 'UpdateInboundShipmentError', error: { __typename: 'CannotChangeStatusOfInvoiceOnHold', description: string } | { __typename: 'CannotEditInvoice', description: string } | { __typename: 'CannotReverseInvoiceStatus', description: string } | { __typename: 'DatabaseError', description: string } | { __typename: 'ForeignKeyError', description: string } | { __typename: 'InvoiceDoesNotBelongToCurrentStore', description: string } | { __typename: 'NotAnInboundShipment', description: string } | { __typename: 'OtherPartyNotASupplier', description: string } | { __typename: 'RecordNotFound', description: string } } };

export type DeleteInboundShipmentsMutationVariables = Types.Exact<{
  deleteInboundShipments: Array<Types.DeleteInboundShipmentInput> | Types.DeleteInboundShipmentInput;
}>;


export type DeleteInboundShipmentsMutation = { __typename: 'Mutations', batchInboundShipment: { __typename: 'BatchInboundShipmentResponse', deleteInboundShipments?: Array<{ __typename: 'DeleteInboundShipmentResponseWithId', id: string, response: { __typename: 'DeleteInboundShipmentError', error: { __typename: 'CannotDeleteInvoiceWithLines', description: string } | { __typename: 'CannotEditInvoice', description: string } | { __typename: 'DatabaseError', description: string } | { __typename: 'InvoiceDoesNotBelongToCurrentStore', description: string } | { __typename: 'NotAnInboundShipment', description: string } | { __typename: 'RecordNotFound', description: string } } | { __typename: 'DeleteResponse', id: string } }> | null } };

export type InsertInboundShipmentMutationVariables = Types.Exact<{
  id: Types.Scalars['String'];
  otherPartyId: Types.Scalars['String'];
}>;


export type InsertInboundShipmentMutation = { __typename: 'Mutations', insertInboundShipment: { __typename: 'InsertInboundShipmentError', error: { __typename: 'DatabaseError', description: string, fullError: string } | { __typename: 'ForeignKeyError', description: string, key: Types.ForeignKey } | { __typename: 'OtherPartyNotASupplier', description: string, otherParty: { __typename: 'NameNode', code: string, id: string, isCustomer: boolean, isSupplier: boolean, name: string } } | { __typename: 'RecordAlreadyExist', description: string } } | { __typename: 'InvoiceNode', id: string } | { __typename: 'NodeError', error: { __typename: 'DatabaseError', description: string, fullError: string } | { __typename: 'RecordNotFound', description: string } } };

>>>>>>> cc7f4872
export type LocationsQueryVariables = Types.Exact<{
  sort?: Types.InputMaybe<Array<Types.LocationSortInput> | Types.LocationSortInput>;
}>;


export type LocationsQuery = { __typename: 'Queries', locations: { __typename: 'ConnectorError', error: { __typename: 'DatabaseError', description: string, fullError: string } | { __typename: 'PaginationError', description: string, rangeError: { __typename: 'RangeError', description: string, field: Types.RangeField, max?: number | null, min?: number | null } } } | { __typename: 'LocationConnector', totalCount: number, nodes: Array<{ __typename: 'LocationNode', id: string, name: string, onHold: boolean, code: string }> } };

export type InsertLocationMutationVariables = Types.Exact<{
  input: Types.InsertLocationInput;
}>;


export type InsertLocationMutation = { __typename: 'Mutations', insertLocation: { __typename: 'InsertLocationError', error: { __typename: 'DatabaseError', description: string, fullError: string } | { __typename: 'InternalError', description: string, fullError: string } | { __typename: 'RecordAlreadyExist', description: string } | { __typename: 'UniqueValueViolation', description: string, field: Types.UniqueValueKey } } | { __typename: 'LocationNode', id: string, name: string, code: string, onHold: boolean } };

export type UpdateLocationMutationVariables = Types.Exact<{
  input: Types.UpdateLocationInput;
}>;


export type UpdateLocationMutation = { __typename: 'Mutations', updateLocation: { __typename: 'LocationNode', id: string, name: string, onHold: boolean, code: string } | { __typename: 'UpdateLocationError', error: { __typename: 'DatabaseError', description: string, fullError: string } | { __typename: 'InternalError', description: string, fullError: string } | { __typename: 'RecordBelongsToAnotherStore', description: string } | { __typename: 'RecordNotFound', description: string } | { __typename: 'UniqueValueViolation', description: string, field: Types.UniqueValueKey } } };

export type StoresQueryVariables = Types.Exact<{
  first?: Types.InputMaybe<Types.Scalars['Int']>;
  offset?: Types.InputMaybe<Types.Scalars['Int']>;
  filter?: Types.InputMaybe<Types.StoreFilterInput>;
}>;


export type StoresQuery = { __typename: 'Queries', stores: { __typename: 'StoreConnector', totalCount: number, nodes: Array<{ __typename: 'StoreNode', code: string, id: string }> } };

export type AuthTokenQueryVariables = Types.Exact<{
  username: Types.Scalars['String'];
  password: Types.Scalars['String'];
}>;


export type AuthTokenQuery = { __typename: 'Queries', authToken: { __typename: 'AuthToken', token: string } | { __typename: 'AuthTokenError', error: { __typename: 'DatabaseError', description: string, fullError: string } | { __typename: 'InternalError', description: string, fullError: string } | { __typename: 'InvalidCredentials', description: string } | { __typename: 'UserNameDoesNotExist', description: string } } };

export type MasterListsQueryVariables = Types.Exact<{
  first?: Types.InputMaybe<Types.Scalars['Int']>;
  offset?: Types.InputMaybe<Types.Scalars['Int']>;
  key: Types.MasterListSortFieldInput;
  desc?: Types.InputMaybe<Types.Scalars['Boolean']>;
  filter?: Types.InputMaybe<Types.MasterListFilterInput>;
}>;


export type MasterListsQuery = { __typename: 'Queries', masterLists: { __typename: 'ConnectorError', error: { __typename: 'DatabaseError', description: string, fullError: string } | { __typename: 'PaginationError', description: string, rangeError: { __typename: 'RangeError', field: Types.RangeField, min?: number | null, max?: number | null, description: string } } } | { __typename: 'MasterListConnector', totalCount: number, nodes: Array<{ __typename: 'MasterListNode', name: string, code: string, description: string, id: string, lines: { __typename: 'MasterListLineConnector', totalCount: number, nodes: Array<{ __typename: 'MasterListLineNode', id: string, itemId: string, item: { __typename: 'ItemNode', code: string, id: string, unitName?: string | null, name: string, isVisible: boolean, availableBatches: { __typename: 'ConnectorError', error: { __typename: 'DatabaseError', description: string, fullError: string } | { __typename: 'PaginationError', description: string, rangeError: { __typename: 'RangeError', description: string, min?: number | null, max?: number | null, field: Types.RangeField } } } | { __typename: 'StockLineConnector', totalCount: number, nodes: Array<{ __typename: 'StockLineNode', availableNumberOfPacks: number, batch?: string | null, costPricePerPack: number, expiryDate?: string | null, itemId: string, id: string, totalNumberOfPacks: number, storeId: string, sellPricePerPack: number, packSize: number, onHold: boolean, note?: string | null, locationName?: string | null }> } } }> } }> } };

export type UpdateInboundShipmentMutationVariables = Types.Exact<{
  input: Types.UpdateInboundShipmentInput;
}>;


export type UpdateInboundShipmentMutation = { __typename?: 'Mutations', updateInboundShipment: { __typename: 'InvoiceNode', id: string } | { __typename: 'NodeError', error: { __typename: 'DatabaseError', description: string, fullError: string } | { __typename: 'RecordNotFound', description: string } } | { __typename: 'UpdateInboundShipmentError', error: { __typename?: 'CannotChangeStatusOfInvoiceOnHold', description: string } | { __typename?: 'CannotEditInvoice', description: string } | { __typename?: 'CannotReverseInvoiceStatus', description: string } | { __typename?: 'DatabaseError', description: string } | { __typename?: 'ForeignKeyError', description: string } | { __typename?: 'InvoiceDoesNotBelongToCurrentStore', description: string } | { __typename?: 'NotAnInboundShipment', description: string } | { __typename?: 'OtherPartyNotASupplier', description: string } | { __typename?: 'RecordNotFound', description: string } } };

export type DeleteInboundShipmentsMutationVariables = Types.Exact<{
  deleteInboundShipments: Array<Types.DeleteInboundShipmentInput> | Types.DeleteInboundShipmentInput;
}>;


export type DeleteInboundShipmentsMutation = { __typename?: 'Mutations', batchInboundShipment: { __typename: 'BatchInboundShipmentResponse', deleteInboundShipments?: Array<{ __typename?: 'DeleteInboundShipmentResponseWithId', id: string, response: { __typename: 'DeleteInboundShipmentError', error: { __typename?: 'CannotDeleteInvoiceWithLines', description: string } | { __typename?: 'CannotEditInvoice', description: string } | { __typename?: 'DatabaseError', description: string } | { __typename?: 'InvoiceDoesNotBelongToCurrentStore', description: string } | { __typename?: 'NotAnInboundShipment', description: string } | { __typename?: 'RecordNotFound', description: string } } | { __typename?: 'DeleteResponse', id: string } }> | null } };

export type InsertInboundShipmentMutationVariables = Types.Exact<{
  id: Types.Scalars['String'];
  otherPartyId: Types.Scalars['String'];
}>;


export type InsertInboundShipmentMutation = { __typename?: 'Mutations', insertInboundShipment: { __typename: 'InsertInboundShipmentError', error: { __typename: 'DatabaseError', description: string, fullError: string } | { __typename: 'ForeignKeyError', description: string, key: Types.ForeignKey } | { __typename: 'OtherPartyNotASupplier', description: string, otherParty: { __typename?: 'NameNode', code: string, id: string, isCustomer: boolean, isSupplier: boolean, name: string } } | { __typename: 'RecordAlreadyExist', description: string } } | { __typename: 'InvoiceNode', id: string } | { __typename: 'NodeError', error: { __typename: 'DatabaseError', description: string, fullError: string } | { __typename: 'RecordNotFound', description: string } } };

export type InsertOutboundShipmentMutationVariables = Types.Exact<{
  id: Types.Scalars['String'];
  otherPartyId: Types.Scalars['String'];
}>;


export type InsertOutboundShipmentMutation = { __typename?: 'Mutations', insertOutboundShipment: { __typename: 'InsertOutboundShipmentError', error: { __typename: 'DatabaseError', description: string, fullError: string } | { __typename: 'ForeignKeyError', description: string, key: Types.ForeignKey } | { __typename: 'OtherPartyCannotBeThisStoreError', description: string } | { __typename: 'OtherPartyNotACustomerError', description: string, otherParty: { __typename?: 'NameNode', code: string, id: string, isCustomer: boolean, isSupplier: boolean, name: string } } | { __typename: 'RecordAlreadyExist', description: string } } | { __typename: 'InvoiceNode', id: string } | { __typename: 'NodeError', error: { __typename: 'DatabaseError', description: string, fullError: string } | { __typename: 'RecordNotFound', description: string } } };

export type UpdateOutboundShipmentMutationVariables = Types.Exact<{
  input: Types.UpdateOutboundShipmentInput;
}>;


export type UpdateOutboundShipmentMutation = { __typename?: 'Mutations', updateOutboundShipment: { __typename: 'InvoiceNode', id: string } | { __typename: 'NodeError', error: { __typename: 'DatabaseError', description: string, fullError: string } | { __typename: 'RecordNotFound', description: string } } | { __typename: 'UpdateOutboundShipmentError', error: { __typename?: 'CanOnlyChangeToAllocatedWhenNoUnallocatedLines', description: string } | { __typename?: 'CanOnlyEditInvoicesInLoggedInStoreError', description: string } | { __typename?: 'CannotChangeStatusOfInvoiceOnHold', description: string } | { __typename?: 'CannotReverseInvoiceStatus', description: string } | { __typename?: 'DatabaseError', description: string } | { __typename?: 'ForeignKeyError', description: string } | { __typename?: 'InvoiceIsNotEditable', description: string } | { __typename?: 'InvoiceLineHasNoStockLineError', description: string } | { __typename?: 'NotAnOutboundShipmentError', description: string } | { __typename?: 'OtherPartyCannotBeThisStoreError', description: string } | { __typename?: 'OtherPartyNotACustomerError', description: string } | { __typename?: 'RecordNotFound', description: string } } };

export type DeleteOutboundShipmentsMutationVariables = Types.Exact<{
  deleteOutboundShipments: Array<Types.Scalars['String']> | Types.Scalars['String'];
}>;


export type DeleteOutboundShipmentsMutation = { __typename?: 'Mutations', batchOutboundShipment: { __typename: 'BatchOutboundShipmentResponse', deleteOutboundShipments?: Array<{ __typename: 'DeleteOutboundShipmentResponseWithId', id: string }> | null } };

export type UpsertOutboundShipmentMutationVariables = Types.Exact<{
  input: Types.BatchOutboundShipmentInput;
}>;


export type UpsertOutboundShipmentMutation = { __typename?: 'Mutations', batchOutboundShipment: { __typename?: 'BatchOutboundShipmentResponse', deleteOutboundShipmentLines?: Array<{ __typename?: 'DeleteOutboundShipmentLineResponseWithId', id: string }> | null, deleteOutboundShipmentServiceLines?: Array<{ __typename?: 'DeleteOutboundShipmentServiceLineResponseWithId', id: string }> | null, deleteOutboundShipmentUnallocatedLines?: Array<{ __typename?: 'DeleteOutboundShipmentUnallocatedLineResponseWithId', id: string }> | null, insertOutboundShipmentLines?: Array<{ __typename?: 'InsertOutboundShipmentLineResponseWithId', id: string }> | null, insertOutboundShipmentServiceLines?: Array<{ __typename?: 'InsertOutboundShipmentServiceLineResponseWithId', id: string }> | null, insertOutboundShipmentUnallocatedLines?: Array<{ __typename?: 'InsertOutboundShipmentUnallocatedLineResponseWithId', id: string }> | null, updateOutboundShipmentLines?: Array<{ __typename?: 'UpdateOutboundShipmentLineResponseWithId', id: string }> | null, updateOutboundShipmentServiceLines?: Array<{ __typename?: 'UpdateOutboundShipmentServiceLineResponseWithId', id: string }> | null, updateOutboundShipmentUnallocatedLines?: Array<{ __typename?: 'UpdateOutboundShipmentUnallocatedLineResponseWithId', id: string }> | null, updateOutboundShipments?: Array<{ __typename?: 'UpdateOutboundShipmentResponseWithId', id: string }> | null } };

export type DeleteOutboundShipmentLinesMutationVariables = Types.Exact<{
  deleteOutboundShipmentLines: Array<Types.DeleteOutboundShipmentLineInput> | Types.DeleteOutboundShipmentLineInput;
}>;


export type DeleteOutboundShipmentLinesMutation = { __typename?: 'Mutations', batchOutboundShipment: { __typename?: 'BatchOutboundShipmentResponse', deleteOutboundShipmentLines?: Array<{ __typename?: 'DeleteOutboundShipmentLineResponseWithId', id: string, response: { __typename: 'DeleteOutboundShipmentLineError', error: { __typename: 'CannotEditInvoice', description: string } | { __typename: 'DatabaseError', description: string, fullError: string } | { __typename: 'ForeignKeyError', description: string, key: Types.ForeignKey } | { __typename: 'InvoiceDoesNotBelongToCurrentStore', description: string } | { __typename: 'InvoiceLineBelongsToAnotherInvoice', description: string } | { __typename: 'NotAnOutboundShipment', description: string } | { __typename: 'RecordNotFound', description: string } } | { __typename?: 'DeleteResponse', id: string } }> | null } };


export const InvoiceDocument = gql`
    query invoice($id: String!, $storeId: String!) {
  invoice(id: $id, storeId: $storeId) {
    __typename
    ... on NodeError {
      __typename
      error {
        description
        ... on DatabaseError {
          __typename
          description
          fullError
        }
        ... on RecordNotFound {
          __typename
          description
        }
      }
    }
    ... on InvoiceNode {
      __typename
      id
      comment
      createdDatetime
      allocatedDatetime
      deliveredDatetime
      pickedDatetime
      shippedDatetime
      verifiedDatetime
      invoiceNumber
      colour
      onHold
      otherParty {
        __typename
        ... on NameNode {
          __typename
          id
          name
          code
          isCustomer
          isSupplier
        }
        ... on NodeError {
          __typename
          error {
            description
            ... on DatabaseError {
              __typename
              description
              fullError
            }
            ... on RecordNotFound {
              __typename
              description
            }
          }
        }
      }
      lines {
        ... on ConnectorError {
          __typename
          error {
            description
            ... on DatabaseError {
              __typename
              description
              fullError
            }
          }
        }
        ... on InvoiceLineConnector {
          __typename
          nodes {
            __typename
            type
            batch
            costPricePerPack
            expiryDate
            id
            itemCode
            itemId
            itemName
            numberOfPacks
            packSize
            note
            invoiceId
            location {
              __typename
              ... on LocationNode {
                __typename
                id
                name
                code
                onHold
                stock {
                  __typename
                  ... on ConnectorError {
                    __typename
                    error {
                      description
                      ... on DatabaseError {
                        __typename
                        description
                        fullError
                      }
                    }
                  }
                  ... on StockLineConnector {
                    __typename
                    totalCount
                    nodes {
                      id
                      costPricePerPack
                      itemId
                      availableNumberOfPacks
                      onHold
                      packSize
                      sellPricePerPack
                      storeId
                      totalNumberOfPacks
                    }
                  }
                }
              }
              ... on NodeError {
                __typename
                error {
                  description
                  ... on DatabaseError {
                    __typename
                    description
                    fullError
                  }
                  ... on RecordNotFound {
                    __typename
                    description
                  }
                }
              }
            }
            item {
              ... on ItemNode {
                __typename
                id
                name
                code
                isVisible
                unitName
                availableBatches(storeId: $storeId) {
                  ... on StockLineConnector {
                    totalCount
                    nodes {
                      id
                      availableNumberOfPacks
                      costPricePerPack
                      itemId
                      onHold
                      packSize
                      sellPricePerPack
                      storeId
                      totalNumberOfPacks
                      expiryDate
                    }
                  }
                  ... on ConnectorError {
                    __typename
                    error {
                      description
                    }
                  }
                }
              }
              ... on ItemError {
                __typename
                error {
                  ... on InternalError {
                    __typename
                    description
                    fullError
                  }
                }
              }
            }
            locationName
            sellPricePerPack
            stockLine {
              __typename
              ... on NodeError {
                __typename
                error {
                  description
                  ... on DatabaseError {
                    __typename
                    description
                    fullError
                  }
                  ... on RecordNotFound {
                    __typename
                    description
                  }
                }
              }
              ... on StockLineNode {
                __typename
                availableNumberOfPacks
                batch
                costPricePerPack
                expiryDate
                id
                itemId
                packSize
                sellPricePerPack
                storeId
                totalNumberOfPacks
                onHold
                note
              }
            }
          }
          totalCount
        }
      }
      otherPartyId
      otherPartyName
      pricing {
        __typename
        ... on NodeError {
          __typename
          error {
            description
            ... on DatabaseError {
              __typename
              description
              fullError
            }
            ... on RecordNotFound {
              __typename
              description
            }
          }
        }
        ... on InvoicePricingNode {
          __typename
          totalAfterTax
          totalBeforeTax
          stockTotalBeforeTax
          stockTotalAfterTax
          serviceTotalAfterTax
          serviceTotalBeforeTax
        }
      }
      status
      theirReference
      type
    }
  }
}
    `;
export const StocktakeDocument = gql`
    query stocktake($stocktakeId: String!, $storeId: String!) {
  stocktake(id: $stocktakeId, storeId: $storeId) {
    __typename
    ... on StocktakeNode {
      __typename
      id
      stocktakeNumber
      comment
      createdDatetime
      status
      description
      lines {
        __typename
        ... on StocktakeLineConnector {
          __typename
          nodes {
            __typename
            batch
            itemId
            id
            expiryDate
            packSize
            snapshotNumberOfPacks
            countedNumberOfPacks
            sellPricePerPack
            costPricePerPack
          }
          totalCount
        }
      }
    }
  }
}
    `;
export const UpsertStocktakeLinesDocument = gql`
    mutation upsertStocktakeLines($storeId: String!, $deleteStocktakeLines: [DeleteStocktakeLineInput!], $updateStocktakeLines: [UpdateStocktakeLineInput!], $insertStocktakeLines: [InsertStocktakeLineInput!]) {
  batchStocktake(
    storeId: $storeId
    input: {deleteStocktakeLines: $deleteStocktakeLines, updateStocktakeLines: $updateStocktakeLines, insertStocktakeLines: $insertStocktakeLines}
  ) {
    __typename
    ... on BatchStocktakeResponses {
      __typename
      deleteStocktakeLines {
        id
      }
      insertStocktakeLines {
        id
      }
      updateStocktakeLines {
        id
      }
    }
  }
}
    `;
export const DeleteStocktakesDocument = gql`
    mutation deleteStocktakes($storeId: String!, $ids: [DeleteStocktakeInput!]) {
  batchStocktake(storeId: $storeId, input: {deleteStocktakes: $ids}) {
    __typename
    ... on BatchStocktakeResponses {
      deleteStocktakes {
        __typename
        id
      }
    }
  }
}
    `;
export const UpdateStocktakeDocument = gql`
    mutation updateStocktake($input: UpdateStocktakeInput!) {
  updateStocktake(input: $input) {
    ... on StocktakeNode {
      __typename
      id
    }
  }
}
    `;
export const InsertStocktakeDocument = gql`
    mutation insertStocktake($input: InsertStocktakeInput!) {
  insertStocktake(input: $input) {
    ... on StocktakeNode {
      __typename
      id
    }
  }
}
    `;
export const UpdateSupplierRequisitionDocument = gql`
    mutation updateSupplierRequisition($storeId: String!, $input: UpdateRequestRequisitionInput!) {
  updateRequestRequisition(input: $input, storeId: $storeId) {
    ... on RequisitionNode {
      __typename
      id
    }
  }
}
    `;
export const InsertSupplierRequisitionDocument = gql`
    mutation insertSupplierRequisition($storeId: String!, $input: InsertRequestRequisitionInput!) {
  insertRequestRequisition(input: $input, storeId: $storeId) {
    ... on RequisitionNode {
      __typename
      id
    }
  }
}
    `;
export const UpdateCustomerRequisitionDocument = gql`
    mutation updateCustomerRequisition($storeId: String!, $input: UpdateRequestRequisitionInput!) {
  updateRequestRequisition(storeId: $storeId, input: $input) {
    ... on RequisitionNode {
      __typename
      id
    }
  }
}
    `;
export const InsertCustomerRequisitionDocument = gql`
    mutation insertCustomerRequisition($storeId: String!, $input: InsertRequestRequisitionInput!) {
  insertRequestRequisition(input: $input, storeId: $storeId) {
    ... on RequisitionNode {
      __typename
      id
    }
  }
}
    `;
export const RequisitionDocument = gql`
    query requisition($storeId: String!, $id: String!) {
  requisition(id: $id, storeId: $storeId) {
    __typename
    ... on RequisitionNode {
      __typename
      id
      comment
      theirReference
      type
      requisitionNumber
      status
      otherPartyId
      lines {
        __typename
        ... on RequisitionLineConnector {
          totalCount
          nodes {
            id
            itemId
            supplyQuantity
            requestedQuantity
            calculatedQuantity
          }
        }
      }
      otherParty {
        __typename
        ... on NameNode {
          id
          name
          code
          isCustomer
          isSupplier
        }
      }
    }
  }
}
    `;
export const InvoicesDocument = gql`
    query invoices($first: Int, $offset: Int, $key: InvoiceSortFieldInput!, $desc: Boolean, $filter: InvoiceFilterInput, $storeId: String!) {
  invoices(
    page: {first: $first, offset: $offset}
    sort: {key: $key, desc: $desc}
    filter: $filter
    storeId: $storeId
  ) {
    ... on ConnectorError {
      __typename
      error {
        description
        ... on DatabaseError {
          __typename
          description
          fullError
        }
        ... on PaginationError {
          __typename
          description
          rangeError {
            description
            field
            max
            min
          }
        }
      }
    }
    ... on InvoiceConnector {
      __typename
      nodes {
        comment
        createdDatetime
        allocatedDatetime
        deliveredDatetime
        pickedDatetime
        shippedDatetime
        verifiedDatetime
        id
        invoiceNumber
        otherPartyId
        otherPartyName
        theirReference
        type
        status
        colour
        pricing {
          __typename
          ... on NodeError {
            __typename
            error {
              ... on RecordNotFound {
                __typename
                description
              }
              ... on DatabaseError {
                __typename
                description
                fullError
              }
              description
            }
          }
          ... on InvoicePricingNode {
            __typename
            totalAfterTax
            totalBeforeTax
            stockTotalBeforeTax
            stockTotalAfterTax
            serviceTotalAfterTax
            serviceTotalBeforeTax
          }
        }
      }
      totalCount
    }
  }
}
    `;
export const NamesDocument = gql`
    query names($key: NameSortFieldInput!, $desc: Boolean, $first: Int, $offset: Int, $filter: NameFilterInput) {
  names(
    page: {first: $first, offset: $offset}
    sort: {key: $key, desc: $desc}
    filter: $filter
  ) {
    ... on ConnectorError {
      __typename
      error {
        ... on DatabaseError {
          __typename
          description
          fullError
        }
        description
        ... on PaginationError {
          __typename
          description
          rangeError {
            description
            field
            max
            min
          }
        }
      }
    }
    ... on NameConnector {
      __typename
      nodes {
        code
        id
        isCustomer
        isSupplier
        name
      }
      totalCount
    }
  }
}
    `;
export const ItemsWithStockLinesDocument = gql`
    query itemsWithStockLines($first: Int, $offset: Int, $key: ItemSortFieldInput!, $desc: Boolean, $filter: ItemFilterInput, $storeId: String!) {
  items(
    page: {first: $first, offset: $offset}
    sort: {key: $key, desc: $desc}
    filter: $filter
  ) {
    ... on ConnectorError {
      __typename
      error {
        description
        ... on DatabaseError {
          __typename
          description
          fullError
        }
        ... on PaginationError {
          __typename
          description
          rangeError {
            description
            field
            max
            min
          }
        }
      }
    }
    ... on ItemConnector {
      __typename
      nodes {
        __typename
        availableBatches(storeId: $storeId) {
          __typename
          ... on ConnectorError {
            __typename
            error {
              description
              ... on DatabaseError {
                __typename
                description
                fullError
              }
              ... on PaginationError {
                __typename
                description
                rangeError {
                  description
                  field
                  max
                  min
                }
              }
            }
          }
          ... on StockLineConnector {
            __typename
            nodes {
              __typename
              availableNumberOfPacks
              batch
              costPricePerPack
              expiryDate
              id
              itemId
              packSize
              sellPricePerPack
              totalNumberOfPacks
              onHold
              note
              storeId
              locationName
            }
            totalCount
          }
        }
        code
        id
        isVisible
        name
        unitName
      }
      totalCount
    }
  }
}
    `;
export const ItemsListViewDocument = gql`
    query itemsListView($first: Int, $offset: Int, $key: ItemSortFieldInput!, $desc: Boolean, $filter: ItemFilterInput) {
  items(
    page: {first: $first, offset: $offset}
    sort: {key: $key, desc: $desc}
    filter: $filter
  ) {
    ... on ConnectorError {
      __typename
      error {
        description
        ... on DatabaseError {
          __typename
          description
          fullError
        }
        ... on PaginationError {
          __typename
          description
          rangeError {
            description
            field
            max
            min
          }
        }
      }
    }
    ... on ItemConnector {
      __typename
      nodes {
        __typename
        code
        id
        isVisible
        name
        unitName
      }
      totalCount
    }
  }
}
    `;
export const InvoiceCountsDocument = gql`
    query invoiceCounts($timezoneOffset: Int) {
  invoiceCounts(timezoneOffset: $timezoneOffset) {
    outbound {
      created {
        today
        thisWeek
      }
      toBePicked
    }
    inbound {
      created {
        today
        thisWeek
      }
    }
  }
}
    `;
export const StockCountsDocument = gql`
    query stockCounts($daysTillExpired: Int, $timezoneOffset: Int) {
  stockCounts(daysTillExpired: $daysTillExpired, timezoneOffset: $timezoneOffset) {
    expired
    expiringSoon
  }
}
    `;
export const UpsertInboundShipmentDocument = gql`
    mutation upsertInboundShipment($input: BatchInboundShipmentInput!) {
  batchInboundShipment(input: $input) {
    deleteInboundShipmentLines {
      id
    }
    insertInboundShipmentLines {
      id
    }
    updateInboundShipmentLines {
      id
    }
    updateInboundShipments {
      id
    }
  }
}
    `;
export const DeleteInboundShipmentLinesDocument = gql`
    mutation deleteInboundShipmentLines($input: BatchInboundShipmentInput!) {
  batchInboundShipment(input: $input) {
    deleteInboundShipmentLines {
      id
      response {
        ... on DeleteResponse {
          id
        }
        ... on DeleteInboundShipmentLineError {
          __typename
          error {
            description
            ... on NotAnInboundShipment {
              __typename
              description
            }
            ... on InvoiceDoesNotBelongToCurrentStore {
              __typename
              description
            }
            ... on ForeignKeyError {
              __typename
              description
              key
            }
            ... on DatabaseError {
              __typename
              description
              fullError
            }
            ... on CannotEditInvoice {
              __typename
              description
            }
            ... on BatchIsReserved {
              __typename
              description
            }
            ... on RecordNotFound {
              __typename
              description
            }
          }
        }
      }
    }
  }
}
    `;
export const LocationsDocument = gql`
    query locations($sort: [LocationSortInput!]) {
  locations(sort: $sort) {
    __typename
    ... on LocationConnector {
      __typename
      nodes {
        __typename
        id
        name
        onHold
        code
      }
      totalCount
    }
    ... on ConnectorError {
      __typename
      error {
        description
        ... on DatabaseError {
          __typename
          description
          fullError
        }
        ... on PaginationError {
          __typename
          description
          rangeError {
            description
            field
            max
            min
          }
        }
      }
    }
  }
}
    `;
export const InsertLocationDocument = gql`
    mutation insertLocation($input: InsertLocationInput!) {
  insertLocation(input: $input) {
    ... on InsertLocationError {
      __typename
      error {
        description
        ... on InternalError {
          __typename
          description
          fullError
        }
        ... on DatabaseError {
          __typename
          description
          fullError
        }
        ... on RecordAlreadyExist {
          __typename
          description
        }
        ... on UniqueValueViolation {
          __typename
          description
          field
        }
      }
    }
    ... on LocationNode {
      id
      name
      code
      onHold
    }
  }
}
    `;
export const UpdateLocationDocument = gql`
    mutation updateLocation($input: UpdateLocationInput!) {
  updateLocation(input: $input) {
    ... on UpdateLocationError {
      __typename
      error {
        description
        ... on InternalError {
          __typename
          description
          fullError
        }
        ... on DatabaseError {
          __typename
          description
          fullError
        }
        ... on RecordBelongsToAnotherStore {
          __typename
          description
        }
        ... on RecordNotFound {
          __typename
          description
        }
        ... on UniqueValueViolation {
          __typename
          description
          field
        }
      }
    }
    ... on LocationNode {
      id
      name
      onHold
      code
    }
  }
}
    `;
export const StoresDocument = gql`
    query stores($first: Int, $offset: Int, $filter: StoreFilterInput) {
  stores(page: {first: $first, offset: $offset}, filter: $filter) {
    ... on StoreConnector {
      __typename
      nodes {
        code
        id
      }
      totalCount
    }
  }
}
    `;
export const AuthTokenDocument = gql`
    query authToken($username: String!, $password: String!) {
  authToken(password: $password, username: $username) {
    ... on AuthToken {
      __typename
      token
    }
    ... on AuthTokenError {
      __typename
      error {
        ... on UserNameDoesNotExist {
          __typename
          description
        }
        ... on InvalidCredentials {
          __typename
          description
        }
        ... on DatabaseError {
          __typename
          description
          fullError
        }
        ... on InternalError {
          __typename
          description
          fullError
        }
        description
      }
    }
  }
}
    `;
export const MasterListsDocument = gql`
    query masterLists($first: Int, $offset: Int, $key: MasterListSortFieldInput!, $desc: Boolean, $filter: MasterListFilterInput) {
  masterLists(
    filter: $filter
    page: {first: $first, offset: $offset}
    sort: {key: $key, desc: $desc}
  ) {
    ... on MasterListConnector {
      __typename
      nodes {
        name
        code
        lines {
          nodes {
            id
            itemId
            item {
              code
              id
              unitName
              name
              isVisible
              availableBatches {
                ... on ConnectorError {
                  __typename
                  error {
                    ... on PaginationError {
                      __typename
                      description
                      rangeError {
                        description
                        min
                        max
                        field
                      }
                    }
                    ... on DatabaseError {
                      __typename
                      description
                      fullError
                    }
                    description
                  }
                }
                ... on StockLineConnector {
                  __typename
                  nodes {
                    __typename
                    availableNumberOfPacks
                    batch
                    costPricePerPack
                    expiryDate
                    itemId
                    id
                    totalNumberOfPacks
                    storeId
                    sellPricePerPack
                    packSize
                    onHold
                    note
                    locationName
                  }
                  totalCount
                }
              }
            }
          }
          totalCount
        }
        code
        description
        id
      }
      totalCount
    }
    ... on ConnectorError {
      __typename
      error {
        description
        ... on DatabaseError {
          __typename
          description
          fullError
        }
        ... on PaginationError {
          __typename
          description
          rangeError {
            field
            min
            max
            description
          }
        }
      }
    }
  }
}
    `;
export const UpdateInboundShipmentDocument = gql`
    mutation updateInboundShipment($input: UpdateInboundShipmentInput!) {
  updateInboundShipment(input: $input) {
    ... on InvoiceNode {
      __typename
      id
    }
    ... on NodeError {
      __typename
      error {
        description
        ... on DatabaseError {
          __typename
          description
          fullError
        }
        ... on RecordNotFound {
          __typename
          description
        }
      }
    }
    ... on UpdateInboundShipmentError {
      __typename
      error {
        description
      }
    }
  }
}
    `;
export const DeleteInboundShipmentsDocument = gql`
    mutation deleteInboundShipments($deleteInboundShipments: [DeleteInboundShipmentInput!]!) {
  batchInboundShipment(input: {deleteInboundShipments: $deleteInboundShipments}) {
    __typename
    deleteInboundShipments {
      id
      response {
        ... on DeleteInboundShipmentError {
          __typename
          error {
            description
          }
        }
        ... on DeleteResponse {
          id
        }
      }
    }
  }
}
    `;
export const InsertInboundShipmentDocument = gql`
    mutation insertInboundShipment($id: String!, $otherPartyId: String!) {
  insertInboundShipment(input: {id: $id, otherPartyId: $otherPartyId}) {
    __typename
    ... on InvoiceNode {
      id
    }
    ... on InsertInboundShipmentError {
      __typename
      error {
        description
        ... on DatabaseError {
          __typename
          description
          fullError
        }
        ... on ForeignKeyError {
          __typename
          description
          key
        }
        ... on OtherPartyNotASupplier {
          __typename
          description
          otherParty {
            code
            id
            isCustomer
            isSupplier
            name
          }
        }
        ... on RecordAlreadyExist {
          __typename
          description
        }
      }
    }
    ... on NodeError {
      __typename
      error {
        description
        ... on DatabaseError {
          __typename
          description
          fullError
        }
        ... on RecordNotFound {
          __typename
          description
        }
      }
    }
  }
}
    `;
export const InsertOutboundShipmentDocument = gql`
    mutation insertOutboundShipment($id: String!, $otherPartyId: String!) {
  insertOutboundShipment(input: {id: $id, otherPartyId: $otherPartyId}) {
    __typename
    ... on InvoiceNode {
      id
    }
    ... on InsertOutboundShipmentError {
      __typename
      error {
        description
        ... on DatabaseError {
          __typename
          description
          fullError
        }
        ... on ForeignKeyError {
          __typename
          description
          key
        }
        ... on OtherPartyCannotBeThisStoreError {
          __typename
          description
        }
        ... on OtherPartyNotACustomerError {
          __typename
          description
          otherParty {
            code
            id
            isCustomer
            isSupplier
            name
          }
        }
        ... on RecordAlreadyExist {
          __typename
          description
        }
      }
    }
    ... on NodeError {
      __typename
      error {
        description
        ... on DatabaseError {
          __typename
          description
          fullError
        }
        ... on RecordNotFound {
          __typename
          description
        }
      }
    }
  }
}
    `;
export const UpdateOutboundShipmentDocument = gql`
    mutation updateOutboundShipment($input: UpdateOutboundShipmentInput!) {
  updateOutboundShipment(input: $input) {
    ... on InvoiceNode {
      __typename
      id
    }
    ... on NodeError {
      __typename
      error {
        description
        ... on DatabaseError {
          __typename
          description
          fullError
        }
        ... on RecordNotFound {
          __typename
          description
        }
      }
    }
    ... on UpdateOutboundShipmentError {
      __typename
      error {
        description
      }
    }
  }
}
    `;
export const DeleteOutboundShipmentsDocument = gql`
    mutation deleteOutboundShipments($deleteOutboundShipments: [String!]!) {
  batchOutboundShipment(
    input: {deleteOutboundShipments: $deleteOutboundShipments}
  ) {
    __typename
    deleteOutboundShipments {
      __typename
      id
    }
  }
}
    `;
export const UpsertOutboundShipmentDocument = gql`
    mutation upsertOutboundShipment($input: BatchOutboundShipmentInput!) {
  batchOutboundShipment(input: $input) {
    deleteOutboundShipmentLines {
      id
    }
    deleteOutboundShipmentServiceLines {
      id
    }
    deleteOutboundShipmentUnallocatedLines {
      id
    }
    insertOutboundShipmentLines {
      id
    }
    insertOutboundShipmentServiceLines {
      id
    }
    insertOutboundShipmentUnallocatedLines {
      id
    }
    updateOutboundShipmentLines {
      id
    }
    updateOutboundShipmentServiceLines {
      id
    }
    updateOutboundShipmentUnallocatedLines {
      id
    }
    updateOutboundShipments {
      id
    }
  }
}
    `;
export const DeleteOutboundShipmentLinesDocument = gql`
    mutation deleteOutboundShipmentLines($deleteOutboundShipmentLines: [DeleteOutboundShipmentLineInput!]!) {
  batchOutboundShipment(
    input: {deleteOutboundShipmentLines: $deleteOutboundShipmentLines}
  ) {
    deleteOutboundShipmentLines {
      id
      response {
        ... on DeleteOutboundShipmentLineError {
          __typename
          error {
            description
            ... on RecordNotFound {
              __typename
              description
            }
            ... on CannotEditInvoice {
              __typename
              description
            }
            ... on DatabaseError {
              __typename
              description
              fullError
            }
            ... on ForeignKeyError {
              __typename
              description
              key
            }
            ... on InvoiceDoesNotBelongToCurrentStore {
              __typename
              description
            }
            ... on InvoiceLineBelongsToAnotherInvoice {
              __typename
              description
            }
            ... on NotAnOutboundShipment {
              __typename
              description
            }
          }
        }
        ... on DeleteResponse {
          id
        }
      }
    }
  }
}
    `;

export type SdkFunctionWrapper = <T>(action: (requestHeaders?:Record<string, string>) => Promise<T>, operationName: string) => Promise<T>;


const defaultWrapper: SdkFunctionWrapper = (action, _operationName) => action();

export function getSdk(client: GraphQLClient, withWrapper: SdkFunctionWrapper = defaultWrapper) {
  return {
    invoice(variables: InvoiceQueryVariables, requestHeaders?: Dom.RequestInit["headers"]): Promise<InvoiceQuery> {
      return withWrapper((wrappedRequestHeaders) => client.request<InvoiceQuery>(InvoiceDocument, variables, {...requestHeaders, ...wrappedRequestHeaders}), 'invoice');
    },
    stocktake(variables: StocktakeQueryVariables, requestHeaders?: Dom.RequestInit["headers"]): Promise<StocktakeQuery> {
      return withWrapper((wrappedRequestHeaders) => client.request<StocktakeQuery>(StocktakeDocument, variables, {...requestHeaders, ...wrappedRequestHeaders}), 'stocktake');
    },
    upsertStocktakeLines(variables: UpsertStocktakeLinesMutationVariables, requestHeaders?: Dom.RequestInit["headers"]): Promise<UpsertStocktakeLinesMutation> {
      return withWrapper((wrappedRequestHeaders) => client.request<UpsertStocktakeLinesMutation>(UpsertStocktakeLinesDocument, variables, {...requestHeaders, ...wrappedRequestHeaders}), 'upsertStocktakeLines');
    },
    deleteStocktakes(variables: DeleteStocktakesMutationVariables, requestHeaders?: Dom.RequestInit["headers"]): Promise<DeleteStocktakesMutation> {
      return withWrapper((wrappedRequestHeaders) => client.request<DeleteStocktakesMutation>(DeleteStocktakesDocument, variables, {...requestHeaders, ...wrappedRequestHeaders}), 'deleteStocktakes');
    },
    updateStocktake(variables: UpdateStocktakeMutationVariables, requestHeaders?: Dom.RequestInit["headers"]): Promise<UpdateStocktakeMutation> {
      return withWrapper((wrappedRequestHeaders) => client.request<UpdateStocktakeMutation>(UpdateStocktakeDocument, variables, {...requestHeaders, ...wrappedRequestHeaders}), 'updateStocktake');
    },
    insertStocktake(variables: InsertStocktakeMutationVariables, requestHeaders?: Dom.RequestInit["headers"]): Promise<InsertStocktakeMutation> {
      return withWrapper((wrappedRequestHeaders) => client.request<InsertStocktakeMutation>(InsertStocktakeDocument, variables, {...requestHeaders, ...wrappedRequestHeaders}), 'insertStocktake');
    },
    updateSupplierRequisition(variables: UpdateSupplierRequisitionMutationVariables, requestHeaders?: Dom.RequestInit["headers"]): Promise<UpdateSupplierRequisitionMutation> {
      return withWrapper((wrappedRequestHeaders) => client.request<UpdateSupplierRequisitionMutation>(UpdateSupplierRequisitionDocument, variables, {...requestHeaders, ...wrappedRequestHeaders}), 'updateSupplierRequisition');
    },
    insertSupplierRequisition(variables: InsertSupplierRequisitionMutationVariables, requestHeaders?: Dom.RequestInit["headers"]): Promise<InsertSupplierRequisitionMutation> {
      return withWrapper((wrappedRequestHeaders) => client.request<InsertSupplierRequisitionMutation>(InsertSupplierRequisitionDocument, variables, {...requestHeaders, ...wrappedRequestHeaders}), 'insertSupplierRequisition');
    },
    updateCustomerRequisition(variables: UpdateCustomerRequisitionMutationVariables, requestHeaders?: Dom.RequestInit["headers"]): Promise<UpdateCustomerRequisitionMutation> {
      return withWrapper((wrappedRequestHeaders) => client.request<UpdateCustomerRequisitionMutation>(UpdateCustomerRequisitionDocument, variables, {...requestHeaders, ...wrappedRequestHeaders}), 'updateCustomerRequisition');
    },
    insertCustomerRequisition(variables: InsertCustomerRequisitionMutationVariables, requestHeaders?: Dom.RequestInit["headers"]): Promise<InsertCustomerRequisitionMutation> {
      return withWrapper((wrappedRequestHeaders) => client.request<InsertCustomerRequisitionMutation>(InsertCustomerRequisitionDocument, variables, {...requestHeaders, ...wrappedRequestHeaders}), 'insertCustomerRequisition');
    },
    requisition(variables: RequisitionQueryVariables, requestHeaders?: Dom.RequestInit["headers"]): Promise<RequisitionQuery> {
      return withWrapper((wrappedRequestHeaders) => client.request<RequisitionQuery>(RequisitionDocument, variables, {...requestHeaders, ...wrappedRequestHeaders}), 'requisition');
    },
    invoices(variables: InvoicesQueryVariables, requestHeaders?: Dom.RequestInit["headers"]): Promise<InvoicesQuery> {
      return withWrapper((wrappedRequestHeaders) => client.request<InvoicesQuery>(InvoicesDocument, variables, {...requestHeaders, ...wrappedRequestHeaders}), 'invoices');
    },
    names(variables: NamesQueryVariables, requestHeaders?: Dom.RequestInit["headers"]): Promise<NamesQuery> {
      return withWrapper((wrappedRequestHeaders) => client.request<NamesQuery>(NamesDocument, variables, {...requestHeaders, ...wrappedRequestHeaders}), 'names');
    },
    itemsWithStockLines(variables: ItemsWithStockLinesQueryVariables, requestHeaders?: Dom.RequestInit["headers"]): Promise<ItemsWithStockLinesQuery> {
      return withWrapper((wrappedRequestHeaders) => client.request<ItemsWithStockLinesQuery>(ItemsWithStockLinesDocument, variables, {...requestHeaders, ...wrappedRequestHeaders}), 'itemsWithStockLines');
    },
    itemsListView(variables: ItemsListViewQueryVariables, requestHeaders?: Dom.RequestInit["headers"]): Promise<ItemsListViewQuery> {
      return withWrapper((wrappedRequestHeaders) => client.request<ItemsListViewQuery>(ItemsListViewDocument, variables, {...requestHeaders, ...wrappedRequestHeaders}), 'itemsListView');
    },
    invoiceCounts(variables?: InvoiceCountsQueryVariables, requestHeaders?: Dom.RequestInit["headers"]): Promise<InvoiceCountsQuery> {
      return withWrapper((wrappedRequestHeaders) => client.request<InvoiceCountsQuery>(InvoiceCountsDocument, variables, {...requestHeaders, ...wrappedRequestHeaders}), 'invoiceCounts');
    },
    stockCounts(variables?: StockCountsQueryVariables, requestHeaders?: Dom.RequestInit["headers"]): Promise<StockCountsQuery> {
      return withWrapper((wrappedRequestHeaders) => client.request<StockCountsQuery>(StockCountsDocument, variables, {...requestHeaders, ...wrappedRequestHeaders}), 'stockCounts');
    },
    upsertInboundShipment(variables: UpsertInboundShipmentMutationVariables, requestHeaders?: Dom.RequestInit["headers"]): Promise<UpsertInboundShipmentMutation> {
      return withWrapper((wrappedRequestHeaders) => client.request<UpsertInboundShipmentMutation>(UpsertInboundShipmentDocument, variables, {...requestHeaders, ...wrappedRequestHeaders}), 'upsertInboundShipment');
    },
    deleteInboundShipmentLines(variables: DeleteInboundShipmentLinesMutationVariables, requestHeaders?: Dom.RequestInit["headers"]): Promise<DeleteInboundShipmentLinesMutation> {
      return withWrapper((wrappedRequestHeaders) => client.request<DeleteInboundShipmentLinesMutation>(DeleteInboundShipmentLinesDocument, variables, {...requestHeaders, ...wrappedRequestHeaders}), 'deleteInboundShipmentLines');
    },
    locations(variables?: LocationsQueryVariables, requestHeaders?: Dom.RequestInit["headers"]): Promise<LocationsQuery> {
      return withWrapper((wrappedRequestHeaders) => client.request<LocationsQuery>(LocationsDocument, variables, {...requestHeaders, ...wrappedRequestHeaders}), 'locations');
    },
    insertLocation(variables: InsertLocationMutationVariables, requestHeaders?: Dom.RequestInit["headers"]): Promise<InsertLocationMutation> {
      return withWrapper((wrappedRequestHeaders) => client.request<InsertLocationMutation>(InsertLocationDocument, variables, {...requestHeaders, ...wrappedRequestHeaders}), 'insertLocation');
    },
    updateLocation(variables: UpdateLocationMutationVariables, requestHeaders?: Dom.RequestInit["headers"]): Promise<UpdateLocationMutation> {
      return withWrapper((wrappedRequestHeaders) => client.request<UpdateLocationMutation>(UpdateLocationDocument, variables, {...requestHeaders, ...wrappedRequestHeaders}), 'updateLocation');
    },
    stores(variables?: StoresQueryVariables, requestHeaders?: Dom.RequestInit["headers"]): Promise<StoresQuery> {
      return withWrapper((wrappedRequestHeaders) => client.request<StoresQuery>(StoresDocument, variables, {...requestHeaders, ...wrappedRequestHeaders}), 'stores');
    },
    authToken(variables: AuthTokenQueryVariables, requestHeaders?: Dom.RequestInit["headers"]): Promise<AuthTokenQuery> {
      return withWrapper((wrappedRequestHeaders) => client.request<AuthTokenQuery>(AuthTokenDocument, variables, {...requestHeaders, ...wrappedRequestHeaders}), 'authToken');
    },
    masterLists(variables: MasterListsQueryVariables, requestHeaders?: Dom.RequestInit["headers"]): Promise<MasterListsQuery> {
      return withWrapper((wrappedRequestHeaders) => client.request<MasterListsQuery>(MasterListsDocument, variables, {...requestHeaders, ...wrappedRequestHeaders}), 'masterLists');
    },
    updateInboundShipment(variables: UpdateInboundShipmentMutationVariables, requestHeaders?: Dom.RequestInit["headers"]): Promise<UpdateInboundShipmentMutation> {
      return withWrapper((wrappedRequestHeaders) => client.request<UpdateInboundShipmentMutation>(UpdateInboundShipmentDocument, variables, {...requestHeaders, ...wrappedRequestHeaders}), 'updateInboundShipment');
    },
    deleteInboundShipments(variables: DeleteInboundShipmentsMutationVariables, requestHeaders?: Dom.RequestInit["headers"]): Promise<DeleteInboundShipmentsMutation> {
      return withWrapper((wrappedRequestHeaders) => client.request<DeleteInboundShipmentsMutation>(DeleteInboundShipmentsDocument, variables, {...requestHeaders, ...wrappedRequestHeaders}), 'deleteInboundShipments');
    },
    insertInboundShipment(variables: InsertInboundShipmentMutationVariables, requestHeaders?: Dom.RequestInit["headers"]): Promise<InsertInboundShipmentMutation> {
      return withWrapper((wrappedRequestHeaders) => client.request<InsertInboundShipmentMutation>(InsertInboundShipmentDocument, variables, {...requestHeaders, ...wrappedRequestHeaders}), 'insertInboundShipment');
    },
    insertOutboundShipment(variables: InsertOutboundShipmentMutationVariables, requestHeaders?: Dom.RequestInit["headers"]): Promise<InsertOutboundShipmentMutation> {
      return withWrapper((wrappedRequestHeaders) => client.request<InsertOutboundShipmentMutation>(InsertOutboundShipmentDocument, variables, {...requestHeaders, ...wrappedRequestHeaders}), 'insertOutboundShipment');
    },
    updateOutboundShipment(variables: UpdateOutboundShipmentMutationVariables, requestHeaders?: Dom.RequestInit["headers"]): Promise<UpdateOutboundShipmentMutation> {
      return withWrapper((wrappedRequestHeaders) => client.request<UpdateOutboundShipmentMutation>(UpdateOutboundShipmentDocument, variables, {...requestHeaders, ...wrappedRequestHeaders}), 'updateOutboundShipment');
    },
    deleteOutboundShipments(variables: DeleteOutboundShipmentsMutationVariables, requestHeaders?: Dom.RequestInit["headers"]): Promise<DeleteOutboundShipmentsMutation> {
      return withWrapper((wrappedRequestHeaders) => client.request<DeleteOutboundShipmentsMutation>(DeleteOutboundShipmentsDocument, variables, {...requestHeaders, ...wrappedRequestHeaders}), 'deleteOutboundShipments');
    },
    upsertOutboundShipment(variables: UpsertOutboundShipmentMutationVariables, requestHeaders?: Dom.RequestInit["headers"]): Promise<UpsertOutboundShipmentMutation> {
      return withWrapper((wrappedRequestHeaders) => client.request<UpsertOutboundShipmentMutation>(UpsertOutboundShipmentDocument, variables, {...requestHeaders, ...wrappedRequestHeaders}), 'upsertOutboundShipment');
    },
    deleteOutboundShipmentLines(variables: DeleteOutboundShipmentLinesMutationVariables, requestHeaders?: Dom.RequestInit["headers"]): Promise<DeleteOutboundShipmentLinesMutation> {
      return withWrapper((wrappedRequestHeaders) => client.request<DeleteOutboundShipmentLinesMutation>(DeleteOutboundShipmentLinesDocument, variables, {...requestHeaders, ...wrappedRequestHeaders}), 'deleteOutboundShipmentLines');
    }
  };
}
export type Sdk = ReturnType<typeof getSdk>;

/**
 * @param resolver a function that accepts a captured request and may return a mocked response.
 * @see https://mswjs.io/docs/basics/response-resolver
 * @example
 * mockInvoiceQuery((req, res, ctx) => {
 *   const { id, storeId } = req.variables;
 *   return res(
 *     ctx.data({ invoice })
 *   )
 * })
 */
export const mockInvoiceQuery = (resolver: ResponseResolver<GraphQLRequest<InvoiceQueryVariables>, GraphQLContext<InvoiceQuery>, any>) =>
  graphql.query<InvoiceQuery, InvoiceQueryVariables>(
    'invoice',
    resolver
  )

/**
 * @param resolver a function that accepts a captured request and may return a mocked response.
 * @see https://mswjs.io/docs/basics/response-resolver
 * @example
 * mockStocktakeQuery((req, res, ctx) => {
 *   const { stocktakeId, storeId } = req.variables;
 *   return res(
 *     ctx.data({ stocktake })
 *   )
 * })
 */
export const mockStocktakeQuery = (resolver: ResponseResolver<GraphQLRequest<StocktakeQueryVariables>, GraphQLContext<StocktakeQuery>, any>) =>
  graphql.query<StocktakeQuery, StocktakeQueryVariables>(
    'stocktake',
    resolver
  )

/**
 * @param resolver a function that accepts a captured request and may return a mocked response.
 * @see https://mswjs.io/docs/basics/response-resolver
 * @example
 * mockUpsertStocktakeLinesMutation((req, res, ctx) => {
 *   const { storeId, deleteStocktakeLines, updateStocktakeLines, insertStocktakeLines } = req.variables;
 *   return res(
 *     ctx.data({ batchStocktake })
 *   )
 * })
 */
export const mockUpsertStocktakeLinesMutation = (resolver: ResponseResolver<GraphQLRequest<UpsertStocktakeLinesMutationVariables>, GraphQLContext<UpsertStocktakeLinesMutation>, any>) =>
  graphql.mutation<UpsertStocktakeLinesMutation, UpsertStocktakeLinesMutationVariables>(
    'upsertStocktakeLines',
    resolver
  )

/**
 * @param resolver a function that accepts a captured request and may return a mocked response.
 * @see https://mswjs.io/docs/basics/response-resolver
 * @example
 * mockDeleteStocktakesMutation((req, res, ctx) => {
 *   const { storeId, ids } = req.variables;
 *   return res(
 *     ctx.data({ batchStocktake })
 *   )
 * })
 */
export const mockDeleteStocktakesMutation = (resolver: ResponseResolver<GraphQLRequest<DeleteStocktakesMutationVariables>, GraphQLContext<DeleteStocktakesMutation>, any>) =>
  graphql.mutation<DeleteStocktakesMutation, DeleteStocktakesMutationVariables>(
    'deleteStocktakes',
    resolver
  )

/**
 * @param resolver a function that accepts a captured request and may return a mocked response.
 * @see https://mswjs.io/docs/basics/response-resolver
 * @example
 * mockUpdateStocktakeMutation((req, res, ctx) => {
 *   const { input } = req.variables;
 *   return res(
 *     ctx.data({ updateStocktake })
 *   )
 * })
 */
export const mockUpdateStocktakeMutation = (resolver: ResponseResolver<GraphQLRequest<UpdateStocktakeMutationVariables>, GraphQLContext<UpdateStocktakeMutation>, any>) =>
  graphql.mutation<UpdateStocktakeMutation, UpdateStocktakeMutationVariables>(
    'updateStocktake',
    resolver
  )

/**
 * @param resolver a function that accepts a captured request and may return a mocked response.
 * @see https://mswjs.io/docs/basics/response-resolver
 * @example
 * mockInsertStocktakeMutation((req, res, ctx) => {
 *   const { input } = req.variables;
 *   return res(
 *     ctx.data({ insertStocktake })
 *   )
 * })
 */
export const mockInsertStocktakeMutation = (resolver: ResponseResolver<GraphQLRequest<InsertStocktakeMutationVariables>, GraphQLContext<InsertStocktakeMutation>, any>) =>
  graphql.mutation<InsertStocktakeMutation, InsertStocktakeMutationVariables>(
    'insertStocktake',
    resolver
  )

/**
 * @param resolver a function that accepts a captured request and may return a mocked response.
 * @see https://mswjs.io/docs/basics/response-resolver
 * @example
 * mockUpdateSupplierRequisitionMutation((req, res, ctx) => {
 *   const { storeId, input } = req.variables;
 *   return res(
 *     ctx.data({ updateRequestRequisition })
 *   )
 * })
 */
export const mockUpdateSupplierRequisitionMutation = (resolver: ResponseResolver<GraphQLRequest<UpdateSupplierRequisitionMutationVariables>, GraphQLContext<UpdateSupplierRequisitionMutation>, any>) =>
  graphql.mutation<UpdateSupplierRequisitionMutation, UpdateSupplierRequisitionMutationVariables>(
    'updateSupplierRequisition',
    resolver
  )

/**
 * @param resolver a function that accepts a captured request and may return a mocked response.
 * @see https://mswjs.io/docs/basics/response-resolver
 * @example
 * mockInsertSupplierRequisitionMutation((req, res, ctx) => {
 *   const { storeId, input } = req.variables;
 *   return res(
 *     ctx.data({ insertRequestRequisition })
 *   )
 * })
 */
export const mockInsertSupplierRequisitionMutation = (resolver: ResponseResolver<GraphQLRequest<InsertSupplierRequisitionMutationVariables>, GraphQLContext<InsertSupplierRequisitionMutation>, any>) =>
  graphql.mutation<InsertSupplierRequisitionMutation, InsertSupplierRequisitionMutationVariables>(
    'insertSupplierRequisition',
    resolver
  )

/**
 * @param resolver a function that accepts a captured request and may return a mocked response.
 * @see https://mswjs.io/docs/basics/response-resolver
 * @example
 * mockUpdateCustomerRequisitionMutation((req, res, ctx) => {
 *   const { storeId, input } = req.variables;
 *   return res(
 *     ctx.data({ updateRequestRequisition })
 *   )
 * })
 */
export const mockUpdateCustomerRequisitionMutation = (resolver: ResponseResolver<GraphQLRequest<UpdateCustomerRequisitionMutationVariables>, GraphQLContext<UpdateCustomerRequisitionMutation>, any>) =>
  graphql.mutation<UpdateCustomerRequisitionMutation, UpdateCustomerRequisitionMutationVariables>(
    'updateCustomerRequisition',
    resolver
  )

/**
 * @param resolver a function that accepts a captured request and may return a mocked response.
 * @see https://mswjs.io/docs/basics/response-resolver
 * @example
 * mockInsertCustomerRequisitionMutation((req, res, ctx) => {
 *   const { storeId, input } = req.variables;
 *   return res(
 *     ctx.data({ insertRequestRequisition })
 *   )
 * })
 */
export const mockInsertCustomerRequisitionMutation = (resolver: ResponseResolver<GraphQLRequest<InsertCustomerRequisitionMutationVariables>, GraphQLContext<InsertCustomerRequisitionMutation>, any>) =>
  graphql.mutation<InsertCustomerRequisitionMutation, InsertCustomerRequisitionMutationVariables>(
    'insertCustomerRequisition',
    resolver
  )

/**
 * @param resolver a function that accepts a captured request and may return a mocked response.
 * @see https://mswjs.io/docs/basics/response-resolver
 * @example
 * mockRequisitionQuery((req, res, ctx) => {
 *   const { storeId, id } = req.variables;
 *   return res(
 *     ctx.data({ requisition })
 *   )
 * })
 */
export const mockRequisitionQuery = (resolver: ResponseResolver<GraphQLRequest<RequisitionQueryVariables>, GraphQLContext<RequisitionQuery>, any>) =>
  graphql.query<RequisitionQuery, RequisitionQueryVariables>(
    'requisition',
    resolver
  )

/**
 * @param resolver a function that accepts a captured request and may return a mocked response.
 * @see https://mswjs.io/docs/basics/response-resolver
 * @example
 * mockInvoicesQuery((req, res, ctx) => {
 *   const { first, offset, key, desc, filter, storeId } = req.variables;
 *   return res(
 *     ctx.data({ invoices })
 *   )
 * })
 */
export const mockInvoicesQuery = (resolver: ResponseResolver<GraphQLRequest<InvoicesQueryVariables>, GraphQLContext<InvoicesQuery>, any>) =>
  graphql.query<InvoicesQuery, InvoicesQueryVariables>(
    'invoices',
    resolver
  )

/**
 * @param resolver a function that accepts a captured request and may return a mocked response.
 * @see https://mswjs.io/docs/basics/response-resolver
 * @example
 * mockNamesQuery((req, res, ctx) => {
 *   const { key, desc, first, offset, filter } = req.variables;
 *   return res(
 *     ctx.data({ names })
 *   )
 * })
 */
export const mockNamesQuery = (resolver: ResponseResolver<GraphQLRequest<NamesQueryVariables>, GraphQLContext<NamesQuery>, any>) =>
  graphql.query<NamesQuery, NamesQueryVariables>(
    'names',
    resolver
  )

/**
 * @param resolver a function that accepts a captured request and may return a mocked response.
 * @see https://mswjs.io/docs/basics/response-resolver
 * @example
 * mockItemsWithStockLinesQuery((req, res, ctx) => {
 *   const { first, offset, key, desc, filter, storeId } = req.variables;
 *   return res(
 *     ctx.data({ items })
 *   )
 * })
 */
export const mockItemsWithStockLinesQuery = (resolver: ResponseResolver<GraphQLRequest<ItemsWithStockLinesQueryVariables>, GraphQLContext<ItemsWithStockLinesQuery>, any>) =>
  graphql.query<ItemsWithStockLinesQuery, ItemsWithStockLinesQueryVariables>(
    'itemsWithStockLines',
    resolver
  )

/**
 * @param resolver a function that accepts a captured request and may return a mocked response.
 * @see https://mswjs.io/docs/basics/response-resolver
 * @example
 * mockItemsListViewQuery((req, res, ctx) => {
 *   const { first, offset, key, desc, filter } = req.variables;
 *   return res(
 *     ctx.data({ items })
 *   )
 * })
 */
export const mockItemsListViewQuery = (resolver: ResponseResolver<GraphQLRequest<ItemsListViewQueryVariables>, GraphQLContext<ItemsListViewQuery>, any>) =>
  graphql.query<ItemsListViewQuery, ItemsListViewQueryVariables>(
    'itemsListView',
    resolver
  )

/**
 * @param resolver a function that accepts a captured request and may return a mocked response.
 * @see https://mswjs.io/docs/basics/response-resolver
 * @example
 * mockInvoiceCountsQuery((req, res, ctx) => {
 *   const { timezoneOffset } = req.variables;
 *   return res(
 *     ctx.data({ invoiceCounts })
 *   )
 * })
 */
export const mockInvoiceCountsQuery = (resolver: ResponseResolver<GraphQLRequest<InvoiceCountsQueryVariables>, GraphQLContext<InvoiceCountsQuery>, any>) =>
  graphql.query<InvoiceCountsQuery, InvoiceCountsQueryVariables>(
    'invoiceCounts',
    resolver
  )

/**
 * @param resolver a function that accepts a captured request and may return a mocked response.
 * @see https://mswjs.io/docs/basics/response-resolver
 * @example
 * mockStockCountsQuery((req, res, ctx) => {
 *   const { daysTillExpired, timezoneOffset } = req.variables;
 *   return res(
 *     ctx.data({ stockCounts })
 *   )
 * })
 */
export const mockStockCountsQuery = (resolver: ResponseResolver<GraphQLRequest<StockCountsQueryVariables>, GraphQLContext<StockCountsQuery>, any>) =>
  graphql.query<StockCountsQuery, StockCountsQueryVariables>(
    'stockCounts',
    resolver
  )

/**
 * @param resolver a function that accepts a captured request and may return a mocked response.
 * @see https://mswjs.io/docs/basics/response-resolver
 * @example
 * mockUpsertInboundShipmentMutation((req, res, ctx) => {
 *   const { input } = req.variables;
 *   return res(
 *     ctx.data({ batchInboundShipment })
 *   )
 * })
 */
export const mockUpsertInboundShipmentMutation = (resolver: ResponseResolver<GraphQLRequest<UpsertInboundShipmentMutationVariables>, GraphQLContext<UpsertInboundShipmentMutation>, any>) =>
  graphql.mutation<UpsertInboundShipmentMutation, UpsertInboundShipmentMutationVariables>(
    'upsertInboundShipment',
    resolver
  )

/**
 * @param resolver a function that accepts a captured request and may return a mocked response.
 * @see https://mswjs.io/docs/basics/response-resolver
 * @example
 * mockDeleteInboundShipmentLinesMutation((req, res, ctx) => {
 *   const { input } = req.variables;
 *   return res(
 *     ctx.data({ batchInboundShipment })
 *   )
 * })
 */
export const mockDeleteInboundShipmentLinesMutation = (resolver: ResponseResolver<GraphQLRequest<DeleteInboundShipmentLinesMutationVariables>, GraphQLContext<DeleteInboundShipmentLinesMutation>, any>) =>
  graphql.mutation<DeleteInboundShipmentLinesMutation, DeleteInboundShipmentLinesMutationVariables>(
    'deleteInboundShipmentLines',
    resolver
  )

/**
 * @param resolver a function that accepts a captured request and may return a mocked response.
 * @see https://mswjs.io/docs/basics/response-resolver
 * @example
 * mockLocationsQuery((req, res, ctx) => {
 *   const { sort } = req.variables;
 *   return res(
 *     ctx.data({ locations })
 *   )
 * })
 */
export const mockLocationsQuery = (resolver: ResponseResolver<GraphQLRequest<LocationsQueryVariables>, GraphQLContext<LocationsQuery>, any>) =>
  graphql.query<LocationsQuery, LocationsQueryVariables>(
    'locations',
    resolver
  )

/**
 * @param resolver a function that accepts a captured request and may return a mocked response.
 * @see https://mswjs.io/docs/basics/response-resolver
 * @example
 * mockInsertLocationMutation((req, res, ctx) => {
 *   const { input } = req.variables;
 *   return res(
 *     ctx.data({ insertLocation })
 *   )
 * })
 */
export const mockInsertLocationMutation = (resolver: ResponseResolver<GraphQLRequest<InsertLocationMutationVariables>, GraphQLContext<InsertLocationMutation>, any>) =>
  graphql.mutation<InsertLocationMutation, InsertLocationMutationVariables>(
    'insertLocation',
    resolver
  )

/**
 * @param resolver a function that accepts a captured request and may return a mocked response.
 * @see https://mswjs.io/docs/basics/response-resolver
 * @example
 * mockUpdateLocationMutation((req, res, ctx) => {
 *   const { input } = req.variables;
 *   return res(
 *     ctx.data({ updateLocation })
 *   )
 * })
 */
export const mockUpdateLocationMutation = (resolver: ResponseResolver<GraphQLRequest<UpdateLocationMutationVariables>, GraphQLContext<UpdateLocationMutation>, any>) =>
  graphql.mutation<UpdateLocationMutation, UpdateLocationMutationVariables>(
    'updateLocation',
    resolver
  )

/**
 * @param resolver a function that accepts a captured request and may return a mocked response.
 * @see https://mswjs.io/docs/basics/response-resolver
 * @example
 * mockStoresQuery((req, res, ctx) => {
 *   const { first, offset, filter } = req.variables;
 *   return res(
 *     ctx.data({ stores })
 *   )
 * })
 */
export const mockStoresQuery = (resolver: ResponseResolver<GraphQLRequest<StoresQueryVariables>, GraphQLContext<StoresQuery>, any>) =>
  graphql.query<StoresQuery, StoresQueryVariables>(
    'stores',
    resolver
  )

/**
 * @param resolver a function that accepts a captured request and may return a mocked response.
 * @see https://mswjs.io/docs/basics/response-resolver
 * @example
 * mockAuthTokenQuery((req, res, ctx) => {
 *   const { username, password } = req.variables;
 *   return res(
 *     ctx.data({ authToken })
 *   )
 * })
 */
export const mockAuthTokenQuery = (resolver: ResponseResolver<GraphQLRequest<AuthTokenQueryVariables>, GraphQLContext<AuthTokenQuery>, any>) =>
  graphql.query<AuthTokenQuery, AuthTokenQueryVariables>(
    'authToken',
    resolver
  )

/**
 * @param resolver a function that accepts a captured request and may return a mocked response.
 * @see https://mswjs.io/docs/basics/response-resolver
 * @example
 * mockMasterListsQuery((req, res, ctx) => {
 *   const { first, offset, key, desc, filter } = req.variables;
 *   return res(
 *     ctx.data({ masterLists })
 *   )
 * })
 */
export const mockMasterListsQuery = (resolver: ResponseResolver<GraphQLRequest<MasterListsQueryVariables>, GraphQLContext<MasterListsQuery>, any>) =>
  graphql.query<MasterListsQuery, MasterListsQueryVariables>(
    'masterLists',
    resolver
  )

/**
 * @param resolver a function that accepts a captured request and may return a mocked response.
 * @see https://mswjs.io/docs/basics/response-resolver
 * @example
 * mockUpdateInboundShipmentMutation((req, res, ctx) => {
 *   const { input } = req.variables;
 *   return res(
 *     ctx.data({ updateInboundShipment })
 *   )
 * })
 */
export const mockUpdateInboundShipmentMutation = (resolver: ResponseResolver<GraphQLRequest<UpdateInboundShipmentMutationVariables>, GraphQLContext<UpdateInboundShipmentMutation>, any>) =>
  graphql.mutation<UpdateInboundShipmentMutation, UpdateInboundShipmentMutationVariables>(
    'updateInboundShipment',
    resolver
  )

/**
 * @param resolver a function that accepts a captured request and may return a mocked response.
 * @see https://mswjs.io/docs/basics/response-resolver
 * @example
 * mockDeleteInboundShipmentsMutation((req, res, ctx) => {
 *   const { deleteInboundShipments } = req.variables;
 *   return res(
 *     ctx.data({ batchInboundShipment })
 *   )
 * })
 */
export const mockDeleteInboundShipmentsMutation = (resolver: ResponseResolver<GraphQLRequest<DeleteInboundShipmentsMutationVariables>, GraphQLContext<DeleteInboundShipmentsMutation>, any>) =>
  graphql.mutation<DeleteInboundShipmentsMutation, DeleteInboundShipmentsMutationVariables>(
    'deleteInboundShipments',
    resolver
  )

/**
 * @param resolver a function that accepts a captured request and may return a mocked response.
 * @see https://mswjs.io/docs/basics/response-resolver
 * @example
 * mockInsertInboundShipmentMutation((req, res, ctx) => {
 *   const { id, otherPartyId } = req.variables;
 *   return res(
 *     ctx.data({ insertInboundShipment })
 *   )
 * })
 */
export const mockInsertInboundShipmentMutation = (resolver: ResponseResolver<GraphQLRequest<InsertInboundShipmentMutationVariables>, GraphQLContext<InsertInboundShipmentMutation>, any>) =>
  graphql.mutation<InsertInboundShipmentMutation, InsertInboundShipmentMutationVariables>(
    'insertInboundShipment',
    resolver
  )

/**
 * @param resolver a function that accepts a captured request and may return a mocked response.
 * @see https://mswjs.io/docs/basics/response-resolver
 * @example
 * mockInsertOutboundShipmentMutation((req, res, ctx) => {
 *   const { id, otherPartyId } = req.variables;
 *   return res(
 *     ctx.data({ insertOutboundShipment })
 *   )
 * })
 */
export const mockInsertOutboundShipmentMutation = (resolver: ResponseResolver<GraphQLRequest<InsertOutboundShipmentMutationVariables>, GraphQLContext<InsertOutboundShipmentMutation>, any>) =>
  graphql.mutation<InsertOutboundShipmentMutation, InsertOutboundShipmentMutationVariables>(
    'insertOutboundShipment',
    resolver
  )

/**
 * @param resolver a function that accepts a captured request and may return a mocked response.
 * @see https://mswjs.io/docs/basics/response-resolver
 * @example
 * mockUpdateOutboundShipmentMutation((req, res, ctx) => {
 *   const { input } = req.variables;
 *   return res(
 *     ctx.data({ updateOutboundShipment })
 *   )
 * })
 */
export const mockUpdateOutboundShipmentMutation = (resolver: ResponseResolver<GraphQLRequest<UpdateOutboundShipmentMutationVariables>, GraphQLContext<UpdateOutboundShipmentMutation>, any>) =>
  graphql.mutation<UpdateOutboundShipmentMutation, UpdateOutboundShipmentMutationVariables>(
    'updateOutboundShipment',
    resolver
  )

/**
 * @param resolver a function that accepts a captured request and may return a mocked response.
 * @see https://mswjs.io/docs/basics/response-resolver
 * @example
 * mockDeleteOutboundShipmentsMutation((req, res, ctx) => {
 *   const { deleteOutboundShipments } = req.variables;
 *   return res(
 *     ctx.data({ batchOutboundShipment })
 *   )
 * })
 */
export const mockDeleteOutboundShipmentsMutation = (resolver: ResponseResolver<GraphQLRequest<DeleteOutboundShipmentsMutationVariables>, GraphQLContext<DeleteOutboundShipmentsMutation>, any>) =>
  graphql.mutation<DeleteOutboundShipmentsMutation, DeleteOutboundShipmentsMutationVariables>(
    'deleteOutboundShipments',
    resolver
  )

/**
 * @param resolver a function that accepts a captured request and may return a mocked response.
 * @see https://mswjs.io/docs/basics/response-resolver
 * @example
 * mockUpsertOutboundShipmentMutation((req, res, ctx) => {
 *   const { input } = req.variables;
 *   return res(
 *     ctx.data({ batchOutboundShipment })
 *   )
 * })
 */
export const mockUpsertOutboundShipmentMutation = (resolver: ResponseResolver<GraphQLRequest<UpsertOutboundShipmentMutationVariables>, GraphQLContext<UpsertOutboundShipmentMutation>, any>) =>
  graphql.mutation<UpsertOutboundShipmentMutation, UpsertOutboundShipmentMutationVariables>(
    'upsertOutboundShipment',
    resolver
  )

/**
 * @param resolver a function that accepts a captured request and may return a mocked response.
 * @see https://mswjs.io/docs/basics/response-resolver
 * @example
 * mockDeleteOutboundShipmentLinesMutation((req, res, ctx) => {
 *   const { deleteOutboundShipmentLines } = req.variables;
 *   return res(
 *     ctx.data({ batchOutboundShipment })
 *   )
 * })
 */
export const mockDeleteOutboundShipmentLinesMutation = (resolver: ResponseResolver<GraphQLRequest<DeleteOutboundShipmentLinesMutationVariables>, GraphQLContext<DeleteOutboundShipmentLinesMutation>, any>) =>
  graphql.mutation<DeleteOutboundShipmentLinesMutation, DeleteOutboundShipmentLinesMutationVariables>(
    'deleteOutboundShipmentLines',
    resolver
  )<|MERGE_RESOLUTION|>--- conflicted
+++ resolved
@@ -6,7 +6,6 @@
 import { graphql, ResponseResolver, GraphQLRequest, GraphQLContext } from 'msw'
 export type InvoiceQueryVariables = Types.Exact<{
   id: Types.Scalars['String'];
-  storeId: Types.Scalars['String'];
 }>;
 
 
@@ -98,7 +97,6 @@
   key: Types.InvoiceSortFieldInput;
   desc?: Types.InputMaybe<Types.Scalars['Boolean']>;
   filter?: Types.InputMaybe<Types.InvoiceFilterInput>;
-  storeId: Types.Scalars['String'];
 }>;
 
 
@@ -121,7 +119,6 @@
   key: Types.ItemSortFieldInput;
   desc?: Types.InputMaybe<Types.Scalars['Boolean']>;
   filter?: Types.InputMaybe<Types.ItemFilterInput>;
-  storeId: Types.Scalars['String'];
 }>;
 
 
@@ -138,8 +135,6 @@
 
 export type ItemsListViewQuery = { __typename: 'Queries', items: { __typename: 'ConnectorError', error: { __typename: 'DatabaseError', description: string, fullError: string } | { __typename: 'PaginationError', description: string, rangeError: { __typename: 'RangeError', description: string, field: Types.RangeField, max?: number | null, min?: number | null } } } | { __typename: 'ItemConnector', totalCount: number, nodes: Array<{ __typename: 'ItemNode', code: string, id: string, isVisible: boolean, name: string, unitName?: string | null }> } };
 
-<<<<<<< HEAD
-=======
 export type InsertOutboundShipmentMutationVariables = Types.Exact<{
   id: Types.Scalars['String'];
   otherPartyId: Types.Scalars['String'];
@@ -162,7 +157,6 @@
 
 export type DeleteOutboundShipmentsMutation = { __typename: 'Mutations', batchOutboundShipment: { __typename: 'BatchOutboundShipmentResponse', deleteOutboundShipments?: Array<{ __typename: 'DeleteOutboundShipmentResponseWithId', id: string }> | null } };
 
->>>>>>> cc7f4872
 export type InvoiceCountsQueryVariables = Types.Exact<{
   timezoneOffset?: Types.InputMaybe<Types.Scalars['Int']>;
 }>;
@@ -178,16 +172,12 @@
 
 export type StockCountsQuery = { __typename: 'Queries', stockCounts: { __typename: 'StockCounts', expired: number, expiringSoon: number } };
 
-export type UpsertInboundShipmentMutationVariables = Types.Exact<{
-  input: Types.BatchInboundShipmentInput;
-}>;
-
-
-<<<<<<< HEAD
-export type UpsertInboundShipmentMutation = { __typename?: 'Mutations', batchInboundShipment: { __typename?: 'BatchInboundShipmentResponse', deleteInboundShipmentLines?: Array<{ __typename?: 'DeleteInboundShipmentLineResponseWithId', id: string }> | null, insertInboundShipmentLines?: Array<{ __typename?: 'InsertInboundShipmentLineResponseWithId', id: string }> | null, updateInboundShipmentLines?: Array<{ __typename?: 'UpdateInboundShipmentLineResponseWithId', id: string }> | null, updateInboundShipments?: Array<{ __typename?: 'UpdateInboundShipmentResponseWithId', id: string }> | null } };
-=======
+export type UpsertOutboundShipmentMutationVariables = Types.Exact<{
+  input: Types.BatchOutboundShipmentInput;
+}>;
+
+
 export type UpsertOutboundShipmentMutation = { __typename: 'Mutations', batchOutboundShipment: { __typename: 'BatchOutboundShipmentResponse', deleteOutboundShipmentLines?: Array<{ __typename: 'DeleteOutboundShipmentLineResponseWithId', id: string }> | null, deleteOutboundShipmentServiceLines?: Array<{ __typename: 'DeleteOutboundShipmentServiceLineResponseWithId', id: string }> | null, deleteOutboundShipmentUnallocatedLines?: Array<{ __typename: 'DeleteOutboundShipmentUnallocatedLineResponseWithId', id: string }> | null, insertOutboundShipmentLines?: Array<{ __typename: 'InsertOutboundShipmentLineResponseWithId', id: string }> | null, insertOutboundShipmentServiceLines?: Array<{ __typename: 'InsertOutboundShipmentServiceLineResponseWithId', id: string }> | null, insertOutboundShipmentUnallocatedLines?: Array<{ __typename: 'InsertOutboundShipmentUnallocatedLineResponseWithId', id: string }> | null, updateOutboundShipmentLines?: Array<{ __typename: 'UpdateOutboundShipmentLineResponseWithId', id: string }> | null, updateOutboundShipmentServiceLines?: Array<{ __typename: 'UpdateOutboundShipmentServiceLineResponseWithId', id: string }> | null, updateOutboundShipmentUnallocatedLines?: Array<{ __typename: 'UpdateOutboundShipmentUnallocatedLineResponseWithId', id: string }> | null, updateOutboundShipments?: Array<{ __typename: 'UpdateOutboundShipmentResponseWithId', id: string }> | null } };
->>>>>>> cc7f4872
 
 export type DeleteInboundShipmentLinesMutationVariables = Types.Exact<{
   input: Types.BatchInboundShipmentInput;
@@ -196,8 +186,6 @@
 
 export type DeleteInboundShipmentLinesMutation = { __typename: 'Mutations', batchInboundShipment: { __typename: 'BatchInboundShipmentResponse', deleteInboundShipmentLines?: Array<{ __typename: 'DeleteInboundShipmentLineResponseWithId', id: string, response: { __typename: 'DeleteInboundShipmentLineError', error: { __typename: 'BatchIsReserved', description: string } | { __typename: 'CannotEditInvoice', description: string } | { __typename: 'DatabaseError', description: string, fullError: string } | { __typename: 'ForeignKeyError', description: string, key: Types.ForeignKey } | { __typename: 'InvoiceDoesNotBelongToCurrentStore', description: string } | { __typename: 'InvoiceLineBelongsToAnotherInvoice', description: string } | { __typename: 'NotAnInboundShipment', description: string } | { __typename: 'RecordNotFound', description: string } } | { __typename: 'DeleteResponse', id: string } }> | null } };
 
-<<<<<<< HEAD
-=======
 export type DeleteOutboundShipmentLinesMutationVariables = Types.Exact<{
   deleteOutboundShipmentLines: Array<Types.DeleteOutboundShipmentLineInput> | Types.DeleteOutboundShipmentLineInput;
 }>;
@@ -227,7 +215,6 @@
 
 export type InsertInboundShipmentMutation = { __typename: 'Mutations', insertInboundShipment: { __typename: 'InsertInboundShipmentError', error: { __typename: 'DatabaseError', description: string, fullError: string } | { __typename: 'ForeignKeyError', description: string, key: Types.ForeignKey } | { __typename: 'OtherPartyNotASupplier', description: string, otherParty: { __typename: 'NameNode', code: string, id: string, isCustomer: boolean, isSupplier: boolean, name: string } } | { __typename: 'RecordAlreadyExist', description: string } } | { __typename: 'InvoiceNode', id: string } | { __typename: 'NodeError', error: { __typename: 'DatabaseError', description: string, fullError: string } | { __typename: 'RecordNotFound', description: string } } };
 
->>>>>>> cc7f4872
 export type LocationsQueryVariables = Types.Exact<{
   sort?: Types.InputMaybe<Array<Types.LocationSortInput> | Types.LocationSortInput>;
 }>;
@@ -277,68 +264,10 @@
 
 export type MasterListsQuery = { __typename: 'Queries', masterLists: { __typename: 'ConnectorError', error: { __typename: 'DatabaseError', description: string, fullError: string } | { __typename: 'PaginationError', description: string, rangeError: { __typename: 'RangeError', field: Types.RangeField, min?: number | null, max?: number | null, description: string } } } | { __typename: 'MasterListConnector', totalCount: number, nodes: Array<{ __typename: 'MasterListNode', name: string, code: string, description: string, id: string, lines: { __typename: 'MasterListLineConnector', totalCount: number, nodes: Array<{ __typename: 'MasterListLineNode', id: string, itemId: string, item: { __typename: 'ItemNode', code: string, id: string, unitName?: string | null, name: string, isVisible: boolean, availableBatches: { __typename: 'ConnectorError', error: { __typename: 'DatabaseError', description: string, fullError: string } | { __typename: 'PaginationError', description: string, rangeError: { __typename: 'RangeError', description: string, min?: number | null, max?: number | null, field: Types.RangeField } } } | { __typename: 'StockLineConnector', totalCount: number, nodes: Array<{ __typename: 'StockLineNode', availableNumberOfPacks: number, batch?: string | null, costPricePerPack: number, expiryDate?: string | null, itemId: string, id: string, totalNumberOfPacks: number, storeId: string, sellPricePerPack: number, packSize: number, onHold: boolean, note?: string | null, locationName?: string | null }> } } }> } }> } };
 
-export type UpdateInboundShipmentMutationVariables = Types.Exact<{
-  input: Types.UpdateInboundShipmentInput;
-}>;
-
-
-export type UpdateInboundShipmentMutation = { __typename?: 'Mutations', updateInboundShipment: { __typename: 'InvoiceNode', id: string } | { __typename: 'NodeError', error: { __typename: 'DatabaseError', description: string, fullError: string } | { __typename: 'RecordNotFound', description: string } } | { __typename: 'UpdateInboundShipmentError', error: { __typename?: 'CannotChangeStatusOfInvoiceOnHold', description: string } | { __typename?: 'CannotEditInvoice', description: string } | { __typename?: 'CannotReverseInvoiceStatus', description: string } | { __typename?: 'DatabaseError', description: string } | { __typename?: 'ForeignKeyError', description: string } | { __typename?: 'InvoiceDoesNotBelongToCurrentStore', description: string } | { __typename?: 'NotAnInboundShipment', description: string } | { __typename?: 'OtherPartyNotASupplier', description: string } | { __typename?: 'RecordNotFound', description: string } } };
-
-export type DeleteInboundShipmentsMutationVariables = Types.Exact<{
-  deleteInboundShipments: Array<Types.DeleteInboundShipmentInput> | Types.DeleteInboundShipmentInput;
-}>;
-
-
-export type DeleteInboundShipmentsMutation = { __typename?: 'Mutations', batchInboundShipment: { __typename: 'BatchInboundShipmentResponse', deleteInboundShipments?: Array<{ __typename?: 'DeleteInboundShipmentResponseWithId', id: string, response: { __typename: 'DeleteInboundShipmentError', error: { __typename?: 'CannotDeleteInvoiceWithLines', description: string } | { __typename?: 'CannotEditInvoice', description: string } | { __typename?: 'DatabaseError', description: string } | { __typename?: 'InvoiceDoesNotBelongToCurrentStore', description: string } | { __typename?: 'NotAnInboundShipment', description: string } | { __typename?: 'RecordNotFound', description: string } } | { __typename?: 'DeleteResponse', id: string } }> | null } };
-
-export type InsertInboundShipmentMutationVariables = Types.Exact<{
-  id: Types.Scalars['String'];
-  otherPartyId: Types.Scalars['String'];
-}>;
-
-
-export type InsertInboundShipmentMutation = { __typename?: 'Mutations', insertInboundShipment: { __typename: 'InsertInboundShipmentError', error: { __typename: 'DatabaseError', description: string, fullError: string } | { __typename: 'ForeignKeyError', description: string, key: Types.ForeignKey } | { __typename: 'OtherPartyNotASupplier', description: string, otherParty: { __typename?: 'NameNode', code: string, id: string, isCustomer: boolean, isSupplier: boolean, name: string } } | { __typename: 'RecordAlreadyExist', description: string } } | { __typename: 'InvoiceNode', id: string } | { __typename: 'NodeError', error: { __typename: 'DatabaseError', description: string, fullError: string } | { __typename: 'RecordNotFound', description: string } } };
-
-export type InsertOutboundShipmentMutationVariables = Types.Exact<{
-  id: Types.Scalars['String'];
-  otherPartyId: Types.Scalars['String'];
-}>;
-
-
-export type InsertOutboundShipmentMutation = { __typename?: 'Mutations', insertOutboundShipment: { __typename: 'InsertOutboundShipmentError', error: { __typename: 'DatabaseError', description: string, fullError: string } | { __typename: 'ForeignKeyError', description: string, key: Types.ForeignKey } | { __typename: 'OtherPartyCannotBeThisStoreError', description: string } | { __typename: 'OtherPartyNotACustomerError', description: string, otherParty: { __typename?: 'NameNode', code: string, id: string, isCustomer: boolean, isSupplier: boolean, name: string } } | { __typename: 'RecordAlreadyExist', description: string } } | { __typename: 'InvoiceNode', id: string } | { __typename: 'NodeError', error: { __typename: 'DatabaseError', description: string, fullError: string } | { __typename: 'RecordNotFound', description: string } } };
-
-export type UpdateOutboundShipmentMutationVariables = Types.Exact<{
-  input: Types.UpdateOutboundShipmentInput;
-}>;
-
-
-export type UpdateOutboundShipmentMutation = { __typename?: 'Mutations', updateOutboundShipment: { __typename: 'InvoiceNode', id: string } | { __typename: 'NodeError', error: { __typename: 'DatabaseError', description: string, fullError: string } | { __typename: 'RecordNotFound', description: string } } | { __typename: 'UpdateOutboundShipmentError', error: { __typename?: 'CanOnlyChangeToAllocatedWhenNoUnallocatedLines', description: string } | { __typename?: 'CanOnlyEditInvoicesInLoggedInStoreError', description: string } | { __typename?: 'CannotChangeStatusOfInvoiceOnHold', description: string } | { __typename?: 'CannotReverseInvoiceStatus', description: string } | { __typename?: 'DatabaseError', description: string } | { __typename?: 'ForeignKeyError', description: string } | { __typename?: 'InvoiceIsNotEditable', description: string } | { __typename?: 'InvoiceLineHasNoStockLineError', description: string } | { __typename?: 'NotAnOutboundShipmentError', description: string } | { __typename?: 'OtherPartyCannotBeThisStoreError', description: string } | { __typename?: 'OtherPartyNotACustomerError', description: string } | { __typename?: 'RecordNotFound', description: string } } };
-
-export type DeleteOutboundShipmentsMutationVariables = Types.Exact<{
-  deleteOutboundShipments: Array<Types.Scalars['String']> | Types.Scalars['String'];
-}>;
-
-
-export type DeleteOutboundShipmentsMutation = { __typename?: 'Mutations', batchOutboundShipment: { __typename: 'BatchOutboundShipmentResponse', deleteOutboundShipments?: Array<{ __typename: 'DeleteOutboundShipmentResponseWithId', id: string }> | null } };
-
-export type UpsertOutboundShipmentMutationVariables = Types.Exact<{
-  input: Types.BatchOutboundShipmentInput;
-}>;
-
-
-export type UpsertOutboundShipmentMutation = { __typename?: 'Mutations', batchOutboundShipment: { __typename?: 'BatchOutboundShipmentResponse', deleteOutboundShipmentLines?: Array<{ __typename?: 'DeleteOutboundShipmentLineResponseWithId', id: string }> | null, deleteOutboundShipmentServiceLines?: Array<{ __typename?: 'DeleteOutboundShipmentServiceLineResponseWithId', id: string }> | null, deleteOutboundShipmentUnallocatedLines?: Array<{ __typename?: 'DeleteOutboundShipmentUnallocatedLineResponseWithId', id: string }> | null, insertOutboundShipmentLines?: Array<{ __typename?: 'InsertOutboundShipmentLineResponseWithId', id: string }> | null, insertOutboundShipmentServiceLines?: Array<{ __typename?: 'InsertOutboundShipmentServiceLineResponseWithId', id: string }> | null, insertOutboundShipmentUnallocatedLines?: Array<{ __typename?: 'InsertOutboundShipmentUnallocatedLineResponseWithId', id: string }> | null, updateOutboundShipmentLines?: Array<{ __typename?: 'UpdateOutboundShipmentLineResponseWithId', id: string }> | null, updateOutboundShipmentServiceLines?: Array<{ __typename?: 'UpdateOutboundShipmentServiceLineResponseWithId', id: string }> | null, updateOutboundShipmentUnallocatedLines?: Array<{ __typename?: 'UpdateOutboundShipmentUnallocatedLineResponseWithId', id: string }> | null, updateOutboundShipments?: Array<{ __typename?: 'UpdateOutboundShipmentResponseWithId', id: string }> | null } };
-
-export type DeleteOutboundShipmentLinesMutationVariables = Types.Exact<{
-  deleteOutboundShipmentLines: Array<Types.DeleteOutboundShipmentLineInput> | Types.DeleteOutboundShipmentLineInput;
-}>;
-
-
-export type DeleteOutboundShipmentLinesMutation = { __typename?: 'Mutations', batchOutboundShipment: { __typename?: 'BatchOutboundShipmentResponse', deleteOutboundShipmentLines?: Array<{ __typename?: 'DeleteOutboundShipmentLineResponseWithId', id: string, response: { __typename: 'DeleteOutboundShipmentLineError', error: { __typename: 'CannotEditInvoice', description: string } | { __typename: 'DatabaseError', description: string, fullError: string } | { __typename: 'ForeignKeyError', description: string, key: Types.ForeignKey } | { __typename: 'InvoiceDoesNotBelongToCurrentStore', description: string } | { __typename: 'InvoiceLineBelongsToAnotherInvoice', description: string } | { __typename: 'NotAnOutboundShipment', description: string } | { __typename: 'RecordNotFound', description: string } } | { __typename?: 'DeleteResponse', id: string } }> | null } };
-
 
 export const InvoiceDocument = gql`
-    query invoice($id: String!, $storeId: String!) {
-  invoice(id: $id, storeId: $storeId) {
+    query invoice($id: String!) {
+  invoice(id: $id) {
     __typename
     ... on NodeError {
       __typename
@@ -484,7 +413,7 @@
                 code
                 isVisible
                 unitName
-                availableBatches(storeId: $storeId) {
+                availableBatches {
                   ... on StockLineConnector {
                     totalCount
                     nodes {
@@ -765,12 +694,11 @@
 }
     `;
 export const InvoicesDocument = gql`
-    query invoices($first: Int, $offset: Int, $key: InvoiceSortFieldInput!, $desc: Boolean, $filter: InvoiceFilterInput, $storeId: String!) {
+    query invoices($first: Int, $offset: Int, $key: InvoiceSortFieldInput!, $desc: Boolean, $filter: InvoiceFilterInput) {
   invoices(
     page: {first: $first, offset: $offset}
     sort: {key: $key, desc: $desc}
     filter: $filter
-    storeId: $storeId
   ) {
     ... on ConnectorError {
       __typename
@@ -887,7 +815,7 @@
 }
     `;
 export const ItemsWithStockLinesDocument = gql`
-    query itemsWithStockLines($first: Int, $offset: Int, $key: ItemSortFieldInput!, $desc: Boolean, $filter: ItemFilterInput, $storeId: String!) {
+    query itemsWithStockLines($first: Int, $offset: Int, $key: ItemSortFieldInput!, $desc: Boolean, $filter: ItemFilterInput) {
   items(
     page: {first: $first, offset: $offset}
     sort: {key: $key, desc: $desc}
@@ -918,7 +846,7 @@
       __typename
       nodes {
         __typename
-        availableBatches(storeId: $storeId) {
+        availableBatches {
           __typename
           ... on ConnectorError {
             __typename
@@ -1016,6 +944,110 @@
   }
 }
     `;
+export const InsertOutboundShipmentDocument = gql`
+    mutation insertOutboundShipment($id: String!, $otherPartyId: String!) {
+  insertOutboundShipment(input: {id: $id, otherPartyId: $otherPartyId}) {
+    __typename
+    ... on InvoiceNode {
+      id
+    }
+    ... on InsertOutboundShipmentError {
+      __typename
+      error {
+        description
+        ... on DatabaseError {
+          __typename
+          description
+          fullError
+        }
+        ... on ForeignKeyError {
+          __typename
+          description
+          key
+        }
+        ... on OtherPartyCannotBeThisStoreError {
+          __typename
+          description
+        }
+        ... on OtherPartyNotACustomerError {
+          __typename
+          description
+          otherParty {
+            code
+            id
+            isCustomer
+            isSupplier
+            name
+          }
+        }
+        ... on RecordAlreadyExist {
+          __typename
+          description
+        }
+      }
+    }
+    ... on NodeError {
+      __typename
+      error {
+        description
+        ... on DatabaseError {
+          __typename
+          description
+          fullError
+        }
+        ... on RecordNotFound {
+          __typename
+          description
+        }
+      }
+    }
+  }
+}
+    `;
+export const UpdateOutboundShipmentDocument = gql`
+    mutation updateOutboundShipment($input: UpdateOutboundShipmentInput!) {
+  updateOutboundShipment(input: $input) {
+    ... on InvoiceNode {
+      __typename
+      id
+    }
+    ... on NodeError {
+      __typename
+      error {
+        description
+        ... on DatabaseError {
+          __typename
+          description
+          fullError
+        }
+        ... on RecordNotFound {
+          __typename
+          description
+        }
+      }
+    }
+    ... on UpdateOutboundShipmentError {
+      __typename
+      error {
+        description
+      }
+    }
+  }
+}
+    `;
+export const DeleteOutboundShipmentsDocument = gql`
+    mutation deleteOutboundShipments($deleteOutboundShipments: [String!]!) {
+  batchOutboundShipment(
+    input: {deleteOutboundShipments: $deleteOutboundShipments}
+  ) {
+    __typename
+    deleteOutboundShipments {
+      __typename
+      id
+    }
+  }
+}
+    `;
 export const InvoiceCountsDocument = gql`
     query invoiceCounts($timezoneOffset: Int) {
   invoiceCounts(timezoneOffset: $timezoneOffset) {
@@ -1043,19 +1075,37 @@
   }
 }
     `;
-export const UpsertInboundShipmentDocument = gql`
-    mutation upsertInboundShipment($input: BatchInboundShipmentInput!) {
-  batchInboundShipment(input: $input) {
-    deleteInboundShipmentLines {
-      id
-    }
-    insertInboundShipmentLines {
-      id
-    }
-    updateInboundShipmentLines {
-      id
-    }
-    updateInboundShipments {
+export const UpsertOutboundShipmentDocument = gql`
+    mutation upsertOutboundShipment($input: BatchOutboundShipmentInput!) {
+  batchOutboundShipment(input: $input) {
+    deleteOutboundShipmentLines {
+      id
+    }
+    deleteOutboundShipmentServiceLines {
+      id
+    }
+    deleteOutboundShipmentUnallocatedLines {
+      id
+    }
+    insertOutboundShipmentLines {
+      id
+    }
+    insertOutboundShipmentServiceLines {
+      id
+    }
+    insertOutboundShipmentUnallocatedLines {
+      id
+    }
+    updateOutboundShipmentLines {
+      id
+    }
+    updateOutboundShipmentServiceLines {
+      id
+    }
+    updateOutboundShipmentUnallocatedLines {
+      id
+    }
+    updateOutboundShipments {
       id
     }
   }
@@ -1105,6 +1155,166 @@
               description
             }
           }
+        }
+      }
+    }
+  }
+}
+    `;
+export const DeleteOutboundShipmentLinesDocument = gql`
+    mutation deleteOutboundShipmentLines($deleteOutboundShipmentLines: [DeleteOutboundShipmentLineInput!]!) {
+  batchOutboundShipment(
+    input: {deleteOutboundShipmentLines: $deleteOutboundShipmentLines}
+  ) {
+    deleteOutboundShipmentLines {
+      id
+      response {
+        ... on DeleteOutboundShipmentLineError {
+          __typename
+          error {
+            description
+            ... on RecordNotFound {
+              __typename
+              description
+            }
+            ... on CannotEditInvoice {
+              __typename
+              description
+            }
+            ... on DatabaseError {
+              __typename
+              description
+              fullError
+            }
+            ... on ForeignKeyError {
+              __typename
+              description
+              key
+            }
+            ... on InvoiceDoesNotBelongToCurrentStore {
+              __typename
+              description
+            }
+            ... on InvoiceLineBelongsToAnotherInvoice {
+              __typename
+              description
+            }
+            ... on NotAnOutboundShipment {
+              __typename
+              description
+            }
+          }
+        }
+        ... on DeleteResponse {
+          id
+        }
+      }
+    }
+  }
+}
+    `;
+export const UpdateInboundShipmentDocument = gql`
+    mutation updateInboundShipment($input: UpdateInboundShipmentInput!) {
+  updateInboundShipment(input: $input) {
+    ... on InvoiceNode {
+      __typename
+      id
+    }
+    ... on NodeError {
+      __typename
+      error {
+        description
+        ... on DatabaseError {
+          __typename
+          description
+          fullError
+        }
+        ... on RecordNotFound {
+          __typename
+          description
+        }
+      }
+    }
+    ... on UpdateInboundShipmentError {
+      __typename
+      error {
+        description
+      }
+    }
+  }
+}
+    `;
+export const DeleteInboundShipmentsDocument = gql`
+    mutation deleteInboundShipments($deleteInboundShipments: [DeleteInboundShipmentInput!]!) {
+  batchInboundShipment(input: {deleteInboundShipments: $deleteInboundShipments}) {
+    __typename
+    deleteInboundShipments {
+      id
+      response {
+        ... on DeleteInboundShipmentError {
+          __typename
+          error {
+            description
+          }
+        }
+        ... on DeleteResponse {
+          id
+        }
+      }
+    }
+  }
+}
+    `;
+export const InsertInboundShipmentDocument = gql`
+    mutation insertInboundShipment($id: String!, $otherPartyId: String!) {
+  insertInboundShipment(input: {id: $id, otherPartyId: $otherPartyId}) {
+    __typename
+    ... on InvoiceNode {
+      id
+    }
+    ... on InsertInboundShipmentError {
+      __typename
+      error {
+        description
+        ... on DatabaseError {
+          __typename
+          description
+          fullError
+        }
+        ... on ForeignKeyError {
+          __typename
+          description
+          key
+        }
+        ... on OtherPartyNotASupplier {
+          __typename
+          description
+          otherParty {
+            code
+            id
+            isCustomer
+            isSupplier
+            name
+          }
+        }
+        ... on RecordAlreadyExist {
+          __typename
+          description
+        }
+      }
+    }
+    ... on NodeError {
+      __typename
+      error {
+        description
+        ... on DatabaseError {
+          __typename
+          description
+          fullError
+        }
+        ... on RecordNotFound {
+          __typename
+          description
         }
       }
     }
@@ -1375,306 +1585,6 @@
   }
 }
     `;
-export const UpdateInboundShipmentDocument = gql`
-    mutation updateInboundShipment($input: UpdateInboundShipmentInput!) {
-  updateInboundShipment(input: $input) {
-    ... on InvoiceNode {
-      __typename
-      id
-    }
-    ... on NodeError {
-      __typename
-      error {
-        description
-        ... on DatabaseError {
-          __typename
-          description
-          fullError
-        }
-        ... on RecordNotFound {
-          __typename
-          description
-        }
-      }
-    }
-    ... on UpdateInboundShipmentError {
-      __typename
-      error {
-        description
-      }
-    }
-  }
-}
-    `;
-export const DeleteInboundShipmentsDocument = gql`
-    mutation deleteInboundShipments($deleteInboundShipments: [DeleteInboundShipmentInput!]!) {
-  batchInboundShipment(input: {deleteInboundShipments: $deleteInboundShipments}) {
-    __typename
-    deleteInboundShipments {
-      id
-      response {
-        ... on DeleteInboundShipmentError {
-          __typename
-          error {
-            description
-          }
-        }
-        ... on DeleteResponse {
-          id
-        }
-      }
-    }
-  }
-}
-    `;
-export const InsertInboundShipmentDocument = gql`
-    mutation insertInboundShipment($id: String!, $otherPartyId: String!) {
-  insertInboundShipment(input: {id: $id, otherPartyId: $otherPartyId}) {
-    __typename
-    ... on InvoiceNode {
-      id
-    }
-    ... on InsertInboundShipmentError {
-      __typename
-      error {
-        description
-        ... on DatabaseError {
-          __typename
-          description
-          fullError
-        }
-        ... on ForeignKeyError {
-          __typename
-          description
-          key
-        }
-        ... on OtherPartyNotASupplier {
-          __typename
-          description
-          otherParty {
-            code
-            id
-            isCustomer
-            isSupplier
-            name
-          }
-        }
-        ... on RecordAlreadyExist {
-          __typename
-          description
-        }
-      }
-    }
-    ... on NodeError {
-      __typename
-      error {
-        description
-        ... on DatabaseError {
-          __typename
-          description
-          fullError
-        }
-        ... on RecordNotFound {
-          __typename
-          description
-        }
-      }
-    }
-  }
-}
-    `;
-export const InsertOutboundShipmentDocument = gql`
-    mutation insertOutboundShipment($id: String!, $otherPartyId: String!) {
-  insertOutboundShipment(input: {id: $id, otherPartyId: $otherPartyId}) {
-    __typename
-    ... on InvoiceNode {
-      id
-    }
-    ... on InsertOutboundShipmentError {
-      __typename
-      error {
-        description
-        ... on DatabaseError {
-          __typename
-          description
-          fullError
-        }
-        ... on ForeignKeyError {
-          __typename
-          description
-          key
-        }
-        ... on OtherPartyCannotBeThisStoreError {
-          __typename
-          description
-        }
-        ... on OtherPartyNotACustomerError {
-          __typename
-          description
-          otherParty {
-            code
-            id
-            isCustomer
-            isSupplier
-            name
-          }
-        }
-        ... on RecordAlreadyExist {
-          __typename
-          description
-        }
-      }
-    }
-    ... on NodeError {
-      __typename
-      error {
-        description
-        ... on DatabaseError {
-          __typename
-          description
-          fullError
-        }
-        ... on RecordNotFound {
-          __typename
-          description
-        }
-      }
-    }
-  }
-}
-    `;
-export const UpdateOutboundShipmentDocument = gql`
-    mutation updateOutboundShipment($input: UpdateOutboundShipmentInput!) {
-  updateOutboundShipment(input: $input) {
-    ... on InvoiceNode {
-      __typename
-      id
-    }
-    ... on NodeError {
-      __typename
-      error {
-        description
-        ... on DatabaseError {
-          __typename
-          description
-          fullError
-        }
-        ... on RecordNotFound {
-          __typename
-          description
-        }
-      }
-    }
-    ... on UpdateOutboundShipmentError {
-      __typename
-      error {
-        description
-      }
-    }
-  }
-}
-    `;
-export const DeleteOutboundShipmentsDocument = gql`
-    mutation deleteOutboundShipments($deleteOutboundShipments: [String!]!) {
-  batchOutboundShipment(
-    input: {deleteOutboundShipments: $deleteOutboundShipments}
-  ) {
-    __typename
-    deleteOutboundShipments {
-      __typename
-      id
-    }
-  }
-}
-    `;
-export const UpsertOutboundShipmentDocument = gql`
-    mutation upsertOutboundShipment($input: BatchOutboundShipmentInput!) {
-  batchOutboundShipment(input: $input) {
-    deleteOutboundShipmentLines {
-      id
-    }
-    deleteOutboundShipmentServiceLines {
-      id
-    }
-    deleteOutboundShipmentUnallocatedLines {
-      id
-    }
-    insertOutboundShipmentLines {
-      id
-    }
-    insertOutboundShipmentServiceLines {
-      id
-    }
-    insertOutboundShipmentUnallocatedLines {
-      id
-    }
-    updateOutboundShipmentLines {
-      id
-    }
-    updateOutboundShipmentServiceLines {
-      id
-    }
-    updateOutboundShipmentUnallocatedLines {
-      id
-    }
-    updateOutboundShipments {
-      id
-    }
-  }
-}
-    `;
-export const DeleteOutboundShipmentLinesDocument = gql`
-    mutation deleteOutboundShipmentLines($deleteOutboundShipmentLines: [DeleteOutboundShipmentLineInput!]!) {
-  batchOutboundShipment(
-    input: {deleteOutboundShipmentLines: $deleteOutboundShipmentLines}
-  ) {
-    deleteOutboundShipmentLines {
-      id
-      response {
-        ... on DeleteOutboundShipmentLineError {
-          __typename
-          error {
-            description
-            ... on RecordNotFound {
-              __typename
-              description
-            }
-            ... on CannotEditInvoice {
-              __typename
-              description
-            }
-            ... on DatabaseError {
-              __typename
-              description
-              fullError
-            }
-            ... on ForeignKeyError {
-              __typename
-              description
-              key
-            }
-            ... on InvoiceDoesNotBelongToCurrentStore {
-              __typename
-              description
-            }
-            ... on InvoiceLineBelongsToAnotherInvoice {
-              __typename
-              description
-            }
-            ... on NotAnOutboundShipment {
-              __typename
-              description
-            }
-          }
-        }
-        ... on DeleteResponse {
-          id
-        }
-      }
-    }
-  }
-}
-    `;
 
 export type SdkFunctionWrapper = <T>(action: (requestHeaders?:Record<string, string>) => Promise<T>, operationName: string) => Promise<T>;
 
@@ -1728,18 +1638,39 @@
     itemsListView(variables: ItemsListViewQueryVariables, requestHeaders?: Dom.RequestInit["headers"]): Promise<ItemsListViewQuery> {
       return withWrapper((wrappedRequestHeaders) => client.request<ItemsListViewQuery>(ItemsListViewDocument, variables, {...requestHeaders, ...wrappedRequestHeaders}), 'itemsListView');
     },
+    insertOutboundShipment(variables: InsertOutboundShipmentMutationVariables, requestHeaders?: Dom.RequestInit["headers"]): Promise<InsertOutboundShipmentMutation> {
+      return withWrapper((wrappedRequestHeaders) => client.request<InsertOutboundShipmentMutation>(InsertOutboundShipmentDocument, variables, {...requestHeaders, ...wrappedRequestHeaders}), 'insertOutboundShipment');
+    },
+    updateOutboundShipment(variables: UpdateOutboundShipmentMutationVariables, requestHeaders?: Dom.RequestInit["headers"]): Promise<UpdateOutboundShipmentMutation> {
+      return withWrapper((wrappedRequestHeaders) => client.request<UpdateOutboundShipmentMutation>(UpdateOutboundShipmentDocument, variables, {...requestHeaders, ...wrappedRequestHeaders}), 'updateOutboundShipment');
+    },
+    deleteOutboundShipments(variables: DeleteOutboundShipmentsMutationVariables, requestHeaders?: Dom.RequestInit["headers"]): Promise<DeleteOutboundShipmentsMutation> {
+      return withWrapper((wrappedRequestHeaders) => client.request<DeleteOutboundShipmentsMutation>(DeleteOutboundShipmentsDocument, variables, {...requestHeaders, ...wrappedRequestHeaders}), 'deleteOutboundShipments');
+    },
     invoiceCounts(variables?: InvoiceCountsQueryVariables, requestHeaders?: Dom.RequestInit["headers"]): Promise<InvoiceCountsQuery> {
       return withWrapper((wrappedRequestHeaders) => client.request<InvoiceCountsQuery>(InvoiceCountsDocument, variables, {...requestHeaders, ...wrappedRequestHeaders}), 'invoiceCounts');
     },
     stockCounts(variables?: StockCountsQueryVariables, requestHeaders?: Dom.RequestInit["headers"]): Promise<StockCountsQuery> {
       return withWrapper((wrappedRequestHeaders) => client.request<StockCountsQuery>(StockCountsDocument, variables, {...requestHeaders, ...wrappedRequestHeaders}), 'stockCounts');
     },
-    upsertInboundShipment(variables: UpsertInboundShipmentMutationVariables, requestHeaders?: Dom.RequestInit["headers"]): Promise<UpsertInboundShipmentMutation> {
-      return withWrapper((wrappedRequestHeaders) => client.request<UpsertInboundShipmentMutation>(UpsertInboundShipmentDocument, variables, {...requestHeaders, ...wrappedRequestHeaders}), 'upsertInboundShipment');
+    upsertOutboundShipment(variables: UpsertOutboundShipmentMutationVariables, requestHeaders?: Dom.RequestInit["headers"]): Promise<UpsertOutboundShipmentMutation> {
+      return withWrapper((wrappedRequestHeaders) => client.request<UpsertOutboundShipmentMutation>(UpsertOutboundShipmentDocument, variables, {...requestHeaders, ...wrappedRequestHeaders}), 'upsertOutboundShipment');
     },
     deleteInboundShipmentLines(variables: DeleteInboundShipmentLinesMutationVariables, requestHeaders?: Dom.RequestInit["headers"]): Promise<DeleteInboundShipmentLinesMutation> {
       return withWrapper((wrappedRequestHeaders) => client.request<DeleteInboundShipmentLinesMutation>(DeleteInboundShipmentLinesDocument, variables, {...requestHeaders, ...wrappedRequestHeaders}), 'deleteInboundShipmentLines');
     },
+    deleteOutboundShipmentLines(variables: DeleteOutboundShipmentLinesMutationVariables, requestHeaders?: Dom.RequestInit["headers"]): Promise<DeleteOutboundShipmentLinesMutation> {
+      return withWrapper((wrappedRequestHeaders) => client.request<DeleteOutboundShipmentLinesMutation>(DeleteOutboundShipmentLinesDocument, variables, {...requestHeaders, ...wrappedRequestHeaders}), 'deleteOutboundShipmentLines');
+    },
+    updateInboundShipment(variables: UpdateInboundShipmentMutationVariables, requestHeaders?: Dom.RequestInit["headers"]): Promise<UpdateInboundShipmentMutation> {
+      return withWrapper((wrappedRequestHeaders) => client.request<UpdateInboundShipmentMutation>(UpdateInboundShipmentDocument, variables, {...requestHeaders, ...wrappedRequestHeaders}), 'updateInboundShipment');
+    },
+    deleteInboundShipments(variables: DeleteInboundShipmentsMutationVariables, requestHeaders?: Dom.RequestInit["headers"]): Promise<DeleteInboundShipmentsMutation> {
+      return withWrapper((wrappedRequestHeaders) => client.request<DeleteInboundShipmentsMutation>(DeleteInboundShipmentsDocument, variables, {...requestHeaders, ...wrappedRequestHeaders}), 'deleteInboundShipments');
+    },
+    insertInboundShipment(variables: InsertInboundShipmentMutationVariables, requestHeaders?: Dom.RequestInit["headers"]): Promise<InsertInboundShipmentMutation> {
+      return withWrapper((wrappedRequestHeaders) => client.request<InsertInboundShipmentMutation>(InsertInboundShipmentDocument, variables, {...requestHeaders, ...wrappedRequestHeaders}), 'insertInboundShipment');
+    },
     locations(variables?: LocationsQueryVariables, requestHeaders?: Dom.RequestInit["headers"]): Promise<LocationsQuery> {
       return withWrapper((wrappedRequestHeaders) => client.request<LocationsQuery>(LocationsDocument, variables, {...requestHeaders, ...wrappedRequestHeaders}), 'locations');
     },
@@ -1757,30 +1688,6 @@
     },
     masterLists(variables: MasterListsQueryVariables, requestHeaders?: Dom.RequestInit["headers"]): Promise<MasterListsQuery> {
       return withWrapper((wrappedRequestHeaders) => client.request<MasterListsQuery>(MasterListsDocument, variables, {...requestHeaders, ...wrappedRequestHeaders}), 'masterLists');
-    },
-    updateInboundShipment(variables: UpdateInboundShipmentMutationVariables, requestHeaders?: Dom.RequestInit["headers"]): Promise<UpdateInboundShipmentMutation> {
-      return withWrapper((wrappedRequestHeaders) => client.request<UpdateInboundShipmentMutation>(UpdateInboundShipmentDocument, variables, {...requestHeaders, ...wrappedRequestHeaders}), 'updateInboundShipment');
-    },
-    deleteInboundShipments(variables: DeleteInboundShipmentsMutationVariables, requestHeaders?: Dom.RequestInit["headers"]): Promise<DeleteInboundShipmentsMutation> {
-      return withWrapper((wrappedRequestHeaders) => client.request<DeleteInboundShipmentsMutation>(DeleteInboundShipmentsDocument, variables, {...requestHeaders, ...wrappedRequestHeaders}), 'deleteInboundShipments');
-    },
-    insertInboundShipment(variables: InsertInboundShipmentMutationVariables, requestHeaders?: Dom.RequestInit["headers"]): Promise<InsertInboundShipmentMutation> {
-      return withWrapper((wrappedRequestHeaders) => client.request<InsertInboundShipmentMutation>(InsertInboundShipmentDocument, variables, {...requestHeaders, ...wrappedRequestHeaders}), 'insertInboundShipment');
-    },
-    insertOutboundShipment(variables: InsertOutboundShipmentMutationVariables, requestHeaders?: Dom.RequestInit["headers"]): Promise<InsertOutboundShipmentMutation> {
-      return withWrapper((wrappedRequestHeaders) => client.request<InsertOutboundShipmentMutation>(InsertOutboundShipmentDocument, variables, {...requestHeaders, ...wrappedRequestHeaders}), 'insertOutboundShipment');
-    },
-    updateOutboundShipment(variables: UpdateOutboundShipmentMutationVariables, requestHeaders?: Dom.RequestInit["headers"]): Promise<UpdateOutboundShipmentMutation> {
-      return withWrapper((wrappedRequestHeaders) => client.request<UpdateOutboundShipmentMutation>(UpdateOutboundShipmentDocument, variables, {...requestHeaders, ...wrappedRequestHeaders}), 'updateOutboundShipment');
-    },
-    deleteOutboundShipments(variables: DeleteOutboundShipmentsMutationVariables, requestHeaders?: Dom.RequestInit["headers"]): Promise<DeleteOutboundShipmentsMutation> {
-      return withWrapper((wrappedRequestHeaders) => client.request<DeleteOutboundShipmentsMutation>(DeleteOutboundShipmentsDocument, variables, {...requestHeaders, ...wrappedRequestHeaders}), 'deleteOutboundShipments');
-    },
-    upsertOutboundShipment(variables: UpsertOutboundShipmentMutationVariables, requestHeaders?: Dom.RequestInit["headers"]): Promise<UpsertOutboundShipmentMutation> {
-      return withWrapper((wrappedRequestHeaders) => client.request<UpsertOutboundShipmentMutation>(UpsertOutboundShipmentDocument, variables, {...requestHeaders, ...wrappedRequestHeaders}), 'upsertOutboundShipment');
-    },
-    deleteOutboundShipmentLines(variables: DeleteOutboundShipmentLinesMutationVariables, requestHeaders?: Dom.RequestInit["headers"]): Promise<DeleteOutboundShipmentLinesMutation> {
-      return withWrapper((wrappedRequestHeaders) => client.request<DeleteOutboundShipmentLinesMutation>(DeleteOutboundShipmentLinesDocument, variables, {...requestHeaders, ...wrappedRequestHeaders}), 'deleteOutboundShipmentLines');
     }
   };
 }
@@ -1791,7 +1698,7 @@
  * @see https://mswjs.io/docs/basics/response-resolver
  * @example
  * mockInvoiceQuery((req, res, ctx) => {
- *   const { id, storeId } = req.variables;
+ *   const { id } = req.variables;
  *   return res(
  *     ctx.data({ invoice })
  *   )
@@ -1978,7 +1885,7 @@
  * @see https://mswjs.io/docs/basics/response-resolver
  * @example
  * mockInvoicesQuery((req, res, ctx) => {
- *   const { first, offset, key, desc, filter, storeId } = req.variables;
+ *   const { first, offset, key, desc, filter } = req.variables;
  *   return res(
  *     ctx.data({ invoices })
  *   )
@@ -2012,7 +1919,7 @@
  * @see https://mswjs.io/docs/basics/response-resolver
  * @example
  * mockItemsWithStockLinesQuery((req, res, ctx) => {
- *   const { first, offset, key, desc, filter, storeId } = req.variables;
+ *   const { first, offset, key, desc, filter } = req.variables;
  *   return res(
  *     ctx.data({ items })
  *   )
@@ -2045,6 +1952,57 @@
  * @param resolver a function that accepts a captured request and may return a mocked response.
  * @see https://mswjs.io/docs/basics/response-resolver
  * @example
+ * mockInsertOutboundShipmentMutation((req, res, ctx) => {
+ *   const { id, otherPartyId } = req.variables;
+ *   return res(
+ *     ctx.data({ insertOutboundShipment })
+ *   )
+ * })
+ */
+export const mockInsertOutboundShipmentMutation = (resolver: ResponseResolver<GraphQLRequest<InsertOutboundShipmentMutationVariables>, GraphQLContext<InsertOutboundShipmentMutation>, any>) =>
+  graphql.mutation<InsertOutboundShipmentMutation, InsertOutboundShipmentMutationVariables>(
+    'insertOutboundShipment',
+    resolver
+  )
+
+/**
+ * @param resolver a function that accepts a captured request and may return a mocked response.
+ * @see https://mswjs.io/docs/basics/response-resolver
+ * @example
+ * mockUpdateOutboundShipmentMutation((req, res, ctx) => {
+ *   const { input } = req.variables;
+ *   return res(
+ *     ctx.data({ updateOutboundShipment })
+ *   )
+ * })
+ */
+export const mockUpdateOutboundShipmentMutation = (resolver: ResponseResolver<GraphQLRequest<UpdateOutboundShipmentMutationVariables>, GraphQLContext<UpdateOutboundShipmentMutation>, any>) =>
+  graphql.mutation<UpdateOutboundShipmentMutation, UpdateOutboundShipmentMutationVariables>(
+    'updateOutboundShipment',
+    resolver
+  )
+
+/**
+ * @param resolver a function that accepts a captured request and may return a mocked response.
+ * @see https://mswjs.io/docs/basics/response-resolver
+ * @example
+ * mockDeleteOutboundShipmentsMutation((req, res, ctx) => {
+ *   const { deleteOutboundShipments } = req.variables;
+ *   return res(
+ *     ctx.data({ batchOutboundShipment })
+ *   )
+ * })
+ */
+export const mockDeleteOutboundShipmentsMutation = (resolver: ResponseResolver<GraphQLRequest<DeleteOutboundShipmentsMutationVariables>, GraphQLContext<DeleteOutboundShipmentsMutation>, any>) =>
+  graphql.mutation<DeleteOutboundShipmentsMutation, DeleteOutboundShipmentsMutationVariables>(
+    'deleteOutboundShipments',
+    resolver
+  )
+
+/**
+ * @param resolver a function that accepts a captured request and may return a mocked response.
+ * @see https://mswjs.io/docs/basics/response-resolver
+ * @example
  * mockInvoiceCountsQuery((req, res, ctx) => {
  *   const { timezoneOffset } = req.variables;
  *   return res(
@@ -2079,16 +2037,16 @@
  * @param resolver a function that accepts a captured request and may return a mocked response.
  * @see https://mswjs.io/docs/basics/response-resolver
  * @example
- * mockUpsertInboundShipmentMutation((req, res, ctx) => {
+ * mockUpsertOutboundShipmentMutation((req, res, ctx) => {
  *   const { input } = req.variables;
  *   return res(
- *     ctx.data({ batchInboundShipment })
- *   )
- * })
- */
-export const mockUpsertInboundShipmentMutation = (resolver: ResponseResolver<GraphQLRequest<UpsertInboundShipmentMutationVariables>, GraphQLContext<UpsertInboundShipmentMutation>, any>) =>
-  graphql.mutation<UpsertInboundShipmentMutation, UpsertInboundShipmentMutationVariables>(
-    'upsertInboundShipment',
+ *     ctx.data({ batchOutboundShipment })
+ *   )
+ * })
+ */
+export const mockUpsertOutboundShipmentMutation = (resolver: ResponseResolver<GraphQLRequest<UpsertOutboundShipmentMutationVariables>, GraphQLContext<UpsertOutboundShipmentMutation>, any>) =>
+  graphql.mutation<UpsertOutboundShipmentMutation, UpsertOutboundShipmentMutationVariables>(
+    'upsertOutboundShipment',
     resolver
   )
 
@@ -2113,6 +2071,74 @@
  * @param resolver a function that accepts a captured request and may return a mocked response.
  * @see https://mswjs.io/docs/basics/response-resolver
  * @example
+ * mockDeleteOutboundShipmentLinesMutation((req, res, ctx) => {
+ *   const { deleteOutboundShipmentLines } = req.variables;
+ *   return res(
+ *     ctx.data({ batchOutboundShipment })
+ *   )
+ * })
+ */
+export const mockDeleteOutboundShipmentLinesMutation = (resolver: ResponseResolver<GraphQLRequest<DeleteOutboundShipmentLinesMutationVariables>, GraphQLContext<DeleteOutboundShipmentLinesMutation>, any>) =>
+  graphql.mutation<DeleteOutboundShipmentLinesMutation, DeleteOutboundShipmentLinesMutationVariables>(
+    'deleteOutboundShipmentLines',
+    resolver
+  )
+
+/**
+ * @param resolver a function that accepts a captured request and may return a mocked response.
+ * @see https://mswjs.io/docs/basics/response-resolver
+ * @example
+ * mockUpdateInboundShipmentMutation((req, res, ctx) => {
+ *   const { input } = req.variables;
+ *   return res(
+ *     ctx.data({ updateInboundShipment })
+ *   )
+ * })
+ */
+export const mockUpdateInboundShipmentMutation = (resolver: ResponseResolver<GraphQLRequest<UpdateInboundShipmentMutationVariables>, GraphQLContext<UpdateInboundShipmentMutation>, any>) =>
+  graphql.mutation<UpdateInboundShipmentMutation, UpdateInboundShipmentMutationVariables>(
+    'updateInboundShipment',
+    resolver
+  )
+
+/**
+ * @param resolver a function that accepts a captured request and may return a mocked response.
+ * @see https://mswjs.io/docs/basics/response-resolver
+ * @example
+ * mockDeleteInboundShipmentsMutation((req, res, ctx) => {
+ *   const { deleteInboundShipments } = req.variables;
+ *   return res(
+ *     ctx.data({ batchInboundShipment })
+ *   )
+ * })
+ */
+export const mockDeleteInboundShipmentsMutation = (resolver: ResponseResolver<GraphQLRequest<DeleteInboundShipmentsMutationVariables>, GraphQLContext<DeleteInboundShipmentsMutation>, any>) =>
+  graphql.mutation<DeleteInboundShipmentsMutation, DeleteInboundShipmentsMutationVariables>(
+    'deleteInboundShipments',
+    resolver
+  )
+
+/**
+ * @param resolver a function that accepts a captured request and may return a mocked response.
+ * @see https://mswjs.io/docs/basics/response-resolver
+ * @example
+ * mockInsertInboundShipmentMutation((req, res, ctx) => {
+ *   const { id, otherPartyId } = req.variables;
+ *   return res(
+ *     ctx.data({ insertInboundShipment })
+ *   )
+ * })
+ */
+export const mockInsertInboundShipmentMutation = (resolver: ResponseResolver<GraphQLRequest<InsertInboundShipmentMutationVariables>, GraphQLContext<InsertInboundShipmentMutation>, any>) =>
+  graphql.mutation<InsertInboundShipmentMutation, InsertInboundShipmentMutationVariables>(
+    'insertInboundShipment',
+    resolver
+  )
+
+/**
+ * @param resolver a function that accepts a captured request and may return a mocked response.
+ * @see https://mswjs.io/docs/basics/response-resolver
+ * @example
  * mockLocationsQuery((req, res, ctx) => {
  *   const { sort } = req.variables;
  *   return res(
@@ -2209,140 +2235,4 @@
   graphql.query<MasterListsQuery, MasterListsQueryVariables>(
     'masterLists',
     resolver
-  )
-
-/**
- * @param resolver a function that accepts a captured request and may return a mocked response.
- * @see https://mswjs.io/docs/basics/response-resolver
- * @example
- * mockUpdateInboundShipmentMutation((req, res, ctx) => {
- *   const { input } = req.variables;
- *   return res(
- *     ctx.data({ updateInboundShipment })
- *   )
- * })
- */
-export const mockUpdateInboundShipmentMutation = (resolver: ResponseResolver<GraphQLRequest<UpdateInboundShipmentMutationVariables>, GraphQLContext<UpdateInboundShipmentMutation>, any>) =>
-  graphql.mutation<UpdateInboundShipmentMutation, UpdateInboundShipmentMutationVariables>(
-    'updateInboundShipment',
-    resolver
-  )
-
-/**
- * @param resolver a function that accepts a captured request and may return a mocked response.
- * @see https://mswjs.io/docs/basics/response-resolver
- * @example
- * mockDeleteInboundShipmentsMutation((req, res, ctx) => {
- *   const { deleteInboundShipments } = req.variables;
- *   return res(
- *     ctx.data({ batchInboundShipment })
- *   )
- * })
- */
-export const mockDeleteInboundShipmentsMutation = (resolver: ResponseResolver<GraphQLRequest<DeleteInboundShipmentsMutationVariables>, GraphQLContext<DeleteInboundShipmentsMutation>, any>) =>
-  graphql.mutation<DeleteInboundShipmentsMutation, DeleteInboundShipmentsMutationVariables>(
-    'deleteInboundShipments',
-    resolver
-  )
-
-/**
- * @param resolver a function that accepts a captured request and may return a mocked response.
- * @see https://mswjs.io/docs/basics/response-resolver
- * @example
- * mockInsertInboundShipmentMutation((req, res, ctx) => {
- *   const { id, otherPartyId } = req.variables;
- *   return res(
- *     ctx.data({ insertInboundShipment })
- *   )
- * })
- */
-export const mockInsertInboundShipmentMutation = (resolver: ResponseResolver<GraphQLRequest<InsertInboundShipmentMutationVariables>, GraphQLContext<InsertInboundShipmentMutation>, any>) =>
-  graphql.mutation<InsertInboundShipmentMutation, InsertInboundShipmentMutationVariables>(
-    'insertInboundShipment',
-    resolver
-  )
-
-/**
- * @param resolver a function that accepts a captured request and may return a mocked response.
- * @see https://mswjs.io/docs/basics/response-resolver
- * @example
- * mockInsertOutboundShipmentMutation((req, res, ctx) => {
- *   const { id, otherPartyId } = req.variables;
- *   return res(
- *     ctx.data({ insertOutboundShipment })
- *   )
- * })
- */
-export const mockInsertOutboundShipmentMutation = (resolver: ResponseResolver<GraphQLRequest<InsertOutboundShipmentMutationVariables>, GraphQLContext<InsertOutboundShipmentMutation>, any>) =>
-  graphql.mutation<InsertOutboundShipmentMutation, InsertOutboundShipmentMutationVariables>(
-    'insertOutboundShipment',
-    resolver
-  )
-
-/**
- * @param resolver a function that accepts a captured request and may return a mocked response.
- * @see https://mswjs.io/docs/basics/response-resolver
- * @example
- * mockUpdateOutboundShipmentMutation((req, res, ctx) => {
- *   const { input } = req.variables;
- *   return res(
- *     ctx.data({ updateOutboundShipment })
- *   )
- * })
- */
-export const mockUpdateOutboundShipmentMutation = (resolver: ResponseResolver<GraphQLRequest<UpdateOutboundShipmentMutationVariables>, GraphQLContext<UpdateOutboundShipmentMutation>, any>) =>
-  graphql.mutation<UpdateOutboundShipmentMutation, UpdateOutboundShipmentMutationVariables>(
-    'updateOutboundShipment',
-    resolver
-  )
-
-/**
- * @param resolver a function that accepts a captured request and may return a mocked response.
- * @see https://mswjs.io/docs/basics/response-resolver
- * @example
- * mockDeleteOutboundShipmentsMutation((req, res, ctx) => {
- *   const { deleteOutboundShipments } = req.variables;
- *   return res(
- *     ctx.data({ batchOutboundShipment })
- *   )
- * })
- */
-export const mockDeleteOutboundShipmentsMutation = (resolver: ResponseResolver<GraphQLRequest<DeleteOutboundShipmentsMutationVariables>, GraphQLContext<DeleteOutboundShipmentsMutation>, any>) =>
-  graphql.mutation<DeleteOutboundShipmentsMutation, DeleteOutboundShipmentsMutationVariables>(
-    'deleteOutboundShipments',
-    resolver
-  )
-
-/**
- * @param resolver a function that accepts a captured request and may return a mocked response.
- * @see https://mswjs.io/docs/basics/response-resolver
- * @example
- * mockUpsertOutboundShipmentMutation((req, res, ctx) => {
- *   const { input } = req.variables;
- *   return res(
- *     ctx.data({ batchOutboundShipment })
- *   )
- * })
- */
-export const mockUpsertOutboundShipmentMutation = (resolver: ResponseResolver<GraphQLRequest<UpsertOutboundShipmentMutationVariables>, GraphQLContext<UpsertOutboundShipmentMutation>, any>) =>
-  graphql.mutation<UpsertOutboundShipmentMutation, UpsertOutboundShipmentMutationVariables>(
-    'upsertOutboundShipment',
-    resolver
-  )
-
-/**
- * @param resolver a function that accepts a captured request and may return a mocked response.
- * @see https://mswjs.io/docs/basics/response-resolver
- * @example
- * mockDeleteOutboundShipmentLinesMutation((req, res, ctx) => {
- *   const { deleteOutboundShipmentLines } = req.variables;
- *   return res(
- *     ctx.data({ batchOutboundShipment })
- *   )
- * })
- */
-export const mockDeleteOutboundShipmentLinesMutation = (resolver: ResponseResolver<GraphQLRequest<DeleteOutboundShipmentLinesMutationVariables>, GraphQLContext<DeleteOutboundShipmentLinesMutation>, any>) =>
-  graphql.mutation<DeleteOutboundShipmentLinesMutation, DeleteOutboundShipmentLinesMutationVariables>(
-    'deleteOutboundShipmentLines',
-    resolver
   )