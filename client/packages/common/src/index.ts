import { request, gql } from 'graphql-request';
import * as utils from './utils';

export * from './components';
export * from './hooks';
export * from './store';
<<<<<<< HEAD
export * from 'react-query';
=======
export * from './styles';
>>>>>>> 48e541d4

export { utils };
export { request, gql };<|MERGE_RESOLUTION|>--- conflicted
+++ resolved
@@ -4,11 +4,8 @@
 export * from './components';
 export * from './hooks';
 export * from './store';
-<<<<<<< HEAD
 export * from 'react-query';
-=======
 export * from './styles';
->>>>>>> 48e541d4
 
 export { utils };
 export { request, gql };