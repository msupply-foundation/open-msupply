<<<<<<< HEAD
query itemsWithStockLines(
  $first: Int
  $offset: Int
  $key: ItemSortFieldInput!
  $desc: Boolean
  $filter: ItemFilterInput
  $storeId: String!
) {
  items(
    page: { first: $first, offset: $offset }
    sort: { key: $key, desc: $desc }
    filter: $filter
  ) {
    __typename
    ... on ItemConnector {
      __typename
      totalCount
      nodes {
        __typename
        code
        id
        isVisible
        name
        unitName
        availableBatches(storeId: $storeId) {
          __typename
          totalCount
          nodes {
            __typename
            availableNumberOfPacks
            batch
            costPricePerPack
            expiryDate
            id
            itemId
            packSize
            sellPricePerPack
            totalNumberOfPacks
            onHold
            note
            storeId
            locationName
          }
        }
      }
    }
  }
}

query names(
  $key: NameSortFieldInput!
  $desc: Boolean
  $first: Int
  $offset: Int
  $filter: NameFilterInput
) {
  names(
    page: { first: $first, offset: $offset }
    sort: { key: $key, desc: $desc }
    filter: $filter
  ) {
    ... on NameConnector {
      __typename
      nodes {
        code
        id
        isCustomer
        isSupplier
        name
        store {
          id
          code
        }
      }
      totalCount
    }
  }
}

query locations($sort: [LocationSortInput!]) {
  locations(sort: $sort) {
    __typename
    ... on LocationConnector {
      __typename
      totalCount
      nodes {
        __typename
        id
        name
        onHold
        code
      }
    }
  }
}

mutation insertLocation($input: InsertLocationInput!, $storeId: String!) {
  insertLocation(input: $input, storeId: $storeId) {
    ... on InsertLocationError {
      __typename
      error {
        description
        ... on InternalError {
          __typename
          description
          fullError
        }
        ... on DatabaseError {
          __typename
          description
          fullError
        }
        ... on RecordAlreadyExist {
          __typename
          description
        }
        ... on UniqueValueViolation {
          __typename
          description
          field
        }
      }
    }
    ... on LocationNode {
      id
      name
      code
      onHold
    }
  }
}

mutation updateLocation($input: UpdateLocationInput!, $storeId: String!) {
  updateLocation(input: $input, storeId: $storeId) {
    ... on UpdateLocationError {
      __typename
      error {
        description
        ... on InternalError {
          __typename
          description
          fullError
=======
query authToken($username: String!, $password: String!) {
  authToken(password: $password, username: $username) {
    ... on AuthToken {
      __typename
      token
    }
    ... on AuthTokenError {
      __typename
      error {
        ... on UserNameDoesNotExist {
          __typename
          description
        }
        ... on InvalidCredentials {
          __typename
          description
>>>>>>> 514c25aa
        }
        ... on DatabaseError {
          __typename
          description
          fullError
        }
<<<<<<< HEAD
        ... on RecordBelongsToAnotherStore {
          __typename
          description
        }
        ... on RecordNotFound {
          __typename
          description
        }
        ... on UniqueValueViolation {
          __typename
          description
          field
        }
      }
    }
    ... on LocationNode {
      id
      name
      onHold
      code
    }
  }
}

mutation deleteLocation($storeId: String!, $input: DeleteLocationInput!) {
  deleteLocation(storeId: $storeId, input: $input) {
    ... on DeleteLocationError {
      __typename
      error {
        description
        ... on RecordNotFound {
          __typename
          description
        }
        ... on DatabaseError {
=======
        ... on InternalError {
>>>>>>> 514c25aa
          __typename
          description
          fullError
        }
<<<<<<< HEAD
        ... on RecordBelongsToAnotherStore {
          __typename
          description
        }
        ... on LocationInUse {
          __typename
          description
          stockLines {
            ... on StockLineConnector {
              __typename
              nodes {
                __typename
                id
                itemId
              }
              totalCount
            }
          }
          invoiceLines {
            ... on InvoiceLineConnector {
              __typename
              nodes {
                __typename
                id
              }
            }
            totalCount
          }
        }
      }
    }
    ... on DeleteResponse {
      __typename
      id
    }
  }
}

query stores($first: Int, $offset: Int, $filter: StoreFilterInput) {
  stores(page: { first: $first, offset: $offset }, filter: $filter) {
    ... on StoreConnector {
      __typename
      totalCount
      nodes {
        code
        id
      }
    }
  }
}

query masterLists(
  $first: Int
  $offset: Int
  $key: MasterListSortFieldInput!
  $desc: Boolean
  $filter: MasterListFilterInput
  $storeId: String!
) {
  masterLists(
    filter: $filter
    page: { first: $first, offset: $offset }
    sort: { key: $key, desc: $desc }
  ) {
    ... on MasterListConnector {
      __typename
      totalCount
      nodes {
        name
        code
        description
        id
        lines {
          __typename
          totalCount
          nodes {
            id
            itemId
            item {
              code
              id
              unitName
              name
              isVisible
              availableBatches(storeId: $storeId) {
                __typename
                totalCount
                nodes {
                  __typename
                  availableNumberOfPacks
                  batch
                  costPricePerPack
                  expiryDate
                  itemId
                  id
                  totalNumberOfPacks
                  storeId
                  sellPricePerPack
                  packSize
                  onHold
                  note
                  locationName
                }
              }
            }
          }
        }
=======
        description
>>>>>>> 514c25aa
      }
    }
  }
}<|MERGE_RESOLUTION|>--- conflicted
+++ resolved
@@ -1,147 +1,3 @@
-<<<<<<< HEAD
-query itemsWithStockLines(
-  $first: Int
-  $offset: Int
-  $key: ItemSortFieldInput!
-  $desc: Boolean
-  $filter: ItemFilterInput
-  $storeId: String!
-) {
-  items(
-    page: { first: $first, offset: $offset }
-    sort: { key: $key, desc: $desc }
-    filter: $filter
-  ) {
-    __typename
-    ... on ItemConnector {
-      __typename
-      totalCount
-      nodes {
-        __typename
-        code
-        id
-        isVisible
-        name
-        unitName
-        availableBatches(storeId: $storeId) {
-          __typename
-          totalCount
-          nodes {
-            __typename
-            availableNumberOfPacks
-            batch
-            costPricePerPack
-            expiryDate
-            id
-            itemId
-            packSize
-            sellPricePerPack
-            totalNumberOfPacks
-            onHold
-            note
-            storeId
-            locationName
-          }
-        }
-      }
-    }
-  }
-}
-
-query names(
-  $key: NameSortFieldInput!
-  $desc: Boolean
-  $first: Int
-  $offset: Int
-  $filter: NameFilterInput
-) {
-  names(
-    page: { first: $first, offset: $offset }
-    sort: { key: $key, desc: $desc }
-    filter: $filter
-  ) {
-    ... on NameConnector {
-      __typename
-      nodes {
-        code
-        id
-        isCustomer
-        isSupplier
-        name
-        store {
-          id
-          code
-        }
-      }
-      totalCount
-    }
-  }
-}
-
-query locations($sort: [LocationSortInput!]) {
-  locations(sort: $sort) {
-    __typename
-    ... on LocationConnector {
-      __typename
-      totalCount
-      nodes {
-        __typename
-        id
-        name
-        onHold
-        code
-      }
-    }
-  }
-}
-
-mutation insertLocation($input: InsertLocationInput!, $storeId: String!) {
-  insertLocation(input: $input, storeId: $storeId) {
-    ... on InsertLocationError {
-      __typename
-      error {
-        description
-        ... on InternalError {
-          __typename
-          description
-          fullError
-        }
-        ... on DatabaseError {
-          __typename
-          description
-          fullError
-        }
-        ... on RecordAlreadyExist {
-          __typename
-          description
-        }
-        ... on UniqueValueViolation {
-          __typename
-          description
-          field
-        }
-      }
-    }
-    ... on LocationNode {
-      id
-      name
-      code
-      onHold
-    }
-  }
-}
-
-mutation updateLocation($input: UpdateLocationInput!, $storeId: String!) {
-  updateLocation(input: $input, storeId: $storeId) {
-    ... on UpdateLocationError {
-      __typename
-      error {
-        description
-        ... on InternalError {
-          __typename
-          description
-          fullError
-=======
 query authToken($username: String!, $password: String!) {
   authToken(password: $password, username: $username) {
     ... on AuthToken {
@@ -158,167 +14,18 @@
         ... on InvalidCredentials {
           __typename
           description
->>>>>>> 514c25aa
         }
         ... on DatabaseError {
           __typename
           description
           fullError
         }
-<<<<<<< HEAD
-        ... on RecordBelongsToAnotherStore {
-          __typename
-          description
-        }
-        ... on RecordNotFound {
-          __typename
-          description
-        }
-        ... on UniqueValueViolation {
-          __typename
-          description
-          field
-        }
-      }
-    }
-    ... on LocationNode {
-      id
-      name
-      onHold
-      code
-    }
-  }
-}
-
-mutation deleteLocation($storeId: String!, $input: DeleteLocationInput!) {
-  deleteLocation(storeId: $storeId, input: $input) {
-    ... on DeleteLocationError {
-      __typename
-      error {
-        description
-        ... on RecordNotFound {
-          __typename
-          description
-        }
-        ... on DatabaseError {
-=======
         ... on InternalError {
->>>>>>> 514c25aa
           __typename
           description
           fullError
         }
-<<<<<<< HEAD
-        ... on RecordBelongsToAnotherStore {
-          __typename
-          description
-        }
-        ... on LocationInUse {
-          __typename
-          description
-          stockLines {
-            ... on StockLineConnector {
-              __typename
-              nodes {
-                __typename
-                id
-                itemId
-              }
-              totalCount
-            }
-          }
-          invoiceLines {
-            ... on InvoiceLineConnector {
-              __typename
-              nodes {
-                __typename
-                id
-              }
-            }
-            totalCount
-          }
-        }
-      }
-    }
-    ... on DeleteResponse {
-      __typename
-      id
-    }
-  }
-}
-
-query stores($first: Int, $offset: Int, $filter: StoreFilterInput) {
-  stores(page: { first: $first, offset: $offset }, filter: $filter) {
-    ... on StoreConnector {
-      __typename
-      totalCount
-      nodes {
-        code
-        id
-      }
-    }
-  }
-}
-
-query masterLists(
-  $first: Int
-  $offset: Int
-  $key: MasterListSortFieldInput!
-  $desc: Boolean
-  $filter: MasterListFilterInput
-  $storeId: String!
-) {
-  masterLists(
-    filter: $filter
-    page: { first: $first, offset: $offset }
-    sort: { key: $key, desc: $desc }
-  ) {
-    ... on MasterListConnector {
-      __typename
-      totalCount
-      nodes {
-        name
-        code
         description
-        id
-        lines {
-          __typename
-          totalCount
-          nodes {
-            id
-            itemId
-            item {
-              code
-              id
-              unitName
-              name
-              isVisible
-              availableBatches(storeId: $storeId) {
-                __typename
-                totalCount
-                nodes {
-                  __typename
-                  availableNumberOfPacks
-                  batch
-                  costPricePerPack
-                  expiryDate
-                  itemId
-                  id
-                  totalNumberOfPacks
-                  storeId
-                  sellPricePerPack
-                  packSize
-                  onHold
-                  note
-                  locationName
-                }
-              }
-            }
-          }
-        }
-=======
-        description
->>>>>>> 514c25aa
       }
     }
   }
