schema {
  query: Queries
  mutation: Mutations
}

# Directs the executor to query only when the field exists.
directive @ifdef on FIELD

type BatchInboundShipmentResponse {
  insertInboundShipments: [InsertInboundShipmentResponseWithId!]
  insertInboundShipmentLines: [InsertInboundShipmentLineResponseWithId!]
  updateInboundShipmentLines: [UpdateInboundShipmentLineResponseWithId!]
  deleteInboundShipmentLines: [DeleteInboundShipmentLineResponseWithId!]
  updateInboundShipments: [UpdateInboundShipmentResponseWithId!]
  deleteInboundShipments: [DeleteInboundShipmentResponseWithId!]
}

type BatchIsReserved implements DeleteInboundShipmentLineErrorInterface & UpdateInboundShipmentLineErrorInterface {
  description: String!
}

type BatchOutboundShipmentResponse {
  insertOutboundShipments: [InsertOutboundShipmentResponseWithId!]
  insertOutboundShipmentLines: [InsertOutboundShipmentLineResponseWithId!]
  updateOutboundShipmentLines: [UpdateOutboundShipmentLineResponseWithId!]
  deleteOutboundShipmentLines: [DeleteOutboundShipmentLineResponseWithId!]
  updateOutboundShipments: [UpdateOutboundShipmentResponseWithId!]
  deleteOutboundShipments: [DeleteOutboundShipmentResponseWithId!]
}

type CanOnlyEditInvoicesInLoggedInStoreError implements UpdateOutboundShipmentErrorInterface {
  description: String!
}

type CannotChangeInvoiceBackToDraft implements UpdateInboundShipmentErrorInterface {
  description: String!
}

type CannotChangeStatusBackToDraftError implements UpdateOutboundShipmentErrorInterface {
  description: String!
}

type CannotChangeStatusOfInvoiceOnHold implements UpdateOutboundShipmentErrorInterface & UpdateInboundShipmentErrorInterface {
  description: String!
}

type CannotDeleteInvoiceWithLines implements DeleteInboundShipmentErrorInterface & DeleteOutboundShipmentErrorInterface {
  description: String!
  lines: InvoiceLineConnector!
}

type CannotEditFinalisedInvoice implements DeleteInboundShipmentLineErrorInterface & UpdateOutboundShipmentLineErrorInterface & InsertOutboundShipmentLineErrorInterface & DeleteOutboundShipmentLineErrorInterface & UpdateInboundShipmentLineErrorInterface & DeleteInboundShipmentErrorInterface & DeleteOutboundShipmentErrorInterface & InsertInboundShipmentLineErrorInterface & UpdateInboundShipmentErrorInterface {
  description: String!
}

# Generic Error Wrapper
type ConnectorError {
  error: ConnectorErrorInterface!
}

interface ConnectorErrorInterface {
  description: String!
}

type DatabaseError implements ConnectorErrorInterface & InsertOutboundShipmentLineErrorInterface & NodeErrorInterface & UpdateOutboundShipmentLineErrorInterface & InsertInboundShipmentErrorInterface & DeleteOutboundShipmentLineErrorInterface & UpdateInboundShipmentErrorInterface & DeleteOutboundShipmentErrorInterface & InsertInboundShipmentLineErrorInterface & DeleteInboundShipmentErrorInterface & UpdateInboundShipmentLineErrorInterface & InsertOutboundShipmentErrorInterface & UpdateOutboundShipmentErrorInterface & DeleteInboundShipmentLineErrorInterface {
  description: String!
  fullError: String!
}

# Implement the DateTime<Utc> scalar
#
# The input/output is a string in RFC3339 format.
scalar DateTime

input DatetimeFilterInput {
  equalTo: DateTime
  beforeOrEqualTo: DateTime
  afterOrEqualTo: DateTime
}

# Generic Error Wrapper
type DeleteInboundShipmentError {
  error: DeleteInboundShipmentErrorInterface!
}

interface DeleteInboundShipmentErrorInterface {
  description: String!
}

input DeleteInboundShipmentInput {
  id: String!
}

# Generic Error Wrapper
type DeleteInboundShipmentLineError {
  error: DeleteInboundShipmentLineErrorInterface!
}

interface DeleteInboundShipmentLineErrorInterface {
  description: String!
}

input DeleteInboundShipmentLineInput {
  id: String!
  invoiceId: String!
}

union DeleteInboundShipmentLineResponse =
    DeleteInboundShipmentLineError
  | DeleteResponse

type DeleteInboundShipmentLineResponseWithId {
  id: String!
  response: DeleteInboundShipmentLineResponse!
}

union DeleteInboundShipmentResponse =
    DeleteInboundShipmentError
  | DeleteResponse

type DeleteInboundShipmentResponseWithId {
  id: String!
  response: DeleteInboundShipmentResponse!
}

# Generic Error Wrapper
type DeleteOutboundShipmentError {
  error: DeleteOutboundShipmentErrorInterface!
}

interface DeleteOutboundShipmentErrorInterface {
  description: String!
}

# Generic Error Wrapper
type DeleteOutboundShipmentLineError {
  error: DeleteOutboundShipmentLineErrorInterface!
}

interface DeleteOutboundShipmentLineErrorInterface {
  description: String!
}

input DeleteOutboundShipmentLineInput {
  id: String!
  invoiceId: String!
}

union DeleteOutboundShipmentLineResponse =
    DeleteOutboundShipmentLineError
  | DeleteResponse

type DeleteOutboundShipmentLineResponseWithId {
  id: String!
  response: DeleteOutboundShipmentLineResponse!
}

union DeleteOutboundShipmentResponse =
    DeleteOutboundShipmentError
  | DeleteResponse

type DeleteOutboundShipmentResponseWithId {
  id: String!
  response: DeleteOutboundShipmentResponse!
}

type DeleteResponse {
  id: String!
}

input EqualFilterBoolInput {
  equalTo: Boolean
}

input EqualFilterInvoiceStatusInput {
  equalTo: InvoiceNodeStatus
}

input EqualFilterInvoiceTypeInput {
  equalTo: InvoiceNodeType
}

input EqualFilterStringInput {
  # Search term must be an exact match
  equalTo: String
}

type FinalisedInvoiceIsNotEditableError implements UpdateOutboundShipmentErrorInterface {
  description: String!
}

enum ForeignKey {
  OTHER_PARTY_ID
  ITEM_ID
  INVOICE_ID
  STOCK_LINE_ID
}

type ForeignKeyError implements UpdateOutboundShipmentLineErrorInterface & InsertInboundShipmentErrorInterface & UpdateInboundShipmentErrorInterface & InsertInboundShipmentLineErrorInterface & InsertOutboundShipmentLineErrorInterface & DeleteInboundShipmentLineErrorInterface & DeleteOutboundShipmentLineErrorInterface & UpdateOutboundShipmentErrorInterface & UpdateInboundShipmentLineErrorInterface & InsertOutboundShipmentErrorInterface {
  description: String!
  key: ForeignKey!
}

# Generic Error Wrapper
type InsertInboundShipmentError {
  error: InsertInboundShipmentErrorInterface!
}

interface InsertInboundShipmentErrorInterface {
  description: String!
}

input InsertInboundShipmentInput {
  id: String!
  otherPartyId: String!
  status: InvoiceNodeStatus!
  onHold: Boolean
  comment: String
  theirReference: String
}

# Generic Error Wrapper
type InsertInboundShipmentLineError {
  error: InsertInboundShipmentLineErrorInterface!
}

interface InsertInboundShipmentLineErrorInterface {
  description: String!
}

input InsertInboundShipmentLineInput {
  id: String!
  invoiceId: String!
  itemId: String!
  packSize: Int!
  batch: String
  costPricePerPack: Float!
  sellPricePerPack: Float!
  expiryDate: NaiveDate
  numberOfPacks: Int!
}

union InsertInboundShipmentLineResponse =
    InsertInboundShipmentLineError
  | NodeError
  | InvoiceLineNode

type InsertInboundShipmentLineResponseWithId {
  id: String!
  response: InsertInboundShipmentLineResponse!
}

union InsertInboundShipmentResponse =
    InsertInboundShipmentError
  | NodeError
  | InvoiceNode

type InsertInboundShipmentResponseWithId {
  id: String!
  response: InsertInboundShipmentResponse!
}

# Generic Error Wrapper
type InsertOutboundShipmentError {
  error: InsertOutboundShipmentErrorInterface!
}

interface InsertOutboundShipmentErrorInterface {
  description: String!
}

input InsertOutboundShipmentInput {
  # The new invoice id provided by the client
  id: String!

  # The other party must be an customer of the current store
  otherPartyId: String!
  status: InvoiceNodeStatus
  onHold: Boolean
  comment: String
  theirReference: String
}

# Generic Error Wrapper
type InsertOutboundShipmentLineError {
  error: InsertOutboundShipmentLineErrorInterface!
}

interface InsertOutboundShipmentLineErrorInterface {
  description: String!
}

input InsertOutboundShipmentLineInput {
  id: String!
  invoiceId: String!
  itemId: String!
  stockLineId: String!
  numberOfPacks: Int!
}

union InsertOutboundShipmentLineResponse =
    InsertOutboundShipmentLineError
  | NodeError
  | InvoiceLineNode

type InsertOutboundShipmentLineResponseWithId {
  id: String!
  response: InsertOutboundShipmentLineResponse!
}

union InsertOutboundShipmentResponse =
    InsertOutboundShipmentError
  | NodeError
  | InvoiceNode

type InsertOutboundShipmentResponseWithId {
  id: String!
  response: InsertOutboundShipmentResponse!
}

# Generic Connector
type InvoiceConnector {
  totalCount: Int!
  nodes: [InvoiceNode!]!
}

type InvoiceDoesNotBelongToCurrentStore implements DeleteOutboundShipmentErrorInterface & DeleteInboundShipmentLineErrorInterface & UpdateInboundShipmentErrorInterface & DeleteOutboundShipmentLineErrorInterface & UpdateOutboundShipmentLineErrorInterface & DeleteInboundShipmentErrorInterface & UpdateInboundShipmentLineErrorInterface & InsertOutboundShipmentLineErrorInterface & InsertInboundShipmentLineErrorInterface {
  description: String!
}

input InvoiceFilterInput {
  ## Additions
  otherPartyName: SimpleStringFilterInput
  nameId: SimpleStringFilterInput
  storeId: SimpleStringFilterInput
  type: SimpleStringFilterInput
  status: SimpleStringFilterInput
  comment: SimpleStringFilterInput
  theirReference: SimpleStringFilterInput
  entryDatetime: DatetimeFilterInput
  confirmDatetime: DatetimeFilterInput
  finalisedDatetime: DatetimeFilterInput
}

type InvoiceLineBelongsToAnotherInvoice implements DeleteOutboundShipmentLineErrorInterface & UpdateOutboundShipmentLineErrorInterface & DeleteInboundShipmentLineErrorInterface & UpdateInboundShipmentLineErrorInterface {
  description: String!
  invoice: InvoiceResponse!
}

# Generic Connector
type InvoiceLineConnector {
  totalCount: Int!
  nodes: [InvoiceLineNode!]!
}

type InvoiceLineHasNoStockLineError implements UpdateOutboundShipmentErrorInterface {
  description: String!
  invoiceLineId: String!
}

type InvoiceLineNode {
  id: String!
  itemId: String!
  itemName: String!
  itemCode: String!
  packSize: Int!
  numberOfPacks: Int!
  costPricePerPack: Float!
  sellPricePerPack: Float!
  batch: String
  expiryDate: NaiveDate
  stockLine: StockLineResponse

  ## Additions
  location: LocationResponse
  locationDescription: String
  note: String
  itemUnit: String!
}

union InvoiceLineResponse = NodeError | InvoiceLineNode

union InvoiceLinesResponse = ConnectorError | InvoiceLineConnector

type InvoiceNode {
  id: String!
  otherPartyName: String!
  otherPartyId: String!
  type: InvoiceNodeType!
  status: InvoiceNodeStatus!
  invoiceNumber: Int!
  theirReference: String
  comment: String
  onHold: Boolean!
  entryDatetime: DateTime!
  confirmedDatetime: DateTime
  finalisedDatetime: DateTime
  lines: InvoiceLinesResponse!
  pricing: InvoicePriceResponse!

  ## Additions
  otherParty: NameResponse!
  draftDatetime: DateTime
  allocatedDatetime: DateTime
  pickedDatetime: DateTime
  shippedDatetime: DateTime
  deliveredDatetime: DateTime
  color: String!
  enteredByName: String!
  donorName: String!
  purchaseOrderNumber: Int
  requisitionNumber: Int
  goodsReceiptNumber: Int
  inboundShipmentNumber: Int
  shippingMethod: String
  transportReference: String
}

enum InvoiceNodeStatus {
  # For outbound shipments: In DRAFT mode only the available_number_of_packs in a stock line gets
  # updated when items are added to the invoice.
  DRAFT

  # For outbound shipments: When an invoice is CONFIRMED available_number_of_packs and
  # total_number_of_packs get updated when items are added to the invoice.
  CONFIRMED

  # A FINALISED invoice can't be edited nor deleted.
  FINALISED

  ## Additions
  ALLOCATED
  PICKED
  SHIPPED
  DELIVERED
}

enum InvoiceNodeType {
  OUTBOUND_SHIPMENT
  INBOUND_SHIPMENT
}

union InvoicePriceResponse = NodeError | InvoicePricingNode

type InvoicePricingNode {
  totalAfterTax: Float!
  ## Additions
  taxPercentage: Float!
  subtotal: Float!
}

union InvoiceResponse = NodeError | InvoiceNode

enum InvoiceSortFieldInput {
  TYPE
  STATUS
  ENTRY_DATETIME
  CONFIRM_DATETIME
  FINALISED_DATE_TIME
  COMMENT

  ## Additions
  TOTAL_AFTER_TAX
  OTHER_PARTY_NAME
  INVOICE_NUMBER
}

input InvoiceSortInput {
  # Sort query result by `key`
  key: InvoiceSortFieldInput!

  # Sort query result is sorted descending or ascending (if not provided the default is
  # ascending)
  desc: Boolean
}

union InvoicesResponse = ConnectorError | InvoiceConnector

# Generic Connector
type ItemConnector {
  totalCount: Int!
  nodes: [ItemNode!]!
}

type ItemDoesNotMatchStockLine implements InsertOutboundShipmentLineErrorInterface & UpdateOutboundShipmentLineErrorInterface {
  description: String!
}

input ItemFilterInput {
  name: SimpleStringFilterInput
  code: SimpleStringFilterInput
  isVisible: EqualFilterBoolInput
}

type ItemNode {
  id: String!
  name: String!
  code: String!
  isVisible: Boolean!
  availableBatches: StockLinesResponse!

  ## Additions
  unitName: String!
  availableQuantity: Float!
}

enum ItemSortFieldInput {
  NAME
  CODE
}

input ItemSortInput {
  # Sort query result by `key`
  key: ItemSortFieldInput!

  # Sort query result is sorted descending or ascending (if not provided the default is
  # ascending)
  desc: Boolean
}

union ItemsResponse = ConnectorError | ItemConnector

type LineDoesNotReferenceStockLine implements UpdateOutboundShipmentLineErrorInterface {
  description: String!
}

type Mutations {
  insertOutboundShipment(
    input: InsertOutboundShipmentInput!
  ): InsertOutboundShipmentResponse!
  updateOutboundShipment(
    input: UpdateOutboundShipmentInput!
  ): UpdateOutboundShipmentResponse!
  deleteOutboundShipment(id: String!): DeleteOutboundShipmentResponse!
  insertOutboundShipmentLine(
    input: InsertOutboundShipmentLineInput!
  ): InsertOutboundShipmentLineResponse!
  updateOutboundShipmentLine(
    input: UpdateOutboundShipmentLineInput!
  ): UpdateOutboundShipmentLineResponse!
  deleteOutboundShipmentLine(
    input: DeleteOutboundShipmentLineInput!
  ): DeleteOutboundShipmentLineResponse!
  insertInboundShipment(
    input: InsertInboundShipmentInput!
  ): InsertInboundShipmentResponse!
  updateInboundShipment(
    input: UpdateInboundShipmentInput!
  ): UpdateInboundShipmentResponse!
  deleteInboundShipment(
    input: DeleteInboundShipmentInput!
  ): DeleteInboundShipmentResponse!
  insertInboundShipmentLine(
    input: InsertInboundShipmentLineInput!
  ): InsertInboundShipmentLineResponse!
  updateInboundShipmentLine(
    input: UpdateInboundShipmentLineInput!
  ): UpdateInboundShipmentLineResponse!
  deleteInboundShipmentLine(
    input: DeleteInboundShipmentLineInput!
  ): DeleteInboundShipmentLineResponse!
  batchInboundShipment(
    insertInboundShipments: [InsertInboundShipmentInput!]
    insertInboundShipmentLines: [InsertInboundShipmentLineInput!]
    updateInboundShipmentLines: [UpdateInboundShipmentLineInput!]
    deleteInboundShipmentLines: [DeleteInboundShipmentLineInput!]
    updateInboundShipments: [UpdateInboundShipmentInput!]
    deleteInboundShipments: [DeleteInboundShipmentInput!]
  ): BatchInboundShipmentResponse!
  batchOutboundShipment(
    insertOutboundShipments: [InsertOutboundShipmentInput!]
    insertOutboundShipmentLines: [InsertOutboundShipmentLineInput!]
    updateOutboundShipmentLines: [UpdateOutboundShipmentLineInput!]
    deleteOutboundShipmentLines: [DeleteOutboundShipmentLineInput!]
    updateOutboundShipments: [UpdateOutboundShipmentInput!]
    deleteOutboundShipments: [String!]
  ): BatchOutboundShipmentResponse!
}

scalar NaiveDate

# Generic Connector
type NameConnector {
  totalCount: Int!
  nodes: [NameNode!]!
}

input NameFilterInput {
  # Filter by name
  name: SimpleStringFilterInput

  # Filter by code
  code: SimpleStringFilterInput

  # Filter by customer property
  isCustomer: Boolean

  # Filter by supplier property
  isSupplier: Boolean
}

type NameNode {
  id: String!
  name: String!
  code: String!
  isCustomer: Boolean!
  isSupplier: Boolean!
}

enum NameSortFieldInput {
  NAME
  CODE
}

input NameSortInput {
  # Sort query result by `key`
  key: NameSortFieldInput!

  # Sort query result is sorted descending or ascending (if not provided the default is
  # ascending)
  desc: Boolean
}

union NamesResponse = ConnectorError | NameConnector

# Generic Error Wrapper
type NodeError {
  error: NodeErrorInterface!
}

interface NodeErrorInterface {
  description: String!
}

type NotAnInboundShipment implements UpdateInboundShipmentLineErrorInterface & DeleteInboundShipmentErrorInterface & InsertInboundShipmentLineErrorInterface & UpdateInboundShipmentErrorInterface & DeleteInboundShipmentLineErrorInterface {
  description: String!
}

type NotAnOutboundShipment implements InsertOutboundShipmentLineErrorInterface & UpdateOutboundShipmentLineErrorInterface & DeleteOutboundShipmentErrorInterface & DeleteOutboundShipmentLineErrorInterface {
  description: String!
}

type NotAnOutboundShipmentError implements UpdateOutboundShipmentErrorInterface {
  description: String!
}

type NotEnoughStockForReduction implements InsertOutboundShipmentLineErrorInterface & UpdateOutboundShipmentLineErrorInterface {
  description: String!
  line: InvoiceLineResponse
  batch: StockLineResponse!
}

type OtherPartyCannotBeThisStoreError implements InsertOutboundShipmentErrorInterface & UpdateOutboundShipmentErrorInterface {
  description: String!
}

type OtherPartyNotACustomerError implements UpdateOutboundShipmentErrorInterface & InsertOutboundShipmentErrorInterface {
  description: String!
  otherParty: NameNode!
}

type OtherPartyNotASupplier implements UpdateInboundShipmentErrorInterface & InsertInboundShipmentErrorInterface {
  description: String!
  otherParty: NameNode!
}

type PaginationError implements ConnectorErrorInterface {
  description: String!
  rangeError: RangeError!
}

# Pagination input.
#
# Option to limit the number of returned items and/or queries large lists in "pages".
input PaginationInput {
  # Max number of returned items
  first: Int

  # First returned item is at the `offset` position in the full list
  offset: Int
}

type Queries {
  apiVersion: String!

  # Query omSupply "name" entries
  names(
    # Pagination option (first and offset)
    page: PaginationInput

    # Filter option
    filter: NameFilterInput

    # Sort options (only first sort input is evaluated for this endpoint)
    sort: [NameSortInput!]
  ): NamesResponse!

  # Query omSupply "item" entries
  items(
    # Pagination option (first and offset)
    page: PaginationInput

    # Filter option
    filter: ItemFilterInput

    # Sort options (only first sort input is evaluated for this endpoint)
    sort: [ItemSortInput!]
  ): ItemsResponse!
  invoice(
    # id of the invoice
    id: String!
  ): InvoiceResponse!
  invoices(
    # Pagination option (first and offset)
    page: PaginationInput

    # Filter option
    filter: InvoiceFilterInput

    # Sort options (only first sort input is evaluated for this endpoint)
    sort: [InvoiceSortInput!]
  ): InvoicesResponse!
  invoiceCounts(type: InvoiceNodeType!): InvoiceCountsResponse!
  stockCounts: StockCountsResponse!
}

type RangeError implements UpdateInboundShipmentLineErrorInterface & UpdateOutboundShipmentLineErrorInterface & InsertInboundShipmentLineErrorInterface & InsertOutboundShipmentLineErrorInterface {
  description: String!
  field: RangeField!
  max: Int
  min: Int
}

enum RangeField {
  FIRST
  NUMBER_OF_PACKS
  PACK_SIZE
}

type RecordAlreadyExist implements InsertInboundShipmentErrorInterface & InsertOutboundShipmentErrorInterface & InsertOutboundShipmentLineErrorInterface & InsertInboundShipmentLineErrorInterface {
  description: String!
}

type RecordNotFound implements UpdateInboundShipmentLineErrorInterface & DeleteInboundShipmentErrorInterface & UpdateOutboundShipmentErrorInterface & UpdateInboundShipmentErrorInterface & UpdateOutboundShipmentLineErrorInterface & DeleteOutboundShipmentErrorInterface & DeleteOutboundShipmentLineErrorInterface & DeleteInboundShipmentLineErrorInterface & NodeErrorInterface {
  description: String!
}

input SimpleStringFilterInput {
  # Search term must be an exact match (case sensitive)
  equalTo: String

  # Search term must be included in search candidate (case insensitive)
  like: String
}

type StockLineAlreadyExistsInInvoice implements InsertOutboundShipmentLineErrorInterface & UpdateOutboundShipmentLineErrorInterface {
  description: String!
  line: InvoiceLineResponse!
}

# Generic Connector
type StockLineConnector {
  totalCount: Int!
  nodes: [StockLineNode!]!
}

type StockLineDoesNotBelongToCurrentStore implements UpdateOutboundShipmentLineErrorInterface & InsertOutboundShipmentLineErrorInterface {
  description: String!
}

type StockLineNode {
  id: String!
  itemId: String!
  storeId: String!
  batch: String
  packSize: Int!
  costPricePerPack: Float!
  sellPricePerPack: Float!
  availableNumberOfPacks: Int!
  totalNumberOfPacks: Int!
  expiryDate: NaiveDate

  ## Additions
  location: LocationResponse
  locationDescription: String
  onHold: Boolean!
  note: String
}

union StockLineResponse = NodeError | StockLineNode

union StockLinesResponse = ConnectorError | StockLineConnector

# Generic Error Wrapper
type UpdateInboundShipmentError {
  error: UpdateInboundShipmentErrorInterface!
}

interface UpdateInboundShipmentErrorInterface {
  description: String!
}

input UpdateInboundShipmentInput {
  id: String!
  otherPartyId: String
  status: InvoiceNodeStatus
  onHold: Boolean
  comment: String
  theirReference: String
}

# Generic Error Wrapper
type UpdateInboundShipmentLineError {
  error: UpdateInboundShipmentLineErrorInterface!
}

interface UpdateInboundShipmentLineErrorInterface {
  description: String!
}

input UpdateInboundShipmentLineInput {
  id: String!
  invoiceId: String!
  itemId: String
  packSize: Int
  batch: String
  costPricePerPack: Float
  sellPricePerPack: Float
  expiryDate: NaiveDate
  numberOfPacks: Int
}

union UpdateInboundShipmentLineResponse =
    UpdateInboundShipmentLineError
  | NodeError
  | InvoiceLineNode

type UpdateInboundShipmentLineResponseWithId {
  id: String!
  response: UpdateInboundShipmentLineResponse!
}

union UpdateInboundShipmentResponse =
    UpdateInboundShipmentError
  | NodeError
  | InvoiceNode

type UpdateInboundShipmentResponseWithId {
  id: String!
  response: UpdateInboundShipmentResponse!
}

# Generic Error Wrapper
type UpdateOutboundShipmentError {
  error: UpdateOutboundShipmentErrorInterface!
}

interface UpdateOutboundShipmentErrorInterface {
  description: String!
}

input UpdateOutboundShipmentInput {
  # The new invoice id provided by the client
  id: String!

  # The other party must be a customer of the current store.
  # This field can be used to change the other_party of an invoice
  otherPartyId: String

  # When changing the status from DRAFT to CONFIRMED or FINALISED the total_number_of_packs for
  # existing invoice items gets updated.
  status: InvoiceNodeStatus
  onHold: Boolean
  comment: String

  # External invoice reference, e.g. purchase or shipment number
  theirReference: String
}

# Generic Error Wrapper
type UpdateOutboundShipmentLineError {
  error: UpdateOutboundShipmentLineErrorInterface!
}

interface UpdateOutboundShipmentLineErrorInterface {
  description: String!
}

input UpdateOutboundShipmentLineInput {
  id: String!
  invoiceId: String!
  itemId: String
  stockLineId: String
  numberOfPacks: Int
}

union UpdateOutboundShipmentLineResponse =
    UpdateOutboundShipmentLineError
  | NodeError
  | InvoiceLineNode

type UpdateOutboundShipmentLineResponseWithId {
  id: String!
  response: UpdateOutboundShipmentLineResponse!
}

union UpdateOutboundShipmentResponse =
    UpdateOutboundShipmentError
  | NodeError
  | InvoiceNode

<<<<<<< HEAD
type CountError {
  description: String!
}

type InvoiceCountsCreated {
  today: Int!
  thisWeek: Int!
}

type InvoiceCountsConnector {
  created: InvoiceCountsCreated
  toBePicked: Int
}

type StockCountsConnector {
  expired: Int!
  expiringSoon: Int!
}

union InvoiceCountsResponse = InvoiceCountsConnector | ConnectorError
union StockCountsResponse = StockCountsConnector | ConnectorError
=======
type UpdateOutboundShipmentResponseWithId {
  id: String!
  response: UpdateOutboundShipmentResponse!
}

## Additions

type LocationNode {
  code: String!
  description: String!
}

union LocationResponse = LocationNode | NodeError

union NameResponse = NodeError | NameNode
>>>>>>> 000c29ea
<|MERGE_RESOLUTION|>--- conflicted
+++ resolved
@@ -909,7 +909,6 @@
   | NodeError
   | InvoiceNode
 
-<<<<<<< HEAD
 type CountError {
   description: String!
 }
@@ -931,7 +930,6 @@
 
 union InvoiceCountsResponse = InvoiceCountsConnector | ConnectorError
 union StockCountsResponse = StockCountsConnector | ConnectorError
-=======
 type UpdateOutboundShipmentResponseWithId {
   id: String!
   response: UpdateOutboundShipmentResponse!
@@ -946,5 +944,4 @@
 
 union LocationResponse = LocationNode | NodeError
 
-union NameResponse = NodeError | NameNode
->>>>>>> 000c29ea
+union NameResponse = NodeError | NameNode