import { GraphQLClient } from 'graphql-request';
import * as Dom from 'graphql-request/dist/types.dom';
import gql from 'graphql-tag';
export type Maybe<T> = T | null;
export type Exact<T extends { [key: string]: unknown }> = {
  [K in keyof T]: T[K];
};
export type MakeOptional<T, K extends keyof T> = Omit<T, K> & {
  [SubKey in K]?: Maybe<T[SubKey]>;
};
export type MakeMaybe<T, K extends keyof T> = Omit<T, K> & {
  [SubKey in K]: Maybe<T[SubKey]>;
};
/** All built-in and custom scalars, mapped to their actual values */
export type Scalars = {
  ID: string;
  String: string;
  Boolean: boolean;
  Int: number;
  Float: number;
  DateTime: any;
  NaiveDate: any;
};

export type BatchInboundShipmentResponse = {
  __typename?: 'BatchInboundShipmentResponse';
  deleteInboundShipmentLines?: Maybe<
    Array<DeleteInboundShipmentLineResponseWithId>
  >;
  deleteInboundShipments?: Maybe<Array<DeleteInboundShipmentResponseWithId>>;
  insertInboundShipmentLines?: Maybe<
    Array<InsertInboundShipmentLineResponseWithId>
  >;
  insertInboundShipments?: Maybe<Array<InsertInboundShipmentResponseWithId>>;
  updateInboundShipmentLines?: Maybe<
    Array<UpdateInboundShipmentLineResponseWithId>
  >;
  updateInboundShipments?: Maybe<Array<UpdateInboundShipmentResponseWithId>>;
};

export type BatchIsReserved = DeleteInboundShipmentLineErrorInterface &
  UpdateInboundShipmentLineErrorInterface & {
    __typename?: 'BatchIsReserved';
    description: Scalars['String'];
  };

export type BatchOutboundShipmentInput = {
  deleteOutboundShipmentLines?: Maybe<Array<DeleteOutboundShipmentLineInput>>;
  deleteOutboundShipments?: Maybe<Array<Scalars['String']>>;
  insertOutboundShipmentLines?: Maybe<Array<InsertOutboundShipmentLineInput>>;
  insertOutboundShipments?: Maybe<Array<InsertOutboundShipmentInput>>;
  updateOutboundShipmentLines?: Maybe<Array<UpdateOutboundShipmentLineInput>>;
  updateOutboundShipments?: Maybe<Array<UpdateOutboundShipmentInput>>;
};

export type BatchOutboundShipmentResponse = {
  __typename?: 'BatchOutboundShipmentResponse';
  deleteOutboundShipmentLines?: Maybe<
    Array<DeleteOutboundShipmentLineResponseWithId>
  >;
  deleteOutboundShipments?: Maybe<Array<DeleteOutboundShipmentResponseWithId>>;
  insertOutboundShipmentLines?: Maybe<
    Array<InsertOutboundShipmentLineResponseWithId>
  >;
  insertOutboundShipments?: Maybe<Array<InsertOutboundShipmentResponseWithId>>;
  updateOutboundShipmentLines?: Maybe<
    Array<UpdateOutboundShipmentLineResponseWithId>
  >;
  updateOutboundShipments?: Maybe<Array<UpdateOutboundShipmentResponseWithId>>;
};

export type CanOnlyEditInvoicesInLoggedInStoreError =
  UpdateOutboundShipmentErrorInterface & {
    __typename?: 'CanOnlyEditInvoicesInLoggedInStoreError';
    description: Scalars['String'];
  };

export type CannotChangeInvoiceBackToDraft =
  UpdateInboundShipmentErrorInterface & {
    __typename?: 'CannotChangeInvoiceBackToDraft';
    description: Scalars['String'];
  };

export type CannotChangeStatusBackToDraftError =
  UpdateOutboundShipmentErrorInterface & {
    __typename?: 'CannotChangeStatusBackToDraftError';
    description: Scalars['String'];
  };

export type CannotChangeStatusOfInvoiceOnHold =
  UpdateInboundShipmentErrorInterface &
    UpdateOutboundShipmentErrorInterface & {
      __typename?: 'CannotChangeStatusOfInvoiceOnHold';
      description: Scalars['String'];
    };

export type CannotDeleteInvoiceWithLines = DeleteInboundShipmentErrorInterface &
  DeleteOutboundShipmentErrorInterface & {
    __typename?: 'CannotDeleteInvoiceWithLines';
    description: Scalars['String'];
    lines: InvoiceLineConnector;
  };

export type CannotEditFinalisedInvoice = DeleteInboundShipmentErrorInterface &
  DeleteInboundShipmentLineErrorInterface &
  DeleteOutboundShipmentErrorInterface &
  DeleteOutboundShipmentLineErrorInterface &
  InsertInboundShipmentLineErrorInterface &
  InsertOutboundShipmentLineErrorInterface &
  UpdateInboundShipmentErrorInterface &
  UpdateInboundShipmentLineErrorInterface &
  UpdateOutboundShipmentLineErrorInterface & {
    __typename?: 'CannotEditFinalisedInvoice';
    description: Scalars['String'];
  };

export type ConnectorError = {
  __typename?: 'ConnectorError';
  error: ConnectorErrorInterface;
};

export type ConnectorErrorInterface = {
  description: Scalars['String'];
};

export type CountError = {
  __typename?: 'CountError';
  description: Scalars['String'];
};

export type DatabaseError = ConnectorErrorInterface &
  DeleteInboundShipmentErrorInterface &
  DeleteInboundShipmentLineErrorInterface &
  DeleteOutboundShipmentErrorInterface &
  DeleteOutboundShipmentLineErrorInterface &
  InsertInboundShipmentErrorInterface &
  InsertInboundShipmentLineErrorInterface &
  InsertOutboundShipmentErrorInterface &
  InsertOutboundShipmentLineErrorInterface &
  NodeErrorInterface &
  UpdateInboundShipmentErrorInterface &
  UpdateInboundShipmentLineErrorInterface &
  UpdateOutboundShipmentErrorInterface &
  UpdateOutboundShipmentLineErrorInterface & {
    __typename?: 'DatabaseError';
    description: Scalars['String'];
    fullError: Scalars['String'];
  };

export type DatetimeFilterInput = {
  afterOrEqualTo?: Maybe<Scalars['DateTime']>;
  beforeOrEqualTo?: Maybe<Scalars['DateTime']>;
  equalTo?: Maybe<Scalars['DateTime']>;
};

export type DeleteInboundShipmentError = {
  __typename?: 'DeleteInboundShipmentError';
  error: DeleteInboundShipmentErrorInterface;
};

export type DeleteInboundShipmentErrorInterface = {
  description: Scalars['String'];
};

export type DeleteInboundShipmentInput = {
  id: Scalars['String'];
};

export type DeleteInboundShipmentLineError = {
  __typename?: 'DeleteInboundShipmentLineError';
  error: DeleteInboundShipmentLineErrorInterface;
};

export type DeleteInboundShipmentLineErrorInterface = {
  description: Scalars['String'];
};

export type DeleteInboundShipmentLineInput = {
  id: Scalars['String'];
  invoiceId: Scalars['String'];
};

export type DeleteInboundShipmentLineResponse =
  | DeleteInboundShipmentLineError
  | DeleteResponse;

export type DeleteInboundShipmentLineResponseWithId = {
  __typename?: 'DeleteInboundShipmentLineResponseWithId';
  id: Scalars['String'];
  response: DeleteInboundShipmentLineResponse;
};

export type DeleteInboundShipmentResponse =
  | DeleteInboundShipmentError
  | DeleteResponse;

export type DeleteInboundShipmentResponseWithId = {
  __typename?: 'DeleteInboundShipmentResponseWithId';
  id: Scalars['String'];
  response: DeleteInboundShipmentResponse;
};

export type DeleteOutboundShipmentError = {
  __typename?: 'DeleteOutboundShipmentError';
  error: DeleteOutboundShipmentErrorInterface;
};

export type DeleteOutboundShipmentErrorInterface = {
  description: Scalars['String'];
};

export type DeleteOutboundShipmentLineError = {
  __typename?: 'DeleteOutboundShipmentLineError';
  error: DeleteOutboundShipmentLineErrorInterface;
};

export type DeleteOutboundShipmentLineErrorInterface = {
  description: Scalars['String'];
};

export type DeleteOutboundShipmentLineInput = {
  id: Scalars['String'];
  invoiceId: Scalars['String'];
};

export type DeleteOutboundShipmentLineResponse =
  | DeleteOutboundShipmentLineError
  | DeleteResponse;

export type DeleteOutboundShipmentLineResponseWithId = {
  __typename?: 'DeleteOutboundShipmentLineResponseWithId';
  id: Scalars['String'];
  response: DeleteOutboundShipmentLineResponse;
};

export type DeleteOutboundShipmentResponse =
  | DeleteOutboundShipmentError
  | DeleteResponse;

export type DeleteOutboundShipmentResponseWithId = {
  __typename?: 'DeleteOutboundShipmentResponseWithId';
  id: Scalars['String'];
  response: DeleteOutboundShipmentResponse;
};

export type DeleteResponse = {
  __typename?: 'DeleteResponse';
  id: Scalars['String'];
};

export type EqualFilterBoolInput = {
  equalTo?: Maybe<Scalars['Boolean']>;
};

export type EqualFilterInvoiceStatusInput = {
  equalTo?: Maybe<InvoiceNodeStatus>;
};

export type EqualFilterInvoiceTypeInput = {
  equalTo?: Maybe<InvoiceNodeType>;
};

export type EqualFilterStringInput = {
  equalTo?: Maybe<Scalars['String']>;
};

export type FinalisedInvoiceIsNotEditableError =
  UpdateOutboundShipmentErrorInterface & {
    __typename?: 'FinalisedInvoiceIsNotEditableError';
    description: Scalars['String'];
  };

export enum ForeignKey {
  InvoiceId = 'INVOICE_ID',
  ItemId = 'ITEM_ID',
  OtherPartyId = 'OTHER_PARTY_ID',
  StockLineId = 'STOCK_LINE_ID',
}

export type ForeignKeyError = DeleteInboundShipmentLineErrorInterface &
  DeleteOutboundShipmentLineErrorInterface &
  InsertInboundShipmentErrorInterface &
  InsertInboundShipmentLineErrorInterface &
  InsertOutboundShipmentErrorInterface &
  InsertOutboundShipmentLineErrorInterface &
  UpdateInboundShipmentErrorInterface &
  UpdateInboundShipmentLineErrorInterface &
  UpdateOutboundShipmentErrorInterface &
  UpdateOutboundShipmentLineErrorInterface & {
    __typename?: 'ForeignKeyError';
    description: Scalars['String'];
    key: ForeignKey;
  };

export type InsertInboundShipmentError = {
  __typename?: 'InsertInboundShipmentError';
  error: InsertInboundShipmentErrorInterface;
};

export type InsertInboundShipmentErrorInterface = {
  description: Scalars['String'];
};

export type InsertInboundShipmentInput = {
  comment?: Maybe<Scalars['String']>;
  id: Scalars['String'];
  onHold?: Maybe<Scalars['Boolean']>;
  otherPartyId: Scalars['String'];
  status: InvoiceNodeStatus;
  theirReference?: Maybe<Scalars['String']>;
};

export type InsertInboundShipmentLineError = {
  __typename?: 'InsertInboundShipmentLineError';
  error: InsertInboundShipmentLineErrorInterface;
};

export type InsertInboundShipmentLineErrorInterface = {
  description: Scalars['String'];
};

export type InsertInboundShipmentLineInput = {
  batch?: Maybe<Scalars['String']>;
  costPricePerPack: Scalars['Float'];
  expiryDate?: Maybe<Scalars['NaiveDate']>;
  id: Scalars['String'];
  invoiceId: Scalars['String'];
  itemId: Scalars['String'];
  numberOfPacks: Scalars['Int'];
  packSize: Scalars['Int'];
  sellPricePerPack: Scalars['Float'];
};

export type InsertInboundShipmentLineResponse =
  | InsertInboundShipmentLineError
  | InvoiceLineNode
  | NodeError;

export type InsertInboundShipmentLineResponseWithId = {
  __typename?: 'InsertInboundShipmentLineResponseWithId';
  id: Scalars['String'];
  response: InsertInboundShipmentLineResponse;
};

export type InsertInboundShipmentResponse =
  | InsertInboundShipmentError
  | InvoiceNode
  | NodeError;

export type InsertInboundShipmentResponseWithId = {
  __typename?: 'InsertInboundShipmentResponseWithId';
  id: Scalars['String'];
  response: InsertInboundShipmentResponse;
};

export type InsertOutboundShipmentError = {
  __typename?: 'InsertOutboundShipmentError';
  error: InsertOutboundShipmentErrorInterface;
};

export type InsertOutboundShipmentErrorInterface = {
  description: Scalars['String'];
};

export type InsertOutboundShipmentInput = {
  comment?: Maybe<Scalars['String']>;
  id: Scalars['String'];
  onHold?: Maybe<Scalars['Boolean']>;
  otherPartyId: Scalars['String'];
  status?: Maybe<InvoiceNodeStatus>;
  theirReference?: Maybe<Scalars['String']>;
};

export type InsertOutboundShipmentLineError = {
  __typename?: 'InsertOutboundShipmentLineError';
  error: InsertOutboundShipmentLineErrorInterface;
};

export type InsertOutboundShipmentLineErrorInterface = {
  description: Scalars['String'];
};

export type InsertOutboundShipmentLineInput = {
  id: Scalars['String'];
  invoiceId: Scalars['String'];
  itemId: Scalars['String'];
  numberOfPacks: Scalars['Int'];
  stockLineId: Scalars['String'];
};

export type InsertOutboundShipmentLineResponse =
  | InsertOutboundShipmentLineError
  | InvoiceLineNode
  | NodeError;

export type InsertOutboundShipmentLineResponseWithId = {
  __typename?: 'InsertOutboundShipmentLineResponseWithId';
  id: Scalars['String'];
  response: InsertOutboundShipmentLineResponse;
};

export type InsertOutboundShipmentResponse =
  | InsertOutboundShipmentError
  | InvoiceNode
  | NodeError;

export type InsertOutboundShipmentResponseWithId = {
  __typename?: 'InsertOutboundShipmentResponseWithId';
  id: Scalars['String'];
  response: InsertOutboundShipmentResponse;
};

export type InvoiceConnector = {
  __typename?: 'InvoiceConnector';
  nodes: Array<InvoiceNode>;
  totalCount: Scalars['Int'];
};

export type InvoiceCountsConnector = {
  __typename?: 'InvoiceCountsConnector';
  created?: Maybe<InvoiceCountsCreated>;
  toBePicked?: Maybe<Scalars['Int']>;
};

export type InvoiceCountsCreated = {
  __typename?: 'InvoiceCountsCreated';
  thisWeek: Scalars['Int'];
  today: Scalars['Int'];
};

export type InvoiceCountsResponse = ConnectorError | InvoiceCountsConnector;

export type InvoiceDoesNotBelongToCurrentStore =
  DeleteInboundShipmentErrorInterface &
    DeleteInboundShipmentLineErrorInterface &
    DeleteOutboundShipmentErrorInterface &
    DeleteOutboundShipmentLineErrorInterface &
    InsertInboundShipmentLineErrorInterface &
    InsertOutboundShipmentLineErrorInterface &
    UpdateInboundShipmentErrorInterface &
    UpdateInboundShipmentLineErrorInterface &
    UpdateOutboundShipmentLineErrorInterface & {
      __typename?: 'InvoiceDoesNotBelongToCurrentStore';
      description: Scalars['String'];
    };

export type InvoiceFilterInput = {
  comment?: Maybe<SimpleStringFilterInput>;
  confirmDatetime?: Maybe<DatetimeFilterInput>;
  entryDatetime?: Maybe<DatetimeFilterInput>;
  finalisedDatetime?: Maybe<DatetimeFilterInput>;
  nameId?: Maybe<SimpleStringFilterInput>;
  otherPartyName?: Maybe<SimpleStringFilterInput>;
  status?: Maybe<SimpleStringFilterInput>;
  storeId?: Maybe<SimpleStringFilterInput>;
  theirReference?: Maybe<SimpleStringFilterInput>;
  type?: Maybe<SimpleStringFilterInput>;
};

export type InvoiceLineBelongsToAnotherInvoice =
  DeleteInboundShipmentLineErrorInterface &
    DeleteOutboundShipmentLineErrorInterface &
    UpdateInboundShipmentLineErrorInterface &
    UpdateOutboundShipmentLineErrorInterface & {
      __typename?: 'InvoiceLineBelongsToAnotherInvoice';
      description: Scalars['String'];
      invoice: InvoiceResponse;
    };

export type InvoiceLineConnector = {
  __typename?: 'InvoiceLineConnector';
  nodes: Array<InvoiceLineNode>;
  totalCount: Scalars['Int'];
};

export type InvoiceLineHasNoStockLineError =
  UpdateOutboundShipmentErrorInterface & {
    __typename?: 'InvoiceLineHasNoStockLineError';
    description: Scalars['String'];
    invoiceLineId: Scalars['String'];
  };

export type InvoiceLineNode = {
  __typename?: 'InvoiceLineNode';
  batch?: Maybe<Scalars['String']>;
  costPricePerPack: Scalars['Float'];
  expiryDate?: Maybe<Scalars['NaiveDate']>;
  id: Scalars['String'];
  itemCode: Scalars['String'];
  itemId: Scalars['String'];
  itemName: Scalars['String'];
  itemUnit: Scalars['String'];
  location?: Maybe<LocationResponse>;
  locationDescription?: Maybe<Scalars['String']>;
  note?: Maybe<Scalars['String']>;
  numberOfPacks: Scalars['Int'];
  packSize: Scalars['Int'];
  sellPricePerPack: Scalars['Float'];
  stockLine?: Maybe<StockLineResponse>;
};

export type InvoiceLineResponse = InvoiceLineNode | NodeError;

export type InvoiceLinesResponse = ConnectorError | InvoiceLineConnector;

export type InvoiceNode = {
  __typename?: 'InvoiceNode';
  allocatedDatetime?: Maybe<Scalars['DateTime']>;
  color: Scalars['String'];
  comment?: Maybe<Scalars['String']>;
  confirmedDatetime?: Maybe<Scalars['DateTime']>;
  deliveredDatetime?: Maybe<Scalars['DateTime']>;
  donorName: Scalars['String'];
  draftDatetime?: Maybe<Scalars['DateTime']>;
  enteredByName: Scalars['String'];
  entryDatetime: Scalars['DateTime'];
  finalisedDatetime?: Maybe<Scalars['DateTime']>;
  goodsReceiptNumber?: Maybe<Scalars['Int']>;
  id: Scalars['String'];
  inboundShipmentNumber?: Maybe<Scalars['Int']>;
  invoiceNumber: Scalars['Int'];
  lines: InvoiceLinesResponse;
  onHold: Scalars['Boolean'];
  otherParty: NameResponse;
  otherPartyId: Scalars['String'];
  otherPartyName: Scalars['String'];
  pickedDatetime?: Maybe<Scalars['DateTime']>;
  pricing: InvoicePriceResponse;
  purchaseOrderNumber?: Maybe<Scalars['Int']>;
  requisitionNumber?: Maybe<Scalars['Int']>;
  shippedDatetime?: Maybe<Scalars['DateTime']>;
  shippingMethod?: Maybe<Scalars['String']>;
  status: InvoiceNodeStatus;
  theirReference?: Maybe<Scalars['String']>;
  transportReference?: Maybe<Scalars['String']>;
  type: InvoiceNodeType;
};

export enum InvoiceNodeStatus {
  Allocated = 'ALLOCATED',
  Confirmed = 'CONFIRMED',
  Delivered = 'DELIVERED',
  Draft = 'DRAFT',
  Finalised = 'FINALISED',
  Picked = 'PICKED',
  Shipped = 'SHIPPED',
}

export enum InvoiceNodeType {
  InboundShipment = 'INBOUND_SHIPMENT',
  OutboundShipment = 'OUTBOUND_SHIPMENT',
}

export type InvoicePriceResponse = InvoicePricingNode | NodeError;

export type InvoicePricingNode = {
  __typename?: 'InvoicePricingNode';
  subtotal: Scalars['Float'];
  taxPercentage: Scalars['Float'];
  totalAfterTax: Scalars['Float'];
};

export type InvoiceResponse = InvoiceNode | NodeError;

export enum InvoiceSortFieldInput {
  Comment = 'COMMENT',
  ConfirmDatetime = 'CONFIRM_DATETIME',
  EntryDatetime = 'ENTRY_DATETIME',
  FinalisedDateTime = 'FINALISED_DATE_TIME',
  InvoiceNumber = 'INVOICE_NUMBER',
  OtherPartyName = 'OTHER_PARTY_NAME',
  Status = 'STATUS',
  TotalAfterTax = 'TOTAL_AFTER_TAX',
  Type = 'TYPE',
}

export type InvoiceSortInput = {
  desc?: Maybe<Scalars['Boolean']>;
  key: InvoiceSortFieldInput;
};

export type InvoicesResponse = ConnectorError | InvoiceConnector;

export type ItemConnector = {
  __typename?: 'ItemConnector';
  nodes: Array<ItemNode>;
  totalCount: Scalars['Int'];
};

export type ItemDoesNotMatchStockLine =
  InsertOutboundShipmentLineErrorInterface &
    UpdateOutboundShipmentLineErrorInterface & {
      __typename?: 'ItemDoesNotMatchStockLine';
      description: Scalars['String'];
    };

export type ItemFilterInput = {
  code?: Maybe<SimpleStringFilterInput>;
  isVisible?: Maybe<EqualFilterBoolInput>;
  name?: Maybe<SimpleStringFilterInput>;
};

export type ItemNode = {
  __typename?: 'ItemNode';
  availableBatches: StockLinesResponse;
  availableQuantity: Scalars['Float'];
  code: Scalars['String'];
  id: Scalars['String'];
  isVisible: Scalars['Boolean'];
  name: Scalars['String'];
  unitName: Scalars['String'];
};

export enum ItemSortFieldInput {
  Code = 'CODE',
  Name = 'NAME',
}

export type ItemSortInput = {
  desc?: Maybe<Scalars['Boolean']>;
  key: ItemSortFieldInput;
};

export type ItemsResponse = ConnectorError | ItemConnector;

export type LineDoesNotReferenceStockLine =
  UpdateOutboundShipmentLineErrorInterface & {
    __typename?: 'LineDoesNotReferenceStockLine';
    description: Scalars['String'];
  };

export type LocationNode = {
  __typename?: 'LocationNode';
  code: Scalars['String'];
  description: Scalars['String'];
};

export type LocationResponse = LocationNode | NodeError;

export type Mutations = {
  __typename?: 'Mutations';
  batchInboundShipment: BatchInboundShipmentResponse;
  batchOutboundShipment: BatchOutboundShipmentResponse;
  deleteInboundShipment: DeleteInboundShipmentResponse;
  deleteInboundShipmentLine: DeleteInboundShipmentLineResponse;
  deleteOutboundShipment: DeleteOutboundShipmentResponse;
  deleteOutboundShipmentLine: DeleteOutboundShipmentLineResponse;
  insertInboundShipment: InsertInboundShipmentResponse;
  insertInboundShipmentLine: InsertInboundShipmentLineResponse;
  insertOutboundShipment: InsertOutboundShipmentResponse;
  insertOutboundShipmentLine: InsertOutboundShipmentLineResponse;
  updateInboundShipment: UpdateInboundShipmentResponse;
  updateInboundShipmentLine: UpdateInboundShipmentLineResponse;
  updateOutboundShipment: UpdateOutboundShipmentResponse;
  updateOutboundShipmentLine: UpdateOutboundShipmentLineResponse;
};

export type MutationsBatchInboundShipmentArgs = {
  deleteInboundShipmentLines?: Maybe<Array<DeleteInboundShipmentLineInput>>;
  deleteInboundShipments?: Maybe<Array<DeleteInboundShipmentInput>>;
  insertInboundShipmentLines?: Maybe<Array<InsertInboundShipmentLineInput>>;
  insertInboundShipments?: Maybe<Array<InsertInboundShipmentInput>>;
  updateInboundShipmentLines?: Maybe<Array<UpdateInboundShipmentLineInput>>;
  updateInboundShipments?: Maybe<Array<UpdateInboundShipmentInput>>;
};

export type MutationsBatchOutboundShipmentArgs = {
  deleteOutboundShipmentLines?: Maybe<Array<DeleteOutboundShipmentLineInput>>;
  deleteOutboundShipments?: Maybe<Array<Scalars['String']>>;
  insertOutboundShipmentLines?: Maybe<Array<InsertOutboundShipmentLineInput>>;
  insertOutboundShipments?: Maybe<Array<InsertOutboundShipmentInput>>;
  updateOutboundShipmentLines?: Maybe<Array<UpdateOutboundShipmentLineInput>>;
  updateOutboundShipments?: Maybe<Array<UpdateOutboundShipmentInput>>;
};

export type MutationsDeleteInboundShipmentArgs = {
  input: DeleteInboundShipmentInput;
};

export type MutationsDeleteInboundShipmentLineArgs = {
  input: DeleteInboundShipmentLineInput;
};

export type MutationsDeleteOutboundShipmentArgs = {
  id: Scalars['String'];
};

export type MutationsDeleteOutboundShipmentLineArgs = {
  input: DeleteOutboundShipmentLineInput;
};

export type MutationsInsertInboundShipmentArgs = {
  input: InsertInboundShipmentInput;
};

export type MutationsInsertInboundShipmentLineArgs = {
  input: InsertInboundShipmentLineInput;
};

export type MutationsInsertOutboundShipmentArgs = {
  input: InsertOutboundShipmentInput;
};

export type MutationsInsertOutboundShipmentLineArgs = {
  input: InsertOutboundShipmentLineInput;
};

export type MutationsUpdateInboundShipmentArgs = {
  input: UpdateInboundShipmentInput;
};

export type MutationsUpdateInboundShipmentLineArgs = {
  input: UpdateInboundShipmentLineInput;
};

export type MutationsUpdateOutboundShipmentArgs = {
  input: UpdateOutboundShipmentInput;
};

export type MutationsUpdateOutboundShipmentLineArgs = {
  input: UpdateOutboundShipmentLineInput;
};

export type NameConnector = {
  __typename?: 'NameConnector';
  nodes: Array<NameNode>;
  totalCount: Scalars['Int'];
};

export type NameFilterInput = {
  code?: Maybe<SimpleStringFilterInput>;
  isCustomer?: Maybe<Scalars['Boolean']>;
  isSupplier?: Maybe<Scalars['Boolean']>;
  name?: Maybe<SimpleStringFilterInput>;
};

export type NameNode = {
  __typename?: 'NameNode';
  code: Scalars['String'];
  id: Scalars['String'];
  isCustomer: Scalars['Boolean'];
  isSupplier: Scalars['Boolean'];
  name: Scalars['String'];
};

export type NameResponse = NameNode | NodeError;

export enum NameSortFieldInput {
  Code = 'CODE',
  Name = 'NAME',
}

export type NameSortInput = {
  desc?: Maybe<Scalars['Boolean']>;
  key: NameSortFieldInput;
};

export type NamesResponse = ConnectorError | NameConnector;

export type NodeError = {
  __typename?: 'NodeError';
  error: NodeErrorInterface;
};

export type NodeErrorInterface = {
  description: Scalars['String'];
};

export type NotAnInboundShipment = DeleteInboundShipmentErrorInterface &
  DeleteInboundShipmentLineErrorInterface &
  InsertInboundShipmentLineErrorInterface &
  UpdateInboundShipmentErrorInterface &
  UpdateInboundShipmentLineErrorInterface & {
    __typename?: 'NotAnInboundShipment';
    description: Scalars['String'];
  };

export type NotAnOutboundShipment = DeleteOutboundShipmentErrorInterface &
  DeleteOutboundShipmentLineErrorInterface &
  InsertOutboundShipmentLineErrorInterface &
  UpdateOutboundShipmentLineErrorInterface & {
    __typename?: 'NotAnOutboundShipment';
    description: Scalars['String'];
  };

export type NotAnOutboundShipmentError =
  UpdateOutboundShipmentErrorInterface & {
    __typename?: 'NotAnOutboundShipmentError';
    description: Scalars['String'];
  };

export type NotEnoughStockForReduction =
  InsertOutboundShipmentLineErrorInterface &
    UpdateOutboundShipmentLineErrorInterface & {
      __typename?: 'NotEnoughStockForReduction';
      batch: StockLineResponse;
      description: Scalars['String'];
      line?: Maybe<InvoiceLineResponse>;
    };

export type OtherPartyCannotBeThisStoreError =
  InsertOutboundShipmentErrorInterface &
    UpdateOutboundShipmentErrorInterface & {
      __typename?: 'OtherPartyCannotBeThisStoreError';
      description: Scalars['String'];
    };

export type OtherPartyNotACustomerError = InsertOutboundShipmentErrorInterface &
  UpdateOutboundShipmentErrorInterface & {
    __typename?: 'OtherPartyNotACustomerError';
    description: Scalars['String'];
    otherParty: NameNode;
  };

export type OtherPartyNotASupplier = InsertInboundShipmentErrorInterface &
  UpdateInboundShipmentErrorInterface & {
    __typename?: 'OtherPartyNotASupplier';
    description: Scalars['String'];
    otherParty: NameNode;
  };

export type PaginationError = ConnectorErrorInterface & {
  __typename?: 'PaginationError';
  description: Scalars['String'];
  rangeError: RangeError;
};

export type PaginationInput = {
  first?: Maybe<Scalars['Int']>;
  offset?: Maybe<Scalars['Int']>;
};

export type Queries = {
  __typename?: 'Queries';
  apiVersion: Scalars['String'];
  invoice: InvoiceResponse;
  invoiceCounts: InvoiceCountsResponse;
  invoices: InvoicesResponse;
  items: ItemsResponse;
  names: NamesResponse;
  stockCounts: StockCountsResponse;
};

export type QueriesInvoiceArgs = {
  id: Scalars['String'];
};

export type QueriesInvoiceCountsArgs = {
  type: InvoiceNodeType;
};

export type QueriesInvoicesArgs = {
  filter?: Maybe<InvoiceFilterInput>;
  page?: Maybe<PaginationInput>;
  sort?: Maybe<Array<InvoiceSortInput>>;
};

export type QueriesItemsArgs = {
  filter?: Maybe<ItemFilterInput>;
  page?: Maybe<PaginationInput>;
  sort?: Maybe<Array<ItemSortInput>>;
};

export type QueriesNamesArgs = {
  filter?: Maybe<NameFilterInput>;
  page?: Maybe<PaginationInput>;
  sort?: Maybe<Array<NameSortInput>>;
};

export type RangeError = InsertInboundShipmentLineErrorInterface &
  InsertOutboundShipmentLineErrorInterface &
  UpdateInboundShipmentLineErrorInterface &
  UpdateOutboundShipmentLineErrorInterface & {
    __typename?: 'RangeError';
    description: Scalars['String'];
    field: RangeField;
    max?: Maybe<Scalars['Int']>;
    min?: Maybe<Scalars['Int']>;
  };

export enum RangeField {
  First = 'FIRST',
  NumberOfPacks = 'NUMBER_OF_PACKS',
  PackSize = 'PACK_SIZE',
}

export type RecordAlreadyExist = InsertInboundShipmentErrorInterface &
  InsertInboundShipmentLineErrorInterface &
  InsertOutboundShipmentErrorInterface &
  InsertOutboundShipmentLineErrorInterface & {
    __typename?: 'RecordAlreadyExist';
    description: Scalars['String'];
  };

export type RecordNotFound = DeleteInboundShipmentErrorInterface &
  DeleteInboundShipmentLineErrorInterface &
  DeleteOutboundShipmentErrorInterface &
  DeleteOutboundShipmentLineErrorInterface &
  NodeErrorInterface &
  UpdateInboundShipmentErrorInterface &
  UpdateInboundShipmentLineErrorInterface &
  UpdateOutboundShipmentErrorInterface &
  UpdateOutboundShipmentLineErrorInterface & {
    __typename?: 'RecordNotFound';
    description: Scalars['String'];
  };

export type SimpleStringFilterInput = {
  equalTo?: Maybe<Scalars['String']>;
  like?: Maybe<Scalars['String']>;
};

export type StockCountsConnector = {
  __typename?: 'StockCountsConnector';
  expired: Scalars['Int'];
  expiringSoon: Scalars['Int'];
};

export type StockCountsResponse = ConnectorError | StockCountsConnector;

export type StockLineAlreadyExistsInInvoice =
  InsertOutboundShipmentLineErrorInterface &
    UpdateOutboundShipmentLineErrorInterface & {
      __typename?: 'StockLineAlreadyExistsInInvoice';
      description: Scalars['String'];
      line: InvoiceLineResponse;
    };

export type StockLineConnector = {
  __typename?: 'StockLineConnector';
  nodes: Array<StockLineNode>;
  totalCount: Scalars['Int'];
};

export type StockLineDoesNotBelongToCurrentStore =
  InsertOutboundShipmentLineErrorInterface &
    UpdateOutboundShipmentLineErrorInterface & {
      __typename?: 'StockLineDoesNotBelongToCurrentStore';
      description: Scalars['String'];
    };

export type StockLineNode = {
  __typename?: 'StockLineNode';
  availableNumberOfPacks: Scalars['Int'];
  batch?: Maybe<Scalars['String']>;
  costPricePerPack: Scalars['Float'];
  expiryDate?: Maybe<Scalars['NaiveDate']>;
  id: Scalars['String'];
  itemId: Scalars['String'];
  location?: Maybe<LocationResponse>;
  locationDescription?: Maybe<Scalars['String']>;
  note?: Maybe<Scalars['String']>;
  onHold: Scalars['Boolean'];
  packSize: Scalars['Int'];
  sellPricePerPack: Scalars['Float'];
  storeId: Scalars['String'];
  totalNumberOfPacks: Scalars['Int'];
};

export type StockLineResponse = NodeError | StockLineNode;

export type StockLinesResponse = ConnectorError | StockLineConnector;

export type UpdateInboundShipmentError = {
  __typename?: 'UpdateInboundShipmentError';
  error: UpdateInboundShipmentErrorInterface;
};

export type UpdateInboundShipmentErrorInterface = {
  description: Scalars['String'];
};

export type UpdateInboundShipmentInput = {
  comment?: Maybe<Scalars['String']>;
  id: Scalars['String'];
  onHold?: Maybe<Scalars['Boolean']>;
  otherPartyId?: Maybe<Scalars['String']>;
  status?: Maybe<InvoiceNodeStatus>;
  theirReference?: Maybe<Scalars['String']>;
};

export type UpdateInboundShipmentLineError = {
  __typename?: 'UpdateInboundShipmentLineError';
  error: UpdateInboundShipmentLineErrorInterface;
};

export type UpdateInboundShipmentLineErrorInterface = {
  description: Scalars['String'];
};

export type UpdateInboundShipmentLineInput = {
  batch?: Maybe<Scalars['String']>;
  costPricePerPack?: Maybe<Scalars['Float']>;
  expiryDate?: Maybe<Scalars['NaiveDate']>;
  id: Scalars['String'];
  invoiceId: Scalars['String'];
  itemId?: Maybe<Scalars['String']>;
  numberOfPacks?: Maybe<Scalars['Int']>;
  packSize?: Maybe<Scalars['Int']>;
  sellPricePerPack?: Maybe<Scalars['Float']>;
};

export type UpdateInboundShipmentLineResponse =
  | InvoiceLineNode
  | NodeError
  | UpdateInboundShipmentLineError;

export type UpdateInboundShipmentLineResponseWithId = {
  __typename?: 'UpdateInboundShipmentLineResponseWithId';
  id: Scalars['String'];
  response: UpdateInboundShipmentLineResponse;
};

export type UpdateInboundShipmentResponse =
  | InvoiceNode
  | NodeError
  | UpdateInboundShipmentError;

export type UpdateInboundShipmentResponseWithId = {
  __typename?: 'UpdateInboundShipmentResponseWithId';
  id: Scalars['String'];
  response: UpdateInboundShipmentResponse;
};

export type UpdateOutboundShipmentError = {
  __typename?: 'UpdateOutboundShipmentError';
  error: UpdateOutboundShipmentErrorInterface;
};

export type UpdateOutboundShipmentErrorInterface = {
  description: Scalars['String'];
};

export type UpdateOutboundShipmentInput = {
  color?: Maybe<Scalars['String']>;
  comment?: Maybe<Scalars['String']>;
  id: Scalars['String'];
  onHold?: Maybe<Scalars['Boolean']>;
  otherPartyId?: Maybe<Scalars['String']>;
  status?: Maybe<InvoiceNodeStatus>;
  theirReference?: Maybe<Scalars['String']>;
};

export type UpdateOutboundShipmentLineError = {
  __typename?: 'UpdateOutboundShipmentLineError';
  error: UpdateOutboundShipmentLineErrorInterface;
};

export type UpdateOutboundShipmentLineErrorInterface = {
  description: Scalars['String'];
};

export type UpdateOutboundShipmentLineInput = {
  id: Scalars['String'];
  invoiceId: Scalars['String'];
  itemId?: Maybe<Scalars['String']>;
  numberOfPacks?: Maybe<Scalars['Int']>;
  stockLineId?: Maybe<Scalars['String']>;
};

export type UpdateOutboundShipmentLineResponse =
  | InvoiceLineNode
  | NodeError
  | UpdateOutboundShipmentLineError;

export type UpdateOutboundShipmentLineResponseWithId = {
  __typename?: 'UpdateOutboundShipmentLineResponseWithId';
  id: Scalars['String'];
  response: UpdateOutboundShipmentLineResponse;
};

export type UpdateOutboundShipmentResponse =
  | InvoiceNode
  | NodeError
  | UpdateOutboundShipmentError;

export type UpdateOutboundShipmentResponseWithId = {
  __typename?: 'UpdateOutboundShipmentResponseWithId';
  id: Scalars['String'];
  response: UpdateOutboundShipmentResponse;
};

export type InvoiceQueryVariables = Exact<{
  id: Scalars['String'];
}>;

export type InvoiceQuery = {
  __typename?: 'Queries';
  invoice:
    | {
        __typename: 'InvoiceNode';
        id: string;
        comment?: string | null | undefined;
        confirmedDatetime?: any | null | undefined;
        entryDatetime: any;
        finalisedDatetime?: any | null | undefined;
        invoiceNumber: number;
        draftDatetime?: any | null | undefined;
        allocatedDatetime?: any | null | undefined;
        pickedDatetime?: any | null | undefined;
        shippedDatetime?: any | null | undefined;
        deliveredDatetime?: any | null | undefined;
        enteredByName: string;
        requisitionNumber?: number | null | undefined;
        purchaseOrderNumber?: number | null | undefined;
        inboundShipmentNumber?: number | null | undefined;
        goodsReceiptNumber?: number | null | undefined;
        onHold: boolean;
        color: string;
        otherPartyId: string;
        otherPartyName: string;
        status: InvoiceNodeStatus;
        theirReference?: string | null | undefined;
        type: InvoiceNodeType;
        otherParty:
          | {
              __typename: 'NameNode';
              id: string;
              name: string;
              code: string;
              isCustomer: boolean;
              isSupplier: boolean;
            }
          | {
              __typename: 'NodeError';
              error:
                | {
                    __typename: 'DatabaseError';
                    description: string;
                    fullError: string;
                  }
                | { __typename: 'RecordNotFound'; description: string };
            };
        lines:
          | {
              __typename: 'ConnectorError';
              error:
                | {
                    __typename: 'DatabaseError';
                    description: string;
                    fullError: string;
                  }
                | { __typename?: 'PaginationError'; description: string };
            }
          | {
              __typename: 'InvoiceLineConnector';
              totalCount: number;
              nodes: Array<{
                __typename: 'InvoiceLineNode';
                batch?: string | null | undefined;
                costPricePerPack: number;
                expiryDate?: any | null | undefined;
                id: string;
                itemCode: string;
                itemUnit: string;
                itemId: string;
                itemName: string;
                numberOfPacks: number;
                packSize: number;
                locationDescription?: string | null | undefined;
                sellPricePerPack: number;
              }>;
            };
        pricing:
          | {
              __typename: 'InvoicePricingNode';
              totalAfterTax: number;
              subtotal: number;
              taxPercentage: number;
            }
          | {
              __typename: 'NodeError';
              error:
                | {
                    __typename: 'DatabaseError';
                    description: string;
                    fullError: string;
                  }
                | { __typename: 'RecordNotFound'; description: string };
            };
      }
    | {
        __typename: 'NodeError';
        error:
          | {
              __typename: 'DatabaseError';
              description: string;
              fullError: string;
            }
          | { __typename: 'RecordNotFound'; description: string };
      };
};

export type InvoicesQueryVariables = Exact<{
  first?: Maybe<Scalars['Int']>;
  offset?: Maybe<Scalars['Int']>;
  key: InvoiceSortFieldInput;
  desc?: Maybe<Scalars['Boolean']>;
  filter?: Maybe<InvoiceFilterInput>;
}>;

export type InvoicesQuery = {
  __typename?: 'Queries';
  invoices:
    | {
        __typename: 'ConnectorError';
        error:
          | {
              __typename: 'DatabaseError';
              description: string;
              fullError: string;
            }
          | {
              __typename: 'PaginationError';
              description: string;
              rangeError: {
                __typename?: 'RangeError';
                description: string;
                field: RangeField;
                max?: number | null | undefined;
                min?: number | null | undefined;
              };
            };
      }
    | {
        __typename: 'InvoiceConnector';
        totalCount: number;
        nodes: Array<{
          __typename?: 'InvoiceNode';
          comment?: string | null | undefined;
          confirmedDatetime?: any | null | undefined;
          entryDatetime: any;
          id: string;
          invoiceNumber: number;
          otherPartyId: string;
          otherPartyName: string;
          status: InvoiceNodeStatus;
          color: string;
          theirReference?: string | null | undefined;
          type: InvoiceNodeType;
          pricing:
            | {
                __typename: 'InvoicePricingNode';
                totalAfterTax: number;
                subtotal: number;
                taxPercentage: number;
              }
            | {
                __typename: 'NodeError';
                error:
                  | {
                      __typename: 'DatabaseError';
                      description: string;
                      fullError: string;
                    }
                  | { __typename: 'RecordNotFound'; description: string };
              };
        }>;
      };
};

export type NamesQueryVariables = Exact<{
  key: NameSortFieldInput;
  desc?: Maybe<Scalars['Boolean']>;
  first?: Maybe<Scalars['Int']>;
  offset?: Maybe<Scalars['Int']>;
}>;

export type NamesQuery = {
  __typename?: 'Queries';
  names:
    | {
        __typename: 'ConnectorError';
        error:
          | {
              __typename: 'DatabaseError';
              description: string;
              fullError: string;
            }
          | {
              __typename: 'PaginationError';
              description: string;
              rangeError: {
                __typename?: 'RangeError';
                description: string;
                field: RangeField;
                max?: number | null | undefined;
                min?: number | null | undefined;
              };
            };
      }
    | {
        __typename: 'NameConnector';
        totalCount: number;
        nodes: Array<{
          __typename?: 'NameNode';
          code: string;
          id: string;
          isCustomer: boolean;
          isSupplier: boolean;
          name: string;
        }>;
      };
};

export type ItemsWithStockLinesQueryVariables = Exact<{
  first?: Maybe<Scalars['Int']>;
  offset?: Maybe<Scalars['Int']>;
  key: ItemSortFieldInput;
  desc?: Maybe<Scalars['Boolean']>;
}>;

export type ItemsWithStockLinesQuery = {
  __typename?: 'Queries';
  items:
    | {
        __typename: 'ConnectorError';
        error:
          | {
              __typename: 'DatabaseError';
              description: string;
              fullError: string;
            }
          | {
              __typename: 'PaginationError';
              description: string;
              rangeError: {
                __typename?: 'RangeError';
                description: string;
                field: RangeField;
                max?: number | null | undefined;
                min?: number | null | undefined;
              };
            };
      }
    | {
        __typename: 'ItemConnector';
        totalCount: number;
        nodes: Array<{
          __typename: 'ItemNode';
          availableQuantity: number;
          code: string;
          id: string;
          isVisible: boolean;
          name: string;
          unitName: string;
          availableBatches:
            | {
                __typename: 'ConnectorError';
                error:
                  | {
                      __typename: 'DatabaseError';
                      description: string;
                      fullError: string;
                    }
                  | {
                      __typename: 'PaginationError';
                      description: string;
                      rangeError: {
                        __typename?: 'RangeError';
                        description: string;
                        field: RangeField;
                        max?: number | null | undefined;
                        min?: number | null | undefined;
                      };
                    };
              }
            | {
                __typename: 'StockLineConnector';
                totalCount: number;
                nodes: Array<{
                  __typename: 'StockLineNode';
                  availableNumberOfPacks: number;
                  batch?: string | null | undefined;
                  costPricePerPack: number;
                  expiryDate?: any | null | undefined;
                  id: string;
                  itemId: string;
                  packSize: number;
                  sellPricePerPack: number;
                  storeId: string;
                  totalNumberOfPacks: number;
                  onHold: boolean;
                }>;
              };
        }>;
      };
};

export type ItemsListViewQueryVariables = Exact<{
  first?: Maybe<Scalars['Int']>;
  offset?: Maybe<Scalars['Int']>;
  key: ItemSortFieldInput;
  desc?: Maybe<Scalars['Boolean']>;
}>;

export type ItemsListViewQuery = {
  __typename?: 'Queries';
  items:
    | {
        __typename: 'ConnectorError';
        error:
          | {
              __typename: 'DatabaseError';
              description: string;
              fullError: string;
            }
          | {
              __typename: 'PaginationError';
              description: string;
              rangeError: {
                __typename?: 'RangeError';
                description: string;
                field: RangeField;
                max?: number | null | undefined;
                min?: number | null | undefined;
              };
            };
      }
    | {
        __typename: 'ItemConnector';
        totalCount: number;
        nodes: Array<{
          __typename: 'ItemNode';
          availableQuantity: number;
          code: string;
          id: string;
          isVisible: boolean;
          name: string;
          unitName: string;
        }>;
      };
};

export type InsertOutboundShipmentMutationVariables = Exact<{
  id: Scalars['String'];
  otherPartyId: Scalars['String'];
}>;

export type InsertOutboundShipmentMutation = {
  __typename?: 'Mutations';
  insertOutboundShipment:
    | {
        __typename: 'InsertOutboundShipmentError';
        error:
          | {
              __typename: 'DatabaseError';
              description: string;
              fullError: string;
            }
          | {
              __typename: 'ForeignKeyError';
              description: string;
              key: ForeignKey;
            }
          | {
              __typename: 'OtherPartyCannotBeThisStoreError';
              description: string;
            }
          | {
              __typename: 'OtherPartyNotACustomerError';
              description: string;
              otherParty: {
                __typename?: 'NameNode';
                code: string;
                id: string;
                isCustomer: boolean;
                isSupplier: boolean;
                name: string;
              };
            }
          | { __typename: 'RecordAlreadyExist'; description: string };
      }
    | { __typename: 'InvoiceNode'; id: string }
    | {
        __typename: 'NodeError';
        error:
          | {
              __typename: 'DatabaseError';
              description: string;
              fullError: string;
            }
          | { __typename: 'RecordNotFound'; description: string };
      };
};

export type UpdateOutboundShipmentMutationVariables = Exact<{
  input: UpdateOutboundShipmentInput;
}>;

export type UpdateOutboundShipmentMutation = {
  __typename?: 'Mutations';
  updateOutboundShipment:
    | { __typename: 'InvoiceNode'; id: string }
    | {
        __typename: 'NodeError';
        error:
          | {
              __typename: 'DatabaseError';
              description: string;
              fullError: string;
            }
          | { __typename: 'RecordNotFound'; description: string };
      }
    | {
        __typename: 'UpdateOutboundShipmentError';
        error:
          | {
              __typename?: 'CanOnlyEditInvoicesInLoggedInStoreError';
              description: string;
            }
          | {
              __typename?: 'CannotChangeStatusBackToDraftError';
              description: string;
            }
          | {
              __typename?: 'CannotChangeStatusOfInvoiceOnHold';
              description: string;
            }
          | { __typename?: 'DatabaseError'; description: string }
          | {
              __typename?: 'FinalisedInvoiceIsNotEditableError';
              description: string;
            }
          | { __typename?: 'ForeignKeyError'; description: string }
          | {
              __typename?: 'InvoiceLineHasNoStockLineError';
              description: string;
            }
          | { __typename?: 'NotAnOutboundShipmentError'; description: string }
          | {
              __typename?: 'OtherPartyCannotBeThisStoreError';
              description: string;
            }
          | { __typename?: 'OtherPartyNotACustomerError'; description: string }
          | { __typename?: 'RecordNotFound'; description: string };
      };
};

<<<<<<< HEAD
export type DeleteOutboundShipmentsMutationVariables = Exact<{
  ids?: Maybe<Array<Scalars['String']> | Scalars['String']>;
}>;

export type DeleteOutboundShipmentsMutation = {
  __typename?: 'Mutations';
  batchOutboundShipment: {
    __typename: 'BatchOutboundShipmentResponse';
    deleteOutboundShipments?:
      | Array<{
          __typename: 'DeleteOutboundShipmentResponseWithId';
          id: string;
        }>
      | null
      | undefined;
  };
=======
export type InvoiceCountsQueryVariables = Exact<{
  type: InvoiceNodeType;
}>;

export type InvoiceCountsQuery = {
  __typename?: 'Queries';
  invoiceCounts:
    | {
        __typename: 'ConnectorError';
        error:
          | { __typename?: 'DatabaseError'; description: string }
          | { __typename?: 'PaginationError'; description: string };
      }
    | {
        __typename: 'InvoiceCountsConnector';
        toBePicked?: number | null | undefined;
        created?:
          | {
              __typename?: 'InvoiceCountsCreated';
              today: number;
              thisWeek: number;
            }
          | null
          | undefined;
      };
};

export type StockCountsQueryVariables = Exact<{ [key: string]: never }>;

export type StockCountsQuery = {
  __typename?: 'Queries';
  stockCounts:
    | {
        __typename: 'ConnectorError';
        error:
          | { __typename?: 'DatabaseError'; description: string }
          | { __typename?: 'PaginationError'; description: string };
      }
    | {
        __typename: 'StockCountsConnector';
        expired: number;
        expiringSoon: number;
      };
>>>>>>> bac397eb
};

export const InvoiceDocument = gql`
  query invoice($id: String!) {
    invoice(id: $id) {
      __typename
      ... on NodeError {
        __typename
        error {
          description
          ... on DatabaseError {
            __typename
            description
            fullError
          }
          ... on RecordNotFound {
            __typename
            description
          }
        }
      }
      ... on InvoiceNode {
        __typename
        id
        comment
        confirmedDatetime
        entryDatetime
        finalisedDatetime
        invoiceNumber
        draftDatetime
        allocatedDatetime
        pickedDatetime
        shippedDatetime
        deliveredDatetime
        enteredByName
        requisitionNumber
        purchaseOrderNumber
        inboundShipmentNumber
        goodsReceiptNumber
        onHold
        color
        otherParty {
          __typename
          ... on NameNode {
            __typename
            id
            name
            code
            isCustomer
            isSupplier
          }
          ... on NodeError {
            __typename
            error {
              description
              ... on DatabaseError {
                __typename
                description
                fullError
              }
              ... on RecordNotFound {
                __typename
                description
              }
            }
          }
        }
        lines {
          ... on ConnectorError {
            __typename
            error {
              description
              ... on DatabaseError {
                __typename
                description
                fullError
              }
            }
          }
          ... on InvoiceLineConnector {
            __typename
            nodes {
              __typename
              batch
              costPricePerPack
              expiryDate
              id
              itemCode
              itemUnit
              itemId
              itemName
              numberOfPacks
              packSize
              locationDescription
              sellPricePerPack
            }
            totalCount
          }
        }
        otherPartyId
        otherPartyName
        pricing {
          __typename
          ... on NodeError {
            __typename
            error {
              description
              ... on DatabaseError {
                __typename
                description
                fullError
              }
              ... on RecordNotFound {
                __typename
                description
              }
            }
          }
          ... on InvoicePricingNode {
            __typename
            totalAfterTax
            subtotal
            taxPercentage
          }
        }
        status
        theirReference
        type
      }
    }
  }
`;
export const InvoicesDocument = gql`
  query invoices(
    $first: Int
    $offset: Int
    $key: InvoiceSortFieldInput!
    $desc: Boolean
    $filter: InvoiceFilterInput
  ) {
    invoices(
      page: { first: $first, offset: $offset }
      sort: { key: $key, desc: $desc }
      filter: $filter
    ) {
      ... on ConnectorError {
        __typename
        error {
          description
          ... on DatabaseError {
            __typename
            description
            fullError
          }
          ... on PaginationError {
            __typename
            description
            rangeError {
              description
              field
              max
              min
            }
          }
        }
      }
      ... on InvoiceConnector {
        __typename
        nodes {
          comment
          confirmedDatetime
          entryDatetime
          id
          invoiceNumber
          otherPartyId
          otherPartyName
          status
          color
          theirReference
          type
          pricing {
            __typename
            ... on NodeError {
              __typename
              error {
                ... on RecordNotFound {
                  __typename
                  description
                }
                ... on DatabaseError {
                  __typename
                  description
                  fullError
                }
                description
              }
            }
            ... on InvoicePricingNode {
              __typename
              totalAfterTax
              subtotal
              taxPercentage
            }
          }
        }
        totalCount
      }
    }
  }
`;
export const NamesDocument = gql`
  query names(
    $key: NameSortFieldInput!
    $desc: Boolean
    $first: Int
    $offset: Int
  ) {
    names(
      page: { first: $first, offset: $offset }
      sort: { key: $key, desc: $desc }
      filter: { isCustomer: true }
    ) {
      ... on ConnectorError {
        __typename
        error {
          ... on DatabaseError {
            __typename
            description
            fullError
          }
          description
          ... on PaginationError {
            __typename
            description
            rangeError {
              description
              field
              max
              min
            }
          }
        }
      }
      ... on NameConnector {
        __typename
        nodes {
          code
          id
          isCustomer
          isSupplier
          name
        }
        totalCount
      }
    }
  }
`;
export const ItemsWithStockLinesDocument = gql`
  query itemsWithStockLines(
    $first: Int
    $offset: Int
    $key: ItemSortFieldInput!
    $desc: Boolean
  ) {
    items(
      page: { first: $first, offset: $offset }
      sort: { key: $key, desc: $desc }
    ) {
      ... on ConnectorError {
        __typename
        error {
          description
          ... on DatabaseError {
            __typename
            description
            fullError
          }
          ... on PaginationError {
            __typename
            description
            rangeError {
              description
              field
              max
              min
            }
          }
        }
      }
      ... on ItemConnector {
        __typename
        nodes {
          __typename
          availableQuantity
          availableBatches {
            __typename
            ... on ConnectorError {
              __typename
              error {
                description
                ... on DatabaseError {
                  __typename
                  description
                  fullError
                }
                ... on PaginationError {
                  __typename
                  description
                  rangeError {
                    description
                    field
                    max
                    min
                  }
                }
              }
            }
            ... on StockLineConnector {
              __typename
              nodes {
                __typename
                availableNumberOfPacks
                batch
                costPricePerPack
                expiryDate
                id
                itemId
                packSize
                sellPricePerPack
                storeId
                totalNumberOfPacks
                onHold
              }
              totalCount
            }
          }
          code
          id
          isVisible
          name
          unitName
        }
        totalCount
      }
    }
  }
`;
export const ItemsListViewDocument = gql`
  query itemsListView(
    $first: Int
    $offset: Int
    $key: ItemSortFieldInput!
    $desc: Boolean
  ) {
    items(
      page: { first: $first, offset: $offset }
      sort: { key: $key, desc: $desc }
    ) {
      ... on ConnectorError {
        __typename
        error {
          description
          ... on DatabaseError {
            __typename
            description
            fullError
          }
          ... on PaginationError {
            __typename
            description
            rangeError {
              description
              field
              max
              min
            }
          }
        }
      }
      ... on ItemConnector {
        __typename
        nodes {
          __typename
          availableQuantity
          code
          id
          isVisible
          name
          unitName
        }
        totalCount
      }
    }
  }
`;
export const InsertOutboundShipmentDocument = gql`
  mutation insertOutboundShipment($id: String!, $otherPartyId: String!) {
    insertOutboundShipment(input: { id: $id, otherPartyId: $otherPartyId }) {
      __typename
      ... on InvoiceNode {
        id
      }
      ... on InsertOutboundShipmentError {
        __typename
        error {
          description
          ... on DatabaseError {
            __typename
            description
            fullError
          }
          ... on ForeignKeyError {
            __typename
            description
            key
          }
          ... on OtherPartyCannotBeThisStoreError {
            __typename
            description
          }
          ... on OtherPartyNotACustomerError {
            __typename
            description
            otherParty {
              code
              id
              isCustomer
              isSupplier
              name
            }
          }
          ... on RecordAlreadyExist {
            __typename
            description
          }
        }
      }
      ... on NodeError {
        __typename
        error {
          description
          ... on DatabaseError {
            __typename
            description
            fullError
          }
          ... on RecordNotFound {
            __typename
            description
          }
        }
      }
    }
  }
`;
export const UpdateOutboundShipmentDocument = gql`
  mutation updateOutboundShipment($input: UpdateOutboundShipmentInput!) {
    updateOutboundShipment(input: $input) {
      ... on InvoiceNode {
        __typename
        id
      }
      ... on NodeError {
        __typename
        error {
          description
          ... on DatabaseError {
            __typename
            description
            fullError
          }
          ... on RecordNotFound {
            __typename
            description
          }
        }
      }
      ... on UpdateOutboundShipmentError {
        __typename
        error {
          description
        }
      }
    }
  }
`;
<<<<<<< HEAD
export const DeleteOutboundShipmentsDocument = gql`
  mutation deleteOutboundShipments($ids: [String!]) {
    batchOutboundShipment(deleteOutboundShipments: $ids) {
      __typename
      deleteOutboundShipments {
        __typename
        id
=======
export const InvoiceCountsDocument = gql`
  query invoiceCounts($type: InvoiceNodeType!) {
    invoiceCounts(type: $type) {
      ... on InvoiceCountsConnector {
        __typename
        created {
          today
          thisWeek
        }
        toBePicked
      }
      ... on ConnectorError {
        __typename
        error {
          description
        }
      }
    }
  }
`;
export const StockCountsDocument = gql`
  query stockCounts {
    stockCounts {
      ... on StockCountsConnector {
        __typename
        expired
        expiringSoon
      }
      ... on ConnectorError {
        __typename
        error {
          description
        }
>>>>>>> bac397eb
      }
    }
  }
`;

export type SdkFunctionWrapper = <T>(
  action: (requestHeaders?: Record<string, string>) => Promise<T>,
  operationName: string
) => Promise<T>;

const defaultWrapper: SdkFunctionWrapper = (action, _operationName) => action();

export function getSdk(
  client: GraphQLClient,
  withWrapper: SdkFunctionWrapper = defaultWrapper
) {
  return {
    invoice(
      variables: InvoiceQueryVariables,
      requestHeaders?: Dom.RequestInit['headers']
    ): Promise<InvoiceQuery> {
      return withWrapper(
        wrappedRequestHeaders =>
          client.request<InvoiceQuery>(InvoiceDocument, variables, {
            ...requestHeaders,
            ...wrappedRequestHeaders,
          }),
        'invoice'
      );
    },
    invoices(
      variables: InvoicesQueryVariables,
      requestHeaders?: Dom.RequestInit['headers']
    ): Promise<InvoicesQuery> {
      return withWrapper(
        wrappedRequestHeaders =>
          client.request<InvoicesQuery>(InvoicesDocument, variables, {
            ...requestHeaders,
            ...wrappedRequestHeaders,
          }),
        'invoices'
      );
    },
    names(
      variables: NamesQueryVariables,
      requestHeaders?: Dom.RequestInit['headers']
    ): Promise<NamesQuery> {
      return withWrapper(
        wrappedRequestHeaders =>
          client.request<NamesQuery>(NamesDocument, variables, {
            ...requestHeaders,
            ...wrappedRequestHeaders,
          }),
        'names'
      );
    },
    itemsWithStockLines(
      variables: ItemsWithStockLinesQueryVariables,
      requestHeaders?: Dom.RequestInit['headers']
    ): Promise<ItemsWithStockLinesQuery> {
      return withWrapper(
        wrappedRequestHeaders =>
          client.request<ItemsWithStockLinesQuery>(
            ItemsWithStockLinesDocument,
            variables,
            { ...requestHeaders, ...wrappedRequestHeaders }
          ),
        'itemsWithStockLines'
      );
    },
    itemsListView(
      variables: ItemsListViewQueryVariables,
      requestHeaders?: Dom.RequestInit['headers']
    ): Promise<ItemsListViewQuery> {
      return withWrapper(
        wrappedRequestHeaders =>
          client.request<ItemsListViewQuery>(ItemsListViewDocument, variables, {
            ...requestHeaders,
            ...wrappedRequestHeaders,
          }),
        'itemsListView'
      );
    },
    insertOutboundShipment(
      variables: InsertOutboundShipmentMutationVariables,
      requestHeaders?: Dom.RequestInit['headers']
    ): Promise<InsertOutboundShipmentMutation> {
      return withWrapper(
        wrappedRequestHeaders =>
          client.request<InsertOutboundShipmentMutation>(
            InsertOutboundShipmentDocument,
            variables,
            { ...requestHeaders, ...wrappedRequestHeaders }
          ),
        'insertOutboundShipment'
      );
    },
    updateOutboundShipment(
      variables: UpdateOutboundShipmentMutationVariables,
      requestHeaders?: Dom.RequestInit['headers']
    ): Promise<UpdateOutboundShipmentMutation> {
      return withWrapper(
        wrappedRequestHeaders =>
          client.request<UpdateOutboundShipmentMutation>(
            UpdateOutboundShipmentDocument,
            variables,
            { ...requestHeaders, ...wrappedRequestHeaders }
          ),
        'updateOutboundShipment'
      );
    },
<<<<<<< HEAD
    deleteOutboundShipments(
      variables?: DeleteOutboundShipmentsMutationVariables,
      requestHeaders?: Dom.RequestInit['headers']
    ): Promise<DeleteOutboundShipmentsMutation> {
      return withWrapper(
        wrappedRequestHeaders =>
          client.request<DeleteOutboundShipmentsMutation>(
            DeleteOutboundShipmentsDocument,
            variables,
            { ...requestHeaders, ...wrappedRequestHeaders }
          ),
        'deleteOutboundShipments'
=======
    invoiceCounts(
      variables: InvoiceCountsQueryVariables,
      requestHeaders?: Dom.RequestInit['headers']
    ): Promise<InvoiceCountsQuery> {
      return withWrapper(
        wrappedRequestHeaders =>
          client.request<InvoiceCountsQuery>(InvoiceCountsDocument, variables, {
            ...requestHeaders,
            ...wrappedRequestHeaders,
          }),
        'invoiceCounts'
      );
    },
    stockCounts(
      variables?: StockCountsQueryVariables,
      requestHeaders?: Dom.RequestInit['headers']
    ): Promise<StockCountsQuery> {
      return withWrapper(
        wrappedRequestHeaders =>
          client.request<StockCountsQuery>(StockCountsDocument, variables, {
            ...requestHeaders,
            ...wrappedRequestHeaders,
          }),
        'stockCounts'
>>>>>>> bac397eb
      );
    },
  };
}
export type Sdk = ReturnType<typeof getSdk>;<|MERGE_RESOLUTION|>--- conflicted
+++ resolved
@@ -1537,7 +1537,6 @@
       };
 };
 
-<<<<<<< HEAD
 export type DeleteOutboundShipmentsMutationVariables = Exact<{
   ids?: Maybe<Array<Scalars['String']> | Scalars['String']>;
 }>;
@@ -1554,7 +1553,8 @@
       | null
       | undefined;
   };
-=======
+};
+
 export type InvoiceCountsQueryVariables = Exact<{
   type: InvoiceNodeType;
 }>;
@@ -1598,7 +1598,6 @@
         expired: number;
         expiringSoon: number;
       };
->>>>>>> bac397eb
 };
 
 export const InvoiceDocument = gql`
@@ -2085,7 +2084,6 @@
     }
   }
 `;
-<<<<<<< HEAD
 export const DeleteOutboundShipmentsDocument = gql`
   mutation deleteOutboundShipments($ids: [String!]) {
     batchOutboundShipment(deleteOutboundShipments: $ids) {
@@ -2093,7 +2091,10 @@
       deleteOutboundShipments {
         __typename
         id
-=======
+      }
+    }
+  }
+`;
 export const InvoiceCountsDocument = gql`
   query invoiceCounts($type: InvoiceNodeType!) {
     invoiceCounts(type: $type) {
@@ -2127,7 +2128,6 @@
         error {
           description
         }
->>>>>>> bac397eb
       }
     }
   }
@@ -2239,7 +2239,6 @@
         'updateOutboundShipment'
       );
     },
-<<<<<<< HEAD
     deleteOutboundShipments(
       variables?: DeleteOutboundShipmentsMutationVariables,
       requestHeaders?: Dom.RequestInit['headers']
@@ -2252,7 +2251,8 @@
             { ...requestHeaders, ...wrappedRequestHeaders }
           ),
         'deleteOutboundShipments'
-=======
+      );
+    },
     invoiceCounts(
       variables: InvoiceCountsQueryVariables,
       requestHeaders?: Dom.RequestInit['headers']
@@ -2277,7 +2277,6 @@
             ...wrappedRequestHeaders,
           }),
         'stockCounts'
->>>>>>> bac397eb
       );
     },
   };
