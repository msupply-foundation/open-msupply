export type Maybe<T> = T | null;
export type InputMaybe<T> = Maybe<T>;
export type Exact<T extends { [key: string]: unknown }> = {
  [K in keyof T]: T[K];
};
export type MakeOptional<T, K extends keyof T> = Omit<T, K> & {
  [SubKey in K]?: Maybe<T[SubKey]>;
};
export type MakeMaybe<T, K extends keyof T> = Omit<T, K> & {
  [SubKey in K]: Maybe<T[SubKey]>;
};
export type MakeEmpty<
  T extends { [key: string]: unknown },
  K extends keyof T,
> = { [_ in K]?: never };
export type Incremental<T> =
  | T
  | {
      [P in keyof T]?: P extends ' $fragmentName' | '__typename' ? T[P] : never;
    };
/** All built-in and custom scalars, mapped to their actual values */
export type Scalars = {
  ID: { input: string; output: string };
  String: { input: string; output: string };
  Boolean: { input: boolean; output: boolean };
  Int: { input: number; output: number };
  Float: { input: number; output: number };
  /**
   * Implement the DateTime<Utc> scalar
   *
   * The input/output is a string in RFC3339 format.
   */
  DateTime: { input: string; output: string };
  /** A scalar that can represent any JSON value. */
  JSON: { input: any; output: any };
  /**
   * ISO 8601 calendar date without timezone.
   * Format: %Y-%m-%d
   *
   * # Examples
   *
   * * `1994-11-13`
   * * `2000-02-24`
   */
  NaiveDate: { input: string; output: string };
  /**
   * ISO 8601 combined date and time without timezone.
   *
   * # Examples
   *
   * * `2015-07-01T08:59:60.123`,
   */
  NaiveDateTime: { input: string; output: string };
};

export type AbbreviationFilterInput = {
  id?: InputMaybe<EqualFilterStringInput>;
  text?: InputMaybe<StringFilterInput>;
};

export type AbbreviationNode = {
  __typename: 'AbbreviationNode';
  expansion: Scalars['String']['output'];
  id: Scalars['String']['output'];
  text: Scalars['String']['output'];
};

export type AccountBlocked = AuthTokenErrorInterface & {
  __typename: 'AccountBlocked';
  description: Scalars['String']['output'];
  timeoutRemaining: Scalars['Int']['output'];
};

export type ActiveEncounterEventFilterInput = {
  data?: InputMaybe<StringFilterInput>;
  /**
   * Only include events that are for the current encounter, i.e. have matching encounter type
   * and matching encounter name of the current encounter. If not set all events with matching
   * encounter type are returned.
   */
  isCurrentEncounter?: InputMaybe<Scalars['Boolean']['input']>;
  type?: InputMaybe<EqualFilterStringInput>;
};

export type ActivityLogConnector = {
  __typename: 'ActivityLogConnector';
  nodes: Array<ActivityLogNode>;
  totalCount: Scalars['Int']['output'];
};

export type ActivityLogFilterInput = {
  id?: InputMaybe<EqualFilterStringInput>;
  recordId?: InputMaybe<EqualFilterStringInput>;
  storeId?: InputMaybe<EqualFilterStringInput>;
  type?: InputMaybe<EqualFilterActivityLogTypeInput>;
  userId?: InputMaybe<EqualFilterStringInput>;
};

export type ActivityLogNode = {
  __typename: 'ActivityLogNode';
  datetime: Scalars['DateTime']['output'];
  from?: Maybe<Scalars['String']['output']>;
  id: Scalars['String']['output'];
  recordId?: Maybe<Scalars['String']['output']>;
  store?: Maybe<StoreNode>;
  storeId?: Maybe<Scalars['String']['output']>;
  to?: Maybe<Scalars['String']['output']>;
  type: ActivityLogNodeType;
  user?: Maybe<UserNode>;
};

export enum ActivityLogNodeType {
  AssetCatalogueItemCreated = 'ASSET_CATALOGUE_ITEM_CREATED',
  AssetCatalogueItemPropertyCreated = 'ASSET_CATALOGUE_ITEM_PROPERTY_CREATED',
  AssetCreated = 'ASSET_CREATED',
  AssetDeleted = 'ASSET_DELETED',
  AssetLogCreated = 'ASSET_LOG_CREATED',
  AssetLogReasonCreated = 'ASSET_LOG_REASON_CREATED',
  AssetLogReasonDeleted = 'ASSET_LOG_REASON_DELETED',
  AssetPropertyCreated = 'ASSET_PROPERTY_CREATED',
  AssetUpdated = 'ASSET_UPDATED',
  DemographicIndicatorCreated = 'DEMOGRAPHIC_INDICATOR_CREATED',
  DemographicIndicatorUpdated = 'DEMOGRAPHIC_INDICATOR_UPDATED',
  DemographicProjectionCreated = 'DEMOGRAPHIC_PROJECTION_CREATED',
  DemographicProjectionUpdated = 'DEMOGRAPHIC_PROJECTION_UPDATED',
  InventoryAdjustment = 'INVENTORY_ADJUSTMENT',
  InvoiceCreated = 'INVOICE_CREATED',
  InvoiceDeleted = 'INVOICE_DELETED',
  InvoiceNumberAllocated = 'INVOICE_NUMBER_ALLOCATED',
  InvoiceStatusAllocated = 'INVOICE_STATUS_ALLOCATED',
  InvoiceStatusCancelled = 'INVOICE_STATUS_CANCELLED',
  InvoiceStatusDelivered = 'INVOICE_STATUS_DELIVERED',
  InvoiceStatusPicked = 'INVOICE_STATUS_PICKED',
  InvoiceStatusShipped = 'INVOICE_STATUS_SHIPPED',
  InvoiceStatusVerified = 'INVOICE_STATUS_VERIFIED',
  PrescriptionCreated = 'PRESCRIPTION_CREATED',
  PrescriptionDeleted = 'PRESCRIPTION_DELETED',
  PrescriptionStatusCancelled = 'PRESCRIPTION_STATUS_CANCELLED',
  PrescriptionStatusPicked = 'PRESCRIPTION_STATUS_PICKED',
  PrescriptionStatusVerified = 'PRESCRIPTION_STATUS_VERIFIED',
  ProgramCreated = 'PROGRAM_CREATED',
  ProgramUpdated = 'PROGRAM_UPDATED',
  QuantityForLineHasBeenSetToZero = 'QUANTITY_FOR_LINE_HAS_BEEN_SET_TO_ZERO',
  Repack = 'REPACK',
  RequisitionApproved = 'REQUISITION_APPROVED',
  RequisitionCreated = 'REQUISITION_CREATED',
  RequisitionDeleted = 'REQUISITION_DELETED',
  RequisitionNumberAllocated = 'REQUISITION_NUMBER_ALLOCATED',
  RequisitionStatusFinalised = 'REQUISITION_STATUS_FINALISED',
  RequisitionStatusSent = 'REQUISITION_STATUS_SENT',
  RnrFormCreated = 'RNR_FORM_CREATED',
  RnrFormFinalised = 'RNR_FORM_FINALISED',
  RnrFormUpdated = 'RNR_FORM_UPDATED',
  SensorLocationChanged = 'SENSOR_LOCATION_CHANGED',
  StocktakeCreated = 'STOCKTAKE_CREATED',
  StocktakeDeleted = 'STOCKTAKE_DELETED',
  StocktakeStatusFinalised = 'STOCKTAKE_STATUS_FINALISED',
  StockBatchChange = 'STOCK_BATCH_CHANGE',
  StockCostPriceChange = 'STOCK_COST_PRICE_CHANGE',
  StockExpiryDateChange = 'STOCK_EXPIRY_DATE_CHANGE',
  StockLocationChange = 'STOCK_LOCATION_CHANGE',
  StockOffHold = 'STOCK_OFF_HOLD',
  StockOnHold = 'STOCK_ON_HOLD',
  StockSellPriceChange = 'STOCK_SELL_PRICE_CHANGE',
  UserLoggedIn = 'USER_LOGGED_IN',
  VaccinationCreated = 'VACCINATION_CREATED',
  VaccinationDeleted = 'VACCINATION_DELETED',
  VaccinationUpdated = 'VACCINATION_UPDATED',
  VaccineCourseCreated = 'VACCINE_COURSE_CREATED',
  VaccineCourseUpdated = 'VACCINE_COURSE_UPDATED',
}

export type ActivityLogResponse = ActivityLogConnector;

export enum ActivityLogSortFieldInput {
  ActivityLogType = 'activityLogType',
  Id = 'id',
  RecordId = 'recordId',
  UserId = 'userId',
}

export type ActivityLogSortInput = {
  /**
   * Sort query result is sorted descending or ascending (if not provided the default is
   * ascending)
   */
  desc?: InputMaybe<Scalars['Boolean']['input']>;
  /** Sort query result by `key` */
  key: ActivityLogSortFieldInput;
};

export type AddFromMasterListError = {
  __typename: 'AddFromMasterListError';
  error: AddFromMasterListErrorInterface;
};

export type AddFromMasterListErrorInterface = {
  description: Scalars['String']['output'];
};

export type AddFromMasterListInput = {
  masterListId: Scalars['String']['input'];
  requestRequisitionId: Scalars['String']['input'];
};

export type AddFromMasterListResponse =
  | AddFromMasterListError
  | RequisitionLineConnector;

export type AddToInboundShipmentFromMasterListError = {
  __typename: 'AddToInboundShipmentFromMasterListError';
  error: AddToInboundShipmentFromMasterListErrorInterface;
};

export type AddToInboundShipmentFromMasterListErrorInterface = {
  description: Scalars['String']['output'];
};

export type AddToInboundShipmentFromMasterListResponse =
  | AddToInboundShipmentFromMasterListError
  | InvoiceLineConnector;

export type AddToOutboundShipmentFromMasterListError = {
  __typename: 'AddToOutboundShipmentFromMasterListError';
  error: AddToOutboundShipmentFromMasterListErrorInterface;
};

export type AddToOutboundShipmentFromMasterListErrorInterface = {
  description: Scalars['String']['output'];
};

export type AddToOutboundShipmentFromMasterListResponse =
  | AddToOutboundShipmentFromMasterListError
  | InvoiceLineConnector;

export type AddToShipmentFromMasterListInput = {
  masterListId: Scalars['String']['input'];
  shipmentId: Scalars['String']['input'];
};

export type AdjustmentReasonNotProvided =
  InsertInventoryAdjustmentErrorInterface &
    InsertStockLineErrorInterface &
    InsertStocktakeLineErrorInterface &
    UpdateStocktakeLineErrorInterface & {
      __typename: 'AdjustmentReasonNotProvided';
      description: Scalars['String']['output'];
    };

export type AdjustmentReasonNotValid = InsertStocktakeLineErrorInterface &
  UpdateStocktakeLineErrorInterface & {
    __typename: 'AdjustmentReasonNotValid';
    description: Scalars['String']['output'];
  };

export enum AdjustmentTypeInput {
  Addition = 'ADDITION',
  Reduction = 'REDUCTION',
}

export type AllocateOutboundShipmentUnallocatedLineError = {
  __typename: 'AllocateOutboundShipmentUnallocatedLineError';
  error: AllocateOutboundShipmentUnallocatedLineErrorInterface;
};

export type AllocateOutboundShipmentUnallocatedLineErrorInterface = {
  description: Scalars['String']['output'];
};

export type AllocateOutboundShipmentUnallocatedLineNode = {
  __typename: 'AllocateOutboundShipmentUnallocatedLineNode';
  deletes: Array<DeleteResponse>;
  inserts: InvoiceLineConnector;
  issuedExpiringSoonStockLines: StockLineConnector;
  skippedExpiredStockLines: StockLineConnector;
  skippedOnHoldStockLines: StockLineConnector;
  updates: InvoiceLineConnector;
};

export type AllocateOutboundShipmentUnallocatedLineResponse =
  | AllocateOutboundShipmentUnallocatedLineError
  | AllocateOutboundShipmentUnallocatedLineNode;

export type AllocateOutboundShipmentUnallocatedLineResponseWithId = {
  __typename: 'AllocateOutboundShipmentUnallocatedLineResponseWithId';
  id: Scalars['String']['output'];
  response: AllocateOutboundShipmentUnallocatedLineResponse;
};

export type AllocateProgramNumberInput = {
  numberName: Scalars['String']['input'];
};

export type AllocateProgramNumberResponse = NumberNode;

export type AssetCatalogueItemConnector = {
  __typename: 'AssetCatalogueItemConnector';
  nodes: Array<AssetCatalogueItemNode>;
  totalCount: Scalars['Int']['output'];
};

export type AssetCatalogueItemFilterInput = {
  category?: InputMaybe<StringFilterInput>;
  categoryId?: InputMaybe<EqualFilterStringInput>;
  class?: InputMaybe<StringFilterInput>;
  classId?: InputMaybe<EqualFilterStringInput>;
  code?: InputMaybe<StringFilterInput>;
  id?: InputMaybe<EqualFilterStringInput>;
  manufacturer?: InputMaybe<StringFilterInput>;
  model?: InputMaybe<StringFilterInput>;
  search?: InputMaybe<StringFilterInput>;
  subCatalogue?: InputMaybe<StringFilterInput>;
  type?: InputMaybe<StringFilterInput>;
  typeId?: InputMaybe<EqualFilterStringInput>;
};

export type AssetCatalogueItemNode = {
  __typename: 'AssetCatalogueItemNode';
  assetCategory?: Maybe<AssetCategoryNode>;
  assetCategoryId: Scalars['String']['output'];
  assetClass?: Maybe<AssetClassNode>;
  assetClassId: Scalars['String']['output'];
  assetType?: Maybe<AssetTypeNode>;
  assetTypeId: Scalars['String']['output'];
  code: Scalars['String']['output'];
  id: Scalars['String']['output'];
  manufacturer?: Maybe<Scalars['String']['output']>;
  model: Scalars['String']['output'];
  properties: Scalars['String']['output'];
  subCatalogue: Scalars['String']['output'];
};

export type AssetCatalogueItemResponse = AssetCatalogueItemNode | NodeError;

export enum AssetCatalogueItemSortFieldInput {
  Catalogue = 'catalogue',
  Code = 'code',
  Manufacturer = 'manufacturer',
  Model = 'model',
}

export type AssetCatalogueItemSortInput = {
  desc?: InputMaybe<Scalars['Boolean']['input']>;
  key: AssetCatalogueItemSortFieldInput;
};

export type AssetCatalogueItemsResponse = AssetCatalogueItemConnector;

export type AssetCatalogueMutations = {
  __typename: 'AssetCatalogueMutations';
  deleteAssetCatalogueItem: DeleteAssetCatalogueItemResponse;
  insertAssetCatalogueItem: InsertAssetCatalogueItemResponse;
};

export type AssetCatalogueMutationsDeleteAssetCatalogueItemArgs = {
  assetCatalogueItemId: Scalars['String']['input'];
};

export type AssetCatalogueMutationsInsertAssetCatalogueItemArgs = {
  input: InsertAssetCatalogueItemInput;
  storeId: Scalars['String']['input'];
};

export type AssetCategoriesResponse = AssetCategoryConnector;

export type AssetCategoryConnector = {
  __typename: 'AssetCategoryConnector';
  nodes: Array<AssetCategoryNode>;
  totalCount: Scalars['Int']['output'];
};

export type AssetCategoryFilterInput = {
  classId?: InputMaybe<EqualFilterStringInput>;
  id?: InputMaybe<EqualFilterStringInput>;
  name?: InputMaybe<StringFilterInput>;
};

export type AssetCategoryNode = {
  __typename: 'AssetCategoryNode';
  classId: Scalars['String']['output'];
  id: Scalars['String']['output'];
  name: Scalars['String']['output'];
};

export type AssetCategoryResponse = AssetCategoryNode | NodeError;

export enum AssetCategorySortFieldInput {
  Name = 'name',
}

export type AssetCategorySortInput = {
  desc?: InputMaybe<Scalars['Boolean']['input']>;
  key: AssetCategorySortFieldInput;
};

export type AssetClassConnector = {
  __typename: 'AssetClassConnector';
  nodes: Array<AssetClassNode>;
  totalCount: Scalars['Int']['output'];
};

export type AssetClassFilterInput = {
  id?: InputMaybe<EqualFilterStringInput>;
  name?: InputMaybe<StringFilterInput>;
};

export type AssetClassNode = {
  __typename: 'AssetClassNode';
  id: Scalars['String']['output'];
  name: Scalars['String']['output'];
};

export type AssetClassResponse = AssetClassNode | NodeError;

export enum AssetClassSortFieldInput {
  Name = 'name',
}

export type AssetClassSortInput = {
  desc?: InputMaybe<Scalars['Boolean']['input']>;
  key: AssetClassSortFieldInput;
};

export type AssetClassesResponse = AssetClassConnector;

export type AssetConnector = {
  __typename: 'AssetConnector';
  nodes: Array<AssetNode>;
  totalCount: Scalars['Int']['output'];
};

export type AssetFilterInput = {
  assetNumber?: InputMaybe<StringFilterInput>;
  catalogueItemId?: InputMaybe<EqualFilterStringInput>;
  categoryId?: InputMaybe<EqualFilterStringInput>;
  classId?: InputMaybe<EqualFilterStringInput>;
  functionalStatus?: InputMaybe<EqualFilterStatusInput>;
  id?: InputMaybe<EqualFilterStringInput>;
  installationDate?: InputMaybe<DateFilterInput>;
  isNonCatalogue?: InputMaybe<Scalars['Boolean']['input']>;
  notes?: InputMaybe<StringFilterInput>;
  replacementDate?: InputMaybe<DateFilterInput>;
  serialNumber?: InputMaybe<StringFilterInput>;
  storeCodeOrName?: InputMaybe<StringFilterInput>;
  storeId?: InputMaybe<StringFilterInput>;
  typeId?: InputMaybe<EqualFilterStringInput>;
};

export type AssetLogConnector = {
  __typename: 'AssetLogConnector';
  nodes: Array<AssetLogNode>;
  totalCount: Scalars['Int']['output'];
};

export type AssetLogFilterInput = {
  assetId?: InputMaybe<EqualFilterStringInput>;
  id?: InputMaybe<EqualFilterStringInput>;
  logDatetime?: InputMaybe<DatetimeFilterInput>;
  reasonId?: InputMaybe<EqualFilterStringInput>;
  status?: InputMaybe<EqualFilterStatusInput>;
  user?: InputMaybe<StringFilterInput>;
};

export type AssetLogNode = {
  __typename: 'AssetLogNode';
  assetId: Scalars['String']['output'];
  comment?: Maybe<Scalars['String']['output']>;
  documents: SyncFileReferenceConnector;
  id: Scalars['String']['output'];
  logDatetime: Scalars['NaiveDateTime']['output'];
  reason?: Maybe<AssetLogReasonNode>;
  status?: Maybe<StatusType>;
  type?: Maybe<Scalars['String']['output']>;
  user?: Maybe<UserNode>;
};

export type AssetLogReasonConnector = {
  __typename: 'AssetLogReasonConnector';
  nodes: Array<AssetLogReasonNode>;
  totalCount: Scalars['Int']['output'];
};

export type AssetLogReasonFilterInput = {
  assetLogStatus?: InputMaybe<EqualFilterStatusInput>;
  id?: InputMaybe<EqualFilterStringInput>;
  reason?: InputMaybe<StringFilterInput>;
};

export type AssetLogReasonMutations = {
  __typename: 'AssetLogReasonMutations';
  deleteLogReason: DeleteAssetLogReasonResponse;
  insertAssetLogReason: InsertAssetLogReasonResponse;
};

export type AssetLogReasonMutationsDeleteLogReasonArgs = {
  reasonId: Scalars['String']['input'];
};

export type AssetLogReasonMutationsInsertAssetLogReasonArgs = {
  input: InsertAssetLogReasonInput;
};

export type AssetLogReasonNode = {
  __typename: 'AssetLogReasonNode';
  assetLogStatus: StatusType;
  id: Scalars['String']['output'];
  reason: Scalars['String']['output'];
};

export enum AssetLogReasonSortFieldInput {
  Status = 'status',
}

export type AssetLogReasonSortInput = {
  /**
   * Sort query result is sorted descending or ascending (if not provided the default is
   * ascending)
   */
  desc?: InputMaybe<Scalars['Boolean']['input']>;
  /** Sort query result by `key` */
  key: AssetLogReasonSortFieldInput;
};

export type AssetLogReasonsResponse = AssetLogReasonConnector;

export enum AssetLogSortFieldInput {
  LogDatetime = 'logDatetime',
  Status = 'status',
}

export type AssetLogSortInput = {
  /**
   * Sort query result is sorted descending or ascending (if not provided the default is
   * ascending)
   */
  desc?: InputMaybe<Scalars['Boolean']['input']>;
  /** Sort query result by `key` */
  key: AssetLogSortFieldInput;
};

export enum AssetLogStatusInput {
  Decommissioned = 'DECOMMISSIONED',
  Functioning = 'FUNCTIONING',
  FunctioningButNeedsAttention = 'FUNCTIONING_BUT_NEEDS_ATTENTION',
  NotFunctioning = 'NOT_FUNCTIONING',
  NotInUse = 'NOT_IN_USE',
  Unserviceable = 'UNSERVICEABLE',
}

export type AssetLogsResponse = AssetLogConnector;

export type AssetNode = {
  __typename: 'AssetNode';
  assetCategory?: Maybe<AssetCategoryNode>;
  assetClass?: Maybe<AssetClassNode>;
  assetNumber?: Maybe<Scalars['String']['output']>;
  assetType?: Maybe<AssetTypeNode>;
  /** Returns a JSON string of the asset catalogue properties e.g {"property_key": "value"} */
  catalogProperties?: Maybe<Scalars['String']['output']>;
  catalogueItem?: Maybe<AssetCatalogueItemNode>;
  catalogueItemId?: Maybe<Scalars['String']['output']>;
  createdDatetime: Scalars['NaiveDateTime']['output'];
  documents: SyncFileReferenceConnector;
  donor?: Maybe<NameNode>;
  donorNameId?: Maybe<Scalars['String']['output']>;
  id: Scalars['String']['output'];
  installationDate?: Maybe<Scalars['NaiveDate']['output']>;
  locations: LocationConnector;
  lockedFields: LockedAssetFieldsNode;
  modifiedDatetime: Scalars['NaiveDateTime']['output'];
  needsReplacement?: Maybe<Scalars['Boolean']['output']>;
  notes?: Maybe<Scalars['String']['output']>;
  /** Returns a JSON string of the asset properties (defined on the asset itself) e.g {"property_key": "value"} */
  properties: Scalars['String']['output'];
  replacementDate?: Maybe<Scalars['NaiveDate']['output']>;
  serialNumber?: Maybe<Scalars['String']['output']>;
  statusLog?: Maybe<AssetLogNode>;
  store?: Maybe<StoreNode>;
  storeId?: Maybe<Scalars['String']['output']>;
  warrantyEnd?: Maybe<Scalars['NaiveDate']['output']>;
  warrantyStart?: Maybe<Scalars['NaiveDate']['output']>;
};

export type AssetNodeDonorArgs = {
  storeId: Scalars['String']['input'];
};

export type AssetParseResponse = AssetNode | ScannedDataParseError;

export type AssetPropertiesResponse = AssetPropertyConnector;

export type AssetPropertyConnector = {
  __typename: 'AssetPropertyConnector';
  nodes: Array<AssetPropertyNode>;
  totalCount: Scalars['Int']['output'];
};

export type AssetPropertyFilterInput = {
  assetCategoryId?: InputMaybe<EqualFilterStringInput>;
  assetClassId?: InputMaybe<EqualFilterStringInput>;
  assetTypeId?: InputMaybe<EqualFilterStringInput>;
  id?: InputMaybe<EqualFilterStringInput>;
  key?: InputMaybe<EqualFilterStringInput>;
  name?: InputMaybe<StringFilterInput>;
};

export type AssetPropertyNode = {
  __typename: 'AssetPropertyNode';
  allowedValues?: Maybe<Scalars['String']['output']>;
  assetCategoryId?: Maybe<Scalars['String']['output']>;
  assetClassId?: Maybe<Scalars['String']['output']>;
  assetTypeId?: Maybe<Scalars['String']['output']>;
  id: Scalars['String']['output'];
  key: Scalars['String']['output'];
  name: Scalars['String']['output'];
  valueType: PropertyNodeValueType;
};

export enum AssetSortFieldInput {
  AssetNumber = 'assetNumber',
  InstallationDate = 'installationDate',
  ModifiedDatetime = 'modifiedDatetime',
  ReplacementDate = 'replacementDate',
  SerialNumber = 'serialNumber',
  Store = 'store',
}

export type AssetSortInput = {
  /**
   * Sort query result is sorted descending or ascending (if not provided the default is
   * ascending)
   */
  desc?: InputMaybe<Scalars['Boolean']['input']>;
  /** Sort query result by `key` */
  key: AssetSortFieldInput;
};

export type AssetTypeConnector = {
  __typename: 'AssetTypeConnector';
  nodes: Array<AssetTypeNode>;
  totalCount: Scalars['Int']['output'];
};

export type AssetTypeFilterInput = {
  categoryId?: InputMaybe<EqualFilterStringInput>;
  id?: InputMaybe<EqualFilterStringInput>;
  name?: InputMaybe<StringFilterInput>;
};

export type AssetTypeNode = {
  __typename: 'AssetTypeNode';
  categoryId: Scalars['String']['output'];
  id: Scalars['String']['output'];
  name: Scalars['String']['output'];
};

export type AssetTypeResponse = AssetTypeNode | NodeError;

export enum AssetTypeSortFieldInput {
  Name = 'name',
}

export type AssetTypeSortInput = {
  desc?: InputMaybe<Scalars['Boolean']['input']>;
  key: AssetTypeSortFieldInput;
};

export type AssetTypesResponse = AssetTypeConnector;

export type AssetsResponse = AssetConnector;

export type AuthToken = {
  __typename: 'AuthToken';
  /** Bearer token */
  token: Scalars['String']['output'];
};

export type AuthTokenError = {
  __typename: 'AuthTokenError';
  error: AuthTokenErrorInterface;
};

export type AuthTokenErrorInterface = {
  description: Scalars['String']['output'];
};

export type AuthTokenResponse = AuthToken | AuthTokenError;

export type BarcodeNode = {
  __typename: 'BarcodeNode';
  gtin: Scalars['String']['output'];
  id: Scalars['String']['output'];
  itemId: Scalars['String']['output'];
  manufacturerId?: Maybe<Scalars['String']['output']>;
  packSize?: Maybe<Scalars['Float']['output']>;
  parentId?: Maybe<Scalars['String']['output']>;
};

export type BarcodeResponse = BarcodeNode | NodeError;

export type BatchInboundShipmentInput = {
  continueOnError?: InputMaybe<Scalars['Boolean']['input']>;
  deleteInboundShipmentLines?: InputMaybe<
    Array<DeleteInboundShipmentLineInput>
  >;
  deleteInboundShipmentServiceLines?: InputMaybe<
    Array<DeleteInboundShipmentServiceLineInput>
  >;
  deleteInboundShipments?: InputMaybe<Array<DeleteInboundShipmentInput>>;
  insertFromInternalOrderLines?: InputMaybe<
    Array<InsertInboundShipmentLineFromInternalOrderLineInput>
  >;
  insertInboundShipmentLines?: InputMaybe<
    Array<InsertInboundShipmentLineInput>
  >;
  insertInboundShipmentServiceLines?: InputMaybe<
    Array<InsertInboundShipmentServiceLineInput>
  >;
  insertInboundShipments?: InputMaybe<Array<InsertInboundShipmentInput>>;
  updateInboundShipmentLines?: InputMaybe<
    Array<UpdateInboundShipmentLineInput>
  >;
  updateInboundShipmentServiceLines?: InputMaybe<
    Array<UpdateInboundShipmentServiceLineInput>
  >;
  updateInboundShipments?: InputMaybe<Array<UpdateInboundShipmentInput>>;
};

export type BatchInboundShipmentResponse = {
  __typename: 'BatchInboundShipmentResponse';
  deleteInboundShipmentLines?: Maybe<
    Array<DeleteInboundShipmentLineResponseWithId>
  >;
  deleteInboundShipmentServiceLines?: Maybe<
    Array<DeleteInboundShipmentServiceLineResponseWithId>
  >;
  deleteInboundShipments?: Maybe<Array<DeleteInboundShipmentResponseWithId>>;
  insertFromInternalOrderLines?: Maybe<
    Array<InsertInboundShipmentLineFromInternalOrderLineResponseWithId>
  >;
  insertInboundShipmentLines?: Maybe<
    Array<InsertInboundShipmentLineResponseWithId>
  >;
  insertInboundShipmentServiceLines?: Maybe<
    Array<InsertInboundShipmentServiceLineResponseWithId>
  >;
  insertInboundShipments?: Maybe<Array<InsertInboundShipmentResponseWithId>>;
  updateInboundShipmentLines?: Maybe<
    Array<UpdateInboundShipmentLineResponseWithId>
  >;
  updateInboundShipmentServiceLines?: Maybe<
    Array<UpdateInboundShipmentServiceLineResponseWithId>
  >;
  updateInboundShipments?: Maybe<Array<UpdateInboundShipmentResponseWithId>>;
};

export type BatchIsReserved = DeleteInboundShipmentLineErrorInterface &
  UpdateInboundShipmentLineErrorInterface & {
    __typename: 'BatchIsReserved';
    description: Scalars['String']['output'];
  };

export type BatchOutboundShipmentInput = {
  allocatedOutboundShipmentUnallocatedLines?: InputMaybe<
    Array<Scalars['String']['input']>
  >;
  continueOnError?: InputMaybe<Scalars['Boolean']['input']>;
  deleteOutboundShipmentLines?: InputMaybe<
    Array<DeleteOutboundShipmentLineInput>
  >;
  deleteOutboundShipmentServiceLines?: InputMaybe<
    Array<DeleteOutboundShipmentServiceLineInput>
  >;
  deleteOutboundShipmentUnallocatedLines?: InputMaybe<
    Array<DeleteOutboundShipmentUnallocatedLineInput>
  >;
  deleteOutboundShipments?: InputMaybe<Array<Scalars['String']['input']>>;
  insertOutboundShipmentLines?: InputMaybe<
    Array<InsertOutboundShipmentLineInput>
  >;
  insertOutboundShipmentServiceLines?: InputMaybe<
    Array<InsertOutboundShipmentServiceLineInput>
  >;
  insertOutboundShipmentUnallocatedLines?: InputMaybe<
    Array<InsertOutboundShipmentUnallocatedLineInput>
  >;
  insertOutboundShipments?: InputMaybe<Array<InsertOutboundShipmentInput>>;
  updateOutboundShipmentLines?: InputMaybe<
    Array<UpdateOutboundShipmentLineInput>
  >;
  updateOutboundShipmentServiceLines?: InputMaybe<
    Array<UpdateOutboundShipmentServiceLineInput>
  >;
  updateOutboundShipmentUnallocatedLines?: InputMaybe<
    Array<UpdateOutboundShipmentUnallocatedLineInput>
  >;
  updateOutboundShipments?: InputMaybe<Array<UpdateOutboundShipmentInput>>;
};

export type BatchOutboundShipmentResponse = {
  __typename: 'BatchOutboundShipmentResponse';
  allocateOutboundShipmentUnallocatedLines?: Maybe<
    Array<AllocateOutboundShipmentUnallocatedLineResponseWithId>
  >;
  deleteOutboundShipmentLines?: Maybe<
    Array<DeleteOutboundShipmentLineResponseWithId>
  >;
  deleteOutboundShipmentServiceLines?: Maybe<
    Array<DeleteOutboundShipmentServiceLineResponseWithId>
  >;
  deleteOutboundShipmentUnallocatedLines?: Maybe<
    Array<DeleteOutboundShipmentUnallocatedLineResponseWithId>
  >;
  deleteOutboundShipments?: Maybe<Array<DeleteOutboundShipmentResponseWithId>>;
  insertOutboundShipmentLines?: Maybe<
    Array<InsertOutboundShipmentLineResponseWithId>
  >;
  insertOutboundShipmentServiceLines?: Maybe<
    Array<InsertOutboundShipmentServiceLineResponseWithId>
  >;
  insertOutboundShipmentUnallocatedLines?: Maybe<
    Array<InsertOutboundShipmentUnallocatedLineResponseWithId>
  >;
  insertOutboundShipments?: Maybe<Array<InsertOutboundShipmentResponseWithId>>;
  updateOutboundShipmentLines?: Maybe<
    Array<UpdateOutboundShipmentLineResponseWithId>
  >;
  updateOutboundShipmentServiceLines?: Maybe<
    Array<UpdateOutboundShipmentServiceLineResponseWithId>
  >;
  updateOutboundShipmentUnallocatedLines?: Maybe<
    Array<UpdateOutboundShipmentUnallocatedLineResponseWithId>
  >;
  updateOutboundShipments?: Maybe<Array<UpdateOutboundShipmentResponseWithId>>;
};

export type BatchPrescriptionInput = {
  continueOnError?: InputMaybe<Scalars['Boolean']['input']>;
  deletePrescriptionLines?: InputMaybe<Array<DeletePrescriptionLineInput>>;
  deletePrescriptions?: InputMaybe<Array<Scalars['String']['input']>>;
  insertPrescriptionLines?: InputMaybe<Array<InsertPrescriptionLineInput>>;
  insertPrescriptions?: InputMaybe<Array<InsertPrescriptionInput>>;
  setPrescribedQuantity?: InputMaybe<Array<SetPrescribedQuantityInput>>;
  updatePrescriptionLines?: InputMaybe<Array<UpdatePrescriptionLineInput>>;
  updatePrescriptions?: InputMaybe<Array<UpdatePrescriptionInput>>;
};

export type BatchPrescriptionResponse = {
  __typename: 'BatchPrescriptionResponse';
  deletePrescriptionLines?: Maybe<Array<DeletePrescriptionLineResponseWithId>>;
  deletePrescriptions?: Maybe<Array<DeletePrescriptionResponseWithId>>;
  insertPrescriptionLines?: Maybe<Array<InsertPrescriptionLineResponseWithId>>;
  insertPrescriptions?: Maybe<Array<InsertPrescriptionResponseWithId>>;
  setPrescribedQuantity?: Maybe<Array<SetPrescribedQuantityWithId>>;
  updatePrescriptionLines?: Maybe<Array<UpdatePrescriptionLineResponseWithId>>;
  updatePrescriptions?: Maybe<Array<UpdatePrescriptionResponseWithId>>;
};

export type BatchRequestRequisitionInput = {
  continueOnError?: InputMaybe<Scalars['Boolean']['input']>;
  deleteRequestRequisitionLines?: InputMaybe<
    Array<DeleteRequestRequisitionLineInput>
  >;
  deleteRequestRequisitions?: InputMaybe<Array<DeleteRequestRequisitionInput>>;
  insertRequestRequisitionLines?: InputMaybe<
    Array<InsertRequestRequisitionLineInput>
  >;
  insertRequestRequisitions?: InputMaybe<Array<InsertRequestRequisitionInput>>;
  updateRequestRequisitionLines?: InputMaybe<
    Array<UpdateRequestRequisitionLineInput>
  >;
  updateRequestRequisitions?: InputMaybe<Array<UpdateRequestRequisitionInput>>;
};

export type BatchRequestRequisitionResponse = {
  __typename: 'BatchRequestRequisitionResponse';
  deleteRequestRequisitionLines?: Maybe<
    Array<DeleteRequestRequisitionLineResponseWithId>
  >;
  deleteRequestRequisitions?: Maybe<
    Array<DeleteRequestRequisitionResponseWithId>
  >;
  insertRequestRequisitionLines?: Maybe<
    Array<InsertRequestRequisitionLineResponseWithId>
  >;
  insertRequestRequisitions?: Maybe<
    Array<InsertRequestRequisitionResponseWithId>
  >;
  updateRequestRequisitionLines?: Maybe<
    Array<UpdateRequestRequisitionLineResponseWithId>
  >;
  updateRequestRequisitions?: Maybe<
    Array<UpdateRequestRequisitionResponseWithId>
  >;
};

export type BatchResponseRequisitionInput = {
  continueOnError?: InputMaybe<Scalars['Boolean']['input']>;
  deleteResponseRequisitionLines?: InputMaybe<
    Array<DeleteResponseRequisitionLineInput>
  >;
  deleteResponseRequisitions?: InputMaybe<
    Array<DeleteResponseRequisitionInput>
  >;
};

export type BatchResponseRequisitionResponse = {
  __typename: 'BatchResponseRequisitionResponse';
  deleteResponseRequisitionLines?: Maybe<
    Array<DeleteResponseRequisitionLineResponseWithId>
  >;
  deleteResponseRequisitions?: Maybe<
    Array<DeleteResponseRequisitionResponseWithId>
  >;
};

export type BatchStocktakeInput = {
  continueOnError?: InputMaybe<Scalars['Boolean']['input']>;
  deleteStocktakeLines?: InputMaybe<Array<DeleteStocktakeLineInput>>;
  deleteStocktakes?: InputMaybe<Array<DeleteStocktakeInput>>;
  insertStocktakeLines?: InputMaybe<Array<InsertStocktakeLineInput>>;
  insertStocktakes?: InputMaybe<Array<InsertStocktakeInput>>;
  updateStocktakeLines?: InputMaybe<Array<UpdateStocktakeLineInput>>;
  updateStocktakes?: InputMaybe<Array<UpdateStocktakeInput>>;
};

export type BatchStocktakeResponse = {
  __typename: 'BatchStocktakeResponse';
  deleteStocktakeLines?: Maybe<Array<DeleteStocktakeLineResponseWithId>>;
  deleteStocktakes?: Maybe<Array<DeleteStocktakeResponseWithId>>;
  insertStocktakeLines?: Maybe<Array<InsertStocktakeLineResponseWithId>>;
  insertStocktakes?: Maybe<Array<InsertStocktakeResponseWithId>>;
  updateStocktakeLines?: Maybe<Array<UpdateStocktakeLineResponseWithId>>;
  updateStocktakes?: Maybe<Array<UpdateStocktakeResponseWithId>>;
};

export type BoolStorePrefInput = {
  storeId: Scalars['String']['input'];
  value: Scalars['Boolean']['input'];
};

export type BundledItemMutations = {
  __typename: 'BundledItemMutations';
  deleteBundledItem: DeleteBundledItemResponse;
  upsertBundledItem: UpsertBundledItemResponse;
};

export type BundledItemMutationsDeleteBundledItemArgs = {
  input: DeleteBundledItemInput;
  storeId: Scalars['String']['input'];
};

export type BundledItemMutationsUpsertBundledItemArgs = {
  input: UpsertBundledItemInput;
  storeId: Scalars['String']['input'];
};

export type BundledItemNode = {
  __typename: 'BundledItemNode';
  bundledItemVariant?: Maybe<ItemVariantNode>;
  bundledItemVariantId: Scalars['String']['output'];
  id: Scalars['String']['output'];
  principalItemVariant?: Maybe<ItemVariantNode>;
  principalItemVariantId: Scalars['String']['output'];
  ratio: Scalars['Float']['output'];
};

export type CanOnlyChangeToAllocatedWhenNoUnallocatedLines =
  UpdateErrorInterface & {
    __typename: 'CanOnlyChangeToAllocatedWhenNoUnallocatedLines';
    description: Scalars['String']['output'];
    invoiceLines: InvoiceLineConnector;
  };

export type CanOnlyChangeToPickedWhenNoUnallocatedLines =
  UpdatePrescriptionErrorInterface & {
    __typename: 'CanOnlyChangeToPickedWhenNoUnallocatedLines';
    description: Scalars['String']['output'];
    invoiceLines: InvoiceLineConnector;
  };

export type CannotChangeStatusOfInvoiceOnHold = UpdateErrorInterface &
  UpdateInboundShipmentErrorInterface & {
    __typename: 'CannotChangeStatusOfInvoiceOnHold';
    description: Scalars['String']['output'];
  };

export type CannotDeleteInvoiceWithLines = DeleteCustomerReturnErrorInterface &
  DeleteErrorInterface &
  DeleteInboundShipmentErrorInterface &
  DeletePrescriptionErrorInterface &
  DeleteSupplierReturnErrorInterface & {
    __typename: 'CannotDeleteInvoiceWithLines';
    description: Scalars['String']['output'];
    lines: InvoiceLineConnector;
  };

export type CannotDeleteLineLinkedToShipment =
  DeleteResponseRequisitionLineErrorInterface & {
    __typename: 'CannotDeleteLineLinkedToShipment';
    description: Scalars['String']['output'];
  };

export type CannotDeleteRequisitionWithLines =
  DeleteRequestRequisitionErrorInterface & {
    __typename: 'CannotDeleteRequisitionWithLines';
    description: Scalars['String']['output'];
  };

export type CannotEditInvoice =
  AddToInboundShipmentFromMasterListErrorInterface &
    AddToOutboundShipmentFromMasterListErrorInterface &
    DeleteCustomerReturnErrorInterface &
    DeleteErrorInterface &
    DeleteInboundShipmentErrorInterface &
    DeleteInboundShipmentLineErrorInterface &
    DeleteInboundShipmentServiceLineErrorInterface &
    DeleteOutboundShipmentLineErrorInterface &
    DeleteOutboundShipmentServiceLineErrorInterface &
    DeletePrescriptionErrorInterface &
    DeletePrescriptionLineErrorInterface &
    DeleteSupplierReturnErrorInterface &
    InsertInboundShipmentLineErrorInterface &
    InsertInboundShipmentServiceLineErrorInterface &
    InsertOutboundShipmentLineErrorInterface &
    InsertOutboundShipmentServiceLineErrorInterface &
    InsertPrescriptionLineErrorInterface &
    UpdateInboundShipmentErrorInterface &
    UpdateInboundShipmentLineErrorInterface &
    UpdateInboundShipmentServiceLineErrorInterface &
    UpdateOutboundShipmentLineErrorInterface &
    UpdateOutboundShipmentServiceLineErrorInterface &
    UpdatePrescriptionLineErrorInterface & {
      __typename: 'CannotEditInvoice';
      description: Scalars['String']['output'];
    };

export type CannotEditRequisition = AddFromMasterListErrorInterface &
  CreateRequisitionShipmentErrorInterface &
  DeleteRequestRequisitionErrorInterface &
  DeleteRequestRequisitionLineErrorInterface &
  DeleteResponseRequisitionLineErrorInterface &
  InsertRequestRequisitionLineErrorInterface &
  InsertResponseRequisitionLineErrorInterface &
  SupplyRequestedQuantityErrorInterface &
  UpdateRequestRequisitionErrorInterface &
  UpdateRequestRequisitionLineErrorInterface &
  UpdateResponseRequisitionErrorInterface &
  UpdateResponseRequisitionLineErrorInterface &
  UseSuggestedQuantityErrorInterface & {
    __typename: 'CannotEditRequisition';
    description: Scalars['String']['output'];
  };

export type CannotEditStocktake = DeleteStocktakeErrorInterface &
  DeleteStocktakeLineErrorInterface &
  InsertStocktakeLineErrorInterface &
  UpdateStocktakeErrorInterface &
  UpdateStocktakeLineErrorInterface & {
    __typename: 'CannotEditStocktake';
    description: Scalars['String']['output'];
  };

export type CannotHaveEstimatedDeliveryDateBeforeShippedDate =
  UpdateErrorInterface & {
    __typename: 'CannotHaveEstimatedDeliveryDateBeforeShippedDate';
    description: Scalars['String']['output'];
  };

export type CannotHaveFractionalPack = InsertRepackErrorInterface & {
  __typename: 'CannotHaveFractionalPack';
  description: Scalars['String']['output'];
};

export type CannotIssueInForeignCurrency = UpdateErrorInterface &
  UpdateInboundShipmentErrorInterface & {
    __typename: 'CannotIssueInForeignCurrency';
    description: Scalars['String']['output'];
  };

export type CannotReverseInvoiceStatus = UpdateErrorInterface &
  UpdateInboundShipmentErrorInterface &
  UpdatePrescriptionErrorInterface & {
    __typename: 'CannotReverseInvoiceStatus';
    description: Scalars['String']['output'];
  };

export type CentralGeneralMutations = {
  __typename: 'CentralGeneralMutations';
  configureNameProperties: ConfigureNamePropertiesResponse;
};

export type CentralGeneralMutationsConfigureNamePropertiesArgs = {
  input: Array<ConfigureNamePropertyInput>;
};

export type CentralPatientNode = {
  __typename: 'CentralPatientNode';
  code: Scalars['String']['output'];
  dateOfBirth?: Maybe<Scalars['NaiveDate']['output']>;
  firstName: Scalars['String']['output'];
  id: Scalars['String']['output'];
  lastName: Scalars['String']['output'];
};

export type CentralPatientSearchConnector = {
  __typename: 'CentralPatientSearchConnector';
  nodes: Array<CentralPatientNode>;
  totalCount: Scalars['Int']['output'];
};

export type CentralPatientSearchError = {
  __typename: 'CentralPatientSearchError';
  error: CentralPatientSearchErrorInterface;
};

export type CentralPatientSearchErrorInterface = {
  description: Scalars['String']['output'];
};

export type CentralPatientSearchInput = {
  /** Patient code */
  code?: InputMaybe<Scalars['String']['input']>;
  dateOfBirth?: InputMaybe<Scalars['NaiveDate']['input']>;
  firstName?: InputMaybe<Scalars['String']['input']>;
  lastName?: InputMaybe<Scalars['String']['input']>;
};

export type CentralPatientSearchResponse =
  | CentralPatientSearchConnector
  | CentralPatientSearchError;

export type CentralPluginMutations = {
  __typename: 'CentralPluginMutations';
  installUploadedPlugin: PluginInfoNode;
};

export type CentralPluginMutationsInstallUploadedPluginArgs = {
  fileId: Scalars['String']['input'];
};

export type CentralPluginQueries = {
  __typename: 'CentralPluginQueries';
  uploadedPluginInfo: UploadedPluginInfoResponse;
};

export type CentralPluginQueriesUploadedPluginInfoArgs = {
  fileId: Scalars['String']['input'];
};

export type CentralServerMutationNode = {
  __typename: 'CentralServerMutationNode';
  assetCatalogue: AssetCatalogueMutations;
  bundledItem: BundledItemMutations;
  demographic: DemographicMutations;
  general: CentralGeneralMutations;
  itemVariant: ItemVariantMutations;
  logReason: AssetLogReasonMutations;
  plugins: CentralPluginMutations;
  preferences: PreferenceMutations;
  vaccineCourse: VaccineCourseMutations;
};

export type CentralServerQueryNode = {
  __typename: 'CentralServerQueryNode';
  plugin: CentralPluginQueries;
};

export type CentralSyncRequired = AuthTokenErrorInterface & {
  __typename: 'CentralSyncRequired';
  description: Scalars['String']['output'];
};

export type ClinicianConnector = {
  __typename: 'ClinicianConnector';
  nodes: Array<ClinicianNode>;
  totalCount: Scalars['Int']['output'];
};

export type ClinicianFilterInput = {
  address1?: InputMaybe<StringFilterInput>;
  address2?: InputMaybe<StringFilterInput>;
  code?: InputMaybe<StringFilterInput>;
  email?: InputMaybe<StringFilterInput>;
  firstName?: InputMaybe<StringFilterInput>;
  id?: InputMaybe<EqualFilterStringInput>;
  initials?: InputMaybe<StringFilterInput>;
  isActive?: InputMaybe<Scalars['Boolean']['input']>;
  lastName?: InputMaybe<StringFilterInput>;
  mobile?: InputMaybe<StringFilterInput>;
  phone?: InputMaybe<StringFilterInput>;
};

export type ClinicianNode = {
  __typename: 'ClinicianNode';
  address1?: Maybe<Scalars['String']['output']>;
  address2?: Maybe<Scalars['String']['output']>;
  code: Scalars['String']['output'];
  email?: Maybe<Scalars['String']['output']>;
  firstName?: Maybe<Scalars['String']['output']>;
  gender?: Maybe<GenderType>;
  id: Scalars['String']['output'];
  initials: Scalars['String']['output'];
  lastName: Scalars['String']['output'];
  mobile?: Maybe<Scalars['String']['output']>;
  phone?: Maybe<Scalars['String']['output']>;
};

export enum ClinicianSortFieldInput {
  Address1 = 'address1',
  Address2 = 'address2',
  Code = 'code',
  Email = 'email',
  FirstName = 'firstName',
  Initials = 'initials',
  LastName = 'lastName',
  Mobile = 'mobile',
  Phone = 'phone',
}

export type ClinicianSortInput = {
  /**
   * Sort query result is sorted descending or ascending (if not provided the default is
   * ascending)
   */
  desc?: InputMaybe<Scalars['Boolean']['input']>;
  /** Sort query result by `key` */
  key: ClinicianSortFieldInput;
};

export type CliniciansResponse = ClinicianConnector;

export type ColdStorageTypeConnector = {
  __typename: 'ColdStorageTypeConnector';
  nodes: Array<ColdStorageTypeNode>;
  totalCount: Scalars['Int']['output'];
};

export type ColdStorageTypeFilterInput = {
  id?: InputMaybe<EqualFilterStringInput>;
  name?: InputMaybe<EqualFilterStringInput>;
};

export type ColdStorageTypeNode = {
  __typename: 'ColdStorageTypeNode';
  id: Scalars['String']['output'];
  maxTemperature: Scalars['Float']['output'];
  minTemperature: Scalars['Float']['output'];
  name: Scalars['String']['output'];
};

export enum ColdStorageTypeSortFieldInput {
  Id = 'id',
  Name = 'name',
}

export type ColdStorageTypeSortInput = {
  /**
   * Sort query result is sorted descending or ascending (if not provided the default is
   * ascending)
   */
  desc?: InputMaybe<Scalars['Boolean']['input']>;
  /** Sort query result by `key` */
  key: ColdStorageTypeSortFieldInput;
};

export type ColdStorageTypesResponse = ColdStorageTypeConnector;

export type ConfigureNamePropertiesResponse = Success;

export type ConfigureNamePropertyInput = {
  allowedValues?: InputMaybe<Scalars['String']['input']>;
  id: Scalars['String']['input'];
  key: Scalars['String']['input'];
  name: Scalars['String']['input'];
  propertyId: Scalars['String']['input'];
  remoteEditable: Scalars['Boolean']['input'];
  valueType: PropertyNodeValueType;
};

export type ConnectionError = CentralPatientSearchErrorInterface &
  LinkPatientPatientToStoreErrorInterface &
  UpdateUserErrorInterface & {
    __typename: 'ConnectionError';
    description: Scalars['String']['output'];
  };

export type ConsumptionHistoryConnector = {
  __typename: 'ConsumptionHistoryConnector';
  nodes: Array<ConsumptionHistoryNode>;
  totalCount: Scalars['Int']['output'];
};

export type ConsumptionHistoryNode = {
  __typename: 'ConsumptionHistoryNode';
  averageMonthlyConsumption: Scalars['Int']['output'];
  consumption: Scalars['Int']['output'];
  date: Scalars['NaiveDate']['output'];
  isCurrent: Scalars['Boolean']['output'];
  isHistoric: Scalars['Boolean']['output'];
};

export type ConsumptionOptionsInput = {
  /** Defaults to store preference amc_lookback_months */
  amcLookbackMonths?: InputMaybe<Scalars['Int']['input']>;
  /** Defaults to 12 */
  numberOfDataPoints?: InputMaybe<Scalars['Int']['input']>;
};

export enum ContactFormNodeType {
  Feedback = 'FEEDBACK',
  Support = 'SUPPORT',
}

export type ContactTraceConnector = {
  __typename: 'ContactTraceConnector';
  nodes: Array<ContactTraceNode>;
  totalCount: Scalars['Int']['output'];
};

export type ContactTraceFilterInput = {
  contactPatientId?: InputMaybe<EqualFilterStringInput>;
  contactTraceId?: InputMaybe<StringFilterInput>;
  dateOfBirth?: InputMaybe<DateFilterInput>;
  datetime?: InputMaybe<DatetimeFilterInput>;
  documentName?: InputMaybe<StringFilterInput>;
  firstName?: InputMaybe<StringFilterInput>;
  gender?: InputMaybe<EqualFilterGenderType>;
  id?: InputMaybe<EqualFilterStringInput>;
  lastName?: InputMaybe<StringFilterInput>;
  patientId?: InputMaybe<EqualFilterStringInput>;
  programId?: InputMaybe<EqualFilterStringInput>;
  type?: InputMaybe<StringFilterInput>;
};

export type ContactTraceNode = {
  __typename: 'ContactTraceNode';
  age?: Maybe<Scalars['Int']['output']>;
  contactPatient?: Maybe<PatientNode>;
  contactPatientId?: Maybe<Scalars['String']['output']>;
  contactTraceId?: Maybe<Scalars['String']['output']>;
  dateOfBirth?: Maybe<Scalars['NaiveDate']['output']>;
  datetime: Scalars['DateTime']['output'];
  /** The encounter document */
  document: DocumentNode;
  documentId: Scalars['String']['output'];
  firstName?: Maybe<Scalars['String']['output']>;
  gender?: Maybe<GenderType>;
  id: Scalars['String']['output'];
  lastName?: Maybe<Scalars['String']['output']>;
  patient: PatientNode;
  patientId: Scalars['String']['output'];
  program: ProgramNode;
  /** Returns the matching program enrolment for the root patient of this contact trace */
  programEnrolment?: Maybe<ProgramEnrolmentNode>;
  programId: Scalars['String']['output'];
  /** Relationship between the patient and the contact, e.g. mother, next of kin, etc. */
  relationship?: Maybe<Scalars['String']['output']>;
  storeId?: Maybe<Scalars['String']['output']>;
};

export type ContactTraceResponse = ContactTraceConnector;

export enum ContactTraceSortFieldInput {
  ContactTraceId = 'contactTraceId',
  DateOfBirth = 'dateOfBirth',
  Datetime = 'datetime',
  FirstName = 'firstName',
  Gender = 'gender',
  LastName = 'lastName',
  PatientId = 'patientId',
  ProgramId = 'programId',
}

export type ContactTraceSortInput = {
  /**
   * Sort query result is sorted descending or ascending (if not provided the default is
   * ascending)
   */
  desc?: InputMaybe<Scalars['Boolean']['input']>;
  /** Sort query result by `key` */
  key: ContactTraceSortFieldInput;
};

export type CreateInventoryAdjustmentError = {
  __typename: 'CreateInventoryAdjustmentError';
  error: InsertInventoryAdjustmentErrorInterface;
};

export type CreateInventoryAdjustmentInput = {
  adjustment: Scalars['Float']['input'];
  adjustmentType: AdjustmentTypeInput;
  inventoryAdjustmentReasonId?: InputMaybe<Scalars['String']['input']>;
  stockLineId: Scalars['String']['input'];
};

export type CreateInventoryAdjustmentResponse =
  | CreateInventoryAdjustmentError
  | InvoiceNode;

export type CreateRequisitionShipmentError = {
  __typename: 'CreateRequisitionShipmentError';
  error: CreateRequisitionShipmentErrorInterface;
};

export type CreateRequisitionShipmentErrorInterface = {
  description: Scalars['String']['output'];
};

export type CreateRequisitionShipmentInput = {
  responseRequisitionId: Scalars['String']['input'];
};

export type CreateRequisitionShipmentResponse =
  | CreateRequisitionShipmentError
  | InvoiceNode;

export type CurrenciesResponse = CurrencyConnector;

export type CurrencyConnector = {
  __typename: 'CurrencyConnector';
  nodes: Array<CurrencyNode>;
  totalCount: Scalars['Int']['output'];
};

export type CurrencyFilterInput = {
  id?: InputMaybe<EqualFilterStringInput>;
  isActive?: InputMaybe<Scalars['Boolean']['input']>;
  isHomeCurrency?: InputMaybe<Scalars['Boolean']['input']>;
};

export type CurrencyNode = {
  __typename: 'CurrencyNode';
  code: Scalars['String']['output'];
  dateUpdated?: Maybe<Scalars['NaiveDate']['output']>;
  id: Scalars['String']['output'];
  isHomeCurrency: Scalars['Boolean']['output'];
  rate: Scalars['Float']['output'];
};

export enum CurrencySortFieldInput {
  CurrencyCode = 'currencyCode',
  Id = 'id',
  IsHomeCurrency = 'isHomeCurrency',
}

export type CurrencySortInput = {
  /**
   * Sort query result is sorted descending or ascending (if not provided the default is
   * ascending)
   */
  desc?: InputMaybe<Scalars['Boolean']['input']>;
  /** Sort query result by `key` */
  key: CurrencySortFieldInput;
};

export type CustomerIndicatorInformationNode = {
  __typename: 'CustomerIndicatorInformationNode';
  customer: NameNode;
  /** Datetime should be null if no columns found */
  datetime?: Maybe<Scalars['DateTime']['output']>;
  id: Scalars['String']['output'];
  indicatorInformation: Array<RequisitionIndicatorInformationNode>;
};

export type CustomerIndicatorInformationNodeCustomerArgs = {
  storeId: Scalars['String']['input'];
};

export type CustomerProgramRequisitionSettingNode = {
  __typename: 'CustomerProgramRequisitionSettingNode';
  customerNameId: Scalars['String']['output'];
  programSettings: Array<ProgramSettingNode>;
};

export type CustomerReturnInput = {
  customerId: Scalars['String']['input'];
  customerReturnLines: Array<CustomerReturnLineInput>;
  id: Scalars['String']['input'];
  outboundShipmentId?: InputMaybe<Scalars['String']['input']>;
};

export type CustomerReturnLineInput = {
  batch?: InputMaybe<Scalars['String']['input']>;
  expiryDate?: InputMaybe<Scalars['NaiveDate']['input']>;
  id: Scalars['String']['input'];
  itemId: Scalars['String']['input'];
  itemVariantId?: InputMaybe<Scalars['String']['input']>;
  note?: InputMaybe<Scalars['String']['input']>;
  numberOfPacksReturned: Scalars['Float']['input'];
  packSize: Scalars['Float']['input'];
  reasonId?: InputMaybe<Scalars['String']['input']>;
};

export type CustomerReturnLineNode = {
  __typename: 'CustomerReturnLineNode';
  batch?: Maybe<Scalars['String']['output']>;
  expiryDate?: Maybe<Scalars['NaiveDate']['output']>;
  id: Scalars['String']['output'];
  item: ItemNode;
  itemCode: Scalars['String']['output'];
  itemName: Scalars['String']['output'];
  itemVariantId?: Maybe<Scalars['String']['output']>;
  note?: Maybe<Scalars['String']['output']>;
  numberOfPacksIssued?: Maybe<Scalars['Float']['output']>;
  numberOfPacksReturned: Scalars['Float']['output'];
  packSize: Scalars['Float']['output'];
  reasonId?: Maybe<Scalars['String']['output']>;
  stockLineId?: Maybe<Scalars['String']['output']>;
};

export type DatabaseError = DeleteAssetCatalogueItemErrorInterface &
  DeleteAssetErrorInterface &
  DeleteAssetLogReasonErrorInterface &
  DeleteLocationErrorInterface &
  DeleteVaccineCourseErrorInterface &
  InsertAssetCatalogueItemErrorInterface &
  InsertAssetErrorInterface &
  InsertAssetLogErrorInterface &
  InsertAssetLogReasonErrorInterface &
  InsertDemographicIndicatorErrorInterface &
  InsertDemographicProjectionErrorInterface &
  InsertLocationErrorInterface &
  NodeErrorInterface &
  RefreshTokenErrorInterface &
  ScannedDataParseErrorInterface &
  UpdateAssetErrorInterface &
  UpdateDemographicIndicatorErrorInterface &
  UpdateDemographicProjectionErrorInterface &
  UpdateLocationErrorInterface &
  UpdateSensorErrorInterface &
  UpdateVaccineCourseErrorInterface &
  UpsertBundledItemErrorInterface &
  UpsertItemVariantErrorInterface & {
    __typename: 'DatabaseError';
    description: Scalars['String']['output'];
    fullError: Scalars['String']['output'];
  };

export type DatabaseSettingsNode = {
  __typename: 'DatabaseSettingsNode';
  databaseType: DatabaseType;
};

export enum DatabaseType {
  Postgres = 'POSTGRES',
  SqLite = 'SQ_LITE',
}

export type DateFilterInput = {
  afterOrEqualTo?: InputMaybe<Scalars['NaiveDate']['input']>;
  beforeOrEqualTo?: InputMaybe<Scalars['NaiveDate']['input']>;
  equalTo?: InputMaybe<Scalars['NaiveDate']['input']>;
};

export type DatetimeFilterInput = {
  afterOrEqualTo?: InputMaybe<Scalars['DateTime']['input']>;
  beforeOrEqualTo?: InputMaybe<Scalars['DateTime']['input']>;
  equalTo?: InputMaybe<Scalars['DateTime']['input']>;
};

export type DeleteAssetCatalogueItemError = {
  __typename: 'DeleteAssetCatalogueItemError';
  error: DeleteAssetCatalogueItemErrorInterface;
};

export type DeleteAssetCatalogueItemErrorInterface = {
  description: Scalars['String']['output'];
};

export type DeleteAssetCatalogueItemResponse =
  | DeleteAssetCatalogueItemError
  | DeleteResponse;

export type DeleteAssetError = {
  __typename: 'DeleteAssetError';
  error: DeleteAssetErrorInterface;
};

export type DeleteAssetErrorInterface = {
  description: Scalars['String']['output'];
};

export type DeleteAssetLogReasonError = {
  __typename: 'DeleteAssetLogReasonError';
  error: DeleteAssetLogReasonErrorInterface;
};

export type DeleteAssetLogReasonErrorInterface = {
  description: Scalars['String']['output'];
};

export type DeleteAssetLogReasonResponse =
  | DeleteAssetLogReasonError
  | DeleteResponse;

export type DeleteAssetResponse = DeleteAssetError | DeleteResponse;

export type DeleteBundledItemInput = {
  id: Scalars['String']['input'];
};

export type DeleteBundledItemResponse = DeleteResponse;

export type DeleteCustomerReturnError = {
  __typename: 'DeleteCustomerReturnError';
  error: DeleteCustomerReturnErrorInterface;
};

export type DeleteCustomerReturnErrorInterface = {
  description: Scalars['String']['output'];
};

export type DeleteCustomerReturnResponse =
  | DeleteCustomerReturnError
  | DeleteResponse;

export type DeleteErrorInterface = {
  description: Scalars['String']['output'];
};

export type DeleteInboundShipmentError = {
  __typename: 'DeleteInboundShipmentError';
  error: DeleteInboundShipmentErrorInterface;
};

export type DeleteInboundShipmentErrorInterface = {
  description: Scalars['String']['output'];
};

export type DeleteInboundShipmentInput = {
  id: Scalars['String']['input'];
};

export type DeleteInboundShipmentLineError = {
  __typename: 'DeleteInboundShipmentLineError';
  error: DeleteInboundShipmentLineErrorInterface;
};

export type DeleteInboundShipmentLineErrorInterface = {
  description: Scalars['String']['output'];
};

export type DeleteInboundShipmentLineInput = {
  id: Scalars['String']['input'];
};

export type DeleteInboundShipmentLineResponse =
  | DeleteInboundShipmentLineError
  | DeleteResponse;

export type DeleteInboundShipmentLineResponseWithId = {
  __typename: 'DeleteInboundShipmentLineResponseWithId';
  id: Scalars['String']['output'];
  response: DeleteInboundShipmentLineResponse;
};

export type DeleteInboundShipmentResponse =
  | DeleteInboundShipmentError
  | DeleteResponse;

export type DeleteInboundShipmentResponseWithId = {
  __typename: 'DeleteInboundShipmentResponseWithId';
  id: Scalars['String']['output'];
  response: DeleteInboundShipmentResponse;
};

export type DeleteInboundShipmentServiceLineError = {
  __typename: 'DeleteInboundShipmentServiceLineError';
  error: DeleteInboundShipmentServiceLineErrorInterface;
};

export type DeleteInboundShipmentServiceLineErrorInterface = {
  description: Scalars['String']['output'];
};

export type DeleteInboundShipmentServiceLineInput = {
  id: Scalars['String']['input'];
};

export type DeleteInboundShipmentServiceLineResponse =
  | DeleteInboundShipmentServiceLineError
  | DeleteResponse;

export type DeleteInboundShipmentServiceLineResponseWithId = {
  __typename: 'DeleteInboundShipmentServiceLineResponseWithId';
  id: Scalars['String']['output'];
  response: DeleteInboundShipmentServiceLineResponse;
};

export type DeleteItemVariantInput = {
  id: Scalars['String']['input'];
};

export type DeleteItemVariantResponse = DeleteResponse;

export type DeleteLocationError = {
  __typename: 'DeleteLocationError';
  error: DeleteLocationErrorInterface;
};

export type DeleteLocationErrorInterface = {
  description: Scalars['String']['output'];
};

export type DeleteLocationInput = {
  id: Scalars['String']['input'];
};

export type DeleteLocationResponse = DeleteLocationError | DeleteResponse;

export type DeleteOutboundShipmentError = {
  __typename: 'DeleteOutboundShipmentError';
  error: DeleteErrorInterface;
};

export type DeleteOutboundShipmentLineError = {
  __typename: 'DeleteOutboundShipmentLineError';
  error: DeleteOutboundShipmentLineErrorInterface;
};

export type DeleteOutboundShipmentLineErrorInterface = {
  description: Scalars['String']['output'];
};

export type DeleteOutboundShipmentLineInput = {
  id: Scalars['String']['input'];
};

export type DeleteOutboundShipmentLineResponse =
  | DeleteOutboundShipmentLineError
  | DeleteResponse;

export type DeleteOutboundShipmentLineResponseWithId = {
  __typename: 'DeleteOutboundShipmentLineResponseWithId';
  id: Scalars['String']['output'];
  response: DeleteOutboundShipmentLineResponse;
};

export type DeleteOutboundShipmentResponse =
  | DeleteOutboundShipmentError
  | DeleteResponse;

export type DeleteOutboundShipmentResponseWithId = {
  __typename: 'DeleteOutboundShipmentResponseWithId';
  id: Scalars['String']['output'];
  response: DeleteOutboundShipmentResponse;
};

export type DeleteOutboundShipmentServiceLineError = {
  __typename: 'DeleteOutboundShipmentServiceLineError';
  error: DeleteOutboundShipmentServiceLineErrorInterface;
};

export type DeleteOutboundShipmentServiceLineErrorInterface = {
  description: Scalars['String']['output'];
};

export type DeleteOutboundShipmentServiceLineInput = {
  id: Scalars['String']['input'];
};

export type DeleteOutboundShipmentServiceLineResponse =
  | DeleteOutboundShipmentServiceLineError
  | DeleteResponse;

export type DeleteOutboundShipmentServiceLineResponseWithId = {
  __typename: 'DeleteOutboundShipmentServiceLineResponseWithId';
  id: Scalars['String']['output'];
  response: DeleteOutboundShipmentServiceLineResponse;
};

export type DeleteOutboundShipmentUnallocatedLineError = {
  __typename: 'DeleteOutboundShipmentUnallocatedLineError';
  error: DeleteOutboundShipmentUnallocatedLineErrorInterface;
};

export type DeleteOutboundShipmentUnallocatedLineErrorInterface = {
  description: Scalars['String']['output'];
};

export type DeleteOutboundShipmentUnallocatedLineInput = {
  id: Scalars['String']['input'];
};

export type DeleteOutboundShipmentUnallocatedLineResponse =
  | DeleteOutboundShipmentUnallocatedLineError
  | DeleteResponse;

export type DeleteOutboundShipmentUnallocatedLineResponseWithId = {
  __typename: 'DeleteOutboundShipmentUnallocatedLineResponseWithId';
  id: Scalars['String']['output'];
  response: DeleteOutboundShipmentUnallocatedLineResponse;
};

export type DeletePrescriptionError = {
  __typename: 'DeletePrescriptionError';
  error: DeletePrescriptionErrorInterface;
};

export type DeletePrescriptionErrorInterface = {
  description: Scalars['String']['output'];
};

export type DeletePrescriptionLineError = {
  __typename: 'DeletePrescriptionLineError';
  error: DeletePrescriptionLineErrorInterface;
};

export type DeletePrescriptionLineErrorInterface = {
  description: Scalars['String']['output'];
};

export type DeletePrescriptionLineInput = {
  id: Scalars['String']['input'];
};

export type DeletePrescriptionLineResponse =
  | DeletePrescriptionLineError
  | DeleteResponse;

export type DeletePrescriptionLineResponseWithId = {
  __typename: 'DeletePrescriptionLineResponseWithId';
  id: Scalars['String']['output'];
  response: DeletePrescriptionLineResponse;
};

export type DeletePrescriptionResponse =
  | DeletePrescriptionError
  | DeleteResponse;

export type DeletePrescriptionResponseWithId = {
  __typename: 'DeletePrescriptionResponseWithId';
  id: Scalars['String']['output'];
  response: DeletePrescriptionResponse;
};

export type DeleteRequestRequisitionError = {
  __typename: 'DeleteRequestRequisitionError';
  error: DeleteRequestRequisitionErrorInterface;
};

export type DeleteRequestRequisitionErrorInterface = {
  description: Scalars['String']['output'];
};

export type DeleteRequestRequisitionInput = {
  id: Scalars['String']['input'];
};

export type DeleteRequestRequisitionLineError = {
  __typename: 'DeleteRequestRequisitionLineError';
  error: DeleteRequestRequisitionLineErrorInterface;
};

export type DeleteRequestRequisitionLineErrorInterface = {
  description: Scalars['String']['output'];
};

export type DeleteRequestRequisitionLineInput = {
  id: Scalars['String']['input'];
};

export type DeleteRequestRequisitionLineResponse =
  | DeleteRequestRequisitionLineError
  | DeleteResponse;

export type DeleteRequestRequisitionLineResponseWithId = {
  __typename: 'DeleteRequestRequisitionLineResponseWithId';
  id: Scalars['String']['output'];
  response: DeleteRequestRequisitionLineResponse;
};

export type DeleteRequestRequisitionResponse =
  | DeleteRequestRequisitionError
  | DeleteResponse;

export type DeleteRequestRequisitionResponseWithId = {
  __typename: 'DeleteRequestRequisitionResponseWithId';
  id: Scalars['String']['output'];
  response: DeleteRequestRequisitionResponse;
};

export type DeleteResponse = {
  __typename: 'DeleteResponse';
  id: Scalars['String']['output'];
};

export type DeleteResponseRequisitionError = {
  __typename: 'DeleteResponseRequisitionError';
  error: DeleteResponseRequisitionErrorInterface;
};

export type DeleteResponseRequisitionErrorInterface = {
  description: Scalars['String']['output'];
};

export type DeleteResponseRequisitionInput = {
  id: Scalars['String']['input'];
};

export type DeleteResponseRequisitionLineError = {
  __typename: 'DeleteResponseRequisitionLineError';
  error: DeleteResponseRequisitionLineErrorInterface;
};

export type DeleteResponseRequisitionLineErrorInterface = {
  description: Scalars['String']['output'];
};

export type DeleteResponseRequisitionLineInput = {
  id: Scalars['String']['input'];
};

export type DeleteResponseRequisitionLineResponse =
  | DeleteResponse
  | DeleteResponseRequisitionLineError;

export type DeleteResponseRequisitionLineResponseWithId = {
  __typename: 'DeleteResponseRequisitionLineResponseWithId';
  id: Scalars['String']['output'];
  response: DeleteResponseRequisitionLineResponse;
};

export type DeleteResponseRequisitionResponse =
  | DeleteResponse
  | DeleteResponseRequisitionError;

export type DeleteResponseRequisitionResponseWithId = {
  __typename: 'DeleteResponseRequisitionResponseWithId';
  id: Scalars['String']['output'];
  response: DeleteResponseRequisitionResponse;
};

export type DeleteStocktakeError = {
  __typename: 'DeleteStocktakeError';
  error: DeleteStocktakeErrorInterface;
};

export type DeleteStocktakeErrorInterface = {
  description: Scalars['String']['output'];
};

export type DeleteStocktakeInput = {
  id: Scalars['String']['input'];
};

export type DeleteStocktakeLineError = {
  __typename: 'DeleteStocktakeLineError';
  error: DeleteStocktakeLineErrorInterface;
};

export type DeleteStocktakeLineErrorInterface = {
  description: Scalars['String']['output'];
};

export type DeleteStocktakeLineInput = {
  id: Scalars['String']['input'];
};

export type DeleteStocktakeLineResponse =
  | DeleteResponse
  | DeleteStocktakeLineError;

export type DeleteStocktakeLineResponseWithId = {
  __typename: 'DeleteStocktakeLineResponseWithId';
  id: Scalars['String']['output'];
  response: DeleteStocktakeLineResponse;
};

export type DeleteStocktakeResponse = DeleteResponse | DeleteStocktakeError;

export type DeleteStocktakeResponseWithId = {
  __typename: 'DeleteStocktakeResponseWithId';
  id: Scalars['String']['output'];
  response: DeleteStocktakeResponse;
};

export type DeleteSupplierReturnError = {
  __typename: 'DeleteSupplierReturnError';
  error: DeleteSupplierReturnErrorInterface;
};

export type DeleteSupplierReturnErrorInterface = {
  description: Scalars['String']['output'];
};

export type DeleteSupplierReturnResponse =
  | DeleteResponse
  | DeleteSupplierReturnError;

export type DeleteVaccineCourseError = {
  __typename: 'DeleteVaccineCourseError';
  error: DeleteVaccineCourseErrorInterface;
};

export type DeleteVaccineCourseErrorInterface = {
  description: Scalars['String']['output'];
};

export type DeleteVaccineCourseResponse =
  | DeleteResponse
  | DeleteVaccineCourseError;

export type DemographicConnector = {
  __typename: 'DemographicConnector';
  nodes: Array<DemographicNode>;
  totalCount: Scalars['Int']['output'];
};

export type DemographicFilterInput = {
  id?: InputMaybe<EqualFilterStringInput>;
  name?: InputMaybe<StringFilterInput>;
};

export type DemographicIndicatorConnector = {
  __typename: 'DemographicIndicatorConnector';
  nodes: Array<DemographicIndicatorNode>;
  totalCount: Scalars['Int']['output'];
};

export type DemographicIndicatorFilterInput = {
  baseYear?: InputMaybe<EqualFilterNumberInput>;
  id?: InputMaybe<EqualFilterStringInput>;
  name?: InputMaybe<StringFilterInput>;
};

export type DemographicIndicatorNode = {
  __typename: 'DemographicIndicatorNode';
  basePopulation: Scalars['Int']['output'];
  baseYear: Scalars['Int']['output'];
  id: Scalars['String']['output'];
  name: Scalars['String']['output'];
  populationPercentage: Scalars['Float']['output'];
  year1Projection: Scalars['Int']['output'];
  year2Projection: Scalars['Int']['output'];
  year3Projection: Scalars['Int']['output'];
  year4Projection: Scalars['Int']['output'];
  year5Projection: Scalars['Int']['output'];
};

export enum DemographicIndicatorSortFieldInput {
  Id = 'id',
  Name = 'name',
}

export type DemographicIndicatorSortInput = {
  desc?: InputMaybe<Scalars['Boolean']['input']>;
  key: DemographicIndicatorSortFieldInput;
};

export type DemographicIndicatorsResponse = DemographicIndicatorConnector;

export type DemographicMutations = {
  __typename: 'DemographicMutations';
  insertDemographicIndicator: InsertDemographicIndicatorResponse;
  insertDemographicProjection: InsertDemographicProjectionResponse;
  updateDemographicIndicator: UpdateDemographicIndicatorResponse;
  updateDemographicProjection: UpdateDemographicProjectionResponse;
};

export type DemographicMutationsInsertDemographicIndicatorArgs = {
  input: InsertDemographicIndicatorInput;
};

export type DemographicMutationsInsertDemographicProjectionArgs = {
  input: InsertDemographicProjectionInput;
};

export type DemographicMutationsUpdateDemographicIndicatorArgs = {
  input: UpdateDemographicIndicatorInput;
};

export type DemographicMutationsUpdateDemographicProjectionArgs = {
  input: UpdateDemographicProjectionInput;
};

export type DemographicNode = {
  __typename: 'DemographicNode';
  id: Scalars['String']['output'];
  name: Scalars['String']['output'];
};

export type DemographicProjectionConnector = {
  __typename: 'DemographicProjectionConnector';
  nodes: Array<DemographicProjectionNode>;
  totalCount: Scalars['Int']['output'];
};

export type DemographicProjectionFilterInput = {
  baseYear?: InputMaybe<EqualFilterNumberInput>;
  id?: InputMaybe<EqualFilterStringInput>;
};

export type DemographicProjectionNode = {
  __typename: 'DemographicProjectionNode';
  baseYear: Scalars['Int']['output'];
  id: Scalars['String']['output'];
  year1: Scalars['Float']['output'];
  year2: Scalars['Float']['output'];
  year3: Scalars['Float']['output'];
  year4: Scalars['Float']['output'];
  year5: Scalars['Float']['output'];
};

export type DemographicProjectionResponse =
  | DemographicProjectionNode
  | NodeError;

export enum DemographicProjectionSortFieldInput {
  Id = 'id',
}

export type DemographicProjectionSortInput = {
  desc?: InputMaybe<Scalars['Boolean']['input']>;
  key: DemographicProjectionSortFieldInput;
};

export type DemographicProjectionsResponse = DemographicProjectionConnector;

export enum DemographicSortFieldInput {
  Id = 'id',
  Name = 'name',
}

export type DemographicSortInput = {
  desc?: InputMaybe<Scalars['Boolean']['input']>;
  key: DemographicSortFieldInput;
};

export type DemographicsResponse = DemographicConnector;

export type DiagnosisNode = {
  __typename: 'DiagnosisNode';
  code: Scalars['String']['output'];
  description: Scalars['String']['output'];
  id: Scalars['String']['output'];
};

export type DisplaySettingNode = {
  __typename: 'DisplaySettingNode';
  hash: Scalars['String']['output'];
  value: Scalars['String']['output'];
};

export type DisplaySettingsHash = {
  logo: Scalars['String']['input'];
  theme: Scalars['String']['input'];
};

export type DisplaySettingsInput = {
  customLogo?: InputMaybe<Scalars['String']['input']>;
  customTheme?: InputMaybe<Scalars['String']['input']>;
};

export type DisplaySettingsNode = {
  __typename: 'DisplaySettingsNode';
  customLogo?: Maybe<DisplaySettingNode>;
  customTheme?: Maybe<DisplaySettingNode>;
};

export type DocumentConnector = {
  __typename: 'DocumentConnector';
  nodes: Array<DocumentNode>;
  totalCount: Scalars['Int']['output'];
};

export type DocumentFilterInput = {
  contextId?: InputMaybe<EqualFilterStringInput>;
  /**
   * This filter makes it possible to search the raw text json data.
   * Be beware of potential performance issues.
   */
  data?: InputMaybe<StringFilterInput>;
  datetime?: InputMaybe<DatetimeFilterInput>;
  name?: InputMaybe<StringFilterInput>;
  owner?: InputMaybe<EqualFilterStringInput>;
  type?: InputMaybe<EqualFilterStringInput>;
};

export type DocumentHistoryResponse = DocumentConnector;

export type DocumentNode = {
  __typename: 'DocumentNode';
  data: Scalars['JSON']['output'];
  documentRegistry?: Maybe<DocumentRegistryNode>;
  id: Scalars['String']['output'];
  name: Scalars['String']['output'];
  parents: Array<Scalars['String']['output']>;
  schema?: Maybe<JsonschemaNode>;
  timestamp: Scalars['DateTime']['output'];
  type: Scalars['String']['output'];
  user?: Maybe<UserNode>;
  userId: Scalars['String']['output'];
};

export enum DocumentRegistryCategoryNode {
  ContactTrace = 'CONTACT_TRACE',
  Custom = 'CUSTOM',
  Encounter = 'ENCOUNTER',
  Patient = 'PATIENT',
  ProgramEnrolment = 'PROGRAM_ENROLMENT',
}

export type DocumentRegistryConnector = {
  __typename: 'DocumentRegistryConnector';
  nodes: Array<DocumentRegistryNode>;
  totalCount: Scalars['Int']['output'];
};

export type DocumentRegistryFilterInput = {
  category?: InputMaybe<EqualFilterDocumentRegistryCategoryInput>;
  contextId?: InputMaybe<EqualFilterStringInput>;
  documentType?: InputMaybe<EqualFilterStringInput>;
  id?: InputMaybe<EqualFilterStringInput>;
};

export type DocumentRegistryNode = {
  __typename: 'DocumentRegistryNode';
  category: DocumentRegistryCategoryNode;
  contextId: Scalars['String']['output'];
  documentType: Scalars['String']['output'];
  formSchemaId: Scalars['String']['output'];
  id: Scalars['String']['output'];
  jsonSchema: Scalars['JSON']['output'];
  name?: Maybe<Scalars['String']['output']>;
  uiSchema: Scalars['JSON']['output'];
  uiSchemaType: Scalars['String']['output'];
};

export type DocumentRegistryResponse = DocumentRegistryConnector;

export enum DocumentRegistrySortFieldInput {
  DocumentType = 'documentType',
  Type = 'type',
}

export type DocumentRegistrySortInput = {
  /**
   * Sort query result is sorted descending or ascending (if not provided the default is
   * ascending)
   */
  desc?: InputMaybe<Scalars['Boolean']['input']>;
  /** Sort query result by `key` */
  key: DocumentRegistrySortFieldInput;
};

export type DocumentResponse = DocumentConnector;

export enum DocumentSortFieldInput {
  Context = 'context',
  Datetime = 'datetime',
  Name = 'name',
  Owner = 'owner',
  Type = 'type',
}

export type DocumentSortInput = {
  /**
   * Sort query result is sorted descending or ascending (if not provided the default is
   * ascending)
   */
  desc?: InputMaybe<Scalars['Boolean']['input']>;
  /** Sort query result by `key` */
  key: DocumentSortFieldInput;
};

export type DoseConfigurationNotAllowed = UpsertItemVariantErrorInterface & {
  __typename: 'DoseConfigurationNotAllowed';
  description: Scalars['String']['output'];
};

<<<<<<< HEAD
export type DraftOutboundShipmentItemData = {
  __typename: 'DraftOutboundShipmentItemData';
  draftLines: Array<DraftOutboundShipmentLineNode>;
  placeholderQuantity?: Maybe<Scalars['Float']['output']>;
};

export type DraftOutboundShipmentLineNode = {
  __typename: 'DraftOutboundShipmentLineNode';
  availablePacks: Scalars['Float']['output'];
  batch?: Maybe<Scalars['String']['output']>;
  expiryDate?: Maybe<Scalars['NaiveDate']['output']>;
  id: Scalars['String']['output'];
  inStorePacks: Scalars['Float']['output'];
  location?: Maybe<LocationNode>;
  numberOfPacks: Scalars['Float']['output'];
  packSize: Scalars['Float']['output'];
  sellPricePerPack: Scalars['Float']['output'];
  stockLineId: Scalars['String']['output'];
  stockLineOnHold: Scalars['Boolean']['output'];
=======
export type EmergencyResponseRequisitionCounts = {
  __typename: 'EmergencyResponseRequisitionCounts';
  new: Scalars['Int']['output'];
>>>>>>> b9a39e39
};

export type EncounterConnector = {
  __typename: 'EncounterConnector';
  nodes: Array<EncounterNode>;
  totalCount: Scalars['Int']['output'];
};

export type EncounterEventFilterInput = {
  activeEndDatetime?: InputMaybe<DatetimeFilterInput>;
  activeStartDatetime?: InputMaybe<DatetimeFilterInput>;
  data?: InputMaybe<StringFilterInput>;
  datetime?: InputMaybe<DatetimeFilterInput>;
  /**
   * Only include events that are for the current encounter, i.e. have matching encounter type
   * and matching encounter name of the current encounter. If not set all events with matching
   * encounter type are returned.
   */
  isCurrentEncounter?: InputMaybe<Scalars['Boolean']['input']>;
  type?: InputMaybe<EqualFilterStringInput>;
};

export type EncounterFieldsConnector = {
  __typename: 'EncounterFieldsConnector';
  nodes: Array<EncounterFieldsNode>;
  totalCount: Scalars['Int']['output'];
};

export type EncounterFieldsInput = {
  fields: Array<Scalars['String']['input']>;
};

export type EncounterFieldsNode = {
  __typename: 'EncounterFieldsNode';
  encounter: EncounterNode;
  fields: Array<Scalars['JSON']['output']>;
};

export type EncounterFieldsResponse = EncounterFieldsConnector;

export type EncounterFilterInput = {
  clinicianId?: InputMaybe<EqualFilterStringInput>;
  createdDatetime?: InputMaybe<DatetimeFilterInput>;
  documentData?: InputMaybe<StringFilterInput>;
  documentName?: InputMaybe<EqualFilterStringInput>;
  endDatetime?: InputMaybe<DatetimeFilterInput>;
  id?: InputMaybe<EqualFilterStringInput>;
  /** Only if this filter is set encounters with status DELETED are returned */
  includeDeleted?: InputMaybe<Scalars['Boolean']['input']>;
  patient?: InputMaybe<PatientFilterInput>;
  patientId?: InputMaybe<EqualFilterStringInput>;
  programEnrolment?: InputMaybe<ProgramEnrolmentFilterInput>;
  /** The program id */
  programId?: InputMaybe<EqualFilterStringInput>;
  startDatetime?: InputMaybe<DatetimeFilterInput>;
  status?: InputMaybe<EqualFilterEncounterStatusInput>;
  type?: InputMaybe<EqualFilterStringInput>;
};

export type EncounterNode = {
  __typename: 'EncounterNode';
  activeProgramEvents: ProgramEventResponse;
  clinician?: Maybe<ClinicianNode>;
  contextId: Scalars['String']['output'];
  createdDatetime: Scalars['DateTime']['output'];
  /** The encounter document */
  document: DocumentNode;
  endDatetime?: Maybe<Scalars['DateTime']['output']>;
  id: Scalars['String']['output'];
  name: Scalars['String']['output'];
  patient: PatientNode;
  patientId: Scalars['String']['output'];
  previousEncounter?: Maybe<EncounterNode>;
  /** Returns the matching program enrolment for the patient of this encounter */
  programEnrolment?: Maybe<ProgramEnrolmentNode>;
  programEvents: ProgramEventResponse;
  programId: Scalars['String']['output'];
  startDatetime: Scalars['DateTime']['output'];
  status?: Maybe<EncounterNodeStatus>;
  /** Tries to suggest a date for the next encounter */
  suggestedNextEncounter?: Maybe<SuggestedNextEncounterNode>;
  type: Scalars['String']['output'];
};

export type EncounterNodeActiveProgramEventsArgs = {
  at?: InputMaybe<Scalars['DateTime']['input']>;
  filter?: InputMaybe<ActiveEncounterEventFilterInput>;
  page?: InputMaybe<PaginationInput>;
  sort?: InputMaybe<ProgramEventSortInput>;
};

export type EncounterNodeProgramEventsArgs = {
  filter?: InputMaybe<EncounterEventFilterInput>;
  page?: InputMaybe<PaginationInput>;
  sort?: InputMaybe<ProgramEventSortInput>;
};

export enum EncounterNodeStatus {
  Cancelled = 'CANCELLED',
  Deleted = 'DELETED',
  Pending = 'PENDING',
  Visited = 'VISITED',
}

export type EncounterResponse = EncounterConnector;

export enum EncounterSortFieldInput {
  CreatedDatetime = 'createdDatetime',
  EndDatetime = 'endDatetime',
  PatientId = 'patientId',
  Program = 'program',
  StartDatetime = 'startDatetime',
  Status = 'status',
  Type = 'type',
}

export type EncounterSortInput = {
  /**
   * Sort query result is sorted descending or ascending (if not provided the default is
   * ascending)
   */
  desc?: InputMaybe<Scalars['Boolean']['input']>;
  /** Sort query result by `key` */
  key: EncounterSortFieldInput;
};

export type EqualFilterActivityLogTypeInput = {
  equalAny?: InputMaybe<Array<ActivityLogNodeType>>;
  equalTo?: InputMaybe<ActivityLogNodeType>;
  notEqualTo?: InputMaybe<ActivityLogNodeType>;
};

export type EqualFilterBigFloatingNumberInput = {
  equalAny?: InputMaybe<Array<Scalars['Float']['input']>>;
  equalAnyOrNull?: InputMaybe<Array<Scalars['Float']['input']>>;
  equalTo?: InputMaybe<Scalars['Float']['input']>;
  notEqualTo?: InputMaybe<Scalars['Float']['input']>;
};

export type EqualFilterBigNumberInput = {
  equalAny?: InputMaybe<Array<Scalars['Int']['input']>>;
  equalAnyOrNull?: InputMaybe<Array<Scalars['Int']['input']>>;
  equalTo?: InputMaybe<Scalars['Int']['input']>;
  notEqualTo?: InputMaybe<Scalars['Int']['input']>;
};

export type EqualFilterDocumentRegistryCategoryInput = {
  equalAny?: InputMaybe<Array<DocumentRegistryCategoryNode>>;
  equalTo?: InputMaybe<DocumentRegistryCategoryNode>;
  notEqualTo?: InputMaybe<DocumentRegistryCategoryNode>;
};

export type EqualFilterEncounterStatusInput = {
  equalAny?: InputMaybe<Array<EncounterNodeStatus>>;
  equalTo?: InputMaybe<EncounterNodeStatus>;
  notEqualTo?: InputMaybe<EncounterNodeStatus>;
};

export type EqualFilterGenderType = {
  equalAny?: InputMaybe<Array<GenderType>>;
  equalTo?: InputMaybe<GenderType>;
  notEqualTo?: InputMaybe<GenderType>;
};

export type EqualFilterInventoryAdjustmentReasonTypeInput = {
  equalAny?: InputMaybe<Array<InventoryAdjustmentReasonNodeType>>;
  equalTo?: InputMaybe<InventoryAdjustmentReasonNodeType>;
  notEqualTo?: InputMaybe<InventoryAdjustmentReasonNodeType>;
};

export type EqualFilterInvoiceLineTypeInput = {
  equalAny?: InputMaybe<Array<InvoiceLineNodeType>>;
  equalTo?: InputMaybe<InvoiceLineNodeType>;
  notEqualTo?: InputMaybe<InvoiceLineNodeType>;
};

export type EqualFilterInvoiceStatusInput = {
  equalAny?: InputMaybe<Array<InvoiceNodeStatus>>;
  equalTo?: InputMaybe<InvoiceNodeStatus>;
  notEqualTo?: InputMaybe<InvoiceNodeStatus>;
};

export type EqualFilterInvoiceTypeInput = {
  equalAny?: InputMaybe<Array<InvoiceNodeType>>;
  equalTo?: InputMaybe<InvoiceNodeType>;
  notEqualTo?: InputMaybe<InvoiceNodeType>;
};

export type EqualFilterItemTypeInput = {
  equalAny?: InputMaybe<Array<ItemNodeType>>;
  equalTo?: InputMaybe<ItemNodeType>;
  notEqualTo?: InputMaybe<ItemNodeType>;
};

export type EqualFilterNumberInput = {
  equalAny?: InputMaybe<Array<Scalars['Int']['input']>>;
  equalAnyOrNull?: InputMaybe<Array<Scalars['Int']['input']>>;
  equalTo?: InputMaybe<Scalars['Int']['input']>;
  notEqualTo?: InputMaybe<Scalars['Int']['input']>;
};

export type EqualFilterReasonOptionTypeInput = {
  equalAny?: InputMaybe<Array<ReasonOptionNodeType>>;
  equalTo?: InputMaybe<ReasonOptionNodeType>;
  notEqualTo?: InputMaybe<ReasonOptionNodeType>;
};

export type EqualFilterReportContextInput = {
  equalAny?: InputMaybe<Array<ReportContext>>;
  equalTo?: InputMaybe<ReportContext>;
  notEqualTo?: InputMaybe<ReportContext>;
};

export type EqualFilterRequisitionStatusInput = {
  equalAny?: InputMaybe<Array<RequisitionNodeStatus>>;
  equalTo?: InputMaybe<RequisitionNodeStatus>;
  notEqualTo?: InputMaybe<RequisitionNodeStatus>;
};

export type EqualFilterRequisitionTypeInput = {
  equalAny?: InputMaybe<Array<RequisitionNodeType>>;
  equalTo?: InputMaybe<RequisitionNodeType>;
  notEqualTo?: InputMaybe<RequisitionNodeType>;
};

export type EqualFilterStatusInput = {
  equalAny?: InputMaybe<Array<AssetLogStatusInput>>;
  equalTo?: InputMaybe<AssetLogStatusInput>;
  notEqualTo?: InputMaybe<AssetLogStatusInput>;
};

export type EqualFilterStocktakeStatusInput = {
  equalAny?: InputMaybe<Array<StocktakeNodeStatus>>;
  equalTo?: InputMaybe<StocktakeNodeStatus>;
  notEqualTo?: InputMaybe<StocktakeNodeStatus>;
};

export type EqualFilterStringInput = {
  equalAny?: InputMaybe<Array<Scalars['String']['input']>>;
  equalAnyOrNull?: InputMaybe<Array<Scalars['String']['input']>>;
  equalTo?: InputMaybe<Scalars['String']['input']>;
  notEqualTo?: InputMaybe<Scalars['String']['input']>;
};

export type EqualFilterTemperatureBreachRowTypeInput = {
  equalAny?: InputMaybe<Array<TemperatureBreachNodeType>>;
  equalTo?: InputMaybe<TemperatureBreachNodeType>;
  notEqualTo?: InputMaybe<TemperatureBreachNodeType>;
};

export type EqualFilterTypeInput = {
  equalAny?: InputMaybe<Array<NameNodeType>>;
  equalTo?: InputMaybe<NameNodeType>;
  notEqualTo?: InputMaybe<NameNodeType>;
};

export type ExistingLinesInput = {
  itemId: Scalars['String']['input'];
  returnId: Scalars['String']['input'];
};

export type FailedToFetchReportData = PrintReportErrorInterface & {
  __typename: 'FailedToFetchReportData';
  description: Scalars['String']['output'];
  errors: Scalars['JSON']['output'];
};

export type FailedTranslation = QueryReportErrorInterface &
  QueryReportsErrorInterface & {
    __typename: 'FailedTranslation';
    description: Scalars['String']['output'];
  };

export type FinaliseRnRFormInput = {
  id: Scalars['String']['input'];
};

export type FinaliseRnRFormResponse = RnRFormNode;

export type FinalisedRequisition = DeleteResponseRequisitionErrorInterface & {
  __typename: 'FinalisedRequisition';
  description: Scalars['String']['output'];
};

export enum ForeignKey {
  InvoiceId = 'invoiceId',
  ItemId = 'itemId',
  LocationId = 'locationId',
  OtherPartyId = 'otherPartyId',
  RequisitionId = 'requisitionId',
  StockLineId = 'stockLineId',
}

export type ForeignKeyError = DeleteInboundShipmentLineErrorInterface &
  DeleteInboundShipmentServiceLineErrorInterface &
  DeleteOutboundShipmentLineErrorInterface &
  DeleteOutboundShipmentServiceLineErrorInterface &
  DeleteOutboundShipmentUnallocatedLineErrorInterface &
  DeletePrescriptionLineErrorInterface &
  DeleteResponseRequisitionLineErrorInterface &
  InsertInboundShipmentLineErrorInterface &
  InsertInboundShipmentServiceLineErrorInterface &
  InsertOutboundShipmentLineErrorInterface &
  InsertOutboundShipmentServiceLineErrorInterface &
  InsertOutboundShipmentUnallocatedLineErrorInterface &
  InsertPrescriptionLineErrorInterface &
  InsertRequestRequisitionLineErrorInterface &
  InsertResponseRequisitionLineErrorInterface &
  SetPrescribedQuantityErrorInterface &
  UpdateInboundShipmentLineErrorInterface &
  UpdateInboundShipmentServiceLineErrorInterface &
  UpdateOutboundShipmentLineErrorInterface &
  UpdateOutboundShipmentServiceLineErrorInterface &
  UpdateOutboundShipmentUnallocatedLineErrorInterface &
  UpdatePrescriptionLineErrorInterface &
  UpdateRequestRequisitionLineErrorInterface &
  UpdateResponseRequisitionLineErrorInterface & {
    __typename: 'ForeignKeyError';
    description: Scalars['String']['output'];
    key: ForeignKey;
  };

export type FormSchemaConnector = {
  __typename: 'FormSchemaConnector';
  nodes: Array<FormSchemaNode>;
  totalCount: Scalars['Int']['output'];
};

export type FormSchemaFilterInput = {
  id?: InputMaybe<EqualFilterStringInput>;
  type?: InputMaybe<EqualFilterStringInput>;
};

export type FormSchemaNode = {
  __typename: 'FormSchemaNode';
  id: Scalars['String']['output'];
  jsonSchema: Scalars['JSON']['output'];
  type: Scalars['String']['output'];
  uiSchema: Scalars['JSON']['output'];
};

export type FormSchemaResponse = FormSchemaConnector;

export enum FormSchemaSortFieldInput {
  Id = 'id',
}

export type FormSchemaSortInput = {
  /**
   * Sort query result is sorted descending or ascending (if not provided the default is
   * ascending)
   */
  desc?: InputMaybe<Scalars['Boolean']['input']>;
  /** Sort query result by `key` */
  key: FormSchemaSortFieldInput;
};

export type FrontendPluginMetadataNode = {
  __typename: 'FrontendPluginMetadataNode';
  code: Scalars['String']['output'];
  path: Scalars['String']['output'];
};

export type FullSyncStatusNode = {
  __typename: 'FullSyncStatusNode';
  error?: Maybe<SyncErrorNode>;
  errorThreshold: Scalars['Int']['output'];
  integration?: Maybe<SyncStatusWithProgressNode>;
  isSyncing: Scalars['Boolean']['output'];
  lastSuccessfulSync?: Maybe<SyncStatusNode>;
  prepareInitial?: Maybe<SyncStatusNode>;
  pullCentral?: Maybe<SyncStatusWithProgressNode>;
  pullRemote?: Maybe<SyncStatusWithProgressNode>;
  pullV6?: Maybe<SyncStatusWithProgressNode>;
  push?: Maybe<SyncStatusWithProgressNode>;
  pushV6?: Maybe<SyncStatusWithProgressNode>;
  summary: SyncStatusNode;
  warningThreshold: Scalars['Int']['output'];
};

export enum GenderType {
  Female = 'FEMALE',
  Male = 'MALE',
  NonBinary = 'NON_BINARY',
  Transgender = 'TRANSGENDER',
  TransgenderFemale = 'TRANSGENDER_FEMALE',
  TransgenderFemaleHormone = 'TRANSGENDER_FEMALE_HORMONE',
  TransgenderFemaleSurgical = 'TRANSGENDER_FEMALE_SURGICAL',
  TransgenderMale = 'TRANSGENDER_MALE',
  TransgenderMaleHormone = 'TRANSGENDER_MALE_HORMONE',
  TransgenderMaleSurgical = 'TRANSGENDER_MALE_SURGICAL',
  Unknown = 'UNKNOWN',
}

export type GenerateCustomerReturnLinesInput = {
  existingLinesInput?: InputMaybe<ExistingLinesInput>;
  /** The ids of the outbound shipment lines to generate new return lines for */
  outboundShipmentLineIds: Array<Scalars['String']['input']>;
};

export type GenerateCustomerReturnLinesResponse =
  GeneratedCustomerReturnLineConnector;

/** At least one input is required. */
export type GenerateSupplierReturnLinesInput = {
  /** Generate new return lines for all the available stock lines of a specific item */
  itemId?: InputMaybe<Scalars['String']['input']>;
  /** Include existing return lines in the response. Only has an effect when either `stock_line_ids` or `item_id` is set. */
  returnId?: InputMaybe<Scalars['String']['input']>;
  /** The stock line ids to generate new return lines for */
  stockLineIds: Array<Scalars['String']['input']>;
};

export type GenerateSupplierReturnLinesResponse = SupplierReturnLineConnector;

export type GeneratedCustomerReturnLineConnector = {
  __typename: 'GeneratedCustomerReturnLineConnector';
  nodes: Array<CustomerReturnLineNode>;
  totalCount: Scalars['Int']['output'];
};

export type Gs1DataElement = {
  ai: Scalars['String']['input'];
  data: Scalars['String']['input'];
};

export type IdResponse = {
  __typename: 'IdResponse';
  id: Scalars['String']['output'];
};

export type InboundInvoiceCounts = {
  __typename: 'InboundInvoiceCounts';
  created: InvoiceCountsSummary;
  notDelivered: Scalars['Int']['output'];
};

export type IndicatorColumnNode = {
  __typename: 'IndicatorColumnNode';
  columnNumber: Scalars['Int']['output'];
  id: Scalars['String']['output'];
  name: Scalars['String']['output'];
  value?: Maybe<IndicatorValueNode>;
  valueType?: Maybe<IndicatorValueTypeNode>;
};

export type IndicatorColumnNodeValueArgs = {
  customerNameId: Scalars['String']['input'];
  periodId: Scalars['String']['input'];
  storeId: Scalars['String']['input'];
};

export type IndicatorLineNode = {
  __typename: 'IndicatorLineNode';
  columns: Array<IndicatorColumnNode>;
  customerIndicatorInfo: Array<CustomerIndicatorInformationNode>;
  line: IndicatorLineRowNode;
};

export type IndicatorLineNodeCustomerIndicatorInfoArgs = {
  periodId: Scalars['String']['input'];
  storeId: Scalars['String']['input'];
};

export type IndicatorLineRowNode = {
  __typename: 'IndicatorLineRowNode';
  code: Scalars['String']['output'];
  id: Scalars['String']['output'];
  lineNumber: Scalars['Int']['output'];
  name: Scalars['String']['output'];
  valueType?: Maybe<IndicatorValueTypeNode>;
};

export type IndicatorValueNode = {
  __typename: 'IndicatorValueNode';
  id: Scalars['String']['output'];
  value: Scalars['String']['output'];
};

export enum IndicatorValueTypeNode {
  Number = 'NUMBER',
  String = 'STRING',
}

export type InitialisationStatusNode = {
  __typename: 'InitialisationStatusNode';
  siteName?: Maybe<Scalars['String']['output']>;
  status: InitialisationStatusType;
};

export enum InitialisationStatusType {
  /** Fuly initialised */
  Initialised = 'INITIALISED',
  /** Sync settings were set and sync was attempted at least once */
  Initialising = 'INITIALISING',
  /** Sync settings are not set and sync was not attempted */
  PreInitialisation = 'PRE_INITIALISATION',
}

export type InitialiseSiteResponse = SyncErrorNode | SyncSettingsNode;

export type InsertAssetCatalogueItemError = {
  __typename: 'InsertAssetCatalogueItemError';
  error: InsertAssetCatalogueItemErrorInterface;
};

export type InsertAssetCatalogueItemErrorInterface = {
  description: Scalars['String']['output'];
};

export type InsertAssetCatalogueItemInput = {
  categoryId: Scalars['String']['input'];
  classId: Scalars['String']['input'];
  code: Scalars['String']['input'];
  id: Scalars['String']['input'];
  manufacturer?: InputMaybe<Scalars['String']['input']>;
  model: Scalars['String']['input'];
  properties?: InputMaybe<Scalars['String']['input']>;
  subCatalogue: Scalars['String']['input'];
  typeId: Scalars['String']['input'];
};

export type InsertAssetCatalogueItemResponse =
  | AssetCatalogueItemNode
  | InsertAssetCatalogueItemError;

export type InsertAssetError = {
  __typename: 'InsertAssetError';
  error: InsertAssetErrorInterface;
};

export type InsertAssetErrorInterface = {
  description: Scalars['String']['output'];
};

export type InsertAssetInput = {
  assetNumber?: InputMaybe<Scalars['String']['input']>;
  catalogueItemId?: InputMaybe<Scalars['String']['input']>;
  categoryId?: InputMaybe<Scalars['String']['input']>;
  classId?: InputMaybe<Scalars['String']['input']>;
  donorNameId?: InputMaybe<Scalars['String']['input']>;
  id: Scalars['String']['input'];
  installationDate?: InputMaybe<Scalars['NaiveDate']['input']>;
  lockedFieldsJson?: InputMaybe<Scalars['String']['input']>;
  needsReplacement?: InputMaybe<Scalars['Boolean']['input']>;
  notes?: InputMaybe<Scalars['String']['input']>;
  properties?: InputMaybe<Scalars['String']['input']>;
  replacementDate?: InputMaybe<Scalars['NaiveDate']['input']>;
  serialNumber?: InputMaybe<Scalars['String']['input']>;
  storeId?: InputMaybe<Scalars['String']['input']>;
  typeId?: InputMaybe<Scalars['String']['input']>;
  warrantyEnd?: InputMaybe<Scalars['NaiveDate']['input']>;
  warrantyStart?: InputMaybe<Scalars['NaiveDate']['input']>;
};

export type InsertAssetLogError = {
  __typename: 'InsertAssetLogError';
  error: InsertAssetLogErrorInterface;
};

export type InsertAssetLogErrorInterface = {
  description: Scalars['String']['output'];
};

export type InsertAssetLogInput = {
  assetId: Scalars['String']['input'];
  comment?: InputMaybe<Scalars['String']['input']>;
  id: Scalars['String']['input'];
  reasonId?: InputMaybe<Scalars['String']['input']>;
  status?: InputMaybe<AssetLogStatusInput>;
  type?: InputMaybe<Scalars['String']['input']>;
};

export type InsertAssetLogReasonError = {
  __typename: 'InsertAssetLogReasonError';
  error: InsertAssetLogReasonErrorInterface;
};

export type InsertAssetLogReasonErrorInterface = {
  description: Scalars['String']['output'];
};

export type InsertAssetLogReasonInput = {
  assetLogStatus: AssetLogStatusInput;
  id: Scalars['String']['input'];
  reason: Scalars['String']['input'];
};

export type InsertAssetLogReasonResponse =
  | AssetLogReasonNode
  | InsertAssetLogReasonError;

export type InsertAssetLogResponse = AssetLogNode | InsertAssetLogError;

export type InsertAssetResponse = AssetNode | InsertAssetError;

export type InsertBarcodeInput = {
  gtin: Scalars['String']['input'];
  itemId: Scalars['String']['input'];
  packSize?: InputMaybe<Scalars['Float']['input']>;
};

export type InsertBarcodeResponse = BarcodeNode;

export type InsertContactFormInput = {
  body: Scalars['String']['input'];
  contactType: ContactFormNodeType;
  id: Scalars['String']['input'];
  replyEmail: Scalars['String']['input'];
};

export type InsertContactFormResponse = InsertResponse;

export type InsertContactTraceInput = {
  /** Contact trace document data */
  data: Scalars['JSON']['input'];
  /** The patient ID the contact belongs to */
  patientId: Scalars['String']['input'];
  /** The schema id used for the encounter data */
  schemaId: Scalars['String']['input'];
  /** The contact trace document type */
  type: Scalars['String']['input'];
};

export type InsertContactTraceResponse = ContactTraceNode;

export type InsertCustomerReturnError = {
  __typename: 'InsertCustomerReturnError';
  error: InsertCustomerReturnErrorInterface;
};

export type InsertCustomerReturnErrorInterface = {
  description: Scalars['String']['output'];
};

export type InsertCustomerReturnResponse =
  | InsertCustomerReturnError
  | InvoiceNode;

export type InsertDemographicIndicatorError = {
  __typename: 'InsertDemographicIndicatorError';
  error: InsertDemographicIndicatorErrorInterface;
};

export type InsertDemographicIndicatorErrorInterface = {
  description: Scalars['String']['output'];
};

export type InsertDemographicIndicatorInput = {
  basePopulation?: InputMaybe<Scalars['Int']['input']>;
  baseYear: Scalars['Int']['input'];
  id: Scalars['String']['input'];
  name?: InputMaybe<Scalars['String']['input']>;
  populationPercentage?: InputMaybe<Scalars['Float']['input']>;
  year1Projection?: InputMaybe<Scalars['Int']['input']>;
  year2Projection?: InputMaybe<Scalars['Int']['input']>;
  year3Projection?: InputMaybe<Scalars['Int']['input']>;
  year4Projection?: InputMaybe<Scalars['Int']['input']>;
  year5Projection?: InputMaybe<Scalars['Int']['input']>;
};

export type InsertDemographicIndicatorResponse =
  | DemographicIndicatorNode
  | InsertDemographicIndicatorError;

export type InsertDemographicProjectionError = {
  __typename: 'InsertDemographicProjectionError';
  error: InsertDemographicProjectionErrorInterface;
};

export type InsertDemographicProjectionErrorInterface = {
  description: Scalars['String']['output'];
};

export type InsertDemographicProjectionInput = {
  baseYear: Scalars['Int']['input'];
  id: Scalars['String']['input'];
  year1?: InputMaybe<Scalars['Float']['input']>;
  year2?: InputMaybe<Scalars['Float']['input']>;
  year3?: InputMaybe<Scalars['Float']['input']>;
  year4?: InputMaybe<Scalars['Float']['input']>;
  year5?: InputMaybe<Scalars['Float']['input']>;
};

export type InsertDemographicProjectionResponse =
  | DemographicProjectionNode
  | InsertDemographicProjectionError;

export type InsertDocumentRegistryInput = {
  category: DocumentRegistryCategoryNode;
  contextId: Scalars['String']['input'];
  documentType: Scalars['String']['input'];
  formSchemaId: Scalars['String']['input'];
  id: Scalars['String']['input'];
  name?: InputMaybe<Scalars['String']['input']>;
};

export type InsertDocumentResponse = DocumentRegistryNode;

export type InsertEncounterInput = {
  /** Encounter document data */
  data: Scalars['JSON']['input'];
  patientId: Scalars['String']['input'];
  /** The schema id used for the encounter data */
  schemaId: Scalars['String']['input'];
  /** The encounter type */
  type: Scalars['String']['input'];
};

export type InsertEncounterResponse = EncounterNode;

export type InsertErrorInterface = {
  description: Scalars['String']['output'];
};

export type InsertFormSchemaInput = {
  id: Scalars['String']['input'];
  jsonSchema: Scalars['JSON']['input'];
  type: Scalars['String']['input'];
  uiSchema: Scalars['JSON']['input'];
};

export type InsertFormSchemaResponse = FormSchemaNode;

export type InsertFromInternalOrderResponse = InvoiceLineNode;

export type InsertInboundShipmentError = {
  __typename: 'InsertInboundShipmentError';
  error: InsertInboundShipmentErrorInterface;
};

export type InsertInboundShipmentErrorInterface = {
  description: Scalars['String']['output'];
};

export type InsertInboundShipmentInput = {
  colour?: InputMaybe<Scalars['String']['input']>;
  comment?: InputMaybe<Scalars['String']['input']>;
  id: Scalars['String']['input'];
  onHold?: InputMaybe<Scalars['Boolean']['input']>;
  otherPartyId: Scalars['String']['input'];
  requisitionId?: InputMaybe<Scalars['String']['input']>;
  theirReference?: InputMaybe<Scalars['String']['input']>;
};

export type InsertInboundShipmentLineError = {
  __typename: 'InsertInboundShipmentLineError';
  error: InsertInboundShipmentLineErrorInterface;
};

export type InsertInboundShipmentLineErrorInterface = {
  description: Scalars['String']['output'];
};

export type InsertInboundShipmentLineFromInternalOrderLineInput = {
  invoiceId: Scalars['String']['input'];
  requisitionLineId: Scalars['String']['input'];
};

export type InsertInboundShipmentLineFromInternalOrderLineResponseWithId = {
  __typename: 'InsertInboundShipmentLineFromInternalOrderLineResponseWithId';
  id: Scalars['String']['output'];
  response: InsertFromInternalOrderResponse;
};

export type InsertInboundShipmentLineInput = {
  batch?: InputMaybe<Scalars['String']['input']>;
  costPricePerPack: Scalars['Float']['input'];
  expiryDate?: InputMaybe<Scalars['NaiveDate']['input']>;
  id: Scalars['String']['input'];
  invoiceId: Scalars['String']['input'];
  itemId: Scalars['String']['input'];
  itemVariantId?: InputMaybe<Scalars['String']['input']>;
  location?: InputMaybe<NullableStringUpdate>;
  numberOfPacks: Scalars['Float']['input'];
  packSize: Scalars['Float']['input'];
  sellPricePerPack: Scalars['Float']['input'];
  taxPercentage?: InputMaybe<Scalars['Float']['input']>;
  totalBeforeTax?: InputMaybe<Scalars['Float']['input']>;
};

export type InsertInboundShipmentLineResponse =
  | InsertInboundShipmentLineError
  | InvoiceLineNode;

export type InsertInboundShipmentLineResponseWithId = {
  __typename: 'InsertInboundShipmentLineResponseWithId';
  id: Scalars['String']['output'];
  response: InsertInboundShipmentLineResponse;
};

export type InsertInboundShipmentResponse =
  | InsertInboundShipmentError
  | InvoiceNode;

export type InsertInboundShipmentResponseWithId = {
  __typename: 'InsertInboundShipmentResponseWithId';
  id: Scalars['String']['output'];
  response: InsertInboundShipmentResponse;
};

export type InsertInboundShipmentServiceLineError = {
  __typename: 'InsertInboundShipmentServiceLineError';
  error: InsertInboundShipmentServiceLineErrorInterface;
};

export type InsertInboundShipmentServiceLineErrorInterface = {
  description: Scalars['String']['output'];
};

export type InsertInboundShipmentServiceLineInput = {
  id: Scalars['String']['input'];
  invoiceId: Scalars['String']['input'];
  itemId?: InputMaybe<Scalars['String']['input']>;
  name?: InputMaybe<Scalars['String']['input']>;
  note?: InputMaybe<Scalars['String']['input']>;
  taxPercentage?: InputMaybe<Scalars['Float']['input']>;
  totalBeforeTax: Scalars['Float']['input'];
};

export type InsertInboundShipmentServiceLineResponse =
  | InsertInboundShipmentServiceLineError
  | InvoiceLineNode;

export type InsertInboundShipmentServiceLineResponseWithId = {
  __typename: 'InsertInboundShipmentServiceLineResponseWithId';
  id: Scalars['String']['output'];
  response: InsertInboundShipmentServiceLineResponse;
};

export type InsertInsuranceInput = {
  discountPercentage: Scalars['Float']['input'];
  expiryDate: Scalars['NaiveDate']['input'];
  id: Scalars['String']['input'];
  insuranceProviderId: Scalars['String']['input'];
  isActive: Scalars['Boolean']['input'];
  nameId: Scalars['String']['input'];
  policyNumberFamily: Scalars['String']['input'];
  policyNumberPerson: Scalars['String']['input'];
  policyType: InsurancePolicyNodeType;
};

export type InsertInsuranceResponse = IdResponse;

export type InsertInventoryAdjustmentErrorInterface = {
  description: Scalars['String']['output'];
};

export type InsertLocationError = {
  __typename: 'InsertLocationError';
  error: InsertLocationErrorInterface;
};

export type InsertLocationErrorInterface = {
  description: Scalars['String']['output'];
};

export type InsertLocationInput = {
  code: Scalars['String']['input'];
  coldStorageTypeId?: InputMaybe<Scalars['String']['input']>;
  id: Scalars['String']['input'];
  name?: InputMaybe<Scalars['String']['input']>;
  onHold?: InputMaybe<Scalars['Boolean']['input']>;
};

export type InsertLocationResponse = InsertLocationError | LocationNode;

export type InsertOutboundShipmentError = {
  __typename: 'InsertOutboundShipmentError';
  error: InsertErrorInterface;
};

export type InsertOutboundShipmentInput = {
  colour?: InputMaybe<Scalars['String']['input']>;
  comment?: InputMaybe<Scalars['String']['input']>;
  /** The new invoice id provided by the client */
  id: Scalars['String']['input'];
  onHold?: InputMaybe<Scalars['Boolean']['input']>;
  /** The other party must be a customer of the current store */
  otherPartyId: Scalars['String']['input'];
  theirReference?: InputMaybe<Scalars['String']['input']>;
};

export type InsertOutboundShipmentLineError = {
  __typename: 'InsertOutboundShipmentLineError';
  error: InsertOutboundShipmentLineErrorInterface;
};

export type InsertOutboundShipmentLineErrorInterface = {
  description: Scalars['String']['output'];
};

export type InsertOutboundShipmentLineInput = {
  id: Scalars['String']['input'];
  invoiceId: Scalars['String']['input'];
  numberOfPacks: Scalars['Float']['input'];
  stockLineId: Scalars['String']['input'];
  taxPercentage?: InputMaybe<Scalars['Float']['input']>;
};

export type InsertOutboundShipmentLineResponse =
  | InsertOutboundShipmentLineError
  | InvoiceLineNode;

export type InsertOutboundShipmentLineResponseWithId = {
  __typename: 'InsertOutboundShipmentLineResponseWithId';
  id: Scalars['String']['output'];
  response: InsertOutboundShipmentLineResponse;
};

export type InsertOutboundShipmentResponse =
  | InsertOutboundShipmentError
  | InvoiceNode
  | NodeError;

export type InsertOutboundShipmentResponseWithId = {
  __typename: 'InsertOutboundShipmentResponseWithId';
  id: Scalars['String']['output'];
  response: InsertOutboundShipmentResponse;
};

export type InsertOutboundShipmentServiceLineError = {
  __typename: 'InsertOutboundShipmentServiceLineError';
  error: InsertOutboundShipmentServiceLineErrorInterface;
};

export type InsertOutboundShipmentServiceLineErrorInterface = {
  description: Scalars['String']['output'];
};

export type InsertOutboundShipmentServiceLineInput = {
  id: Scalars['String']['input'];
  invoiceId: Scalars['String']['input'];
  itemId?: InputMaybe<Scalars['String']['input']>;
  name?: InputMaybe<Scalars['String']['input']>;
  note?: InputMaybe<Scalars['String']['input']>;
  taxPercentage?: InputMaybe<Scalars['Float']['input']>;
  totalBeforeTax: Scalars['Float']['input'];
};

export type InsertOutboundShipmentServiceLineResponse =
  | InsertOutboundShipmentServiceLineError
  | InvoiceLineNode;

export type InsertOutboundShipmentServiceLineResponseWithId = {
  __typename: 'InsertOutboundShipmentServiceLineResponseWithId';
  id: Scalars['String']['output'];
  response: InsertOutboundShipmentServiceLineResponse;
};

export type InsertOutboundShipmentUnallocatedLineError = {
  __typename: 'InsertOutboundShipmentUnallocatedLineError';
  error: InsertOutboundShipmentUnallocatedLineErrorInterface;
};

export type InsertOutboundShipmentUnallocatedLineErrorInterface = {
  description: Scalars['String']['output'];
};

export type InsertOutboundShipmentUnallocatedLineInput = {
  id: Scalars['String']['input'];
  invoiceId: Scalars['String']['input'];
  itemId: Scalars['String']['input'];
  quantity: Scalars['Int']['input'];
};

export type InsertOutboundShipmentUnallocatedLineResponse =
  | InsertOutboundShipmentUnallocatedLineError
  | InvoiceLineNode;

export type InsertOutboundShipmentUnallocatedLineResponseWithId = {
  __typename: 'InsertOutboundShipmentUnallocatedLineResponseWithId';
  id: Scalars['String']['output'];
  response: InsertOutboundShipmentUnallocatedLineResponse;
};

export type InsertPatientInput = {
  address1?: InputMaybe<Scalars['String']['input']>;
  code: Scalars['String']['input'];
  code2?: InputMaybe<Scalars['String']['input']>;
  dateOfBirth?: InputMaybe<Scalars['NaiveDate']['input']>;
  dateOfDeath?: InputMaybe<Scalars['NaiveDate']['input']>;
  firstName?: InputMaybe<Scalars['String']['input']>;
  gender?: InputMaybe<GenderType>;
  id: Scalars['String']['input'];
  isDeceased?: InputMaybe<Scalars['Boolean']['input']>;
  lastName?: InputMaybe<Scalars['String']['input']>;
  nextOfKinId?: InputMaybe<Scalars['String']['input']>;
  nextOfKinName?: InputMaybe<Scalars['String']['input']>;
  phone?: InputMaybe<Scalars['String']['input']>;
};

export type InsertPatientResponse = PatientNode;

export type InsertPluginDataInput = {
  data: Scalars['String']['input'];
  dataIdentifier: Scalars['String']['input'];
  id: Scalars['String']['input'];
  pluginCode: Scalars['String']['input'];
  relatedRecordId?: InputMaybe<Scalars['String']['input']>;
  storeId?: InputMaybe<Scalars['String']['input']>;
};

export type InsertPluginDataResponse = PluginDataNode;

export type InsertPrescriptionInput = {
  clinicianId?: InputMaybe<Scalars['String']['input']>;
  diagnosisId?: InputMaybe<Scalars['String']['input']>;
  id: Scalars['String']['input'];
  patientId: Scalars['String']['input'];
  prescriptionDate?: InputMaybe<Scalars['DateTime']['input']>;
  programId?: InputMaybe<Scalars['String']['input']>;
  theirReference?: InputMaybe<Scalars['String']['input']>;
};

export type InsertPrescriptionLineError = {
  __typename: 'InsertPrescriptionLineError';
  error: InsertPrescriptionLineErrorInterface;
};

export type InsertPrescriptionLineErrorInterface = {
  description: Scalars['String']['output'];
};

export type InsertPrescriptionLineInput = {
  id: Scalars['String']['input'];
  invoiceId: Scalars['String']['input'];
  note?: InputMaybe<Scalars['String']['input']>;
  numberOfPacks: Scalars['Float']['input'];
  stockLineId: Scalars['String']['input'];
};

export type InsertPrescriptionLineResponse =
  | InsertPrescriptionLineError
  | InvoiceLineNode;

export type InsertPrescriptionLineResponseWithId = {
  __typename: 'InsertPrescriptionLineResponseWithId';
  id: Scalars['String']['output'];
  response: InsertPrescriptionLineResponse;
};

export type InsertPrescriptionResponse = InvoiceNode;

export type InsertPrescriptionResponseWithId = {
  __typename: 'InsertPrescriptionResponseWithId';
  id: Scalars['String']['output'];
  response: InsertPrescriptionResponse;
};

export type InsertPrinterInput = {
  address: Scalars['String']['input'];
  description: Scalars['String']['input'];
  id: Scalars['String']['input'];
  labelHeight: Scalars['Int']['input'];
  labelWidth: Scalars['Int']['input'];
  port: Scalars['Int']['input'];
};

export type InsertPrinterResponse = PrinterNode;

export type InsertProgramEnrolmentInput = {
  /** Program document data */
  data: Scalars['JSON']['input'];
  patientId: Scalars['String']['input'];
  /** The schema id used for the program data */
  schemaId: Scalars['String']['input'];
  /** The program type */
  type: Scalars['String']['input'];
};

export type InsertProgramEnrolmentResponse = ProgramEnrolmentNode;

export type InsertProgramPatientInput = {
  /** Patient document data */
  data: Scalars['JSON']['input'];
  /** The schema id used for the patient data */
  schemaId: Scalars['String']['input'];
};

export type InsertProgramPatientResponse = PatientNode;

export type InsertProgramRequestRequisitionError = {
  __typename: 'InsertProgramRequestRequisitionError';
  error: InsertProgramRequestRequisitionErrorInterface;
};

export type InsertProgramRequestRequisitionErrorInterface = {
  description: Scalars['String']['output'];
};

export type InsertProgramRequestRequisitionInput = {
  colour?: InputMaybe<Scalars['String']['input']>;
  comment?: InputMaybe<Scalars['String']['input']>;
  /** Defaults to 2 weeks from now */
  expectedDeliveryDate?: InputMaybe<Scalars['NaiveDate']['input']>;
  id: Scalars['String']['input'];
  otherPartyId: Scalars['String']['input'];
  periodId: Scalars['String']['input'];
  programOrderTypeId: Scalars['String']['input'];
  theirReference?: InputMaybe<Scalars['String']['input']>;
};

export type InsertProgramRequestRequisitionResponse =
  | InsertProgramRequestRequisitionError
  | RequisitionNode;

export type InsertProgramResponseRequisitionError = {
  __typename: 'InsertProgramResponseRequisitionError';
  error: InsertProgramResponseRequisitionErrorInterface;
};

export type InsertProgramResponseRequisitionErrorInterface = {
  description: Scalars['String']['output'];
};

export type InsertProgramResponseRequisitionInput = {
  id: Scalars['String']['input'];
  otherPartyId: Scalars['String']['input'];
  periodId: Scalars['String']['input'];
  programOrderTypeId: Scalars['String']['input'];
};

export type InsertProgramResponseRequisitionResponse =
  | InsertProgramResponseRequisitionError
  | RequisitionNode;

export type InsertRepackError = {
  __typename: 'InsertRepackError';
  error: InsertRepackErrorInterface;
};

export type InsertRepackErrorInterface = {
  description: Scalars['String']['output'];
};

export type InsertRepackInput = {
  newLocationId?: InputMaybe<Scalars['String']['input']>;
  newPackSize: Scalars['Float']['input'];
  numberOfPacks: Scalars['Float']['input'];
  stockLineId: Scalars['String']['input'];
};

export type InsertRepackResponse = InsertRepackError | InvoiceNode;

export type InsertRequestRequisitionError = {
  __typename: 'InsertRequestRequisitionError';
  error: InsertRequestRequisitionErrorInterface;
};

export type InsertRequestRequisitionErrorInterface = {
  description: Scalars['String']['output'];
};

export type InsertRequestRequisitionInput = {
  colour?: InputMaybe<Scalars['String']['input']>;
  comment?: InputMaybe<Scalars['String']['input']>;
  /** Defaults to 2 weeks from now */
  expectedDeliveryDate?: InputMaybe<Scalars['NaiveDate']['input']>;
  id: Scalars['String']['input'];
  maxMonthsOfStock: Scalars['Float']['input'];
  minMonthsOfStock: Scalars['Float']['input'];
  otherPartyId: Scalars['String']['input'];
  theirReference?: InputMaybe<Scalars['String']['input']>;
};

export type InsertRequestRequisitionLineError = {
  __typename: 'InsertRequestRequisitionLineError';
  error: InsertRequestRequisitionLineErrorInterface;
};

export type InsertRequestRequisitionLineErrorInterface = {
  description: Scalars['String']['output'];
};

export type InsertRequestRequisitionLineInput = {
  id: Scalars['String']['input'];
  itemId: Scalars['String']['input'];
  requisitionId: Scalars['String']['input'];
};

export type InsertRequestRequisitionLineResponse =
  | InsertRequestRequisitionLineError
  | RequisitionLineNode;

export type InsertRequestRequisitionLineResponseWithId = {
  __typename: 'InsertRequestRequisitionLineResponseWithId';
  id: Scalars['String']['output'];
  response: InsertRequestRequisitionLineResponse;
};

export type InsertRequestRequisitionResponse =
  | InsertRequestRequisitionError
  | RequisitionNode;

export type InsertRequestRequisitionResponseWithId = {
  __typename: 'InsertRequestRequisitionResponseWithId';
  id: Scalars['String']['output'];
  response: InsertRequestRequisitionResponse;
};

export type InsertResponse = {
  __typename: 'InsertResponse';
  id: Scalars['String']['output'];
};

export type InsertResponseRequisitionError = {
  __typename: 'InsertResponseRequisitionError';
  error: InsertResponseRequisitionErrorInterface;
};

export type InsertResponseRequisitionErrorInterface = {
  description: Scalars['String']['output'];
};

export type InsertResponseRequisitionInput = {
  id: Scalars['String']['input'];
  maxMonthsOfStock: Scalars['Float']['input'];
  minMonthsOfStock: Scalars['Float']['input'];
  otherPartyId: Scalars['String']['input'];
};

export type InsertResponseRequisitionLineError = {
  __typename: 'InsertResponseRequisitionLineError';
  error: InsertResponseRequisitionLineErrorInterface;
};

export type InsertResponseRequisitionLineErrorInterface = {
  description: Scalars['String']['output'];
};

export type InsertResponseRequisitionLineInput = {
  id: Scalars['String']['input'];
  itemId: Scalars['String']['input'];
  requisitionId: Scalars['String']['input'];
};

export type InsertResponseRequisitionLineResponse =
  | InsertResponseRequisitionLineError
  | RequisitionLineNode;

export type InsertResponseRequisitionResponse =
  | InsertResponseRequisitionError
  | RequisitionNode;

export type InsertRnRFormInput = {
  id: Scalars['String']['input'];
  periodId: Scalars['String']['input'];
  programId: Scalars['String']['input'];
  supplierId: Scalars['String']['input'];
};

export type InsertRnRFormResponse = RnRFormNode;

export type InsertStockLineError = {
  __typename: 'InsertStockLineError';
  error: InsertStockLineErrorInterface;
};

export type InsertStockLineErrorInterface = {
  description: Scalars['String']['output'];
};

export type InsertStockLineInput = {
  /** Empty barcode will unlink barcode from StockLine */
  barcode?: InputMaybe<Scalars['String']['input']>;
  batch?: InputMaybe<Scalars['String']['input']>;
  costPricePerPack: Scalars['Float']['input'];
  expiryDate?: InputMaybe<Scalars['NaiveDate']['input']>;
  id: Scalars['String']['input'];
  inventoryAdjustmentReasonId?: InputMaybe<Scalars['String']['input']>;
  itemId: Scalars['String']['input'];
  itemVariantId?: InputMaybe<Scalars['String']['input']>;
  location?: InputMaybe<NullableStringUpdate>;
  numberOfPacks: Scalars['Float']['input'];
  onHold: Scalars['Boolean']['input'];
  packSize: Scalars['Float']['input'];
  sellPricePerPack: Scalars['Float']['input'];
};

export type InsertStockLineLineResponse = InsertStockLineError | StockLineNode;

export type InsertStocktakeInput = {
  comment?: InputMaybe<Scalars['String']['input']>;
  description?: InputMaybe<Scalars['String']['input']>;
  expiresBefore?: InputMaybe<Scalars['NaiveDate']['input']>;
  id: Scalars['String']['input'];
  isInitialStocktake?: InputMaybe<Scalars['Boolean']['input']>;
  itemsHaveStock?: InputMaybe<Scalars['Boolean']['input']>;
  locationId?: InputMaybe<Scalars['String']['input']>;
  masterListId?: InputMaybe<Scalars['String']['input']>;
};

export type InsertStocktakeLineError = {
  __typename: 'InsertStocktakeLineError';
  error: InsertStocktakeLineErrorInterface;
};

export type InsertStocktakeLineErrorInterface = {
  description: Scalars['String']['output'];
};

export type InsertStocktakeLineInput = {
  batch?: InputMaybe<Scalars['String']['input']>;
  comment?: InputMaybe<Scalars['String']['input']>;
  costPricePerPack?: InputMaybe<Scalars['Float']['input']>;
  countedNumberOfPacks?: InputMaybe<Scalars['Float']['input']>;
  expiryDate?: InputMaybe<Scalars['NaiveDate']['input']>;
  id: Scalars['String']['input'];
  inventoryAdjustmentReasonId?: InputMaybe<Scalars['String']['input']>;
  itemId?: InputMaybe<Scalars['String']['input']>;
  itemVariantId?: InputMaybe<Scalars['String']['input']>;
  location?: InputMaybe<NullableStringUpdate>;
  note?: InputMaybe<Scalars['String']['input']>;
  packSize?: InputMaybe<Scalars['Float']['input']>;
  sellPricePerPack?: InputMaybe<Scalars['Float']['input']>;
  stockLineId?: InputMaybe<Scalars['String']['input']>;
  stocktakeId: Scalars['String']['input'];
};

export type InsertStocktakeLineResponse =
  | InsertStocktakeLineError
  | StocktakeLineNode;

export type InsertStocktakeLineResponseWithId = {
  __typename: 'InsertStocktakeLineResponseWithId';
  id: Scalars['String']['output'];
  response: InsertStocktakeLineResponse;
};

export type InsertStocktakeResponse = StocktakeNode;

export type InsertStocktakeResponseWithId = {
  __typename: 'InsertStocktakeResponseWithId';
  id: Scalars['String']['output'];
  response: InsertStocktakeResponse;
};

export type InsertSupplierReturnError = {
  __typename: 'InsertSupplierReturnError';
  error: InsertSupplierReturnErrorInterface;
};

export type InsertSupplierReturnErrorInterface = {
  description: Scalars['String']['output'];
};

export type InsertSupplierReturnResponse =
  | InsertSupplierReturnError
  | InvoiceNode;

export type InsertVvmStatusLogInput = {
  comment?: InputMaybe<Scalars['String']['input']>;
  id: Scalars['String']['input'];
  statusId: Scalars['String']['input'];
  stockLineId: Scalars['String']['input'];
};

export type InsertVvmStatusLogResponse = VvmstatusLogNode;

export type InsertVaccinationInput = {
  clinicianId?: InputMaybe<Scalars['String']['input']>;
  comment?: InputMaybe<Scalars['String']['input']>;
  encounterId: Scalars['String']['input'];
  facilityFreeText?: InputMaybe<Scalars['String']['input']>;
  facilityNameId?: InputMaybe<Scalars['String']['input']>;
  given: Scalars['Boolean']['input'];
  id: Scalars['String']['input'];
  itemId?: InputMaybe<Scalars['String']['input']>;
  notGivenReason?: InputMaybe<Scalars['String']['input']>;
  stockLineId?: InputMaybe<Scalars['String']['input']>;
  vaccinationDate?: InputMaybe<Scalars['NaiveDate']['input']>;
  vaccineCourseDoseId: Scalars['String']['input'];
};

export type InsertVaccinationResponse = VaccinationNode;

export type InsertVaccineCourseError = {
  __typename: 'InsertVaccineCourseError';
  error: InsertVaccineCourseErrorInterface;
};

export type InsertVaccineCourseErrorInterface = {
  description: Scalars['String']['output'];
};

export type InsertVaccineCourseInput = {
  coverageRate: Scalars['Float']['input'];
  demographicId?: InputMaybe<Scalars['String']['input']>;
  doses: Array<UpsertVaccineCourseDoseInput>;
  id: Scalars['String']['input'];
  isActive: Scalars['Boolean']['input'];
  name: Scalars['String']['input'];
  programId: Scalars['String']['input'];
  vaccineItems: Array<UpsertVaccineCourseItemInput>;
  wastageRate: Scalars['Float']['input'];
};

export type InsertVaccineCourseResponse =
  | InsertVaccineCourseError
  | VaccineCourseNode;

export type InsuranceConnector = {
  __typename: 'InsuranceConnector';
  nodes: Array<InsurancePolicyNode>;
};

export type InsurancePolicyNode = {
  __typename: 'InsurancePolicyNode';
  discountPercentage: Scalars['Float']['output'];
  expiryDate: Scalars['NaiveDate']['output'];
  id: Scalars['String']['output'];
  insuranceProviderId: Scalars['String']['output'];
  insuranceProviders?: Maybe<InsuranceProviderNode>;
  isActive: Scalars['Boolean']['output'];
  policyNumber: Scalars['String']['output'];
  policyNumberFamily?: Maybe<Scalars['String']['output']>;
  policyNumberPerson?: Maybe<Scalars['String']['output']>;
  policyType: InsurancePolicyNodeType;
};

export enum InsurancePolicyNodeType {
  Business = 'BUSINESS',
  Personal = 'PERSONAL',
}

export type InsuranceProviderNode = {
  __typename: 'InsuranceProviderNode';
  comment?: Maybe<Scalars['String']['output']>;
  id: Scalars['String']['output'];
  isActive: Scalars['Boolean']['output'];
  prescriptionValidityDays?: Maybe<Scalars['Int']['output']>;
  providerName: Scalars['String']['output'];
};

export type InsuranceProvidersConnector = {
  __typename: 'InsuranceProvidersConnector';
  nodes: Array<InsuranceProvidersNode>;
};

export type InsuranceProvidersNode = {
  __typename: 'InsuranceProvidersNode';
  id: Scalars['String']['output'];
  isActive: Scalars['Boolean']['output'];
  prescriptionValidityDays?: Maybe<Scalars['Int']['output']>;
  providerName: Scalars['String']['output'];
};

export type InsuranceProvidersResponse = InsuranceProvidersConnector;

export type InsuranceResponse = InsurancePolicyNode;

export enum InsuranceSortFieldInput {
  ExpiryDate = 'expiryDate',
  IsActive = 'isActive',
}

export type InsuranceSortInput = {
  /**
   * Sort query result is sorted descending or ascending (if not provided the default is
   * ascending)
   */
  desc?: InputMaybe<Scalars['Boolean']['input']>;
  /** Sort query result by `key` */
  key: InsuranceSortFieldInput;
};

export type InsurancesResponse = InsuranceConnector;

export type InternalError = InsertAssetCatalogueItemErrorInterface &
  InsertAssetErrorInterface &
  InsertAssetLogErrorInterface &
  InsertAssetLogReasonErrorInterface &
  InsertDemographicIndicatorErrorInterface &
  InsertDemographicProjectionErrorInterface &
  InsertLocationErrorInterface &
  RefreshTokenErrorInterface &
  ScannedDataParseErrorInterface &
  UpdateAssetErrorInterface &
  UpdateDemographicIndicatorErrorInterface &
  UpdateDemographicProjectionErrorInterface &
  UpdateLocationErrorInterface &
  UpdateSensorErrorInterface &
  UpsertBundledItemErrorInterface &
  UpsertItemVariantErrorInterface & {
    __typename: 'InternalError';
    description: Scalars['String']['output'];
    fullError: Scalars['String']['output'];
  };

export type InvalidCredentials = AuthTokenErrorInterface &
  UpdateUserErrorInterface & {
    __typename: 'InvalidCredentials';
    description: Scalars['String']['output'];
  };

export type InvalidStockSelection = UpdatePrescriptionErrorInterface & {
  __typename: 'InvalidStockSelection';
  description: Scalars['String']['output'];
};

export type InvalidToken = RefreshTokenErrorInterface & {
  __typename: 'InvalidToken';
  description: Scalars['String']['output'];
};

export type InventoryAdjustmentReasonConnector = {
  __typename: 'InventoryAdjustmentReasonConnector';
  nodes: Array<InventoryAdjustmentReasonNode>;
  totalCount: Scalars['Int']['output'];
};

export type InventoryAdjustmentReasonFilterInput = {
  id?: InputMaybe<EqualFilterStringInput>;
  isActive?: InputMaybe<Scalars['Boolean']['input']>;
  type?: InputMaybe<EqualFilterInventoryAdjustmentReasonTypeInput>;
};

export type InventoryAdjustmentReasonNode = {
  __typename: 'InventoryAdjustmentReasonNode';
  id: Scalars['String']['output'];
  isActive: Scalars['Boolean']['output'];
  reason: Scalars['String']['output'];
  type: InventoryAdjustmentReasonNodeType;
};

export enum InventoryAdjustmentReasonNodeType {
  Negative = 'NEGATIVE',
  Positive = 'POSITIVE',
}

export type InventoryAdjustmentReasonResponse =
  InventoryAdjustmentReasonConnector;

export enum InventoryAdjustmentReasonSortFieldInput {
  Id = 'id',
  InventoryAdjustmentReasonType = 'inventoryAdjustmentReasonType',
  Reason = 'reason',
}

export type InventoryAdjustmentReasonSortInput = {
  /**
   * Sort query result is sorted descending or ascending (if not provided the default is
   * ascending)
   */
  desc?: InputMaybe<Scalars['Boolean']['input']>;
  /** Sort query result by `key` */
  key: InventoryAdjustmentReasonSortFieldInput;
};

export type InvoiceConnector = {
  __typename: 'InvoiceConnector';
  nodes: Array<InvoiceNode>;
  totalCount: Scalars['Int']['output'];
};

export type InvoiceCounts = {
  __typename: 'InvoiceCounts';
  inbound: InboundInvoiceCounts;
  outbound: OutboundInvoiceCounts;
};

export type InvoiceCountsSummary = {
  __typename: 'InvoiceCountsSummary';
  thisWeek: Scalars['Int']['output'];
  today: Scalars['Int']['output'];
};

export type InvoiceFilterInput = {
  allocatedDatetime?: InputMaybe<DatetimeFilterInput>;
  colour?: InputMaybe<EqualFilterStringInput>;
  comment?: InputMaybe<StringFilterInput>;
  createdDatetime?: InputMaybe<DatetimeFilterInput>;
  createdOrBackdatedDatetime?: InputMaybe<DatetimeFilterInput>;
  deliveredDatetime?: InputMaybe<DatetimeFilterInput>;
  id?: InputMaybe<EqualFilterStringInput>;
  invoiceNumber?: InputMaybe<EqualFilterBigNumberInput>;
  isProgramInvoice?: InputMaybe<Scalars['Boolean']['input']>;
  linkedInvoiceId?: InputMaybe<EqualFilterStringInput>;
  nameId?: InputMaybe<EqualFilterStringInput>;
  onHold?: InputMaybe<Scalars['Boolean']['input']>;
  otherPartyId?: InputMaybe<EqualFilterStringInput>;
  otherPartyName?: InputMaybe<StringFilterInput>;
  pickedDatetime?: InputMaybe<DatetimeFilterInput>;
  requisitionId?: InputMaybe<EqualFilterStringInput>;
  shippedDatetime?: InputMaybe<DatetimeFilterInput>;
  status?: InputMaybe<EqualFilterInvoiceStatusInput>;
  storeId?: InputMaybe<EqualFilterStringInput>;
  theirReference?: InputMaybe<StringFilterInput>;
  transportReference?: InputMaybe<EqualFilterStringInput>;
  type?: InputMaybe<EqualFilterInvoiceTypeInput>;
  userId?: InputMaybe<EqualFilterStringInput>;
  verifiedDatetime?: InputMaybe<DatetimeFilterInput>;
};

export type InvoiceIsNotEditable = UpdateErrorInterface &
  UpdateNameErrorInterface &
  UpdatePrescriptionErrorInterface &
  UpdateReturnOtherPartyErrorInterface & {
    __typename: 'InvoiceIsNotEditable';
    description: Scalars['String']['output'];
  };

export type InvoiceLineConnector = {
  __typename: 'InvoiceLineConnector';
  nodes: Array<InvoiceLineNode>;
  totalCount: Scalars['Int']['output'];
};

export type InvoiceLineFilterInput = {
  id?: InputMaybe<EqualFilterStringInput>;
  inventoryAdjustmentReason?: InputMaybe<EqualFilterStringInput>;
  invoiceId?: InputMaybe<EqualFilterStringInput>;
  invoiceStatus?: InputMaybe<EqualFilterInvoiceStatusInput>;
  invoiceType?: InputMaybe<EqualFilterInvoiceTypeInput>;
  itemId?: InputMaybe<EqualFilterStringInput>;
  locationId?: InputMaybe<EqualFilterStringInput>;
  numberOfPacks?: InputMaybe<EqualFilterBigFloatingNumberInput>;
  requisitionId?: InputMaybe<EqualFilterStringInput>;
  stockLineId?: InputMaybe<EqualFilterStringInput>;
  storeId?: InputMaybe<EqualFilterStringInput>;
  type?: InputMaybe<EqualFilterInvoiceLineTypeInput>;
  verifiedDatetime?: InputMaybe<DatetimeFilterInput>;
};

export type InvoiceLineNode = {
  __typename: 'InvoiceLineNode';
  batch?: Maybe<Scalars['String']['output']>;
  costPricePerPack: Scalars['Float']['output'];
  expiryDate?: Maybe<Scalars['NaiveDate']['output']>;
  foreignCurrencyPriceBeforeTax?: Maybe<Scalars['Float']['output']>;
  id: Scalars['String']['output'];
  inventoryAdjustmentReason?: Maybe<InventoryAdjustmentReasonNode>;
  invoiceId: Scalars['String']['output'];
  item: ItemNode;
  itemCode: Scalars['String']['output'];
  itemId: Scalars['String']['output'];
  itemName: Scalars['String']['output'];
  itemVariantId?: Maybe<Scalars['String']['output']>;
  location?: Maybe<LocationNode>;
  locationId?: Maybe<Scalars['String']['output']>;
  locationName?: Maybe<Scalars['String']['output']>;
  note?: Maybe<Scalars['String']['output']>;
  numberOfPacks: Scalars['Float']['output'];
  packSize: Scalars['Float']['output'];
  prescribedQuantity?: Maybe<Scalars['Float']['output']>;
  pricing: PricingNode;
  returnReason?: Maybe<ReturnReasonNode>;
  returnReasonId?: Maybe<Scalars['String']['output']>;
  sellPricePerPack: Scalars['Float']['output'];
  stockLine?: Maybe<StockLineNode>;
  taxPercentage?: Maybe<Scalars['Float']['output']>;
  totalAfterTax: Scalars['Float']['output'];
  totalBeforeTax: Scalars['Float']['output'];
  type: InvoiceLineNodeType;
};

export enum InvoiceLineNodeType {
  Service = 'SERVICE',
  StockIn = 'STOCK_IN',
  StockOut = 'STOCK_OUT',
  UnallocatedStock = 'UNALLOCATED_STOCK',
}

export enum InvoiceLineSortFieldInput {
  /** Invoice line batch */
  Batch = 'batch',
  /** Invoice line expiry date */
  ExpiryDate = 'expiryDate',
  ItemCode = 'itemCode',
  ItemName = 'itemName',
  /** Invoice line item stock location name */
  LocationName = 'locationName',
  /** Invoice line pack size */
  PackSize = 'packSize',
}

export type InvoiceLineSortInput = {
  /**
   * Sort query result is sorted descending or ascending (if not provided the default is
   * ascending)
   */
  desc?: InputMaybe<Scalars['Boolean']['input']>;
  /** Sort query result by `key` */
  key: InvoiceLineSortFieldInput;
};

export type InvoiceLinesResponse = InvoiceLineConnector;

export type InvoiceNode = {
  __typename: 'InvoiceNode';
  allocatedDatetime?: Maybe<Scalars['DateTime']['output']>;
  backdatedDatetime?: Maybe<Scalars['DateTime']['output']>;
  cancelledDatetime?: Maybe<Scalars['DateTime']['output']>;
  clinician?: Maybe<ClinicianNode>;
  clinicianId?: Maybe<Scalars['String']['output']>;
  colour?: Maybe<Scalars['String']['output']>;
  comment?: Maybe<Scalars['String']['output']>;
  createdDatetime: Scalars['DateTime']['output'];
  currency?: Maybe<CurrencyNode>;
  currencyRate: Scalars['Float']['output'];
  deliveredDatetime?: Maybe<Scalars['DateTime']['output']>;
  diagnosis?: Maybe<DiagnosisNode>;
  diagnosisId?: Maybe<Scalars['String']['output']>;
  expectedDeliveryDate?: Maybe<Scalars['NaiveDate']['output']>;
  id: Scalars['String']['output'];
  insuranceDiscountAmount?: Maybe<Scalars['Float']['output']>;
  insuranceDiscountPercentage?: Maybe<Scalars['Float']['output']>;
  insurancePolicy?: Maybe<InsurancePolicyNode>;
  invoiceNumber: Scalars['Int']['output'];
  isCancellation: Scalars['Boolean']['output'];
  lines: InvoiceLineConnector;
  /** Inbound Shipment <-> Outbound Shipment, where Inbound Shipment originated from Outbound Shipment */
  linkedShipment?: Maybe<InvoiceNode>;
  nameInsuranceJoinId?: Maybe<Scalars['String']['output']>;
  onHold: Scalars['Boolean']['output'];
  /**
   * Inbound Shipment that is the origin of this Supplier Return
   * OR Outbound Shipment that is the origin of this Customer Return
   */
  originalShipment?: Maybe<InvoiceNode>;
  otherParty: NameNode;
  otherPartyId: Scalars['String']['output'];
  otherPartyName: Scalars['String']['output'];
  patient?: Maybe<PatientNode>;
  pickedDatetime?: Maybe<Scalars['DateTime']['output']>;
  pricing: PricingNode;
  program?: Maybe<ProgramNode>;
  programId?: Maybe<Scalars['String']['output']>;
  /**
   * Response Requisition that is the origin of this Outbound Shipment
   * Or Request Requisition for Inbound Shipment that Originated from Outbound Shipment (linked through Response Requisition)
   */
  requisition?: Maybe<RequisitionNode>;
  shippedDatetime?: Maybe<Scalars['DateTime']['output']>;
  status: InvoiceNodeStatus;
  store?: Maybe<StoreNode>;
  taxPercentage?: Maybe<Scalars['Float']['output']>;
  theirReference?: Maybe<Scalars['String']['output']>;
  transportReference?: Maybe<Scalars['String']['output']>;
  type: InvoiceNodeType;
  /**
   * User that last edited invoice, if user is not found in system default unknown user is returned
   * Null is returned for transfers, where inbound has not been edited yet
   * Null is also returned for system created invoices like inventory adjustments
   */
  user?: Maybe<UserNode>;
  verifiedDatetime?: Maybe<Scalars['DateTime']['output']>;
};

export type InvoiceNodeOtherPartyArgs = {
  storeId: Scalars['String']['input'];
};

export enum InvoiceNodeStatus {
  /**
   * General description: Outbound Shipment is ready for picking (all unallocated lines need to be fullfilled)
   * Outbound Shipment: Invoice can only be turned to allocated status when
   * all unallocated lines are fullfilled
   * Inbound Shipment: not applicable
   */
  Allocated = 'ALLOCATED',
  Cancelled = 'CANCELLED',
  /**
   * General description: Inbound Shipment was received
   * Outbound Shipment: Status is updated based on corresponding inbound Shipment
   * Inbound Shipment: Stock is introduced and can be issued
   */
  Delivered = 'DELIVERED',
  /**
   * Outbound Shipment: available_number_of_packs in a stock line gets
   * updated when items are added to the invoice.
   * Inbound Shipment: No stock changes in this status, only manually entered
   * inbound Shipments have new status
   */
  New = 'NEW',
  /**
   * General description: Outbound Shipment was picked from shelf and ready for Shipment
   * Outbound Shipment: available_number_of_packs and
   * total_number_of_packs get updated when items are added to the invoice
   * Inbound Shipment: For inter store stock transfers an inbound Shipment
   * is created when corresponding outbound Shipment is picked and ready for
   * Shipment, inbound Shipment is not editable in this status
   */
  Picked = 'PICKED',
  /**
   * General description: Outbound Shipment is sent out for delivery
   * Outbound Shipment: Becomes not editable
   * Inbound Shipment: For inter store stock transfers an inbound Shipment
   * becomes editable when this status is set as a result of corresponding
   * outbound Shipment being chagned to shipped (this is similar to New status)
   */
  Shipped = 'SHIPPED',
  /**
   * General description: Received inbound Shipment was counted and verified
   * Outbound Shipment: Status is updated based on corresponding inbound Shipment
   * Inbound Shipment: Becomes not editable
   */
  Verified = 'VERIFIED',
}

export enum InvoiceNodeType {
  CustomerReturn = 'CUSTOMER_RETURN',
  InboundShipment = 'INBOUND_SHIPMENT',
  InventoryAddition = 'INVENTORY_ADDITION',
  InventoryReduction = 'INVENTORY_REDUCTION',
  OutboundShipment = 'OUTBOUND_SHIPMENT',
  Prescription = 'PRESCRIPTION',
  Repack = 'REPACK',
  SupplierReturn = 'SUPPLIER_RETURN',
}

export type InvoiceResponse = InvoiceNode | NodeError;

export enum InvoiceSortFieldInput {
  AllocatedDatetime = 'allocatedDatetime',
  Comment = 'comment',
  CreatedDatetime = 'createdDatetime',
  DeliveredDatetime = 'deliveredDatetime',
  InvoiceDatetime = 'invoiceDatetime',
  InvoiceNumber = 'invoiceNumber',
  OtherPartyName = 'otherPartyName',
  PickedDatetime = 'pickedDatetime',
  ShippedDatetime = 'shippedDatetime',
  Status = 'status',
  TheirReference = 'theirReference',
  TransportReference = 'transportReference',
  Type = 'type',
  VerifiedDatetime = 'verifiedDatetime',
}

export type InvoiceSortInput = {
  /**
   * Sort query result is sorted descending or ascending (if not provided the default is
   * ascending)
   */
  desc?: InputMaybe<Scalars['Boolean']['input']>;
  /** Sort query result by `key` */
  key: InvoiceSortFieldInput;
};

export type InvoicesResponse = InvoiceConnector;

export type ItemChartNode = {
  __typename: 'ItemChartNode';
  calculationDate?: Maybe<Scalars['NaiveDate']['output']>;
  consumptionHistory?: Maybe<ConsumptionHistoryConnector>;
  stockEvolution?: Maybe<StockEvolutionConnector>;
  suggestedQuantityCalculation: SuggestedQuantityCalculationNode;
};

export type ItemConnector = {
  __typename: 'ItemConnector';
  nodes: Array<ItemNode>;
  totalCount: Scalars['Int']['output'];
};

export type ItemCounts = {
  __typename: 'ItemCounts';
  itemCounts: ItemCountsResponse;
};

export type ItemCountsResponse = {
  __typename: 'ItemCountsResponse';
  lowStock: Scalars['Int']['output'];
  moreThanSixMonthsStock: Scalars['Int']['output'];
  noStock: Scalars['Int']['output'];
  total: Scalars['Int']['output'];
};

export type ItemDirectionNode = {
  __typename: 'ItemDirectionNode';
  directions: Scalars['String']['output'];
  id: Scalars['String']['output'];
  itemId: Scalars['String']['output'];
  priority: Scalars['Int']['output'];
};

export type ItemFilterInput = {
  categoryId?: InputMaybe<Scalars['String']['input']>;
  categoryName?: InputMaybe<Scalars['String']['input']>;
  code?: InputMaybe<StringFilterInput>;
  codeOrName?: InputMaybe<StringFilterInput>;
  /** Items with available stock on hand, regardless of item visibility. This filter is ignored if `is_visible_or_on_hand` is true */
  hasStockOnHand?: InputMaybe<Scalars['Boolean']['input']>;
  id?: InputMaybe<EqualFilterStringInput>;
  isActive?: InputMaybe<Scalars['Boolean']['input']>;
  isVaccine?: InputMaybe<Scalars['Boolean']['input']>;
  /** Items that are part of a masterlist which is visible in this store. This filter is ignored if `is_visible_or_on_hand` is true */
  isVisible?: InputMaybe<Scalars['Boolean']['input']>;
  /** Items that are part of a masterlist which is visible in this store OR there is available stock of that item in this store */
  isVisibleOrOnHand?: InputMaybe<Scalars['Boolean']['input']>;
  masterListId?: InputMaybe<EqualFilterStringInput>;
  name?: InputMaybe<StringFilterInput>;
  type?: InputMaybe<EqualFilterItemTypeInput>;
};

export type ItemLedgerConnector = {
  __typename: 'ItemLedgerConnector';
  nodes: Array<ItemLedgerNode>;
  totalCount: Scalars['Int']['output'];
};

export type ItemLedgerNode = {
  __typename: 'ItemLedgerNode';
  balance: Scalars['Float']['output'];
  batch?: Maybe<Scalars['String']['output']>;
  costPricePerPack: Scalars['Float']['output'];
  datetime: Scalars['DateTime']['output'];
  expiryDate?: Maybe<Scalars['NaiveDate']['output']>;
  id: Scalars['String']['output'];
  invoiceId: Scalars['String']['output'];
  invoiceNumber: Scalars['Int']['output'];
  invoiceStatus: InvoiceNodeStatus;
  invoiceType: InvoiceNodeType;
  itemId: Scalars['String']['output'];
  name: Scalars['String']['output'];
  numberOfPacks: Scalars['Float']['output'];
  packSize: Scalars['Float']['output'];
  quantity: Scalars['Float']['output'];
  reason?: Maybe<Scalars['String']['output']>;
  sellPricePerPack: Scalars['Float']['output'];
  stockLineId?: Maybe<Scalars['String']['output']>;
  storeId: Scalars['String']['output'];
  totalBeforeTax?: Maybe<Scalars['Float']['output']>;
};

export type ItemLedgerResponse = ItemLedgerConnector;

export type ItemNode = {
  __typename: 'ItemNode';
  atcCategory: Scalars['String']['output'];
  availableBatches: StockLineConnector;
  availableStockOnHand: Scalars['Int']['output'];
  code: Scalars['String']['output'];
  ddd: Scalars['String']['output'];
  defaultPackSize: Scalars['Float']['output'];
  doses: Scalars['Int']['output'];
  id: Scalars['String']['output'];
  isVaccine: Scalars['Boolean']['output'];
  itemDirections: Array<ItemDirectionNode>;
  margin: Scalars['Float']['output'];
  masterLists?: Maybe<Array<MasterListNode>>;
  msupplyUniversalCode: Scalars['String']['output'];
  msupplyUniversalName: Scalars['String']['output'];
  name: Scalars['String']['output'];
  outerPackSize: Scalars['Int']['output'];
  stats: ItemStatsNode;
  strength?: Maybe<Scalars['String']['output']>;
  type: ItemNodeType;
  unitName?: Maybe<Scalars['String']['output']>;
  variants: Array<ItemVariantNode>;
  venCategory: VenCategoryType;
  volumePerOuterPack: Scalars['Float']['output'];
  volumePerPack: Scalars['Float']['output'];
  warnings: Array<WarningNode>;
  weight: Scalars['Float']['output'];
};

export type ItemNodeAvailableBatchesArgs = {
  storeId: Scalars['String']['input'];
};

export type ItemNodeAvailableStockOnHandArgs = {
  storeId: Scalars['String']['input'];
};

export type ItemNodeMasterListsArgs = {
  storeId: Scalars['String']['input'];
};

export type ItemNodeStatsArgs = {
  amcLookbackMonths?: InputMaybe<Scalars['Float']['input']>;
  storeId: Scalars['String']['input'];
};

export enum ItemNodeType {
  NonStock = 'NON_STOCK',
  Service = 'SERVICE',
  Stock = 'STOCK',
}

export type ItemPriceInput = {
  itemId: Scalars['String']['input'];
  nameId?: InputMaybe<Scalars['String']['input']>;
};

export type ItemPriceNode = {
  __typename: 'ItemPriceNode';
  calculatedPricePerUnit?: Maybe<Scalars['Float']['output']>;
  defaultPricePerUnit?: Maybe<Scalars['Float']['output']>;
  discountPercentage?: Maybe<Scalars['Float']['output']>;
  itemId: Scalars['String']['output'];
};

export type ItemPriceResponse = ItemPriceNode;

export enum ItemSortFieldInput {
  Code = 'code',
  Name = 'name',
  Type = 'type',
}

export type ItemSortInput = {
  /**
   * Sort query result is sorted descending or ascending (if not provided the default is
   * ascending)
   */
  desc?: InputMaybe<Scalars['Boolean']['input']>;
  /** Sort query result by `key` */
  key: ItemSortFieldInput;
};

export type ItemStatsNode = {
  __typename: 'ItemStatsNode';
  availableMonthsOfStockOnHand?: Maybe<Scalars['Float']['output']>;
  availableStockOnHand: Scalars['Float']['output'];
  averageMonthlyConsumption: Scalars['Float']['output'];
  monthsOfStockOnHand?: Maybe<Scalars['Float']['output']>;
  stockOnHand: Scalars['Float']['output'];
  totalConsumption: Scalars['Float']['output'];
};

export type ItemVariantMutations = {
  __typename: 'ItemVariantMutations';
  deleteItemVariant: DeleteItemVariantResponse;
  upsertItemVariant: UpsertPackVariantResponse;
};

export type ItemVariantMutationsDeleteItemVariantArgs = {
  input: DeleteItemVariantInput;
  storeId: Scalars['String']['input'];
};

export type ItemVariantMutationsUpsertItemVariantArgs = {
  input: UpsertItemVariantInput;
  storeId: Scalars['String']['input'];
};

export type ItemVariantNode = {
  __typename: 'ItemVariantNode';
  /** This item variant is the principal item variant in a bundle - these items are bundled with it */
  bundledItemVariants: Array<BundledItemNode>;
  /** This item variant is bundled with other (principal) item variants */
  bundlesWith: Array<BundledItemNode>;
  coldStorageType?: Maybe<ColdStorageTypeNode>;
  coldStorageTypeId?: Maybe<Scalars['String']['output']>;
  dosesPerUnit: Scalars['Int']['output'];
  id: Scalars['String']['output'];
  item?: Maybe<ItemNode>;
  itemId: Scalars['String']['output'];
  itemName: Scalars['String']['output'];
  manufacturer?: Maybe<NameNode>;
  manufacturerId?: Maybe<Scalars['String']['output']>;
  name: Scalars['String']['output'];
  packagingVariants: Array<PackagingVariantNode>;
  vvmType?: Maybe<Scalars['String']['output']>;
};

export type ItemVariantNodeManufacturerArgs = {
  storeId: Scalars['String']['input'];
};

export type ItemsResponse = ItemConnector;

export type JsonschemaNode = {
  __typename: 'JsonschemaNode';
  id: Scalars['String']['output'];
  jsonSchema: Scalars['JSON']['output'];
};

export type LabelPrinterSettingNode = {
  __typename: 'LabelPrinterSettingNode';
  address: Scalars['String']['output'];
  labelHeight: Scalars['Int']['output'];
  labelWidth: Scalars['Int']['output'];
  port: Scalars['Int']['output'];
};

export type LabelPrinterSettingsInput = {
  address: Scalars['String']['input'];
  labelHeight: Scalars['Int']['input'];
  labelWidth: Scalars['Int']['input'];
  port: Scalars['Int']['input'];
};

export type LabelPrinterUpdateResult = {
  __typename: 'LabelPrinterUpdateResult';
  success: Scalars['Boolean']['output'];
};

export enum LanguageType {
  English = 'ENGLISH',
  French = 'FRENCH',
  Khmer = 'KHMER',
  Laos = 'LAOS',
  Portuguese = 'PORTUGUESE',
  Russian = 'RUSSIAN',
  Spanish = 'SPANISH',
  Tetum = 'TETUM',
}

export type LedgerConnector = {
  __typename: 'LedgerConnector';
  nodes: Array<LedgerNode>;
  totalCount: Scalars['Int']['output'];
};

export type LedgerFilterInput = {
  itemId?: InputMaybe<EqualFilterStringInput>;
  stockLineId?: InputMaybe<EqualFilterStringInput>;
};

export type LedgerNode = {
  __typename: 'LedgerNode';
  datetime: Scalars['DateTime']['output'];
  id: Scalars['String']['output'];
  invoiceNumber: Scalars['Int']['output'];
  invoiceType: InvoiceNodeType;
  itemId: Scalars['String']['output'];
  name: Scalars['String']['output'];
  quantity: Scalars['Float']['output'];
  reason?: Maybe<Scalars['String']['output']>;
  stockLineId?: Maybe<Scalars['String']['output']>;
  storeId: Scalars['String']['output'];
};

export type LedgerResponse = LedgerConnector;

export enum LedgerSortFieldInput {
  Datetime = 'datetime',
  InvoiceType = 'invoiceType',
  ItemId = 'itemId',
  Name = 'name',
  Quantity = 'quantity',
  StockLineId = 'stockLineId',
}

export type LedgerSortInput = {
  /**
   * Sort query result is sorted descending or ascending (if not provided the
   * default is ascending)
   */
  desc?: InputMaybe<Scalars['Boolean']['input']>;
  /** Sort query result by `key` */
  key: LedgerSortFieldInput;
};

export type LineDeleteError = DeleteResponseRequisitionErrorInterface & {
  __typename: 'LineDeleteError';
  description: Scalars['String']['output'];
};

export type LineLinkedToTransferredInvoice =
  DeleteInboundShipmentLineErrorInterface & {
    __typename: 'LineLinkedToTransferredInvoice';
    description: Scalars['String']['output'];
  };

export type LinkPatientPatientToStoreError = {
  __typename: 'LinkPatientPatientToStoreError';
  error: LinkPatientPatientToStoreErrorInterface;
};

export type LinkPatientPatientToStoreErrorInterface = {
  description: Scalars['String']['output'];
};

export type LinkPatientToStoreResponse =
  | LinkPatientPatientToStoreError
  | NameStoreJoinNode;

export type LocationConnector = {
  __typename: 'LocationConnector';
  nodes: Array<LocationNode>;
  totalCount: Scalars['Int']['output'];
};

export type LocationFilterInput = {
  assignedToAsset?: InputMaybe<Scalars['Boolean']['input']>;
  code?: InputMaybe<StringFilterInput>;
  id?: InputMaybe<EqualFilterStringInput>;
  name?: InputMaybe<StringFilterInput>;
  onHold?: InputMaybe<Scalars['Boolean']['input']>;
  storeId?: InputMaybe<EqualFilterStringInput>;
};

export type LocationInUse = DeleteLocationErrorInterface & {
  __typename: 'LocationInUse';
  description: Scalars['String']['output'];
  invoiceLines: InvoiceLineConnector;
  stockLines: StockLineConnector;
};

export type LocationIsOnHold = InsertOutboundShipmentLineErrorInterface &
  InsertPrescriptionLineErrorInterface &
  UpdateOutboundShipmentLineErrorInterface &
  UpdatePrescriptionLineErrorInterface & {
    __typename: 'LocationIsOnHold';
    description: Scalars['String']['output'];
  };

export type LocationNode = {
  __typename: 'LocationNode';
  code: Scalars['String']['output'];
  coldStorageType?: Maybe<ColdStorageTypeNode>;
  id: Scalars['String']['output'];
  name: Scalars['String']['output'];
  onHold: Scalars['Boolean']['output'];
  stock: StockLineConnector;
};

export type LocationNotFound = InsertOutboundShipmentLineErrorInterface &
  InsertPrescriptionLineErrorInterface &
  UpdateOutboundShipmentLineErrorInterface &
  UpdatePrescriptionLineErrorInterface & {
    __typename: 'LocationNotFound';
    description: Scalars['String']['output'];
  };

export enum LocationSortFieldInput {
  Code = 'code',
  Name = 'name',
}

export type LocationSortInput = {
  /**
   * Sort query result is sorted descending or ascending (if not provided the default is
   * ascending)
   */
  desc?: InputMaybe<Scalars['Boolean']['input']>;
  /** Sort query result by `key` */
  key: LocationSortFieldInput;
};

export type LocationsResponse = LocationConnector;

export type LockedAssetFieldsNode = {
  __typename: 'LockedAssetFieldsNode';
  catalogueItemId: Scalars['Boolean']['output'];
  serialNumber: Scalars['Boolean']['output'];
  warrantyEnd: Scalars['Boolean']['output'];
  warrantyStart: Scalars['Boolean']['output'];
};

export enum LogLevelEnum {
  Debug = 'DEBUG',
  Error = 'ERROR',
  Info = 'INFO',
  Trace = 'TRACE',
  Warn = 'WARN',
}

export type LogLevelNode = {
  __typename: 'LogLevelNode';
  level: LogLevelEnum;
};

export type LogNode = {
  __typename: 'LogNode';
  fileContent?: Maybe<Array<Scalars['String']['output']>>;
  fileNames?: Maybe<Array<Scalars['String']['output']>>;
};

export type Logout = {
  __typename: 'Logout';
  /** User id of the logged out user */
  userId: Scalars['String']['output'];
};

export type LogoutResponse = Logout;

export enum LowStockStatus {
  BelowHalf = 'BELOW_HALF',
  BelowQuarter = 'BELOW_QUARTER',
  Ok = 'OK',
}

export type MasterListConnector = {
  __typename: 'MasterListConnector';
  nodes: Array<MasterListNode>;
  totalCount: Scalars['Int']['output'];
};

export type MasterListFilterInput = {
  code?: InputMaybe<StringFilterInput>;
  description?: InputMaybe<StringFilterInput>;
  existsForName?: InputMaybe<StringFilterInput>;
  existsForNameId?: InputMaybe<EqualFilterStringInput>;
  existsForStoreId?: InputMaybe<EqualFilterStringInput>;
  id?: InputMaybe<EqualFilterStringInput>;
  isProgram?: InputMaybe<Scalars['Boolean']['input']>;
  itemId?: InputMaybe<EqualFilterStringInput>;
  name?: InputMaybe<StringFilterInput>;
};

export type MasterListLineConnector = {
  __typename: 'MasterListLineConnector';
  nodes: Array<MasterListLineNode>;
  totalCount: Scalars['Int']['output'];
};

export type MasterListLineFilterInput = {
  id?: InputMaybe<EqualFilterStringInput>;
  itemId?: InputMaybe<EqualFilterStringInput>;
  masterList?: InputMaybe<MasterListFilterInput>;
  masterListId?: InputMaybe<EqualFilterStringInput>;
};

export type MasterListLineNode = {
  __typename: 'MasterListLineNode';
  id: Scalars['String']['output'];
  item: ItemNode;
  itemId: Scalars['String']['output'];
};

export enum MasterListLineSortFieldInput {
  Code = 'code',
  Name = 'name',
}

export type MasterListLineSortInput = {
  /**
   * Sort query result is sorted descending or ascending (if not provided the default is
   * ascending)
   */
  desc?: InputMaybe<Scalars['Boolean']['input']>;
  /** Sort query result by `key` */
  key: MasterListLineSortFieldInput;
};

export type MasterListLinesResponse = MasterListLineConnector;

export type MasterListNode = {
  __typename: 'MasterListNode';
  code: Scalars['String']['output'];
  description: Scalars['String']['output'];
  discountPercentage: Scalars['Float']['output'];
  id: Scalars['String']['output'];
  linesCount?: Maybe<Scalars['Int']['output']>;
  name: Scalars['String']['output'];
};

export type MasterListNotFoundForThisName =
  AddToOutboundShipmentFromMasterListErrorInterface & {
    __typename: 'MasterListNotFoundForThisName';
    description: Scalars['String']['output'];
  };

export type MasterListNotFoundForThisStore = AddFromMasterListErrorInterface &
  AddToInboundShipmentFromMasterListErrorInterface & {
    __typename: 'MasterListNotFoundForThisStore';
    description: Scalars['String']['output'];
  };

export enum MasterListSortFieldInput {
  Code = 'code',
  Description = 'description',
  DiscountPercentage = 'discountPercentage',
  Name = 'name',
}

export type MasterListSortInput = {
  /**
   * Sort query result is sorted descending or ascending (if not provided the default is
   * ascending)
   */
  desc?: InputMaybe<Scalars['Boolean']['input']>;
  /** Sort query result by `key` */
  key: MasterListSortFieldInput;
};

export type MasterListsResponse = MasterListConnector;

export type MaxOrdersReachedForPeriod =
  InsertProgramRequestRequisitionErrorInterface &
    InsertProgramResponseRequisitionErrorInterface & {
      __typename: 'MaxOrdersReachedForPeriod';
      description: Scalars['String']['output'];
    };

export type MissingCredentials = UpdateUserErrorInterface & {
  __typename: 'MissingCredentials';
  description: Scalars['String']['output'];
};

export type Mutations = {
  __typename: 'Mutations';
  /** Add requisition lines from master item master list */
  addFromMasterList: AddFromMasterListResponse;
  addToInboundShipmentFromMasterList: AddToInboundShipmentFromMasterListResponse;
  /** Add invoice lines from master item master list */
  addToOutboundShipmentFromMasterList: AddToOutboundShipmentFromMasterListResponse;
  allocateOutboundShipmentUnallocatedLine: AllocateOutboundShipmentUnallocatedLineResponse;
  allocateProgramNumber: AllocateProgramNumberResponse;
  batchInboundShipment: BatchInboundShipmentResponse;
  batchOutboundShipment: BatchOutboundShipmentResponse;
  batchPrescription: BatchPrescriptionResponse;
  batchRequestRequisition: BatchRequestRequisitionResponse;
  batchResponseRequisition: BatchResponseRequisitionResponse;
  batchStocktake: BatchStocktakeResponse;
  centralServer: CentralServerMutationNode;
  createInventoryAdjustment: CreateInventoryAdjustmentResponse;
  /**
   * Create shipment for response requisition
   * Will create Outbound Shipment with placeholder lines for each requisition line
   * placeholder line quantity will be set to requisitionLine.supply - all linked outbound shipments
   * lines quantity (placeholder and filled) for requisitionLine.item
   */
  createRequisitionShipment: CreateRequisitionShipmentResponse;
  deleteAsset: DeleteAssetResponse;
  deleteCustomerReturn: DeleteCustomerReturnResponse;
  deleteInboundShipment: DeleteInboundShipmentResponse;
  deleteInboundShipmentLine: DeleteInboundShipmentLineResponse;
  deleteInboundShipmentServiceLine: DeleteInboundShipmentServiceLineResponse;
  deleteLocation: DeleteLocationResponse;
  deleteOutboundShipment: DeleteOutboundShipmentResponse;
  deleteOutboundShipmentLine: DeleteOutboundShipmentLineResponse;
  deleteOutboundShipmentServiceLine: DeleteOutboundShipmentServiceLineResponse;
  deleteOutboundShipmentUnallocatedLine: DeleteOutboundShipmentUnallocatedLineResponse;
  deletePrescription: DeletePrescriptionResponse;
  deletePrescriptionLine: DeletePrescriptionLineResponse;
  deleteRequestRequisition: DeleteRequestRequisitionResponse;
  deleteRequestRequisitionLine: DeleteRequestRequisitionLineResponse;
  deleteResponseRequisition: DeleteResponseRequisitionResponse;
  deleteResponseRequisitionLine: DeleteResponseRequisitionLineResponse;
  deleteStocktake: DeleteStocktakeResponse;
  deleteStocktakeLine: DeleteStocktakeLineResponse;
  deleteSupplierReturn: DeleteSupplierReturnResponse;
  finaliseRnrForm: FinaliseRnRFormResponse;
  initialiseSite: InitialiseSiteResponse;
  insertAsset: InsertAssetResponse;
  insertAssetLog: InsertAssetLogResponse;
  insertBarcode: InsertBarcodeResponse;
  insertContactForm: InsertContactFormResponse;
  insertContactTrace: InsertContactTraceResponse;
  insertCustomerReturn: InsertCustomerReturnResponse;
  insertDocumentRegistry: InsertDocumentResponse;
  insertEncounter: InsertEncounterResponse;
  insertFormSchema: InsertFormSchemaResponse;
  insertInboundShipment: InsertInboundShipmentResponse;
  insertInboundShipmentLine: InsertInboundShipmentLineResponse;
  insertInboundShipmentServiceLine: InsertInboundShipmentServiceLineResponse;
  insertInsurance: InsertInsuranceResponse;
  insertLocation: InsertLocationResponse;
  insertOutboundShipment: InsertOutboundShipmentResponse;
  insertOutboundShipmentLine: InsertOutboundShipmentLineResponse;
  insertOutboundShipmentServiceLine: InsertOutboundShipmentServiceLineResponse;
  insertOutboundShipmentUnallocatedLine: InsertOutboundShipmentUnallocatedLineResponse;
  /** Inserts a new patient (without document data) */
  insertPatient: InsertPatientResponse;
  insertPluginData: InsertPluginDataResponse;
  insertPrescription: InsertPrescriptionResponse;
  insertPrescriptionLine: InsertPrescriptionLineResponse;
  insertPrinter: InsertPrinterResponse;
  /**
   * Enrols a patient into a program by adding a program document to the patient's documents.
   * Every patient can only have one program document of each program type.
   */
  insertProgramEnrolment: InsertProgramEnrolmentResponse;
  /**
   * Inserts a new program patient, i.e. a patient that can contain additional information stored
   * in a document.
   */
  insertProgramPatient: InsertProgramPatientResponse;
  insertProgramRequestRequisition: InsertProgramRequestRequisitionResponse;
  insertProgramResponseRequisition: InsertProgramResponseRequisitionResponse;
  insertRepack: InsertRepackResponse;
  insertRequestRequisition: InsertRequestRequisitionResponse;
  insertRequestRequisitionLine: InsertRequestRequisitionLineResponse;
  insertResponseRequisition: InsertResponseRequisitionResponse;
  insertResponseRequisitionLine: InsertResponseRequisitionLineResponse;
  insertRnrForm: InsertRnRFormResponse;
  insertStockLine: InsertStockLineLineResponse;
  insertStocktake: InsertStocktakeResponse;
  insertStocktakeLine: InsertStocktakeLineResponse;
  insertSupplierReturn: InsertSupplierReturnResponse;
  insertVaccination: InsertVaccinationResponse;
  insertVvmStatusLog: InsertVvmStatusLogResponse;
  /** Links a patient to a store and thus effectively to a site */
  linkPatientToStore: LinkPatientToStoreResponse;
  manualSync: Scalars['String']['output'];
  saveOutboundShipmentItemLines: InvoiceNode;
  /** Set supply quantity to requested quantity */
  supplyRequestedQuantity: SupplyRequestedQuantityResponse;
  updateAsset: UpdateAssetResponse;
  updateContactTrace: UpdateContactTraceResponse;
  updateCustomerReturn: UpdateCustomerReturnResponse;
  updateCustomerReturnLines: UpdateCustomerReturnLinesResponse;
  updateDisplaySettings: UpdateDisplaySettingsResponse;
  updateEncounter: UpdateEncounterResponse;
  updateInboundShipment: UpdateInboundShipmentResponse;
  updateInboundShipmentLine: UpdateInboundShipmentLineResponse;
  updateInboundShipmentServiceLine: UpdateInboundShipmentServiceLineResponse;
  updateIndicatorValue: UpdateIndicatorValueResponse;
  updateInsurance: UpdateInsuranceResponse;
  updateLabelPrinterSettings: UpdateLabelPrinterSettingsResponse;
  updateLocation: UpdateLocationResponse;
  updateLogLevel: UpsertLogLevelResponse;
  updateNameProperties: UpdateNamePropertiesResponse;
  updateOutboundShipment: UpdateOutboundShipmentResponse;
  updateOutboundShipmentLine: UpdateOutboundShipmentLineResponse;
  updateOutboundShipmentName: UpdateOutboundShipmentNameResponse;
  updateOutboundShipmentServiceLine: UpdateOutboundShipmentServiceLineResponse;
  updateOutboundShipmentUnallocatedLine: UpdateOutboundShipmentUnallocatedLineResponse;
  /** Updates a new patient (without document data) */
  updatePatient: UpdatePatientResponse;
  updatePluginData: UpdatePluginDataResponse;
  updatePrescription: UpdatePrescriptionResponse;
  updatePrescriptionLine: UpdatePrescriptionLineResponse;
  updatePrinter: UpdatePrinterResponse;
  /** Updates an existing program document belonging to a patient. */
  updateProgramEnrolment: UpdateProgramEnrolmentResponse;
  /**
   * Updates a new program patient, i.e. a patient the can contain additional information stored
   * in a document.
   */
  updateProgramPatient: UpdateProgramPatientResponse;
  updateRequestRequisition: UpdateRequestRequisitionResponse;
  updateRequestRequisitionLine: UpdateRequestRequisitionLineResponse;
  updateResponseRequisition: UpdateResponseRequisitionResponse;
  updateResponseRequisitionLine: UpdateResponseRequisitionLineResponse;
  updateRnrForm: UpdateRnRFormResponse;
  updateSensor: UpdateSensorResponse;
  updateStockLine: UpdateStockLineLineResponse;
  updateStocktake: UpdateStocktakeResponse;
  updateStocktakeLine: UpdateStocktakeLineResponse;
  updateSupplierReturn: UpdateSupplierReturnResponse;
  updateSupplierReturnLines: UpdateSupplierReturnLinesResponse;
  updateSupplierReturnOtherParty: UpdateSupplierReturnOtherPartyResponse;
  updateSyncSettings: UpdateSyncSettingsResponse;
  updateTemperatureBreach: UpdateTemperatureBreachResponse;
  updateUser: UpdateUserResponse;
  updateVaccination: UpdateVaccinationResponse;
  /** Set requested for each line in request requisition to calculated */
  useSuggestedQuantity: UseSuggestedQuantityResponse;
};

export type MutationsAddFromMasterListArgs = {
  input: AddFromMasterListInput;
  storeId: Scalars['String']['input'];
};

export type MutationsAddToInboundShipmentFromMasterListArgs = {
  input: AddToShipmentFromMasterListInput;
  storeId: Scalars['String']['input'];
};

export type MutationsAddToOutboundShipmentFromMasterListArgs = {
  input: AddToShipmentFromMasterListInput;
  storeId: Scalars['String']['input'];
};

export type MutationsAllocateOutboundShipmentUnallocatedLineArgs = {
  lineId: Scalars['String']['input'];
  storeId: Scalars['String']['input'];
};

export type MutationsAllocateProgramNumberArgs = {
  input: AllocateProgramNumberInput;
  storeId: Scalars['String']['input'];
};

export type MutationsBatchInboundShipmentArgs = {
  input: BatchInboundShipmentInput;
  storeId: Scalars['String']['input'];
};

export type MutationsBatchOutboundShipmentArgs = {
  input: BatchOutboundShipmentInput;
  storeId: Scalars['String']['input'];
};

export type MutationsBatchPrescriptionArgs = {
  input: BatchPrescriptionInput;
  storeId: Scalars['String']['input'];
};

export type MutationsBatchRequestRequisitionArgs = {
  input: BatchRequestRequisitionInput;
  storeId: Scalars['String']['input'];
};

export type MutationsBatchResponseRequisitionArgs = {
  input: BatchResponseRequisitionInput;
  storeId: Scalars['String']['input'];
};

export type MutationsBatchStocktakeArgs = {
  input: BatchStocktakeInput;
  storeId: Scalars['String']['input'];
};

export type MutationsCreateInventoryAdjustmentArgs = {
  input: CreateInventoryAdjustmentInput;
  storeId: Scalars['String']['input'];
};

export type MutationsCreateRequisitionShipmentArgs = {
  input: CreateRequisitionShipmentInput;
  storeId: Scalars['String']['input'];
};

export type MutationsDeleteAssetArgs = {
  assetId: Scalars['String']['input'];
  storeId: Scalars['String']['input'];
};

export type MutationsDeleteCustomerReturnArgs = {
  id: Scalars['String']['input'];
  storeId: Scalars['String']['input'];
};

export type MutationsDeleteInboundShipmentArgs = {
  input: DeleteInboundShipmentInput;
  storeId: Scalars['String']['input'];
};

export type MutationsDeleteInboundShipmentLineArgs = {
  input: DeleteInboundShipmentLineInput;
  storeId: Scalars['String']['input'];
};

export type MutationsDeleteInboundShipmentServiceLineArgs = {
  input: DeleteInboundShipmentServiceLineInput;
  storeId: Scalars['String']['input'];
};

export type MutationsDeleteLocationArgs = {
  input: DeleteLocationInput;
  storeId: Scalars['String']['input'];
};

export type MutationsDeleteOutboundShipmentArgs = {
  id: Scalars['String']['input'];
  storeId: Scalars['String']['input'];
};

export type MutationsDeleteOutboundShipmentLineArgs = {
  input: DeleteOutboundShipmentLineInput;
  storeId: Scalars['String']['input'];
};

export type MutationsDeleteOutboundShipmentServiceLineArgs = {
  input: DeleteOutboundShipmentServiceLineInput;
  storeId: Scalars['String']['input'];
};

export type MutationsDeleteOutboundShipmentUnallocatedLineArgs = {
  input: DeleteOutboundShipmentUnallocatedLineInput;
  storeId: Scalars['String']['input'];
};

export type MutationsDeletePrescriptionArgs = {
  id: Scalars['String']['input'];
  storeId: Scalars['String']['input'];
};

export type MutationsDeletePrescriptionLineArgs = {
  input: DeletePrescriptionLineInput;
  storeId: Scalars['String']['input'];
};

export type MutationsDeleteRequestRequisitionArgs = {
  input: DeleteRequestRequisitionInput;
  storeId: Scalars['String']['input'];
};

export type MutationsDeleteRequestRequisitionLineArgs = {
  input: DeleteRequestRequisitionLineInput;
  storeId: Scalars['String']['input'];
};

export type MutationsDeleteResponseRequisitionArgs = {
  input: DeleteResponseRequisitionInput;
  storeId: Scalars['String']['input'];
};

export type MutationsDeleteResponseRequisitionLineArgs = {
  input: DeleteResponseRequisitionLineInput;
  storeId: Scalars['String']['input'];
};

export type MutationsDeleteStocktakeArgs = {
  input: DeleteStocktakeInput;
  storeId: Scalars['String']['input'];
};

export type MutationsDeleteStocktakeLineArgs = {
  input: DeleteStocktakeLineInput;
  storeId: Scalars['String']['input'];
};

export type MutationsDeleteSupplierReturnArgs = {
  id: Scalars['String']['input'];
  storeId: Scalars['String']['input'];
};

export type MutationsFinaliseRnrFormArgs = {
  input: FinaliseRnRFormInput;
  storeId: Scalars['String']['input'];
};

export type MutationsInitialiseSiteArgs = {
  input: SyncSettingsInput;
};

export type MutationsInsertAssetArgs = {
  input: InsertAssetInput;
  storeId: Scalars['String']['input'];
};

export type MutationsInsertAssetLogArgs = {
  input: InsertAssetLogInput;
  storeId: Scalars['String']['input'];
};

export type MutationsInsertBarcodeArgs = {
  input: InsertBarcodeInput;
  storeId: Scalars['String']['input'];
};

export type MutationsInsertContactFormArgs = {
  input: InsertContactFormInput;
  storeId: Scalars['String']['input'];
};

export type MutationsInsertContactTraceArgs = {
  input: InsertContactTraceInput;
  storeId: Scalars['String']['input'];
};

export type MutationsInsertCustomerReturnArgs = {
  input: CustomerReturnInput;
  storeId: Scalars['String']['input'];
};

export type MutationsInsertDocumentRegistryArgs = {
  input: InsertDocumentRegistryInput;
};

export type MutationsInsertEncounterArgs = {
  input: InsertEncounterInput;
  storeId: Scalars['String']['input'];
};

export type MutationsInsertFormSchemaArgs = {
  input: InsertFormSchemaInput;
};

export type MutationsInsertInboundShipmentArgs = {
  input: InsertInboundShipmentInput;
  storeId: Scalars['String']['input'];
};

export type MutationsInsertInboundShipmentLineArgs = {
  input: InsertInboundShipmentLineInput;
  storeId: Scalars['String']['input'];
};

export type MutationsInsertInboundShipmentServiceLineArgs = {
  input: InsertInboundShipmentServiceLineInput;
  storeId: Scalars['String']['input'];
};

export type MutationsInsertInsuranceArgs = {
  input: InsertInsuranceInput;
  storeId: Scalars['String']['input'];
};

export type MutationsInsertLocationArgs = {
  input: InsertLocationInput;
  storeId: Scalars['String']['input'];
};

export type MutationsInsertOutboundShipmentArgs = {
  input: InsertOutboundShipmentInput;
  storeId: Scalars['String']['input'];
};

export type MutationsInsertOutboundShipmentLineArgs = {
  input: InsertOutboundShipmentLineInput;
  storeId: Scalars['String']['input'];
};

export type MutationsInsertOutboundShipmentServiceLineArgs = {
  input: InsertOutboundShipmentServiceLineInput;
  storeId: Scalars['String']['input'];
};

export type MutationsInsertOutboundShipmentUnallocatedLineArgs = {
  input: InsertOutboundShipmentUnallocatedLineInput;
  storeId: Scalars['String']['input'];
};

export type MutationsInsertPatientArgs = {
  input: InsertPatientInput;
  storeId: Scalars['String']['input'];
};

export type MutationsInsertPluginDataArgs = {
  input: InsertPluginDataInput;
  storeId: Scalars['String']['input'];
};

export type MutationsInsertPrescriptionArgs = {
  input: InsertPrescriptionInput;
  storeId: Scalars['String']['input'];
};

export type MutationsInsertPrescriptionLineArgs = {
  input: InsertPrescriptionLineInput;
  storeId: Scalars['String']['input'];
};

export type MutationsInsertPrinterArgs = {
  input: InsertPrinterInput;
};

export type MutationsInsertProgramEnrolmentArgs = {
  input: InsertProgramEnrolmentInput;
  storeId: Scalars['String']['input'];
};

export type MutationsInsertProgramPatientArgs = {
  input: InsertProgramPatientInput;
  storeId: Scalars['String']['input'];
};

export type MutationsInsertProgramRequestRequisitionArgs = {
  input: InsertProgramRequestRequisitionInput;
  storeId: Scalars['String']['input'];
};

export type MutationsInsertProgramResponseRequisitionArgs = {
  input: InsertProgramResponseRequisitionInput;
  storeId: Scalars['String']['input'];
};

export type MutationsInsertRepackArgs = {
  input: InsertRepackInput;
  storeId: Scalars['String']['input'];
};

export type MutationsInsertRequestRequisitionArgs = {
  input: InsertRequestRequisitionInput;
  storeId: Scalars['String']['input'];
};

export type MutationsInsertRequestRequisitionLineArgs = {
  input: InsertRequestRequisitionLineInput;
  storeId: Scalars['String']['input'];
};

export type MutationsInsertResponseRequisitionArgs = {
  input: InsertResponseRequisitionInput;
  storeId: Scalars['String']['input'];
};

export type MutationsInsertResponseRequisitionLineArgs = {
  input: InsertResponseRequisitionLineInput;
  storeId: Scalars['String']['input'];
};

export type MutationsInsertRnrFormArgs = {
  input: InsertRnRFormInput;
  storeId: Scalars['String']['input'];
};

export type MutationsInsertStockLineArgs = {
  input: InsertStockLineInput;
  storeId: Scalars['String']['input'];
};

export type MutationsInsertStocktakeArgs = {
  input: InsertStocktakeInput;
  storeId: Scalars['String']['input'];
};

export type MutationsInsertStocktakeLineArgs = {
  input: InsertStocktakeLineInput;
  storeId: Scalars['String']['input'];
};

export type MutationsInsertSupplierReturnArgs = {
  input: SupplierReturnInput;
  storeId: Scalars['String']['input'];
};

export type MutationsInsertVaccinationArgs = {
  input: InsertVaccinationInput;
  storeId: Scalars['String']['input'];
};

export type MutationsInsertVvmStatusLogArgs = {
  input: InsertVvmStatusLogInput;
  storeId: Scalars['String']['input'];
};

export type MutationsLinkPatientToStoreArgs = {
  nameId: Scalars['String']['input'];
  storeId: Scalars['String']['input'];
};

export type MutationsManualSyncArgs = {
  fetchPatientId?: InputMaybe<Scalars['String']['input']>;
};

export type MutationsSaveOutboundShipmentItemLinesArgs = {
  input: SaveOutboundShipmentLinesInput;
  storeId: Scalars['String']['input'];
};

export type MutationsSupplyRequestedQuantityArgs = {
  input: SupplyRequestedQuantityInput;
  storeId: Scalars['String']['input'];
};

export type MutationsUpdateAssetArgs = {
  input: UpdateAssetInput;
  storeId: Scalars['String']['input'];
};

export type MutationsUpdateContactTraceArgs = {
  input: UpdateContactTraceInput;
  storeId: Scalars['String']['input'];
};

export type MutationsUpdateCustomerReturnArgs = {
  input: UpdateCustomerReturnInput;
  storeId: Scalars['String']['input'];
};

export type MutationsUpdateCustomerReturnLinesArgs = {
  input: UpdateCustomerReturnLinesInput;
  storeId: Scalars['String']['input'];
};

export type MutationsUpdateDisplaySettingsArgs = {
  input: DisplaySettingsInput;
};

export type MutationsUpdateEncounterArgs = {
  input: UpdateEncounterInput;
  storeId: Scalars['String']['input'];
};

export type MutationsUpdateInboundShipmentArgs = {
  input: UpdateInboundShipmentInput;
  storeId: Scalars['String']['input'];
};

export type MutationsUpdateInboundShipmentLineArgs = {
  input: UpdateInboundShipmentLineInput;
  storeId: Scalars['String']['input'];
};

export type MutationsUpdateInboundShipmentServiceLineArgs = {
  input: UpdateInboundShipmentServiceLineInput;
  storeId: Scalars['String']['input'];
};

export type MutationsUpdateIndicatorValueArgs = {
  input: UpdateIndicatorValueInput;
  storeId: Scalars['String']['input'];
};

export type MutationsUpdateInsuranceArgs = {
  input: UpdateInsuranceInput;
  storeId: Scalars['String']['input'];
};

export type MutationsUpdateLabelPrinterSettingsArgs = {
  input: LabelPrinterSettingsInput;
};

export type MutationsUpdateLocationArgs = {
  input: UpdateLocationInput;
  storeId: Scalars['String']['input'];
};

export type MutationsUpdateLogLevelArgs = {
  input: UpsertLogLevelInput;
  storeId: Scalars['String']['input'];
};

export type MutationsUpdateNamePropertiesArgs = {
  input: UpdateNamePropertiesInput;
  storeId: Scalars['String']['input'];
};

export type MutationsUpdateOutboundShipmentArgs = {
  input: UpdateOutboundShipmentInput;
  storeId: Scalars['String']['input'];
};

export type MutationsUpdateOutboundShipmentLineArgs = {
  input: UpdateOutboundShipmentLineInput;
  storeId: Scalars['String']['input'];
};

export type MutationsUpdateOutboundShipmentNameArgs = {
  input: UpdateOutboundShipmentNameInput;
  storeId: Scalars['String']['input'];
};

export type MutationsUpdateOutboundShipmentServiceLineArgs = {
  input: UpdateOutboundShipmentServiceLineInput;
  storeId: Scalars['String']['input'];
};

export type MutationsUpdateOutboundShipmentUnallocatedLineArgs = {
  input: UpdateOutboundShipmentUnallocatedLineInput;
  storeId: Scalars['String']['input'];
};

export type MutationsUpdatePatientArgs = {
  input: UpdatePatientInput;
  storeId: Scalars['String']['input'];
};

export type MutationsUpdatePluginDataArgs = {
  input: UpdatePluginDataInput;
  storeId: Scalars['String']['input'];
};

export type MutationsUpdatePrescriptionArgs = {
  input: UpdatePrescriptionInput;
  storeId: Scalars['String']['input'];
};

export type MutationsUpdatePrescriptionLineArgs = {
  input: UpdatePrescriptionLineInput;
  storeId: Scalars['String']['input'];
};

export type MutationsUpdatePrinterArgs = {
  input: UpdatePrinterInput;
};

export type MutationsUpdateProgramEnrolmentArgs = {
  input: UpdateProgramEnrolmentInput;
  storeId: Scalars['String']['input'];
};

export type MutationsUpdateProgramPatientArgs = {
  input: UpdateProgramPatientInput;
  storeId: Scalars['String']['input'];
};

export type MutationsUpdateRequestRequisitionArgs = {
  input: UpdateRequestRequisitionInput;
  storeId: Scalars['String']['input'];
};

export type MutationsUpdateRequestRequisitionLineArgs = {
  input: UpdateRequestRequisitionLineInput;
  storeId: Scalars['String']['input'];
};

export type MutationsUpdateResponseRequisitionArgs = {
  input: UpdateResponseRequisitionInput;
  storeId: Scalars['String']['input'];
};

export type MutationsUpdateResponseRequisitionLineArgs = {
  input: UpdateResponseRequisitionLineInput;
  storeId: Scalars['String']['input'];
};

export type MutationsUpdateRnrFormArgs = {
  input: UpdateRnRFormInput;
  storeId: Scalars['String']['input'];
};

export type MutationsUpdateSensorArgs = {
  input: UpdateSensorInput;
  storeId: Scalars['String']['input'];
};

export type MutationsUpdateStockLineArgs = {
  input: UpdateStockLineInput;
  storeId: Scalars['String']['input'];
};

export type MutationsUpdateStocktakeArgs = {
  input: UpdateStocktakeInput;
  storeId: Scalars['String']['input'];
};

export type MutationsUpdateStocktakeLineArgs = {
  input: UpdateStocktakeLineInput;
  storeId: Scalars['String']['input'];
};

export type MutationsUpdateSupplierReturnArgs = {
  input: UpdateSupplierReturnInput;
  storeId: Scalars['String']['input'];
};

export type MutationsUpdateSupplierReturnLinesArgs = {
  input: UpdateSupplierReturnLinesInput;
  storeId: Scalars['String']['input'];
};

export type MutationsUpdateSupplierReturnOtherPartyArgs = {
  input: UpdateSupplierReturnOtherPartyInput;
  storeId: Scalars['String']['input'];
};

export type MutationsUpdateSyncSettingsArgs = {
  input: SyncSettingsInput;
};

export type MutationsUpdateTemperatureBreachArgs = {
  input: UpdateTemperatureBreachInput;
  storeId: Scalars['String']['input'];
};

export type MutationsUpdateVaccinationArgs = {
  input: UpdateVaccinationInput;
  storeId: Scalars['String']['input'];
};

export type MutationsUseSuggestedQuantityArgs = {
  input: UseSuggestedQuantityInput;
  storeId: Scalars['String']['input'];
};

export type NameConnector = {
  __typename: 'NameConnector';
  nodes: Array<NameNode>;
  totalCount: Scalars['Int']['output'];
};

export type NameFilterInput = {
  address1?: InputMaybe<StringFilterInput>;
  address2?: InputMaybe<StringFilterInput>;
  /** Filter by code */
  code?: InputMaybe<StringFilterInput>;
  /** Search filter across name or code */
  codeOrName?: InputMaybe<StringFilterInput>;
  country?: InputMaybe<StringFilterInput>;
  email?: InputMaybe<StringFilterInput>;
  id?: InputMaybe<EqualFilterStringInput>;
  /** Filter by customer property */
  isCustomer?: InputMaybe<Scalars['Boolean']['input']>;
  /** Filter by donor property */
  isDonor?: InputMaybe<Scalars['Boolean']['input']>;
  /** Filter by manufacturer property */
  isManufacturer?: InputMaybe<Scalars['Boolean']['input']>;
  /** Is this name a store */
  isStore?: InputMaybe<Scalars['Boolean']['input']>;
  /** Filter by supplier property */
  isSupplier?: InputMaybe<Scalars['Boolean']['input']>;
  /**
   * Show system names (defaults to false)
   * System names don't have name_store_join thus if queried with true filter, is_visible filter should also be true or null
   * if is_visible is set to true and is_system_name is also true no system names will be returned
   */
  isSystemName?: InputMaybe<Scalars['Boolean']['input']>;
  /** Visibility in current store (based on store_id parameter and existence of name_store_join record) */
  isVisible?: InputMaybe<Scalars['Boolean']['input']>;
  /** Filter by name */
  name?: InputMaybe<StringFilterInput>;
  phone?: InputMaybe<StringFilterInput>;
  /** Code of the store if store is linked to name */
  storeCode?: InputMaybe<StringFilterInput>;
  supplyingStoreId?: InputMaybe<EqualFilterStringInput>;
  /** Filter by the name type */
  type?: InputMaybe<EqualFilterTypeInput>;
};

export type NameNode = {
  __typename: 'NameNode';
  address1?: Maybe<Scalars['String']['output']>;
  address2?: Maybe<Scalars['String']['output']>;
  chargeCode?: Maybe<Scalars['String']['output']>;
  code: Scalars['String']['output'];
  comment?: Maybe<Scalars['String']['output']>;
  country?: Maybe<Scalars['String']['output']>;
  createdDatetime?: Maybe<Scalars['DateTime']['output']>;
  customData?: Maybe<Scalars['JSON']['output']>;
  dateOfBirth?: Maybe<Scalars['NaiveDate']['output']>;
  email?: Maybe<Scalars['String']['output']>;
  firstName?: Maybe<Scalars['String']['output']>;
  gender?: Maybe<GenderType>;
  id: Scalars['String']['output'];
  isCustomer: Scalars['Boolean']['output'];
  isDonor: Scalars['Boolean']['output'];
  isManufacturer: Scalars['Boolean']['output'];
  isOnHold: Scalars['Boolean']['output'];
  isSupplier: Scalars['Boolean']['output'];
  isSystemName: Scalars['Boolean']['output'];
  isVisible: Scalars['Boolean']['output'];
  lastName?: Maybe<Scalars['String']['output']>;
  name: Scalars['String']['output'];
  phone?: Maybe<Scalars['String']['output']>;
  /** Returns a JSON string of the name properties e.g {"property_key": "value"} */
  properties: Scalars['String']['output'];
  store?: Maybe<StoreNode>;
  type: NameNodeType;
  website?: Maybe<Scalars['String']['output']>;
};

export enum NameNodeType {
  Facility = 'FACILITY',
  Invad = 'INVAD',
  Repack = 'REPACK',
  Store = 'STORE',
}

export type NamePropertyConnector = {
  __typename: 'NamePropertyConnector';
  nodes: Array<NamePropertyNode>;
  totalCount: Scalars['Int']['output'];
};

export type NamePropertyNode = {
  __typename: 'NamePropertyNode';
  id: Scalars['String']['output'];
  property: PropertyNode;
  remoteEditable: Scalars['Boolean']['output'];
};

export type NamePropertyResponse = NamePropertyConnector;

export enum NameSortFieldInput {
  Code = 'code',
  Name = 'name',
}

export type NameSortInput = {
  /**
   * Sort query result is sorted descending or ascending (if not provided the default is
   * ascending)
   */
  desc?: InputMaybe<Scalars['Boolean']['input']>;
  /** Sort query result by `key` */
  key: NameSortFieldInput;
};

export type NameStoreJoinNode = {
  __typename: 'NameStoreJoinNode';
  id: Scalars['String']['output'];
  nameId: Scalars['String']['output'];
  storeId: Scalars['String']['output'];
};

export type NamesResponse = NameConnector;

export type NoPermissionForThisStore = InsertAssetErrorInterface &
  InsertDemographicIndicatorErrorInterface &
  InsertDemographicProjectionErrorInterface &
  UpdateDemographicIndicatorErrorInterface &
  UpdateDemographicProjectionErrorInterface & {
    __typename: 'NoPermissionForThisStore';
    description: Scalars['String']['output'];
  };

export type NoRefreshTokenProvided = RefreshTokenErrorInterface & {
  __typename: 'NoRefreshTokenProvided';
  description: Scalars['String']['output'];
};

export type NoSiteAccess = AuthTokenErrorInterface & {
  __typename: 'NoSiteAccess';
  description: Scalars['String']['output'];
};

/** Generic Error Wrapper */
export type NodeError = {
  __typename: 'NodeError';
  error: NodeErrorInterface;
};

export type NodeErrorInterface = {
  description: Scalars['String']['output'];
};

export type NotARefreshToken = RefreshTokenErrorInterface & {
  __typename: 'NotARefreshToken';
  description: Scalars['String']['output'];
};

export type NotAnInboundShipment = UpdateInboundShipmentLineErrorInterface & {
  __typename: 'NotAnInboundShipment';
  description: Scalars['String']['output'];
};

export type NotAnOutboundShipmentError = UpdateErrorInterface &
  UpdateNameErrorInterface & {
    __typename: 'NotAnOutboundShipmentError';
    description: Scalars['String']['output'];
  };

export type NotEnoughStockForReduction =
  InsertOutboundShipmentLineErrorInterface &
    InsertPrescriptionLineErrorInterface &
    UpdateOutboundShipmentLineErrorInterface &
    UpdatePrescriptionLineErrorInterface & {
      __typename: 'NotEnoughStockForReduction';
      batch: StockLineResponse;
      description: Scalars['String']['output'];
      line?: Maybe<InvoiceLineNode>;
    };

export type NotMostRecentGivenDose = UpdateVaccinationErrorInterface & {
  __typename: 'NotMostRecentGivenDose';
  description: Scalars['String']['output'];
};

export type NothingRemainingToSupply =
  CreateRequisitionShipmentErrorInterface & {
    __typename: 'NothingRemainingToSupply';
    description: Scalars['String']['output'];
  };

/**
 * Update a nullable value
 *
 * This struct is usually used as an optional value.
 * For example, in an API update input object like `mutableValue:  NullableUpdate | null | undefined`.
 * This is done to encode the following cases (using `mutableValue` from previous example):
 * 1) if `mutableValue` is `null | undefined`, nothing is updated
 * 2) if `mutableValue` object is set:
 * a) if `NullableUpdate.value` is `undefined | null`, the `mutableValue` is set to `null`
 * b) if `NullableUpdate.value` is set, the `mutableValue` is set to the provided `NullableUpdate.value`
 */
export type NullableDateUpdate = {
  value?: InputMaybe<Scalars['NaiveDate']['input']>;
};

/**
 * Update a nullable value
 *
 * This struct is usually used as an optional value.
 * For example, in an API update input object like `mutableValue:  NullableUpdate | null | undefined`.
 * This is done to encode the following cases (using `mutableValue` from previous example):
 * 1) if `mutableValue` is `null | undefined`, nothing is updated
 * 2) if `mutableValue` object is set:
 * a) if `NullableUpdate.value` is `undefined | null`, the `mutableValue` is set to `null`
 * b) if `NullableUpdate.value` is set, the `mutableValue` is set to the provided `NullableUpdate.value`
 */
export type NullableStringUpdate = {
  value?: InputMaybe<Scalars['String']['input']>;
};

export type NumberNode = {
  __typename: 'NumberNode';
  number: Scalars['Int']['output'];
};

export type OkResponse = {
  __typename: 'OkResponse';
  ok: Scalars['Boolean']['output'];
};

export type OrderingTooManyItems = UpdateRequestRequisitionErrorInterface &
  UpdateResponseRequisitionErrorInterface & {
    __typename: 'OrderingTooManyItems';
    description: Scalars['String']['output'];
    maxItemsInEmergencyOrder: Scalars['Int']['output'];
  };

export type OtherPartyNotACustomer = InsertCustomerReturnErrorInterface &
  InsertErrorInterface &
  InsertResponseRequisitionErrorInterface &
  UpdateCustomerReturnErrorInterface &
  UpdateNameErrorInterface & {
    __typename: 'OtherPartyNotACustomer';
    description: Scalars['String']['output'];
  };

export type OtherPartyNotASupplier = InsertInboundShipmentErrorInterface &
  InsertRequestRequisitionErrorInterface &
  InsertSupplierReturnErrorInterface &
  UpdateInboundShipmentErrorInterface &
  UpdateRequestRequisitionErrorInterface &
  UpdateReturnOtherPartyErrorInterface & {
    __typename: 'OtherPartyNotASupplier';
    description: Scalars['String']['output'];
  };

export type OtherPartyNotVisible = InsertCustomerReturnErrorInterface &
  InsertErrorInterface &
  InsertInboundShipmentErrorInterface &
  InsertRequestRequisitionErrorInterface &
  InsertResponseRequisitionErrorInterface &
  InsertSupplierReturnErrorInterface &
  UpdateCustomerReturnErrorInterface &
  UpdateInboundShipmentErrorInterface &
  UpdateNameErrorInterface &
  UpdateRequestRequisitionErrorInterface &
  UpdateReturnOtherPartyErrorInterface & {
    __typename: 'OtherPartyNotVisible';
    description: Scalars['String']['output'];
  };

export type OutboundInvoiceCounts = {
  __typename: 'OutboundInvoiceCounts';
  created: InvoiceCountsSummary;
  /** Number of outbound shipments not shipped yet */
  notShipped: Scalars['Int']['output'];
};

export type OutboundShipmentLineInput = {
  id: Scalars['String']['input'];
  numberOfPacks: Scalars['Float']['input'];
  stockLineId: Scalars['String']['input'];
};

export type PackagingVariantInput = {
  id: Scalars['String']['input'];
  name: Scalars['String']['input'];
  packSize?: InputMaybe<Scalars['Float']['input']>;
  packagingLevel: Scalars['Int']['input'];
  volumePerUnit?: InputMaybe<Scalars['Float']['input']>;
};

export type PackagingVariantNode = {
  __typename: 'PackagingVariantNode';
  id: Scalars['String']['output'];
  name: Scalars['String']['output'];
  packSize?: Maybe<Scalars['Float']['output']>;
  packagingLevel: Scalars['Int']['output'];
  volumePerUnit?: Maybe<Scalars['Float']['output']>;
};

/**
 * Pagination input.
 *
 * Option to limit the number of returned items and/or queries large lists in "pages".
 */
export type PaginationInput = {
  /** Max number of returned items */
  first?: InputMaybe<Scalars['Int']['input']>;
  /** First returned item is at the `offset` position in the full list */
  offset?: InputMaybe<Scalars['Int']['input']>;
};

export type PatientConnector = {
  __typename: 'PatientConnector';
  nodes: Array<PatientNode>;
  totalCount: Scalars['Int']['output'];
};

export type PatientFilterInput = {
  address1?: InputMaybe<StringFilterInput>;
  address2?: InputMaybe<StringFilterInput>;
  code?: InputMaybe<StringFilterInput>;
  code2?: InputMaybe<StringFilterInput>;
  country?: InputMaybe<StringFilterInput>;
  dateOfBirth?: InputMaybe<DateFilterInput>;
  dateOfDeath?: InputMaybe<DateFilterInput>;
  email?: InputMaybe<StringFilterInput>;
  firstName?: InputMaybe<StringFilterInput>;
  gender?: InputMaybe<EqualFilterGenderType>;
  id?: InputMaybe<EqualFilterStringInput>;
  identifier?: InputMaybe<StringFilterInput>;
  lastName?: InputMaybe<StringFilterInput>;
  name?: InputMaybe<StringFilterInput>;
  nextOfKinName?: InputMaybe<StringFilterInput>;
  phone?: InputMaybe<StringFilterInput>;
  programEnrolmentName?: InputMaybe<StringFilterInput>;
};

export type PatientNode = {
  __typename: 'PatientNode';
  address1?: Maybe<Scalars['String']['output']>;
  address2?: Maybe<Scalars['String']['output']>;
  age?: Maybe<Scalars['Int']['output']>;
  code: Scalars['String']['output'];
  code2?: Maybe<Scalars['String']['output']>;
  contactTraces: ContactTraceResponse;
  country?: Maybe<Scalars['String']['output']>;
  createdDatetime?: Maybe<Scalars['DateTime']['output']>;
  dateOfBirth?: Maybe<Scalars['NaiveDate']['output']>;
  dateOfDeath?: Maybe<Scalars['NaiveDate']['output']>;
  document?: Maybe<DocumentNode>;
  /**
   * Returns a draft version of the document data.
   *
   * The draft version can differ from the current document data if a patient has been edited
   * remotely in mSupply.
   * In this case the draft version contains the mSupply patient changes, i.e. information from
   * the name row has been integrated into the current document version.
   * When editing a patient in omSupply the document draft version should be used.
   * This means when the document is eventually saved, the remote changes are incorporated into
   * the document data.
   */
  documentDraft?: Maybe<Scalars['JSON']['output']>;
  email?: Maybe<Scalars['String']['output']>;
  firstName?: Maybe<Scalars['String']['output']>;
  gender?: Maybe<GenderType>;
  id: Scalars['String']['output'];
  isDeceased: Scalars['Boolean']['output'];
  lastName?: Maybe<Scalars['String']['output']>;
  name: Scalars['String']['output'];
  nextOfKin?: Maybe<PatientNode>;
  nextOfKinId?: Maybe<Scalars['String']['output']>;
  /**
   * If a next of kin link exists, returns the name of the next of kin patient.
   * Otherwise, this returns the plain text field, which allows for recording
   * next of kin name where a patient record for the next of kin does not exist.
   */
  nextOfKinName?: Maybe<Scalars['String']['output']>;
  phone?: Maybe<Scalars['String']['output']>;
  programEnrolments: ProgramEnrolmentResponse;
  website?: Maybe<Scalars['String']['output']>;
};

export type PatientNodeContactTracesArgs = {
  filter?: InputMaybe<ContactTraceFilterInput>;
  page?: InputMaybe<PaginationInput>;
  sort?: InputMaybe<ContactTraceSortInput>;
};

export type PatientNodeProgramEnrolmentsArgs = {
  filter?: InputMaybe<ProgramEnrolmentFilterInput>;
};

export type PatientResponse = PatientConnector;

export type PatientSearchConnector = {
  __typename: 'PatientSearchConnector';
  nodes: Array<PatientSearchNode>;
  totalCount: Scalars['Int']['output'];
};

export type PatientSearchInput = {
  /** Patient code */
  code?: InputMaybe<Scalars['String']['input']>;
  /** Secondary patient code */
  code2?: InputMaybe<Scalars['String']['input']>;
  dateOfBirth?: InputMaybe<Scalars['NaiveDate']['input']>;
  firstName?: InputMaybe<Scalars['String']['input']>;
  gender?: InputMaybe<GenderType>;
  identifier?: InputMaybe<Scalars['String']['input']>;
  lastName?: InputMaybe<Scalars['String']['input']>;
  name?: InputMaybe<Scalars['String']['input']>;
};

export type PatientSearchNode = {
  __typename: 'PatientSearchNode';
  patient: PatientNode;
  score: Scalars['Float']['output'];
};

export type PatientSearchResponse = PatientSearchConnector;

export enum PatientSortFieldInput {
  Address1 = 'address1',
  Address2 = 'address2',
  Code = 'code',
  Code2 = 'code2',
  Country = 'country',
  CreatedDatetime = 'createdDatetime',
  DateOfBirth = 'dateOfBirth',
  DateOfDeath = 'dateOfDeath',
  Email = 'email',
  FirstName = 'firstName',
  Gender = 'gender',
  LastName = 'lastName',
  Name = 'name',
  Phone = 'phone',
}

export type PatientSortInput = {
  /**
   * Sort query result is sorted descending or ascending (if not provided the default is
   * ascending)
   */
  desc?: InputMaybe<Scalars['Boolean']['input']>;
  /** Sort query result by `key` */
  key: PatientSortFieldInput;
};

export type PeriodConnector = {
  __typename: 'PeriodConnector';
  nodes: Array<PeriodNode>;
  totalCount: Scalars['Int']['output'];
};

export type PeriodFilterInput = {
  endDate?: InputMaybe<DateFilterInput>;
  startDate?: InputMaybe<DateFilterInput>;
};

export type PeriodNode = {
  __typename: 'PeriodNode';
  endDate: Scalars['NaiveDate']['output'];
  id: Scalars['String']['output'];
  name: Scalars['String']['output'];
  startDate: Scalars['NaiveDate']['output'];
};

export type PeriodScheduleNode = {
  __typename: 'PeriodScheduleNode';
  id: Scalars['String']['output'];
  name: Scalars['String']['output'];
  periods: Array<SchedulePeriodNode>;
};

export type PeriodSchedulesConnector = {
  __typename: 'PeriodSchedulesConnector';
  nodes: Array<PeriodScheduleNode>;
};

export type PeriodSchedulesResponse = PeriodSchedulesConnector;

export type PeriodsResponse = PeriodConnector;

export type PluginDataConnector = {
  __typename: 'PluginDataConnector';
  nodes: Array<PluginDataNode>;
  totalCount: Scalars['Int']['output'];
};

export type PluginDataFilterInput = {
  dataIdentifier?: InputMaybe<EqualFilterStringInput>;
  id?: InputMaybe<EqualFilterStringInput>;
  relatedRecordId?: InputMaybe<EqualFilterStringInput>;
  storeId?: InputMaybe<EqualFilterStringInput>;
};

export type PluginDataNode = {
  __typename: 'PluginDataNode';
  data: Scalars['String']['output'];
  dataIdentifier: Scalars['String']['output'];
  id: Scalars['String']['output'];
  pluginCode: Scalars['String']['output'];
  relatedRecordId?: Maybe<Scalars['String']['output']>;
  storeId?: Maybe<Scalars['String']['output']>;
};

export type PluginDataResponse = PluginDataConnector;

export enum PluginDataSortFieldInput {
  Id = 'id',
  PluginCode = 'pluginCode',
}

export type PluginDataSortInput = {
  /**
   * Sort query result is sorted descending or ascending (if not provided the default is
   * ascending)
   */
  desc?: InputMaybe<Scalars['Boolean']['input']>;
  /** Sort query result by `key` */
  key: PluginDataSortFieldInput;
};

export type PluginInfoNode = {
  __typename: 'PluginInfoNode';
  pluginInfo: Scalars['JSON']['output'];
};

/** The context we are editing pref within (e.g. prefs for given store, user, etc.) */
export type PreferenceDescriptionContext = {
  storeId?: InputMaybe<Scalars['String']['input']>;
};

export type PreferenceDescriptionNode = {
  __typename: 'PreferenceDescriptionNode';
  key: PreferenceKey;
  /**
   * WARNING: Type loss - holds any kind of pref value (for edit UI).
   * Use the PreferencesNode to load the strictly typed value.
   */
  value: Scalars['JSON']['output'];
  valueType: PreferenceValueNodeType;
};

export enum PreferenceKey {
  AllowTrackingOfReceivedStockByDonor = 'allowTrackingOfReceivedStockByDonor',
  DisplayPopulationBasedForecasting = 'displayPopulationBasedForecasting',
  DisplayVaccineInDoses = 'displayVaccineInDoses',
  ManageVvmStatus = 'manageVvmStatus',
  ShowContactTracing = 'showContactTracing',
  SortByVvmStatus = 'sortByVvmStatus',
}

export type PreferenceMutations = {
  __typename: 'PreferenceMutations';
  upsertPreferences: OkResponse;
};

export type PreferenceMutationsUpsertPreferencesArgs = {
  input: UpsertPreferencesInput;
  storeId: Scalars['String']['input'];
};

export enum PreferenceNodeType {
  Global = 'GLOBAL',
  Store = 'STORE',
}

export enum PreferenceValueNodeType {
  Boolean = 'BOOLEAN',
  Integer = 'INTEGER',
}

export type PreferencesNode = {
  __typename: 'PreferencesNode';
  allowTrackingOfReceivedStockByDonor: Scalars['Boolean']['output'];
  displayPopulationBasedForecasting: Scalars['Boolean']['output'];
  displayVaccineInDoses: Scalars['Boolean']['output'];
  manageVvmStatus: Scalars['Boolean']['output'];
  showContactTracing: Scalars['Boolean']['output'];
  sortByVvmStatus: Scalars['Boolean']['output'];
};

export type PricingNode = {
  __typename: 'PricingNode';
  foreignCurrencyTotalAfterTax?: Maybe<Scalars['Float']['output']>;
  serviceTotalAfterTax: Scalars['Float']['output'];
  serviceTotalBeforeTax: Scalars['Float']['output'];
  stockTotalAfterTax: Scalars['Float']['output'];
  stockTotalBeforeTax: Scalars['Float']['output'];
  taxPercentage?: Maybe<Scalars['Float']['output']>;
  totalAfterTax: Scalars['Float']['output'];
  totalBeforeTax: Scalars['Float']['output'];
};

export enum PrintFormat {
  Excel = 'EXCEL',
  Html = 'HTML',
  Pdf = 'PDF',
}

export type PrintReportError = {
  __typename: 'PrintReportError';
  error: PrintReportErrorInterface;
};

export type PrintReportErrorInterface = {
  description: Scalars['String']['output'];
};

export type PrintReportNode = {
  __typename: 'PrintReportNode';
  /**
   * Return the file id of the generated report.
   * The file can be fetched using the /files?id={id} endpoint
   */
  fileId: Scalars['String']['output'];
};

export type PrintReportResponse = PrintReportError | PrintReportNode;

/** This struct is used to sort report data by a key and in descending or ascending order */
export type PrintReportSortInput = {
  /**
   * Sort query result is sorted descending or ascending (if not provided the default is
   * ascending)
   */
  desc?: InputMaybe<Scalars['Boolean']['input']>;
  /** Sort query result by `key` */
  key: Scalars['String']['input'];
};

export type PrinterConnector = {
  __typename: 'PrinterConnector';
  nodes: Array<PrinterNode>;
  totalCount: Scalars['Int']['output'];
};

export type PrinterFilterInput = {
  address?: InputMaybe<EqualFilterStringInput>;
  description?: InputMaybe<StringFilterInput>;
  id?: InputMaybe<EqualFilterStringInput>;
};

export type PrinterNode = {
  __typename: 'PrinterNode';
  address: Scalars['String']['output'];
  description: Scalars['String']['output'];
  id: Scalars['String']['output'];
  labelHeight: Scalars['Int']['output'];
  labelWidth: Scalars['Int']['output'];
  port: Scalars['Int']['output'];
};

export type ProgramConnector = {
  __typename: 'ProgramConnector';
  nodes: Array<ProgramNode>;
  totalCount: Scalars['Int']['output'];
};

export type ProgramEnrolmentConnector = {
  __typename: 'ProgramEnrolmentConnector';
  nodes: Array<ProgramEnrolmentNode>;
  totalCount: Scalars['Int']['output'];
};

export type ProgramEnrolmentFilterInput = {
  documentName?: InputMaybe<EqualFilterStringInput>;
  enrolmentDatetime?: InputMaybe<DatetimeFilterInput>;
  isImmunisationProgram?: InputMaybe<Scalars['Boolean']['input']>;
  patientId?: InputMaybe<EqualFilterStringInput>;
  programEnrolmentId?: InputMaybe<StringFilterInput>;
  /** The program id */
  programId?: InputMaybe<EqualFilterStringInput>;
  programName?: InputMaybe<StringFilterInput>;
  status?: InputMaybe<StringFilterInput>;
  /** Same as program enrolment document type */
  type?: InputMaybe<EqualFilterStringInput>;
};

export type ProgramEnrolmentNode = {
  __typename: 'ProgramEnrolmentNode';
  activeProgramEvents: ProgramEventResponse;
  contextId: Scalars['String']['output'];
  /** The encounter document */
  document: DocumentNode;
  /** The program document */
  encounters: EncounterConnector;
  enrolmentDatetime: Scalars['DateTime']['output'];
  id: Scalars['String']['output'];
  isImmunisationProgram: Scalars['Boolean']['output'];
  /** The program document name */
  name: Scalars['String']['output'];
  patient: PatientNode;
  patientId: Scalars['String']['output'];
  programEnrolmentId?: Maybe<Scalars['String']['output']>;
  status?: Maybe<Scalars['String']['output']>;
  /** The program type */
  type: Scalars['String']['output'];
};

export type ProgramEnrolmentNodeActiveProgramEventsArgs = {
  at?: InputMaybe<Scalars['DateTime']['input']>;
  filter?: InputMaybe<ProgramEventFilterInput>;
  page?: InputMaybe<PaginationInput>;
  sort?: InputMaybe<ProgramEventSortInput>;
};

export type ProgramEnrolmentNodeEncountersArgs = {
  filter?: InputMaybe<EncounterFilterInput>;
  page?: InputMaybe<PaginationInput>;
  sort?: InputMaybe<EncounterSortInput>;
};

export type ProgramEnrolmentResponse = ProgramEnrolmentConnector;

export enum ProgramEnrolmentSortFieldInput {
  EnrolmentDatetime = 'enrolmentDatetime',
  PatientId = 'patientId',
  ProgramEnrolmentId = 'programEnrolmentId',
  Status = 'status',
  Type = 'type',
}

export type ProgramEnrolmentSortInput = {
  /**
   * Sort query result is sorted descending or ascending (if not provided the default is
   * ascending)
   */
  desc?: InputMaybe<Scalars['Boolean']['input']>;
  /** Sort query result by `key` */
  key: ProgramEnrolmentSortFieldInput;
};

export type ProgramEventConnector = {
  __typename: 'ProgramEventConnector';
  nodes: Array<ProgramEventNode>;
  totalCount: Scalars['Int']['output'];
};

export type ProgramEventFilterInput = {
  activeEndDatetime?: InputMaybe<DatetimeFilterInput>;
  activeStartDatetime?: InputMaybe<DatetimeFilterInput>;
  data?: InputMaybe<StringFilterInput>;
  documentName?: InputMaybe<EqualFilterStringInput>;
  documentType?: InputMaybe<EqualFilterStringInput>;
  patientId?: InputMaybe<EqualFilterStringInput>;
  /** The event type */
  type?: InputMaybe<EqualFilterStringInput>;
};

export type ProgramEventNode = {
  __typename: 'ProgramEventNode';
  activeEndDatetime: Scalars['DateTime']['output'];
  activeStartDatetime: Scalars['DateTime']['output'];
  data?: Maybe<Scalars['String']['output']>;
  datetime: Scalars['DateTime']['output'];
  /** The document associated with the document_name */
  document?: Maybe<DocumentNode>;
  documentName?: Maybe<Scalars['String']['output']>;
  documentType: Scalars['String']['output'];
  patient?: Maybe<PatientNode>;
  patientId?: Maybe<Scalars['String']['output']>;
  type: Scalars['String']['output'];
};

export type ProgramEventResponse = ProgramEventConnector;

export enum ProgramEventSortFieldInput {
  ActiveEndDatetime = 'activeEndDatetime',
  ActiveStartDatetime = 'activeStartDatetime',
  Datetime = 'datetime',
  DocumentName = 'documentName',
  DocumentType = 'documentType',
  Type = 'type',
}

export type ProgramEventSortInput = {
  /**
   * Sort query result is sorted descending or ascending (if not provided the default is
   * ascending)
   */
  desc?: InputMaybe<Scalars['Boolean']['input']>;
  /** Sort query result by `key` */
  key: ProgramEventSortFieldInput;
};

export type ProgramFilterInput = {
  contextId?: InputMaybe<EqualFilterStringInput>;
  elmisCode?: InputMaybe<EqualFilterStringInput>;
  existsForStoreId?: InputMaybe<EqualFilterStringInput>;
  id?: InputMaybe<EqualFilterStringInput>;
  isImmunisation?: InputMaybe<Scalars['Boolean']['input']>;
  name?: InputMaybe<StringFilterInput>;
};

export type ProgramIndicatorConnector = {
  __typename: 'ProgramIndicatorConnector';
  nodes: Array<ProgramIndicatorNode>;
  totalCount: Scalars['Int']['output'];
};

export type ProgramIndicatorFilterInput = {
  id?: InputMaybe<EqualFilterStringInput>;
  programId?: InputMaybe<EqualFilterStringInput>;
};

export type ProgramIndicatorNode = {
  __typename: 'ProgramIndicatorNode';
  code?: Maybe<Scalars['String']['output']>;
  id: Scalars['String']['output'];
  lineAndColumns: Array<IndicatorLineNode>;
  program: ProgramNode;
};

export type ProgramIndicatorResponse = ProgramIndicatorConnector;

export enum ProgramIndicatorSortFieldInput {
  Code = 'code',
  ProgramId = 'programId',
}

export type ProgramIndicatorSortInput = {
  desc?: InputMaybe<Scalars['Boolean']['input']>;
  key: ProgramIndicatorSortFieldInput;
};

export type ProgramNode = {
  __typename: 'ProgramNode';
  elmisCode?: Maybe<Scalars['String']['output']>;
  id: Scalars['String']['output'];
  isImmunisation: Scalars['Boolean']['output'];
  name: Scalars['String']['output'];
  vaccineCourses?: Maybe<Array<VaccineCourseNode>>;
};

export type ProgramRequisitionOrderTypeNode = {
  __typename: 'ProgramRequisitionOrderTypeNode';
  availablePeriods: Array<PeriodNode>;
  id: Scalars['String']['output'];
  isEmergency: Scalars['Boolean']['output'];
  name: Scalars['String']['output'];
};

export type ProgramSettingNode = {
  __typename: 'ProgramSettingNode';
  masterListCode: Scalars['String']['output'];
  masterListDescription: Scalars['String']['output'];
  masterListDiscountPercentage?: Maybe<Scalars['Float']['output']>;
  masterListId: Scalars['String']['output'];
  masterListIsActive: Scalars['Boolean']['output'];
  masterListIsDefaultPriceList: Scalars['Boolean']['output'];
  masterListName: Scalars['String']['output'];
  masterListNameTagId: Scalars['String']['output'];
  masterListNameTagName: Scalars['String']['output'];
  orderTypes: Array<ProgramRequisitionOrderTypeNode>;
};

export enum ProgramSortFieldInput {
  Name = 'name',
}

export type ProgramSortInput = {
  /**
   * Sort query result is sorted descending or ascending (if not provided the default is
   * ascending)
   */
  desc?: InputMaybe<Scalars['Boolean']['input']>;
  /** Sort query result by `key` */
  key: ProgramSortFieldInput;
};

export type ProgramsResponse = ProgramConnector;

export type PropertyNode = {
  __typename: 'PropertyNode';
  /**
   * If `valueType` is `String`, this field can contain a comma-separated
   * list of allowed values, essentially defining an enum.
   * If `valueType` is Integer or Float, this field will include the
   * word `negative` if negative values are allowed.
   */
  allowedValues?: Maybe<Scalars['String']['output']>;
  id: Scalars['String']['output'];
  key: Scalars['String']['output'];
  name: Scalars['String']['output'];
  valueType: PropertyNodeValueType;
};

export enum PropertyNodeValueType {
  Boolean = 'BOOLEAN',
  Float = 'FLOAT',
  Integer = 'INTEGER',
  String = 'STRING',
}

export type Queries = {
  __typename: 'Queries';
  abbreviations: Array<AbbreviationNode>;
  /**
   * Returns active program events at a given date time.
   * This can also be achieved by using the program_events endpoint with the filter:
   * `active_start_datetime <= at && active_end_datetime + 1 >= at`
   */
  activeProgramEvents: ProgramEventResponse;
  activeVvmStatuses: VvmstatusesResponse;
  activityLogs: ActivityLogResponse;
  apiVersion: Scalars['String']['output'];
  assetCatalogueItem: AssetCatalogueItemResponse;
  assetCatalogueItems: AssetCatalogueItemsResponse;
  assetCategories: AssetCategoriesResponse;
  assetCategory: AssetCategoryResponse;
  assetClass: AssetClassResponse;
  assetClasses: AssetClassesResponse;
  assetFromGs1Data: AssetParseResponse;
  assetLogReasons: AssetLogReasonsResponse;
  assetLogs: AssetLogsResponse;
  assetProperties: AssetPropertiesResponse;
  assetType: AssetTypeResponse;
  assetTypes: AssetTypesResponse;
  /** Query omSupply "assets" entries */
  assets: AssetsResponse;
  /**
   * Retrieves a new auth bearer and refresh token
   * The refresh token is returned as a cookie
   */
  authToken: AuthTokenResponse;
  barcodeByGtin: BarcodeResponse;
  centralPatientSearch: CentralPatientSearchResponse;
  centralServer: CentralServerQueryNode;
  clinicians: CliniciansResponse;
  /** Query omSupply "cold_storage_type" entries */
  coldStorageTypes: ColdStorageTypesResponse;
  contactTraces: ContactTraceResponse;
  currencies: CurrenciesResponse;
  databaseSettings: DatabaseSettingsNode;
  demographicIndicators: DemographicIndicatorsResponse;
  demographicProjectionByBaseYear: DemographicProjectionResponse;
  demographicProjections: DemographicProjectionsResponse;
  demographics: DemographicsResponse;
  diagnosesActive: Array<DiagnosisNode>;
  displaySettings: DisplaySettingsNode;
  document?: Maybe<DocumentNode>;
  documentHistory: DocumentHistoryResponse;
  documentRegistries: DocumentRegistryResponse;
  documents: DocumentResponse;
  draftOutboundShipmentLines: DraftOutboundShipmentItemData;
  encounterFields: EncounterFieldsResponse;
  encounters: EncounterResponse;
  formSchemas: FormSchemaResponse;
  frontendPluginMetadata: Array<FrontendPluginMetadataNode>;
  /**
   * Generates new customer_return lines in memory, based on supplier return line ids.
   * Optionally includes existing customer_return lines for a specific item in a return.
   * Provides an friendly shape to edit these lines before calling the insert/update mutations.
   */
  generateCustomerReturnLines: GenerateCustomerReturnLinesResponse;
  /**
   * Creates a generated report.
   *
   * All details about the report, e.g. the output format, are specified in the report definition
   * which is referred to by the report_id.
   * The generated report can be retrieved from the `/files` endpoint using the returned file id.
   */
  generateReport: PrintReportResponse;
  /**
   * Can be used when developing reports, e.g. to generate a report that is not already in the
   * system.
   */
  generateReportDefinition: PrintReportResponse;
  /**
   * Generates new supplier return lines in memory, based on either stock line ids, or an item id.
   * Optionally includes existing supplier return lines for a specific item in a return.
   * Provides an friendly shape to edit these lines before calling the insert/update mutations.
   */
  generateSupplierReturnLines: GenerateSupplierReturnLinesResponse;
  getVvmStatusLogByStockLine: VvmstatusLogResponse;
  /** Query for "historical_stock_line" entries */
  historicalStockLines: StockLinesResponse;
  /** Available without authorisation in operational and initialisation states */
  initialisationStatus: InitialisationStatusNode;
  insertPrescription: InsertPrescriptionResponse;
  insurancePolicies: InsurancesResponse;
  insurancePolicy: InsuranceResponse;
  insuranceProviders: InsuranceProvidersResponse;
  inventoryAdjustmentReasons: InventoryAdjustmentReasonResponse;
  invoice: InvoiceResponse;
  invoiceByNumber: InvoiceResponse;
  invoiceCounts: InvoiceCounts;
  invoiceLines: InvoiceLinesResponse;
  invoices: InvoicesResponse;
  isCentralServer: Scalars['Boolean']['output'];
  itemCounts: ItemCounts;
  itemLedger: ItemLedgerResponse;
  itemPrice: ItemPriceResponse;
  itemVariantsConfigured: Scalars['Boolean']['output'];
  /** Query omSupply "item" entries */
  items: ItemsResponse;
  labelPrinterSettings?: Maybe<LabelPrinterSettingNode>;
  lastSuccessfulUserSync: UpdateUserNode;
  latestSyncStatus?: Maybe<FullSyncStatusNode>;
  ledger: LedgerResponse;
  /** Query omSupply "locations" entries */
  locations: LocationsResponse;
  logContents: LogNode;
  logFileNames: LogNode;
  logLevel: LogLevelNode;
  logout: LogoutResponse;
  masterListLines: MasterListLinesResponse;
  /** Query omSupply "master_lists" entries */
  masterLists: MasterListsResponse;
  me: UserResponse;
  nameProperties: NamePropertyResponse;
  /** Query omSupply "name" entries */
  names: NamesResponse;
  numberOfRecordsInPushQueue: Scalars['Int']['output'];
  patient?: Maybe<PatientNode>;
  patientSearch: PatientSearchResponse;
  patients: PatientResponse;
  periods: PeriodsResponse;
  pluginData: PluginDataResponse;
  pluginGraphqlQuery: Scalars['JSON']['output'];
  /** The list of preferences and their current values (used for the admin/edit page) */
  preferenceDescriptions: Array<PreferenceDescriptionNode>;
  /** Returns the relevant set of preferences based on context (e.g. current store) */
  preferences: PreferencesNode;
  printers: PrinterConnector;
  programEnrolments: ProgramEnrolmentResponse;
  programEvents: ProgramEventResponse;
  programIndicators: ProgramIndicatorResponse;
  programRequisitionSettingsByCustomer: CustomerProgramRequisitionSettingNode;
  programs: ProgramsResponse;
  rAndRForm: RnRFormResponse;
  rAndRForms: RnRFormsResponse;
  reasonOptions: ReasonOptionResponse;
  /**
   * Retrieves a new auth bearer and refresh token
   * The refresh token is returned as a cookie
   */
  refreshToken: RefreshTokenResponse;
  repack: RepackResponse;
  repacksByStockLine: RepackConnector;
  report: ReportResponse;
  /** Queries a list of available reports */
  reports: ReportsResponse;
  requisition: RequisitionResponse;
  requisitionByNumber: RequisitionResponse;
  requisitionCounts: RequisitionCounts;
  requisitionLineChart: RequisitionLineChartResponse;
  requisitions: RequisitionsResponse;
  responseRequisitionStats: RequisitionLineStatsResponse;
  returnReasons: ReturnReasonResponse;
  schedulesWithPeriodsByProgram: PeriodSchedulesResponse;
  /** Query omSupply "sensor" entries */
  sensors: SensorsResponse;
  stockCounts: StockCounts;
  /** Query for "stock_line" entries */
  stockLines: StockLinesResponse;
  stocktake: StocktakeResponse;
  stocktakeByNumber: StocktakeResponse;
  stocktakeLines: StocktakesLinesResponse;
  stocktakes: StocktakesResponse;
  store: StoreResponse;
  storePreferences: StorePreferenceNode;
  stores: StoresResponse;
  supplierProgramRequisitionSettings: Array<SupplierProgramRequisitionSettingNode>;
  syncSettings?: Maybe<SyncSettingsNode>;
  /** Query omSupply "temperature_breach" entries */
  temperatureBreaches: TemperatureBreachesResponse;
  /** Query omSupply "temperature_log" entries */
  temperatureLogs: TemperatureLogsResponse;
  /** Query omSupply temperature notification entries */
  temperatureNotifications: TemperatureNotificationsResponse;
  vaccination?: Maybe<VaccinationNode>;
  vaccinationCard: VaccinationCardResponse;
  vaccineCourse: VaccineCourseResponse;
  vaccineCourseDose: VaccineCourseDoseResponse;
  vaccineCourses: VaccineCoursesResponse;
};

export type QueriesAbbreviationsArgs = {
  filter?: InputMaybe<AbbreviationFilterInput>;
};

export type QueriesActiveProgramEventsArgs = {
  at?: InputMaybe<Scalars['DateTime']['input']>;
  filter?: InputMaybe<ProgramEventFilterInput>;
  page?: InputMaybe<PaginationInput>;
  sort?: InputMaybe<ProgramEventSortInput>;
  storeId: Scalars['String']['input'];
};

export type QueriesActiveVvmStatusesArgs = {
  storeId: Scalars['String']['input'];
};

export type QueriesActivityLogsArgs = {
  filter?: InputMaybe<ActivityLogFilterInput>;
  page?: InputMaybe<PaginationInput>;
  sort?: InputMaybe<Array<ActivityLogSortInput>>;
};

export type QueriesAssetCatalogueItemArgs = {
  id: Scalars['String']['input'];
};

export type QueriesAssetCatalogueItemsArgs = {
  filter?: InputMaybe<AssetCatalogueItemFilterInput>;
  page?: InputMaybe<PaginationInput>;
  sort?: InputMaybe<Array<AssetCatalogueItemSortInput>>;
};

export type QueriesAssetCategoriesArgs = {
  filter?: InputMaybe<AssetCategoryFilterInput>;
  page?: InputMaybe<PaginationInput>;
  sort?: InputMaybe<Array<AssetCategorySortInput>>;
};

export type QueriesAssetCategoryArgs = {
  id: Scalars['String']['input'];
};

export type QueriesAssetClassArgs = {
  id: Scalars['String']['input'];
};

export type QueriesAssetClassesArgs = {
  filter?: InputMaybe<AssetClassFilterInput>;
  page?: InputMaybe<PaginationInput>;
  sort?: InputMaybe<Array<AssetClassSortInput>>;
};

export type QueriesAssetFromGs1DataArgs = {
  gs1: Array<Gs1DataElement>;
  storeId: Scalars['String']['input'];
};

export type QueriesAssetLogReasonsArgs = {
  filter?: InputMaybe<AssetLogReasonFilterInput>;
  page?: InputMaybe<PaginationInput>;
  sort?: InputMaybe<Array<AssetLogReasonSortInput>>;
  storeId: Scalars['String']['input'];
};

export type QueriesAssetLogsArgs = {
  filter?: InputMaybe<AssetLogFilterInput>;
  page?: InputMaybe<PaginationInput>;
  sort?: InputMaybe<Array<AssetLogSortInput>>;
  storeId: Scalars['String']['input'];
};

export type QueriesAssetPropertiesArgs = {
  filter?: InputMaybe<AssetPropertyFilterInput>;
};

export type QueriesAssetTypeArgs = {
  id: Scalars['String']['input'];
};

export type QueriesAssetTypesArgs = {
  filter?: InputMaybe<AssetTypeFilterInput>;
  page?: InputMaybe<PaginationInput>;
  sort?: InputMaybe<Array<AssetTypeSortInput>>;
};

export type QueriesAssetsArgs = {
  filter?: InputMaybe<AssetFilterInput>;
  page?: InputMaybe<PaginationInput>;
  sort?: InputMaybe<Array<AssetSortInput>>;
  storeId: Scalars['String']['input'];
};

export type QueriesAuthTokenArgs = {
  password: Scalars['String']['input'];
  username: Scalars['String']['input'];
};

export type QueriesBarcodeByGtinArgs = {
  gtin: Scalars['String']['input'];
  storeId: Scalars['String']['input'];
};

export type QueriesCentralPatientSearchArgs = {
  input: CentralPatientSearchInput;
  storeId: Scalars['String']['input'];
};

export type QueriesCliniciansArgs = {
  filter?: InputMaybe<ClinicianFilterInput>;
  page?: InputMaybe<PaginationInput>;
  sort?: InputMaybe<Array<ClinicianSortInput>>;
  storeId: Scalars['String']['input'];
};

export type QueriesColdStorageTypesArgs = {
  filter?: InputMaybe<ColdStorageTypeFilterInput>;
  page?: InputMaybe<PaginationInput>;
  sort?: InputMaybe<Array<ColdStorageTypeSortInput>>;
  storeId: Scalars['String']['input'];
};

export type QueriesContactTracesArgs = {
  filter?: InputMaybe<ContactTraceFilterInput>;
  page?: InputMaybe<PaginationInput>;
  sort?: InputMaybe<ContactTraceSortInput>;
  storeId: Scalars['String']['input'];
};

export type QueriesCurrenciesArgs = {
  filter?: InputMaybe<CurrencyFilterInput>;
  sort?: InputMaybe<Array<CurrencySortInput>>;
};

export type QueriesDemographicIndicatorsArgs = {
  filter?: InputMaybe<DemographicIndicatorFilterInput>;
  page?: InputMaybe<PaginationInput>;
  sort?: InputMaybe<Array<DemographicIndicatorSortInput>>;
  storeId: Scalars['String']['input'];
};

export type QueriesDemographicProjectionByBaseYearArgs = {
  baseYear: Scalars['Int']['input'];
};

export type QueriesDemographicProjectionsArgs = {
  filter?: InputMaybe<DemographicProjectionFilterInput>;
  page?: InputMaybe<PaginationInput>;
  sort?: InputMaybe<Array<DemographicProjectionSortInput>>;
};

export type QueriesDemographicsArgs = {
  filter?: InputMaybe<DemographicFilterInput>;
  page?: InputMaybe<PaginationInput>;
  sort?: InputMaybe<Array<DemographicSortInput>>;
  storeId: Scalars['String']['input'];
};

export type QueriesDisplaySettingsArgs = {
  input: DisplaySettingsHash;
};

export type QueriesDocumentArgs = {
  name: Scalars['String']['input'];
  storeId: Scalars['String']['input'];
};

export type QueriesDocumentHistoryArgs = {
  name: Scalars['String']['input'];
  storeId: Scalars['String']['input'];
};

export type QueriesDocumentRegistriesArgs = {
  filter?: InputMaybe<DocumentRegistryFilterInput>;
  sort?: InputMaybe<Array<DocumentRegistrySortInput>>;
  storeId: Scalars['String']['input'];
};

export type QueriesDocumentsArgs = {
  filter?: InputMaybe<DocumentFilterInput>;
  page?: InputMaybe<PaginationInput>;
  sort?: InputMaybe<DocumentSortInput>;
  storeId: Scalars['String']['input'];
};

export type QueriesDraftOutboundShipmentLinesArgs = {
  invoiceId: Scalars['String']['input'];
  itemId: Scalars['String']['input'];
  storeId: Scalars['String']['input'];
};

export type QueriesEncounterFieldsArgs = {
  filter?: InputMaybe<EncounterFilterInput>;
  input: EncounterFieldsInput;
  page?: InputMaybe<PaginationInput>;
  sort?: InputMaybe<EncounterSortInput>;
  storeId: Scalars['String']['input'];
};

export type QueriesEncountersArgs = {
  filter?: InputMaybe<EncounterFilterInput>;
  page?: InputMaybe<PaginationInput>;
  sort?: InputMaybe<EncounterSortInput>;
  storeId: Scalars['String']['input'];
};

export type QueriesFormSchemasArgs = {
  filter?: InputMaybe<FormSchemaFilterInput>;
  page?: InputMaybe<PaginationInput>;
  sort?: InputMaybe<Array<FormSchemaSortInput>>;
};

export type QueriesGenerateCustomerReturnLinesArgs = {
  input: GenerateCustomerReturnLinesInput;
  storeId: Scalars['String']['input'];
};

export type QueriesGenerateReportArgs = {
  arguments?: InputMaybe<Scalars['JSON']['input']>;
  currentLanguage?: InputMaybe<Scalars['String']['input']>;
  dataId?: InputMaybe<Scalars['String']['input']>;
  format?: InputMaybe<PrintFormat>;
  reportId: Scalars['String']['input'];
  sort?: InputMaybe<PrintReportSortInput>;
  storeId: Scalars['String']['input'];
};

export type QueriesGenerateReportDefinitionArgs = {
  arguments?: InputMaybe<Scalars['JSON']['input']>;
  currentLanguage?: InputMaybe<Scalars['String']['input']>;
  dataId?: InputMaybe<Scalars['String']['input']>;
  format?: InputMaybe<PrintFormat>;
  name?: InputMaybe<Scalars['String']['input']>;
  report: Scalars['JSON']['input'];
  storeId: Scalars['String']['input'];
};

export type QueriesGenerateSupplierReturnLinesArgs = {
  input: GenerateSupplierReturnLinesInput;
  storeId: Scalars['String']['input'];
};

export type QueriesGetVvmStatusLogByStockLineArgs = {
  stockLineId: Scalars['String']['input'];
  storeId: Scalars['String']['input'];
};

export type QueriesHistoricalStockLinesArgs = {
  datetime?: InputMaybe<Scalars['DateTime']['input']>;
  itemId: Scalars['String']['input'];
  storeId: Scalars['String']['input'];
};

export type QueriesInsertPrescriptionArgs = {
  input: InsertPrescriptionInput;
  storeId: Scalars['String']['input'];
};

export type QueriesInsurancePoliciesArgs = {
  nameId: Scalars['String']['input'];
  sort?: InputMaybe<Array<InsuranceSortInput>>;
  storeId: Scalars['String']['input'];
};

export type QueriesInsurancePolicyArgs = {
  id: Scalars['String']['input'];
  storeId: Scalars['String']['input'];
};

export type QueriesInsuranceProvidersArgs = {
  storeId: Scalars['String']['input'];
};

export type QueriesInventoryAdjustmentReasonsArgs = {
  filter?: InputMaybe<InventoryAdjustmentReasonFilterInput>;
  page?: InputMaybe<PaginationInput>;
  sort?: InputMaybe<Array<InventoryAdjustmentReasonSortInput>>;
};

export type QueriesInvoiceArgs = {
  id: Scalars['String']['input'];
  storeId: Scalars['String']['input'];
};

export type QueriesInvoiceByNumberArgs = {
  invoiceNumber: Scalars['Int']['input'];
  storeId: Scalars['String']['input'];
  type: InvoiceNodeType;
};

export type QueriesInvoiceCountsArgs = {
  storeId: Scalars['String']['input'];
  timezoneOffset?: InputMaybe<Scalars['Int']['input']>;
};

export type QueriesInvoiceLinesArgs = {
  filter?: InputMaybe<InvoiceLineFilterInput>;
  page?: InputMaybe<PaginationInput>;
  reportSort?: InputMaybe<PrintReportSortInput>;
  sort?: InputMaybe<Array<InvoiceLineSortInput>>;
  storeId: Scalars['String']['input'];
};

export type QueriesInvoicesArgs = {
  filter?: InputMaybe<InvoiceFilterInput>;
  page?: InputMaybe<PaginationInput>;
  sort?: InputMaybe<Array<InvoiceSortInput>>;
  storeId: Scalars['String']['input'];
};

export type QueriesItemCountsArgs = {
  lowStockThreshold?: InputMaybe<Scalars['Int']['input']>;
  storeId: Scalars['String']['input'];
};

export type QueriesItemLedgerArgs = {
  filter?: InputMaybe<LedgerFilterInput>;
  page?: InputMaybe<PaginationInput>;
  sort?: InputMaybe<Array<LedgerSortInput>>;
  storeId: Scalars['String']['input'];
};

export type QueriesItemPriceArgs = {
  input: ItemPriceInput;
  storeId: Scalars['String']['input'];
};

export type QueriesItemVariantsConfiguredArgs = {
  storeId: Scalars['String']['input'];
};

export type QueriesItemsArgs = {
  filter?: InputMaybe<ItemFilterInput>;
  page?: InputMaybe<PaginationInput>;
  sort?: InputMaybe<Array<ItemSortInput>>;
  storeId: Scalars['String']['input'];
};

export type QueriesLedgerArgs = {
  filter?: InputMaybe<LedgerFilterInput>;
  sort?: InputMaybe<Array<LedgerSortInput>>;
  storeId: Scalars['String']['input'];
};

export type QueriesLocationsArgs = {
  filter?: InputMaybe<LocationFilterInput>;
  page?: InputMaybe<PaginationInput>;
  sort?: InputMaybe<Array<LocationSortInput>>;
  storeId: Scalars['String']['input'];
};

export type QueriesLogContentsArgs = {
  fileName?: InputMaybe<Scalars['String']['input']>;
};

export type QueriesMasterListLinesArgs = {
  filter?: InputMaybe<MasterListLineFilterInput>;
  masterListId: Scalars['String']['input'];
  page?: InputMaybe<PaginationInput>;
  sort?: InputMaybe<Array<MasterListLineSortInput>>;
  storeId: Scalars['String']['input'];
};

export type QueriesMasterListsArgs = {
  filter?: InputMaybe<MasterListFilterInput>;
  page?: InputMaybe<PaginationInput>;
  sort?: InputMaybe<Array<MasterListSortInput>>;
  storeId: Scalars['String']['input'];
};

export type QueriesNamesArgs = {
  filter?: InputMaybe<NameFilterInput>;
  page?: InputMaybe<PaginationInput>;
  sort?: InputMaybe<Array<NameSortInput>>;
  storeId: Scalars['String']['input'];
};

export type QueriesPatientArgs = {
  patientId: Scalars['String']['input'];
  storeId: Scalars['String']['input'];
};

export type QueriesPatientSearchArgs = {
  input: PatientSearchInput;
  storeId: Scalars['String']['input'];
};

export type QueriesPatientsArgs = {
  filter?: InputMaybe<PatientFilterInput>;
  page?: InputMaybe<PaginationInput>;
  sort?: InputMaybe<Array<PatientSortInput>>;
  storeId: Scalars['String']['input'];
};

export type QueriesPeriodsArgs = {
  filter?: InputMaybe<PeriodFilterInput>;
  page?: InputMaybe<PaginationInput>;
  programId?: InputMaybe<Scalars['String']['input']>;
  storeId: Scalars['String']['input'];
};

export type QueriesPluginDataArgs = {
  filter?: InputMaybe<PluginDataFilterInput>;
  pluginCode: Scalars['String']['input'];
  sort?: InputMaybe<Array<PluginDataSortInput>>;
  storeId: Scalars['String']['input'];
};

export type QueriesPluginGraphqlQueryArgs = {
  input: Scalars['JSON']['input'];
  pluginCode: Scalars['String']['input'];
  storeId: Scalars['String']['input'];
};

export type QueriesPreferenceDescriptionsArgs = {
  prefContext: PreferenceDescriptionContext;
  prefType: PreferenceNodeType;
  storeId: Scalars['String']['input'];
};

export type QueriesPreferencesArgs = {
  storeId: Scalars['String']['input'];
};

export type QueriesPrintersArgs = {
  filter?: InputMaybe<PrinterFilterInput>;
};

export type QueriesProgramEnrolmentsArgs = {
  filter?: InputMaybe<ProgramEnrolmentFilterInput>;
  sort?: InputMaybe<ProgramEnrolmentSortInput>;
  storeId: Scalars['String']['input'];
};

export type QueriesProgramEventsArgs = {
  filter?: InputMaybe<ProgramEventFilterInput>;
  page?: InputMaybe<PaginationInput>;
  sort?: InputMaybe<ProgramEventSortInput>;
  storeId: Scalars['String']['input'];
};

export type QueriesProgramIndicatorsArgs = {
  filter?: InputMaybe<ProgramIndicatorFilterInput>;
  sort?: InputMaybe<ProgramIndicatorSortInput>;
  storeId: Scalars['String']['input'];
};

export type QueriesProgramRequisitionSettingsByCustomerArgs = {
  customerNameId: Scalars['String']['input'];
  storeId: Scalars['String']['input'];
};

export type QueriesProgramsArgs = {
  filter?: InputMaybe<ProgramFilterInput>;
  page?: InputMaybe<PaginationInput>;
  sort?: InputMaybe<ProgramSortInput>;
  storeId: Scalars['String']['input'];
};

export type QueriesRAndRFormArgs = {
  rnrFormId: Scalars['String']['input'];
  storeId: Scalars['String']['input'];
};

export type QueriesRAndRFormsArgs = {
  filter?: InputMaybe<RnRFormFilterInput>;
  page?: InputMaybe<PaginationInput>;
  sort?: InputMaybe<RnRFormSortInput>;
  storeId: Scalars['String']['input'];
};

export type QueriesReasonOptionsArgs = {
  filter?: InputMaybe<ReasonOptionFilterInput>;
  page?: InputMaybe<PaginationInput>;
  sort?: InputMaybe<Array<ReasonOptionSortInput>>;
};

export type QueriesRepackArgs = {
  invoiceId: Scalars['String']['input'];
  storeId: Scalars['String']['input'];
};

export type QueriesRepacksByStockLineArgs = {
  stockLineId: Scalars['String']['input'];
  storeId: Scalars['String']['input'];
};

export type QueriesReportArgs = {
  id: Scalars['String']['input'];
  storeId: Scalars['String']['input'];
  userLanguage: Scalars['String']['input'];
};

export type QueriesReportsArgs = {
  filter?: InputMaybe<ReportFilterInput>;
  sort?: InputMaybe<Array<ReportSortInput>>;
  storeId: Scalars['String']['input'];
  userLanguage: Scalars['String']['input'];
};

export type QueriesRequisitionArgs = {
  id: Scalars['String']['input'];
  storeId: Scalars['String']['input'];
};

export type QueriesRequisitionByNumberArgs = {
  requisitionNumber: Scalars['Int']['input'];
  storeId: Scalars['String']['input'];
  type: RequisitionNodeType;
};

export type QueriesRequisitionCountsArgs = {
  storeId: Scalars['String']['input'];
};

export type QueriesRequisitionLineChartArgs = {
  consumptionOptionsInput?: InputMaybe<ConsumptionOptionsInput>;
  requestRequisitionLineId: Scalars['String']['input'];
  stockEvolutionOptionsInput?: InputMaybe<StockEvolutionOptionsInput>;
  storeId: Scalars['String']['input'];
};

export type QueriesRequisitionsArgs = {
  filter?: InputMaybe<RequisitionFilterInput>;
  page?: InputMaybe<PaginationInput>;
  sort?: InputMaybe<Array<RequisitionSortInput>>;
  storeId: Scalars['String']['input'];
};

export type QueriesResponseRequisitionStatsArgs = {
  requisitionLineId: Scalars['String']['input'];
  storeId: Scalars['String']['input'];
};

export type QueriesReturnReasonsArgs = {
  filter?: InputMaybe<ReturnReasonFilterInput>;
  page?: InputMaybe<PaginationInput>;
  sort?: InputMaybe<Array<ReturnReasonSortInput>>;
};

export type QueriesSchedulesWithPeriodsByProgramArgs = {
  programId: Scalars['String']['input'];
  storeId: Scalars['String']['input'];
};

export type QueriesSensorsArgs = {
  filter?: InputMaybe<SensorFilterInput>;
  page?: InputMaybe<PaginationInput>;
  sort?: InputMaybe<Array<SensorSortInput>>;
  storeId: Scalars['String']['input'];
};

export type QueriesStockCountsArgs = {
  daysTillExpired?: InputMaybe<Scalars['Int']['input']>;
  storeId: Scalars['String']['input'];
  timezoneOffset?: InputMaybe<Scalars['Int']['input']>;
};

export type QueriesStockLinesArgs = {
  filter?: InputMaybe<StockLineFilterInput>;
  page?: InputMaybe<PaginationInput>;
  sort?: InputMaybe<Array<StockLineSortInput>>;
  storeId: Scalars['String']['input'];
};

export type QueriesStocktakeArgs = {
  id: Scalars['String']['input'];
  storeId: Scalars['String']['input'];
};

export type QueriesStocktakeByNumberArgs = {
  stocktakeNumber: Scalars['Int']['input'];
  storeId: Scalars['String']['input'];
};

export type QueriesStocktakeLinesArgs = {
  filter?: InputMaybe<StocktakeLineFilterInput>;
  page?: InputMaybe<PaginationInput>;
  reportSort?: InputMaybe<PrintReportSortInput>;
  sort?: InputMaybe<Array<StocktakeLineSortInput>>;
  stocktakeId: Scalars['String']['input'];
  storeId: Scalars['String']['input'];
};

export type QueriesStocktakesArgs = {
  filter?: InputMaybe<StocktakeFilterInput>;
  page?: InputMaybe<PaginationInput>;
  sort?: InputMaybe<Array<StocktakeSortInput>>;
  storeId: Scalars['String']['input'];
};

export type QueriesStoreArgs = {
  id: Scalars['String']['input'];
};

export type QueriesStorePreferencesArgs = {
  storeId: Scalars['String']['input'];
};

export type QueriesStoresArgs = {
  filter?: InputMaybe<StoreFilterInput>;
  page?: InputMaybe<PaginationInput>;
  sort?: InputMaybe<Array<StoreSortInput>>;
};

export type QueriesSupplierProgramRequisitionSettingsArgs = {
  storeId: Scalars['String']['input'];
};

export type QueriesTemperatureBreachesArgs = {
  filter?: InputMaybe<TemperatureBreachFilterInput>;
  page?: InputMaybe<PaginationInput>;
  sort?: InputMaybe<Array<TemperatureBreachSortInput>>;
  storeId: Scalars['String']['input'];
};

export type QueriesTemperatureLogsArgs = {
  filter?: InputMaybe<TemperatureLogFilterInput>;
  page?: InputMaybe<PaginationInput>;
  sort?: InputMaybe<Array<TemperatureLogSortInput>>;
  storeId: Scalars['String']['input'];
};

export type QueriesTemperatureNotificationsArgs = {
  page?: InputMaybe<PaginationInput>;
  storeId: Scalars['String']['input'];
};

export type QueriesVaccinationArgs = {
  id: Scalars['String']['input'];
  storeId: Scalars['String']['input'];
};

export type QueriesVaccinationCardArgs = {
  programEnrolmentId: Scalars['String']['input'];
  storeId: Scalars['String']['input'];
};

export type QueriesVaccineCourseArgs = {
  id: Scalars['String']['input'];
};

export type QueriesVaccineCourseDoseArgs = {
  id: Scalars['String']['input'];
};

export type QueriesVaccineCoursesArgs = {
  filter?: InputMaybe<VaccineCourseFilterInput>;
  page?: InputMaybe<PaginationInput>;
  sort?: InputMaybe<Array<VaccineCourseSortInput>>;
};

export type QueryReportError = {
  __typename: 'QueryReportError';
  error: QueryReportErrorInterface;
};

export type QueryReportErrorInterface = {
  description: Scalars['String']['output'];
};

export type QueryReportsError = {
  __typename: 'QueryReportsError';
  error: QueryReportsErrorInterface;
};

export type QueryReportsErrorInterface = {
  description: Scalars['String']['output'];
};

export type ReasonOptionConnector = {
  __typename: 'ReasonOptionConnector';
  nodes: Array<ReasonOptionNode>;
  totalCount: Scalars['Int']['output'];
};

export type ReasonOptionFilterInput = {
  id?: InputMaybe<EqualFilterStringInput>;
  isActive?: InputMaybe<Scalars['Boolean']['input']>;
  type?: InputMaybe<EqualFilterReasonOptionTypeInput>;
};

export type ReasonOptionNode = {
  __typename: 'ReasonOptionNode';
  id: Scalars['String']['output'];
  isActive: Scalars['Boolean']['output'];
  reason: Scalars['String']['output'];
  type: ReasonOptionNodeType;
};

export enum ReasonOptionNodeType {
  NegativeInventoryAdjustment = 'NEGATIVE_INVENTORY_ADJUSTMENT',
  PositiveInventoryAdjustment = 'POSITIVE_INVENTORY_ADJUSTMENT',
  RequisitionLineVariance = 'REQUISITION_LINE_VARIANCE',
  ReturnReason = 'RETURN_REASON',
}

export type ReasonOptionResponse = ReasonOptionConnector;

export enum ReasonOptionSortFieldInput {
  Reason = 'reason',
  ReasonOptionType = 'reasonOptionType',
}

export type ReasonOptionSortInput = {
  /**
   * Sort query result is sorted descending or ascending (if not provided the default is
   * ascending)
   */
  desc?: InputMaybe<Scalars['Boolean']['input']>;
  /** Sort query result by `key` */
  key: ReasonOptionSortFieldInput;
};

export type RecordAlreadyExist = InsertAssetCatalogueItemErrorInterface &
  InsertAssetErrorInterface &
  InsertAssetLogErrorInterface &
  InsertAssetLogReasonErrorInterface &
  InsertDemographicIndicatorErrorInterface &
  InsertDemographicProjectionErrorInterface &
  InsertLocationErrorInterface &
  InsertVaccineCourseErrorInterface &
  UpdateDemographicIndicatorErrorInterface &
  UpdateDemographicProjectionErrorInterface & {
    __typename: 'RecordAlreadyExist';
    description: Scalars['String']['output'];
  };

export type RecordBelongsToAnotherStore = DeleteAssetErrorInterface &
  DeleteAssetLogReasonErrorInterface &
  DeleteLocationErrorInterface &
  UpdateAssetErrorInterface &
  UpdateLocationErrorInterface &
  UpdateSensorErrorInterface & {
    __typename: 'RecordBelongsToAnotherStore';
    description: Scalars['String']['output'];
  };

export type RecordNotFound = AddFromMasterListErrorInterface &
  AddToInboundShipmentFromMasterListErrorInterface &
  AddToOutboundShipmentFromMasterListErrorInterface &
  AllocateOutboundShipmentUnallocatedLineErrorInterface &
  CreateRequisitionShipmentErrorInterface &
  DeleteAssetCatalogueItemErrorInterface &
  DeleteAssetErrorInterface &
  DeleteAssetLogReasonErrorInterface &
  DeleteCustomerReturnErrorInterface &
  DeleteErrorInterface &
  DeleteInboundShipmentErrorInterface &
  DeleteInboundShipmentLineErrorInterface &
  DeleteInboundShipmentServiceLineErrorInterface &
  DeleteLocationErrorInterface &
  DeleteOutboundShipmentLineErrorInterface &
  DeleteOutboundShipmentServiceLineErrorInterface &
  DeleteOutboundShipmentUnallocatedLineErrorInterface &
  DeletePrescriptionErrorInterface &
  DeletePrescriptionLineErrorInterface &
  DeleteRequestRequisitionErrorInterface &
  DeleteRequestRequisitionLineErrorInterface &
  DeleteResponseRequisitionErrorInterface &
  DeleteResponseRequisitionLineErrorInterface &
  DeleteSupplierReturnErrorInterface &
  DeleteVaccineCourseErrorInterface &
  NodeErrorInterface &
  RequisitionLineChartErrorInterface &
  RequisitionLineStatsErrorInterface &
  ScannedDataParseErrorInterface &
  SupplyRequestedQuantityErrorInterface &
  UpdateAssetErrorInterface &
  UpdateErrorInterface &
  UpdateInboundShipmentErrorInterface &
  UpdateInboundShipmentLineErrorInterface &
  UpdateInboundShipmentServiceLineErrorInterface &
  UpdateIndicatorValueErrorInterface &
  UpdateLocationErrorInterface &
  UpdateNameErrorInterface &
  UpdateNamePropertiesErrorInterface &
  UpdateOutboundShipmentLineErrorInterface &
  UpdateOutboundShipmentServiceLineErrorInterface &
  UpdateOutboundShipmentUnallocatedLineErrorInterface &
  UpdatePrescriptionErrorInterface &
  UpdatePrescriptionLineErrorInterface &
  UpdateRequestRequisitionErrorInterface &
  UpdateRequestRequisitionLineErrorInterface &
  UpdateResponseRequisitionErrorInterface &
  UpdateResponseRequisitionLineErrorInterface &
  UpdateReturnOtherPartyErrorInterface &
  UpdateSensorErrorInterface &
  UpdateStockLineErrorInterface &
  UseSuggestedQuantityErrorInterface & {
    __typename: 'RecordNotFound';
    description: Scalars['String']['output'];
  };

export type RecordProgramCombinationAlreadyExists =
  InsertVaccineCourseErrorInterface &
    UpdateVaccineCourseErrorInterface & {
      __typename: 'RecordProgramCombinationAlreadyExists';
      description: Scalars['String']['output'];
    };

export type RefreshToken = {
  __typename: 'RefreshToken';
  /** New Bearer token */
  token: Scalars['String']['output'];
};

export type RefreshTokenError = {
  __typename: 'RefreshTokenError';
  error: RefreshTokenErrorInterface;
};

export type RefreshTokenErrorInterface = {
  description: Scalars['String']['output'];
};

export type RefreshTokenResponse = RefreshToken | RefreshTokenError;

export type RepackConnector = {
  __typename: 'RepackConnector';
  nodes: Array<RepackNode>;
  totalCount: Scalars['Int']['output'];
};

export type RepackNode = {
  __typename: 'RepackNode';
  batch?: Maybe<Scalars['String']['output']>;
  datetime: Scalars['DateTime']['output'];
  from: RepackStockLineNode;
  id: Scalars['String']['output'];
  invoice: InvoiceNode;
  repackId: Scalars['String']['output'];
  to: RepackStockLineNode;
};

export type RepackResponse = NodeError | RepackNode;

export type RepackStockLineNode = {
  __typename: 'RepackStockLineNode';
  location?: Maybe<LocationNode>;
  numberOfPacks: Scalars['Float']['output'];
  packSize: Scalars['Float']['output'];
  stockLine?: Maybe<StockLineNode>;
};

export type ReportConnector = {
  __typename: 'ReportConnector';
  nodes: Array<ReportNode>;
  totalCount: Scalars['Int']['output'];
};

export enum ReportContext {
  Asset = 'ASSET',
  Dispensary = 'DISPENSARY',
  InboundReturn = 'INBOUND_RETURN',
  InboundShipment = 'INBOUND_SHIPMENT',
  InternalOrder = 'INTERNAL_ORDER',
  OutboundReturn = 'OUTBOUND_RETURN',
  OutboundShipment = 'OUTBOUND_SHIPMENT',
  Patient = 'PATIENT',
  Prescription = 'PRESCRIPTION',
  Repack = 'REPACK',
  Report = 'REPORT',
  Requisition = 'REQUISITION',
  Resource = 'RESOURCE',
  Stocktake = 'STOCKTAKE',
}

export type ReportFilterInput = {
  context?: InputMaybe<EqualFilterReportContextInput>;
  id?: InputMaybe<EqualFilterStringInput>;
  isActive?: InputMaybe<Scalars['Boolean']['input']>;
  name?: InputMaybe<StringFilterInput>;
  subContext?: InputMaybe<EqualFilterStringInput>;
};

export type ReportNode = {
  __typename: 'ReportNode';
  argumentSchema?: Maybe<FormSchemaNode>;
  code: Scalars['String']['output'];
  context: ReportContext;
  id: Scalars['String']['output'];
  isActive: Scalars['Boolean']['output'];
  isCustom: Scalars['Boolean']['output'];
  /** Human readable name of the report */
  name: Scalars['String']['output'];
  subContext?: Maybe<Scalars['String']['output']>;
};

export type ReportResponse = QueryReportError | ReportNode;

export enum ReportSortFieldInput {
  Id = 'id',
  Name = 'name',
}

export type ReportSortInput = {
  /**
   * Sort query result is sorted descending or ascending (if not provided the default is
   * ascending)
   */
  desc?: InputMaybe<Scalars['Boolean']['input']>;
  /** Sort query result by `key` */
  key: ReportSortFieldInput;
};

export type ReportsResponse = QueryReportsError | ReportConnector;

export type RequestRequisitionCounts = {
  __typename: 'RequestRequisitionCounts';
  draft: Scalars['Int']['output'];
};

export type RequestStoreStatsNode = {
  __typename: 'RequestStoreStatsNode';
  averageMonthlyConsumption: Scalars['Float']['output'];
  maxMonthsOfStock: Scalars['Float']['output'];
  stockOnHand: Scalars['Float']['output'];
  suggestedQuantity: Scalars['Float']['output'];
};

export type RequisitionConnector = {
  __typename: 'RequisitionConnector';
  nodes: Array<RequisitionNode>;
  totalCount: Scalars['Int']['output'];
};

export type RequisitionCounts = {
  __typename: 'RequisitionCounts';
  emergency: EmergencyResponseRequisitionCounts;
  request: RequestRequisitionCounts;
  response: ResponseRequisitionCounts;
};

export type RequisitionFilterInput = {
  aShipmentHasBeenCreated?: InputMaybe<Scalars['Boolean']['input']>;
  automaticallyCreated?: InputMaybe<Scalars['Boolean']['input']>;
  colour?: InputMaybe<EqualFilterStringInput>;
  comment?: InputMaybe<StringFilterInput>;
  createdDatetime?: InputMaybe<DatetimeFilterInput>;
  elmisCode?: InputMaybe<EqualFilterStringInput>;
  expectedDeliveryDate?: InputMaybe<DateFilterInput>;
  finalisedDatetime?: InputMaybe<DatetimeFilterInput>;
  id?: InputMaybe<EqualFilterStringInput>;
  isEmergency?: InputMaybe<Scalars['Boolean']['input']>;
  orderType?: InputMaybe<EqualFilterStringInput>;
  otherPartyId?: InputMaybe<EqualFilterStringInput>;
  otherPartyName?: InputMaybe<StringFilterInput>;
  periodId?: InputMaybe<EqualFilterStringInput>;
  programId?: InputMaybe<EqualFilterStringInput>;
  requisitionNumber?: InputMaybe<EqualFilterBigNumberInput>;
  sentDatetime?: InputMaybe<DatetimeFilterInput>;
  status?: InputMaybe<EqualFilterRequisitionStatusInput>;
  theirReference?: InputMaybe<StringFilterInput>;
  type?: InputMaybe<EqualFilterRequisitionTypeInput>;
  userId?: InputMaybe<EqualFilterStringInput>;
};

export type RequisitionIndicatorInformationNode = {
  __typename: 'RequisitionIndicatorInformationNode';
  columnId: Scalars['String']['output'];
  value: Scalars['String']['output'];
};

export type RequisitionLineChartError = {
  __typename: 'RequisitionLineChartError';
  error: RequisitionLineChartErrorInterface;
};

export type RequisitionLineChartErrorInterface = {
  description: Scalars['String']['output'];
};

export type RequisitionLineChartResponse =
  | ItemChartNode
  | RequisitionLineChartError;

export type RequisitionLineConnector = {
  __typename: 'RequisitionLineConnector';
  nodes: Array<RequisitionLineNode>;
  totalCount: Scalars['Int']['output'];
};

export type RequisitionLineNode = {
  __typename: 'RequisitionLineNode';
  additionInUnits: Scalars['Float']['output'];
  /** Quantity already issued in outbound shipments */
  alreadyIssued: Scalars['Float']['output'];
  approvalComment?: Maybe<Scalars['String']['output']>;
  approvedQuantity: Scalars['Float']['output'];
  availableStockOnHand: Scalars['Float']['output'];
  averageMonthlyConsumption: Scalars['Float']['output'];
  comment?: Maybe<Scalars['String']['output']>;
  daysOutOfStock: Scalars['Float']['output'];
  expiringUnits: Scalars['Float']['output'];
  id: Scalars['String']['output'];
  /** InboundShipment lines linked to requisitions line */
  inboundShipmentLines: InvoiceLineConnector;
  incomingUnits: Scalars['Float']['output'];
  initialStockOnHandUnits: Scalars['Float']['output'];
  item: ItemNode;
  itemId: Scalars['String']['output'];
  itemName: Scalars['String']['output'];
  /**
   * For request requisition: snapshot stats (when requisition was created)
   * For response requisition current item stats
   */
  itemStats: ItemStatsNode;
  linkedRequisitionLine?: Maybe<RequisitionLineNode>;
  lossInUnits: Scalars['Float']['output'];
  optionId?: Maybe<Scalars['String']['output']>;
  /** OutboundShipment lines linked to requisitions line */
  outboundShipmentLines: InvoiceLineConnector;
  outgoingUnits: Scalars['Float']['output'];
  reason?: Maybe<ReasonOptionNode>;
  /**
   * Quantity remaining to supply
   * supplyQuantity minus all (including unallocated) linked invoice lines numberOfPacks * packSize
   * Only available in response requisition, request requisition returns 0
   */
  remainingQuantityToSupply: Scalars['Float']['output'];
  /** Quantity requested */
  requestedQuantity: Scalars['Float']['output'];
  requisitionId: Scalars['String']['output'];
  requisitionNumber: Scalars['Int']['output'];
  /**
   * Calculated quantity
   * When months_of_stock < requisition.min_months_of_stock, calculated = average_monthly_consumption * requisition.max_months_of_stock - months_of_stock
   */
  suggestedQuantity: Scalars['Float']['output'];
  /** Quantity to be supplied in the next shipment, only used in response requisition */
  supplyQuantity: Scalars['Float']['output'];
};

export type RequisitionLineNodeItemStatsArgs = {
  amcLookbackMonths?: InputMaybe<Scalars['Float']['input']>;
};

export type RequisitionLineStatsError = {
  __typename: 'RequisitionLineStatsError';
  error: RequisitionLineStatsErrorInterface;
};

export type RequisitionLineStatsErrorInterface = {
  description: Scalars['String']['output'];
};

export type RequisitionLineStatsResponse =
  | RequisitionLineStatsError
  | ResponseRequisitionStatsNode;

export type RequisitionLineWithItemIdExists =
  InsertRequestRequisitionLineErrorInterface &
    InsertResponseRequisitionLineErrorInterface & {
      __typename: 'RequisitionLineWithItemIdExists';
      description: Scalars['String']['output'];
    };

export type RequisitionNode = {
  __typename: 'RequisitionNode';
  approvalStatus: RequisitionNodeApprovalStatus;
  colour?: Maybe<Scalars['String']['output']>;
  comment?: Maybe<Scalars['String']['output']>;
  createdDatetime: Scalars['DateTime']['output'];
  expectedDeliveryDate?: Maybe<Scalars['NaiveDate']['output']>;
  finalisedDatetime?: Maybe<Scalars['DateTime']['output']>;
  id: Scalars['String']['output'];
  isEmergency: Scalars['Boolean']['output'];
  lines: RequisitionLineConnector;
  /**
   * All lines that have not been supplied
   * based on same logic as RequisitionLineNode.remainingQuantityToSupply
   * only applicable to Response requisition, Request requisition will empty connector
   */
  linesRemainingToSupply: RequisitionLineConnector;
  /** Linked requisition */
  linkedRequisition?: Maybe<RequisitionNode>;
  /** Maximum calculated quantity, used to deduce calculated quantity for each line, see calculated in requisition line */
  maxMonthsOfStock: Scalars['Float']['output'];
  /** Minimum quantity to have for stock to be ordered, used to deduce calculated quantity for each line, see calculated in requisition line */
  minMonthsOfStock: Scalars['Float']['output'];
  orderType?: Maybe<Scalars['String']['output']>;
  /**
   * Request Requisition: Supplying store (store that is supplying stock)
   * Response Requisition: Customer store (store that is ordering stock)
   */
  otherParty: NameNode;
  otherPartyId: Scalars['String']['output'];
  otherPartyName: Scalars['String']['output'];
  period?: Maybe<PeriodNode>;
  program?: Maybe<ProgramNode>;
  /** @deprecated use `program.name` instead. */
  programName?: Maybe<Scalars['String']['output']>;
  requisitionNumber: Scalars['Int']['output'];
  /** Applicable to request requisition only */
  sentDatetime?: Maybe<Scalars['DateTime']['output']>;
  /**
   * Response Requisition: Outbound Shipments linked requisition
   * Request Requisition: Inbound Shipments linked to requisition
   */
  shipments: InvoiceConnector;
  status: RequisitionNodeStatus;
  theirReference?: Maybe<Scalars['String']['output']>;
  type: RequisitionNodeType;
  /**
   * User that last edited requisition, if user is not found in system default unknown user is returned
   * Null is returned for transfers, where response requisition has not been edited yet
   */
  user?: Maybe<UserNode>;
};

export type RequisitionNodeOtherPartyArgs = {
  storeId: Scalars['String']['input'];
};

/** Approval status is applicable to response requisition only */
export enum RequisitionNodeApprovalStatus {
  /** Approved */
  Approved = 'APPROVED',
  /** Approval was denied, requisition is not editable */
  Denied = 'DENIED',
  None = 'NONE',
  /** Pending authorisation, requisition should not be editable */
  Pending = 'PENDING',
}

export enum RequisitionNodeStatus {
  /** New requisition when manually created */
  Draft = 'DRAFT',
  /**
   * Response requisition: When supplier finished fulfilling requisition, locked for future editing
   * Request requisition: When response requisition is finalised
   */
  Finalised = 'FINALISED',
  /** New requisition when automatically created, only applicable to response requisition when it's duplicated in supplying store from request requisition */
  New = 'NEW',
  /** Request requisition is sent and locked for future editing, only applicable to request requisition */
  Sent = 'SENT',
}

export enum RequisitionNodeType {
  /** Requisition created by store that is ordering stock */
  Request = 'REQUEST',
  /** Supplying store requisition in response to request requisition */
  Response = 'RESPONSE',
}

export type RequisitionReasonNotProvided = {
  __typename: 'RequisitionReasonNotProvided';
  description: Scalars['String']['output'];
  requisitionLine: RequisitionLineNode;
};

export type RequisitionReasonsNotProvided =
  UpdateRequestRequisitionErrorInterface &
    UpdateResponseRequisitionErrorInterface & {
      __typename: 'RequisitionReasonsNotProvided';
      description: Scalars['String']['output'];
      errors: Array<RequisitionReasonNotProvided>;
    };

export type RequisitionResponse = RecordNotFound | RequisitionNode;

export enum RequisitionSortFieldInput {
  Comment = 'comment',
  CreatedDatetime = 'createdDatetime',
  ExpectedDeliveryDate = 'expectedDeliveryDate',
  FinalisedDatetime = 'finalisedDatetime',
  OrderType = 'orderType',
  OtherPartyName = 'otherPartyName',
  PeriodStartDate = 'periodStartDate',
  ProgramName = 'programName',
  RequisitionNumber = 'requisitionNumber',
  SentDatetime = 'sentDatetime',
  Status = 'status',
  TheirReference = 'theirReference',
  Type = 'type',
}

export type RequisitionSortInput = {
  /**
   * Sort query result is sorted descending or ascending (if not provided the default is
   * ascending)
   */
  desc?: InputMaybe<Scalars['Boolean']['input']>;
  /** Sort query result by `key` */
  key: RequisitionSortFieldInput;
};

export type RequisitionWithShipment =
  DeleteResponseRequisitionErrorInterface & {
    __typename: 'RequisitionWithShipment';
    description: Scalars['String']['output'];
  };

export type RequisitionsResponse = RequisitionConnector;

export type ResponseRequisitionCounts = {
  __typename: 'ResponseRequisitionCounts';
  new: Scalars['Int']['output'];
};

export type ResponseRequisitionStatsNode = {
  __typename: 'ResponseRequisitionStatsNode';
  requestStoreStats: RequestStoreStatsNode;
  responseStoreStats: ResponseStoreStatsNode;
};

export type ResponseStoreStatsNode = {
  __typename: 'ResponseStoreStatsNode';
  incomingStock: Scalars['Int']['output'];
  otherRequestedQuantity: Scalars['Float']['output'];
  requestedQuantity: Scalars['Float']['output'];
  stockOnHand: Scalars['Float']['output'];
  stockOnOrder: Scalars['Float']['output'];
};

export type ReturnReasonConnector = {
  __typename: 'ReturnReasonConnector';
  nodes: Array<ReturnReasonNode>;
  totalCount: Scalars['Int']['output'];
};

export type ReturnReasonFilterInput = {
  id?: InputMaybe<EqualFilterStringInput>;
  isActive?: InputMaybe<Scalars['Boolean']['input']>;
};

export type ReturnReasonNode = {
  __typename: 'ReturnReasonNode';
  id: Scalars['String']['output'];
  isActive: Scalars['Boolean']['output'];
  reason: Scalars['String']['output'];
};

export type ReturnReasonResponse = ReturnReasonConnector;

export enum ReturnReasonSortFieldInput {
  Id = 'id',
  Reason = 'reason',
}

export type ReturnReasonSortInput = {
  /**
   * Sort query result is sorted descending or ascending (if not provided the default is
   * ascending)
   */
  desc?: InputMaybe<Scalars['Boolean']['input']>;
  /** Sort query result by `key` */
  key: ReturnReasonSortFieldInput;
};

export type RnRFormConnector = {
  __typename: 'RnRFormConnector';
  nodes: Array<RnRFormNode>;
  totalCount: Scalars['Int']['output'];
};

export type RnRFormFilterInput = {
  createdDatetime?: InputMaybe<DatetimeFilterInput>;
  id?: InputMaybe<EqualFilterStringInput>;
  periodScheduleId?: InputMaybe<EqualFilterStringInput>;
  programId?: InputMaybe<EqualFilterStringInput>;
  storeId?: InputMaybe<EqualFilterStringInput>;
};

export type RnRFormLineNode = {
  __typename: 'RnRFormLineNode';
  adjustedQuantityConsumed: Scalars['Float']['output'];
  adjustments: Scalars['Float']['output'];
  approvedQuantity?: Maybe<Scalars['Float']['output']>;
  averageMonthlyConsumption: Scalars['Float']['output'];
  calculatedRequestedQuantity: Scalars['Float']['output'];
  comment?: Maybe<Scalars['String']['output']>;
  confirmed: Scalars['Boolean']['output'];
  enteredRequestedQuantity?: Maybe<Scalars['Float']['output']>;
  expiryDate?: Maybe<Scalars['NaiveDate']['output']>;
  finalBalance: Scalars['Float']['output'];
  id: Scalars['String']['output'];
  initialBalance: Scalars['Float']['output'];
  item: ItemNode;
  itemId: Scalars['String']['output'];
  losses: Scalars['Float']['output'];
  lowStock: LowStockStatus;
  maximumQuantity: Scalars['Float']['output'];
  minimumQuantity: Scalars['Float']['output'];
  previousMonthlyConsumptionValues: Scalars['String']['output'];
  quantityConsumed: Scalars['Float']['output'];
  quantityReceived: Scalars['Float']['output'];
  rnrFormId: Scalars['String']['output'];
  stockOutDuration: Scalars['Int']['output'];
};

export type RnRFormNode = {
  __typename: 'RnRFormNode';
  comment?: Maybe<Scalars['String']['output']>;
  createdDatetime: Scalars['DateTime']['output'];
  id: Scalars['String']['output'];
  lines: Array<RnRFormLineNode>;
  periodId: Scalars['String']['output'];
  periodLength: Scalars['Int']['output'];
  periodName: Scalars['String']['output'];
  programId: Scalars['String']['output'];
  programName: Scalars['String']['output'];
  status: RnRFormNodeStatus;
  supplierId: Scalars['String']['output'];
  supplierName: Scalars['String']['output'];
  theirReference?: Maybe<Scalars['String']['output']>;
};

export enum RnRFormNodeStatus {
  Draft = 'DRAFT',
  Finalised = 'FINALISED',
}

export type RnRFormResponse = NodeError | RnRFormNode;

export enum RnRFormSortFieldInput {
  CreatedDatetime = 'createdDatetime',
  Period = 'period',
  Program = 'program',
  Status = 'status',
  SupplierName = 'supplierName',
}

export type RnRFormSortInput = {
  /**
   * Sort query result is sorted descending or ascending (if not provided the default is
   * ascending)
   */
  desc?: InputMaybe<Scalars['Boolean']['input']>;
  /** Sort query result by `key` */
  key: RnRFormSortFieldInput;
};

export type RnRFormsResponse = RnRFormConnector;

export type SaveOutboundShipmentLinesInput = {
  invoiceId: Scalars['String']['input'];
  itemId: Scalars['String']['input'];
  lines: Array<OutboundShipmentLineInput>;
  placeholderQuantity?: InputMaybe<Scalars['Float']['input']>;
};

export type ScannedDataParseError = {
  __typename: 'ScannedDataParseError';
  error: ScannedDataParseErrorInterface;
};

export type ScannedDataParseErrorInterface = {
  description: Scalars['String']['output'];
};

export type SchedulePeriodNode = {
  __typename: 'SchedulePeriodNode';
  id: Scalars['String']['output'];
  inUse: Scalars['Boolean']['output'];
  period: PeriodNode;
};

export type SensorConnector = {
  __typename: 'SensorConnector';
  nodes: Array<SensorNode>;
  totalCount: Scalars['Int']['output'];
};

export type SensorFilterInput = {
  id?: InputMaybe<EqualFilterStringInput>;
  isActive?: InputMaybe<Scalars['Boolean']['input']>;
  name?: InputMaybe<StringFilterInput>;
  serial?: InputMaybe<EqualFilterStringInput>;
};

export type SensorNode = {
  __typename: 'SensorNode';
  assets: AssetConnector;
  batteryLevel?: Maybe<Scalars['Int']['output']>;
  breach?: Maybe<TemperatureBreachNodeType>;
  id: Scalars['String']['output'];
  isActive: Scalars['Boolean']['output'];
  lastConnectionDatetime?: Maybe<Scalars['DateTime']['output']>;
  latestTemperatureLog?: Maybe<TemperatureLogConnector>;
  location?: Maybe<LocationNode>;
  logInterval?: Maybe<Scalars['Int']['output']>;
  name: Scalars['String']['output'];
  serial: Scalars['String']['output'];
  type: SensorNodeType;
};

export enum SensorNodeType {
  Berlinger = 'BERLINGER',
  BlueMaestro = 'BLUE_MAESTRO',
  Laird = 'LAIRD',
}

export enum SensorSortFieldInput {
  Name = 'name',
  Serial = 'serial',
}

export type SensorSortInput = {
  /**
   * Sort query result is sorted descending or ascending (if not provided the default is
   * ascending)
   */
  desc?: InputMaybe<Scalars['Boolean']['input']>;
  /** Sort query result by `key` */
  key: SensorSortFieldInput;
};

export type SensorsResponse = SensorConnector;

export type SetPrescribedQuantityError = {
  __typename: 'SetPrescribedQuantityError';
  error: SetPrescribedQuantityErrorInterface;
};

export type SetPrescribedQuantityErrorInterface = {
  description: Scalars['String']['output'];
};

export type SetPrescribedQuantityInput = {
  invoiceId: Scalars['String']['input'];
  itemId: Scalars['String']['input'];
  prescribedQuantity: Scalars['Float']['input'];
};

export type SetPrescribedQuantityResponse =
  | InvoiceLineNode
  | SetPrescribedQuantityError;

export type SetPrescribedQuantityWithId = {
  __typename: 'SetPrescribedQuantityWithId';
  id: Scalars['String']['output'];
  response: SetPrescribedQuantityResponse;
};

export type SnapshotCountCurrentCountMismatch =
  UpdateStocktakeErrorInterface & {
    __typename: 'SnapshotCountCurrentCountMismatch';
    description: Scalars['String']['output'];
    lines: Array<SnapshotCountCurrentCountMismatchLine>;
  };

export type SnapshotCountCurrentCountMismatchLine =
  UpdateStocktakeLineErrorInterface & {
    __typename: 'SnapshotCountCurrentCountMismatchLine';
    description: Scalars['String']['output'];
    stocktakeLine: StocktakeLineNode;
  };

export enum StatusType {
  Decommissioned = 'DECOMMISSIONED',
  Functioning = 'FUNCTIONING',
  FunctioningButNeedsAttention = 'FUNCTIONING_BUT_NEEDS_ATTENTION',
  NotFunctioning = 'NOT_FUNCTIONING',
  NotInUse = 'NOT_IN_USE',
  Unserviceable = 'UNSERVICEABLE',
}

export type StockCounts = {
  __typename: 'StockCounts';
  expired: Scalars['Int']['output'];
  expiringSoon: Scalars['Int']['output'];
};

export type StockEvolutionConnector = {
  __typename: 'StockEvolutionConnector';
  nodes: Array<StockEvolutionNode>;
  totalCount: Scalars['Int']['output'];
};

export type StockEvolutionNode = {
  __typename: 'StockEvolutionNode';
  date: Scalars['NaiveDate']['output'];
  isHistoric: Scalars['Boolean']['output'];
  isProjected: Scalars['Boolean']['output'];
  maximumStockOnHand: Scalars['Int']['output'];
  minimumStockOnHand: Scalars['Int']['output'];
  stockOnHand: Scalars['Int']['output'];
};

export type StockEvolutionOptionsInput = {
  /** Defaults to 30, number of data points for historic stock on hand in stock evolution chart */
  numberOfHistoricDataPoints?: InputMaybe<Scalars['Int']['input']>;
  /** Defaults to 20, number of data points for projected stock on hand in stock evolution chart */
  numberOfProjectedDataPoints?: InputMaybe<Scalars['Int']['input']>;
};

export type StockLineAlreadyExistsInInvoice =
  InsertOutboundShipmentLineErrorInterface &
    InsertPrescriptionLineErrorInterface &
    UpdateOutboundShipmentLineErrorInterface &
    UpdatePrescriptionLineErrorInterface & {
      __typename: 'StockLineAlreadyExistsInInvoice';
      description: Scalars['String']['output'];
      line: InvoiceLineNode;
    };

export type StockLineConnector = {
  __typename: 'StockLineConnector';
  nodes: Array<StockLineNode>;
  totalCount: Scalars['Int']['output'];
};

export type StockLineFilterInput = {
  expiryDate?: InputMaybe<DateFilterInput>;
  hasPacksInStore?: InputMaybe<Scalars['Boolean']['input']>;
  id?: InputMaybe<EqualFilterStringInput>;
  isActive?: InputMaybe<Scalars['Boolean']['input']>;
  isAvailable?: InputMaybe<Scalars['Boolean']['input']>;
  itemCodeOrName?: InputMaybe<StringFilterInput>;
  itemId?: InputMaybe<EqualFilterStringInput>;
  location?: InputMaybe<LocationFilterInput>;
  locationId?: InputMaybe<EqualFilterStringInput>;
  masterList?: InputMaybe<MasterListFilterInput>;
  storeId?: InputMaybe<EqualFilterStringInput>;
};

export type StockLineIsOnHold = InsertOutboundShipmentLineErrorInterface &
  InsertPrescriptionLineErrorInterface &
  UpdateOutboundShipmentLineErrorInterface &
  UpdatePrescriptionLineErrorInterface & {
    __typename: 'StockLineIsOnHold';
    description: Scalars['String']['output'];
  };

export type StockLineNode = {
  __typename: 'StockLineNode';
  availableNumberOfPacks: Scalars['Float']['output'];
  barcode?: Maybe<Scalars['String']['output']>;
  batch?: Maybe<Scalars['String']['output']>;
  costPricePerPack: Scalars['Float']['output'];
  expiryDate?: Maybe<Scalars['NaiveDate']['output']>;
  id: Scalars['String']['output'];
  item: ItemNode;
  itemId: Scalars['String']['output'];
  itemName: Scalars['String']['output'];
  itemVariantId?: Maybe<Scalars['String']['output']>;
  location?: Maybe<LocationNode>;
  locationId?: Maybe<Scalars['String']['output']>;
  locationName?: Maybe<Scalars['String']['output']>;
  note?: Maybe<Scalars['String']['output']>;
  onHold: Scalars['Boolean']['output'];
  packSize: Scalars['Float']['output'];
  sellPricePerPack: Scalars['Float']['output'];
  storeId: Scalars['String']['output'];
  supplierName?: Maybe<Scalars['String']['output']>;
  totalNumberOfPacks: Scalars['Float']['output'];
};

export type StockLineReducedBelowZero =
  InsertInventoryAdjustmentErrorInterface &
    InsertRepackErrorInterface &
    InsertStocktakeLineErrorInterface &
    UpdateStocktakeLineErrorInterface & {
      __typename: 'StockLineReducedBelowZero';
      description: Scalars['String']['output'];
      stockLine: StockLineNode;
    };

export type StockLineResponse = NodeError | StockLineNode;

export enum StockLineSortFieldInput {
  Batch = 'batch',
  ExpiryDate = 'expiryDate',
  ItemCode = 'itemCode',
  ItemName = 'itemName',
  LocationCode = 'locationCode',
  NumberOfPacks = 'numberOfPacks',
  PackSize = 'packSize',
  SupplierName = 'supplierName',
}

export type StockLineSortInput = {
  /**
   * Sort query result is sorted descending or ascending (if not provided the default is
   * ascending)
   */
  desc?: InputMaybe<Scalars['Boolean']['input']>;
  /** Sort query result by `key` */
  key: StockLineSortFieldInput;
};

export type StockLinesReducedBelowZero = UpdateStocktakeErrorInterface & {
  __typename: 'StockLinesReducedBelowZero';
  description: Scalars['String']['output'];
  errors: Array<StockLineReducedBelowZero>;
};

export type StockLinesResponse = StockLineConnector;

export type StocktakeConnector = {
  __typename: 'StocktakeConnector';
  nodes: Array<StocktakeNode>;
  totalCount: Scalars['Int']['output'];
};

export type StocktakeFilterInput = {
  comment?: InputMaybe<StringFilterInput>;
  createdDatetime?: InputMaybe<DatetimeFilterInput>;
  description?: InputMaybe<StringFilterInput>;
  finalisedDatetime?: InputMaybe<DatetimeFilterInput>;
  id?: InputMaybe<EqualFilterStringInput>;
  isLocked?: InputMaybe<Scalars['Boolean']['input']>;
  isProgramStocktake?: InputMaybe<Scalars['Boolean']['input']>;
  status?: InputMaybe<EqualFilterStocktakeStatusInput>;
  stocktakeDate?: InputMaybe<DateFilterInput>;
  stocktakeNumber?: InputMaybe<EqualFilterBigNumberInput>;
  userId?: InputMaybe<EqualFilterStringInput>;
};

export type StocktakeIsLocked = UpdateStocktakeErrorInterface & {
  __typename: 'StocktakeIsLocked';
  description: Scalars['String']['output'];
};

export type StocktakeLineConnector = {
  __typename: 'StocktakeLineConnector';
  nodes: Array<StocktakeLineNode>;
  totalCount: Scalars['Int']['output'];
};

export type StocktakeLineFilterInput = {
  id?: InputMaybe<EqualFilterStringInput>;
  itemCodeOrName?: InputMaybe<StringFilterInput>;
  itemId?: InputMaybe<EqualFilterStringInput>;
  locationId?: InputMaybe<EqualFilterStringInput>;
  stocktakeId?: InputMaybe<EqualFilterStringInput>;
};

export type StocktakeLineNode = {
  __typename: 'StocktakeLineNode';
  batch?: Maybe<Scalars['String']['output']>;
  comment?: Maybe<Scalars['String']['output']>;
  costPricePerPack?: Maybe<Scalars['Float']['output']>;
  countedNumberOfPacks?: Maybe<Scalars['Float']['output']>;
  expiryDate?: Maybe<Scalars['NaiveDate']['output']>;
  id: Scalars['String']['output'];
  inventoryAdjustmentReason?: Maybe<InventoryAdjustmentReasonNode>;
  inventoryAdjustmentReasonId?: Maybe<Scalars['String']['output']>;
  item: ItemNode;
  itemId: Scalars['String']['output'];
  itemName: Scalars['String']['output'];
  itemVariantId?: Maybe<Scalars['String']['output']>;
  location?: Maybe<LocationNode>;
  note?: Maybe<Scalars['String']['output']>;
  packSize?: Maybe<Scalars['Float']['output']>;
  sellPricePerPack?: Maybe<Scalars['Float']['output']>;
  snapshotNumberOfPacks: Scalars['Float']['output'];
  stockLine?: Maybe<StockLineNode>;
  stocktakeId: Scalars['String']['output'];
};

export enum StocktakeLineSortFieldInput {
  /** Stocktake line batch */
  Batch = 'batch',
  /** Stocktake line expiry date */
  ExpiryDate = 'expiryDate',
  ItemCode = 'itemCode',
  ItemName = 'itemName',
  /** Stocktake line item stock location code */
  LocationCode = 'locationCode',
  /** Stocktake line pack size */
  PackSize = 'packSize',
}

export type StocktakeLineSortInput = {
  /**
   * Sort query result is sorted descending or ascending (if not provided the default is
   * ascending)
   */
  desc?: InputMaybe<Scalars['Boolean']['input']>;
  /** Sort query result by `key` */
  key: StocktakeLineSortFieldInput;
};

export type StocktakeNode = {
  __typename: 'StocktakeNode';
  comment?: Maybe<Scalars['String']['output']>;
  countedBy?: Maybe<Scalars['String']['output']>;
  createdDatetime: Scalars['DateTime']['output'];
  description?: Maybe<Scalars['String']['output']>;
  finalisedDatetime?: Maybe<Scalars['DateTime']['output']>;
  id: Scalars['String']['output'];
  inventoryAddition?: Maybe<InvoiceNode>;
  inventoryAdditionId?: Maybe<Scalars['String']['output']>;
  inventoryReduction?: Maybe<InvoiceNode>;
  inventoryReductionId?: Maybe<Scalars['String']['output']>;
  isInitialStocktake: Scalars['Boolean']['output'];
  isLocked: Scalars['Boolean']['output'];
  lines: StocktakeLineConnector;
  program?: Maybe<ProgramNode>;
  status: StocktakeNodeStatus;
  stocktakeDate?: Maybe<Scalars['NaiveDate']['output']>;
  stocktakeNumber: Scalars['Int']['output'];
  storeId: Scalars['String']['output'];
  user?: Maybe<UserNode>;
  verifiedBy?: Maybe<Scalars['String']['output']>;
};

export enum StocktakeNodeStatus {
  Finalised = 'FINALISED',
  New = 'NEW',
}

export type StocktakeResponse = NodeError | StocktakeNode;

export enum StocktakeSortFieldInput {
  Comment = 'comment',
  CreatedDatetime = 'createdDatetime',
  Description = 'description',
  FinalisedDatetime = 'finalisedDatetime',
  Status = 'status',
  StocktakeDate = 'stocktakeDate',
  StocktakeNumber = 'stocktakeNumber',
}

export type StocktakeSortInput = {
  /**
   * Sort query result is sorted descending or ascending (if not provided the default is
   * ascending)
   */
  desc?: InputMaybe<Scalars['Boolean']['input']>;
  /** Sort query result by `key` */
  key: StocktakeSortFieldInput;
};

export type StocktakesLinesResponse = StocktakeLineConnector;

export type StocktakesResponse = StocktakeConnector;

export type StoreConnector = {
  __typename: 'StoreConnector';
  nodes: Array<StoreNode>;
  totalCount: Scalars['Int']['output'];
};

export type StoreFilterInput = {
  code?: InputMaybe<StringFilterInput>;
  id?: InputMaybe<EqualFilterStringInput>;
  name?: InputMaybe<StringFilterInput>;
  nameCode?: InputMaybe<StringFilterInput>;
  siteId?: InputMaybe<EqualFilterNumberInput>;
};

export enum StoreModeNodeType {
  Dispensary = 'DISPENSARY',
  Store = 'STORE',
}

export type StoreNode = {
  __typename: 'StoreNode';
  code: Scalars['String']['output'];
  createdDate?: Maybe<Scalars['NaiveDate']['output']>;
  id: Scalars['String']['output'];
  /**
   * Returns the associated store logo.
   * The logo is returned as a data URL schema, e.g. "data:image/png;base64,..."
   */
  logo?: Maybe<Scalars['String']['output']>;
  name: NameNode;
  siteId: Scalars['Int']['output'];
  storeName: Scalars['String']['output'];
};

export type StoreNodeNameArgs = {
  storeId: Scalars['String']['input'];
};

export type StorePreferenceNode = {
  __typename: 'StorePreferenceNode';
  editPrescribedQuantityOnPrescription: Scalars['Boolean']['output'];
  extraFieldsInRequisition: Scalars['Boolean']['output'];
  id: Scalars['String']['output'];
  issueInForeignCurrency: Scalars['Boolean']['output'];
  manuallyLinkInternalOrderToInboundShipment: Scalars['Boolean']['output'];
  monthlyConsumptionLookBackPeriod: Scalars['Float']['output'];
  monthsItemsExpire: Scalars['Float']['output'];
  monthsLeadTime: Scalars['Float']['output'];
  monthsOverstock: Scalars['Float']['output'];
  monthsUnderstock: Scalars['Float']['output'];
  omProgramModule: Scalars['Boolean']['output'];
  packToOne: Scalars['Boolean']['output'];
  requestRequisitionRequiresAuthorisation: Scalars['Boolean']['output'];
  responseRequisitionRequiresAuthorisation: Scalars['Boolean']['output'];
  stocktakeFrequency: Scalars['Float']['output'];
  useConsumptionAndStockFromCustomersForInternalOrders: Scalars['Boolean']['output'];
  vaccineModule: Scalars['Boolean']['output'];
};

export type StoreResponse = NodeError | StoreNode;

export enum StoreSortFieldInput {
  Code = 'code',
  Name = 'name',
  NameCode = 'nameCode',
}

export type StoreSortInput = {
  /**
   * Sort query result is sorted descending or ascending (if not provided the default is
   * ascending)
   */
  desc?: InputMaybe<Scalars['Boolean']['input']>;
  /** Sort query result by `key` */
  key: StoreSortFieldInput;
};

export type StoresResponse = StoreConnector;

export type StringFilterInput = {
  /** Search term must be an exact match (case sensitive) */
  equalTo?: InputMaybe<Scalars['String']['input']>;
  /** Search term must be included in search candidate (case insensitive) */
  like?: InputMaybe<Scalars['String']['input']>;
};

export type Success = {
  __typename: 'Success';
  success: Scalars['Boolean']['output'];
};

export type SuggestedNextEncounterNode = {
  __typename: 'SuggestedNextEncounterNode';
  label?: Maybe<Scalars['String']['output']>;
  startDatetime: Scalars['DateTime']['output'];
};

export type SuggestedQuantityCalculationNode = {
  __typename: 'SuggestedQuantityCalculationNode';
  averageMonthlyConsumption: Scalars['Int']['output'];
  maximumStockOnHand: Scalars['Int']['output'];
  minimumStockOnHand: Scalars['Int']['output'];
  stockOnHand: Scalars['Int']['output'];
  suggestedQuantity: Scalars['Int']['output'];
};

export type SupplierProgramRequisitionSettingNode = {
  __typename: 'SupplierProgramRequisitionSettingNode';
  masterList: MasterListNode;
  orderTypes: Array<ProgramRequisitionOrderTypeNode>;
  programId: Scalars['String']['output'];
  programName: Scalars['String']['output'];
  suppliers: Array<NameNode>;
  tagName: Scalars['String']['output'];
};

export type SupplierReturnInput = {
  id: Scalars['String']['input'];
  inboundShipmentId?: InputMaybe<Scalars['String']['input']>;
  supplierId: Scalars['String']['input'];
  supplierReturnLines: Array<SupplierReturnLineInput>;
};

export type SupplierReturnLineConnector = {
  __typename: 'SupplierReturnLineConnector';
  nodes: Array<SupplierReturnLineNode>;
  totalCount: Scalars['Int']['output'];
};

export type SupplierReturnLineInput = {
  id: Scalars['String']['input'];
  note?: InputMaybe<Scalars['String']['input']>;
  numberOfPacksToReturn: Scalars['Float']['input'];
  reasonId?: InputMaybe<Scalars['String']['input']>;
  stockLineId: Scalars['String']['input'];
};

export type SupplierReturnLineNode = {
  __typename: 'SupplierReturnLineNode';
  availableNumberOfPacks: Scalars['Float']['output'];
  batch?: Maybe<Scalars['String']['output']>;
  expiryDate?: Maybe<Scalars['NaiveDate']['output']>;
  id: Scalars['String']['output'];
  item: ItemNode;
  itemCode: Scalars['String']['output'];
  itemName: Scalars['String']['output'];
  note?: Maybe<Scalars['String']['output']>;
  numberOfPacksToReturn: Scalars['Float']['output'];
  packSize: Scalars['Float']['output'];
  reasonId?: Maybe<Scalars['String']['output']>;
  stockLineId: Scalars['String']['output'];
};

export type SupplyRequestedQuantityError = {
  __typename: 'SupplyRequestedQuantityError';
  error: SupplyRequestedQuantityErrorInterface;
};

export type SupplyRequestedQuantityErrorInterface = {
  description: Scalars['String']['output'];
};

export type SupplyRequestedQuantityInput = {
  responseRequisitionId: Scalars['String']['input'];
};

export type SupplyRequestedQuantityResponse =
  | RequisitionLineConnector
  | SupplyRequestedQuantityError;

export type SyncErrorNode = {
  __typename: 'SyncErrorNode';
  fullError: Scalars['String']['output'];
  variant: SyncErrorVariant;
};

export enum SyncErrorVariant {
  ApiVersionIncompatible = 'API_VERSION_INCOMPATIBLE',
  CentralV6NotConfigured = 'CENTRAL_V6_NOT_CONFIGURED',
  ConnectionError = 'CONNECTION_ERROR',
  HardwareIdMismatch = 'HARDWARE_ID_MISMATCH',
  IncorrectPassword = 'INCORRECT_PASSWORD',
  IntegrationError = 'INTEGRATION_ERROR',
  IntegrationTimeoutReached = 'INTEGRATION_TIMEOUT_REACHED',
  InvalidUrl = 'INVALID_URL',
  SiteAuthTimeout = 'SITE_AUTH_TIMEOUT',
  SiteHasNoStore = 'SITE_HAS_NO_STORE',
  SiteNameNotFound = 'SITE_NAME_NOT_FOUND',
  SiteUuidIsBeingChanged = 'SITE_UUID_IS_BEING_CHANGED',
  Unknown = 'UNKNOWN',
  V6ApiVersionIncompatible = 'V6_API_VERSION_INCOMPATIBLE',
}

export type SyncFileReferenceConnector = {
  __typename: 'SyncFileReferenceConnector';
  nodes: Array<SyncFileReferenceNode>;
  totalCount: Scalars['Int']['output'];
};

export type SyncFileReferenceNode = {
  __typename: 'SyncFileReferenceNode';
  createdDatetime: Scalars['NaiveDateTime']['output'];
  fileName: Scalars['String']['output'];
  id: Scalars['String']['output'];
  mimeType?: Maybe<Scalars['String']['output']>;
  recordId: Scalars['String']['output'];
  tableName: Scalars['String']['output'];
};

export type SyncSettingsInput = {
  /** Sync interval */
  intervalSeconds: Scalars['Int']['input'];
  /** Plain text password */
  password: Scalars['String']['input'];
  url: Scalars['String']['input'];
  username: Scalars['String']['input'];
};

export type SyncSettingsNode = {
  __typename: 'SyncSettingsNode';
  /** How frequently central data is synced */
  intervalSeconds: Scalars['Int']['output'];
  /** Central server url */
  url: Scalars['String']['output'];
  /** Central server username */
  username: Scalars['String']['output'];
};

export type SyncStatusNode = {
  __typename: 'SyncStatusNode';
  durationInSeconds: Scalars['Int']['output'];
  finished?: Maybe<Scalars['DateTime']['output']>;
  started: Scalars['DateTime']['output'];
};

export type SyncStatusWithProgressNode = {
  __typename: 'SyncStatusWithProgressNode';
  done?: Maybe<Scalars['Int']['output']>;
  finished?: Maybe<Scalars['DateTime']['output']>;
  started: Scalars['DateTime']['output'];
  total?: Maybe<Scalars['Int']['output']>;
};

export type TaxInput = {
  /** Set or unset the tax value (in percentage) */
  percentage?: InputMaybe<Scalars['Float']['input']>;
};

export type TemperatureBreachConnector = {
  __typename: 'TemperatureBreachConnector';
  nodes: Array<TemperatureBreachNode>;
  totalCount: Scalars['Int']['output'];
};

export type TemperatureBreachFilterInput = {
  endDatetime?: InputMaybe<DatetimeFilterInput>;
  id?: InputMaybe<EqualFilterStringInput>;
  location?: InputMaybe<LocationFilterInput>;
  sensor?: InputMaybe<SensorFilterInput>;
  startDatetime?: InputMaybe<DatetimeFilterInput>;
  type?: InputMaybe<EqualFilterTemperatureBreachRowTypeInput>;
  unacknowledged?: InputMaybe<Scalars['Boolean']['input']>;
};

export type TemperatureBreachNode = {
  __typename: 'TemperatureBreachNode';
  comment?: Maybe<Scalars['String']['output']>;
  durationMilliseconds: Scalars['Int']['output'];
  endDatetime?: Maybe<Scalars['DateTime']['output']>;
  id: Scalars['String']['output'];
  location?: Maybe<LocationNode>;
  maxOrMinTemperature?: Maybe<Scalars['Float']['output']>;
  sensor?: Maybe<SensorNode>;
  sensorId: Scalars['String']['output'];
  startDatetime: Scalars['DateTime']['output'];
  type: TemperatureBreachNodeType;
  unacknowledged: Scalars['Boolean']['output'];
};

export enum TemperatureBreachNodeType {
  ColdConsecutive = 'COLD_CONSECUTIVE',
  ColdCumulative = 'COLD_CUMULATIVE',
  HotConsecutive = 'HOT_CONSECUTIVE',
  HotCumulative = 'HOT_CUMULATIVE',
}

export enum TemperatureBreachSortFieldInput {
  EndDatetime = 'endDatetime',
  StartDatetime = 'startDatetime',
}

export type TemperatureBreachSortInput = {
  /**
   * Sort query result is sorted descending or ascending (if not provided the default is
   * ascending)
   */
  desc?: InputMaybe<Scalars['Boolean']['input']>;
  /** Sort query result by `key` */
  key: TemperatureBreachSortFieldInput;
};

export type TemperatureBreachesResponse = TemperatureBreachConnector;

export type TemperatureExcursionConnector = {
  __typename: 'TemperatureExcursionConnector';
  nodes: Array<TemperatureExcursionNode>;
  totalCount: Scalars['Int']['output'];
};

export type TemperatureExcursionNode = {
  __typename: 'TemperatureExcursionNode';
  id: Scalars['String']['output'];
  location?: Maybe<LocationNode>;
  maxOrMinTemperature: Scalars['Float']['output'];
  sensor?: Maybe<SensorNode>;
  sensorId: Scalars['String']['output'];
  startDatetime: Scalars['DateTime']['output'];
};

export type TemperatureLogConnector = {
  __typename: 'TemperatureLogConnector';
  nodes: Array<TemperatureLogNode>;
  totalCount: Scalars['Int']['output'];
};

export type TemperatureLogFilterInput = {
  datetime?: InputMaybe<DatetimeFilterInput>;
  id?: InputMaybe<EqualFilterStringInput>;
  location?: InputMaybe<LocationFilterInput>;
  sensor?: InputMaybe<SensorFilterInput>;
  temperatureBreach?: InputMaybe<TemperatureBreachFilterInput>;
};

export type TemperatureLogNode = {
  __typename: 'TemperatureLogNode';
  datetime: Scalars['DateTime']['output'];
  id: Scalars['String']['output'];
  location?: Maybe<LocationNode>;
  sensor?: Maybe<SensorNode>;
  sensorId: Scalars['String']['output'];
  temperature: Scalars['Float']['output'];
  temperatureBreach?: Maybe<TemperatureBreachNode>;
};

export enum TemperatureLogSortFieldInput {
  Datetime = 'datetime',
  Temperature = 'temperature',
}

export type TemperatureLogSortInput = {
  /**
   * Sort query result is sorted descending or ascending (if not provided the default is
   * ascending)
   */
  desc?: InputMaybe<Scalars['Boolean']['input']>;
  /** Sort query result by `key` */
  key: TemperatureLogSortFieldInput;
};

export type TemperatureLogsResponse = TemperatureLogConnector;

export type TemperatureNotificationConnector = {
  __typename: 'TemperatureNotificationConnector';
  breaches: TemperatureBreachConnector;
  excursions: TemperatureExcursionConnector;
};

export type TemperatureNotificationsResponse = TemperatureNotificationConnector;

export type TokenExpired = RefreshTokenErrorInterface & {
  __typename: 'TokenExpired';
  description: Scalars['String']['output'];
};

export type TransferredRequisition = DeleteResponseRequisitionErrorInterface & {
  __typename: 'TransferredRequisition';
  description: Scalars['String']['output'];
};

export type UnallocatedLineForItemAlreadyExists =
  InsertOutboundShipmentUnallocatedLineErrorInterface & {
    __typename: 'UnallocatedLineForItemAlreadyExists';
    description: Scalars['String']['output'];
  };

export type UnallocatedLinesOnlyEditableInNewInvoice =
  InsertOutboundShipmentUnallocatedLineErrorInterface & {
    __typename: 'UnallocatedLinesOnlyEditableInNewInvoice';
    description: Scalars['String']['output'];
  };

export enum UniqueCombinationKey {
  Manufacturer = 'manufacturer',
  Model = 'model',
}

export type UniqueCombinationViolation =
  InsertAssetCatalogueItemErrorInterface & {
    __typename: 'UniqueCombinationViolation';
    description: Scalars['String']['output'];
    fields: Array<UniqueCombinationKey>;
  };

export enum UniqueValueKey {
  Code = 'code',
  Name = 'name',
  Serial = 'serial',
}

export type UniqueValueViolation = InsertAssetCatalogueItemErrorInterface &
  InsertAssetErrorInterface &
  InsertAssetLogErrorInterface &
  InsertAssetLogReasonErrorInterface &
  InsertDemographicIndicatorErrorInterface &
  InsertDemographicProjectionErrorInterface &
  InsertLocationErrorInterface &
  UpdateAssetErrorInterface &
  UpdateDemographicIndicatorErrorInterface &
  UpdateDemographicProjectionErrorInterface &
  UpdateLocationErrorInterface &
  UpdateSensorErrorInterface &
  UpsertItemVariantErrorInterface & {
    __typename: 'UniqueValueViolation';
    description: Scalars['String']['output'];
    field: UniqueValueKey;
  };

export type UpdateAssetError = {
  __typename: 'UpdateAssetError';
  error: UpdateAssetErrorInterface;
};

export type UpdateAssetErrorInterface = {
  description: Scalars['String']['output'];
};

export type UpdateAssetInput = {
  assetNumber?: InputMaybe<Scalars['String']['input']>;
  catalogueItemId?: InputMaybe<NullableStringUpdate>;
  donorNameId?: InputMaybe<NullableStringUpdate>;
  id: Scalars['String']['input'];
  installationDate?: InputMaybe<NullableDateUpdate>;
  locationIds?: InputMaybe<Array<Scalars['String']['input']>>;
  needsReplacement?: InputMaybe<Scalars['Boolean']['input']>;
  notes?: InputMaybe<Scalars['String']['input']>;
  properties?: InputMaybe<Scalars['String']['input']>;
  replacementDate?: InputMaybe<NullableDateUpdate>;
  serialNumber?: InputMaybe<NullableStringUpdate>;
  storeId?: InputMaybe<NullableStringUpdate>;
  warrantyEnd?: InputMaybe<NullableDateUpdate>;
  warrantyStart?: InputMaybe<NullableDateUpdate>;
};

export type UpdateAssetResponse = AssetNode | UpdateAssetError;

export type UpdateContactTraceInput = {
  /** Contact trace document data */
  data: Scalars['JSON']['input'];
  /** The document ID of the contact trace document which should be updated */
  parent: Scalars['String']['input'];
  /** The patient ID the contact belongs to */
  patientId: Scalars['String']['input'];
  /** The schema id used for the contact trace data */
  schemaId: Scalars['String']['input'];
  /** The contact trace document type */
  type: Scalars['String']['input'];
};

export type UpdateContactTraceResponse = ContactTraceNode;

export type UpdateCustomerReturnError = {
  __typename: 'UpdateCustomerReturnError';
  error: UpdateCustomerReturnErrorInterface;
};

export type UpdateCustomerReturnErrorInterface = {
  description: Scalars['String']['output'];
};

export type UpdateCustomerReturnInput = {
  colour?: InputMaybe<Scalars['String']['input']>;
  comment?: InputMaybe<Scalars['String']['input']>;
  id: Scalars['String']['input'];
  onHold?: InputMaybe<Scalars['Boolean']['input']>;
  otherPartyId?: InputMaybe<Scalars['String']['input']>;
  status?: InputMaybe<UpdateCustomerReturnStatusInput>;
  theirReference?: InputMaybe<Scalars['String']['input']>;
};

export type UpdateCustomerReturnLinesInput = {
  customerReturnId: Scalars['String']['input'];
  customerReturnLines: Array<CustomerReturnLineInput>;
};

export type UpdateCustomerReturnLinesResponse = InvoiceNode;

export type UpdateCustomerReturnResponse =
  | InvoiceNode
  | UpdateCustomerReturnError;

export enum UpdateCustomerReturnStatusInput {
  Delivered = 'DELIVERED',
  Verified = 'VERIFIED',
}

export type UpdateDemographicIndicatorError = {
  __typename: 'UpdateDemographicIndicatorError';
  error: UpdateDemographicIndicatorErrorInterface;
};

export type UpdateDemographicIndicatorErrorInterface = {
  description: Scalars['String']['output'];
};

export type UpdateDemographicIndicatorInput = {
  basePopulation?: InputMaybe<Scalars['Int']['input']>;
  baseYear?: InputMaybe<Scalars['Int']['input']>;
  id: Scalars['String']['input'];
  name?: InputMaybe<Scalars['String']['input']>;
  populationPercentage?: InputMaybe<Scalars['Float']['input']>;
  year1Projection?: InputMaybe<Scalars['Int']['input']>;
  year2Projection?: InputMaybe<Scalars['Int']['input']>;
  year3Projection?: InputMaybe<Scalars['Int']['input']>;
  year4Projection?: InputMaybe<Scalars['Int']['input']>;
  year5Projection?: InputMaybe<Scalars['Int']['input']>;
};

export type UpdateDemographicIndicatorResponse =
  | DemographicIndicatorNode
  | UpdateDemographicIndicatorError;

export type UpdateDemographicProjectionError = {
  __typename: 'UpdateDemographicProjectionError';
  error: UpdateDemographicProjectionErrorInterface;
};

export type UpdateDemographicProjectionErrorInterface = {
  description: Scalars['String']['output'];
};

export type UpdateDemographicProjectionInput = {
  baseYear?: InputMaybe<Scalars['Int']['input']>;
  id: Scalars['String']['input'];
  year1?: InputMaybe<Scalars['Float']['input']>;
  year2?: InputMaybe<Scalars['Float']['input']>;
  year3?: InputMaybe<Scalars['Float']['input']>;
  year4?: InputMaybe<Scalars['Float']['input']>;
  year5?: InputMaybe<Scalars['Float']['input']>;
};

export type UpdateDemographicProjectionResponse =
  | DemographicProjectionNode
  | UpdateDemographicProjectionError;

export type UpdateDisplaySettingsError = {
  __typename: 'UpdateDisplaySettingsError';
  error: Scalars['String']['output'];
};

export type UpdateDisplaySettingsResponse =
  | UpdateDisplaySettingsError
  | UpdateResult;

export type UpdateEncounterInput = {
  /** Encounter document data */
  data: Scalars['JSON']['input'];
  /** The document id of the encounter document which should be updated */
  parent: Scalars['String']['input'];
  /** The schema id used for the encounter data */
  schemaId: Scalars['String']['input'];
  /** The encounter type */
  type: Scalars['String']['input'];
};

export type UpdateEncounterResponse = EncounterNode;

export type UpdateErrorInterface = {
  description: Scalars['String']['output'];
};

export type UpdateInboundShipmentError = {
  __typename: 'UpdateInboundShipmentError';
  error: UpdateInboundShipmentErrorInterface;
};

export type UpdateInboundShipmentErrorInterface = {
  description: Scalars['String']['output'];
};

export type UpdateInboundShipmentInput = {
  colour?: InputMaybe<Scalars['String']['input']>;
  comment?: InputMaybe<Scalars['String']['input']>;
  currencyId?: InputMaybe<Scalars['String']['input']>;
  currencyRate?: InputMaybe<Scalars['Float']['input']>;
  id: Scalars['String']['input'];
  onHold?: InputMaybe<Scalars['Boolean']['input']>;
  otherPartyId?: InputMaybe<Scalars['String']['input']>;
  status?: InputMaybe<UpdateInboundShipmentStatusInput>;
  tax?: InputMaybe<TaxInput>;
  theirReference?: InputMaybe<Scalars['String']['input']>;
};

export type UpdateInboundShipmentLineError = {
  __typename: 'UpdateInboundShipmentLineError';
  error: UpdateInboundShipmentLineErrorInterface;
};

export type UpdateInboundShipmentLineErrorInterface = {
  description: Scalars['String']['output'];
};

export type UpdateInboundShipmentLineInput = {
  batch?: InputMaybe<Scalars['String']['input']>;
  costPricePerPack?: InputMaybe<Scalars['Float']['input']>;
  expiryDate?: InputMaybe<Scalars['NaiveDate']['input']>;
  id: Scalars['String']['input'];
  itemId?: InputMaybe<Scalars['String']['input']>;
  itemVariantId?: InputMaybe<NullableStringUpdate>;
  location?: InputMaybe<NullableStringUpdate>;
  numberOfPacks?: InputMaybe<Scalars['Float']['input']>;
  packSize?: InputMaybe<Scalars['Float']['input']>;
  sellPricePerPack?: InputMaybe<Scalars['Float']['input']>;
  tax?: InputMaybe<TaxInput>;
  totalBeforeTax?: InputMaybe<Scalars['Float']['input']>;
};

export type UpdateInboundShipmentLineResponse =
  | InvoiceLineNode
  | UpdateInboundShipmentLineError;

export type UpdateInboundShipmentLineResponseWithId = {
  __typename: 'UpdateInboundShipmentLineResponseWithId';
  id: Scalars['String']['output'];
  response: UpdateInboundShipmentLineResponse;
};

export type UpdateInboundShipmentResponse =
  | InvoiceNode
  | UpdateInboundShipmentError;

export type UpdateInboundShipmentResponseWithId = {
  __typename: 'UpdateInboundShipmentResponseWithId';
  id: Scalars['String']['output'];
  response: UpdateInboundShipmentResponse;
};

export type UpdateInboundShipmentServiceLineError = {
  __typename: 'UpdateInboundShipmentServiceLineError';
  error: UpdateInboundShipmentServiceLineErrorInterface;
};

export type UpdateInboundShipmentServiceLineErrorInterface = {
  description: Scalars['String']['output'];
};

export type UpdateInboundShipmentServiceLineInput = {
  id: Scalars['String']['input'];
  itemId?: InputMaybe<Scalars['String']['input']>;
  name?: InputMaybe<Scalars['String']['input']>;
  note?: InputMaybe<Scalars['String']['input']>;
  tax?: InputMaybe<TaxInput>;
  totalBeforeTax?: InputMaybe<Scalars['Float']['input']>;
};

export type UpdateInboundShipmentServiceLineResponse =
  | InvoiceLineNode
  | UpdateInboundShipmentServiceLineError;

export type UpdateInboundShipmentServiceLineResponseWithId = {
  __typename: 'UpdateInboundShipmentServiceLineResponseWithId';
  id: Scalars['String']['output'];
  response: UpdateInboundShipmentServiceLineResponse;
};

export enum UpdateInboundShipmentStatusInput {
  Delivered = 'DELIVERED',
  Verified = 'VERIFIED',
}

export type UpdateIndicatorValueError = {
  __typename: 'UpdateIndicatorValueError';
  error: UpdateIndicatorValueErrorInterface;
};

export type UpdateIndicatorValueErrorInterface = {
  description: Scalars['String']['output'];
};

export type UpdateIndicatorValueInput = {
  id: Scalars['String']['input'];
  value: Scalars['String']['input'];
};

export type UpdateIndicatorValueResponse =
  | IndicatorValueNode
  | UpdateIndicatorValueError;

export type UpdateInsuranceInput = {
  discountPercentage?: InputMaybe<Scalars['Float']['input']>;
  expiryDate?: InputMaybe<Scalars['NaiveDate']['input']>;
  id: Scalars['String']['input'];
  insuranceProviderId?: InputMaybe<Scalars['String']['input']>;
  isActive?: InputMaybe<Scalars['Boolean']['input']>;
  policyType?: InputMaybe<InsurancePolicyNodeType>;
};

export type UpdateInsuranceResponse = IdResponse;

export type UpdateLabelPrinterSettingsError = {
  __typename: 'UpdateLabelPrinterSettingsError';
  error: Scalars['String']['output'];
};

export type UpdateLabelPrinterSettingsResponse =
  | LabelPrinterUpdateResult
  | UpdateLabelPrinterSettingsError;

export type UpdateLocationError = {
  __typename: 'UpdateLocationError';
  error: UpdateLocationErrorInterface;
};

export type UpdateLocationErrorInterface = {
  description: Scalars['String']['output'];
};

export type UpdateLocationInput = {
  code?: InputMaybe<Scalars['String']['input']>;
  coldStorageTypeId?: InputMaybe<Scalars['String']['input']>;
  id: Scalars['String']['input'];
  name?: InputMaybe<Scalars['String']['input']>;
  onHold?: InputMaybe<Scalars['Boolean']['input']>;
};

export type UpdateLocationResponse = LocationNode | UpdateLocationError;

export type UpdateNameErrorInterface = {
  description: Scalars['String']['output'];
};

export type UpdateNamePropertiesError = {
  __typename: 'UpdateNamePropertiesError';
  error: UpdateNamePropertiesErrorInterface;
};

export type UpdateNamePropertiesErrorInterface = {
  description: Scalars['String']['output'];
};

export type UpdateNamePropertiesInput = {
  id: Scalars['String']['input'];
  properties?: InputMaybe<Scalars['String']['input']>;
};

export type UpdateNamePropertiesResponse = NameNode | UpdateNamePropertiesError;

export type UpdateOutboundShipmentError = {
  __typename: 'UpdateOutboundShipmentError';
  error: UpdateErrorInterface;
};

export type UpdateOutboundShipmentInput = {
  colour?: InputMaybe<Scalars['String']['input']>;
  comment?: InputMaybe<Scalars['String']['input']>;
  currencyId?: InputMaybe<Scalars['String']['input']>;
  currencyRate?: InputMaybe<Scalars['Float']['input']>;
  expectedDeliveryDate?: InputMaybe<NullableDateUpdate>;
  /** The new invoice id provided by the client */
  id: Scalars['String']['input'];
  onHold?: InputMaybe<Scalars['Boolean']['input']>;
  /**
   * When changing the status from DRAFT to CONFIRMED or FINALISED the total_number_of_packs for
   * existing invoice items gets updated.
   */
  status?: InputMaybe<UpdateOutboundShipmentStatusInput>;
  tax?: InputMaybe<TaxInput>;
  /** External invoice reference, e.g. purchase or shipment number */
  theirReference?: InputMaybe<Scalars['String']['input']>;
  transportReference?: InputMaybe<Scalars['String']['input']>;
};

export type UpdateOutboundShipmentLineError = {
  __typename: 'UpdateOutboundShipmentLineError';
  error: UpdateOutboundShipmentLineErrorInterface;
};

export type UpdateOutboundShipmentLineErrorInterface = {
  description: Scalars['String']['output'];
};

export type UpdateOutboundShipmentLineInput = {
  id: Scalars['String']['input'];
  numberOfPacks?: InputMaybe<Scalars['Float']['input']>;
  prescribedQuantity?: InputMaybe<Scalars['Float']['input']>;
  stockLineId?: InputMaybe<Scalars['String']['input']>;
  tax?: InputMaybe<TaxInput>;
};

export type UpdateOutboundShipmentLineResponse =
  | InvoiceLineNode
  | UpdateOutboundShipmentLineError;

export type UpdateOutboundShipmentLineResponseWithId = {
  __typename: 'UpdateOutboundShipmentLineResponseWithId';
  id: Scalars['String']['output'];
  response: UpdateOutboundShipmentLineResponse;
};

export type UpdateOutboundShipmentNameError = {
  __typename: 'UpdateOutboundShipmentNameError';
  error: UpdateNameErrorInterface;
};

export type UpdateOutboundShipmentNameInput = {
  id: Scalars['String']['input'];
  otherPartyId?: InputMaybe<Scalars['String']['input']>;
};

export type UpdateOutboundShipmentNameResponse =
  | InvoiceNode
  | UpdateOutboundShipmentNameError;

export type UpdateOutboundShipmentResponse =
  | InvoiceNode
  | NodeError
  | UpdateOutboundShipmentError;

export type UpdateOutboundShipmentResponseWithId = {
  __typename: 'UpdateOutboundShipmentResponseWithId';
  id: Scalars['String']['output'];
  response: UpdateOutboundShipmentResponse;
};

export type UpdateOutboundShipmentServiceLineError = {
  __typename: 'UpdateOutboundShipmentServiceLineError';
  error: UpdateOutboundShipmentServiceLineErrorInterface;
};

export type UpdateOutboundShipmentServiceLineErrorInterface = {
  description: Scalars['String']['output'];
};

export type UpdateOutboundShipmentServiceLineInput = {
  id: Scalars['String']['input'];
  itemId?: InputMaybe<Scalars['String']['input']>;
  name?: InputMaybe<Scalars['String']['input']>;
  note?: InputMaybe<Scalars['String']['input']>;
  tax?: InputMaybe<TaxInput>;
  totalBeforeTax?: InputMaybe<Scalars['Float']['input']>;
};

export type UpdateOutboundShipmentServiceLineResponse =
  | InvoiceLineNode
  | UpdateOutboundShipmentServiceLineError;

export type UpdateOutboundShipmentServiceLineResponseWithId = {
  __typename: 'UpdateOutboundShipmentServiceLineResponseWithId';
  id: Scalars['String']['output'];
  response: UpdateOutboundShipmentServiceLineResponse;
};

export enum UpdateOutboundShipmentStatusInput {
  Allocated = 'ALLOCATED',
  Picked = 'PICKED',
  Shipped = 'SHIPPED',
}

export type UpdateOutboundShipmentUnallocatedLineError = {
  __typename: 'UpdateOutboundShipmentUnallocatedLineError';
  error: UpdateOutboundShipmentUnallocatedLineErrorInterface;
};

export type UpdateOutboundShipmentUnallocatedLineErrorInterface = {
  description: Scalars['String']['output'];
};

export type UpdateOutboundShipmentUnallocatedLineInput = {
  id: Scalars['String']['input'];
  quantity: Scalars['Float']['input'];
};

export type UpdateOutboundShipmentUnallocatedLineResponse =
  | InvoiceLineNode
  | UpdateOutboundShipmentUnallocatedLineError;

export type UpdateOutboundShipmentUnallocatedLineResponseWithId = {
  __typename: 'UpdateOutboundShipmentUnallocatedLineResponseWithId';
  id: Scalars['String']['output'];
  response: UpdateOutboundShipmentUnallocatedLineResponse;
};

/**
 * All fields in the input object will be used to update the patient record.
 * This means that the caller also has to provide the fields that are not going to change.
 * For example, if the last_name is not provided, the last_name in the patient record will be cleared.
 */
export type UpdatePatientInput = {
  address1?: InputMaybe<Scalars['String']['input']>;
  code: Scalars['String']['input'];
  code2?: InputMaybe<Scalars['String']['input']>;
  dateOfBirth?: InputMaybe<Scalars['NaiveDate']['input']>;
  dateOfDeath?: InputMaybe<Scalars['NaiveDate']['input']>;
  firstName?: InputMaybe<Scalars['String']['input']>;
  gender?: InputMaybe<GenderType>;
  id: Scalars['String']['input'];
  isDeceased?: InputMaybe<Scalars['Boolean']['input']>;
  lastName?: InputMaybe<Scalars['String']['input']>;
  nextOfKinId?: InputMaybe<Scalars['String']['input']>;
  nextOfKinName?: InputMaybe<Scalars['String']['input']>;
  phone?: InputMaybe<Scalars['String']['input']>;
};

export type UpdatePatientResponse = PatientNode;

export type UpdatePluginDataInput = {
  data: Scalars['String']['input'];
  dataIdentifier: Scalars['String']['input'];
  id: Scalars['String']['input'];
  pluginCode: Scalars['String']['input'];
  relatedRecordId?: InputMaybe<Scalars['String']['input']>;
  storeId?: InputMaybe<Scalars['String']['input']>;
};

export type UpdatePluginDataResponse = PluginDataNode;

export type UpdatePrescriptionError = {
  __typename: 'UpdatePrescriptionError';
  error: UpdatePrescriptionErrorInterface;
};

export type UpdatePrescriptionErrorInterface = {
  description: Scalars['String']['output'];
};

export type UpdatePrescriptionInput = {
  clinicianId?: InputMaybe<NullableStringUpdate>;
  colour?: InputMaybe<Scalars['String']['input']>;
  comment?: InputMaybe<Scalars['String']['input']>;
  diagnosisId?: InputMaybe<NullableStringUpdate>;
  id: Scalars['String']['input'];
  insuranceDiscountAmount?: InputMaybe<Scalars['Float']['input']>;
  insuranceDiscountPercentage?: InputMaybe<Scalars['Float']['input']>;
  nameInsuranceJoinId?: InputMaybe<NullableStringUpdate>;
  patientId?: InputMaybe<Scalars['String']['input']>;
  prescriptionDate?: InputMaybe<Scalars['DateTime']['input']>;
  programId?: InputMaybe<NullableStringUpdate>;
  status?: InputMaybe<UpdatePrescriptionStatusInput>;
  theirReference?: InputMaybe<NullableStringUpdate>;
};

export type UpdatePrescriptionLineError = {
  __typename: 'UpdatePrescriptionLineError';
  error: UpdatePrescriptionLineErrorInterface;
};

export type UpdatePrescriptionLineErrorInterface = {
  description: Scalars['String']['output'];
};

export type UpdatePrescriptionLineInput = {
  id: Scalars['String']['input'];
  note?: InputMaybe<Scalars['String']['input']>;
  numberOfPacks?: InputMaybe<Scalars['Float']['input']>;
  stockLineId?: InputMaybe<Scalars['String']['input']>;
};

export type UpdatePrescriptionLineResponse =
  | InvoiceLineNode
  | UpdatePrescriptionLineError;

export type UpdatePrescriptionLineResponseWithId = {
  __typename: 'UpdatePrescriptionLineResponseWithId';
  id: Scalars['String']['output'];
  response: UpdatePrescriptionLineResponse;
};

export type UpdatePrescriptionResponse =
  | InvoiceNode
  | NodeError
  | UpdatePrescriptionError;

export type UpdatePrescriptionResponseWithId = {
  __typename: 'UpdatePrescriptionResponseWithId';
  id: Scalars['String']['output'];
  response: UpdatePrescriptionResponse;
};

export enum UpdatePrescriptionStatusInput {
  Cancelled = 'CANCELLED',
  Picked = 'PICKED',
  Verified = 'VERIFIED',
}

export type UpdatePrinterInput = {
  address: Scalars['String']['input'];
  description: Scalars['String']['input'];
  id: Scalars['String']['input'];
  labelHeight: Scalars['Int']['input'];
  labelWidth: Scalars['Int']['input'];
  port: Scalars['Int']['input'];
};

export type UpdatePrinterResponse = PrinterNode;

export type UpdateProgramEnrolmentInput = {
  /** Program document data */
  data: Scalars['JSON']['input'];
  parent: Scalars['String']['input'];
  patientId: Scalars['String']['input'];
  /** The schema id used for the program data */
  schemaId: Scalars['String']['input'];
  /** The program type */
  type: Scalars['String']['input'];
};

export type UpdateProgramEnrolmentResponse = ProgramEnrolmentNode;

export type UpdateProgramPatientInput = {
  /** Patient document data */
  data: Scalars['JSON']['input'];
  parent: Scalars['String']['input'];
  /** The schema id used for the patient data */
  schemaId: Scalars['String']['input'];
};

export type UpdateProgramPatientResponse = PatientNode;

export type UpdateRequestRequisitionError = {
  __typename: 'UpdateRequestRequisitionError';
  error: UpdateRequestRequisitionErrorInterface;
};

export type UpdateRequestRequisitionErrorInterface = {
  description: Scalars['String']['output'];
};

export type UpdateRequestRequisitionInput = {
  colour?: InputMaybe<Scalars['String']['input']>;
  comment?: InputMaybe<Scalars['String']['input']>;
  expectedDeliveryDate?: InputMaybe<Scalars['NaiveDate']['input']>;
  id: Scalars['String']['input'];
  maxMonthsOfStock?: InputMaybe<Scalars['Float']['input']>;
  minMonthsOfStock?: InputMaybe<Scalars['Float']['input']>;
  otherPartyId?: InputMaybe<Scalars['String']['input']>;
  status?: InputMaybe<UpdateRequestRequisitionStatusInput>;
  theirReference?: InputMaybe<Scalars['String']['input']>;
};

export type UpdateRequestRequisitionLineError = {
  __typename: 'UpdateRequestRequisitionLineError';
  error: UpdateRequestRequisitionLineErrorInterface;
};

export type UpdateRequestRequisitionLineErrorInterface = {
  description: Scalars['String']['output'];
};

export type UpdateRequestRequisitionLineInput = {
  comment?: InputMaybe<Scalars['String']['input']>;
  id: Scalars['String']['input'];
  optionId?: InputMaybe<Scalars['String']['input']>;
  requestedQuantity?: InputMaybe<Scalars['Float']['input']>;
};

export type UpdateRequestRequisitionLineResponse =
  | RequisitionLineNode
  | UpdateRequestRequisitionLineError;

export type UpdateRequestRequisitionLineResponseWithId = {
  __typename: 'UpdateRequestRequisitionLineResponseWithId';
  id: Scalars['String']['output'];
  response: UpdateRequestRequisitionLineResponse;
};

export type UpdateRequestRequisitionResponse =
  | RequisitionNode
  | UpdateRequestRequisitionError;

export type UpdateRequestRequisitionResponseWithId = {
  __typename: 'UpdateRequestRequisitionResponseWithId';
  id: Scalars['String']['output'];
  response: UpdateRequestRequisitionResponse;
};

export enum UpdateRequestRequisitionStatusInput {
  Sent = 'SENT',
}

export type UpdateResponseRequisitionError = {
  __typename: 'UpdateResponseRequisitionError';
  error: UpdateResponseRequisitionErrorInterface;
};

export type UpdateResponseRequisitionErrorInterface = {
  description: Scalars['String']['output'];
};

export type UpdateResponseRequisitionInput = {
  colour?: InputMaybe<Scalars['String']['input']>;
  comment?: InputMaybe<Scalars['String']['input']>;
  id: Scalars['String']['input'];
  status?: InputMaybe<UpdateResponseRequisitionStatusInput>;
  theirReference?: InputMaybe<Scalars['String']['input']>;
};

export type UpdateResponseRequisitionLineError = {
  __typename: 'UpdateResponseRequisitionLineError';
  error: UpdateResponseRequisitionLineErrorInterface;
};

export type UpdateResponseRequisitionLineErrorInterface = {
  description: Scalars['String']['output'];
};

export type UpdateResponseRequisitionLineInput = {
  additionInUnits?: InputMaybe<Scalars['Float']['input']>;
  averageMonthlyConsumption?: InputMaybe<Scalars['Float']['input']>;
  comment?: InputMaybe<Scalars['String']['input']>;
  daysOutOfStock?: InputMaybe<Scalars['Float']['input']>;
  expiringUnits?: InputMaybe<Scalars['Float']['input']>;
  id: Scalars['String']['input'];
  incomingUnits?: InputMaybe<Scalars['Float']['input']>;
  initialStockOnHand?: InputMaybe<Scalars['Float']['input']>;
  lossInUnits?: InputMaybe<Scalars['Float']['input']>;
  optionId?: InputMaybe<Scalars['String']['input']>;
  outgoingUnits?: InputMaybe<Scalars['Float']['input']>;
  requestedQuantity?: InputMaybe<Scalars['Float']['input']>;
  stockOnHand?: InputMaybe<Scalars['Float']['input']>;
  supplyQuantity?: InputMaybe<Scalars['Float']['input']>;
};

export type UpdateResponseRequisitionLineResponse =
  | RequisitionLineNode
  | UpdateResponseRequisitionLineError;

export type UpdateResponseRequisitionResponse =
  | RequisitionNode
  | UpdateResponseRequisitionError;

export enum UpdateResponseRequisitionStatusInput {
  Finalised = 'FINALISED',
}

export type UpdateResult = {
  __typename: 'UpdateResult';
  logo?: Maybe<Scalars['String']['output']>;
  theme?: Maybe<Scalars['String']['output']>;
};

export type UpdateReturnOtherPartyErrorInterface = {
  description: Scalars['String']['output'];
};

export type UpdateRnRFormInput = {
  comment?: InputMaybe<Scalars['String']['input']>;
  id: Scalars['String']['input'];
  lines: Array<UpdateRnRFormLineInput>;
  theirReference?: InputMaybe<Scalars['String']['input']>;
};

export type UpdateRnRFormLineInput = {
  adjustedQuantityConsumed: Scalars['Float']['input'];
  adjustments?: InputMaybe<Scalars['Float']['input']>;
  averageMonthlyConsumption: Scalars['Float']['input'];
  calculatedRequestedQuantity: Scalars['Float']['input'];
  comment?: InputMaybe<Scalars['String']['input']>;
  confirmed: Scalars['Boolean']['input'];
  enteredRequestedQuantity?: InputMaybe<Scalars['Float']['input']>;
  expiryDate?: InputMaybe<Scalars['NaiveDate']['input']>;
  finalBalance: Scalars['Float']['input'];
  id: Scalars['String']['input'];
  initialBalance: Scalars['Float']['input'];
  losses?: InputMaybe<Scalars['Float']['input']>;
  lowStock: LowStockStatus;
  maximumQuantity: Scalars['Float']['input'];
  minimumQuantity: Scalars['Float']['input'];
  quantityConsumed?: InputMaybe<Scalars['Float']['input']>;
  quantityReceived?: InputMaybe<Scalars['Float']['input']>;
  stockOutDuration: Scalars['Int']['input'];
};

export type UpdateRnRFormResponse = RnRFormNode;

export type UpdateSensorError = {
  __typename: 'UpdateSensorError';
  error: UpdateSensorErrorInterface;
};

export type UpdateSensorErrorInterface = {
  description: Scalars['String']['output'];
};

export type UpdateSensorInput = {
  id: Scalars['String']['input'];
  isActive?: InputMaybe<Scalars['Boolean']['input']>;
  locationId?: InputMaybe<NullableStringUpdate>;
  name?: InputMaybe<Scalars['String']['input']>;
};

export type UpdateSensorResponse = SensorNode | UpdateSensorError;

export type UpdateStockLineError = {
  __typename: 'UpdateStockLineError';
  error: UpdateStockLineErrorInterface;
};

export type UpdateStockLineErrorInterface = {
  description: Scalars['String']['output'];
};

export type UpdateStockLineInput = {
  /** Empty barcode will unlink barcode from StockLine */
  barcode?: InputMaybe<Scalars['String']['input']>;
  batch?: InputMaybe<Scalars['String']['input']>;
  costPricePerPack?: InputMaybe<Scalars['Float']['input']>;
  expiryDate?: InputMaybe<Scalars['NaiveDate']['input']>;
  id: Scalars['String']['input'];
  itemVariantId?: InputMaybe<NullableStringUpdate>;
  location?: InputMaybe<NullableStringUpdate>;
  onHold?: InputMaybe<Scalars['Boolean']['input']>;
  sellPricePerPack?: InputMaybe<Scalars['Float']['input']>;
};

export type UpdateStockLineLineResponse = StockLineNode | UpdateStockLineError;

export type UpdateStocktakeError = {
  __typename: 'UpdateStocktakeError';
  error: UpdateStocktakeErrorInterface;
};

export type UpdateStocktakeErrorInterface = {
  description: Scalars['String']['output'];
};

export type UpdateStocktakeInput = {
  comment?: InputMaybe<Scalars['String']['input']>;
  countedBy?: InputMaybe<Scalars['String']['input']>;
  description?: InputMaybe<Scalars['String']['input']>;
  id: Scalars['String']['input'];
  isLocked?: InputMaybe<Scalars['Boolean']['input']>;
  status?: InputMaybe<UpdateStocktakeStatusInput>;
  stocktakeDate?: InputMaybe<Scalars['NaiveDate']['input']>;
  verifiedBy?: InputMaybe<Scalars['String']['input']>;
};

export type UpdateStocktakeLineError = {
  __typename: 'UpdateStocktakeLineError';
  error: UpdateStocktakeLineErrorInterface;
};

export type UpdateStocktakeLineErrorInterface = {
  description: Scalars['String']['output'];
};

export type UpdateStocktakeLineInput = {
  batch?: InputMaybe<Scalars['String']['input']>;
  comment?: InputMaybe<Scalars['String']['input']>;
  costPricePerPack?: InputMaybe<Scalars['Float']['input']>;
  countedNumberOfPacks?: InputMaybe<Scalars['Float']['input']>;
  expiryDate?: InputMaybe<Scalars['NaiveDate']['input']>;
  id: Scalars['String']['input'];
  inventoryAdjustmentReasonId?: InputMaybe<Scalars['String']['input']>;
  itemVariantId?: InputMaybe<NullableStringUpdate>;
  location?: InputMaybe<NullableStringUpdate>;
  note?: InputMaybe<Scalars['String']['input']>;
  packSize?: InputMaybe<Scalars['Float']['input']>;
  sellPricePerPack?: InputMaybe<Scalars['Float']['input']>;
  snapshotNumberOfPacks?: InputMaybe<Scalars['Float']['input']>;
};

export type UpdateStocktakeLineResponse =
  | StocktakeLineNode
  | UpdateStocktakeLineError;

export type UpdateStocktakeLineResponseWithId = {
  __typename: 'UpdateStocktakeLineResponseWithId';
  id: Scalars['String']['output'];
  response: UpdateStocktakeLineResponse;
};

export type UpdateStocktakeResponse = StocktakeNode | UpdateStocktakeError;

export type UpdateStocktakeResponseWithId = {
  __typename: 'UpdateStocktakeResponseWithId';
  id: Scalars['String']['output'];
  response: UpdateStocktakeResponse;
};

export enum UpdateStocktakeStatusInput {
  Finalised = 'FINALISED',
}

export type UpdateSupplierReturnInput = {
  colour?: InputMaybe<Scalars['String']['input']>;
  comment?: InputMaybe<Scalars['String']['input']>;
  id: Scalars['String']['input'];
  onHold?: InputMaybe<Scalars['Boolean']['input']>;
  status?: InputMaybe<UpdateSupplierReturnStatusInput>;
  theirReference?: InputMaybe<Scalars['String']['input']>;
  transportReference?: InputMaybe<Scalars['String']['input']>;
};

export type UpdateSupplierReturnLinesInput = {
  supplierReturnId: Scalars['String']['input'];
  supplierReturnLines: Array<SupplierReturnLineInput>;
};

export type UpdateSupplierReturnLinesResponse = InvoiceNode;

export type UpdateSupplierReturnOtherPartyError = {
  __typename: 'UpdateSupplierReturnOtherPartyError';
  error: UpdateReturnOtherPartyErrorInterface;
};

export type UpdateSupplierReturnOtherPartyInput = {
  id: Scalars['String']['input'];
  otherPartyId?: InputMaybe<Scalars['String']['input']>;
};

export type UpdateSupplierReturnOtherPartyResponse =
  | InvoiceNode
  | UpdateSupplierReturnOtherPartyError;

export type UpdateSupplierReturnResponse = InvoiceNode;

export enum UpdateSupplierReturnStatusInput {
  Picked = 'PICKED',
  Shipped = 'SHIPPED',
}

export type UpdateSyncSettingsResponse = SyncErrorNode | SyncSettingsNode;

export type UpdateTemperatureBreachInput = {
  comment?: InputMaybe<Scalars['String']['input']>;
  id: Scalars['String']['input'];
  unacknowledged: Scalars['Boolean']['input'];
};

export type UpdateTemperatureBreachResponse = TemperatureBreachNode;

export type UpdateUserError = {
  __typename: 'UpdateUserError';
  error: UpdateUserErrorInterface;
};

export type UpdateUserErrorInterface = {
  description: Scalars['String']['output'];
};

export type UpdateUserNode = {
  __typename: 'UpdateUserNode';
  lastSuccessfulSync?: Maybe<Scalars['DateTime']['output']>;
};

export type UpdateUserResponse = UpdateUserError | UpdateUserNode;

export type UpdateVaccinationError = {
  __typename: 'UpdateVaccinationError';
  error: UpdateVaccinationErrorInterface;
};

export type UpdateVaccinationErrorInterface = {
  description: Scalars['String']['output'];
};

export type UpdateVaccinationInput = {
  clinicianId?: InputMaybe<NullableStringUpdate>;
  comment?: InputMaybe<Scalars['String']['input']>;
  facilityFreeText?: InputMaybe<NullableStringUpdate>;
  facilityNameId?: InputMaybe<NullableStringUpdate>;
  given?: InputMaybe<Scalars['Boolean']['input']>;
  id: Scalars['String']['input'];
  itemId?: InputMaybe<NullableStringUpdate>;
  notGivenReason?: InputMaybe<Scalars['String']['input']>;
  stockLineId?: InputMaybe<NullableStringUpdate>;
  updateTransactions?: InputMaybe<Scalars['Boolean']['input']>;
  vaccinationDate?: InputMaybe<Scalars['NaiveDate']['input']>;
};

export type UpdateVaccinationResponse =
  | UpdateVaccinationError
  | VaccinationNode;

export type UpdateVaccineCourseError = {
  __typename: 'UpdateVaccineCourseError';
  error: UpdateVaccineCourseErrorInterface;
};

export type UpdateVaccineCourseErrorInterface = {
  description: Scalars['String']['output'];
};

export type UpdateVaccineCourseInput = {
  coverageRate: Scalars['Float']['input'];
  demographicId?: InputMaybe<Scalars['String']['input']>;
  doses: Array<UpsertVaccineCourseDoseInput>;
  id: Scalars['String']['input'];
  isActive: Scalars['Boolean']['input'];
  name?: InputMaybe<Scalars['String']['input']>;
  vaccineItems: Array<UpsertVaccineCourseItemInput>;
  wastageRate: Scalars['Float']['input'];
};

export type UpdateVaccineCourseResponse =
  | UpdateVaccineCourseError
  | VaccineCourseNode;

export type UploadedPluginError = {
  __typename: 'UploadedPluginError';
  error: UploadedPluginErrorVariant;
};

export enum UploadedPluginErrorVariant {
  CannotParseFile = 'CANNOT_PARSE_FILE',
}

export type UploadedPluginInfoResponse = PluginInfoNode | UploadedPluginError;

export type UpsertBundledItemError = {
  __typename: 'UpsertBundledItemError';
  error: UpsertBundledItemErrorInterface;
};

export type UpsertBundledItemErrorInterface = {
  description: Scalars['String']['output'];
};

export type UpsertBundledItemInput = {
  bundledItemVariantId: Scalars['String']['input'];
  id: Scalars['String']['input'];
  principalItemVariantId: Scalars['String']['input'];
  ratio: Scalars['Float']['input'];
};

export type UpsertBundledItemResponse =
  | BundledItemNode
  | UpsertBundledItemError;

export type UpsertItemVariantError = {
  __typename: 'UpsertItemVariantError';
  error: UpsertItemVariantErrorInterface;
};

export type UpsertItemVariantErrorInterface = {
  description: Scalars['String']['output'];
};

export type UpsertItemVariantInput = {
  coldStorageTypeId?: InputMaybe<NullableStringUpdate>;
  dosesPerUnit: Scalars['Int']['input'];
  id: Scalars['String']['input'];
  itemId: Scalars['String']['input'];
  manufacturerId?: InputMaybe<NullableStringUpdate>;
  name: Scalars['String']['input'];
  packagingVariants: Array<PackagingVariantInput>;
  vvmType?: InputMaybe<NullableStringUpdate>;
};

export type UpsertLogLevelInput = {
  level: LogLevelEnum;
};

export type UpsertLogLevelResponse = {
  __typename: 'UpsertLogLevelResponse';
  level: LogLevelEnum;
};

export type UpsertPackVariantResponse =
  | ItemVariantNode
  | UpsertItemVariantError;

export type UpsertPreferencesInput = {
  allowTrackingOfReceivedStockByDonor?: InputMaybe<Scalars['Boolean']['input']>;
  displayPopulationBasedForecasting?: InputMaybe<Scalars['Boolean']['input']>;
  displayVaccineInDoses?: InputMaybe<Array<BoolStorePrefInput>>;
  manageVvmStatus?: InputMaybe<Array<BoolStorePrefInput>>;
  showContactTracing?: InputMaybe<Scalars['Boolean']['input']>;
  sortByVvmStatus?: InputMaybe<Array<BoolStorePrefInput>>;
};

export type UpsertVaccineCourseDoseInput = {
  customAgeLabel?: InputMaybe<Scalars['String']['input']>;
  id: Scalars['String']['input'];
  label: Scalars['String']['input'];
  maxAge: Scalars['Float']['input'];
  minAge: Scalars['Float']['input'];
  minIntervalDays: Scalars['Int']['input'];
};

export type UpsertVaccineCourseItemInput = {
  id: Scalars['String']['input'];
  itemId: Scalars['String']['input'];
};

export type UseSuggestedQuantityError = {
  __typename: 'UseSuggestedQuantityError';
  error: UseSuggestedQuantityErrorInterface;
};

export type UseSuggestedQuantityErrorInterface = {
  description: Scalars['String']['output'];
};

export type UseSuggestedQuantityInput = {
  requestRequisitionId: Scalars['String']['input'];
};

export type UseSuggestedQuantityResponse =
  | RequisitionLineConnector
  | UseSuggestedQuantityError;

export type UserNode = {
  __typename: 'UserNode';
  defaultStore?: Maybe<UserStoreNode>;
  /** The user's email address */
  email?: Maybe<Scalars['String']['output']>;
  firstName?: Maybe<Scalars['String']['output']>;
  jobTitle?: Maybe<Scalars['String']['output']>;
  language: LanguageType;
  lastName?: Maybe<Scalars['String']['output']>;
  permissions: UserStorePermissionConnector;
  phoneNumber?: Maybe<Scalars['String']['output']>;
  stores: UserStoreConnector;
  /** Internal user id */
  userId: Scalars['String']['output'];
  username: Scalars['String']['output'];
};

export type UserNodePermissionsArgs = {
  storeId?: InputMaybe<Scalars['String']['input']>;
};

export enum UserPermission {
  AssetCatalogueItemMutate = 'ASSET_CATALOGUE_ITEM_MUTATE',
  AssetMutate = 'ASSET_MUTATE',
  AssetMutateViaDataMatrix = 'ASSET_MUTATE_VIA_DATA_MATRIX',
  AssetQuery = 'ASSET_QUERY',
  ColdChainApi = 'COLD_CHAIN_API',
  CreateRepack = 'CREATE_REPACK',
  CustomerReturnMutate = 'CUSTOMER_RETURN_MUTATE',
  CustomerReturnQuery = 'CUSTOMER_RETURN_QUERY',
  DocumentMutate = 'DOCUMENT_MUTATE',
  DocumentQuery = 'DOCUMENT_QUERY',
  EditCentralData = 'EDIT_CENTRAL_DATA',
  InboundShipmentMutate = 'INBOUND_SHIPMENT_MUTATE',
  InboundShipmentQuery = 'INBOUND_SHIPMENT_QUERY',
  InventoryAdjustmentMutate = 'INVENTORY_ADJUSTMENT_MUTATE',
  ItemMutate = 'ITEM_MUTATE',
  ItemNamesCodesAndUnitsMutate = 'ITEM_NAMES_CODES_AND_UNITS_MUTATE',
  LocationMutate = 'LOCATION_MUTATE',
  LogQuery = 'LOG_QUERY',
  NamePropertiesMutate = 'NAME_PROPERTIES_MUTATE',
  OutboundShipmentMutate = 'OUTBOUND_SHIPMENT_MUTATE',
  OutboundShipmentQuery = 'OUTBOUND_SHIPMENT_QUERY',
  PatientMutate = 'PATIENT_MUTATE',
  PatientQuery = 'PATIENT_QUERY',
  PrescriptionMutate = 'PRESCRIPTION_MUTATE',
  PrescriptionQuery = 'PRESCRIPTION_QUERY',
  Report = 'REPORT',
  RequisitionCreateOutboundShipment = 'REQUISITION_CREATE_OUTBOUND_SHIPMENT',
  RequisitionMutate = 'REQUISITION_MUTATE',
  RequisitionQuery = 'REQUISITION_QUERY',
  RequisitionSend = 'REQUISITION_SEND',
  RnRFormMutate = 'RN_R_FORM_MUTATE',
  RnRFormQuery = 'RN_R_FORM_QUERY',
  SensorMutate = 'SENSOR_MUTATE',
  SensorQuery = 'SENSOR_QUERY',
  ServerAdmin = 'SERVER_ADMIN',
  StocktakeMutate = 'STOCKTAKE_MUTATE',
  StocktakeQuery = 'STOCKTAKE_QUERY',
  StockLineMutate = 'STOCK_LINE_MUTATE',
  StockLineQuery = 'STOCK_LINE_QUERY',
  StoreAccess = 'STORE_ACCESS',
  SupplierReturnMutate = 'SUPPLIER_RETURN_MUTATE',
  SupplierReturnQuery = 'SUPPLIER_RETURN_QUERY',
  TemperatureBreachQuery = 'TEMPERATURE_BREACH_QUERY',
  TemperatureLogQuery = 'TEMPERATURE_LOG_QUERY',
}

export type UserResponse = UserNode;

export type UserStoreConnector = {
  __typename: 'UserStoreConnector';
  nodes: Array<UserStoreNode>;
  totalCount: Scalars['Int']['output'];
};

export type UserStoreNode = {
  __typename: 'UserStoreNode';
  code: Scalars['String']['output'];
  createdDate?: Maybe<Scalars['NaiveDate']['output']>;
  homeCurrencyCode?: Maybe<Scalars['String']['output']>;
  id: Scalars['String']['output'];
  isDisabled: Scalars['Boolean']['output'];
  name: Scalars['String']['output'];
  nameId: Scalars['String']['output'];
  preferences: StorePreferenceNode;
  storeMode: StoreModeNodeType;
};

export type UserStorePermissionConnector = {
  __typename: 'UserStorePermissionConnector';
  nodes: Array<UserStorePermissionNode>;
  totalCount: Scalars['Int']['output'];
};

export type UserStorePermissionNode = {
  __typename: 'UserStorePermissionNode';
  context: Array<Scalars['String']['output']>;
  permissions: Array<UserPermission>;
  storeId: Scalars['String']['output'];
};

export type VaccinationCardItemNode = {
  __typename: 'VaccinationCardItemNode';
  batch?: Maybe<Scalars['String']['output']>;
  customAgeLabel?: Maybe<Scalars['String']['output']>;
  facilityName?: Maybe<Scalars['String']['output']>;
  given?: Maybe<Scalars['Boolean']['output']>;
  id: Scalars['String']['output'];
  label: Scalars['String']['output'];
  maxAgeMonths: Scalars['Float']['output'];
  minAgeMonths: Scalars['Float']['output'];
  minIntervalDays: Scalars['Int']['output'];
  status?: Maybe<VaccinationCardItemNodeStatus>;
  stockLine?: Maybe<StockLineNode>;
  suggestedDate?: Maybe<Scalars['NaiveDate']['output']>;
  vaccinationDate?: Maybe<Scalars['NaiveDate']['output']>;
  vaccinationId?: Maybe<Scalars['String']['output']>;
  vaccineCourseDoseId: Scalars['String']['output'];
  vaccineCourseId: Scalars['String']['output'];
};

export type VaccinationCardItemNodeFacilityNameArgs = {
  storeId: Scalars['String']['input'];
};

export enum VaccinationCardItemNodeStatus {
  Given = 'GIVEN',
  Late = 'LATE',
  NotGiven = 'NOT_GIVEN',
  Pending = 'PENDING',
}

export type VaccinationCardNode = {
  __typename: 'VaccinationCardNode';
  enrolmentStoreId?: Maybe<Scalars['String']['output']>;
  id: Scalars['String']['output'];
  items: Array<VaccinationCardItemNode>;
  patientFirstName?: Maybe<Scalars['String']['output']>;
  patientLastName?: Maybe<Scalars['String']['output']>;
  programName: Scalars['String']['output'];
};

export type VaccinationCardResponse = NodeError | VaccinationCardNode;

export type VaccinationNode = {
  __typename: 'VaccinationNode';
  clinician?: Maybe<ClinicianNode>;
  clinicianId?: Maybe<Scalars['String']['output']>;
  comment?: Maybe<Scalars['String']['output']>;
  facilityFreeText?: Maybe<Scalars['String']['output']>;
  facilityName?: Maybe<Scalars['String']['output']>;
  facilityNameId?: Maybe<Scalars['String']['output']>;
  given: Scalars['Boolean']['output'];
  givenStoreId?: Maybe<Scalars['String']['output']>;
  id: Scalars['String']['output'];
  invoice?: Maybe<InvoiceNode>;
  invoiceId?: Maybe<Scalars['String']['output']>;
  item?: Maybe<ItemNode>;
  notGivenReason?: Maybe<Scalars['String']['output']>;
  stockLine?: Maybe<StockLineNode>;
  vaccinationDate: Scalars['NaiveDate']['output'];
};

export type VaccineCourseConnector = {
  __typename: 'VaccineCourseConnector';
  nodes: Array<VaccineCourseNode>;
  totalCount: Scalars['Int']['output'];
};

export type VaccineCourseDoseNode = {
  __typename: 'VaccineCourseDoseNode';
  customAgeLabel?: Maybe<Scalars['String']['output']>;
  id: Scalars['String']['output'];
  label: Scalars['String']['output'];
  maxAgeMonths: Scalars['Float']['output'];
  minAgeMonths: Scalars['Float']['output'];
  minIntervalDays: Scalars['Int']['output'];
  /** Will return deleted vaccine courses as well, to support display of existing vaccinations. */
  vaccineCourse: VaccineCourseNode;
};

export type VaccineCourseDoseResponse = NodeError | VaccineCourseDoseNode;

export type VaccineCourseFilterInput = {
  id?: InputMaybe<EqualFilterStringInput>;
  name?: InputMaybe<StringFilterInput>;
  programId?: InputMaybe<EqualFilterStringInput>;
};

export type VaccineCourseItemNode = {
  __typename: 'VaccineCourseItemNode';
  id: Scalars['String']['output'];
  itemId: Scalars['String']['output'];
  name: Scalars['String']['output'];
};

export type VaccineCourseMutations = {
  __typename: 'VaccineCourseMutations';
  deleteVaccineCourse: DeleteVaccineCourseResponse;
  insertVaccineCourse: InsertVaccineCourseResponse;
  updateVaccineCourse: UpdateVaccineCourseResponse;
};

export type VaccineCourseMutationsDeleteVaccineCourseArgs = {
  vaccineCourseId: Scalars['String']['input'];
};

export type VaccineCourseMutationsInsertVaccineCourseArgs = {
  input: InsertVaccineCourseInput;
  storeId: Scalars['String']['input'];
};

export type VaccineCourseMutationsUpdateVaccineCourseArgs = {
  input: UpdateVaccineCourseInput;
  storeId: Scalars['String']['input'];
};

export type VaccineCourseNode = {
  __typename: 'VaccineCourseNode';
  coverageRate: Scalars['Float']['output'];
  demographic?: Maybe<DemographicNode>;
  demographicId?: Maybe<Scalars['String']['output']>;
  id: Scalars['String']['output'];
  isActive: Scalars['Boolean']['output'];
  name: Scalars['String']['output'];
  programId: Scalars['String']['output'];
  vaccineCourseDoses?: Maybe<Array<VaccineCourseDoseNode>>;
  vaccineCourseItems?: Maybe<Array<VaccineCourseItemNode>>;
  wastageRate: Scalars['Float']['output'];
};

export type VaccineCourseResponse = NodeError | VaccineCourseNode;

export enum VaccineCourseSortFieldInput {
  Name = 'name',
}

export type VaccineCourseSortInput = {
  desc?: InputMaybe<Scalars['Boolean']['input']>;
  key: VaccineCourseSortFieldInput;
};

export type VaccineCoursesResponse = VaccineCourseConnector;

export type ValueTypeNotCorrect = UpdateIndicatorValueErrorInterface & {
  __typename: 'ValueTypeNotCorrect';
  description: Scalars['String']['output'];
};

export enum VenCategoryType {
  E = 'E',
  N = 'N',
  NotAssigned = 'NOT_ASSIGNED',
  V = 'V',
}

export type VvmstatusConnector = {
  __typename: 'VvmstatusConnector';
  nodes: Array<VvmstatusNode>;
};

export type VvmstatusLogConnector = {
  __typename: 'VvmstatusLogConnector';
  nodes: Array<VvmstatusLogNode>;
};

export type VvmstatusLogNode = {
  __typename: 'VvmstatusLogNode';
  comment?: Maybe<Scalars['String']['output']>;
  createdDatetime: Scalars['DateTime']['output'];
  id: Scalars['String']['output'];
  invoiceLineId?: Maybe<Scalars['String']['output']>;
  status?: Maybe<VvmstatusNode>;
  stockLine?: Maybe<StockLineNode>;
  user?: Maybe<UserNode>;
};

export type VvmstatusLogResponse = VvmstatusLogConnector;

export type VvmstatusNode = {
  __typename: 'VvmstatusNode';
  code: Scalars['String']['output'];
  description: Scalars['String']['output'];
  id: Scalars['String']['output'];
  isActive: Scalars['Boolean']['output'];
  level: Scalars['Int']['output'];
  reasonId?: Maybe<Scalars['String']['output']>;
  unusable: Scalars['Boolean']['output'];
};

export type VvmstatusesResponse = VvmstatusConnector;

export type WarningNode = {
  __typename: 'WarningNode';
  code: Scalars['String']['output'];
  id: Scalars['String']['output'];
  itemId: Scalars['String']['output'];
  priority: Scalars['Boolean']['output'];
  warningId: Scalars['String']['output'];
  warningText: Scalars['String']['output'];
};<|MERGE_RESOLUTION|>--- conflicted
+++ resolved
@@ -2270,7 +2270,6 @@
   description: Scalars['String']['output'];
 };
 
-<<<<<<< HEAD
 export type DraftOutboundShipmentItemData = {
   __typename: 'DraftOutboundShipmentItemData';
   draftLines: Array<DraftOutboundShipmentLineNode>;
@@ -2290,11 +2289,11 @@
   sellPricePerPack: Scalars['Float']['output'];
   stockLineId: Scalars['String']['output'];
   stockLineOnHold: Scalars['Boolean']['output'];
-=======
+};
+
 export type EmergencyResponseRequisitionCounts = {
   __typename: 'EmergencyResponseRequisitionCounts';
   new: Scalars['Int']['output'];
->>>>>>> b9a39e39
 };
 
 export type EncounterConnector = {
@@ -9813,6 +9812,7 @@
   SupplierReturnQuery = 'SUPPLIER_RETURN_QUERY',
   TemperatureBreachQuery = 'TEMPERATURE_BREACH_QUERY',
   TemperatureLogQuery = 'TEMPERATURE_LOG_QUERY',
+  ViewAndEditVvmStatus = 'VIEW_AND_EDIT_VVM_STATUS',
 }
 
 export type UserResponse = UserNode;
