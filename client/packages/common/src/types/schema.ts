export type Maybe<T> = T | null;
export type InputMaybe<T> = Maybe<T>;
export type Exact<T extends { [key: string]: unknown }> = { [K in keyof T]: T[K] };
export type MakeOptional<T, K extends keyof T> = Omit<T, K> & { [SubKey in K]?: Maybe<T[SubKey]> };
export type MakeMaybe<T, K extends keyof T> = Omit<T, K> & { [SubKey in K]: Maybe<T[SubKey]> };
export type MakeEmpty<T extends { [key: string]: unknown }, K extends keyof T> = { [_ in K]?: never };
export type Incremental<T> = T | { [P in keyof T]?: P extends ' $fragmentName' | '__typename' ? T[P] : never };
/** All built-in and custom scalars, mapped to their actual values */
export type Scalars = {
  ID: { input: string; output: string; }
  String: { input: string; output: string; }
  Boolean: { input: boolean; output: boolean; }
  Int: { input: number; output: number; }
  Float: { input: number; output: number; }
  /**
   * Implement the DateTime<Utc> scalar
   *
   * The input/output is a string in RFC3339 format.
   */
  DateTime: { input: string; output: string; }
  /** A scalar that can represent any JSON value. */
  JSON: { input: any; output: any; }
  /**
   * ISO 8601 calendar date without timezone.
   * Format: %Y-%m-%d
   *
   * # Examples
   *
   * * `1994-11-13`
   * * `2000-02-24`
   */
  NaiveDate: { input: string; output: string; }
};

export type AccountBlocked = AuthTokenErrorInterface & {
  __typename: 'AccountBlocked';
  description: Scalars['String']['output'];
  timeoutRemaining: Scalars['Int']['output'];
};

export type ActiveEncounterEventFilterInput = {
  data?: InputMaybe<StringFilterInput>;
  /**
   * 	Only include events that are for the current encounter, i.e. have matching encounter type
   * and matching encounter name of the current encounter. If not set all events with matching
   * encounter type are returned.
   */
  isCurrentEncounter?: InputMaybe<Scalars['Boolean']['input']>;
  type?: InputMaybe<EqualFilterStringInput>;
};

export type ActivityLogConnector = {
  __typename: 'ActivityLogConnector';
  nodes: Array<ActivityLogNode>;
  totalCount: Scalars['Int']['output'];
};

export type ActivityLogFilterInput = {
  id?: InputMaybe<EqualFilterStringInput>;
  recordId?: InputMaybe<EqualFilterStringInput>;
  storeId?: InputMaybe<EqualFilterStringInput>;
  type?: InputMaybe<EqualFilterActivityLogTypeInput>;
  userId?: InputMaybe<EqualFilterStringInput>;
};

export type ActivityLogNode = {
  __typename: 'ActivityLogNode';
  datetime: Scalars['DateTime']['output'];
  from?: Maybe<Scalars['String']['output']>;
  id: Scalars['String']['output'];
  recordId?: Maybe<Scalars['String']['output']>;
  store?: Maybe<StoreNode>;
  storeId?: Maybe<Scalars['String']['output']>;
  to?: Maybe<Scalars['String']['output']>;
  type: ActivityLogNodeType;
  user?: Maybe<UserNode>;
};

export enum ActivityLogNodeType {
  InvoiceCreated = 'INVOICE_CREATED',
  InvoiceDeleted = 'INVOICE_DELETED',
  InvoiceNumberAllocated = 'INVOICE_NUMBER_ALLOCATED',
  InvoiceStatusAllocated = 'INVOICE_STATUS_ALLOCATED',
  InvoiceStatusDelivered = 'INVOICE_STATUS_DELIVERED',
  InvoiceStatusPicked = 'INVOICE_STATUS_PICKED',
  InvoiceStatusShipped = 'INVOICE_STATUS_SHIPPED',
  InvoiceStatusVerified = 'INVOICE_STATUS_VERIFIED',
  PrescriptionCreated = 'PRESCRIPTION_CREATED',
  PrescriptionDeleted = 'PRESCRIPTION_DELETED',
  PrescriptionStatusPicked = 'PRESCRIPTION_STATUS_PICKED',
  PrescriptionStatusVerified = 'PRESCRIPTION_STATUS_VERIFIED',
  Repack = 'REPACK',
  RequisitionCreated = 'REQUISITION_CREATED',
  RequisitionDeleted = 'REQUISITION_DELETED',
  RequisitionNumberAllocated = 'REQUISITION_NUMBER_ALLOCATED',
  RequisitionStatusFinalised = 'REQUISITION_STATUS_FINALISED',
  RequisitionStatusSent = 'REQUISITION_STATUS_SENT',
  SensorLocationChanged = 'SENSOR_LOCATION_CHANGED',
  StocktakeCreated = 'STOCKTAKE_CREATED',
  StocktakeDeleted = 'STOCKTAKE_DELETED',
  StocktakeStatusFinalised = 'STOCKTAKE_STATUS_FINALISED',
  StockBatchChange = 'STOCK_BATCH_CHANGE',
  StockCostPriceChange = 'STOCK_COST_PRICE_CHANGE',
  StockExpiryDateChange = 'STOCK_EXPIRY_DATE_CHANGE',
  StockLocationChange = 'STOCK_LOCATION_CHANGE',
  StockOffHold = 'STOCK_OFF_HOLD',
  StockOnHold = 'STOCK_ON_HOLD',
  StockSellPriceChange = 'STOCK_SELL_PRICE_CHANGE',
  UserLoggedIn = 'USER_LOGGED_IN'
}

export type ActivityLogResponse = ActivityLogConnector;

export enum ActivityLogSortFieldInput {
  ActivityLogType = 'activityLogType',
  Id = 'id',
  RecordId = 'recordId',
  UserId = 'userId'
}

export type ActivityLogSortInput = {
  /**
   * 	Sort query result is sorted descending or ascending (if not provided the default is
   * ascending)
   */
  desc?: InputMaybe<Scalars['Boolean']['input']>;
  /** Sort query result by `key` */
  key: ActivityLogSortFieldInput;
};

export type AddFromMasterListError = {
  __typename: 'AddFromMasterListError';
  error: AddFromMasterListErrorInterface;
};

export type AddFromMasterListErrorInterface = {
  description: Scalars['String']['output'];
};

export type AddFromMasterListInput = {
  masterListId: Scalars['String']['input'];
  requestRequisitionId: Scalars['String']['input'];
};

export type AddFromMasterListResponse = AddFromMasterListError | RequisitionLineConnector;

export type AddToInboundShipmentFromMasterListError = {
  __typename: 'AddToInboundShipmentFromMasterListError';
  error: AddToInboundShipmentFromMasterListErrorInterface;
};

export type AddToInboundShipmentFromMasterListErrorInterface = {
  description: Scalars['String']['output'];
};

export type AddToInboundShipmentFromMasterListResponse = AddToInboundShipmentFromMasterListError | InvoiceLineConnector;

export type AddToOutboundShipmentFromMasterListError = {
  __typename: 'AddToOutboundShipmentFromMasterListError';
  error: AddToOutboundShipmentFromMasterListErrorInterface;
};

export type AddToOutboundShipmentFromMasterListErrorInterface = {
  description: Scalars['String']['output'];
};

export type AddToOutboundShipmentFromMasterListResponse = AddToOutboundShipmentFromMasterListError | InvoiceLineConnector;

export type AddToShipmentFromMasterListInput = {
  masterListId: Scalars['String']['input'];
  shipmentId: Scalars['String']['input'];
};

export type AdjustmentReasonNotProvided = InsertStocktakeLineErrorInterface & UpdateStocktakeLineErrorInterface & {
  __typename: 'AdjustmentReasonNotProvided';
  description: Scalars['String']['output'];
};

export type AdjustmentReasonNotValid = InsertStocktakeLineErrorInterface & UpdateStocktakeLineErrorInterface & {
  __typename: 'AdjustmentReasonNotValid';
  description: Scalars['String']['output'];
};

export type AllocateOutboundShipmentUnallocatedLineError = {
  __typename: 'AllocateOutboundShipmentUnallocatedLineError';
  error: AllocateOutboundShipmentUnallocatedLineErrorInterface;
};

export type AllocateOutboundShipmentUnallocatedLineErrorInterface = {
  description: Scalars['String']['output'];
};

export type AllocateOutboundShipmentUnallocatedLineNode = {
  __typename: 'AllocateOutboundShipmentUnallocatedLineNode';
  deletes: Array<DeleteResponse>;
  inserts: InvoiceLineConnector;
  issuedExpiringSoonStockLines: StockLineConnector;
  skippedExpiredStockLines: StockLineConnector;
  skippedOnHoldStockLines: StockLineConnector;
  updates: InvoiceLineConnector;
};

export type AllocateOutboundShipmentUnallocatedLineResponse = AllocateOutboundShipmentUnallocatedLineError | AllocateOutboundShipmentUnallocatedLineNode;

export type AllocateOutboundShipmentUnallocatedLineResponseWithId = {
  __typename: 'AllocateOutboundShipmentUnallocatedLineResponseWithId';
  id: Scalars['String']['output'];
  response: AllocateOutboundShipmentUnallocatedLineResponse;
};

export type AllocateProgramNumberInput = {
  numberName: Scalars['String']['input'];
};

export type AllocateProgramNumberResponse = NumberNode;

export type AuthToken = {
  __typename: 'AuthToken';
  /** Bearer token */
  token: Scalars['String']['output'];
};

export type AuthTokenError = {
  __typename: 'AuthTokenError';
  error: AuthTokenErrorInterface;
};

export type AuthTokenErrorInterface = {
  description: Scalars['String']['output'];
};

export type AuthTokenResponse = AuthToken | AuthTokenError;

export type BarcodeNode = {
  __typename: 'BarcodeNode';
  gtin: Scalars['String']['output'];
  id: Scalars['String']['output'];
  itemId: Scalars['String']['output'];
  manufacturerId?: Maybe<Scalars['String']['output']>;
  packSize?: Maybe<Scalars['Int']['output']>;
  parentId?: Maybe<Scalars['String']['output']>;
};

export type BarcodeResponse = BarcodeNode | NodeError;

export type BatchInboundShipmentInput = {
  continueOnError?: InputMaybe<Scalars['Boolean']['input']>;
  deleteInboundShipmentLines?: InputMaybe<Array<DeleteInboundShipmentLineInput>>;
  deleteInboundShipmentServiceLines?: InputMaybe<Array<DeleteInboundShipmentServiceLineInput>>;
  deleteInboundShipments?: InputMaybe<Array<DeleteInboundShipmentInput>>;
  insertInboundShipmentLines?: InputMaybe<Array<InsertInboundShipmentLineInput>>;
  insertInboundShipmentServiceLines?: InputMaybe<Array<InsertInboundShipmentServiceLineInput>>;
  insertInboundShipments?: InputMaybe<Array<InsertInboundShipmentInput>>;
  updateInboundShipmentLines?: InputMaybe<Array<UpdateInboundShipmentLineInput>>;
  updateInboundShipmentServiceLines?: InputMaybe<Array<UpdateInboundShipmentServiceLineInput>>;
  updateInboundShipments?: InputMaybe<Array<UpdateInboundShipmentInput>>;
};

export type BatchInboundShipmentResponse = {
  __typename: 'BatchInboundShipmentResponse';
  deleteInboundShipmentLines?: Maybe<Array<DeleteInboundShipmentLineResponseWithId>>;
  deleteInboundShipmentServiceLines?: Maybe<Array<DeleteInboundShipmentServiceLineResponseWithId>>;
  deleteInboundShipments?: Maybe<Array<DeleteInboundShipmentResponseWithId>>;
  insertInboundShipmentLines?: Maybe<Array<InsertInboundShipmentLineResponseWithId>>;
  insertInboundShipmentServiceLines?: Maybe<Array<InsertInboundShipmentServiceLineResponseWithId>>;
  insertInboundShipments?: Maybe<Array<InsertInboundShipmentResponseWithId>>;
  updateInboundShipmentLines?: Maybe<Array<UpdateInboundShipmentLineResponseWithId>>;
  updateInboundShipmentServiceLines?: Maybe<Array<UpdateInboundShipmentServiceLineResponseWithId>>;
  updateInboundShipments?: Maybe<Array<UpdateInboundShipmentResponseWithId>>;
};

export type BatchIsReserved = DeleteInboundShipmentLineErrorInterface & UpdateInboundShipmentLineErrorInterface & {
  __typename: 'BatchIsReserved';
  description: Scalars['String']['output'];
};

export type BatchOutboundShipmentInput = {
  allocatedOutboundShipmentUnallocatedLines?: InputMaybe<Array<Scalars['String']['input']>>;
  continueOnError?: InputMaybe<Scalars['Boolean']['input']>;
  deleteOutboundShipmentLines?: InputMaybe<Array<DeleteOutboundShipmentLineInput>>;
  deleteOutboundShipmentServiceLines?: InputMaybe<Array<DeleteOutboundShipmentServiceLineInput>>;
  deleteOutboundShipmentUnallocatedLines?: InputMaybe<Array<DeleteOutboundShipmentUnallocatedLineInput>>;
  deleteOutboundShipments?: InputMaybe<Array<Scalars['String']['input']>>;
  insertOutboundShipmentLines?: InputMaybe<Array<InsertOutboundShipmentLineInput>>;
  insertOutboundShipmentServiceLines?: InputMaybe<Array<InsertOutboundShipmentServiceLineInput>>;
  insertOutboundShipmentUnallocatedLines?: InputMaybe<Array<InsertOutboundShipmentUnallocatedLineInput>>;
  insertOutboundShipments?: InputMaybe<Array<InsertOutboundShipmentInput>>;
  updateOutboundShipmentLines?: InputMaybe<Array<UpdateOutboundShipmentLineInput>>;
  updateOutboundShipmentServiceLines?: InputMaybe<Array<UpdateOutboundShipmentServiceLineInput>>;
  updateOutboundShipmentUnallocatedLines?: InputMaybe<Array<UpdateOutboundShipmentUnallocatedLineInput>>;
  updateOutboundShipments?: InputMaybe<Array<UpdateOutboundShipmentInput>>;
};

export type BatchOutboundShipmentResponse = {
  __typename: 'BatchOutboundShipmentResponse';
  allocateOutboundShipmentUnallocatedLines?: Maybe<Array<AllocateOutboundShipmentUnallocatedLineResponseWithId>>;
  deleteOutboundShipmentLines?: Maybe<Array<DeleteOutboundShipmentLineResponseWithId>>;
  deleteOutboundShipmentServiceLines?: Maybe<Array<DeleteOutboundShipmentServiceLineResponseWithId>>;
  deleteOutboundShipmentUnallocatedLines?: Maybe<Array<DeleteOutboundShipmentUnallocatedLineResponseWithId>>;
  deleteOutboundShipments?: Maybe<Array<DeleteOutboundShipmentResponseWithId>>;
  insertOutboundShipmentLines?: Maybe<Array<InsertOutboundShipmentLineResponseWithId>>;
  insertOutboundShipmentServiceLines?: Maybe<Array<InsertOutboundShipmentServiceLineResponseWithId>>;
  insertOutboundShipmentUnallocatedLines?: Maybe<Array<InsertOutboundShipmentUnallocatedLineResponseWithId>>;
  insertOutboundShipments?: Maybe<Array<InsertOutboundShipmentResponseWithId>>;
  updateOutboundShipmentLines?: Maybe<Array<UpdateOutboundShipmentLineResponseWithId>>;
  updateOutboundShipmentServiceLines?: Maybe<Array<UpdateOutboundShipmentServiceLineResponseWithId>>;
  updateOutboundShipmentUnallocatedLines?: Maybe<Array<UpdateOutboundShipmentUnallocatedLineResponseWithId>>;
  updateOutboundShipments?: Maybe<Array<UpdateOutboundShipmentResponseWithId>>;
};

export type BatchPrescriptionInput = {
  continueOnError?: InputMaybe<Scalars['Boolean']['input']>;
  deletePrescriptionLines?: InputMaybe<Array<DeletePrescriptionLineInput>>;
  deletePrescriptions?: InputMaybe<Array<Scalars['String']['input']>>;
  insertPrescriptionLines?: InputMaybe<Array<InsertPrescriptionLineInput>>;
  insertPrescriptions?: InputMaybe<Array<InsertPrescriptionInput>>;
  updatePrescriptionLines?: InputMaybe<Array<UpdatePrescriptionLineInput>>;
  updatePrescriptions?: InputMaybe<Array<UpdatePrescriptionInput>>;
};

export type BatchPrescriptionResponse = {
  __typename: 'BatchPrescriptionResponse';
  deletePrescriptionLines?: Maybe<Array<DeletePrescriptionLineResponseWithId>>;
  deletePrescriptions?: Maybe<Array<DeletePrescriptionResponseWithId>>;
  insertPrescriptionLines?: Maybe<Array<InsertPrescriptionLineResponseWithId>>;
  insertPrescriptions?: Maybe<Array<InsertPrescriptionResponseWithId>>;
  updatePrescriptionLines?: Maybe<Array<UpdatePrescriptionLineResponseWithId>>;
  updatePrescriptions?: Maybe<Array<UpdatePrescriptionResponseWithId>>;
};

export type BatchRequestRequisitionInput = {
  continueOnError?: InputMaybe<Scalars['Boolean']['input']>;
  deleteRequestRequisitionLines?: InputMaybe<Array<DeleteRequestRequisitionLineInput>>;
  deleteRequestRequisitions?: InputMaybe<Array<DeleteRequestRequisitionInput>>;
  insertRequestRequisitionLines?: InputMaybe<Array<InsertRequestRequisitionLineInput>>;
  insertRequestRequisitions?: InputMaybe<Array<InsertRequestRequisitionInput>>;
  updateRequestRequisitionLines?: InputMaybe<Array<UpdateRequestRequisitionLineInput>>;
  updateRequestRequisitions?: InputMaybe<Array<UpdateRequestRequisitionInput>>;
};

export type BatchRequestRequisitionResponse = {
  __typename: 'BatchRequestRequisitionResponse';
  deleteRequestRequisitionLines?: Maybe<Array<DeleteRequestRequisitionLineResponseWithId>>;
  deleteRequestRequisitions?: Maybe<Array<DeleteRequestRequisitionResponseWithId>>;
  insertRequestRequisitionLines?: Maybe<Array<InsertRequestRequisitionLineResponseWithId>>;
  insertRequestRequisitions?: Maybe<Array<InsertRequestRequisitionResponseWithId>>;
  updateRequestRequisitionLines?: Maybe<Array<UpdateRequestRequisitionLineResponseWithId>>;
  updateRequestRequisitions?: Maybe<Array<UpdateRequestRequisitionResponseWithId>>;
};

export type BatchStocktakeInput = {
  continueOnError?: InputMaybe<Scalars['Boolean']['input']>;
  deleteStocktakeLines?: InputMaybe<Array<DeleteStocktakeLineInput>>;
  deleteStocktakes?: InputMaybe<Array<DeleteStocktakeInput>>;
  insertStocktakeLines?: InputMaybe<Array<InsertStocktakeLineInput>>;
  insertStocktakes?: InputMaybe<Array<InsertStocktakeInput>>;
  updateStocktakeLines?: InputMaybe<Array<UpdateStocktakeLineInput>>;
  updateStocktakes?: InputMaybe<Array<UpdateStocktakeInput>>;
};

export type BatchStocktakeResponse = {
  __typename: 'BatchStocktakeResponse';
  deleteStocktakeLines?: Maybe<Array<DeleteStocktakeLineResponseWithId>>;
  deleteStocktakes?: Maybe<Array<DeleteStocktakeResponseWithId>>;
  insertStocktakeLines?: Maybe<Array<InsertStocktakeLineResponseWithId>>;
  insertStocktakes?: Maybe<Array<InsertStocktakeResponseWithId>>;
  updateStocktakeLines?: Maybe<Array<UpdateStocktakeLineResponseWithId>>;
  updateStocktakes?: Maybe<Array<UpdateStocktakeResponseWithId>>;
};

export type CanOnlyChangeToAllocatedWhenNoUnallocatedLines = UpdateErrorInterface & {
  __typename: 'CanOnlyChangeToAllocatedWhenNoUnallocatedLines';
  description: Scalars['String']['output'];
  invoiceLines: InvoiceLineConnector;
};

export type CanOnlyChangeToPickedWhenNoUnallocatedLines = UpdatePrescriptionErrorInterface & {
  __typename: 'CanOnlyChangeToPickedWhenNoUnallocatedLines';
  description: Scalars['String']['output'];
  invoiceLines: InvoiceLineConnector;
};

export type CannotAddPackSizeOfZero = InsertPackVariantErrorInterface & {
  __typename: 'CannotAddPackSizeOfZero';
  description: Scalars['String']['output'];
};

export type CannotAddWithNoAbbreviationAndName = InsertPackVariantErrorInterface & UpdatePackVariantErrorInterface & {
  __typename: 'CannotAddWithNoAbbreviationAndName';
  description: Scalars['String']['output'];
};

export type CannotChangeStatusOfInvoiceOnHold = UpdateErrorInterface & UpdateInboundShipmentErrorInterface & {
  __typename: 'CannotChangeStatusOfInvoiceOnHold';
  description: Scalars['String']['output'];
};

export type CannotDeleteInvoiceWithLines = DeleteErrorInterface & DeleteInboundReturnErrorInterface & DeleteInboundShipmentErrorInterface & DeleteOutboundReturnErrorInterface & DeletePrescriptionErrorInterface & {
  __typename: 'CannotDeleteInvoiceWithLines';
  description: Scalars['String']['output'];
  lines: InvoiceLineConnector;
};

export type CannotDeleteRequisitionWithLines = DeleteRequestRequisitionErrorInterface & {
  __typename: 'CannotDeleteRequisitionWithLines';
  description: Scalars['String']['output'];
};

export type CannotEditInvoice = AddToInboundShipmentFromMasterListErrorInterface & AddToOutboundShipmentFromMasterListErrorInterface & DeleteErrorInterface & DeleteInboundReturnErrorInterface & DeleteInboundShipmentErrorInterface & DeleteInboundShipmentLineErrorInterface & DeleteInboundShipmentServiceLineErrorInterface & DeleteOutboundReturnErrorInterface & DeleteOutboundShipmentLineErrorInterface & DeleteOutboundShipmentServiceLineErrorInterface & DeletePrescriptionErrorInterface & DeletePrescriptionLineErrorInterface & InsertInboundShipmentLineErrorInterface & InsertInboundShipmentServiceLineErrorInterface & InsertOutboundShipmentLineErrorInterface & InsertOutboundShipmentServiceLineErrorInterface & InsertPrescriptionLineErrorInterface & UpdateInboundShipmentErrorInterface & UpdateInboundShipmentLineErrorInterface & UpdateInboundShipmentServiceLineErrorInterface & UpdateOutboundShipmentLineErrorInterface & UpdateOutboundShipmentServiceLineErrorInterface & UpdatePrescriptionLineErrorInterface & {
  __typename: 'CannotEditInvoice';
  description: Scalars['String']['output'];
};

export type CannotEditRequisition = AddFromMasterListErrorInterface & CreateRequisitionShipmentErrorInterface & DeleteRequestRequisitionErrorInterface & DeleteRequestRequisitionLineErrorInterface & InsertRequestRequisitionLineErrorInterface & SupplyRequestedQuantityErrorInterface & UpdateRequestRequisitionErrorInterface & UpdateRequestRequisitionLineErrorInterface & UpdateResponseRequisitionErrorInterface & UpdateResponseRequisitionLineErrorInterface & UseSuggestedQuantityErrorInterface & {
  __typename: 'CannotEditRequisition';
  description: Scalars['String']['output'];
};

export type CannotEditStocktake = DeleteStocktakeErrorInterface & DeleteStocktakeLineErrorInterface & InsertStocktakeLineErrorInterface & UpdateStocktakeErrorInterface & UpdateStocktakeLineErrorInterface & {
  __typename: 'CannotEditStocktake';
  description: Scalars['String']['output'];
};

export type CannotHaveFractionalPack = InsertRepackErrorInterface & {
  __typename: 'CannotHaveFractionalPack';
  description: Scalars['String']['output'];
};

export type CannotIssueInForeignCurrency = UpdateErrorInterface & UpdateInboundShipmentErrorInterface & {
  __typename: 'CannotIssueInForeignCurrency';
  description: Scalars['String']['output'];
};

export type CannotReverseInvoiceStatus = UpdateErrorInterface & UpdateInboundShipmentErrorInterface & UpdatePrescriptionErrorInterface & {
  __typename: 'CannotReverseInvoiceStatus';
  description: Scalars['String']['output'];
};

export type CentralPatientNode = {
  __typename: 'CentralPatientNode';
  code: Scalars['String']['output'];
  dateOfBirth?: Maybe<Scalars['NaiveDate']['output']>;
  firstName: Scalars['String']['output'];
  id: Scalars['String']['output'];
  lastName: Scalars['String']['output'];
};

export type CentralPatientSearchConnector = {
  __typename: 'CentralPatientSearchConnector';
  nodes: Array<CentralPatientNode>;
  totalCount: Scalars['Int']['output'];
};

export type CentralPatientSearchError = {
  __typename: 'CentralPatientSearchError';
  error: CentralPatientSearchErrorInterface;
};

export type CentralPatientSearchErrorInterface = {
  description: Scalars['String']['output'];
};

export type CentralPatientSearchInput = {
  /** Patient code */
  code?: InputMaybe<Scalars['String']['input']>;
  dateOfBirth?: InputMaybe<Scalars['NaiveDate']['input']>;
  firstName?: InputMaybe<Scalars['String']['input']>;
  lastName?: InputMaybe<Scalars['String']['input']>;
};

export type CentralPatientSearchResponse = CentralPatientSearchConnector | CentralPatientSearchError;

export type CentralServerMutationNode = {
  __typename: 'CentralServerMutationNode';
  packVariant: PackVariantMutations;
};

export type ClinicianConnector = {
  __typename: 'ClinicianConnector';
  nodes: Array<ClinicianNode>;
  totalCount: Scalars['Int']['output'];
};

export type ClinicianFilterInput = {
  address1?: InputMaybe<StringFilterInput>;
  address2?: InputMaybe<StringFilterInput>;
  code?: InputMaybe<StringFilterInput>;
  email?: InputMaybe<StringFilterInput>;
  firstName?: InputMaybe<StringFilterInput>;
  id?: InputMaybe<EqualFilterStringInput>;
  initials?: InputMaybe<StringFilterInput>;
  lastName?: InputMaybe<StringFilterInput>;
  mobile?: InputMaybe<StringFilterInput>;
  phone?: InputMaybe<StringFilterInput>;
};

export type ClinicianNode = {
  __typename: 'ClinicianNode';
  address1?: Maybe<Scalars['String']['output']>;
  address2?: Maybe<Scalars['String']['output']>;
  code: Scalars['String']['output'];
  email?: Maybe<Scalars['String']['output']>;
  firstName?: Maybe<Scalars['String']['output']>;
  gender?: Maybe<GenderType>;
  id: Scalars['String']['output'];
  initials: Scalars['String']['output'];
  lastName: Scalars['String']['output'];
  mobile?: Maybe<Scalars['String']['output']>;
  phone?: Maybe<Scalars['String']['output']>;
};

export enum ClinicianSortFieldInput {
  Address1 = 'address1',
  Address2 = 'address2',
  Code = 'code',
  Email = 'email',
  FirstName = 'firstName',
  Initials = 'initials',
  LastName = 'lastName',
  Mobile = 'mobile',
  Phone = 'phone'
}

export type ClinicianSortInput = {
  /**
   * 	Sort query result is sorted descending or ascending (if not provided the default is
   * ascending)
   */
  desc?: InputMaybe<Scalars['Boolean']['input']>;
  /** Sort query result by `key` */
  key: ClinicianSortFieldInput;
};

export type CliniciansResponse = ClinicianConnector;

export type ConnectionError = CentralPatientSearchErrorInterface & LinkPatientPatientToStoreErrorInterface & {
  __typename: 'ConnectionError';
  description: Scalars['String']['output'];
};

export type ConsumptionHistoryConnector = {
  __typename: 'ConsumptionHistoryConnector';
  nodes: Array<ConsumptionHistoryNode>;
  totalCount: Scalars['Int']['output'];
};

export type ConsumptionHistoryNode = {
  __typename: 'ConsumptionHistoryNode';
  averageMonthlyConsumption: Scalars['Int']['output'];
  consumption: Scalars['Int']['output'];
  date: Scalars['NaiveDate']['output'];
  isCurrent: Scalars['Boolean']['output'];
  isHistoric: Scalars['Boolean']['output'];
};

export type ConsumptionOptionsInput = {
  /** Defaults to 3 months */
  amcLookbackMonths?: InputMaybe<Scalars['Int']['input']>;
  /** Defaults to 12 */
  numberOfDataPoints?: InputMaybe<Scalars['Int']['input']>;
};

export type ContactTraceConnector = {
  __typename: 'ContactTraceConnector';
  nodes: Array<ContactTraceNode>;
  totalCount: Scalars['Int']['output'];
};

export type ContactTraceFilterInput = {
  contactPatientId?: InputMaybe<EqualFilterStringInput>;
  contactTraceId?: InputMaybe<StringFilterInput>;
  dateOfBirth?: InputMaybe<DateFilterInput>;
  datetime?: InputMaybe<DatetimeFilterInput>;
  documentName?: InputMaybe<StringFilterInput>;
  firstName?: InputMaybe<StringFilterInput>;
  gender?: InputMaybe<EqualFilterGenderInput>;
  id?: InputMaybe<EqualFilterStringInput>;
  lastName?: InputMaybe<StringFilterInput>;
  patientId?: InputMaybe<EqualFilterStringInput>;
  programId?: InputMaybe<EqualFilterStringInput>;
  type?: InputMaybe<StringFilterInput>;
};

export type ContactTraceNode = {
  __typename: 'ContactTraceNode';
  age?: Maybe<Scalars['Int']['output']>;
  contactPatient?: Maybe<PatientNode>;
  contactPatientId?: Maybe<Scalars['String']['output']>;
  contactTraceId?: Maybe<Scalars['String']['output']>;
  dateOfBirth?: Maybe<Scalars['NaiveDate']['output']>;
  datetime: Scalars['DateTime']['output'];
  /** The encounter document */
  document: DocumentNode;
  documentId: Scalars['String']['output'];
  firstName?: Maybe<Scalars['String']['output']>;
  gender?: Maybe<GenderType>;
  id: Scalars['String']['output'];
  lastName?: Maybe<Scalars['String']['output']>;
  patient: PatientNode;
  patientId: Scalars['String']['output'];
  program: ProgramNode;
  /** Returns the matching program enrolment for the root patient of this contact trace */
  programEnrolment?: Maybe<ProgramEnrolmentNode>;
  programId: Scalars['String']['output'];
  /** Relationship between the patient and the contact, e.g. mother, next of kin, etc. */
  relationship?: Maybe<Scalars['String']['output']>;
  storeId?: Maybe<Scalars['String']['output']>;
};

export type ContactTraceResponse = ContactTraceConnector;

export enum ContactTraceSortFieldInput {
  ContactTraceId = 'contactTraceId',
  DateOfBirth = 'dateOfBirth',
  Datetime = 'datetime',
  FirstName = 'firstName',
  Gender = 'gender',
  LastName = 'lastName',
  PatientId = 'patientId',
  ProgramId = 'programId'
}

export type ContactTraceSortInput = {
  /**
   * 	Sort query result is sorted descending or ascending (if not provided the default is
   * ascending)
   */
  desc?: InputMaybe<Scalars['Boolean']['input']>;
  /** Sort query result by `key` */
  key: ContactTraceSortFieldInput;
};

export type CreateRequisitionShipmentError = {
  __typename: 'CreateRequisitionShipmentError';
  error: CreateRequisitionShipmentErrorInterface;
};

export type CreateRequisitionShipmentErrorInterface = {
  description: Scalars['String']['output'];
};

export type CreateRequisitionShipmentInput = {
  responseRequisitionId: Scalars['String']['input'];
};

export type CreateRequisitionShipmentResponse = CreateRequisitionShipmentError | InvoiceNode;

export type CurrenciesResponse = CurrencyConnector;

export type CurrencyConnector = {
  __typename: 'CurrencyConnector';
  nodes: Array<CurrencyNode>;
  totalCount: Scalars['Int']['output'];
};

export type CurrencyFilterInput = {
  id?: InputMaybe<EqualFilterStringInput>;
  isHomeCurrency?: InputMaybe<Scalars['Boolean']['input']>;
};

export type CurrencyNode = {
  __typename: 'CurrencyNode';
  code: Scalars['String']['output'];
  dateUpdated?: Maybe<Scalars['NaiveDate']['output']>;
  id: Scalars['String']['output'];
  isHomeCurrency: Scalars['Boolean']['output'];
  rate: Scalars['Float']['output'];
};

export enum CurrencySortFieldInput {
  CurrencyCode = 'currencyCode',
  Id = 'id',
  IsHomeCurrency = 'isHomeCurrency'
}

export type CurrencySortInput = {
  /**
   * 	Sort query result is sorted descending or ascending (if not provided the default is
   * ascending)
   */
  desc?: InputMaybe<Scalars['Boolean']['input']>;
  /** Sort query result by `key` */
  key: CurrencySortFieldInput;
};

export type DatabaseError = DeleteLocationErrorInterface & InsertLocationErrorInterface & NodeErrorInterface & RefreshTokenErrorInterface & UpdateLocationErrorInterface & UpdateSensorErrorInterface & {
  __typename: 'DatabaseError';
  description: Scalars['String']['output'];
  fullError: Scalars['String']['output'];
};

export type DatabaseSettingsNode = {
  __typename: 'DatabaseSettingsNode';
  databaseType: DatabaseType;
};

export enum DatabaseType {
  Postgres = 'POSTGRES',
  SqLite = 'SQ_LITE'
}

export type DateFilterInput = {
  afterOrEqualTo?: InputMaybe<Scalars['NaiveDate']['input']>;
  beforeOrEqualTo?: InputMaybe<Scalars['NaiveDate']['input']>;
  equalTo?: InputMaybe<Scalars['NaiveDate']['input']>;
};

export type DatetimeFilterInput = {
  afterOrEqualTo?: InputMaybe<Scalars['DateTime']['input']>;
  beforeOrEqualTo?: InputMaybe<Scalars['DateTime']['input']>;
  equalTo?: InputMaybe<Scalars['DateTime']['input']>;
};

export type DeleteErrorInterface = {
  description: Scalars['String']['output'];
};

export type DeleteInboundReturnError = {
  __typename: 'DeleteInboundReturnError';
  error: DeleteInboundReturnErrorInterface;
};

export type DeleteInboundReturnErrorInterface = {
  description: Scalars['String']['output'];
};

export type DeleteInboundReturnInput = {
  ids: Array<Scalars['String']['input']>;
};

export type DeleteInboundReturnResponse = DeleteInboundReturnError | DeletedIdsResponse;

export type DeleteInboundShipmentError = {
  __typename: 'DeleteInboundShipmentError';
  error: DeleteInboundShipmentErrorInterface;
};

export type DeleteInboundShipmentErrorInterface = {
  description: Scalars['String']['output'];
};

export type DeleteInboundShipmentInput = {
  id: Scalars['String']['input'];
};

export type DeleteInboundShipmentLineError = {
  __typename: 'DeleteInboundShipmentLineError';
  error: DeleteInboundShipmentLineErrorInterface;
};

export type DeleteInboundShipmentLineErrorInterface = {
  description: Scalars['String']['output'];
};

export type DeleteInboundShipmentLineInput = {
  id: Scalars['String']['input'];
};

export type DeleteInboundShipmentLineResponse = DeleteInboundShipmentLineError | DeleteResponse;

export type DeleteInboundShipmentLineResponseWithId = {
  __typename: 'DeleteInboundShipmentLineResponseWithId';
  id: Scalars['String']['output'];
  response: DeleteInboundShipmentLineResponse;
};

export type DeleteInboundShipmentResponse = DeleteInboundShipmentError | DeleteResponse;

export type DeleteInboundShipmentResponseWithId = {
  __typename: 'DeleteInboundShipmentResponseWithId';
  id: Scalars['String']['output'];
  response: DeleteInboundShipmentResponse;
};

export type DeleteInboundShipmentServiceLineError = {
  __typename: 'DeleteInboundShipmentServiceLineError';
  error: DeleteInboundShipmentServiceLineErrorInterface;
};

export type DeleteInboundShipmentServiceLineErrorInterface = {
  description: Scalars['String']['output'];
};

export type DeleteInboundShipmentServiceLineInput = {
  id: Scalars['String']['input'];
};

export type DeleteInboundShipmentServiceLineResponse = DeleteInboundShipmentServiceLineError | DeleteResponse;

export type DeleteInboundShipmentServiceLineResponseWithId = {
  __typename: 'DeleteInboundShipmentServiceLineResponseWithId';
  id: Scalars['String']['output'];
  response: DeleteInboundShipmentServiceLineResponse;
};

export type DeleteLocationError = {
  __typename: 'DeleteLocationError';
  error: DeleteLocationErrorInterface;
};

export type DeleteLocationErrorInterface = {
  description: Scalars['String']['output'];
};

export type DeleteLocationInput = {
  id: Scalars['String']['input'];
};

export type DeleteLocationResponse = DeleteLocationError | DeleteResponse;

export type DeleteOutboundReturnError = {
  __typename: 'DeleteOutboundReturnError';
  error: DeleteOutboundReturnErrorInterface;
};

export type DeleteOutboundReturnErrorInterface = {
  description: Scalars['String']['output'];
};

export type DeleteOutboundReturnInput = {
  ids: Array<Scalars['String']['input']>;
};

export type DeleteOutboundReturnResponse = DeleteOutboundReturnError | DeletedIdsResponse;

export type DeleteOutboundShipmentError = {
  __typename: 'DeleteOutboundShipmentError';
  error: DeleteErrorInterface;
};

export type DeleteOutboundShipmentLineError = {
  __typename: 'DeleteOutboundShipmentLineError';
  error: DeleteOutboundShipmentLineErrorInterface;
};

export type DeleteOutboundShipmentLineErrorInterface = {
  description: Scalars['String']['output'];
};

export type DeleteOutboundShipmentLineInput = {
  id: Scalars['String']['input'];
};

export type DeleteOutboundShipmentLineResponse = DeleteOutboundShipmentLineError | DeleteResponse;

export type DeleteOutboundShipmentLineResponseWithId = {
  __typename: 'DeleteOutboundShipmentLineResponseWithId';
  id: Scalars['String']['output'];
  response: DeleteOutboundShipmentLineResponse;
};

export type DeleteOutboundShipmentResponse = DeleteOutboundShipmentError | DeleteResponse;

export type DeleteOutboundShipmentResponseWithId = {
  __typename: 'DeleteOutboundShipmentResponseWithId';
  id: Scalars['String']['output'];
  response: DeleteOutboundShipmentResponse;
};

export type DeleteOutboundShipmentServiceLineError = {
  __typename: 'DeleteOutboundShipmentServiceLineError';
  error: DeleteOutboundShipmentServiceLineErrorInterface;
};

export type DeleteOutboundShipmentServiceLineErrorInterface = {
  description: Scalars['String']['output'];
};

export type DeleteOutboundShipmentServiceLineInput = {
  id: Scalars['String']['input'];
};

export type DeleteOutboundShipmentServiceLineResponse = DeleteOutboundShipmentServiceLineError | DeleteResponse;

export type DeleteOutboundShipmentServiceLineResponseWithId = {
  __typename: 'DeleteOutboundShipmentServiceLineResponseWithId';
  id: Scalars['String']['output'];
  response: DeleteOutboundShipmentServiceLineResponse;
};

export type DeleteOutboundShipmentUnallocatedLineError = {
  __typename: 'DeleteOutboundShipmentUnallocatedLineError';
  error: DeleteOutboundShipmentUnallocatedLineErrorInterface;
};

export type DeleteOutboundShipmentUnallocatedLineErrorInterface = {
  description: Scalars['String']['output'];
};

export type DeleteOutboundShipmentUnallocatedLineInput = {
  id: Scalars['String']['input'];
};

export type DeleteOutboundShipmentUnallocatedLineResponse = DeleteOutboundShipmentUnallocatedLineError | DeleteResponse;

export type DeleteOutboundShipmentUnallocatedLineResponseWithId = {
  __typename: 'DeleteOutboundShipmentUnallocatedLineResponseWithId';
  id: Scalars['String']['output'];
  response: DeleteOutboundShipmentUnallocatedLineResponse;
};

export type DeletePackVariantInput = {
  id: Scalars['String']['input'];
};

export type DeletePackVariantResponse = DeleteResponse;

export type DeletePrescriptionError = {
  __typename: 'DeletePrescriptionError';
  error: DeletePrescriptionErrorInterface;
};

export type DeletePrescriptionErrorInterface = {
  description: Scalars['String']['output'];
};

export type DeletePrescriptionLineError = {
  __typename: 'DeletePrescriptionLineError';
  error: DeletePrescriptionLineErrorInterface;
};

export type DeletePrescriptionLineErrorInterface = {
  description: Scalars['String']['output'];
};

export type DeletePrescriptionLineInput = {
  id: Scalars['String']['input'];
};

export type DeletePrescriptionLineResponse = DeletePrescriptionLineError | DeleteResponse;

export type DeletePrescriptionLineResponseWithId = {
  __typename: 'DeletePrescriptionLineResponseWithId';
  id: Scalars['String']['output'];
  response: DeletePrescriptionLineResponse;
};

export type DeletePrescriptionResponse = DeletePrescriptionError | DeleteResponse;

export type DeletePrescriptionResponseWithId = {
  __typename: 'DeletePrescriptionResponseWithId';
  id: Scalars['String']['output'];
  response: DeletePrescriptionResponse;
};

export type DeleteRequestRequisitionError = {
  __typename: 'DeleteRequestRequisitionError';
  error: DeleteRequestRequisitionErrorInterface;
};

export type DeleteRequestRequisitionErrorInterface = {
  description: Scalars['String']['output'];
};

export type DeleteRequestRequisitionInput = {
  id: Scalars['String']['input'];
};

export type DeleteRequestRequisitionLineError = {
  __typename: 'DeleteRequestRequisitionLineError';
  error: DeleteRequestRequisitionLineErrorInterface;
};

export type DeleteRequestRequisitionLineErrorInterface = {
  description: Scalars['String']['output'];
};

export type DeleteRequestRequisitionLineInput = {
  id: Scalars['String']['input'];
};

export type DeleteRequestRequisitionLineResponse = DeleteRequestRequisitionLineError | DeleteResponse;

export type DeleteRequestRequisitionLineResponseWithId = {
  __typename: 'DeleteRequestRequisitionLineResponseWithId';
  id: Scalars['String']['output'];
  response: DeleteRequestRequisitionLineResponse;
};

export type DeleteRequestRequisitionResponse = DeleteRequestRequisitionError | DeleteResponse;

export type DeleteRequestRequisitionResponseWithId = {
  __typename: 'DeleteRequestRequisitionResponseWithId';
  id: Scalars['String']['output'];
  response: DeleteRequestRequisitionResponse;
};

export type DeleteResponse = {
  __typename: 'DeleteResponse';
  id: Scalars['String']['output'];
};

export type DeleteStocktakeError = {
  __typename: 'DeleteStocktakeError';
  error: DeleteStocktakeErrorInterface;
};

export type DeleteStocktakeErrorInterface = {
  description: Scalars['String']['output'];
};

export type DeleteStocktakeInput = {
  id: Scalars['String']['input'];
};

export type DeleteStocktakeLineError = {
  __typename: 'DeleteStocktakeLineError';
  error: DeleteStocktakeLineErrorInterface;
};

export type DeleteStocktakeLineErrorInterface = {
  description: Scalars['String']['output'];
};

export type DeleteStocktakeLineInput = {
  id: Scalars['String']['input'];
};

export type DeleteStocktakeLineResponse = DeleteResponse | DeleteStocktakeLineError;

export type DeleteStocktakeLineResponseWithId = {
  __typename: 'DeleteStocktakeLineResponseWithId';
  id: Scalars['String']['output'];
  response: DeleteStocktakeLineResponse;
};

export type DeleteStocktakeResponse = DeleteResponse | DeleteStocktakeError;

export type DeleteStocktakeResponseWithId = {
  __typename: 'DeleteStocktakeResponseWithId';
  id: Scalars['String']['output'];
  response: DeleteStocktakeResponse;
};

export type DeletedIdsResponse = {
  __typename: 'DeletedIdsResponse';
  deletedIds: Array<Scalars['String']['output']>;
};

export type DisplaySettingNode = {
  __typename: 'DisplaySettingNode';
  hash: Scalars['String']['output'];
  value: Scalars['String']['output'];
};

export type DisplaySettingsHash = {
  logo: Scalars['String']['input'];
  theme: Scalars['String']['input'];
};

export type DisplaySettingsInput = {
  customLogo?: InputMaybe<Scalars['String']['input']>;
  customTheme?: InputMaybe<Scalars['String']['input']>;
};

export type DisplaySettingsNode = {
  __typename: 'DisplaySettingsNode';
  customLogo?: Maybe<DisplaySettingNode>;
  customTheme?: Maybe<DisplaySettingNode>;
};

export type DocumentConnector = {
  __typename: 'DocumentConnector';
  nodes: Array<DocumentNode>;
  totalCount: Scalars['Int']['output'];
};

export type DocumentFilterInput = {
  contextId?: InputMaybe<EqualFilterStringInput>;
  /**
   * 	This filter makes it possible to search the raw text json data.
   * Be beware of potential performance issues.
   */
  data?: InputMaybe<StringFilterInput>;
  datetime?: InputMaybe<DatetimeFilterInput>;
  name?: InputMaybe<StringFilterInput>;
  owner?: InputMaybe<EqualFilterStringInput>;
  type?: InputMaybe<EqualFilterStringInput>;
};

export type DocumentHistoryResponse = DocumentConnector;

export type DocumentNode = {
  __typename: 'DocumentNode';
  data: Scalars['JSON']['output'];
  documentRegistry?: Maybe<DocumentRegistryNode>;
  id: Scalars['String']['output'];
  name: Scalars['String']['output'];
  parents: Array<Scalars['String']['output']>;
  schema?: Maybe<JsonschemaNode>;
  timestamp: Scalars['DateTime']['output'];
  type: Scalars['String']['output'];
  user: UserNode;
  userId: Scalars['String']['output'];
};

export enum DocumentRegistryCategoryNode {
  ContactTrace = 'CONTACT_TRACE',
  Custom = 'CUSTOM',
  Encounter = 'ENCOUNTER',
  Patient = 'PATIENT',
  ProgramEnrolment = 'PROGRAM_ENROLMENT'
}

export type DocumentRegistryConnector = {
  __typename: 'DocumentRegistryConnector';
  nodes: Array<DocumentRegistryNode>;
  totalCount: Scalars['Int']['output'];
};

export type DocumentRegistryFilterInput = {
  category?: InputMaybe<EqualFilterDocumentRegistryCategoryInput>;
  contextId?: InputMaybe<EqualFilterStringInput>;
  documentType?: InputMaybe<EqualFilterStringInput>;
  id?: InputMaybe<EqualFilterStringInput>;
};

export type DocumentRegistryNode = {
  __typename: 'DocumentRegistryNode';
  category: DocumentRegistryCategoryNode;
  contextId: Scalars['String']['output'];
  documentType: Scalars['String']['output'];
  formSchemaId: Scalars['String']['output'];
  id: Scalars['String']['output'];
  jsonSchema: Scalars['JSON']['output'];
  name?: Maybe<Scalars['String']['output']>;
  uiSchema: Scalars['JSON']['output'];
  uiSchemaType: Scalars['String']['output'];
};

export type DocumentRegistryResponse = DocumentRegistryConnector;

export enum DocumentRegistrySortFieldInput {
  DocumentType = 'documentType',
  Type = 'type'
}

export type DocumentRegistrySortInput = {
  /**
   * 	Sort query result is sorted descending or ascending (if not provided the default is
   * ascending)
   */
  desc?: InputMaybe<Scalars['Boolean']['input']>;
  /** Sort query result by `key` */
  key: DocumentRegistrySortFieldInput;
};

export type DocumentResponse = DocumentConnector;

export enum DocumentSortFieldInput {
  Context = 'context',
  Datetime = 'datetime',
  Name = 'name',
  Owner = 'owner',
  Type = 'type'
}

export type DocumentSortInput = {
  /**
   * 	Sort query result is sorted descending or ascending (if not provided the default is
   * ascending)
   */
  desc?: InputMaybe<Scalars['Boolean']['input']>;
  /** Sort query result by `key` */
  key: DocumentSortFieldInput;
};

export type EncounterConnector = {
  __typename: 'EncounterConnector';
  nodes: Array<EncounterNode>;
  totalCount: Scalars['Int']['output'];
};

export type EncounterEventFilterInput = {
  activeEndDatetime?: InputMaybe<DatetimeFilterInput>;
  activeStartDatetime?: InputMaybe<DatetimeFilterInput>;
  data?: InputMaybe<StringFilterInput>;
  datetime?: InputMaybe<DatetimeFilterInput>;
  /**
   * 	Only include events that are for the current encounter, i.e. have matching encounter type
   * and matching encounter name of the current encounter. If not set all events with matching
   * encounter type are returned.
   */
  isCurrentEncounter?: InputMaybe<Scalars['Boolean']['input']>;
  type?: InputMaybe<EqualFilterStringInput>;
};

export type EncounterFieldsConnector = {
  __typename: 'EncounterFieldsConnector';
  nodes: Array<EncounterFieldsNode>;
  totalCount: Scalars['Int']['output'];
};

export type EncounterFieldsInput = {
  fields: Array<Scalars['String']['input']>;
};

export type EncounterFieldsNode = {
  __typename: 'EncounterFieldsNode';
  encounter: EncounterNode;
  fields: Array<Scalars['JSON']['output']>;
};

export type EncounterFieldsResponse = EncounterFieldsConnector;

export type EncounterFilterInput = {
  clinicianId?: InputMaybe<EqualFilterStringInput>;
  createdDatetime?: InputMaybe<DatetimeFilterInput>;
  documentData?: InputMaybe<StringFilterInput>;
  documentName?: InputMaybe<EqualFilterStringInput>;
  endDatetime?: InputMaybe<DatetimeFilterInput>;
  id?: InputMaybe<EqualFilterStringInput>;
  /** Only if this filter is set encounters with status DELETED are returned */
  includeDeleted?: InputMaybe<Scalars['Boolean']['input']>;
  patient?: InputMaybe<PatientFilterInput>;
  patientId?: InputMaybe<EqualFilterStringInput>;
  programEnrolment?: InputMaybe<ProgramEnrolmentFilterInput>;
  /** The program id */
  programId?: InputMaybe<EqualFilterStringInput>;
  startDatetime?: InputMaybe<DatetimeFilterInput>;
  status?: InputMaybe<EqualFilterEncounterStatusInput>;
  type?: InputMaybe<EqualFilterStringInput>;
};

export type EncounterNode = {
  __typename: 'EncounterNode';
  activeProgramEvents: ProgramEventResponse;
  clinician?: Maybe<ClinicianNode>;
  contextId: Scalars['String']['output'];
  createdDatetime: Scalars['DateTime']['output'];
  /** The encounter document */
  document: DocumentNode;
  endDatetime?: Maybe<Scalars['DateTime']['output']>;
  id: Scalars['String']['output'];
  name: Scalars['String']['output'];
  patient: PatientNode;
  patientId: Scalars['String']['output'];
  /** Returns the matching program enrolment for the patient of this encounter */
  programEnrolment?: Maybe<ProgramEnrolmentNode>;
  programEvents: ProgramEventResponse;
  programId: Scalars['String']['output'];
  startDatetime: Scalars['DateTime']['output'];
  status?: Maybe<EncounterNodeStatus>;
  /** Tries to suggest a date for the next encounter */
  suggestedNextEncounter?: Maybe<SuggestedNextEncounterNode>;
  type: Scalars['String']['output'];
};


export type EncounterNodeActiveProgramEventsArgs = {
  at?: InputMaybe<Scalars['DateTime']['input']>;
  filter?: InputMaybe<ActiveEncounterEventFilterInput>;
  page?: InputMaybe<PaginationInput>;
  sort?: InputMaybe<ProgramEventSortInput>;
};


export type EncounterNodeProgramEventsArgs = {
  filter?: InputMaybe<EncounterEventFilterInput>;
  page?: InputMaybe<PaginationInput>;
  sort?: InputMaybe<ProgramEventSortInput>;
};

export enum EncounterNodeStatus {
  Cancelled = 'CANCELLED',
  Deleted = 'DELETED',
  Pending = 'PENDING',
  Visited = 'VISITED'
}

export type EncounterResponse = EncounterConnector;

export enum EncounterSortFieldInput {
  CreatedDatetime = 'createdDatetime',
  EndDatetime = 'endDatetime',
  PatientId = 'patientId',
  Program = 'program',
  StartDatetime = 'startDatetime',
  Status = 'status',
  Type = 'type'
}

export type EncounterSortInput = {
  /**
   * 	Sort query result is sorted descending or ascending (if not provided the default is
   * ascending)
   */
  desc?: InputMaybe<Scalars['Boolean']['input']>;
  /** Sort query result by `key` */
  key: EncounterSortFieldInput;
};

export type EqualFilterActivityLogTypeInput = {
  equalAny?: InputMaybe<Array<ActivityLogNodeType>>;
  equalTo?: InputMaybe<ActivityLogNodeType>;
  notEqualTo?: InputMaybe<ActivityLogNodeType>;
};

export type EqualFilterBigFloatingNumberInput = {
  equalAny?: InputMaybe<Array<Scalars['Float']['input']>>;
  equalTo?: InputMaybe<Scalars['Float']['input']>;
  notEqualTo?: InputMaybe<Scalars['Float']['input']>;
};

export type EqualFilterBigNumberInput = {
  equalAny?: InputMaybe<Array<Scalars['Int']['input']>>;
  equalTo?: InputMaybe<Scalars['Int']['input']>;
  notEqualTo?: InputMaybe<Scalars['Int']['input']>;
};

export type EqualFilterDocumentRegistryCategoryInput = {
  equalAny?: InputMaybe<Array<DocumentRegistryCategoryNode>>;
  equalTo?: InputMaybe<DocumentRegistryCategoryNode>;
  notEqualTo?: InputMaybe<DocumentRegistryCategoryNode>;
};

export type EqualFilterEncounterStatusInput = {
  equalAny?: InputMaybe<Array<EncounterNodeStatus>>;
  equalTo?: InputMaybe<EncounterNodeStatus>;
  notEqualTo?: InputMaybe<EncounterNodeStatus>;
};

export type EqualFilterGenderInput = {
  equalAny?: InputMaybe<Array<GenderInput>>;
  equalTo?: InputMaybe<GenderInput>;
  notEqualTo?: InputMaybe<GenderInput>;
};

export type EqualFilterInventoryAdjustmentReasonTypeInput = {
  equalAny?: InputMaybe<Array<InventoryAdjustmentReasonNodeType>>;
  equalTo?: InputMaybe<InventoryAdjustmentReasonNodeType>;
  notEqualTo?: InputMaybe<InventoryAdjustmentReasonNodeType>;
};

export type EqualFilterInvoiceLineTypeInput = {
  equalAny?: InputMaybe<Array<InvoiceLineNodeType>>;
  equalTo?: InputMaybe<InvoiceLineNodeType>;
  notEqualTo?: InputMaybe<InvoiceLineNodeType>;
};

export type EqualFilterInvoiceStatusInput = {
  equalAny?: InputMaybe<Array<InvoiceNodeStatus>>;
  equalTo?: InputMaybe<InvoiceNodeStatus>;
  notEqualTo?: InputMaybe<InvoiceNodeStatus>;
};

export type EqualFilterInvoiceTypeInput = {
  equalAny?: InputMaybe<Array<InvoiceNodeType>>;
  equalTo?: InputMaybe<InvoiceNodeType>;
  notEqualTo?: InputMaybe<InvoiceNodeType>;
};

export type EqualFilterItemTypeInput = {
  equalAny?: InputMaybe<Array<ItemNodeType>>;
  equalTo?: InputMaybe<ItemNodeType>;
  notEqualTo?: InputMaybe<ItemNodeType>;
};

export type EqualFilterNumberInput = {
  equalAny?: InputMaybe<Array<Scalars['Int']['input']>>;
  equalTo?: InputMaybe<Scalars['Int']['input']>;
  notEqualTo?: InputMaybe<Scalars['Int']['input']>;
};

export type EqualFilterRelatedRecordTypeInput = {
  equalAny?: InputMaybe<Array<RelatedRecordNodeType>>;
  equalTo?: InputMaybe<RelatedRecordNodeType>;
  notEqualTo?: InputMaybe<RelatedRecordNodeType>;
};

export type EqualFilterReportContextInput = {
  equalAny?: InputMaybe<Array<ReportContext>>;
  equalTo?: InputMaybe<ReportContext>;
  notEqualTo?: InputMaybe<ReportContext>;
};

export type EqualFilterRequisitionStatusInput = {
  equalAny?: InputMaybe<Array<RequisitionNodeStatus>>;
  equalTo?: InputMaybe<RequisitionNodeStatus>;
  notEqualTo?: InputMaybe<RequisitionNodeStatus>;
};

export type EqualFilterRequisitionTypeInput = {
  equalAny?: InputMaybe<Array<RequisitionNodeType>>;
  equalTo?: InputMaybe<RequisitionNodeType>;
  notEqualTo?: InputMaybe<RequisitionNodeType>;
};

export type EqualFilterStocktakeStatusInput = {
  equalAny?: InputMaybe<Array<StocktakeNodeStatus>>;
  equalTo?: InputMaybe<StocktakeNodeStatus>;
  notEqualTo?: InputMaybe<StocktakeNodeStatus>;
};

export type EqualFilterStringInput = {
  equalAny?: InputMaybe<Array<Scalars['String']['input']>>;
  equalTo?: InputMaybe<Scalars['String']['input']>;
  notEqualTo?: InputMaybe<Scalars['String']['input']>;
};

export type EqualFilterTemperatureBreachRowTypeInput = {
  equalAny?: InputMaybe<Array<TemperatureBreachNodeType>>;
  equalTo?: InputMaybe<TemperatureBreachNodeType>;
  notEqualTo?: InputMaybe<TemperatureBreachNodeType>;
};

export type EqualFilterTypeInput = {
  equalAny?: InputMaybe<Array<NameNodeType>>;
  equalTo?: InputMaybe<NameNodeType>;
  notEqualTo?: InputMaybe<NameNodeType>;
};

export type FailedToFetchReportData = PrintReportErrorInterface & {
  __typename: 'FailedToFetchReportData';
  description: Scalars['String']['output'];
  errors: Scalars['JSON']['output'];
};

export enum ForeignKey {
  InvoiceId = 'invoiceId',
  ItemId = 'itemId',
  LocationId = 'locationId',
  OtherPartyId = 'otherPartyId',
  RequisitionId = 'requisitionId',
  StockLineId = 'stockLineId'
}

export type ForeignKeyError = DeleteInboundShipmentLineErrorInterface & DeleteInboundShipmentServiceLineErrorInterface & DeleteOutboundShipmentLineErrorInterface & DeleteOutboundShipmentServiceLineErrorInterface & DeleteOutboundShipmentUnallocatedLineErrorInterface & DeletePrescriptionLineErrorInterface & InsertInboundShipmentLineErrorInterface & InsertInboundShipmentServiceLineErrorInterface & InsertOutboundShipmentLineErrorInterface & InsertOutboundShipmentServiceLineErrorInterface & InsertOutboundShipmentUnallocatedLineErrorInterface & InsertPrescriptionLineErrorInterface & InsertRequestRequisitionLineErrorInterface & UpdateInboundShipmentLineErrorInterface & UpdateInboundShipmentServiceLineErrorInterface & UpdateOutboundShipmentLineErrorInterface & UpdateOutboundShipmentServiceLineErrorInterface & UpdateOutboundShipmentUnallocatedLineErrorInterface & UpdatePrescriptionLineErrorInterface & UpdateRequestRequisitionLineErrorInterface & UpdateResponseRequisitionLineErrorInterface & {
  __typename: 'ForeignKeyError';
  description: Scalars['String']['output'];
  key: ForeignKey;
};

export type FormSchemaConnector = {
  __typename: 'FormSchemaConnector';
  nodes: Array<FormSchemaNode>;
  totalCount: Scalars['Int']['output'];
};

export type FormSchemaFilterInput = {
  id?: InputMaybe<EqualFilterStringInput>;
  type?: InputMaybe<EqualFilterStringInput>;
};

export type FormSchemaNode = {
  __typename: 'FormSchemaNode';
  id: Scalars['String']['output'];
  jsonSchema: Scalars['JSON']['output'];
  type: Scalars['String']['output'];
  uiSchema: Scalars['JSON']['output'];
};

export type FormSchemaResponse = FormSchemaConnector;

export enum FormSchemaSortFieldInput {
  Id = 'id'
}

export type FormSchemaSortInput = {
  /**
   * 	Sort query result is sorted descending or ascending (if not provided the default is
   * ascending)
   */
  desc?: InputMaybe<Scalars['Boolean']['input']>;
  /** Sort query result by `key` */
  key: FormSchemaSortFieldInput;
};

export type FullSyncStatusNode = {
  __typename: 'FullSyncStatusNode';
  error?: Maybe<SyncErrorNode>;
  integration?: Maybe<SyncStatusWithProgressNode>;
  isSyncing: Scalars['Boolean']['output'];
  lastSuccessfulSync?: Maybe<SyncStatusNode>;
  prepareInitial?: Maybe<SyncStatusNode>;
  pullCentral?: Maybe<SyncStatusWithProgressNode>;
  pullRemote?: Maybe<SyncStatusWithProgressNode>;
  pullV6?: Maybe<SyncStatusWithProgressNode>;
  push?: Maybe<SyncStatusWithProgressNode>;
  summary: SyncStatusNode;
};

export enum GenderInput {
  Female = 'FEMALE',
  Male = 'MALE',
  NonBinary = 'NON_BINARY',
  TransgenderFemale = 'TRANSGENDER_FEMALE',
  TransgenderFemaleHormone = 'TRANSGENDER_FEMALE_HORMONE',
  TransgenderFemaleSurgical = 'TRANSGENDER_FEMALE_SURGICAL',
  TransgenderMale = 'TRANSGENDER_MALE',
  TransgenderMaleHormone = 'TRANSGENDER_MALE_HORMONE',
  TransgenderMaleSurgical = 'TRANSGENDER_MALE_SURGICAL',
  Unknown = 'UNKNOWN'
}

export enum GenderType {
  Female = 'FEMALE',
  Male = 'MALE',
  NonBinary = 'NON_BINARY',
  Transgender = 'TRANSGENDER',
  TransgenderFemale = 'TRANSGENDER_FEMALE',
  TransgenderFemaleHormone = 'TRANSGENDER_FEMALE_HORMONE',
  TransgenderFemaleSurgical = 'TRANSGENDER_FEMALE_SURGICAL',
  TransgenderMale = 'TRANSGENDER_MALE',
  TransgenderMaleHormone = 'TRANSGENDER_MALE_HORMONE',
  TransgenderMaleSurgical = 'TRANSGENDER_MALE_SURGICAL',
  Unknown = 'UNKNOWN'
}

export type GenerateInboundReturnInput = {
  stockLineIds: Array<Scalars['String']['input']>;
};

/**
 * At least one input is required.
 * Note that if you provide multiple inputs, they will be applied as an AND filter.
 */
export type GenerateOutboundReturnLinesInput = {
  itemId?: InputMaybe<Scalars['String']['input']>;
  returnId?: InputMaybe<Scalars['String']['input']>;
  stockLineIds: Array<Scalars['String']['input']>;
};

export type GenerateOutboundReturnLinesResponse = OutboundReturnLineConnector;

export type InboundInvoiceCounts = {
  __typename: 'InboundInvoiceCounts';
  created: InvoiceCountsSummary;
  notDelivered: Scalars['Int']['output'];
};

export type InboundReturnInput = {
  customerId: Scalars['String']['input'];
  id: Scalars['String']['input'];
  inboundReturnLines: Array<InboundReturnLineInput>;
};

export type InboundReturnLine = {
  __typename: 'InboundReturnLine';
  batch?: Maybe<Scalars['String']['output']>;
  expiryDate?: Maybe<Scalars['NaiveDate']['output']>;
  id: Scalars['String']['output'];
  itemCode: Scalars['String']['output'];
  itemName: Scalars['String']['output'];
  note?: Maybe<Scalars['String']['output']>;
  numberOfPacksIssued: Scalars['Float']['output'];
  numberOfPacksReturned: Scalars['Float']['output'];
  packSize: Scalars['Int']['output'];
  reasonId?: Maybe<Scalars['String']['output']>;
  stockLineId: Scalars['String']['output'];
};

export type InboundReturnLineInput = {
  id: Scalars['String']['input'];
  note?: InputMaybe<Scalars['String']['input']>;
  numberOfPacksReturned: Scalars['Float']['input'];
  reasonId?: InputMaybe<Scalars['String']['input']>;
  stockLineId: Scalars['String']['input'];
};

export type InitialisationStatusNode = {
  __typename: 'InitialisationStatusNode';
  siteName?: Maybe<Scalars['String']['output']>;
  status: InitialisationStatusType;
};

export enum InitialisationStatusType {
  Initialised = 'INITIALISED',
  Initialising = 'INITIALISING',
  PreInitialisation = 'PRE_INITIALISATION'
}

export type InitialiseSiteResponse = SyncErrorNode | SyncSettingsNode;

export type InsertBarcodeInput = {
  gtin: Scalars['String']['input'];
  itemId: Scalars['String']['input'];
  packSize?: InputMaybe<Scalars['Int']['input']>;
};

export type InsertBarcodeResponse = BarcodeNode;

export type InsertContactTraceInput = {
  /** Contact trace document data */
  data: Scalars['JSON']['input'];
  /** The patient ID the contact belongs to */
  patientId: Scalars['String']['input'];
  /** The schema id used for the encounter data */
  schemaId: Scalars['String']['input'];
  /** The contact trace document type */
  type: Scalars['String']['input'];
};

export type InsertContactTraceResponse = ContactTraceNode;

export type InsertDocumentRegistryInput = {
  category: DocumentRegistryCategoryNode;
  contextId: Scalars['String']['input'];
  documentType: Scalars['String']['input'];
  formSchemaId: Scalars['String']['input'];
  id: Scalars['String']['input'];
  name?: InputMaybe<Scalars['String']['input']>;
};

export type InsertDocumentResponse = DocumentRegistryNode;

export type InsertEncounterInput = {
  /** Encounter document data */
  data: Scalars['JSON']['input'];
  patientId: Scalars['String']['input'];
  /** The schema id used for the encounter data */
  schemaId: Scalars['String']['input'];
  /** The encounter type */
  type: Scalars['String']['input'];
};

export type InsertEncounterResponse = EncounterNode;

export type InsertErrorInterface = {
  description: Scalars['String']['output'];
};

export type InsertFormSchemaInput = {
  id: Scalars['String']['input'];
  jsonSchema: Scalars['JSON']['input'];
  type: Scalars['String']['input'];
  uiSchema: Scalars['JSON']['input'];
};

export type InsertFormSchemaResponse = FormSchemaNode;

export type InsertInboundReturnError = {
  __typename: 'InsertInboundReturnError';
  error: InsertInboundReturnErrorInterface;
};

export type InsertInboundReturnErrorInterface = {
  description: Scalars['String']['output'];
};

export type InsertInboundReturnResponse = InsertInboundReturnError | InvoiceNode;

export type InsertInboundShipmentError = {
  __typename: 'InsertInboundShipmentError';
  error: InsertInboundShipmentErrorInterface;
};

export type InsertInboundShipmentErrorInterface = {
  description: Scalars['String']['output'];
};

export type InsertInboundShipmentInput = {
  colour?: InputMaybe<Scalars['String']['input']>;
  comment?: InputMaybe<Scalars['String']['input']>;
  id: Scalars['String']['input'];
  onHold?: InputMaybe<Scalars['Boolean']['input']>;
  otherPartyId: Scalars['String']['input'];
  theirReference?: InputMaybe<Scalars['String']['input']>;
};

export type InsertInboundShipmentLineError = {
  __typename: 'InsertInboundShipmentLineError';
  error: InsertInboundShipmentLineErrorInterface;
};

export type InsertInboundShipmentLineErrorInterface = {
  description: Scalars['String']['output'];
};

export type InsertInboundShipmentLineInput = {
  batch?: InputMaybe<Scalars['String']['input']>;
  costPricePerPack: Scalars['Float']['input'];
  expiryDate?: InputMaybe<Scalars['NaiveDate']['input']>;
  id: Scalars['String']['input'];
  invoiceId: Scalars['String']['input'];
  itemId: Scalars['String']['input'];
  location?: InputMaybe<NullableStringUpdate>;
  numberOfPacks: Scalars['Float']['input'];
  packSize: Scalars['Int']['input'];
  sellPricePerPack: Scalars['Float']['input'];
  tax?: InputMaybe<Scalars['Float']['input']>;
  totalBeforeTax?: InputMaybe<Scalars['Float']['input']>;
};

export type InsertInboundShipmentLineResponse = InsertInboundShipmentLineError | InvoiceLineNode;

export type InsertInboundShipmentLineResponseWithId = {
  __typename: 'InsertInboundShipmentLineResponseWithId';
  id: Scalars['String']['output'];
  response: InsertInboundShipmentLineResponse;
};

export type InsertInboundShipmentResponse = InsertInboundShipmentError | InvoiceNode;

export type InsertInboundShipmentResponseWithId = {
  __typename: 'InsertInboundShipmentResponseWithId';
  id: Scalars['String']['output'];
  response: InsertInboundShipmentResponse;
};

export type InsertInboundShipmentServiceLineError = {
  __typename: 'InsertInboundShipmentServiceLineError';
  error: InsertInboundShipmentServiceLineErrorInterface;
};

export type InsertInboundShipmentServiceLineErrorInterface = {
  description: Scalars['String']['output'];
};

export type InsertInboundShipmentServiceLineInput = {
  id: Scalars['String']['input'];
  invoiceId: Scalars['String']['input'];
  itemId?: InputMaybe<Scalars['String']['input']>;
  name?: InputMaybe<Scalars['String']['input']>;
  note?: InputMaybe<Scalars['String']['input']>;
  tax?: InputMaybe<Scalars['Float']['input']>;
  totalBeforeTax: Scalars['Float']['input'];
};

export type InsertInboundShipmentServiceLineResponse = InsertInboundShipmentServiceLineError | InvoiceLineNode;

export type InsertInboundShipmentServiceLineResponseWithId = {
  __typename: 'InsertInboundShipmentServiceLineResponseWithId';
  id: Scalars['String']['output'];
  response: InsertInboundShipmentServiceLineResponse;
};

export type InsertLocationError = {
  __typename: 'InsertLocationError';
  error: InsertLocationErrorInterface;
};

export type InsertLocationErrorInterface = {
  description: Scalars['String']['output'];
};

export type InsertLocationInput = {
  code: Scalars['String']['input'];
  id: Scalars['String']['input'];
  name?: InputMaybe<Scalars['String']['input']>;
  onHold?: InputMaybe<Scalars['Boolean']['input']>;
};

export type InsertLocationResponse = InsertLocationError | LocationNode;

export type InsertOutboundReturnError = {
  __typename: 'InsertOutboundReturnError';
  error: InsertOutboundReturnErrorInterface;
};

export type InsertOutboundReturnErrorInterface = {
  description: Scalars['String']['output'];
};

export type InsertOutboundReturnResponse = InsertOutboundReturnError | InvoiceNode;

export type InsertOutboundShipmentError = {
  __typename: 'InsertOutboundShipmentError';
  error: InsertErrorInterface;
};

export type InsertOutboundShipmentInput = {
  colour?: InputMaybe<Scalars['String']['input']>;
  comment?: InputMaybe<Scalars['String']['input']>;
  /** The new invoice id provided by the client */
  id: Scalars['String']['input'];
  onHold?: InputMaybe<Scalars['Boolean']['input']>;
  /** The other party must be an customer of the current store */
  otherPartyId: Scalars['String']['input'];
  theirReference?: InputMaybe<Scalars['String']['input']>;
};

export type InsertOutboundShipmentLineError = {
  __typename: 'InsertOutboundShipmentLineError';
  error: InsertOutboundShipmentLineErrorInterface;
};

export type InsertOutboundShipmentLineErrorInterface = {
  description: Scalars['String']['output'];
};

export type InsertOutboundShipmentLineInput = {
  id: Scalars['String']['input'];
  invoiceId: Scalars['String']['input'];
  numberOfPacks: Scalars['Float']['input'];
  stockLineId: Scalars['String']['input'];
  tax?: InputMaybe<Scalars['Float']['input']>;
  totalBeforeTax?: InputMaybe<Scalars['Float']['input']>;
};

export type InsertOutboundShipmentLineResponse = InsertOutboundShipmentLineError | InvoiceLineNode;

export type InsertOutboundShipmentLineResponseWithId = {
  __typename: 'InsertOutboundShipmentLineResponseWithId';
  id: Scalars['String']['output'];
  response: InsertOutboundShipmentLineResponse;
};

export type InsertOutboundShipmentResponse = InsertOutboundShipmentError | InvoiceNode | NodeError;

export type InsertOutboundShipmentResponseWithId = {
  __typename: 'InsertOutboundShipmentResponseWithId';
  id: Scalars['String']['output'];
  response: InsertOutboundShipmentResponse;
};

export type InsertOutboundShipmentServiceLineError = {
  __typename: 'InsertOutboundShipmentServiceLineError';
  error: InsertOutboundShipmentServiceLineErrorInterface;
};

export type InsertOutboundShipmentServiceLineErrorInterface = {
  description: Scalars['String']['output'];
};

export type InsertOutboundShipmentServiceLineInput = {
  id: Scalars['String']['input'];
  invoiceId: Scalars['String']['input'];
  itemId?: InputMaybe<Scalars['String']['input']>;
  name?: InputMaybe<Scalars['String']['input']>;
  note?: InputMaybe<Scalars['String']['input']>;
  tax?: InputMaybe<Scalars['Float']['input']>;
  totalBeforeTax: Scalars['Float']['input'];
};

export type InsertOutboundShipmentServiceLineResponse = InsertOutboundShipmentServiceLineError | InvoiceLineNode;

export type InsertOutboundShipmentServiceLineResponseWithId = {
  __typename: 'InsertOutboundShipmentServiceLineResponseWithId';
  id: Scalars['String']['output'];
  response: InsertOutboundShipmentServiceLineResponse;
};

export type InsertOutboundShipmentUnallocatedLineError = {
  __typename: 'InsertOutboundShipmentUnallocatedLineError';
  error: InsertOutboundShipmentUnallocatedLineErrorInterface;
};

export type InsertOutboundShipmentUnallocatedLineErrorInterface = {
  description: Scalars['String']['output'];
};

export type InsertOutboundShipmentUnallocatedLineInput = {
  id: Scalars['String']['input'];
  invoiceId: Scalars['String']['input'];
  itemId: Scalars['String']['input'];
  quantity: Scalars['Int']['input'];
};

export type InsertOutboundShipmentUnallocatedLineResponse = InsertOutboundShipmentUnallocatedLineError | InvoiceLineNode;

export type InsertOutboundShipmentUnallocatedLineResponseWithId = {
  __typename: 'InsertOutboundShipmentUnallocatedLineResponseWithId';
  id: Scalars['String']['output'];
  response: InsertOutboundShipmentUnallocatedLineResponse;
};

export type InsertPackVariantError = {
  __typename: 'InsertPackVariantError';
  error: InsertPackVariantErrorInterface;
};

export type InsertPackVariantErrorInterface = {
  description: Scalars['String']['output'];
};

export type InsertPackVariantInput = {
  id: Scalars['String']['input'];
  itemId: Scalars['String']['input'];
  longName: Scalars['String']['input'];
  packSize: Scalars['Int']['input'];
  shortName: Scalars['String']['input'];
};

export type InsertPackVariantResponse = InsertPackVariantError | VariantNode;

export type InsertPatientInput = {
  address1?: InputMaybe<Scalars['String']['input']>;
  code: Scalars['String']['input'];
  code2?: InputMaybe<Scalars['String']['input']>;
  dateOfBirth?: InputMaybe<Scalars['NaiveDate']['input']>;
  dateOfDeath?: InputMaybe<Scalars['NaiveDate']['input']>;
  firstName?: InputMaybe<Scalars['String']['input']>;
  gender?: InputMaybe<GenderInput>;
  id: Scalars['String']['input'];
  isDeceased?: InputMaybe<Scalars['Boolean']['input']>;
  lastName?: InputMaybe<Scalars['String']['input']>;
  phone?: InputMaybe<Scalars['String']['input']>;
};

export type InsertPatientResponse = PatientNode;

export type InsertPluginDataInput = {
  data: Scalars['String']['input'];
  id: Scalars['String']['input'];
  pluginName: Scalars['String']['input'];
  relatedRecordId: Scalars['String']['input'];
  relatedRecordType: RelatedRecordNodeType;
};

export type InsertPluginDataResponse = PluginDataNode;

export type InsertPrescriptionError = {
  __typename: 'InsertPrescriptionError';
  error: InsertPrescriptionErrorInterface;
};

export type InsertPrescriptionErrorInterface = {
  description: Scalars['String']['output'];
};

export type InsertPrescriptionInput = {
  id: Scalars['String']['input'];
  patientId: Scalars['String']['input'];
};

export type InsertPrescriptionLineError = {
  __typename: 'InsertPrescriptionLineError';
  error: InsertPrescriptionLineErrorInterface;
};

export type InsertPrescriptionLineErrorInterface = {
  description: Scalars['String']['output'];
};

export type InsertPrescriptionLineInput = {
  id: Scalars['String']['input'];
  invoiceId: Scalars['String']['input'];
  note?: InputMaybe<Scalars['String']['input']>;
  numberOfPacks: Scalars['Float']['input'];
  stockLineId: Scalars['String']['input'];
};

export type InsertPrescriptionLineResponse = InsertPrescriptionLineError | InvoiceLineNode;

export type InsertPrescriptionLineResponseWithId = {
  __typename: 'InsertPrescriptionLineResponseWithId';
  id: Scalars['String']['output'];
  response: InsertPrescriptionLineResponse;
};

export type InsertPrescriptionResponse = InsertPrescriptionError | InvoiceNode;

export type InsertPrescriptionResponseWithId = {
  __typename: 'InsertPrescriptionResponseWithId';
  id: Scalars['String']['output'];
  response: InsertPrescriptionResponse;
};

export type InsertProgramEnrolmentInput = {
  /** Program document data */
  data: Scalars['JSON']['input'];
  patientId: Scalars['String']['input'];
  /** The schema id used for the program data */
  schemaId: Scalars['String']['input'];
  /** The program type */
  type: Scalars['String']['input'];
};

export type InsertProgramEnrolmentResponse = ProgramEnrolmentNode;

export type InsertProgramPatientInput = {
  /** Patient document data */
  data: Scalars['JSON']['input'];
  /** The schema id used for the patient data */
  schemaId: Scalars['String']['input'];
};

export type InsertProgramPatientResponse = PatientNode;

export type InsertProgramRequestRequisitionError = {
  __typename: 'InsertProgramRequestRequisitionError';
  error: InsertProgramRequestRequisitionErrorInterface;
};

export type InsertProgramRequestRequisitionErrorInterface = {
  description: Scalars['String']['output'];
};

export type InsertProgramRequestRequisitionInput = {
  colour?: InputMaybe<Scalars['String']['input']>;
  comment?: InputMaybe<Scalars['String']['input']>;
  /** Defaults to 2 weeks from now */
  expectedDeliveryDate?: InputMaybe<Scalars['NaiveDate']['input']>;
  id: Scalars['String']['input'];
  otherPartyId: Scalars['String']['input'];
  periodId: Scalars['String']['input'];
  programOrderTypeId: Scalars['String']['input'];
  theirReference?: InputMaybe<Scalars['String']['input']>;
};

export type InsertProgramRequestRequisitionResponse = InsertProgramRequestRequisitionError | RequisitionNode;

export type InsertRepackError = {
  __typename: 'InsertRepackError';
  error: InsertRepackErrorInterface;
};

export type InsertRepackErrorInterface = {
  description: Scalars['String']['output'];
};

export type InsertRepackInput = {
  newLocationId?: InputMaybe<Scalars['String']['input']>;
  newPackSize: Scalars['Int']['input'];
  numberOfPacks: Scalars['Float']['input'];
  stockLineId: Scalars['String']['input'];
};

export type InsertRepackResponse = InsertRepackError | InvoiceNode;

export type InsertRequestRequisitionError = {
  __typename: 'InsertRequestRequisitionError';
  error: InsertRequestRequisitionErrorInterface;
};

export type InsertRequestRequisitionErrorInterface = {
  description: Scalars['String']['output'];
};

export type InsertRequestRequisitionInput = {
  colour?: InputMaybe<Scalars['String']['input']>;
  comment?: InputMaybe<Scalars['String']['input']>;
  /** Defaults to 2 weeks from now */
  expectedDeliveryDate?: InputMaybe<Scalars['NaiveDate']['input']>;
  id: Scalars['String']['input'];
  maxMonthsOfStock: Scalars['Float']['input'];
  minMonthsOfStock: Scalars['Float']['input'];
  otherPartyId: Scalars['String']['input'];
  theirReference?: InputMaybe<Scalars['String']['input']>;
};

export type InsertRequestRequisitionLineError = {
  __typename: 'InsertRequestRequisitionLineError';
  error: InsertRequestRequisitionLineErrorInterface;
};

export type InsertRequestRequisitionLineErrorInterface = {
  description: Scalars['String']['output'];
};

export type InsertRequestRequisitionLineInput = {
  comment?: InputMaybe<Scalars['String']['input']>;
  id: Scalars['String']['input'];
  itemId: Scalars['String']['input'];
  requestedQuantity?: InputMaybe<Scalars['Int']['input']>;
  requisitionId: Scalars['String']['input'];
};

export type InsertRequestRequisitionLineResponse = InsertRequestRequisitionLineError | RequisitionLineNode;

export type InsertRequestRequisitionLineResponseWithId = {
  __typename: 'InsertRequestRequisitionLineResponseWithId';
  id: Scalars['String']['output'];
  response: InsertRequestRequisitionLineResponse;
};

export type InsertRequestRequisitionResponse = InsertRequestRequisitionError | RequisitionNode;

export type InsertRequestRequisitionResponseWithId = {
  __typename: 'InsertRequestRequisitionResponseWithId';
  id: Scalars['String']['output'];
  response: InsertRequestRequisitionResponse;
};

export type InsertStocktakeInput = {
  comment?: InputMaybe<Scalars['String']['input']>;
  description?: InputMaybe<Scalars['String']['input']>;
  id: Scalars['String']['input'];
  isLocked?: InputMaybe<Scalars['Boolean']['input']>;
  itemsHaveStock?: InputMaybe<Scalars['Boolean']['input']>;
  location?: InputMaybe<NullableStringUpdate>;
  masterListId?: InputMaybe<Scalars['String']['input']>;
  stocktakeDate?: InputMaybe<Scalars['NaiveDate']['input']>;
};

export type InsertStocktakeLineError = {
  __typename: 'InsertStocktakeLineError';
  error: InsertStocktakeLineErrorInterface;
};

export type InsertStocktakeLineErrorInterface = {
  description: Scalars['String']['output'];
};

export type InsertStocktakeLineInput = {
  batch?: InputMaybe<Scalars['String']['input']>;
  comment?: InputMaybe<Scalars['String']['input']>;
  costPricePerPack?: InputMaybe<Scalars['Float']['input']>;
  countedNumberOfPacks?: InputMaybe<Scalars['Float']['input']>;
  expiryDate?: InputMaybe<Scalars['NaiveDate']['input']>;
  id: Scalars['String']['input'];
  inventoryAdjustmentReasonId?: InputMaybe<Scalars['String']['input']>;
  itemId?: InputMaybe<Scalars['String']['input']>;
  location?: InputMaybe<NullableStringUpdate>;
  note?: InputMaybe<Scalars['String']['input']>;
  packSize?: InputMaybe<Scalars['Int']['input']>;
  sellPricePerPack?: InputMaybe<Scalars['Float']['input']>;
  stockLineId?: InputMaybe<Scalars['String']['input']>;
  stocktakeId: Scalars['String']['input'];
};

export type InsertStocktakeLineResponse = InsertStocktakeLineError | StocktakeLineNode;

export type InsertStocktakeLineResponseWithId = {
  __typename: 'InsertStocktakeLineResponseWithId';
  id: Scalars['String']['output'];
  response: InsertStocktakeLineResponse;
};

export type InsertStocktakeResponse = StocktakeNode;

export type InsertStocktakeResponseWithId = {
  __typename: 'InsertStocktakeResponseWithId';
  id: Scalars['String']['output'];
  response: InsertStocktakeResponse;
};

export type InternalError = InsertLocationErrorInterface & RefreshTokenErrorInterface & UpdateLocationErrorInterface & UpdateSensorErrorInterface & {
  __typename: 'InternalError';
  description: Scalars['String']['output'];
  fullError: Scalars['String']['output'];
};

export type InvalidCredentials = AuthTokenErrorInterface & {
  __typename: 'InvalidCredentials';
  description: Scalars['String']['output'];
};

export type InvalidToken = RefreshTokenErrorInterface & {
  __typename: 'InvalidToken';
  description: Scalars['String']['output'];
};

export type InventoryAdjustmentReasonConnector = {
  __typename: 'InventoryAdjustmentReasonConnector';
  nodes: Array<InventoryAdjustmentReasonNode>;
  totalCount: Scalars['Int']['output'];
};

export type InventoryAdjustmentReasonFilterInput = {
  id?: InputMaybe<EqualFilterStringInput>;
  isActive?: InputMaybe<Scalars['Boolean']['input']>;
  type?: InputMaybe<EqualFilterInventoryAdjustmentReasonTypeInput>;
};

export type InventoryAdjustmentReasonNode = {
  __typename: 'InventoryAdjustmentReasonNode';
  id: Scalars['String']['output'];
  isActive: Scalars['Boolean']['output'];
  reason: Scalars['String']['output'];
  type: InventoryAdjustmentReasonNodeType;
};

export enum InventoryAdjustmentReasonNodeType {
  Negative = 'NEGATIVE',
  Positive = 'POSITIVE'
}

export type InventoryAdjustmentReasonResponse = InventoryAdjustmentReasonConnector;

export enum InventoryAdjustmentReasonSortFieldInput {
  Id = 'id',
  InventoryAdjustmentReasonType = 'inventoryAdjustmentReasonType',
  Reason = 'reason'
}

export type InventoryAdjustmentReasonSortInput = {
  /**
   * 	Sort query result is sorted descending or ascending (if not provided the default is
   * ascending)
   */
  desc?: InputMaybe<Scalars['Boolean']['input']>;
  /** Sort query result by `key` */
  key: InventoryAdjustmentReasonSortFieldInput;
};

export type InvoiceConnector = {
  __typename: 'InvoiceConnector';
  nodes: Array<InvoiceNode>;
  totalCount: Scalars['Int']['output'];
};

export type InvoiceCounts = {
  __typename: 'InvoiceCounts';
  inbound: InboundInvoiceCounts;
  outbound: OutboundInvoiceCounts;
};

export type InvoiceCountsSummary = {
  __typename: 'InvoiceCountsSummary';
  thisWeek: Scalars['Int']['output'];
  today: Scalars['Int']['output'];
};

export type InvoiceFilterInput = {
  allocatedDatetime?: InputMaybe<DatetimeFilterInput>;
  colour?: InputMaybe<EqualFilterStringInput>;
  comment?: InputMaybe<StringFilterInput>;
  createdDatetime?: InputMaybe<DatetimeFilterInput>;
  deliveredDatetime?: InputMaybe<DatetimeFilterInput>;
  id?: InputMaybe<EqualFilterStringInput>;
  invoiceNumber?: InputMaybe<EqualFilterBigNumberInput>;
  linkedInvoiceId?: InputMaybe<EqualFilterStringInput>;
  nameId?: InputMaybe<EqualFilterStringInput>;
  onHold?: InputMaybe<Scalars['Boolean']['input']>;
  otherPartyId?: InputMaybe<EqualFilterStringInput>;
  otherPartyName?: InputMaybe<StringFilterInput>;
  pickedDatetime?: InputMaybe<DatetimeFilterInput>;
  requisitionId?: InputMaybe<EqualFilterStringInput>;
  shippedDatetime?: InputMaybe<DatetimeFilterInput>;
  status?: InputMaybe<EqualFilterInvoiceStatusInput>;
  storeId?: InputMaybe<EqualFilterStringInput>;
  theirReference?: InputMaybe<EqualFilterStringInput>;
  transportReference?: InputMaybe<EqualFilterStringInput>;
  type?: InputMaybe<EqualFilterInvoiceTypeInput>;
  userId?: InputMaybe<EqualFilterStringInput>;
  verifiedDatetime?: InputMaybe<DatetimeFilterInput>;
};

export type InvoiceIsNotEditable = UpdateErrorInterface & UpdateNameErrorInterface & UpdatePrescriptionErrorInterface & {
  __typename: 'InvoiceIsNotEditable';
  description: Scalars['String']['output'];
};

export type InvoiceLineConnector = {
  __typename: 'InvoiceLineConnector';
  nodes: Array<InvoiceLineNode>;
  totalCount: Scalars['Int']['output'];
};

export type InvoiceLineFilterInput = {
  id?: InputMaybe<EqualFilterStringInput>;
  invoiceId?: InputMaybe<EqualFilterStringInput>;
  invoiceStatus?: InputMaybe<EqualFilterInvoiceStatusInput>;
  invoiceType?: InputMaybe<EqualFilterInvoiceTypeInput>;
  itemId?: InputMaybe<EqualFilterStringInput>;
  locationId?: InputMaybe<EqualFilterStringInput>;
  numberOfPacks?: InputMaybe<EqualFilterBigFloatingNumberInput>;
  requisitionId?: InputMaybe<EqualFilterStringInput>;
  stockLineId?: InputMaybe<EqualFilterStringInput>;
  storeId?: InputMaybe<EqualFilterStringInput>;
  type?: InputMaybe<EqualFilterInvoiceLineTypeInput>;
};

export type InvoiceLineNode = {
  __typename: 'InvoiceLineNode';
  batch?: Maybe<Scalars['String']['output']>;
  costPricePerPack: Scalars['Float']['output'];
  expiryDate?: Maybe<Scalars['NaiveDate']['output']>;
  foreignCurrencyPriceBeforeTax?: Maybe<Scalars['Float']['output']>;
  id: Scalars['String']['output'];
  invoiceId: Scalars['String']['output'];
  item: ItemNode;
  itemCode: Scalars['String']['output'];
  itemId: Scalars['String']['output'];
  itemName: Scalars['String']['output'];
  location?: Maybe<LocationNode>;
  locationId?: Maybe<Scalars['String']['output']>;
  locationName?: Maybe<Scalars['String']['output']>;
  note?: Maybe<Scalars['String']['output']>;
  numberOfPacks: Scalars['Float']['output'];
  packSize: Scalars['Int']['output'];
  pricing: PricingNode;
  returnReasonId?: Maybe<Scalars['String']['output']>;
  sellPricePerPack: Scalars['Float']['output'];
  stockLine?: Maybe<StockLineNode>;
  taxPercentage?: Maybe<Scalars['Float']['output']>;
  totalAfterTax: Scalars['Float']['output'];
  totalBeforeTax: Scalars['Float']['output'];
  type: InvoiceLineNodeType;
};

export enum InvoiceLineNodeType {
  Service = 'SERVICE',
  StockIn = 'STOCK_IN',
  StockOut = 'STOCK_OUT',
  UnallocatedStock = 'UNALLOCATED_STOCK'
}

export enum InvoiceLineSortFieldInput {
  Batch = 'batch',
  ExpiryDate = 'expiryDate',
  ItemCode = 'itemCode',
  ItemName = 'itemName',
  LocationName = 'locationName',
  PackSize = 'packSize'
}

export type InvoiceLineSortInput = {
  /**
   * 	Sort query result is sorted descending or ascending (if not provided the default is
   * ascending)
   */
  desc?: InputMaybe<Scalars['Boolean']['input']>;
  /** Sort query result by `key` */
  key: InvoiceLineSortFieldInput;
};

export type InvoiceLinesResponse = InvoiceLineConnector;

export type InvoiceNode = {
  __typename: 'InvoiceNode';
  allocatedDatetime?: Maybe<Scalars['DateTime']['output']>;
  clinician?: Maybe<ClinicianNode>;
  clinicianId?: Maybe<Scalars['String']['output']>;
  colour?: Maybe<Scalars['String']['output']>;
  comment?: Maybe<Scalars['String']['output']>;
  createdDatetime: Scalars['DateTime']['output'];
  currency?: Maybe<CurrencyNode>;
  currencyRate: Scalars['Float']['output'];
  deliveredDatetime?: Maybe<Scalars['DateTime']['output']>;
  id: Scalars['String']['output'];
  invoiceNumber: Scalars['Int']['output'];
  lines: InvoiceLineConnector;
  /** Inbound Shipment <-> Outbound Shipment, where Inbound Shipment originated from Outbound Shipment */
  linkedShipment?: Maybe<InvoiceNode>;
  onHold: Scalars['Boolean']['output'];
  otherParty: NameNode;
  otherPartyId: Scalars['String']['output'];
  otherPartyName: Scalars['String']['output'];
  otherPartyStore?: Maybe<StoreNode>;
  patient?: Maybe<PatientNode>;
  pickedDatetime?: Maybe<Scalars['DateTime']['output']>;
  pricing: PricingNode;
  /**
   * Response Requisition that is the origin of this Outbound Shipment
   * Or Request Requisition for Inbound Shipment that Originated from Outbound Shipment (linked through Response Requisition)
   */
  requisition?: Maybe<RequisitionNode>;
  shippedDatetime?: Maybe<Scalars['DateTime']['output']>;
  status: InvoiceNodeStatus;
  taxPercentage?: Maybe<Scalars['Float']['output']>;
  theirReference?: Maybe<Scalars['String']['output']>;
  transportReference?: Maybe<Scalars['String']['output']>;
  type: InvoiceNodeType;
  /**
   * User that last edited invoice, if user is not found in system default unknown user is returned
   * Null is returned for transfers, where inbound has not been edited yet
   * Null is also returned for system created invoices like inventory adjustments
   */
  user?: Maybe<UserNode>;
  verifiedDatetime?: Maybe<Scalars['DateTime']['output']>;
};


export type InvoiceNodeOtherPartyArgs = {
  storeId: Scalars['String']['input'];
};

export enum InvoiceNodeStatus {
  Allocated = 'ALLOCATED',
  Delivered = 'DELIVERED',
  New = 'NEW',
  Picked = 'PICKED',
  Shipped = 'SHIPPED',
  Verified = 'VERIFIED'
}

export enum InvoiceNodeType {
  InboundReturn = 'INBOUND_RETURN',
  InboundShipment = 'INBOUND_SHIPMENT',
  InventoryAddition = 'INVENTORY_ADDITION',
  InventoryReduction = 'INVENTORY_REDUCTION',
  OutboundReturn = 'OUTBOUND_RETURN',
  OutboundShipment = 'OUTBOUND_SHIPMENT',
  Prescription = 'PRESCRIPTION',
  Repack = 'REPACK'
}

export type InvoiceResponse = InvoiceNode | NodeError;

export enum InvoiceSortFieldInput {
  AllocatedDatetime = 'allocatedDatetime',
  Comment = 'comment',
  CreatedDatetime = 'createdDatetime',
  DeliveredDatetime = 'deliveredDatetime',
  InvoiceNumber = 'invoiceNumber',
  OtherPartyName = 'otherPartyName',
  PickedDatetime = 'pickedDatetime',
  ShippedDatetime = 'shippedDatetime',
  Status = 'status',
  TheirReference = 'theirReference',
  TransportReference = 'transportReference',
  Type = 'type',
  VerifiedDatetime = 'verifiedDatetime'
}

export type InvoiceSortInput = {
  /**
   * 	Sort query result is sorted descending or ascending (if not provided the default is
   * ascending)
   */
  desc?: InputMaybe<Scalars['Boolean']['input']>;
  /** Sort query result by `key` */
  key: InvoiceSortFieldInput;
};

export type InvoicesResponse = InvoiceConnector;

export type ItemChartNode = {
  __typename: 'ItemChartNode';
  calculationDate?: Maybe<Scalars['NaiveDate']['output']>;
  consumptionHistory?: Maybe<ConsumptionHistoryConnector>;
  stockEvolution?: Maybe<StockEvolutionConnector>;
  suggestedQuantityCalculation: SuggestedQuantityCalculationNode;
};

export type ItemConnector = {
  __typename: 'ItemConnector';
  nodes: Array<ItemNode>;
  totalCount: Scalars['Int']['output'];
};

export type ItemCounts = {
  __typename: 'ItemCounts';
  itemCounts: ItemCountsResponse;
};

export type ItemCountsResponse = {
  __typename: 'ItemCountsResponse';
  lowStock: Scalars['Int']['output'];
  moreThanSixMonthsStock: Scalars['Int']['output'];
  noStock: Scalars['Int']['output'];
  total: Scalars['Int']['output'];
};

export type ItemFilterInput = {
  code?: InputMaybe<StringFilterInput>;
  codeOrName?: InputMaybe<StringFilterInput>;
  id?: InputMaybe<EqualFilterStringInput>;
  isActive?: InputMaybe<Scalars['Boolean']['input']>;
  isVisible?: InputMaybe<Scalars['Boolean']['input']>;
  name?: InputMaybe<StringFilterInput>;
  type?: InputMaybe<EqualFilterItemTypeInput>;
};

export type ItemNode = {
  __typename: 'ItemNode';
  atcCategory: Scalars['String']['output'];
  availableBatches: StockLineConnector;
  availableStockOnHand: Scalars['Int']['output'];
  code: Scalars['String']['output'];
  ddd: Scalars['String']['output'];
  defaultPackSize: Scalars['Int']['output'];
  doses: Scalars['Int']['output'];
  id: Scalars['String']['output'];
  isVaccine: Scalars['Boolean']['output'];
  margin: Scalars['Float']['output'];
  msupplyUniversalCode: Scalars['String']['output'];
  msupplyUniversalName: Scalars['String']['output'];
  name: Scalars['String']['output'];
  outerPackSize: Scalars['Int']['output'];
  stats: ItemStatsNode;
  strength: Scalars['String']['output'];
  type: ItemNodeType;
  unitName?: Maybe<Scalars['String']['output']>;
  volumePerOuterPack: Scalars['Float']['output'];
  volumePerPack: Scalars['Float']['output'];
  weight: Scalars['Float']['output'];
};


export type ItemNodeAvailableBatchesArgs = {
  storeId: Scalars['String']['input'];
};


export type ItemNodeAvailableStockOnHandArgs = {
  storeId: Scalars['String']['input'];
};


export type ItemNodeStatsArgs = {
  amcLookbackMonths?: InputMaybe<Scalars['Int']['input']>;
  storeId: Scalars['String']['input'];
};

export enum ItemNodeType {
  NonStock = 'NON_STOCK',
  Service = 'SERVICE',
  Stock = 'STOCK'
}

export type ItemPackVariantConnector = {
  __typename: 'ItemPackVariantConnector';
  nodes: Array<ItemPackVariantNode>;
  totalCount: Scalars['Int']['output'];
};

export type ItemPackVariantNode = {
  __typename: 'ItemPackVariantNode';
  itemId: Scalars['String']['output'];
  mostUsedPackVariantId: Scalars['String']['output'];
  packVariants: Array<VariantNode>;
};

export enum ItemSortFieldInput {
  Code = 'code',
  Name = 'name',
  Type = 'type'
}

export type ItemSortInput = {
  /**
   * 	Sort query result is sorted descending or ascending (if not provided the default is
   * ascending)
   */
  desc?: InputMaybe<Scalars['Boolean']['input']>;
  /** Sort query result by `key` */
  key: ItemSortFieldInput;
};

export type ItemStatsNode = {
  __typename: 'ItemStatsNode';
  availableMonthsOfStockOnHand?: Maybe<Scalars['Float']['output']>;
  availableStockOnHand: Scalars['Int']['output'];
  averageMonthlyConsumption: Scalars['Float']['output'];
};

export type ItemsResponse = ItemConnector;

export type JsonschemaNode = {
  __typename: 'JsonschemaNode';
  id: Scalars['String']['output'];
  jsonSchema: Scalars['JSON']['output'];
};

export enum LanguageType {
  English = 'ENGLISH',
  French = 'FRENCH',
  Khmer = 'KHMER',
  Laos = 'LAOS',
  Portuguese = 'PORTUGUESE',
  Russian = 'RUSSIAN',
  Spanish = 'SPANISH',
  Tetum = 'TETUM'
}

export type LinkPatientPatientToStoreError = {
  __typename: 'LinkPatientPatientToStoreError';
  error: LinkPatientPatientToStoreErrorInterface;
};

export type LinkPatientPatientToStoreErrorInterface = {
  description: Scalars['String']['output'];
};

export type LinkPatientToStoreResponse = LinkPatientPatientToStoreError | NameStoreJoinNode;

export type LocationConnector = {
  __typename: 'LocationConnector';
  nodes: Array<LocationNode>;
  totalCount: Scalars['Int']['output'];
};

export type LocationFilterInput = {
  code?: InputMaybe<StringFilterInput>;
  id?: InputMaybe<EqualFilterStringInput>;
  name?: InputMaybe<StringFilterInput>;
  onHold?: InputMaybe<Scalars['Boolean']['input']>;
};

export type LocationInUse = DeleteLocationErrorInterface & {
  __typename: 'LocationInUse';
  description: Scalars['String']['output'];
  invoiceLines: InvoiceLineConnector;
  stockLines: StockLineConnector;
};

export type LocationIsOnHold = InsertOutboundShipmentLineErrorInterface & InsertPrescriptionLineErrorInterface & UpdateOutboundShipmentLineErrorInterface & UpdatePrescriptionLineErrorInterface & {
  __typename: 'LocationIsOnHold';
  description: Scalars['String']['output'];
};

export type LocationNode = {
  __typename: 'LocationNode';
  code: Scalars['String']['output'];
  id: Scalars['String']['output'];
  name: Scalars['String']['output'];
  onHold: Scalars['Boolean']['output'];
  stock: StockLineConnector;
};

export type LocationNotFound = InsertOutboundShipmentLineErrorInterface & InsertPrescriptionLineErrorInterface & UpdateOutboundShipmentLineErrorInterface & UpdatePrescriptionLineErrorInterface & {
  __typename: 'LocationNotFound';
  description: Scalars['String']['output'];
};

export enum LocationSortFieldInput {
  Code = 'code',
  Name = 'name'
}

export type LocationSortInput = {
  /**
   * 	Sort query result is sorted descending or ascending (if not provided the default is
   * ascending)
   */
  desc?: InputMaybe<Scalars['Boolean']['input']>;
  /** Sort query result by `key` */
  key: LocationSortFieldInput;
};

export type LocationsResponse = LocationConnector;

export enum LogLevelEnum {
  Debug = 'DEBUG',
  Error = 'ERROR',
  Info = 'INFO',
  Trace = 'TRACE',
  Warn = 'WARN'
}

export type LogLevelNode = {
  __typename: 'LogLevelNode';
  level: LogLevelEnum;
};

export type LogNode = {
  __typename: 'LogNode';
  fileContent?: Maybe<Array<Scalars['String']['output']>>;
  fileNames?: Maybe<Array<Scalars['String']['output']>>;
};

export type Logout = {
  __typename: 'Logout';
  /** User id of the logged out user */
  userId: Scalars['String']['output'];
};

export type LogoutResponse = Logout;

export type MasterListConnector = {
  __typename: 'MasterListConnector';
  nodes: Array<MasterListNode>;
  totalCount: Scalars['Int']['output'];
};

export type MasterListFilterInput = {
  code?: InputMaybe<StringFilterInput>;
  description?: InputMaybe<StringFilterInput>;
  existsForName?: InputMaybe<StringFilterInput>;
  existsForNameId?: InputMaybe<EqualFilterStringInput>;
  existsForStoreId?: InputMaybe<EqualFilterStringInput>;
  id?: InputMaybe<EqualFilterStringInput>;
  isProgram?: InputMaybe<Scalars['Boolean']['input']>;
  itemId?: InputMaybe<EqualFilterStringInput>;
  name?: InputMaybe<StringFilterInput>;
};

export type MasterListLineConnector = {
  __typename: 'MasterListLineConnector';
  nodes: Array<MasterListLineNode>;
  totalCount: Scalars['Int']['output'];
};

export type MasterListLineNode = {
  __typename: 'MasterListLineNode';
  id: Scalars['String']['output'];
  item: ItemNode;
  itemId: Scalars['String']['output'];
};

export type MasterListNode = {
  __typename: 'MasterListNode';
  code: Scalars['String']['output'];
  description: Scalars['String']['output'];
  id: Scalars['String']['output'];
  lines: MasterListLineConnector;
  name: Scalars['String']['output'];
};

export type MasterListNotFoundForThisName = AddToOutboundShipmentFromMasterListErrorInterface & {
  __typename: 'MasterListNotFoundForThisName';
  description: Scalars['String']['output'];
};

export type MasterListNotFoundForThisStore = AddFromMasterListErrorInterface & AddToInboundShipmentFromMasterListErrorInterface & {
  __typename: 'MasterListNotFoundForThisStore';
  description: Scalars['String']['output'];
};

export enum MasterListSortFieldInput {
  Code = 'code',
  Description = 'description',
  Name = 'name'
}

export type MasterListSortInput = {
  /**
   * 	Sort query result is sorted descending or ascending (if not provided the default is
   * ascending)
   */
  desc?: InputMaybe<Scalars['Boolean']['input']>;
  /** Sort query result by `key` */
  key: MasterListSortFieldInput;
};

export type MasterListsResponse = MasterListConnector;

export type MaxOrdersReachedForPeriod = InsertProgramRequestRequisitionErrorInterface & {
  __typename: 'MaxOrdersReachedForPeriod';
  description: Scalars['String']['output'];
};

export type MergeRequiredError = UpdateDocumentErrorInterface & {
  __typename: 'MergeRequiredError';
  autoMerge?: Maybe<RawDocumentNode>;
  description: Scalars['String']['output'];
};

export type Mutations = {
  __typename: 'Mutations';
  /** Add requisition lines from master item master list */
  addFromMasterList: AddFromMasterListResponse;
  addToInboundShipmentFromMasterList: AddToInboundShipmentFromMasterListResponse;
  /** Add invoice lines from master item master list */
  addToOutboundShipmentFromMasterList: AddToOutboundShipmentFromMasterListResponse;
  allocateOutboundShipmentUnallocatedLine: AllocateOutboundShipmentUnallocatedLineResponse;
  allocateProgramNumber: AllocateProgramNumberResponse;
  batchInboundShipment: BatchInboundShipmentResponse;
  batchOutboundShipment: BatchOutboundShipmentResponse;
  batchPrescription: BatchPrescriptionResponse;
  batchRequestRequisition: BatchRequestRequisitionResponse;
  batchStocktake: BatchStocktakeResponse;
  centralServer: CentralServerMutationNode;
  /**
   * Create shipment for response requisition
   * Will create Outbound Shipment with placeholder lines for each requisition line
   * placeholder line quantity will be set to requisitionLine.supply - all linked outbound shipments
   * lines quantity (placeholder and filled) for requisitionLine.item
   */
  createRequisitionShipment: CreateRequisitionShipmentResponse;
  deleteInboundReturns: DeleteInboundReturnResponse;
  deleteInboundShipment: DeleteInboundShipmentResponse;
  deleteInboundShipmentLine: DeleteInboundShipmentLineResponse;
  deleteInboundShipmentServiceLine: DeleteInboundShipmentServiceLineResponse;
  deleteLocation: DeleteLocationResponse;
  deleteOutboundReturns: DeleteOutboundReturnResponse;
  deleteOutboundShipment: DeleteOutboundShipmentResponse;
  deleteOutboundShipmentLine: DeleteOutboundShipmentLineResponse;
  deleteOutboundShipmentServiceLine: DeleteOutboundShipmentServiceLineResponse;
  deleteOutboundShipmentUnallocatedLine: DeleteOutboundShipmentUnallocatedLineResponse;
  deletePrescription: DeletePrescriptionResponse;
  deletePrescriptionLine: DeletePrescriptionLineResponse;
  deleteRequestRequisition: DeleteRequestRequisitionResponse;
  deleteRequestRequisitionLine: DeleteRequestRequisitionLineResponse;
  deleteStocktake: DeleteStocktakeResponse;
  deleteStocktakeLine: DeleteStocktakeLineResponse;
  initialiseSite: InitialiseSiteResponse;
  insertBarcode: InsertBarcodeResponse;
  insertContactTrace: InsertContactTraceResponse;
  insertDocumentRegistry: InsertDocumentResponse;
  insertEncounter: InsertEncounterResponse;
  insertFormSchema: InsertFormSchemaResponse;
  insertInboundReturn: InsertInboundReturnResponse;
  insertInboundShipment: InsertInboundShipmentResponse;
  insertInboundShipmentLine: InsertInboundShipmentLineResponse;
  insertInboundShipmentServiceLine: InsertInboundShipmentServiceLineResponse;
  insertLocation: InsertLocationResponse;
  insertOutboundReturn: InsertOutboundReturnResponse;
  insertOutboundShipment: InsertOutboundShipmentResponse;
  insertOutboundShipmentLine: InsertOutboundShipmentLineResponse;
  insertOutboundShipmentServiceLine: InsertOutboundShipmentServiceLineResponse;
  insertOutboundShipmentUnallocatedLine: InsertOutboundShipmentUnallocatedLineResponse;
  /** Inserts a new patient (without document data) */
  insertPatient: InsertPatientResponse;
  insertPluginData: InsertPluginDataResponse;
  insertPrescription: InsertPrescriptionResponse;
  insertPrescriptionLine: InsertPrescriptionLineResponse;
  /**
   * Enrols a patient into a program by adding a program document to the patient's documents.
   * Every patient can only have one program document of each program type.
   */
  insertProgramEnrolment: InsertProgramEnrolmentResponse;
  /**
   * Inserts a new program patient, i.e. a patient that can contain additional information stored
   * in a document.
   */
  insertProgramPatient: InsertProgramPatientResponse;
  insertProgramRequestRequisition: InsertProgramRequestRequisitionResponse;
  insertRepack: InsertRepackResponse;
  insertRequestRequisition: InsertRequestRequisitionResponse;
  insertRequestRequisitionLine: InsertRequestRequisitionLineResponse;
  insertStocktake: InsertStocktakeResponse;
  insertStocktakeLine: InsertStocktakeLineResponse;
  /** Links a patient to a store and thus effectively to a site */
  linkPatientToStore: LinkPatientToStoreResponse;
  manualSync: Scalars['String']['output'];
  /** Set supply quantity to requested quantity */
  supplyRequestedQuantity: SupplyRequestedQuantityResponse;
  updateContactTrace: UpdateContactTraceResponse;
  updateDisplaySettings: UpdateDisplaySettingsResponse;
  updateDocument: UpdateDocumentResponse;
  updateEncounter: UpdateEncounterResponse;
  updateInboundShipment: UpdateInboundShipmentResponse;
  updateInboundShipmentLine: UpdateInboundShipmentLineResponse;
  updateInboundShipmentServiceLine: UpdateInboundShipmentServiceLineResponse;
  updateLocation: UpdateLocationResponse;
  updateLogLevel: UpsertLogLevelResponse;
<<<<<<< HEAD
=======
  updateOutboundReturn: UpdateOutboundReturnResponse;
>>>>>>> aa6162bd
  updateOutboundReturnLines: UpdateOutboundReturnLinesResponse;
  updateOutboundShipment: UpdateOutboundShipmentResponse;
  updateOutboundShipmentLine: UpdateOutboundShipmentLineResponse;
  updateOutboundShipmentName: UpdateOutboundShipmentNameResponse;
  updateOutboundShipmentServiceLine: UpdateOutboundShipmentServiceLineResponse;
  updateOutboundShipmentUnallocatedLine: UpdateOutboundShipmentUnallocatedLineResponse;
  /** Updates a new patient (without document data) */
  updatePatient: UpdatePatientResponse;
  updatePluginData: UpdatePluginDataResponse;
  updatePrescription: UpdatePrescriptionResponse;
  updatePrescriptionLine: UpdatePrescriptionLineResponse;
  /** Updates an existing program document belonging to a patient. */
  updateProgramEnrolment: UpdateProgramEnrolmentResponse;
  /**
   * Updates a new program patient, i.e. a patient the can contain additional information stored
   * in a document.
   */
  updateProgramPatient: UpdateProgramPatientResponse;
  updateRequestRequisition: UpdateRequestRequisitionResponse;
  updateRequestRequisitionLine: UpdateRequestRequisitionLineResponse;
  updateResponseRequisition: UpdateResponseRequisitionResponse;
  updateResponseRequisitionLine: UpdateResponseRequisitionLineResponse;
  updateSensor: UpdateSensorResponse;
  updateStockLine: UpdateStockLineLineResponse;
  updateStocktake: UpdateStocktakeResponse;
  updateStocktakeLine: UpdateStocktakeLineResponse;
  updateSyncSettings: UpdateSyncSettingsResponse;
  updateTemperatureBreach: UpdateTemperatureBreachResponse;
  updateUser: UpdateUserResponse;
  /** Set requested for each line in request requisition to calculated */
  useSuggestedQuantity: UseSuggestedQuantityResponse;
};


export type MutationsAddFromMasterListArgs = {
  input: AddFromMasterListInput;
  storeId: Scalars['String']['input'];
};


export type MutationsAddToInboundShipmentFromMasterListArgs = {
  input: AddToShipmentFromMasterListInput;
  storeId: Scalars['String']['input'];
};


export type MutationsAddToOutboundShipmentFromMasterListArgs = {
  input: AddToShipmentFromMasterListInput;
  storeId: Scalars['String']['input'];
};


export type MutationsAllocateOutboundShipmentUnallocatedLineArgs = {
  lineId: Scalars['String']['input'];
  storeId: Scalars['String']['input'];
};


export type MutationsAllocateProgramNumberArgs = {
  input: AllocateProgramNumberInput;
  storeId: Scalars['String']['input'];
};


export type MutationsBatchInboundShipmentArgs = {
  input: BatchInboundShipmentInput;
  storeId: Scalars['String']['input'];
};


export type MutationsBatchOutboundShipmentArgs = {
  input: BatchOutboundShipmentInput;
  storeId: Scalars['String']['input'];
};


export type MutationsBatchPrescriptionArgs = {
  input: BatchPrescriptionInput;
  storeId: Scalars['String']['input'];
};


export type MutationsBatchRequestRequisitionArgs = {
  input: BatchRequestRequisitionInput;
  storeId: Scalars['String']['input'];
};


export type MutationsBatchStocktakeArgs = {
  input: BatchStocktakeInput;
  storeId: Scalars['String']['input'];
};


export type MutationsCreateRequisitionShipmentArgs = {
  input: CreateRequisitionShipmentInput;
  storeId: Scalars['String']['input'];
};


export type MutationsDeleteInboundReturnsArgs = {
  input: DeleteInboundReturnInput;
  storeId: Scalars['String']['input'];
};


export type MutationsDeleteInboundShipmentArgs = {
  input: DeleteInboundShipmentInput;
  storeId: Scalars['String']['input'];
};


export type MutationsDeleteInboundShipmentLineArgs = {
  input: DeleteInboundShipmentLineInput;
  storeId: Scalars['String']['input'];
};


export type MutationsDeleteInboundShipmentServiceLineArgs = {
  input: DeleteInboundShipmentServiceLineInput;
  storeId: Scalars['String']['input'];
};


export type MutationsDeleteLocationArgs = {
  input: DeleteLocationInput;
  storeId: Scalars['String']['input'];
};


export type MutationsDeleteOutboundReturnsArgs = {
  input: DeleteOutboundReturnInput;
  storeId: Scalars['String']['input'];
};


export type MutationsDeleteOutboundShipmentArgs = {
  id: Scalars['String']['input'];
  storeId: Scalars['String']['input'];
};


export type MutationsDeleteOutboundShipmentLineArgs = {
  input: DeleteOutboundShipmentLineInput;
  storeId: Scalars['String']['input'];
};


export type MutationsDeleteOutboundShipmentServiceLineArgs = {
  input: DeleteOutboundShipmentServiceLineInput;
  storeId: Scalars['String']['input'];
};


export type MutationsDeleteOutboundShipmentUnallocatedLineArgs = {
  input: DeleteOutboundShipmentUnallocatedLineInput;
  storeId: Scalars['String']['input'];
};


export type MutationsDeletePrescriptionArgs = {
  id: Scalars['String']['input'];
  storeId: Scalars['String']['input'];
};


export type MutationsDeletePrescriptionLineArgs = {
  input: DeletePrescriptionLineInput;
  storeId: Scalars['String']['input'];
};


export type MutationsDeleteRequestRequisitionArgs = {
  input: DeleteRequestRequisitionInput;
  storeId: Scalars['String']['input'];
};


export type MutationsDeleteRequestRequisitionLineArgs = {
  input: DeleteRequestRequisitionLineInput;
  storeId: Scalars['String']['input'];
};


export type MutationsDeleteStocktakeArgs = {
  input: DeleteStocktakeInput;
  storeId: Scalars['String']['input'];
};


export type MutationsDeleteStocktakeLineArgs = {
  input: DeleteStocktakeLineInput;
  storeId: Scalars['String']['input'];
};


export type MutationsInitialiseSiteArgs = {
  input: SyncSettingsInput;
};


export type MutationsInsertBarcodeArgs = {
  input: InsertBarcodeInput;
  storeId: Scalars['String']['input'];
};


export type MutationsInsertContactTraceArgs = {
  input: InsertContactTraceInput;
  storeId: Scalars['String']['input'];
};


export type MutationsInsertDocumentRegistryArgs = {
  input: InsertDocumentRegistryInput;
};


export type MutationsInsertEncounterArgs = {
  input: InsertEncounterInput;
  storeId: Scalars['String']['input'];
};


export type MutationsInsertFormSchemaArgs = {
  input: InsertFormSchemaInput;
};


export type MutationsInsertInboundReturnArgs = {
  input: InboundReturnInput;
  storeId: Scalars['String']['input'];
};


export type MutationsInsertInboundShipmentArgs = {
  input: InsertInboundShipmentInput;
  storeId: Scalars['String']['input'];
};


export type MutationsInsertInboundShipmentLineArgs = {
  input: InsertInboundShipmentLineInput;
  storeId: Scalars['String']['input'];
};


export type MutationsInsertInboundShipmentServiceLineArgs = {
  input: InsertInboundShipmentServiceLineInput;
  storeId: Scalars['String']['input'];
};


export type MutationsInsertLocationArgs = {
  input: InsertLocationInput;
  storeId: Scalars['String']['input'];
};


export type MutationsInsertOutboundReturnArgs = {
  input: OutboundReturnInput;
  storeId: Scalars['String']['input'];
};


export type MutationsInsertOutboundShipmentArgs = {
  input: InsertOutboundShipmentInput;
  storeId: Scalars['String']['input'];
};


export type MutationsInsertOutboundShipmentLineArgs = {
  input: InsertOutboundShipmentLineInput;
  storeId: Scalars['String']['input'];
};


export type MutationsInsertOutboundShipmentServiceLineArgs = {
  input: InsertOutboundShipmentServiceLineInput;
  storeId: Scalars['String']['input'];
};


export type MutationsInsertOutboundShipmentUnallocatedLineArgs = {
  input: InsertOutboundShipmentUnallocatedLineInput;
  storeId: Scalars['String']['input'];
};


export type MutationsInsertPatientArgs = {
  input: InsertPatientInput;
  storeId: Scalars['String']['input'];
};


export type MutationsInsertPluginDataArgs = {
  input: InsertPluginDataInput;
  storeId: Scalars['String']['input'];
};


export type MutationsInsertPrescriptionArgs = {
  input: InsertPrescriptionInput;
  storeId: Scalars['String']['input'];
};


export type MutationsInsertPrescriptionLineArgs = {
  input: InsertPrescriptionLineInput;
  storeId: Scalars['String']['input'];
};


export type MutationsInsertProgramEnrolmentArgs = {
  input: InsertProgramEnrolmentInput;
  storeId: Scalars['String']['input'];
};


export type MutationsInsertProgramPatientArgs = {
  input: InsertProgramPatientInput;
  storeId: Scalars['String']['input'];
};


export type MutationsInsertProgramRequestRequisitionArgs = {
  input: InsertProgramRequestRequisitionInput;
  storeId: Scalars['String']['input'];
};


export type MutationsInsertRepackArgs = {
  input: InsertRepackInput;
  storeId: Scalars['String']['input'];
};


export type MutationsInsertRequestRequisitionArgs = {
  input: InsertRequestRequisitionInput;
  storeId: Scalars['String']['input'];
};


export type MutationsInsertRequestRequisitionLineArgs = {
  input: InsertRequestRequisitionLineInput;
  storeId: Scalars['String']['input'];
};


export type MutationsInsertStocktakeArgs = {
  input: InsertStocktakeInput;
  storeId: Scalars['String']['input'];
};


export type MutationsInsertStocktakeLineArgs = {
  input: InsertStocktakeLineInput;
  storeId: Scalars['String']['input'];
};


export type MutationsLinkPatientToStoreArgs = {
  nameId: Scalars['String']['input'];
  storeId: Scalars['String']['input'];
};


export type MutationsSupplyRequestedQuantityArgs = {
  input: SupplyRequestedQuantityInput;
  storeId: Scalars['String']['input'];
};


export type MutationsUpdateContactTraceArgs = {
  input: UpdateContactTraceInput;
  storeId: Scalars['String']['input'];
};


export type MutationsUpdateDisplaySettingsArgs = {
  input: DisplaySettingsInput;
};


export type MutationsUpdateDocumentArgs = {
  input: UpdateDocumentInput;
  storeId: Scalars['String']['input'];
};


export type MutationsUpdateEncounterArgs = {
  input: UpdateEncounterInput;
  storeId: Scalars['String']['input'];
};


export type MutationsUpdateInboundShipmentArgs = {
  input: UpdateInboundShipmentInput;
  storeId: Scalars['String']['input'];
};


export type MutationsUpdateInboundShipmentLineArgs = {
  input: UpdateInboundShipmentLineInput;
  storeId: Scalars['String']['input'];
};


export type MutationsUpdateInboundShipmentServiceLineArgs = {
  input: UpdateInboundShipmentServiceLineInput;
  storeId: Scalars['String']['input'];
};


export type MutationsUpdateLocationArgs = {
  input: UpdateLocationInput;
  storeId: Scalars['String']['input'];
};


export type MutationsUpdateLogLevelArgs = {
  input: UpsertLogLevelInput;
  storeId: Scalars['String']['input'];
};


<<<<<<< HEAD
=======
export type MutationsUpdateOutboundReturnArgs = {
  input: UpdateOutboundReturnInput;
  storeId: Scalars['String']['input'];
};


>>>>>>> aa6162bd
export type MutationsUpdateOutboundReturnLinesArgs = {
  input: UpdateOutboundReturnLinesInput;
  storeId: Scalars['String']['input'];
};


export type MutationsUpdateOutboundShipmentArgs = {
  input: UpdateOutboundShipmentInput;
  storeId: Scalars['String']['input'];
};


export type MutationsUpdateOutboundShipmentLineArgs = {
  input: UpdateOutboundShipmentLineInput;
  storeId: Scalars['String']['input'];
};


export type MutationsUpdateOutboundShipmentNameArgs = {
  input: UpdateOutboundShipmentNameInput;
  storeId: Scalars['String']['input'];
};


export type MutationsUpdateOutboundShipmentServiceLineArgs = {
  input: UpdateOutboundShipmentServiceLineInput;
  storeId: Scalars['String']['input'];
};


export type MutationsUpdateOutboundShipmentUnallocatedLineArgs = {
  input: UpdateOutboundShipmentUnallocatedLineInput;
  storeId: Scalars['String']['input'];
};


export type MutationsUpdatePatientArgs = {
  input: UpdatePatientInput;
  storeId: Scalars['String']['input'];
};


export type MutationsUpdatePluginDataArgs = {
  input: UpdatePluginDataInput;
  storeId: Scalars['String']['input'];
};


export type MutationsUpdatePrescriptionArgs = {
  input: UpdatePrescriptionInput;
  storeId: Scalars['String']['input'];
};


export type MutationsUpdatePrescriptionLineArgs = {
  input: UpdatePrescriptionLineInput;
  storeId: Scalars['String']['input'];
};


export type MutationsUpdateProgramEnrolmentArgs = {
  input: UpdateProgramEnrolmentInput;
  storeId: Scalars['String']['input'];
};


export type MutationsUpdateProgramPatientArgs = {
  input: UpdateProgramPatientInput;
  storeId: Scalars['String']['input'];
};


export type MutationsUpdateRequestRequisitionArgs = {
  input: UpdateRequestRequisitionInput;
  storeId: Scalars['String']['input'];
};


export type MutationsUpdateRequestRequisitionLineArgs = {
  input: UpdateRequestRequisitionLineInput;
  storeId: Scalars['String']['input'];
};


export type MutationsUpdateResponseRequisitionArgs = {
  input: UpdateResponseRequisitionInput;
  storeId: Scalars['String']['input'];
};


export type MutationsUpdateResponseRequisitionLineArgs = {
  input: UpdateResponseRequisitionLineInput;
  storeId: Scalars['String']['input'];
};


export type MutationsUpdateSensorArgs = {
  input: UpdateSensorInput;
  storeId: Scalars['String']['input'];
};


export type MutationsUpdateStockLineArgs = {
  input: UpdateStockLineInput;
  storeId: Scalars['String']['input'];
};


export type MutationsUpdateStocktakeArgs = {
  input: UpdateStocktakeInput;
  storeId: Scalars['String']['input'];
};


export type MutationsUpdateStocktakeLineArgs = {
  input: UpdateStocktakeLineInput;
  storeId: Scalars['String']['input'];
};


export type MutationsUpdateSyncSettingsArgs = {
  input: SyncSettingsInput;
};


export type MutationsUpdateTemperatureBreachArgs = {
  input: UpdateTemperatureBreachInput;
  storeId: Scalars['String']['input'];
};


export type MutationsUseSuggestedQuantityArgs = {
  input: UseSuggestedQuantityInput;
  storeId: Scalars['String']['input'];
};

export type NameConnector = {
  __typename: 'NameConnector';
  nodes: Array<NameNode>;
  totalCount: Scalars['Int']['output'];
};

export type NameFilterInput = {
  address1?: InputMaybe<StringFilterInput>;
  address2?: InputMaybe<StringFilterInput>;
  /** Filter by code */
  code?: InputMaybe<StringFilterInput>;
  country?: InputMaybe<StringFilterInput>;
  email?: InputMaybe<StringFilterInput>;
  id?: InputMaybe<EqualFilterStringInput>;
  /** Filter by customer property */
  isCustomer?: InputMaybe<Scalars['Boolean']['input']>;
  isPatient?: InputMaybe<Scalars['Boolean']['input']>;
  /** Is this name a store */
  isStore?: InputMaybe<Scalars['Boolean']['input']>;
  /** Filter by supplier property */
  isSupplier?: InputMaybe<Scalars['Boolean']['input']>;
  /**
   * 	Show system names (defaults to false)
   * System names don't have name_store_join thus if queried with true filter, is_visible filter should also be true or null
   * if is_visible is set to true and is_system_name is also true no system names will be returned
   */
  isSystemName?: InputMaybe<Scalars['Boolean']['input']>;
  /** Visibility in current store (based on store_id parameter and existence of name_store_join record) */
  isVisible?: InputMaybe<Scalars['Boolean']['input']>;
  /** Filter by name */
  name?: InputMaybe<StringFilterInput>;
  phone?: InputMaybe<StringFilterInput>;
  /** Code of the store if store is linked to name */
  storeCode?: InputMaybe<StringFilterInput>;
  /** Filter by the name type */
  type?: InputMaybe<EqualFilterTypeInput>;
};

export type NameNode = {
  __typename: 'NameNode';
  address1?: Maybe<Scalars['String']['output']>;
  address2?: Maybe<Scalars['String']['output']>;
  chargeCode?: Maybe<Scalars['String']['output']>;
  code: Scalars['String']['output'];
  comment?: Maybe<Scalars['String']['output']>;
  country?: Maybe<Scalars['String']['output']>;
  createdDatetime?: Maybe<Scalars['DateTime']['output']>;
  customData?: Maybe<Scalars['JSON']['output']>;
  dateOfBirth?: Maybe<Scalars['NaiveDate']['output']>;
  email?: Maybe<Scalars['String']['output']>;
  firstName?: Maybe<Scalars['String']['output']>;
  gender?: Maybe<GenderType>;
  id: Scalars['String']['output'];
  isCustomer: Scalars['Boolean']['output'];
  isDonor: Scalars['Boolean']['output'];
  isManufacturer: Scalars['Boolean']['output'];
  isOnHold: Scalars['Boolean']['output'];
  isSupplier: Scalars['Boolean']['output'];
  isSystemName: Scalars['Boolean']['output'];
  isVisible: Scalars['Boolean']['output'];
  lastName?: Maybe<Scalars['String']['output']>;
  name: Scalars['String']['output'];
  phone?: Maybe<Scalars['String']['output']>;
  store?: Maybe<StoreNode>;
  type: NameNodeType;
  website?: Maybe<Scalars['String']['output']>;
};

export enum NameNodeType {
  Build = 'BUILD',
  Facility = 'FACILITY',
  Invad = 'INVAD',
  Others = 'OTHERS',
  Patient = 'PATIENT',
  Repack = 'REPACK',
  Store = 'STORE'
}

export enum NameSortFieldInput {
  Code = 'code',
  Name = 'name'
}

export type NameSortInput = {
  /**
   * 	Sort query result is sorted descending or ascending (if not provided the default is
   * ascending)
   */
  desc?: InputMaybe<Scalars['Boolean']['input']>;
  /** Sort query result by `key` */
  key: NameSortFieldInput;
};

export type NameStoreJoinNode = {
  __typename: 'NameStoreJoinNode';
  id: Scalars['String']['output'];
  nameId: Scalars['String']['output'];
  storeId: Scalars['String']['output'];
};

export type NamesResponse = NameConnector;

export type NoRefreshTokenProvided = RefreshTokenErrorInterface & {
  __typename: 'NoRefreshTokenProvided';
  description: Scalars['String']['output'];
};

/** Generic Error Wrapper */
export type NodeError = {
  __typename: 'NodeError';
  error: NodeErrorInterface;
};

export type NodeErrorInterface = {
  description: Scalars['String']['output'];
};

export type NotARefreshToken = RefreshTokenErrorInterface & {
  __typename: 'NotARefreshToken';
  description: Scalars['String']['output'];
};

export type NotAnInboundShipment = UpdateInboundShipmentLineErrorInterface & {
  __typename: 'NotAnInboundShipment';
  description: Scalars['String']['output'];
};

export type NotAnOutboundShipmentError = UpdateErrorInterface & UpdateNameErrorInterface & {
  __typename: 'NotAnOutboundShipmentError';
  description: Scalars['String']['output'];
};

export type NotEnoughStockForReduction = InsertOutboundShipmentLineErrorInterface & InsertPrescriptionLineErrorInterface & UpdateOutboundShipmentLineErrorInterface & UpdatePrescriptionLineErrorInterface & {
  __typename: 'NotEnoughStockForReduction';
  batch: StockLineResponse;
  description: Scalars['String']['output'];
  line?: Maybe<InvoiceLineNode>;
};

export type NothingRemainingToSupply = CreateRequisitionShipmentErrorInterface & {
  __typename: 'NothingRemainingToSupply';
  description: Scalars['String']['output'];
};

/**
 * Update a nullable value
 *
 * This struct is usually used as an optional value.
 * For example, in an API update input object like `mutableValue:  NullableUpdate | null | undefined`.
 * This is done to encode the following cases (using `mutableValue` from previous example):
 * 1) if `mutableValue` is `null | undefined`, nothing is updated
 * 2) if `mutableValue` object is set:
 * a) if `NullableUpdate.value` is `undefined | null`, the `mutableValue` is set to `null`
 * b) if `NullableUpdate.value` is set, the `mutableValue` is set to the provided `NullableUpdate.value`
 */
export type NullableStringUpdate = {
  value?: InputMaybe<Scalars['String']['input']>;
};

export type NumberNode = {
  __typename: 'NumberNode';
  number: Scalars['Int']['output'];
};

export type OtherPartyNotACustomer = InsertErrorInterface & InsertInboundReturnErrorInterface & UpdateNameErrorInterface & {
  __typename: 'OtherPartyNotACustomer';
  description: Scalars['String']['output'];
};

export type OtherPartyNotAPatient = InsertPrescriptionErrorInterface & UpdatePrescriptionErrorInterface & {
  __typename: 'OtherPartyNotAPatient';
  description: Scalars['String']['output'];
};

export type OtherPartyNotASupplier = InsertInboundShipmentErrorInterface & InsertOutboundReturnErrorInterface & InsertRequestRequisitionErrorInterface & UpdateInboundShipmentErrorInterface & UpdateRequestRequisitionErrorInterface & {
  __typename: 'OtherPartyNotASupplier';
  description: Scalars['String']['output'];
};

export type OtherPartyNotVisible = InsertErrorInterface & InsertInboundReturnErrorInterface & InsertInboundShipmentErrorInterface & InsertOutboundReturnErrorInterface & InsertPrescriptionErrorInterface & InsertRequestRequisitionErrorInterface & UpdateInboundShipmentErrorInterface & UpdateNameErrorInterface & UpdatePrescriptionErrorInterface & UpdateRequestRequisitionErrorInterface & {
  __typename: 'OtherPartyNotVisible';
  description: Scalars['String']['output'];
};

export type OutboundInvoiceCounts = {
  __typename: 'OutboundInvoiceCounts';
  created: InvoiceCountsSummary;
  /** Number of outbound shipments not shipped yet */
  notShipped: Scalars['Int']['output'];
};

export type OutboundReturnInput = {
  id: Scalars['String']['input'];
  outboundReturnLines: Array<OutboundReturnLineInput>;
  supplierId: Scalars['String']['input'];
};

export type OutboundReturnLineConnector = {
  __typename: 'OutboundReturnLineConnector';
  nodes: Array<OutboundReturnLineNode>;
  totalCount: Scalars['Int']['output'];
};

export type OutboundReturnLineInput = {
  id: Scalars['String']['input'];
  note?: InputMaybe<Scalars['String']['input']>;
  numberOfPacksToReturn: Scalars['Float']['input'];
  reasonId?: InputMaybe<Scalars['String']['input']>;
  stockLineId: Scalars['String']['input'];
};

export type OutboundReturnLineNode = {
  __typename: 'OutboundReturnLineNode';
  availableNumberOfPacks: Scalars['Float']['output'];
  batch?: Maybe<Scalars['String']['output']>;
  expiryDate?: Maybe<Scalars['NaiveDate']['output']>;
  id: Scalars['String']['output'];
  itemCode: Scalars['String']['output'];
  itemName: Scalars['String']['output'];
  note?: Maybe<Scalars['String']['output']>;
  numberOfPacksToReturn: Scalars['Int']['output'];
  packSize: Scalars['Int']['output'];
  reasonId?: Maybe<Scalars['String']['output']>;
  stockLineId: Scalars['String']['output'];
};

export type PackVariantMutations = {
  __typename: 'PackVariantMutations';
  deletePackVariant: DeletePackVariantResponse;
  insertPackVariant: InsertPackVariantResponse;
  updatePackVariant: UpdatePackVariantResponse;
};


export type PackVariantMutationsDeletePackVariantArgs = {
  input: DeletePackVariantInput;
  storeId: Scalars['String']['input'];
};


export type PackVariantMutationsInsertPackVariantArgs = {
  input: InsertPackVariantInput;
  storeId: Scalars['String']['input'];
};


export type PackVariantMutationsUpdatePackVariantArgs = {
  input: UpdatePackVariantInput;
  storeId: Scalars['String']['input'];
};

/**
 * Pagination input.
 *
 * Option to limit the number of returned items and/or queries large lists in "pages".
 */
export type PaginationInput = {
  /** Max number of returned items */
  first?: InputMaybe<Scalars['Int']['input']>;
  /** First returned item is at the `offset` position in the full list */
  offset?: InputMaybe<Scalars['Int']['input']>;
};

export type PatientConnector = {
  __typename: 'PatientConnector';
  nodes: Array<PatientNode>;
  totalCount: Scalars['Int']['output'];
};

export type PatientFilterInput = {
  address1?: InputMaybe<StringFilterInput>;
  address2?: InputMaybe<StringFilterInput>;
  code?: InputMaybe<StringFilterInput>;
  code2?: InputMaybe<StringFilterInput>;
  country?: InputMaybe<StringFilterInput>;
  dateOfBirth?: InputMaybe<DateFilterInput>;
  dateOfDeath?: InputMaybe<DateFilterInput>;
  email?: InputMaybe<StringFilterInput>;
  firstName?: InputMaybe<StringFilterInput>;
  gender?: InputMaybe<EqualFilterGenderInput>;
  id?: InputMaybe<EqualFilterStringInput>;
  identifier?: InputMaybe<StringFilterInput>;
  lastName?: InputMaybe<StringFilterInput>;
  name?: InputMaybe<StringFilterInput>;
  nameOrCode?: InputMaybe<StringFilterInput>;
  phone?: InputMaybe<StringFilterInput>;
  programEnrolmentName?: InputMaybe<StringFilterInput>;
};

export type PatientNode = {
  __typename: 'PatientNode';
  address1?: Maybe<Scalars['String']['output']>;
  address2?: Maybe<Scalars['String']['output']>;
  age?: Maybe<Scalars['Int']['output']>;
  code: Scalars['String']['output'];
  code2?: Maybe<Scalars['String']['output']>;
  contactTraces: ContactTraceResponse;
  country?: Maybe<Scalars['String']['output']>;
  dateOfBirth?: Maybe<Scalars['NaiveDate']['output']>;
  dateOfDeath?: Maybe<Scalars['NaiveDate']['output']>;
  document?: Maybe<DocumentNode>;
  /**
   * Returns a draft version of the document data.
   *
   * The draft version can differ from the current document data if a patient has been edited
   * remotely in mSupply.
   * In this case the draft version contains the mSupply patient changes, i.e. information from
   * the name row has been integrated into the current document version.
   * When editing a patient in omSupply the document draft version should be used.
   * This means when the document is eventually saved, the remote changes are incorporated into
   * the document data.
   */
  documentDraft?: Maybe<Scalars['JSON']['output']>;
  email?: Maybe<Scalars['String']['output']>;
  firstName?: Maybe<Scalars['String']['output']>;
  gender?: Maybe<GenderType>;
  id: Scalars['String']['output'];
  isDeceased: Scalars['Boolean']['output'];
  lastName?: Maybe<Scalars['String']['output']>;
  name: Scalars['String']['output'];
  phone?: Maybe<Scalars['String']['output']>;
  programEnrolments: ProgramEnrolmentResponse;
  website?: Maybe<Scalars['String']['output']>;
};


export type PatientNodeContactTracesArgs = {
  filter?: InputMaybe<ContactTraceFilterInput>;
  page?: InputMaybe<PaginationInput>;
  sort?: InputMaybe<ContactTraceSortInput>;
};


export type PatientNodeProgramEnrolmentsArgs = {
  filter?: InputMaybe<ProgramEnrolmentFilterInput>;
};

export type PatientResponse = PatientConnector;

export type PatientSearchConnector = {
  __typename: 'PatientSearchConnector';
  nodes: Array<PatientSearchNode>;
  totalCount: Scalars['Int']['output'];
};

export type PatientSearchInput = {
  /** Patient code */
  code?: InputMaybe<Scalars['String']['input']>;
  /** Secondary patient code */
  code2?: InputMaybe<Scalars['String']['input']>;
  dateOfBirth?: InputMaybe<Scalars['NaiveDate']['input']>;
  firstName?: InputMaybe<Scalars['String']['input']>;
  gender?: InputMaybe<GenderInput>;
  lastName?: InputMaybe<Scalars['String']['input']>;
  nameOrCode?: InputMaybe<Scalars['String']['input']>;
};

export type PatientSearchNode = {
  __typename: 'PatientSearchNode';
  patient: PatientNode;
  score: Scalars['Float']['output'];
};

export type PatientSearchResponse = PatientSearchConnector;

export enum PatientSortFieldInput {
  Address1 = 'address1',
  Address2 = 'address2',
  Code = 'code',
  Code2 = 'code2',
  Country = 'country',
  DateOfBirth = 'dateOfBirth',
  DateOfDeath = 'dateOfDeath',
  Email = 'email',
  FirstName = 'firstName',
  Gender = 'gender',
  LastName = 'lastName',
  Name = 'name',
  Phone = 'phone'
}

export type PatientSortInput = {
  /**
   * 	Sort query result is sorted descending or ascending (if not provided the default is
   * ascending)
   */
  desc?: InputMaybe<Scalars['Boolean']['input']>;
  /** Sort query result by `key` */
  key: PatientSortFieldInput;
};

export type PeriodNode = {
  __typename: 'PeriodNode';
  endDate: Scalars['NaiveDate']['output'];
  id: Scalars['String']['output'];
  name: Scalars['String']['output'];
  startDate: Scalars['NaiveDate']['output'];
};

export type PluginDataFilterInput = {
  id?: InputMaybe<EqualFilterStringInput>;
  pluginName?: InputMaybe<EqualFilterStringInput>;
  relatedRecordId?: InputMaybe<EqualFilterStringInput>;
  relatedRecordType?: InputMaybe<EqualFilterRelatedRecordTypeInput>;
  storeId?: InputMaybe<EqualFilterStringInput>;
};

export type PluginDataNode = {
  __typename: 'PluginDataNode';
  data: Scalars['String']['output'];
  id: Scalars['String']['output'];
  pluginName: Scalars['String']['output'];
  relatedRecordId: Scalars['String']['output'];
  relatedRecordType: RelatedRecordNodeType;
  storeId: Scalars['String']['output'];
};

export type PluginDataResponse = NodeError | PluginDataNode;

export enum PluginDataSortFieldInput {
  Id = 'id',
  PluginName = 'pluginName',
  RelatedRecordId = 'relatedRecordId',
  RelatedRecordType = 'relatedRecordType'
}

export type PluginDataSortInput = {
  /**
   * 	Sort query result is sorted descending or ascending (if not provided the default is
   * ascending)
   */
  desc?: InputMaybe<Scalars['Boolean']['input']>;
  /** Sort query result by `key` */
  key: PluginDataSortFieldInput;
};

export type PluginNode = {
  __typename: 'PluginNode';
  config: Scalars['String']['output'];
  name: Scalars['String']['output'];
  path: Scalars['String']['output'];
};

export type PricingNode = {
  __typename: 'PricingNode';
  foreignCurrencyTotalAfterTax?: Maybe<Scalars['Float']['output']>;
  serviceTotalAfterTax: Scalars['Float']['output'];
  serviceTotalBeforeTax: Scalars['Float']['output'];
  stockTotalAfterTax: Scalars['Float']['output'];
  stockTotalBeforeTax: Scalars['Float']['output'];
  taxPercentage?: Maybe<Scalars['Float']['output']>;
  totalAfterTax: Scalars['Float']['output'];
  totalBeforeTax: Scalars['Float']['output'];
};

export enum PrintFormat {
  Html = 'HTML',
  Pdf = 'PDF'
}

export type PrintReportError = {
  __typename: 'PrintReportError';
  error: PrintReportErrorInterface;
};

export type PrintReportErrorInterface = {
  description: Scalars['String']['output'];
};

export type PrintReportNode = {
  __typename: 'PrintReportNode';
  /**
   * Return the file id of the printed report.
   * The file can be fetched using the /files?id={id} endpoint
   */
  fileId: Scalars['String']['output'];
};

export type PrintReportResponse = PrintReportError | PrintReportNode;

/** This struct is used to sort report data by a key and in descending or ascending order */
export type PrintReportSortInput = {
  /**
   * 	Sort query result is sorted descending or ascending (if not provided the default is
   * ascending)
   */
  desc?: InputMaybe<Scalars['Boolean']['input']>;
  /** Sort query result by `key` */
  key: Scalars['String']['input'];
};

export type ProgramEnrolmentConnector = {
  __typename: 'ProgramEnrolmentConnector';
  nodes: Array<ProgramEnrolmentNode>;
  totalCount: Scalars['Int']['output'];
};

export type ProgramEnrolmentFilterInput = {
  documentName?: InputMaybe<EqualFilterStringInput>;
  enrolmentDatetime?: InputMaybe<DatetimeFilterInput>;
  patientId?: InputMaybe<EqualFilterStringInput>;
  programEnrolmentId?: InputMaybe<StringFilterInput>;
  /** The program id */
  programId?: InputMaybe<EqualFilterStringInput>;
  programName?: InputMaybe<StringFilterInput>;
  status?: InputMaybe<StringFilterInput>;
  /** Same as program enrolment document type */
  type?: InputMaybe<EqualFilterStringInput>;
};

export type ProgramEnrolmentNode = {
  __typename: 'ProgramEnrolmentNode';
  activeProgramEvents: ProgramEventResponse;
  contextId: Scalars['String']['output'];
  /** The encounter document */
  document: DocumentNode;
  /** The program document */
  encounters: EncounterConnector;
  enrolmentDatetime: Scalars['DateTime']['output'];
  /** The program document name */
  name: Scalars['String']['output'];
  patient: PatientNode;
  patientId: Scalars['String']['output'];
  programEnrolmentId?: Maybe<Scalars['String']['output']>;
  status?: Maybe<Scalars['String']['output']>;
  /** The program type */
  type: Scalars['String']['output'];
};


export type ProgramEnrolmentNodeActiveProgramEventsArgs = {
  at?: InputMaybe<Scalars['DateTime']['input']>;
  filter?: InputMaybe<ProgramEventFilterInput>;
  page?: InputMaybe<PaginationInput>;
  sort?: InputMaybe<ProgramEventSortInput>;
};


export type ProgramEnrolmentNodeEncountersArgs = {
  filter?: InputMaybe<EncounterFilterInput>;
  page?: InputMaybe<PaginationInput>;
  sort?: InputMaybe<EncounterSortInput>;
};

export type ProgramEnrolmentResponse = ProgramEnrolmentConnector;

export enum ProgramEnrolmentSortFieldInput {
  EnrolmentDatetime = 'enrolmentDatetime',
  PatientId = 'patientId',
  ProgramEnrolmentId = 'programEnrolmentId',
  Status = 'status',
  Type = 'type'
}

export type ProgramEnrolmentSortInput = {
  /**
   * 	Sort query result is sorted descending or ascending (if not provided the default is
   * ascending)
   */
  desc?: InputMaybe<Scalars['Boolean']['input']>;
  /** Sort query result by `key` */
  key: ProgramEnrolmentSortFieldInput;
};

export type ProgramEventConnector = {
  __typename: 'ProgramEventConnector';
  nodes: Array<ProgramEventNode>;
  totalCount: Scalars['Int']['output'];
};

export type ProgramEventFilterInput = {
  activeEndDatetime?: InputMaybe<DatetimeFilterInput>;
  activeStartDatetime?: InputMaybe<DatetimeFilterInput>;
  data?: InputMaybe<StringFilterInput>;
  documentName?: InputMaybe<EqualFilterStringInput>;
  documentType?: InputMaybe<EqualFilterStringInput>;
  patientId?: InputMaybe<EqualFilterStringInput>;
  /** The event type */
  type?: InputMaybe<EqualFilterStringInput>;
};

export type ProgramEventNode = {
  __typename: 'ProgramEventNode';
  activeEndDatetime: Scalars['DateTime']['output'];
  activeStartDatetime: Scalars['DateTime']['output'];
  data?: Maybe<Scalars['String']['output']>;
  datetime: Scalars['DateTime']['output'];
  /** The document associated with the document_name */
  document?: Maybe<DocumentNode>;
  documentName?: Maybe<Scalars['String']['output']>;
  documentType: Scalars['String']['output'];
  patient?: Maybe<PatientNode>;
  patientId?: Maybe<Scalars['String']['output']>;
  type: Scalars['String']['output'];
};

export type ProgramEventResponse = ProgramEventConnector;

export enum ProgramEventSortFieldInput {
  ActiveEndDatetime = 'activeEndDatetime',
  ActiveStartDatetime = 'activeStartDatetime',
  Datetime = 'datetime',
  DocumentName = 'documentName',
  DocumentType = 'documentType',
  Type = 'type'
}

export type ProgramEventSortInput = {
  /**
   * 	Sort query result is sorted descending or ascending (if not provided the default is
   * ascending)
   */
  desc?: InputMaybe<Scalars['Boolean']['input']>;
  /** Sort query result by `key` */
  key: ProgramEventSortFieldInput;
};

export type ProgramNode = {
  __typename: 'ProgramNode';
  id: Scalars['String']['output'];
  name: Scalars['String']['output'];
};

export type ProgramRequisitionOrderTypeNode = {
  __typename: 'ProgramRequisitionOrderTypeNode';
  availablePeriods: Array<PeriodNode>;
  id: Scalars['String']['output'];
  name: Scalars['String']['output'];
};

export type ProgramRequisitionSettingNode = {
  __typename: 'ProgramRequisitionSettingNode';
  masterList: MasterListNode;
  orderTypes: Array<ProgramRequisitionOrderTypeNode>;
  programId: Scalars['String']['output'];
  programName: Scalars['String']['output'];
  suppliers: Array<NameNode>;
};

export type Queries = {
  __typename: 'Queries';
  /**
   * Returns active program events at a given date time.
   * This can also be achieved by using the program_events endpoint with the filter:
   * `active_start_datetime <= at && active_end_datetime + 1 >= at`
   */
  activeProgramEvents: ProgramEventResponse;
  activityLogs: ActivityLogResponse;
  apiVersion: Scalars['String']['output'];
  /**
   * Retrieves a new auth bearer and refresh token
   * The refresh token is returned as a cookie
   */
  authToken: AuthTokenResponse;
  barcodeByGtin: BarcodeResponse;
  centralPatientSearch: CentralPatientSearchResponse;
  clinicians: CliniciansResponse;
  contactTraces: ContactTraceResponse;
  currencies: CurrenciesResponse;
  databaseSettings: DatabaseSettingsNode;
  displaySettings: DisplaySettingsNode;
  document?: Maybe<DocumentNode>;
  documentHistory: DocumentHistoryResponse;
  documentRegistries: DocumentRegistryResponse;
  documents: DocumentResponse;
  encounterFields: EncounterFieldsResponse;
  encounters: EncounterResponse;
  formSchemas: FormSchemaResponse;
  generateInboundReturnLines: Array<InboundReturnLine>;
  generateOutboundReturnLines: GenerateOutboundReturnLinesResponse;
  /** Available without authorisation in operational and initialisation states */
  initialisationStatus: InitialisationStatusNode;
  insertPrescription: InsertPrescriptionResponse;
  inventoryAdjustmentReasons: InventoryAdjustmentReasonResponse;
  invoice: InvoiceResponse;
  invoiceByNumber: InvoiceResponse;
  invoiceCounts: InvoiceCounts;
  invoiceLines: InvoiceLinesResponse;
  invoices: InvoicesResponse;
  isCentralServer: Scalars['Boolean']['output'];
  itemCounts: ItemCounts;
  /** Query omSupply "item" entries */
  items: ItemsResponse;
  lastSuccessfulUserSync: UpdateUserNode;
  latestSyncStatus?: Maybe<FullSyncStatusNode>;
  /** Query omSupply "locations" entries */
  locations: LocationsResponse;
  logContents: LogNode;
  logFileNames: LogNode;
  logLevel: LogLevelNode;
  logout: LogoutResponse;
  /** Query omSupply "master_lists" entries */
  masterLists: MasterListsResponse;
  me: UserResponse;
  /** Query omSupply "name" entries */
  names: NamesResponse;
  numberOfRecordsInPushQueue: Scalars['Int']['output'];
  packVariants: ItemPackVariantConnector;
  patient?: Maybe<PatientNode>;
  patientSearch: PatientSearchResponse;
  patients: PatientResponse;
  pluginData: PluginDataResponse;
  plugins: Array<PluginNode>;
  /**
   * Creates a printed report.
   *
   * All details about the report, e.g. the output format, are specified in the report definition
   * which is referred to by the report_id.
   * The printed report can be retrieved from the `/files` endpoint using the returned file id.
   */
  printReport: PrintReportResponse;
  printReportDefinition: PrintReportResponse;
  programEnrolments: ProgramEnrolmentResponse;
  programEvents: ProgramEventResponse;
  programRequisitionSettings: Array<ProgramRequisitionSettingNode>;
  /**
   * Retrieves a new auth bearer and refresh token
   * The refresh token is returned as a cookie
   */
  refreshToken: RefreshTokenResponse;
  repack: RepackResponse;
  repacksByStockLine: RepackConnector;
  /** Queries a list of available reports */
  reports: ReportsResponse;
  requisition: RequisitionResponse;
  requisitionByNumber: RequisitionResponse;
  requisitionCounts: RequisitionCounts;
  requisitionLineChart: RequisitionLineChartResponse;
  requisitions: RequisitionsResponse;
  responseRequisitionStats: RequisitionLineStatsResponse;
  returnReasons: ReturnReasonResponse;
  /** Query omSupply "sensor" entries */
  sensors: SensorsResponse;
  stockCounts: StockCounts;
  /** Query for "stock_line" entries */
  stockLines: StockLinesResponse;
  stocktake: StocktakeResponse;
  stocktakeByNumber: StocktakeResponse;
  stocktakeLines: StocktakesLinesResponse;
  stocktakes: StocktakesResponse;
  store: StoreResponse;
  storePreferences: StorePreferenceNode;
  stores: StoresResponse;
  syncSettings?: Maybe<SyncSettingsNode>;
  /** Query omSupply "temperature_breach" entries */
  temperatureBreaches: TemperatureBreachesResponse;
  temperatureChart: TemperatureChartResponse;
  /** Query omSupply "temperature_log" entries */
  temperatureLogs: TemperatureLogsResponse;
  /** Query omSupply temperature notification entries */
  temperatureNotifications: TemperatureNotificationsResponse;
};


export type QueriesActiveProgramEventsArgs = {
  at?: InputMaybe<Scalars['DateTime']['input']>;
  filter?: InputMaybe<ProgramEventFilterInput>;
  page?: InputMaybe<PaginationInput>;
  sort?: InputMaybe<ProgramEventSortInput>;
  storeId: Scalars['String']['input'];
};


export type QueriesActivityLogsArgs = {
  filter?: InputMaybe<ActivityLogFilterInput>;
  page?: InputMaybe<PaginationInput>;
  sort?: InputMaybe<Array<ActivityLogSortInput>>;
};


export type QueriesAuthTokenArgs = {
  password: Scalars['String']['input'];
  username: Scalars['String']['input'];
};


export type QueriesBarcodeByGtinArgs = {
  gtin: Scalars['String']['input'];
  storeId: Scalars['String']['input'];
};


export type QueriesCentralPatientSearchArgs = {
  input: CentralPatientSearchInput;
  storeId: Scalars['String']['input'];
};


export type QueriesCliniciansArgs = {
  filter?: InputMaybe<ClinicianFilterInput>;
  page?: InputMaybe<PaginationInput>;
  sort?: InputMaybe<Array<ClinicianSortInput>>;
  storeId: Scalars['String']['input'];
};


export type QueriesContactTracesArgs = {
  filter?: InputMaybe<ContactTraceFilterInput>;
  page?: InputMaybe<PaginationInput>;
  sort?: InputMaybe<ContactTraceSortInput>;
  storeId: Scalars['String']['input'];
};


export type QueriesCurrenciesArgs = {
  filter?: InputMaybe<CurrencyFilterInput>;
  sort?: InputMaybe<Array<CurrencySortInput>>;
};


export type QueriesDisplaySettingsArgs = {
  input: DisplaySettingsHash;
};


export type QueriesDocumentArgs = {
  name: Scalars['String']['input'];
  storeId: Scalars['String']['input'];
};


export type QueriesDocumentHistoryArgs = {
  name: Scalars['String']['input'];
  storeId: Scalars['String']['input'];
};


export type QueriesDocumentRegistriesArgs = {
  filter?: InputMaybe<DocumentRegistryFilterInput>;
  sort?: InputMaybe<Array<DocumentRegistrySortInput>>;
  storeId: Scalars['String']['input'];
};


export type QueriesDocumentsArgs = {
  filter?: InputMaybe<DocumentFilterInput>;
  page?: InputMaybe<PaginationInput>;
  sort?: InputMaybe<DocumentSortInput>;
  storeId: Scalars['String']['input'];
};


export type QueriesEncounterFieldsArgs = {
  filter?: InputMaybe<EncounterFilterInput>;
  input: EncounterFieldsInput;
  page?: InputMaybe<PaginationInput>;
  sort?: InputMaybe<EncounterSortInput>;
  storeId: Scalars['String']['input'];
};


export type QueriesEncountersArgs = {
  filter?: InputMaybe<EncounterFilterInput>;
  page?: InputMaybe<PaginationInput>;
  sort?: InputMaybe<EncounterSortInput>;
  storeId: Scalars['String']['input'];
};


export type QueriesFormSchemasArgs = {
  filter?: InputMaybe<FormSchemaFilterInput>;
  page?: InputMaybe<PaginationInput>;
  sort?: InputMaybe<Array<FormSchemaSortInput>>;
};


export type QueriesGenerateInboundReturnLinesArgs = {
  input: GenerateInboundReturnInput;
  storeId: Scalars['String']['input'];
};


export type QueriesGenerateOutboundReturnLinesArgs = {
  input: GenerateOutboundReturnLinesInput;
  storeId: Scalars['String']['input'];
};


export type QueriesInsertPrescriptionArgs = {
  input: InsertPrescriptionInput;
  storeId: Scalars['String']['input'];
};


export type QueriesInventoryAdjustmentReasonsArgs = {
  filter?: InputMaybe<InventoryAdjustmentReasonFilterInput>;
  page?: InputMaybe<PaginationInput>;
  sort?: InputMaybe<Array<InventoryAdjustmentReasonSortInput>>;
};


export type QueriesInvoiceArgs = {
  id: Scalars['String']['input'];
  storeId: Scalars['String']['input'];
};


export type QueriesInvoiceByNumberArgs = {
  invoiceNumber: Scalars['Int']['input'];
  storeId: Scalars['String']['input'];
  type: InvoiceNodeType;
};


export type QueriesInvoiceCountsArgs = {
  storeId: Scalars['String']['input'];
  timezoneOffset?: InputMaybe<Scalars['Int']['input']>;
};


export type QueriesInvoiceLinesArgs = {
  filter?: InputMaybe<InvoiceLineFilterInput>;
  invoiceId: Scalars['String']['input'];
  page?: InputMaybe<PaginationInput>;
  reportSort?: InputMaybe<PrintReportSortInput>;
  sort?: InputMaybe<Array<InvoiceLineSortInput>>;
  storeId: Scalars['String']['input'];
};


export type QueriesInvoicesArgs = {
  filter?: InputMaybe<InvoiceFilterInput>;
  page?: InputMaybe<PaginationInput>;
  sort?: InputMaybe<Array<InvoiceSortInput>>;
  storeId: Scalars['String']['input'];
};


export type QueriesItemCountsArgs = {
  lowStockThreshold?: InputMaybe<Scalars['Int']['input']>;
  storeId: Scalars['String']['input'];
};


export type QueriesItemsArgs = {
  filter?: InputMaybe<ItemFilterInput>;
  page?: InputMaybe<PaginationInput>;
  sort?: InputMaybe<Array<ItemSortInput>>;
  storeId: Scalars['String']['input'];
};


export type QueriesLocationsArgs = {
  filter?: InputMaybe<LocationFilterInput>;
  page?: InputMaybe<PaginationInput>;
  sort?: InputMaybe<Array<LocationSortInput>>;
  storeId: Scalars['String']['input'];
};


export type QueriesLogContentsArgs = {
  fileName?: InputMaybe<Scalars['String']['input']>;
};


export type QueriesMasterListsArgs = {
  filter?: InputMaybe<MasterListFilterInput>;
  page?: InputMaybe<PaginationInput>;
  sort?: InputMaybe<Array<MasterListSortInput>>;
  storeId: Scalars['String']['input'];
};


export type QueriesNamesArgs = {
  filter?: InputMaybe<NameFilterInput>;
  page?: InputMaybe<PaginationInput>;
  sort?: InputMaybe<Array<NameSortInput>>;
  storeId: Scalars['String']['input'];
};


export type QueriesPackVariantsArgs = {
  storeId: Scalars['String']['input'];
};


export type QueriesPatientArgs = {
  patientId: Scalars['String']['input'];
  storeId: Scalars['String']['input'];
};


export type QueriesPatientSearchArgs = {
  input: PatientSearchInput;
  storeId: Scalars['String']['input'];
};


export type QueriesPatientsArgs = {
  filter?: InputMaybe<PatientFilterInput>;
  page?: InputMaybe<PaginationInput>;
  sort?: InputMaybe<Array<PatientSortInput>>;
  storeId: Scalars['String']['input'];
};


export type QueriesPluginDataArgs = {
  filter?: InputMaybe<PluginDataFilterInput>;
  sort?: InputMaybe<Array<PluginDataSortInput>>;
  storeId: Scalars['String']['input'];
  type: RelatedRecordNodeType;
};


export type QueriesPrintReportArgs = {
  arguments?: InputMaybe<Scalars['JSON']['input']>;
  dataId?: InputMaybe<Scalars['String']['input']>;
  format?: InputMaybe<PrintFormat>;
  reportId: Scalars['String']['input'];
  sort?: InputMaybe<PrintReportSortInput>;
  storeId: Scalars['String']['input'];
};


export type QueriesPrintReportDefinitionArgs = {
  arguments?: InputMaybe<Scalars['JSON']['input']>;
  dataId?: InputMaybe<Scalars['String']['input']>;
  name?: InputMaybe<Scalars['String']['input']>;
  report: Scalars['JSON']['input'];
  storeId: Scalars['String']['input'];
};


export type QueriesProgramEnrolmentsArgs = {
  filter?: InputMaybe<ProgramEnrolmentFilterInput>;
  sort?: InputMaybe<ProgramEnrolmentSortInput>;
  storeId: Scalars['String']['input'];
};


export type QueriesProgramEventsArgs = {
  filter?: InputMaybe<ProgramEventFilterInput>;
  page?: InputMaybe<PaginationInput>;
  sort?: InputMaybe<ProgramEventSortInput>;
  storeId: Scalars['String']['input'];
};


export type QueriesProgramRequisitionSettingsArgs = {
  storeId: Scalars['String']['input'];
};


export type QueriesRepackArgs = {
  invoiceId: Scalars['String']['input'];
  storeId: Scalars['String']['input'];
};


export type QueriesRepacksByStockLineArgs = {
  stockLineId: Scalars['String']['input'];
  storeId: Scalars['String']['input'];
};


export type QueriesReportsArgs = {
  filter?: InputMaybe<ReportFilterInput>;
  page?: InputMaybe<PaginationInput>;
  sort?: InputMaybe<Array<ReportSortInput>>;
  storeId: Scalars['String']['input'];
};


export type QueriesRequisitionArgs = {
  id: Scalars['String']['input'];
  storeId: Scalars['String']['input'];
};


export type QueriesRequisitionByNumberArgs = {
  requisitionNumber: Scalars['Int']['input'];
  storeId: Scalars['String']['input'];
  type: RequisitionNodeType;
};


export type QueriesRequisitionCountsArgs = {
  storeId: Scalars['String']['input'];
};


export type QueriesRequisitionLineChartArgs = {
  consumptionOptionsInput?: InputMaybe<ConsumptionOptionsInput>;
  requestRequisitionLineId: Scalars['String']['input'];
  stockEvolutionOptionsInput?: InputMaybe<StockEvolutionOptionsInput>;
  storeId: Scalars['String']['input'];
};


export type QueriesRequisitionsArgs = {
  filter?: InputMaybe<RequisitionFilterInput>;
  page?: InputMaybe<PaginationInput>;
  sort?: InputMaybe<Array<RequisitionSortInput>>;
  storeId: Scalars['String']['input'];
};


export type QueriesResponseRequisitionStatsArgs = {
  requisitionLineId: Scalars['String']['input'];
  storeId: Scalars['String']['input'];
};


export type QueriesReturnReasonsArgs = {
  filter?: InputMaybe<ReturnReasonFilterInput>;
  page?: InputMaybe<PaginationInput>;
  sort?: InputMaybe<Array<ReturnReasonSortInput>>;
};


export type QueriesSensorsArgs = {
  filter?: InputMaybe<SensorFilterInput>;
  page?: InputMaybe<PaginationInput>;
  sort?: InputMaybe<Array<SensorSortInput>>;
  storeId: Scalars['String']['input'];
};


export type QueriesStockCountsArgs = {
  daysTillExpired?: InputMaybe<Scalars['Int']['input']>;
  storeId: Scalars['String']['input'];
  timezoneOffset?: InputMaybe<Scalars['Int']['input']>;
};


export type QueriesStockLinesArgs = {
  filter?: InputMaybe<StockLineFilterInput>;
  page?: InputMaybe<PaginationInput>;
  sort?: InputMaybe<Array<StockLineSortInput>>;
  storeId: Scalars['String']['input'];
};


export type QueriesStocktakeArgs = {
  id: Scalars['String']['input'];
  storeId: Scalars['String']['input'];
};


export type QueriesStocktakeByNumberArgs = {
  stocktakeNumber: Scalars['Int']['input'];
  storeId: Scalars['String']['input'];
};


export type QueriesStocktakeLinesArgs = {
  filter?: InputMaybe<StocktakeLineFilterInput>;
  page?: InputMaybe<PaginationInput>;
  reportSort?: InputMaybe<PrintReportSortInput>;
  sort?: InputMaybe<Array<StocktakeLineSortInput>>;
  stocktakeId: Scalars['String']['input'];
  storeId: Scalars['String']['input'];
};


export type QueriesStocktakesArgs = {
  filter?: InputMaybe<StocktakeFilterInput>;
  page?: InputMaybe<PaginationInput>;
  sort?: InputMaybe<Array<StocktakeSortInput>>;
  storeId: Scalars['String']['input'];
};


export type QueriesStoreArgs = {
  id: Scalars['String']['input'];
};


export type QueriesStorePreferencesArgs = {
  storeId: Scalars['String']['input'];
};


export type QueriesStoresArgs = {
  filter?: InputMaybe<StoreFilterInput>;
  page?: InputMaybe<PaginationInput>;
  sort?: InputMaybe<Array<StoreSortInput>>;
};


export type QueriesTemperatureBreachesArgs = {
  filter?: InputMaybe<TemperatureBreachFilterInput>;
  page?: InputMaybe<PaginationInput>;
  sort?: InputMaybe<Array<TemperatureBreachSortInput>>;
  storeId: Scalars['String']['input'];
};


export type QueriesTemperatureChartArgs = {
  filter?: InputMaybe<TemperatureLogFilterInput>;
  fromDatetime: Scalars['DateTime']['input'];
  numberOfDataPoints: Scalars['Int']['input'];
  storeId: Scalars['String']['input'];
  toDatetime: Scalars['DateTime']['input'];
};


export type QueriesTemperatureLogsArgs = {
  filter?: InputMaybe<TemperatureLogFilterInput>;
  page?: InputMaybe<PaginationInput>;
  sort?: InputMaybe<Array<TemperatureLogSortInput>>;
  storeId: Scalars['String']['input'];
};


export type QueriesTemperatureNotificationsArgs = {
  page?: InputMaybe<PaginationInput>;
  storeId: Scalars['String']['input'];
};

export type RawDocumentNode = {
  __typename: 'RawDocumentNode';
  author: Scalars['String']['output'];
  data: Scalars['String']['output'];
  name: Scalars['String']['output'];
  parents: Array<Scalars['String']['output']>;
  schemaId?: Maybe<Scalars['String']['output']>;
  timestamp: Scalars['DateTime']['output'];
  type: Scalars['String']['output'];
};

export type RecordAlreadyExist = InsertLocationErrorInterface & {
  __typename: 'RecordAlreadyExist';
  description: Scalars['String']['output'];
};

export type RecordBelongsToAnotherStore = DeleteLocationErrorInterface & UpdateLocationErrorInterface & UpdateSensorErrorInterface & {
  __typename: 'RecordBelongsToAnotherStore';
  description: Scalars['String']['output'];
};

export type RecordNotFound = AddFromMasterListErrorInterface & AddToInboundShipmentFromMasterListErrorInterface & AddToOutboundShipmentFromMasterListErrorInterface & AllocateOutboundShipmentUnallocatedLineErrorInterface & CreateRequisitionShipmentErrorInterface & DeleteErrorInterface & DeleteInboundReturnErrorInterface & DeleteInboundShipmentErrorInterface & DeleteInboundShipmentLineErrorInterface & DeleteInboundShipmentServiceLineErrorInterface & DeleteLocationErrorInterface & DeleteOutboundReturnErrorInterface & DeleteOutboundShipmentLineErrorInterface & DeleteOutboundShipmentServiceLineErrorInterface & DeleteOutboundShipmentUnallocatedLineErrorInterface & DeletePrescriptionErrorInterface & DeletePrescriptionLineErrorInterface & DeleteRequestRequisitionErrorInterface & DeleteRequestRequisitionLineErrorInterface & NodeErrorInterface & RequisitionLineChartErrorInterface & RequisitionLineStatsErrorInterface & SupplyRequestedQuantityErrorInterface & UpdateErrorInterface & UpdateInboundShipmentErrorInterface & UpdateInboundShipmentLineErrorInterface & UpdateInboundShipmentServiceLineErrorInterface & UpdateLocationErrorInterface & UpdateNameErrorInterface & UpdateOutboundShipmentLineErrorInterface & UpdateOutboundShipmentServiceLineErrorInterface & UpdateOutboundShipmentUnallocatedLineErrorInterface & UpdatePrescriptionErrorInterface & UpdatePrescriptionLineErrorInterface & UpdateRequestRequisitionErrorInterface & UpdateRequestRequisitionLineErrorInterface & UpdateResponseRequisitionErrorInterface & UpdateResponseRequisitionLineErrorInterface & UpdateSensorErrorInterface & UpdateStockLineErrorInterface & UseSuggestedQuantityErrorInterface & {
  __typename: 'RecordNotFound';
  description: Scalars['String']['output'];
};

export type RefreshToken = {
  __typename: 'RefreshToken';
  /** New Bearer token */
  token: Scalars['String']['output'];
};

export type RefreshTokenError = {
  __typename: 'RefreshTokenError';
  error: RefreshTokenErrorInterface;
};

export type RefreshTokenErrorInterface = {
  description: Scalars['String']['output'];
};

export type RefreshTokenResponse = RefreshToken | RefreshTokenError;

export enum RelatedRecordNodeType {
  StockLine = 'STOCK_LINE'
}

export type RepackConnector = {
  __typename: 'RepackConnector';
  nodes: Array<RepackNode>;
  totalCount: Scalars['Int']['output'];
};

export type RepackNode = {
  __typename: 'RepackNode';
  batch?: Maybe<Scalars['String']['output']>;
  datetime: Scalars['DateTime']['output'];
  from: RepackStockLineNode;
  id: Scalars['String']['output'];
  invoice: InvoiceNode;
  repackId: Scalars['String']['output'];
  to: RepackStockLineNode;
};

export type RepackResponse = NodeError | RepackNode;

export type RepackStockLineNode = {
  __typename: 'RepackStockLineNode';
  location?: Maybe<LocationNode>;
  numberOfPacks: Scalars['Float']['output'];
  packSize: Scalars['Int']['output'];
  stockLine?: Maybe<StockLineNode>;
};

export type ReportConnector = {
  __typename: 'ReportConnector';
  nodes: Array<ReportNode>;
  totalCount: Scalars['Int']['output'];
};

export enum ReportContext {
  Dispensary = 'DISPENSARY',
  InboundShipment = 'INBOUND_SHIPMENT',
  OutboundShipment = 'OUTBOUND_SHIPMENT',
  Patient = 'PATIENT',
  Repack = 'REPACK',
  Requisition = 'REQUISITION',
  Resource = 'RESOURCE',
  Stocktake = 'STOCKTAKE'
}

export type ReportFilterInput = {
  context?: InputMaybe<EqualFilterReportContextInput>;
  id?: InputMaybe<EqualFilterStringInput>;
  name?: InputMaybe<StringFilterInput>;
  subContext?: InputMaybe<EqualFilterStringInput>;
};

export type ReportNode = {
  __typename: 'ReportNode';
  argumentSchema?: Maybe<FormSchemaNode>;
  context: ReportContext;
  id: Scalars['String']['output'];
  /** Human readable name of the report */
  name: Scalars['String']['output'];
  subContext?: Maybe<Scalars['String']['output']>;
};

export enum ReportSortFieldInput {
  Id = 'id',
  Name = 'name'
}

export type ReportSortInput = {
  /**
   * 	Sort query result is sorted descending or ascending (if not provided the default is
   * ascending)
   */
  desc?: InputMaybe<Scalars['Boolean']['input']>;
  /** Sort query result by `key` */
  key: ReportSortFieldInput;
};

export type ReportsResponse = ReportConnector;

export type RequestRequisitionCounts = {
  __typename: 'RequestRequisitionCounts';
  draft: Scalars['Int']['output'];
};

export type RequestStoreStatsNode = {
  __typename: 'RequestStoreStatsNode';
  averageMonthlyConsumption: Scalars['Int']['output'];
  maxMonthsOfStock: Scalars['Float']['output'];
  stockOnHand: Scalars['Int']['output'];
  suggestedQuantity: Scalars['Int']['output'];
};

export type RequisitionConnector = {
  __typename: 'RequisitionConnector';
  nodes: Array<RequisitionNode>;
  totalCount: Scalars['Int']['output'];
};

export type RequisitionCounts = {
  __typename: 'RequisitionCounts';
  request: RequestRequisitionCounts;
  response: ResponseRequisitionCounts;
};

export type RequisitionFilterInput = {
  colour?: InputMaybe<EqualFilterStringInput>;
  comment?: InputMaybe<StringFilterInput>;
  createdDatetime?: InputMaybe<DatetimeFilterInput>;
  expectedDeliveryDate?: InputMaybe<DateFilterInput>;
  finalisedDatetime?: InputMaybe<DatetimeFilterInput>;
  id?: InputMaybe<EqualFilterStringInput>;
  orderType?: InputMaybe<EqualFilterStringInput>;
  otherPartyId?: InputMaybe<EqualFilterStringInput>;
  otherPartyName?: InputMaybe<StringFilterInput>;
  requisitionNumber?: InputMaybe<EqualFilterBigNumberInput>;
  sentDatetime?: InputMaybe<DatetimeFilterInput>;
  status?: InputMaybe<EqualFilterRequisitionStatusInput>;
  theirReference?: InputMaybe<StringFilterInput>;
  type?: InputMaybe<EqualFilterRequisitionTypeInput>;
  userId?: InputMaybe<EqualFilterStringInput>;
};

export type RequisitionLineChartError = {
  __typename: 'RequisitionLineChartError';
  error: RequisitionLineChartErrorInterface;
};

export type RequisitionLineChartErrorInterface = {
  description: Scalars['String']['output'];
};

export type RequisitionLineChartResponse = ItemChartNode | RequisitionLineChartError;

export type RequisitionLineConnector = {
  __typename: 'RequisitionLineConnector';
  nodes: Array<RequisitionLineNode>;
  totalCount: Scalars['Int']['output'];
};

export type RequisitionLineNode = {
  __typename: 'RequisitionLineNode';
  approvalComment?: Maybe<Scalars['String']['output']>;
  approvedQuantity: Scalars['Int']['output'];
  comment?: Maybe<Scalars['String']['output']>;
  id: Scalars['String']['output'];
  /** InboundShipment lines linked to requisitions line */
  inboundShipmentLines: InvoiceLineConnector;
  item: ItemNode;
  itemId: Scalars['String']['output'];
  /**
   * For request requisition: snapshot stats (when requisition was created)
   * For response requisition current item stats
   */
  itemStats: ItemStatsNode;
  linkedRequisitionLine?: Maybe<RequisitionLineNode>;
  /** OutboundShipment lines linked to requisitions line */
  outboundShipmentLines: InvoiceLineConnector;
  /**
   * Quantity remaining to supply
   * supplyQuantity minus all (including unallocated) linked invoice lines numberOfPacks * packSize
   * Only available in response requisition, request requisition returns 0
   */
  remainingQuantityToSupply: Scalars['Float']['output'];
  /** Quantity requested */
  requestedQuantity: Scalars['Int']['output'];
  /**
   * Calculated quantity
   * When months_of_stock < requisition.min_months_of_stock, calculated = average_monthly_consumption * requisition.max_months_of_stock - months_of_stock
   */
  suggestedQuantity: Scalars['Int']['output'];
  /** Quantity to be supplied in the next shipment, only used in response requisition */
  supplyQuantity: Scalars['Int']['output'];
};


export type RequisitionLineNodeItemStatsArgs = {
  amcLookbackMonths?: InputMaybe<Scalars['Int']['input']>;
};

export type RequisitionLineStatsError = {
  __typename: 'RequisitionLineStatsError';
  error: RequisitionLineStatsErrorInterface;
};

export type RequisitionLineStatsErrorInterface = {
  description: Scalars['String']['output'];
};

export type RequisitionLineStatsResponse = RequisitionLineStatsError | ResponseRequisitionStatsNode;

export type RequisitionLineWithItemIdExists = InsertRequestRequisitionLineErrorInterface & {
  __typename: 'RequisitionLineWithItemIdExists';
  description: Scalars['String']['output'];
};

export type RequisitionNode = {
  __typename: 'RequisitionNode';
  approvalStatus: RequisitionNodeApprovalStatus;
  colour?: Maybe<Scalars['String']['output']>;
  comment?: Maybe<Scalars['String']['output']>;
  createdDatetime: Scalars['DateTime']['output'];
  expectedDeliveryDate?: Maybe<Scalars['NaiveDate']['output']>;
  finalisedDatetime?: Maybe<Scalars['DateTime']['output']>;
  id: Scalars['String']['output'];
  lines: RequisitionLineConnector;
  /**
   * All lines that have not been supplied
   * based on same logic as RequisitionLineNode.remainingQuantityToSupply
   * only applicable to Response requisition, Request requisition will empty connector
   */
  linesRemainingToSupply: RequisitionLineConnector;
  /** Linked requisition */
  linkedRequisition?: Maybe<RequisitionNode>;
  /** Maximum calculated quantity, used to deduce calculated quantity for each line, see calculated in requisition line */
  maxMonthsOfStock: Scalars['Float']['output'];
  /** Minimum quantity to have for stock to be ordered, used to deduce calculated quantity for each line, see calculated in requisition line */
  minMonthsOfStock: Scalars['Float']['output'];
  orderType?: Maybe<Scalars['String']['output']>;
  /**
   * Request Requisition: Supplying store (store that is supplying stock)
   * Response Requisition: Customer store (store that is ordering stock)
   */
  otherParty: NameNode;
  otherPartyId: Scalars['String']['output'];
  otherPartyName: Scalars['String']['output'];
  period?: Maybe<PeriodNode>;
  programName?: Maybe<Scalars['String']['output']>;
  requisitionNumber: Scalars['Int']['output'];
  /** Applicable to request requisition only */
  sentDatetime?: Maybe<Scalars['DateTime']['output']>;
  /**
   * Response Requisition: Outbound Shipments linked requisition
   * Request Requisition: Inbound Shipments linked to requisition
   */
  shipments: InvoiceConnector;
  status: RequisitionNodeStatus;
  theirReference?: Maybe<Scalars['String']['output']>;
  type: RequisitionNodeType;
  /**
   * User that last edited requisition, if user is not found in system default unknown user is returned
   * Null is returned for transfers, where response requisition has not been edited yet
   */
  user?: Maybe<UserNode>;
};


export type RequisitionNodeOtherPartyArgs = {
  storeId: Scalars['String']['input'];
};

/** Approval status is applicable to response requisition only */
export enum RequisitionNodeApprovalStatus {
  Approved = 'APPROVED',
  Denied = 'DENIED',
  None = 'NONE',
  Pending = 'PENDING'
}

export enum RequisitionNodeStatus {
  Draft = 'DRAFT',
  Finalised = 'FINALISED',
  New = 'NEW',
  Sent = 'SENT'
}

export enum RequisitionNodeType {
  Request = 'REQUEST',
  Response = 'RESPONSE'
}

export type RequisitionResponse = RecordNotFound | RequisitionNode;

export enum RequisitionSortFieldInput {
  Comment = 'comment',
  CreatedDatetime = 'createdDatetime',
  ExpectedDeliveryDate = 'expectedDeliveryDate',
  FinalisedDatetime = 'finalisedDatetime',
  OrderType = 'orderType',
  OtherPartyName = 'otherPartyName',
  PeriodName = 'periodName',
  ProgramName = 'programName',
  RequisitionNumber = 'requisitionNumber',
  SentDatetime = 'sentDatetime',
  Status = 'status',
  TheirReference = 'theirReference',
  Type = 'type'
}

export type RequisitionSortInput = {
  /**
   * 	Sort query result is sorted descending or ascending (if not provided the default is
   * ascending)
   */
  desc?: InputMaybe<Scalars['Boolean']['input']>;
  /** Sort query result by `key` */
  key: RequisitionSortFieldInput;
};

export type RequisitionsResponse = RequisitionConnector;

export type ResponseRequisitionCounts = {
  __typename: 'ResponseRequisitionCounts';
  new: Scalars['Int']['output'];
};

export type ResponseRequisitionStatsNode = {
  __typename: 'ResponseRequisitionStatsNode';
  requestStoreStats: RequestStoreStatsNode;
  responseStoreStats: ResponseStoreStatsNode;
};

export type ResponseStoreStatsNode = {
  __typename: 'ResponseStoreStatsNode';
  incomingStock: Scalars['Int']['output'];
  otherRequestedQuantity: Scalars['Int']['output'];
  requestedQuantity: Scalars['Int']['output'];
  stockOnHand: Scalars['Float']['output'];
  stockOnOrder: Scalars['Int']['output'];
};

export type ReturnReasonConnector = {
  __typename: 'ReturnReasonConnector';
  nodes: Array<ReturnReasonNode>;
  totalCount: Scalars['Int']['output'];
};

export type ReturnReasonFilterInput = {
  id?: InputMaybe<EqualFilterStringInput>;
  isActive?: InputMaybe<Scalars['Boolean']['input']>;
};

export type ReturnReasonNode = {
  __typename: 'ReturnReasonNode';
  id: Scalars['String']['output'];
  isActive: Scalars['Boolean']['output'];
  reason: Scalars['String']['output'];
};

export type ReturnReasonResponse = ReturnReasonConnector;

export enum ReturnReasonSortFieldInput {
  Id = 'id',
  Reason = 'reason'
}

export type ReturnReasonSortInput = {
  /**
   * 	Sort query result is sorted descending or ascending (if not provided the default is
   * ascending)
   */
  desc?: InputMaybe<Scalars['Boolean']['input']>;
  /** Sort query result by `key` */
  key: ReturnReasonSortFieldInput;
};

export type SensorAxisNode = {
  __typename: 'SensorAxisNode';
  points: Array<TemperaturePointNode>;
  sensor?: Maybe<SensorNode>;
};

export type SensorConnector = {
  __typename: 'SensorConnector';
  nodes: Array<SensorNode>;
  totalCount: Scalars['Int']['output'];
};

export type SensorFilterInput = {
  id?: InputMaybe<EqualFilterStringInput>;
  isActive?: InputMaybe<Scalars['Boolean']['input']>;
  name?: InputMaybe<StringFilterInput>;
  serial?: InputMaybe<EqualFilterStringInput>;
};

export type SensorNode = {
  __typename: 'SensorNode';
  batteryLevel?: Maybe<Scalars['Int']['output']>;
  breach?: Maybe<TemperatureBreachNodeType>;
  id: Scalars['String']['output'];
  isActive: Scalars['Boolean']['output'];
  lastConnectionDatetime?: Maybe<Scalars['DateTime']['output']>;
  latestTemperatureLog?: Maybe<TemperatureLogConnector>;
  location?: Maybe<LocationNode>;
  logInterval?: Maybe<Scalars['Int']['output']>;
  name: Scalars['String']['output'];
  serial: Scalars['String']['output'];
  type: SensorNodeType;
};

export enum SensorNodeType {
  Berlinger = 'BERLINGER',
  BlueMaestro = 'BLUE_MAESTRO',
  Laird = 'LAIRD'
}

export enum SensorSortFieldInput {
  Name = 'name',
  Serial = 'serial'
}

export type SensorSortInput = {
  /**
   * 	Sort query result is sorted descending or ascending (if not provided the default is
   * ascending)
   */
  desc?: InputMaybe<Scalars['Boolean']['input']>;
  /** Sort query result by `key` */
  key: SensorSortFieldInput;
};

export type SensorsResponse = SensorConnector;

export type SnapshotCountCurrentCountMismatch = UpdateStocktakeErrorInterface & {
  __typename: 'SnapshotCountCurrentCountMismatch';
  description: Scalars['String']['output'];
  lines: StocktakeLineConnector;
};

export type StockCounts = {
  __typename: 'StockCounts';
  expired: Scalars['Int']['output'];
  expiringSoon: Scalars['Int']['output'];
};

export type StockEvolutionConnector = {
  __typename: 'StockEvolutionConnector';
  nodes: Array<StockEvolutionNode>;
  totalCount: Scalars['Int']['output'];
};

export type StockEvolutionNode = {
  __typename: 'StockEvolutionNode';
  date: Scalars['NaiveDate']['output'];
  isHistoric: Scalars['Boolean']['output'];
  isProjected: Scalars['Boolean']['output'];
  maximumStockOnHand: Scalars['Int']['output'];
  minimumStockOnHand: Scalars['Int']['output'];
  stockOnHand: Scalars['Int']['output'];
};

export type StockEvolutionOptionsInput = {
  /** Defaults to 30, number of data points for historic stock on hand in stock evolution chart */
  numberOfHistoricDataPoints?: InputMaybe<Scalars['Int']['input']>;
  /** Defaults to 20, number of data points for projected stock on hand in stock evolution chart */
  numberOfProjectedDataPoints?: InputMaybe<Scalars['Int']['input']>;
};

export type StockLineAlreadyExistsInInvoice = InsertOutboundShipmentLineErrorInterface & InsertPrescriptionLineErrorInterface & UpdateOutboundShipmentLineErrorInterface & UpdatePrescriptionLineErrorInterface & {
  __typename: 'StockLineAlreadyExistsInInvoice';
  description: Scalars['String']['output'];
  line: InvoiceLineNode;
};

export type StockLineConnector = {
  __typename: 'StockLineConnector';
  nodes: Array<StockLineNode>;
  totalCount: Scalars['Int']['output'];
};

export type StockLineFilterInput = {
  expiryDate?: InputMaybe<DateFilterInput>;
  hasPacksInStore?: InputMaybe<Scalars['Boolean']['input']>;
  id?: InputMaybe<EqualFilterStringInput>;
  isAvailable?: InputMaybe<Scalars['Boolean']['input']>;
  itemCodeOrName?: InputMaybe<StringFilterInput>;
  itemId?: InputMaybe<EqualFilterStringInput>;
  location?: InputMaybe<LocationFilterInput>;
  locationId?: InputMaybe<EqualFilterStringInput>;
  storeId?: InputMaybe<EqualFilterStringInput>;
};

export type StockLineIsOnHold = InsertOutboundShipmentLineErrorInterface & InsertPrescriptionLineErrorInterface & UpdateOutboundShipmentLineErrorInterface & UpdatePrescriptionLineErrorInterface & {
  __typename: 'StockLineIsOnHold';
  description: Scalars['String']['output'];
};

export type StockLineNode = {
  __typename: 'StockLineNode';
  availableNumberOfPacks: Scalars['Float']['output'];
  barcode?: Maybe<Scalars['String']['output']>;
  batch?: Maybe<Scalars['String']['output']>;
  costPricePerPack: Scalars['Float']['output'];
  expiryDate?: Maybe<Scalars['NaiveDate']['output']>;
  id: Scalars['String']['output'];
  item: ItemNode;
  itemId: Scalars['String']['output'];
  location?: Maybe<LocationNode>;
  locationId?: Maybe<Scalars['String']['output']>;
  locationName?: Maybe<Scalars['String']['output']>;
  note?: Maybe<Scalars['String']['output']>;
  onHold: Scalars['Boolean']['output'];
  packSize: Scalars['Int']['output'];
  sellPricePerPack: Scalars['Float']['output'];
  storeId: Scalars['String']['output'];
  supplierName?: Maybe<Scalars['String']['output']>;
  totalNumberOfPacks: Scalars['Float']['output'];
};

export type StockLineReducedBelowZero = InsertRepackErrorInterface & InsertStocktakeLineErrorInterface & UpdateStocktakeLineErrorInterface & {
  __typename: 'StockLineReducedBelowZero';
  description: Scalars['String']['output'];
  stockLine: StockLineNode;
};

export type StockLineResponse = NodeError | StockLineNode;

export enum StockLineSortFieldInput {
  Batch = 'batch',
  ExpiryDate = 'expiryDate',
  ItemCode = 'itemCode',
  ItemName = 'itemName',
  LocationCode = 'locationCode',
  NumberOfPacks = 'numberOfPacks',
  PackSize = 'packSize',
  SupplierName = 'supplierName'
}

export type StockLineSortInput = {
  /**
   * 	Sort query result is sorted descending or ascending (if not provided the default is
   * ascending)
   */
  desc?: InputMaybe<Scalars['Boolean']['input']>;
  /** Sort query result by `key` */
  key: StockLineSortFieldInput;
};

export type StockLinesReducedBelowZero = UpdateStocktakeErrorInterface & {
  __typename: 'StockLinesReducedBelowZero';
  description: Scalars['String']['output'];
  errors: Array<StockLineReducedBelowZero>;
};

export type StockLinesResponse = StockLineConnector;

export type StocktakeConnector = {
  __typename: 'StocktakeConnector';
  nodes: Array<StocktakeNode>;
  totalCount: Scalars['Int']['output'];
};

export type StocktakeFilterInput = {
  comment?: InputMaybe<StringFilterInput>;
  createdDatetime?: InputMaybe<DatetimeFilterInput>;
  description?: InputMaybe<StringFilterInput>;
  finalisedDatetime?: InputMaybe<DatetimeFilterInput>;
  id?: InputMaybe<EqualFilterStringInput>;
  isLocked?: InputMaybe<Scalars['Boolean']['input']>;
  status?: InputMaybe<EqualFilterStocktakeStatusInput>;
  stocktakeDate?: InputMaybe<DateFilterInput>;
  stocktakeNumber?: InputMaybe<EqualFilterBigNumberInput>;
  userId?: InputMaybe<EqualFilterStringInput>;
};

export type StocktakeIsLocked = UpdateStocktakeErrorInterface & {
  __typename: 'StocktakeIsLocked';
  description: Scalars['String']['output'];
};

export type StocktakeLineConnector = {
  __typename: 'StocktakeLineConnector';
  nodes: Array<StocktakeLineNode>;
  totalCount: Scalars['Int']['output'];
};

export type StocktakeLineFilterInput = {
  id?: InputMaybe<EqualFilterStringInput>;
  itemCodeOrName?: InputMaybe<StringFilterInput>;
  locationId?: InputMaybe<EqualFilterStringInput>;
  stocktakeId?: InputMaybe<EqualFilterStringInput>;
};

export type StocktakeLineNode = {
  __typename: 'StocktakeLineNode';
  batch?: Maybe<Scalars['String']['output']>;
  comment?: Maybe<Scalars['String']['output']>;
  costPricePerPack?: Maybe<Scalars['Float']['output']>;
  countedNumberOfPacks?: Maybe<Scalars['Float']['output']>;
  expiryDate?: Maybe<Scalars['NaiveDate']['output']>;
  id: Scalars['String']['output'];
  inventoryAdjustmentReason?: Maybe<InventoryAdjustmentReasonNode>;
  inventoryAdjustmentReasonId?: Maybe<Scalars['String']['output']>;
  item: ItemNode;
  itemId: Scalars['String']['output'];
  location?: Maybe<LocationNode>;
  note?: Maybe<Scalars['String']['output']>;
  packSize?: Maybe<Scalars['Int']['output']>;
  sellPricePerPack?: Maybe<Scalars['Float']['output']>;
  snapshotNumberOfPacks: Scalars['Float']['output'];
  stockLine?: Maybe<StockLineNode>;
  stocktakeId: Scalars['String']['output'];
};

export enum StocktakeLineSortFieldInput {
  Batch = 'batch',
  ExpiryDate = 'expiryDate',
  ItemCode = 'itemCode',
  ItemName = 'itemName',
  LocationCode = 'locationCode',
  PackSize = 'packSize'
}

export type StocktakeLineSortInput = {
  /**
   * 	Sort query result is sorted descending or ascending (if not provided the default is
   * ascending)
   */
  desc?: InputMaybe<Scalars['Boolean']['input']>;
  /** Sort query result by `key` */
  key: StocktakeLineSortFieldInput;
};

export type StocktakeNode = {
  __typename: 'StocktakeNode';
  comment?: Maybe<Scalars['String']['output']>;
  createdDatetime: Scalars['DateTime']['output'];
  description?: Maybe<Scalars['String']['output']>;
  finalisedDatetime?: Maybe<Scalars['DateTime']['output']>;
  id: Scalars['String']['output'];
  inventoryAddition?: Maybe<InvoiceNode>;
  inventoryAdditionId?: Maybe<Scalars['String']['output']>;
  inventoryReduction?: Maybe<InvoiceNode>;
  inventoryReductionId?: Maybe<Scalars['String']['output']>;
  isLocked: Scalars['Boolean']['output'];
  lines: StocktakeLineConnector;
  status: StocktakeNodeStatus;
  stocktakeDate?: Maybe<Scalars['NaiveDate']['output']>;
  stocktakeNumber: Scalars['Int']['output'];
  storeId: Scalars['String']['output'];
  /** User that created stocktake, if user is not found in system default unknown user is returned */
  user: UserNode;
};

export enum StocktakeNodeStatus {
  Finalised = 'FINALISED',
  New = 'NEW'
}

export type StocktakeResponse = NodeError | StocktakeNode;

export enum StocktakeSortFieldInput {
  Comment = 'comment',
  CreatedDatetime = 'createdDatetime',
  Description = 'description',
  FinalisedDatetime = 'finalisedDatetime',
  Status = 'status',
  StocktakeDate = 'stocktakeDate',
  StocktakeNumber = 'stocktakeNumber'
}

export type StocktakeSortInput = {
  /**
   * 	Sort query result is sorted descending or ascending (if not provided the default is
   * ascending)
   */
  desc?: InputMaybe<Scalars['Boolean']['input']>;
  /** Sort query result by `key` */
  key: StocktakeSortFieldInput;
};

export type StocktakesLinesResponse = StocktakeLineConnector;

export type StocktakesResponse = StocktakeConnector;

export type StoreConnector = {
  __typename: 'StoreConnector';
  nodes: Array<StoreNode>;
  totalCount: Scalars['Int']['output'];
};

export type StoreFilterInput = {
  code?: InputMaybe<StringFilterInput>;
  id?: InputMaybe<EqualFilterStringInput>;
  name?: InputMaybe<StringFilterInput>;
  nameCode?: InputMaybe<StringFilterInput>;
  siteId?: InputMaybe<EqualFilterNumberInput>;
};

export enum StoreModeNodeType {
  Dispensary = 'DISPENSARY',
  Store = 'STORE'
}

export type StoreNode = {
  __typename: 'StoreNode';
  code: Scalars['String']['output'];
  id: Scalars['String']['output'];
  /**
   * Returns the associated store logo.
   * The logo is returned as a data URL schema, e.g. "data:image/png;base64,..."
   */
  logo?: Maybe<Scalars['String']['output']>;
  name: NameNode;
  siteId: Scalars['Int']['output'];
  storeName: Scalars['String']['output'];
};


export type StoreNodeNameArgs = {
  storeId: Scalars['String']['input'];
};

export type StorePreferenceNode = {
  __typename: 'StorePreferenceNode';
  id: Scalars['String']['output'];
  issueInForeignCurrency: Scalars['Boolean']['output'];
  omProgramModule: Scalars['Boolean']['output'];
  packToOne: Scalars['Boolean']['output'];
  requestRequisitionRequiresAuthorisation: Scalars['Boolean']['output'];
  responseRequisitionRequiresAuthorisation: Scalars['Boolean']['output'];
  vaccineModule: Scalars['Boolean']['output'];
};

export type StoreResponse = NodeError | StoreNode;

export enum StoreSortFieldInput {
  Code = 'code',
  Name = 'name',
  NameCode = 'nameCode'
}

export type StoreSortInput = {
  /**
   * 	Sort query result is sorted descending or ascending (if not provided the default is
   * ascending)
   */
  desc?: InputMaybe<Scalars['Boolean']['input']>;
  /** Sort query result by `key` */
  key: StoreSortFieldInput;
};

export type StoresResponse = StoreConnector;

export type StringFilterInput = {
  /** Search term must be an exact match (case sensitive) */
  equalTo?: InputMaybe<Scalars['String']['input']>;
  /** Search term must be included in search candidate (case insensitive) */
  like?: InputMaybe<Scalars['String']['input']>;
};

export type SuggestedNextEncounterNode = {
  __typename: 'SuggestedNextEncounterNode';
  label?: Maybe<Scalars['String']['output']>;
  startDatetime: Scalars['DateTime']['output'];
};

export type SuggestedQuantityCalculationNode = {
  __typename: 'SuggestedQuantityCalculationNode';
  averageMonthlyConsumption: Scalars['Int']['output'];
  maximumStockOnHand: Scalars['Int']['output'];
  minimumStockOnHand: Scalars['Int']['output'];
  stockOnHand: Scalars['Int']['output'];
  suggestedQuantity: Scalars['Int']['output'];
};

export type SupplyRequestedQuantityError = {
  __typename: 'SupplyRequestedQuantityError';
  error: SupplyRequestedQuantityErrorInterface;
};

export type SupplyRequestedQuantityErrorInterface = {
  description: Scalars['String']['output'];
};

export type SupplyRequestedQuantityInput = {
  responseRequisitionId: Scalars['String']['input'];
};

export type SupplyRequestedQuantityResponse = RequisitionLineConnector | SupplyRequestedQuantityError;

export type SyncErrorNode = {
  __typename: 'SyncErrorNode';
  fullError: Scalars['String']['output'];
  variant: SyncErrorVariant;
};

export enum SyncErrorVariant {
  ApiVersionIncompatible = 'API_VERSION_INCOMPATIBLE',
  ConnectionError = 'CONNECTION_ERROR',
  HardwareIdMismatch = 'HARDWARE_ID_MISMATCH',
  IncorrectPassword = 'INCORRECT_PASSWORD',
  IntegrationTimeoutReached = 'INTEGRATION_TIMEOUT_REACHED',
  InvalidUrl = 'INVALID_URL',
  SiteAuthTimeout = 'SITE_AUTH_TIMEOUT',
  SiteHasNoStore = 'SITE_HAS_NO_STORE',
  SiteNameNotFound = 'SITE_NAME_NOT_FOUND',
  SiteUuidIsBeingChanged = 'SITE_UUID_IS_BEING_CHANGED',
  Unknown = 'UNKNOWN'
}

export type SyncSettingsInput = {
  /** Sync interval */
  intervalSeconds: Scalars['Int']['input'];
  /** Plain text password */
  password: Scalars['String']['input'];
  url: Scalars['String']['input'];
  username: Scalars['String']['input'];
};

export type SyncSettingsNode = {
  __typename: 'SyncSettingsNode';
  /** How frequently central data is synced */
  intervalSeconds: Scalars['Int']['output'];
  /** Central server url */
  url: Scalars['String']['output'];
  /** Central server username */
  username: Scalars['String']['output'];
};

export type SyncStatusNode = {
  __typename: 'SyncStatusNode';
  finished?: Maybe<Scalars['DateTime']['output']>;
  started: Scalars['DateTime']['output'];
};

export type SyncStatusWithProgressNode = {
  __typename: 'SyncStatusWithProgressNode';
  done?: Maybe<Scalars['Int']['output']>;
  finished?: Maybe<Scalars['DateTime']['output']>;
  started: Scalars['DateTime']['output'];
  total?: Maybe<Scalars['Int']['output']>;
};

export type TaxInput = {
  /** Set or unset the tax value (in percentage) */
  percentage?: InputMaybe<Scalars['Float']['input']>;
};

export type TemperatureBreachConnector = {
  __typename: 'TemperatureBreachConnector';
  nodes: Array<TemperatureBreachNode>;
  totalCount: Scalars['Int']['output'];
};

export type TemperatureBreachFilterInput = {
  endDatetime?: InputMaybe<DatetimeFilterInput>;
  id?: InputMaybe<EqualFilterStringInput>;
  location?: InputMaybe<LocationFilterInput>;
  sensor?: InputMaybe<SensorFilterInput>;
  startDatetime?: InputMaybe<DatetimeFilterInput>;
  type?: InputMaybe<EqualFilterTemperatureBreachRowTypeInput>;
  unacknowledged?: InputMaybe<Scalars['Boolean']['input']>;
};

export type TemperatureBreachNode = {
  __typename: 'TemperatureBreachNode';
  comment?: Maybe<Scalars['String']['output']>;
  durationMilliseconds: Scalars['Int']['output'];
  endDatetime?: Maybe<Scalars['DateTime']['output']>;
  id: Scalars['String']['output'];
  location?: Maybe<LocationNode>;
  maxOrMinTemperature?: Maybe<Scalars['Float']['output']>;
  sensor?: Maybe<SensorNode>;
  sensorId: Scalars['String']['output'];
  startDatetime: Scalars['DateTime']['output'];
  type: TemperatureBreachNodeType;
  unacknowledged: Scalars['Boolean']['output'];
};

export enum TemperatureBreachNodeType {
  ColdConsecutive = 'COLD_CONSECUTIVE',
  ColdCumulative = 'COLD_CUMULATIVE',
  HotConsecutive = 'HOT_CONSECUTIVE',
  HotCumulative = 'HOT_CUMULATIVE'
}

export enum TemperatureBreachSortFieldInput {
  EndDatetime = 'endDatetime',
  StartDatetime = 'startDatetime'
}

export type TemperatureBreachSortInput = {
  /**
   * 	Sort query result is sorted descending or ascending (if not provided the default is
   * ascending)
   */
  desc?: InputMaybe<Scalars['Boolean']['input']>;
  /** Sort query result by `key` */
  key: TemperatureBreachSortFieldInput;
};

export type TemperatureBreachesResponse = TemperatureBreachConnector;

export type TemperatureChartNode = {
  __typename: 'TemperatureChartNode';
  sensors: Array<SensorAxisNode>;
};

export type TemperatureChartResponse = TemperatureChartNode;

export type TemperatureExcursionConnector = {
  __typename: 'TemperatureExcursionConnector';
  nodes: Array<TemperatureExcursionNode>;
  totalCount: Scalars['Int']['output'];
};

export type TemperatureExcursionNode = {
  __typename: 'TemperatureExcursionNode';
  id: Scalars['String']['output'];
  location?: Maybe<LocationNode>;
  maxOrMinTemperature: Scalars['Float']['output'];
  sensor?: Maybe<SensorNode>;
  sensorId: Scalars['String']['output'];
  startDatetime: Scalars['DateTime']['output'];
};

export type TemperatureLogConnector = {
  __typename: 'TemperatureLogConnector';
  nodes: Array<TemperatureLogNode>;
  totalCount: Scalars['Int']['output'];
};

export type TemperatureLogFilterInput = {
  datetime?: InputMaybe<DatetimeFilterInput>;
  id?: InputMaybe<EqualFilterStringInput>;
  location?: InputMaybe<LocationFilterInput>;
  sensor?: InputMaybe<SensorFilterInput>;
  temperatureBreach?: InputMaybe<TemperatureBreachFilterInput>;
};

export type TemperatureLogNode = {
  __typename: 'TemperatureLogNode';
  datetime: Scalars['DateTime']['output'];
  id: Scalars['String']['output'];
  location?: Maybe<LocationNode>;
  sensor?: Maybe<SensorNode>;
  sensorId: Scalars['String']['output'];
  temperature: Scalars['Float']['output'];
  temperatureBreach?: Maybe<TemperatureBreachNode>;
};

export enum TemperatureLogSortFieldInput {
  Datetime = 'datetime',
  Temperature = 'temperature'
}

export type TemperatureLogSortInput = {
  /**
   * 	Sort query result is sorted descending or ascending (if not provided the default is
   * ascending)
   */
  desc?: InputMaybe<Scalars['Boolean']['input']>;
  /** Sort query result by `key` */
  key: TemperatureLogSortFieldInput;
};

export type TemperatureLogsResponse = TemperatureLogConnector;

export type TemperatureNotificationConnector = {
  __typename: 'TemperatureNotificationConnector';
  breaches: TemperatureBreachConnector;
  excursions: TemperatureExcursionConnector;
};

export type TemperatureNotificationsResponse = TemperatureNotificationConnector;

export type TemperaturePointNode = {
  __typename: 'TemperaturePointNode';
  breachIds?: Maybe<Array<Scalars['String']['output']>>;
  midPoint: Scalars['DateTime']['output'];
  temperature?: Maybe<Scalars['Float']['output']>;
};

export type TokenExpired = RefreshTokenErrorInterface & {
  __typename: 'TokenExpired';
  description: Scalars['String']['output'];
};

export type UnallocatedLineForItemAlreadyExists = InsertOutboundShipmentUnallocatedLineErrorInterface & {
  __typename: 'UnallocatedLineForItemAlreadyExists';
  description: Scalars['String']['output'];
};

export type UnallocatedLinesOnlyEditableInNewInvoice = InsertOutboundShipmentUnallocatedLineErrorInterface & {
  __typename: 'UnallocatedLinesOnlyEditableInNewInvoice';
  description: Scalars['String']['output'];
};

export enum UniqueValueKey {
  Code = 'code',
  Serial = 'serial'
}

export type UniqueValueViolation = InsertLocationErrorInterface & UpdateLocationErrorInterface & UpdateSensorErrorInterface & {
  __typename: 'UniqueValueViolation';
  description: Scalars['String']['output'];
  field: UniqueValueKey;
};

export type UpdateContactTraceInput = {
  /** Contact trace document data */
  data: Scalars['JSON']['input'];
  /** The document ID of the contact trace document which should be updated */
  parent: Scalars['String']['input'];
  /** The patient ID the contact belongs to */
  patientId: Scalars['String']['input'];
  /** The schema id used for the contact trace data */
  schemaId: Scalars['String']['input'];
  /** The contact trace document type */
  type: Scalars['String']['input'];
};

export type UpdateContactTraceResponse = ContactTraceNode;

export type UpdateDisplaySettingsError = {
  __typename: 'UpdateDisplaySettingsError';
  error: Scalars['String']['output'];
};

export type UpdateDisplaySettingsResponse = UpdateDisplaySettingsError | UpdateResult;

export type UpdateDocumentError = {
  __typename: 'UpdateDocumentError';
  error: UpdateDocumentErrorInterface;
};

export type UpdateDocumentErrorInterface = {
  description: Scalars['String']['output'];
};

export type UpdateDocumentInput = {
  author: Scalars['String']['input'];
  data: Scalars['JSON']['input'];
  name: Scalars['String']['input'];
  parents: Array<Scalars['String']['input']>;
  patientId?: InputMaybe<Scalars['String']['input']>;
  schemaId?: InputMaybe<Scalars['String']['input']>;
  timestamp: Scalars['DateTime']['input'];
  type: Scalars['String']['input'];
};

export type UpdateDocumentResponse = DocumentNode | UpdateDocumentError;

export type UpdateEncounterInput = {
  /** Encounter document data */
  data: Scalars['JSON']['input'];
  /** The document id of the encounter document which should be updated */
  parent: Scalars['String']['input'];
  /** The schema id used for the encounter data */
  schemaId: Scalars['String']['input'];
  /** The encounter type */
  type: Scalars['String']['input'];
};

export type UpdateEncounterResponse = EncounterNode;

export type UpdateErrorInterface = {
  description: Scalars['String']['output'];
};

export type UpdateInboundShipmentError = {
  __typename: 'UpdateInboundShipmentError';
  error: UpdateInboundShipmentErrorInterface;
};

export type UpdateInboundShipmentErrorInterface = {
  description: Scalars['String']['output'];
};

export type UpdateInboundShipmentInput = {
  colour?: InputMaybe<Scalars['String']['input']>;
  comment?: InputMaybe<Scalars['String']['input']>;
  currencyId?: InputMaybe<Scalars['String']['input']>;
  currencyRate?: InputMaybe<Scalars['Float']['input']>;
  id: Scalars['String']['input'];
  onHold?: InputMaybe<Scalars['Boolean']['input']>;
  otherPartyId?: InputMaybe<Scalars['String']['input']>;
  status?: InputMaybe<UpdateInboundShipmentStatusInput>;
  tax?: InputMaybe<TaxInput>;
  theirReference?: InputMaybe<Scalars['String']['input']>;
};

export type UpdateInboundShipmentLineError = {
  __typename: 'UpdateInboundShipmentLineError';
  error: UpdateInboundShipmentLineErrorInterface;
};

export type UpdateInboundShipmentLineErrorInterface = {
  description: Scalars['String']['output'];
};

export type UpdateInboundShipmentLineInput = {
  batch?: InputMaybe<Scalars['String']['input']>;
  costPricePerPack?: InputMaybe<Scalars['Float']['input']>;
  expiryDate?: InputMaybe<Scalars['NaiveDate']['input']>;
  id: Scalars['String']['input'];
  itemId?: InputMaybe<Scalars['String']['input']>;
  location?: InputMaybe<NullableStringUpdate>;
  numberOfPacks?: InputMaybe<Scalars['Float']['input']>;
  packSize?: InputMaybe<Scalars['Int']['input']>;
  sellPricePerPack?: InputMaybe<Scalars['Float']['input']>;
  tax?: InputMaybe<TaxInput>;
  totalBeforeTax?: InputMaybe<Scalars['Float']['input']>;
};

export type UpdateInboundShipmentLineResponse = InvoiceLineNode | UpdateInboundShipmentLineError;

export type UpdateInboundShipmentLineResponseWithId = {
  __typename: 'UpdateInboundShipmentLineResponseWithId';
  id: Scalars['String']['output'];
  response: UpdateInboundShipmentLineResponse;
};

export type UpdateInboundShipmentResponse = InvoiceNode | UpdateInboundShipmentError;

export type UpdateInboundShipmentResponseWithId = {
  __typename: 'UpdateInboundShipmentResponseWithId';
  id: Scalars['String']['output'];
  response: UpdateInboundShipmentResponse;
};

export type UpdateInboundShipmentServiceLineError = {
  __typename: 'UpdateInboundShipmentServiceLineError';
  error: UpdateInboundShipmentServiceLineErrorInterface;
};

export type UpdateInboundShipmentServiceLineErrorInterface = {
  description: Scalars['String']['output'];
};

export type UpdateInboundShipmentServiceLineInput = {
  id: Scalars['String']['input'];
  itemId?: InputMaybe<Scalars['String']['input']>;
  name?: InputMaybe<Scalars['String']['input']>;
  note?: InputMaybe<Scalars['String']['input']>;
  tax?: InputMaybe<TaxInput>;
  totalBeforeTax?: InputMaybe<Scalars['Float']['input']>;
};

export type UpdateInboundShipmentServiceLineResponse = InvoiceLineNode | UpdateInboundShipmentServiceLineError;

export type UpdateInboundShipmentServiceLineResponseWithId = {
  __typename: 'UpdateInboundShipmentServiceLineResponseWithId';
  id: Scalars['String']['output'];
  response: UpdateInboundShipmentServiceLineResponse;
};

export enum UpdateInboundShipmentStatusInput {
  Delivered = 'DELIVERED',
  Verified = 'VERIFIED'
}

export type UpdateLocationError = {
  __typename: 'UpdateLocationError';
  error: UpdateLocationErrorInterface;
};

export type UpdateLocationErrorInterface = {
  description: Scalars['String']['output'];
};

export type UpdateLocationInput = {
  code?: InputMaybe<Scalars['String']['input']>;
  id: Scalars['String']['input'];
  name?: InputMaybe<Scalars['String']['input']>;
  onHold?: InputMaybe<Scalars['Boolean']['input']>;
};

export type UpdateLocationResponse = LocationNode | UpdateLocationError;

export type UpdateNameErrorInterface = {
  description: Scalars['String']['output'];
};

<<<<<<< HEAD
=======
export type UpdateOutboundReturnInput = {
  comment?: InputMaybe<Scalars['String']['input']>;
  outboundReturnId: Scalars['String']['input'];
  status?: InputMaybe<UpdateOutboundReturnStatusInput>;
};

>>>>>>> aa6162bd
export type UpdateOutboundReturnLinesInput = {
  outboundReturnId: Scalars['String']['input'];
  outboundReturnLines: Array<OutboundReturnLineInput>;
};

export type UpdateOutboundReturnLinesResponse = InvoiceNode;

<<<<<<< HEAD
=======
export type UpdateOutboundReturnResponse = InvoiceNode;

export enum UpdateOutboundReturnStatusInput {
  Picked = 'PICKED',
  Shipped = 'SHIPPED'
}

>>>>>>> aa6162bd
export type UpdateOutboundShipmentError = {
  __typename: 'UpdateOutboundShipmentError';
  error: UpdateErrorInterface;
};

export type UpdateOutboundShipmentInput = {
  colour?: InputMaybe<Scalars['String']['input']>;
  comment?: InputMaybe<Scalars['String']['input']>;
  currencyId?: InputMaybe<Scalars['String']['input']>;
  currencyRate?: InputMaybe<Scalars['Float']['input']>;
  /** The new invoice id provided by the client */
  id: Scalars['String']['input'];
  onHold?: InputMaybe<Scalars['Boolean']['input']>;
  /**
   * 	When changing the status from DRAFT to CONFIRMED or FINALISED the total_number_of_packs for
   * existing invoice items gets updated.
   */
  status?: InputMaybe<UpdateOutboundShipmentStatusInput>;
  tax?: InputMaybe<TaxInput>;
  /** External invoice reference, e.g. purchase or shipment number */
  theirReference?: InputMaybe<Scalars['String']['input']>;
  transportReference?: InputMaybe<Scalars['String']['input']>;
};

export type UpdateOutboundShipmentLineError = {
  __typename: 'UpdateOutboundShipmentLineError';
  error: UpdateOutboundShipmentLineErrorInterface;
};

export type UpdateOutboundShipmentLineErrorInterface = {
  description: Scalars['String']['output'];
};

export type UpdateOutboundShipmentLineInput = {
  id: Scalars['String']['input'];
  numberOfPacks?: InputMaybe<Scalars['Float']['input']>;
  stockLineId?: InputMaybe<Scalars['String']['input']>;
  tax?: InputMaybe<TaxInput>;
  totalBeforeTax?: InputMaybe<Scalars['Float']['input']>;
};

export type UpdateOutboundShipmentLineResponse = InvoiceLineNode | UpdateOutboundShipmentLineError;

export type UpdateOutboundShipmentLineResponseWithId = {
  __typename: 'UpdateOutboundShipmentLineResponseWithId';
  id: Scalars['String']['output'];
  response: UpdateOutboundShipmentLineResponse;
};

export type UpdateOutboundShipmentNameError = {
  __typename: 'UpdateOutboundShipmentNameError';
  error: UpdateNameErrorInterface;
};

export type UpdateOutboundShipmentNameInput = {
  id: Scalars['String']['input'];
  otherPartyId?: InputMaybe<Scalars['String']['input']>;
};

export type UpdateOutboundShipmentNameResponse = InvoiceNode | UpdateOutboundShipmentNameError;

export type UpdateOutboundShipmentResponse = InvoiceNode | NodeError | UpdateOutboundShipmentError;

export type UpdateOutboundShipmentResponseWithId = {
  __typename: 'UpdateOutboundShipmentResponseWithId';
  id: Scalars['String']['output'];
  response: UpdateOutboundShipmentResponse;
};

export type UpdateOutboundShipmentServiceLineError = {
  __typename: 'UpdateOutboundShipmentServiceLineError';
  error: UpdateOutboundShipmentServiceLineErrorInterface;
};

export type UpdateOutboundShipmentServiceLineErrorInterface = {
  description: Scalars['String']['output'];
};

export type UpdateOutboundShipmentServiceLineInput = {
  id: Scalars['String']['input'];
  itemId?: InputMaybe<Scalars['String']['input']>;
  name?: InputMaybe<Scalars['String']['input']>;
  note?: InputMaybe<Scalars['String']['input']>;
  tax?: InputMaybe<TaxInput>;
  totalBeforeTax?: InputMaybe<Scalars['Float']['input']>;
};

export type UpdateOutboundShipmentServiceLineResponse = InvoiceLineNode | UpdateOutboundShipmentServiceLineError;

export type UpdateOutboundShipmentServiceLineResponseWithId = {
  __typename: 'UpdateOutboundShipmentServiceLineResponseWithId';
  id: Scalars['String']['output'];
  response: UpdateOutboundShipmentServiceLineResponse;
};

export enum UpdateOutboundShipmentStatusInput {
  Allocated = 'ALLOCATED',
  Picked = 'PICKED',
  Shipped = 'SHIPPED'
}

export type UpdateOutboundShipmentUnallocatedLineError = {
  __typename: 'UpdateOutboundShipmentUnallocatedLineError';
  error: UpdateOutboundShipmentUnallocatedLineErrorInterface;
};

export type UpdateOutboundShipmentUnallocatedLineErrorInterface = {
  description: Scalars['String']['output'];
};

export type UpdateOutboundShipmentUnallocatedLineInput = {
  id: Scalars['String']['input'];
  quantity: Scalars['Int']['input'];
};

export type UpdateOutboundShipmentUnallocatedLineResponse = InvoiceLineNode | UpdateOutboundShipmentUnallocatedLineError;

export type UpdateOutboundShipmentUnallocatedLineResponseWithId = {
  __typename: 'UpdateOutboundShipmentUnallocatedLineResponseWithId';
  id: Scalars['String']['output'];
  response: UpdateOutboundShipmentUnallocatedLineResponse;
};

export type UpdatePackVariantError = {
  __typename: 'UpdatePackVariantError';
  error: UpdatePackVariantErrorInterface;
};

export type UpdatePackVariantErrorInterface = {
  description: Scalars['String']['output'];
};

export type UpdatePackVariantInput = {
  id: Scalars['String']['input'];
  longName: Scalars['String']['input'];
  shortName: Scalars['String']['input'];
};

export type UpdatePackVariantResponse = UpdatePackVariantError | VariantNode;

/**
 * All fields in the input object will be used to update the patient record.
 * This means that the caller also has to provide the fields that are not going to change.
 * For example, if the last_name is not provided, the last_name in the patient record will be cleared.
 */
export type UpdatePatientInput = {
  address1?: InputMaybe<Scalars['String']['input']>;
  code: Scalars['String']['input'];
  code2?: InputMaybe<Scalars['String']['input']>;
  dateOfBirth?: InputMaybe<Scalars['NaiveDate']['input']>;
  dateOfDeath?: InputMaybe<Scalars['NaiveDate']['input']>;
  firstName?: InputMaybe<Scalars['String']['input']>;
  gender?: InputMaybe<GenderInput>;
  id: Scalars['String']['input'];
  isDeceased?: InputMaybe<Scalars['Boolean']['input']>;
  lastName?: InputMaybe<Scalars['String']['input']>;
  phone?: InputMaybe<Scalars['String']['input']>;
};

export type UpdatePatientResponse = PatientNode;

export type UpdatePluginDataInput = {
  data: Scalars['String']['input'];
  id: Scalars['String']['input'];
  pluginName: Scalars['String']['input'];
  relatedRecordId: Scalars['String']['input'];
  relatedRecordType: RelatedRecordNodeType;
};

export type UpdatePluginDataResponse = PluginDataNode;

export type UpdatePrescriptionError = {
  __typename: 'UpdatePrescriptionError';
  error: UpdatePrescriptionErrorInterface;
};

export type UpdatePrescriptionErrorInterface = {
  description: Scalars['String']['output'];
};

export type UpdatePrescriptionInput = {
  clinicianId?: InputMaybe<Scalars['String']['input']>;
  colour?: InputMaybe<Scalars['String']['input']>;
  comment?: InputMaybe<Scalars['String']['input']>;
  id: Scalars['String']['input'];
  patientId?: InputMaybe<Scalars['String']['input']>;
  status?: InputMaybe<UpdatePrescriptionStatusInput>;
};

export type UpdatePrescriptionLineError = {
  __typename: 'UpdatePrescriptionLineError';
  error: UpdatePrescriptionLineErrorInterface;
};

export type UpdatePrescriptionLineErrorInterface = {
  description: Scalars['String']['output'];
};

export type UpdatePrescriptionLineInput = {
  id: Scalars['String']['input'];
  note?: InputMaybe<Scalars['String']['input']>;
  numberOfPacks?: InputMaybe<Scalars['Float']['input']>;
  stockLineId?: InputMaybe<Scalars['String']['input']>;
};

export type UpdatePrescriptionLineResponse = InvoiceLineNode | UpdatePrescriptionLineError;

export type UpdatePrescriptionLineResponseWithId = {
  __typename: 'UpdatePrescriptionLineResponseWithId';
  id: Scalars['String']['output'];
  response: UpdatePrescriptionLineResponse;
};

export type UpdatePrescriptionResponse = InvoiceNode | NodeError | UpdatePrescriptionError;

export type UpdatePrescriptionResponseWithId = {
  __typename: 'UpdatePrescriptionResponseWithId';
  id: Scalars['String']['output'];
  response: UpdatePrescriptionResponse;
};

export enum UpdatePrescriptionStatusInput {
  Picked = 'PICKED',
  Verified = 'VERIFIED'
}

export type UpdateProgramEnrolmentInput = {
  /** Program document data */
  data: Scalars['JSON']['input'];
  parent: Scalars['String']['input'];
  patientId: Scalars['String']['input'];
  /** The schema id used for the program data */
  schemaId: Scalars['String']['input'];
  /** The program type */
  type: Scalars['String']['input'];
};

export type UpdateProgramEnrolmentResponse = ProgramEnrolmentNode;

export type UpdateProgramPatientInput = {
  /** Patient document data */
  data: Scalars['JSON']['input'];
  parent: Scalars['String']['input'];
  /** The schema id used for the patient data */
  schemaId: Scalars['String']['input'];
};

export type UpdateProgramPatientResponse = PatientNode;

export type UpdateRequestRequisitionError = {
  __typename: 'UpdateRequestRequisitionError';
  error: UpdateRequestRequisitionErrorInterface;
};

export type UpdateRequestRequisitionErrorInterface = {
  description: Scalars['String']['output'];
};

export type UpdateRequestRequisitionInput = {
  colour?: InputMaybe<Scalars['String']['input']>;
  comment?: InputMaybe<Scalars['String']['input']>;
  expectedDeliveryDate?: InputMaybe<Scalars['NaiveDate']['input']>;
  id: Scalars['String']['input'];
  maxMonthsOfStock?: InputMaybe<Scalars['Float']['input']>;
  minMonthsOfStock?: InputMaybe<Scalars['Float']['input']>;
  otherPartyId?: InputMaybe<Scalars['String']['input']>;
  status?: InputMaybe<UpdateRequestRequisitionStatusInput>;
  theirReference?: InputMaybe<Scalars['String']['input']>;
};

export type UpdateRequestRequisitionLineError = {
  __typename: 'UpdateRequestRequisitionLineError';
  error: UpdateRequestRequisitionLineErrorInterface;
};

export type UpdateRequestRequisitionLineErrorInterface = {
  description: Scalars['String']['output'];
};

export type UpdateRequestRequisitionLineInput = {
  comment?: InputMaybe<Scalars['String']['input']>;
  id: Scalars['String']['input'];
  requestedQuantity?: InputMaybe<Scalars['Int']['input']>;
};

export type UpdateRequestRequisitionLineResponse = RequisitionLineNode | UpdateRequestRequisitionLineError;

export type UpdateRequestRequisitionLineResponseWithId = {
  __typename: 'UpdateRequestRequisitionLineResponseWithId';
  id: Scalars['String']['output'];
  response: UpdateRequestRequisitionLineResponse;
};

export type UpdateRequestRequisitionResponse = RequisitionNode | UpdateRequestRequisitionError;

export type UpdateRequestRequisitionResponseWithId = {
  __typename: 'UpdateRequestRequisitionResponseWithId';
  id: Scalars['String']['output'];
  response: UpdateRequestRequisitionResponse;
};

export enum UpdateRequestRequisitionStatusInput {
  Sent = 'SENT'
}

export type UpdateResponseRequisitionError = {
  __typename: 'UpdateResponseRequisitionError';
  error: UpdateResponseRequisitionErrorInterface;
};

export type UpdateResponseRequisitionErrorInterface = {
  description: Scalars['String']['output'];
};

export type UpdateResponseRequisitionInput = {
  colour?: InputMaybe<Scalars['String']['input']>;
  comment?: InputMaybe<Scalars['String']['input']>;
  id: Scalars['String']['input'];
  status?: InputMaybe<UpdateResponseRequisitionStatusInput>;
  theirReference?: InputMaybe<Scalars['String']['input']>;
};

export type UpdateResponseRequisitionLineError = {
  __typename: 'UpdateResponseRequisitionLineError';
  error: UpdateResponseRequisitionLineErrorInterface;
};

export type UpdateResponseRequisitionLineErrorInterface = {
  description: Scalars['String']['output'];
};

export type UpdateResponseRequisitionLineInput = {
  comment?: InputMaybe<Scalars['String']['input']>;
  id: Scalars['String']['input'];
  supplyQuantity?: InputMaybe<Scalars['Int']['input']>;
};

export type UpdateResponseRequisitionLineResponse = RequisitionLineNode | UpdateResponseRequisitionLineError;

export type UpdateResponseRequisitionResponse = RequisitionNode | UpdateResponseRequisitionError;

export enum UpdateResponseRequisitionStatusInput {
  Finalised = 'FINALISED'
}

export type UpdateResult = {
  __typename: 'UpdateResult';
  logo?: Maybe<Scalars['String']['output']>;
  theme?: Maybe<Scalars['String']['output']>;
};

export type UpdateSensorError = {
  __typename: 'UpdateSensorError';
  error: UpdateSensorErrorInterface;
};

export type UpdateSensorErrorInterface = {
  description: Scalars['String']['output'];
};

export type UpdateSensorInput = {
  id: Scalars['String']['input'];
  isActive?: InputMaybe<Scalars['Boolean']['input']>;
  locationId?: InputMaybe<NullableStringUpdate>;
  name?: InputMaybe<Scalars['String']['input']>;
};

export type UpdateSensorResponse = SensorNode | UpdateSensorError;

export type UpdateStockLineError = {
  __typename: 'UpdateStockLineError';
  error: UpdateStockLineErrorInterface;
};

export type UpdateStockLineErrorInterface = {
  description: Scalars['String']['output'];
};

export type UpdateStockLineInput = {
  /** Empty barcode will unlink barcode from StockLine */
  barcode?: InputMaybe<Scalars['String']['input']>;
  batch?: InputMaybe<Scalars['String']['input']>;
  costPricePerPack?: InputMaybe<Scalars['Float']['input']>;
  expiryDate?: InputMaybe<Scalars['NaiveDate']['input']>;
  id: Scalars['String']['input'];
  location?: InputMaybe<NullableStringUpdate>;
  onHold?: InputMaybe<Scalars['Boolean']['input']>;
  sellPricePerPack?: InputMaybe<Scalars['Float']['input']>;
};

export type UpdateStockLineLineResponse = StockLineNode | UpdateStockLineError;

export type UpdateStocktakeError = {
  __typename: 'UpdateStocktakeError';
  error: UpdateStocktakeErrorInterface;
};

export type UpdateStocktakeErrorInterface = {
  description: Scalars['String']['output'];
};

export type UpdateStocktakeInput = {
  comment?: InputMaybe<Scalars['String']['input']>;
  description?: InputMaybe<Scalars['String']['input']>;
  id: Scalars['String']['input'];
  isLocked?: InputMaybe<Scalars['Boolean']['input']>;
  status?: InputMaybe<UpdateStocktakeStatusInput>;
  stocktakeDate?: InputMaybe<Scalars['NaiveDate']['input']>;
};

export type UpdateStocktakeLineError = {
  __typename: 'UpdateStocktakeLineError';
  error: UpdateStocktakeLineErrorInterface;
};

export type UpdateStocktakeLineErrorInterface = {
  description: Scalars['String']['output'];
};

export type UpdateStocktakeLineInput = {
  batch?: InputMaybe<Scalars['String']['input']>;
  comment?: InputMaybe<Scalars['String']['input']>;
  costPricePerPack?: InputMaybe<Scalars['Float']['input']>;
  countedNumberOfPacks?: InputMaybe<Scalars['Float']['input']>;
  expiryDate?: InputMaybe<Scalars['NaiveDate']['input']>;
  id: Scalars['String']['input'];
  inventoryAdjustmentReasonId?: InputMaybe<Scalars['String']['input']>;
  location?: InputMaybe<NullableStringUpdate>;
  note?: InputMaybe<Scalars['String']['input']>;
  packSize?: InputMaybe<Scalars['Int']['input']>;
  sellPricePerPack?: InputMaybe<Scalars['Float']['input']>;
  snapshotNumberOfPacks?: InputMaybe<Scalars['Float']['input']>;
};

export type UpdateStocktakeLineResponse = StocktakeLineNode | UpdateStocktakeLineError;

export type UpdateStocktakeLineResponseWithId = {
  __typename: 'UpdateStocktakeLineResponseWithId';
  id: Scalars['String']['output'];
  response: UpdateStocktakeLineResponse;
};

export type UpdateStocktakeResponse = StocktakeNode | UpdateStocktakeError;

export type UpdateStocktakeResponseWithId = {
  __typename: 'UpdateStocktakeResponseWithId';
  id: Scalars['String']['output'];
  response: UpdateStocktakeResponse;
};

export enum UpdateStocktakeStatusInput {
  Finalised = 'FINALISED'
}

export type UpdateSyncSettingsResponse = SyncErrorNode | SyncSettingsNode;

export type UpdateTemperatureBreachInput = {
  comment?: InputMaybe<Scalars['String']['input']>;
  id: Scalars['String']['input'];
  unacknowledged: Scalars['Boolean']['input'];
};

export type UpdateTemperatureBreachResponse = TemperatureBreachNode;

export type UpdateUserNode = {
  __typename: 'UpdateUserNode';
  lastSuccessfulSync: Scalars['DateTime']['output'];
};

export type UpdateUserResponse = ConnectionError | UpdateUserNode;

export type UpsertLogLevelInput = {
  level: LogLevelEnum;
};

export type UpsertLogLevelResponse = {
  __typename: 'UpsertLogLevelResponse';
  level: LogLevelEnum;
};

export type UseSuggestedQuantityError = {
  __typename: 'UseSuggestedQuantityError';
  error: UseSuggestedQuantityErrorInterface;
};

export type UseSuggestedQuantityErrorInterface = {
  description: Scalars['String']['output'];
};

export type UseSuggestedQuantityInput = {
  requestRequisitionId: Scalars['String']['input'];
};

export type UseSuggestedQuantityResponse = RequisitionLineConnector | UseSuggestedQuantityError;

export type UserNode = {
  __typename: 'UserNode';
  defaultStore?: Maybe<UserStoreNode>;
  /** The user's email address */
  email?: Maybe<Scalars['String']['output']>;
  firstName?: Maybe<Scalars['String']['output']>;
  jobTitle?: Maybe<Scalars['String']['output']>;
  language: LanguageType;
  lastName?: Maybe<Scalars['String']['output']>;
  permissions: UserStorePermissionConnector;
  phoneNumber?: Maybe<Scalars['String']['output']>;
  stores: UserStoreConnector;
  /** Internal user id */
  userId: Scalars['String']['output'];
  username: Scalars['String']['output'];
};


export type UserNodePermissionsArgs = {
  storeId?: InputMaybe<Scalars['String']['input']>;
};

export enum UserPermission {
  ColdChainApi = 'COLD_CHAIN_API',
  CreateRepack = 'CREATE_REPACK',
  DocumentMutate = 'DOCUMENT_MUTATE',
  DocumentQuery = 'DOCUMENT_QUERY',
  InboundShipmentMutate = 'INBOUND_SHIPMENT_MUTATE',
  InboundShipmentQuery = 'INBOUND_SHIPMENT_QUERY',
  ItemMutate = 'ITEM_MUTATE',
  ItemNamesCodesAndUnitsMutate = 'ITEM_NAMES_CODES_AND_UNITS_MUTATE',
  LocationMutate = 'LOCATION_MUTATE',
  LogQuery = 'LOG_QUERY',
  OutboundReturnMutate = 'OUTBOUND_RETURN_MUTATE',
  OutboundReturnQuery = 'OUTBOUND_RETURN_QUERY',
  OutboundShipmentMutate = 'OUTBOUND_SHIPMENT_MUTATE',
  OutboundShipmentQuery = 'OUTBOUND_SHIPMENT_QUERY',
  PatientMutate = 'PATIENT_MUTATE',
  PatientQuery = 'PATIENT_QUERY',
  PrescriptionMutate = 'PRESCRIPTION_MUTATE',
  PrescriptionQuery = 'PRESCRIPTION_QUERY',
  Report = 'REPORT',
  RequisitionMutate = 'REQUISITION_MUTATE',
  RequisitionQuery = 'REQUISITION_QUERY',
  RequisitionSend = 'REQUISITION_SEND',
  SensorMutate = 'SENSOR_MUTATE',
  SensorQuery = 'SENSOR_QUERY',
  ServerAdmin = 'SERVER_ADMIN',
  StocktakeMutate = 'STOCKTAKE_MUTATE',
  StocktakeQuery = 'STOCKTAKE_QUERY',
  StockLineMutate = 'STOCK_LINE_MUTATE',
  StockLineQuery = 'STOCK_LINE_QUERY',
  StoreAccess = 'STORE_ACCESS',
  TemperatureBreachQuery = 'TEMPERATURE_BREACH_QUERY',
  TemperatureLogQuery = 'TEMPERATURE_LOG_QUERY'
}

export type UserResponse = UserNode;

export type UserStoreConnector = {
  __typename: 'UserStoreConnector';
  nodes: Array<UserStoreNode>;
  totalCount: Scalars['Int']['output'];
};

export type UserStoreNode = {
  __typename: 'UserStoreNode';
  code: Scalars['String']['output'];
  homeCurrencyCode?: Maybe<Scalars['String']['output']>;
  id: Scalars['String']['output'];
  name: Scalars['String']['output'];
  preferences: StorePreferenceNode;
  storeMode: StoreModeNodeType;
};

export type UserStorePermissionConnector = {
  __typename: 'UserStorePermissionConnector';
  nodes: Array<UserStorePermissionNode>;
  totalCount: Scalars['Int']['output'];
};

export type UserStorePermissionNode = {
  __typename: 'UserStorePermissionNode';
  context: Array<Scalars['String']['output']>;
  permissions: Array<UserPermission>;
  storeId: Scalars['String']['output'];
};

export type VariantNode = {
  __typename: 'VariantNode';
  id: Scalars['String']['output'];
  isActive: Scalars['Boolean']['output'];
  itemId: Scalars['String']['output'];
  longName: Scalars['String']['output'];
  packSize: Scalars['Int']['output'];
  shortName: Scalars['String']['output'];
};

export type VariantWithPackSizeAlreadyExists = InsertPackVariantErrorInterface & {
  __typename: 'VariantWithPackSizeAlreadyExists';
  description: Scalars['String']['output'];
};<|MERGE_RESOLUTION|>--- conflicted
+++ resolved
@@ -2799,10 +2799,7 @@
   updateInboundShipmentServiceLine: UpdateInboundShipmentServiceLineResponse;
   updateLocation: UpdateLocationResponse;
   updateLogLevel: UpsertLogLevelResponse;
-<<<<<<< HEAD
-=======
   updateOutboundReturn: UpdateOutboundReturnResponse;
->>>>>>> aa6162bd
   updateOutboundReturnLines: UpdateOutboundReturnLinesResponse;
   updateOutboundShipment: UpdateOutboundShipmentResponse;
   updateOutboundShipmentLine: UpdateOutboundShipmentLineResponse;
@@ -3229,15 +3226,12 @@
 };
 
 
-<<<<<<< HEAD
-=======
 export type MutationsUpdateOutboundReturnArgs = {
   input: UpdateOutboundReturnInput;
   storeId: Scalars['String']['input'];
 };
 
 
->>>>>>> aa6162bd
 export type MutationsUpdateOutboundReturnLinesArgs = {
   input: UpdateOutboundReturnLinesInput;
   storeId: Scalars['String']['input'];
@@ -5794,15 +5788,12 @@
   description: Scalars['String']['output'];
 };
 
-<<<<<<< HEAD
-=======
 export type UpdateOutboundReturnInput = {
   comment?: InputMaybe<Scalars['String']['input']>;
   outboundReturnId: Scalars['String']['input'];
   status?: InputMaybe<UpdateOutboundReturnStatusInput>;
 };
 
->>>>>>> aa6162bd
 export type UpdateOutboundReturnLinesInput = {
   outboundReturnId: Scalars['String']['input'];
   outboundReturnLines: Array<OutboundReturnLineInput>;
@@ -5810,8 +5801,6 @@
 
 export type UpdateOutboundReturnLinesResponse = InvoiceNode;
 
-<<<<<<< HEAD
-=======
 export type UpdateOutboundReturnResponse = InvoiceNode;
 
 export enum UpdateOutboundReturnStatusInput {
@@ -5819,7 +5808,6 @@
   Shipped = 'SHIPPED'
 }
 
->>>>>>> aa6162bd
 export type UpdateOutboundShipmentError = {
   __typename: 'UpdateOutboundShipmentError';
   error: UpdateErrorInterface;
