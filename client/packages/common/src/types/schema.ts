--- conflicted
+++ resolved
@@ -5108,10 +5108,7 @@
    * in a document.
    */
   updateProgramPatient: UpdateProgramPatientResponse;
-<<<<<<< HEAD
-=======
   updatePurchaseOrder: UpdatePurchaseOrderResponse;
->>>>>>> 431a96b6
   updatePurchaseOrderLine: UpdatePurchaseOrderLineResponse;
   updateRequestRequisition: UpdateRequestRequisitionResponse;
   updateRequestRequisitionLine: UpdateRequestRequisitionLineResponse;
@@ -5681,14 +5678,11 @@
   storeId: Scalars['String']['input'];
 };
 
-<<<<<<< HEAD
-=======
 export type MutationsUpdatePurchaseOrderArgs = {
   input: UpdatePurchaseOrderInput;
   storeId: Scalars['String']['input'];
 };
 
->>>>>>> 431a96b6
 export type MutationsUpdatePurchaseOrderLineArgs = {
   input: UpdatePurchaseOrderLineInput;
   storeId: Scalars['String']['input'];
@@ -9887,8 +9881,6 @@
 
 export type UpdateProgramPatientResponse = PatientNode;
 
-<<<<<<< HEAD
-=======
 export type UpdatePurchaseOrderInput = {
   advancePaidDate?: InputMaybe<NullableDateUpdate>;
   comment?: InputMaybe<Scalars['String']['input']>;
@@ -9908,7 +9900,6 @@
   supplierId?: InputMaybe<Scalars['String']['input']>;
 };
 
->>>>>>> 431a96b6
 export type UpdatePurchaseOrderLineInput = {
   expectedDeliveryDate?: InputMaybe<Scalars['NaiveDate']['input']>;
   id: Scalars['String']['input'];
@@ -9920,11 +9911,8 @@
 
 export type UpdatePurchaseOrderLineResponse = IdResponse;
 
-<<<<<<< HEAD
-=======
 export type UpdatePurchaseOrderResponse = IdResponse;
 
->>>>>>> 431a96b6
 export type UpdateRequestRequisitionError = {
   __typename: 'UpdateRequestRequisitionError';
   error: UpdateRequestRequisitionErrorInterface;
