export type Maybe<T> = T | null;
export type InputMaybe<T> = Maybe<T>;
export type Exact<T extends { [key: string]: unknown }> = { [K in keyof T]: T[K] };
export type MakeOptional<T, K extends keyof T> = Omit<T, K> & { [SubKey in K]?: Maybe<T[SubKey]> };
export type MakeMaybe<T, K extends keyof T> = Omit<T, K> & { [SubKey in K]: Maybe<T[SubKey]> };
export type MakeEmpty<T extends { [key: string]: unknown }, K extends keyof T> = { [_ in K]?: never };
export type Incremental<T> = T | { [P in keyof T]?: P extends ' $fragmentName' | '__typename' ? T[P] : never };
/** All built-in and custom scalars, mapped to their actual values */
export type Scalars = {
  ID: { input: string; output: string; }
  String: { input: string; output: string; }
  Boolean: { input: boolean; output: boolean; }
  Int: { input: number; output: number; }
  Float: { input: number; output: number; }
  /**
   * Implement the DateTime<Utc> scalar
   *
   * The input/output is a string in RFC3339 format.
   */
  DateTime: { input: string; output: string; }
  /** A scalar that can represent any JSON value. */
  JSON: { input: any; output: any; }
  /**
   * ISO 8601 calendar date without timezone.
   * Format: %Y-%m-%d
   *
   * # Examples
   *
   * * `1994-11-13`
   * * `2000-02-24`
   */
  NaiveDate: { input: string; output: string; }
  /**
   * ISO 8601 combined date and time without timezone.
   *
   * # Examples
   *
   * * `2015-07-01T08:59:60.123`,
   */
  NaiveDateTime: { input: string; output: string; }
};

export type AbbreviationFilterInput = {
  id?: InputMaybe<EqualFilterStringInput>;
  text?: InputMaybe<StringFilterInput>;
};

export type AbbreviationNode = {
  __typename: 'AbbreviationNode';
  expansion: Scalars['String']['output'];
  id: Scalars['String']['output'];
  text: Scalars['String']['output'];
};

export type AccountBlocked = AuthTokenErrorInterface & {
  __typename: 'AccountBlocked';
  description: Scalars['String']['output'];
  timeoutRemaining: Scalars['Int']['output'];
};

export type ActiveEncounterEventFilterInput = {
  data?: InputMaybe<StringFilterInput>;
  /**
   * Only include events that are for the current encounter, i.e. have matching encounter type
   * and matching encounter name of the current encounter. If not set all events with matching
   * encounter type are returned.
   */
  isCurrentEncounter?: InputMaybe<Scalars['Boolean']['input']>;
  type?: InputMaybe<EqualFilterStringInput>;
};

export type ActivityLogConnector = {
  __typename: 'ActivityLogConnector';
  nodes: Array<ActivityLogNode>;
  totalCount: Scalars['Int']['output'];
};

export type ActivityLogFilterInput = {
  id?: InputMaybe<EqualFilterStringInput>;
  recordId?: InputMaybe<EqualFilterStringInput>;
  storeId?: InputMaybe<EqualFilterStringInput>;
  type?: InputMaybe<EqualFilterActivityLogTypeInput>;
  userId?: InputMaybe<EqualFilterStringInput>;
};

export type ActivityLogNode = {
  __typename: 'ActivityLogNode';
  datetime: Scalars['DateTime']['output'];
  from?: Maybe<Scalars['String']['output']>;
  id: Scalars['String']['output'];
  recordId?: Maybe<Scalars['String']['output']>;
  store?: Maybe<StoreNode>;
  storeId?: Maybe<Scalars['String']['output']>;
  to?: Maybe<Scalars['String']['output']>;
  type: ActivityLogNodeType;
  user?: Maybe<UserNode>;
};

export enum ActivityLogNodeType {
  AssetCatalogueItemCreated = 'ASSET_CATALOGUE_ITEM_CREATED',
  AssetCatalogueItemPropertyCreated = 'ASSET_CATALOGUE_ITEM_PROPERTY_CREATED',
  AssetCreated = 'ASSET_CREATED',
  AssetDeleted = 'ASSET_DELETED',
  AssetLogCreated = 'ASSET_LOG_CREATED',
  AssetLogReasonCreated = 'ASSET_LOG_REASON_CREATED',
  AssetLogReasonDeleted = 'ASSET_LOG_REASON_DELETED',
  AssetPropertyCreated = 'ASSET_PROPERTY_CREATED',
  AssetUpdated = 'ASSET_UPDATED',
  DemographicIndicatorCreated = 'DEMOGRAPHIC_INDICATOR_CREATED',
  DemographicIndicatorUpdated = 'DEMOGRAPHIC_INDICATOR_UPDATED',
  DemographicProjectionCreated = 'DEMOGRAPHIC_PROJECTION_CREATED',
  DemographicProjectionUpdated = 'DEMOGRAPHIC_PROJECTION_UPDATED',
  InventoryAdjustment = 'INVENTORY_ADJUSTMENT',
  InvoiceCreated = 'INVOICE_CREATED',
  InvoiceDeleted = 'INVOICE_DELETED',
  InvoiceNumberAllocated = 'INVOICE_NUMBER_ALLOCATED',
  InvoiceStatusAllocated = 'INVOICE_STATUS_ALLOCATED',
  InvoiceStatusCancelled = 'INVOICE_STATUS_CANCELLED',
  InvoiceStatusDelivered = 'INVOICE_STATUS_DELIVERED',
  InvoiceStatusPicked = 'INVOICE_STATUS_PICKED',
  InvoiceStatusShipped = 'INVOICE_STATUS_SHIPPED',
  InvoiceStatusVerified = 'INVOICE_STATUS_VERIFIED',
  PrescriptionCreated = 'PRESCRIPTION_CREATED',
  PrescriptionDeleted = 'PRESCRIPTION_DELETED',
  PrescriptionStatusCancelled = 'PRESCRIPTION_STATUS_CANCELLED',
  PrescriptionStatusPicked = 'PRESCRIPTION_STATUS_PICKED',
  PrescriptionStatusVerified = 'PRESCRIPTION_STATUS_VERIFIED',
  ProgramCreated = 'PROGRAM_CREATED',
  ProgramUpdated = 'PROGRAM_UPDATED',
  QuantityForLineHasBeenSetToZero = 'QUANTITY_FOR_LINE_HAS_BEEN_SET_TO_ZERO',
  Repack = 'REPACK',
  RequisitionApproved = 'REQUISITION_APPROVED',
  RequisitionCreated = 'REQUISITION_CREATED',
  RequisitionDeleted = 'REQUISITION_DELETED',
  RequisitionNumberAllocated = 'REQUISITION_NUMBER_ALLOCATED',
  RequisitionStatusFinalised = 'REQUISITION_STATUS_FINALISED',
  RequisitionStatusSent = 'REQUISITION_STATUS_SENT',
  RnrFormCreated = 'RNR_FORM_CREATED',
  RnrFormFinalised = 'RNR_FORM_FINALISED',
  RnrFormUpdated = 'RNR_FORM_UPDATED',
  SensorLocationChanged = 'SENSOR_LOCATION_CHANGED',
  StocktakeCreated = 'STOCKTAKE_CREATED',
  StocktakeDeleted = 'STOCKTAKE_DELETED',
  StocktakeStatusFinalised = 'STOCKTAKE_STATUS_FINALISED',
  StockBatchChange = 'STOCK_BATCH_CHANGE',
  StockCostPriceChange = 'STOCK_COST_PRICE_CHANGE',
  StockExpiryDateChange = 'STOCK_EXPIRY_DATE_CHANGE',
  StockLocationChange = 'STOCK_LOCATION_CHANGE',
  StockOffHold = 'STOCK_OFF_HOLD',
  StockOnHold = 'STOCK_ON_HOLD',
  StockSellPriceChange = 'STOCK_SELL_PRICE_CHANGE',
  UserLoggedIn = 'USER_LOGGED_IN',
  VaccinationCreated = 'VACCINATION_CREATED',
  VaccinationDeleted = 'VACCINATION_DELETED',
  VaccinationUpdated = 'VACCINATION_UPDATED',
  VaccineCourseCreated = 'VACCINE_COURSE_CREATED',
  VaccineCourseUpdated = 'VACCINE_COURSE_UPDATED'
}

export type ActivityLogResponse = ActivityLogConnector;

export enum ActivityLogSortFieldInput {
  ActivityLogType = 'activityLogType',
  Id = 'id',
  RecordId = 'recordId',
  UserId = 'userId'
}

export type ActivityLogSortInput = {
  /**
   * Sort query result is sorted descending or ascending (if not provided the default is
   * ascending)
   */
  desc?: InputMaybe<Scalars['Boolean']['input']>;
  /** Sort query result by `key` */
  key: ActivityLogSortFieldInput;
};

export type AddFromMasterListError = {
  __typename: 'AddFromMasterListError';
  error: AddFromMasterListErrorInterface;
};

export type AddFromMasterListErrorInterface = {
  description: Scalars['String']['output'];
};

export type AddFromMasterListInput = {
  masterListId: Scalars['String']['input'];
  requestRequisitionId: Scalars['String']['input'];
};

export type AddFromMasterListResponse = AddFromMasterListError | RequisitionLineConnector;

export type AddToInboundShipmentFromMasterListError = {
  __typename: 'AddToInboundShipmentFromMasterListError';
  error: AddToInboundShipmentFromMasterListErrorInterface;
};

export type AddToInboundShipmentFromMasterListErrorInterface = {
  description: Scalars['String']['output'];
};

export type AddToInboundShipmentFromMasterListResponse = AddToInboundShipmentFromMasterListError | InvoiceLineConnector;

export type AddToOutboundShipmentFromMasterListError = {
  __typename: 'AddToOutboundShipmentFromMasterListError';
  error: AddToOutboundShipmentFromMasterListErrorInterface;
};

export type AddToOutboundShipmentFromMasterListErrorInterface = {
  description: Scalars['String']['output'];
};

export type AddToOutboundShipmentFromMasterListResponse = AddToOutboundShipmentFromMasterListError | InvoiceLineConnector;

export type AddToShipmentFromMasterListInput = {
  masterListId: Scalars['String']['input'];
  shipmentId: Scalars['String']['input'];
};

export type AdjustmentReasonNotProvided = InsertStocktakeLineErrorInterface & UpdateStocktakeLineErrorInterface & {
  __typename: 'AdjustmentReasonNotProvided';
  description: Scalars['String']['output'];
};

export type AdjustmentReasonNotValid = InsertStocktakeLineErrorInterface & UpdateStocktakeLineErrorInterface & {
  __typename: 'AdjustmentReasonNotValid';
  description: Scalars['String']['output'];
};

export enum AdjustmentTypeInput {
  Addition = 'ADDITION',
  Reduction = 'REDUCTION'
}

export type AllocateOutboundShipmentUnallocatedLineError = {
  __typename: 'AllocateOutboundShipmentUnallocatedLineError';
  error: AllocateOutboundShipmentUnallocatedLineErrorInterface;
};

export type AllocateOutboundShipmentUnallocatedLineErrorInterface = {
  description: Scalars['String']['output'];
};

export type AllocateOutboundShipmentUnallocatedLineNode = {
  __typename: 'AllocateOutboundShipmentUnallocatedLineNode';
  deletes: Array<DeleteResponse>;
  inserts: InvoiceLineConnector;
  issuedExpiringSoonStockLines: StockLineConnector;
  skippedExpiredStockLines: StockLineConnector;
  skippedOnHoldStockLines: StockLineConnector;
  updates: InvoiceLineConnector;
};

export type AllocateOutboundShipmentUnallocatedLineResponse = AllocateOutboundShipmentUnallocatedLineError | AllocateOutboundShipmentUnallocatedLineNode;

export type AllocateOutboundShipmentUnallocatedLineResponseWithId = {
  __typename: 'AllocateOutboundShipmentUnallocatedLineResponseWithId';
  id: Scalars['String']['output'];
  response: AllocateOutboundShipmentUnallocatedLineResponse;
};

export type AllocateProgramNumberInput = {
  numberName: Scalars['String']['input'];
};

export type AllocateProgramNumberResponse = NumberNode;

export type AssetCatalogueItemConnector = {
  __typename: 'AssetCatalogueItemConnector';
  nodes: Array<AssetCatalogueItemNode>;
  totalCount: Scalars['Int']['output'];
};

export type AssetCatalogueItemFilterInput = {
  category?: InputMaybe<StringFilterInput>;
  categoryId?: InputMaybe<EqualFilterStringInput>;
  class?: InputMaybe<StringFilterInput>;
  classId?: InputMaybe<EqualFilterStringInput>;
  code?: InputMaybe<StringFilterInput>;
  id?: InputMaybe<EqualFilterStringInput>;
  manufacturer?: InputMaybe<StringFilterInput>;
  model?: InputMaybe<StringFilterInput>;
  search?: InputMaybe<StringFilterInput>;
  subCatalogue?: InputMaybe<StringFilterInput>;
  type?: InputMaybe<StringFilterInput>;
  typeId?: InputMaybe<EqualFilterStringInput>;
};

export type AssetCatalogueItemNode = {
  __typename: 'AssetCatalogueItemNode';
  assetCategory?: Maybe<AssetCategoryNode>;
  assetCategoryId: Scalars['String']['output'];
  assetClass?: Maybe<AssetClassNode>;
  assetClassId: Scalars['String']['output'];
  assetType?: Maybe<AssetTypeNode>;
  assetTypeId: Scalars['String']['output'];
  code: Scalars['String']['output'];
  id: Scalars['String']['output'];
  manufacturer?: Maybe<Scalars['String']['output']>;
  model: Scalars['String']['output'];
  properties: Scalars['String']['output'];
  subCatalogue: Scalars['String']['output'];
};

export type AssetCatalogueItemResponse = AssetCatalogueItemNode | NodeError;

export enum AssetCatalogueItemSortFieldInput {
  Catalogue = 'catalogue',
  Code = 'code',
  Manufacturer = 'manufacturer',
  Model = 'model'
}

export type AssetCatalogueItemSortInput = {
  desc?: InputMaybe<Scalars['Boolean']['input']>;
  key: AssetCatalogueItemSortFieldInput;
};

export type AssetCatalogueItemsResponse = AssetCatalogueItemConnector;

export type AssetCatalogueMutations = {
  __typename: 'AssetCatalogueMutations';
  deleteAssetCatalogueItem: DeleteAssetCatalogueItemResponse;
  insertAssetCatalogueItem: InsertAssetCatalogueItemResponse;
};


export type AssetCatalogueMutationsDeleteAssetCatalogueItemArgs = {
  assetCatalogueItemId: Scalars['String']['input'];
};


export type AssetCatalogueMutationsInsertAssetCatalogueItemArgs = {
  input: InsertAssetCatalogueItemInput;
  storeId: Scalars['String']['input'];
};

export type AssetCategoriesResponse = AssetCategoryConnector;

export type AssetCategoryConnector = {
  __typename: 'AssetCategoryConnector';
  nodes: Array<AssetCategoryNode>;
  totalCount: Scalars['Int']['output'];
};

export type AssetCategoryFilterInput = {
  classId?: InputMaybe<EqualFilterStringInput>;
  id?: InputMaybe<EqualFilterStringInput>;
  name?: InputMaybe<StringFilterInput>;
};

export type AssetCategoryNode = {
  __typename: 'AssetCategoryNode';
  classId: Scalars['String']['output'];
  id: Scalars['String']['output'];
  name: Scalars['String']['output'];
};

export type AssetCategoryResponse = AssetCategoryNode | NodeError;

export enum AssetCategorySortFieldInput {
  Name = 'name'
}

export type AssetCategorySortInput = {
  desc?: InputMaybe<Scalars['Boolean']['input']>;
  key: AssetCategorySortFieldInput;
};

export type AssetClassConnector = {
  __typename: 'AssetClassConnector';
  nodes: Array<AssetClassNode>;
  totalCount: Scalars['Int']['output'];
};

export type AssetClassFilterInput = {
  id?: InputMaybe<EqualFilterStringInput>;
  name?: InputMaybe<StringFilterInput>;
};

export type AssetClassNode = {
  __typename: 'AssetClassNode';
  id: Scalars['String']['output'];
  name: Scalars['String']['output'];
};

export type AssetClassResponse = AssetClassNode | NodeError;

export enum AssetClassSortFieldInput {
  Name = 'name'
}

export type AssetClassSortInput = {
  desc?: InputMaybe<Scalars['Boolean']['input']>;
  key: AssetClassSortFieldInput;
};

export type AssetClassesResponse = AssetClassConnector;

export type AssetConnector = {
  __typename: 'AssetConnector';
  nodes: Array<AssetNode>;
  totalCount: Scalars['Int']['output'];
};

export type AssetFilterInput = {
  assetNumber?: InputMaybe<StringFilterInput>;
  catalogueItemId?: InputMaybe<EqualFilterStringInput>;
  categoryId?: InputMaybe<EqualFilterStringInput>;
  classId?: InputMaybe<EqualFilterStringInput>;
  functionalStatus?: InputMaybe<EqualFilterStatusInput>;
  id?: InputMaybe<EqualFilterStringInput>;
  installationDate?: InputMaybe<DateFilterInput>;
  isNonCatalogue?: InputMaybe<Scalars['Boolean']['input']>;
  notes?: InputMaybe<StringFilterInput>;
  replacementDate?: InputMaybe<DateFilterInput>;
  serialNumber?: InputMaybe<StringFilterInput>;
  store?: InputMaybe<StringFilterInput>;
  typeId?: InputMaybe<EqualFilterStringInput>;
};

export type AssetLogConnector = {
  __typename: 'AssetLogConnector';
  nodes: Array<AssetLogNode>;
  totalCount: Scalars['Int']['output'];
};

export type AssetLogFilterInput = {
  assetId?: InputMaybe<EqualFilterStringInput>;
  id?: InputMaybe<EqualFilterStringInput>;
  logDatetime?: InputMaybe<DatetimeFilterInput>;
  reasonId?: InputMaybe<EqualFilterStringInput>;
  status?: InputMaybe<EqualFilterStatusInput>;
  user?: InputMaybe<StringFilterInput>;
};

export type AssetLogNode = {
  __typename: 'AssetLogNode';
  assetId: Scalars['String']['output'];
  comment?: Maybe<Scalars['String']['output']>;
  documents: SyncFileReferenceConnector;
  id: Scalars['String']['output'];
  logDatetime: Scalars['NaiveDateTime']['output'];
  reason?: Maybe<AssetLogReasonNode>;
  status?: Maybe<StatusType>;
  type?: Maybe<Scalars['String']['output']>;
  user?: Maybe<UserNode>;
};

export type AssetLogReasonConnector = {
  __typename: 'AssetLogReasonConnector';
  nodes: Array<AssetLogReasonNode>;
  totalCount: Scalars['Int']['output'];
};

export type AssetLogReasonFilterInput = {
  assetLogStatus?: InputMaybe<EqualFilterStatusInput>;
  id?: InputMaybe<EqualFilterStringInput>;
  reason?: InputMaybe<StringFilterInput>;
};

export type AssetLogReasonMutations = {
  __typename: 'AssetLogReasonMutations';
  deleteLogReason: DeleteAssetLogReasonResponse;
  insertAssetLogReason: InsertAssetLogReasonResponse;
};


export type AssetLogReasonMutationsDeleteLogReasonArgs = {
  reasonId: Scalars['String']['input'];
};


export type AssetLogReasonMutationsInsertAssetLogReasonArgs = {
  input: InsertAssetLogReasonInput;
};

export type AssetLogReasonNode = {
  __typename: 'AssetLogReasonNode';
  assetLogStatus: StatusType;
  id: Scalars['String']['output'];
  reason: Scalars['String']['output'];
};

export enum AssetLogReasonSortFieldInput {
  Status = 'status'
}

export type AssetLogReasonSortInput = {
  /**
   * Sort query result is sorted descending or ascending (if not provided the default is
   * ascending)
   */
  desc?: InputMaybe<Scalars['Boolean']['input']>;
  /** Sort query result by `key` */
  key: AssetLogReasonSortFieldInput;
};

export type AssetLogReasonsResponse = AssetLogReasonConnector;

export enum AssetLogSortFieldInput {
  LogDatetime = 'logDatetime',
  Status = 'status'
}

export type AssetLogSortInput = {
  /**
   * Sort query result is sorted descending or ascending (if not provided the default is
   * ascending)
   */
  desc?: InputMaybe<Scalars['Boolean']['input']>;
  /** Sort query result by `key` */
  key: AssetLogSortFieldInput;
};

export enum AssetLogStatusInput {
  Decommissioned = 'DECOMMISSIONED',
  Functioning = 'FUNCTIONING',
  FunctioningButNeedsAttention = 'FUNCTIONING_BUT_NEEDS_ATTENTION',
  NotFunctioning = 'NOT_FUNCTIONING',
  NotInUse = 'NOT_IN_USE',
  Unserviceable = 'UNSERVICEABLE'
}

export type AssetLogsResponse = AssetLogConnector;

export type AssetNode = {
  __typename: 'AssetNode';
  assetCategory?: Maybe<AssetCategoryNode>;
  assetClass?: Maybe<AssetClassNode>;
  assetNumber?: Maybe<Scalars['String']['output']>;
  assetType?: Maybe<AssetTypeNode>;
  /** Returns a JSON string of the asset catalogue properties e.g {"property_key": "value"} */
  catalogProperties?: Maybe<Scalars['String']['output']>;
  catalogueItem?: Maybe<AssetCatalogueItemNode>;
  catalogueItemId?: Maybe<Scalars['String']['output']>;
  createdDatetime: Scalars['NaiveDateTime']['output'];
  documents: SyncFileReferenceConnector;
  donor?: Maybe<NameNode>;
  donorNameId?: Maybe<Scalars['String']['output']>;
  id: Scalars['String']['output'];
  installationDate?: Maybe<Scalars['NaiveDate']['output']>;
  locations: LocationConnector;
  modifiedDatetime: Scalars['NaiveDateTime']['output'];
  needsReplacement?: Maybe<Scalars['Boolean']['output']>;
  notes?: Maybe<Scalars['String']['output']>;
  /** Returns a JSON string of the asset properties (defined on the asset itself) e.g {"property_key": "value"} */
  properties: Scalars['String']['output'];
  replacementDate?: Maybe<Scalars['NaiveDate']['output']>;
  serialNumber?: Maybe<Scalars['String']['output']>;
  statusLog?: Maybe<AssetLogNode>;
  store?: Maybe<StoreNode>;
  storeId?: Maybe<Scalars['String']['output']>;
  warrantyEnd?: Maybe<Scalars['NaiveDate']['output']>;
  warrantyStart?: Maybe<Scalars['NaiveDate']['output']>;
};


export type AssetNodeDonorArgs = {
  storeId: Scalars['String']['input'];
};

export type AssetParseResponse = AssetNode | ScannedDataParseError;

export type AssetPropertiesResponse = AssetPropertyConnector;

export type AssetPropertyConnector = {
  __typename: 'AssetPropertyConnector';
  nodes: Array<AssetPropertyNode>;
  totalCount: Scalars['Int']['output'];
};

export type AssetPropertyFilterInput = {
  assetCategoryId?: InputMaybe<EqualFilterStringInput>;
  assetClassId?: InputMaybe<EqualFilterStringInput>;
  assetTypeId?: InputMaybe<EqualFilterStringInput>;
  id?: InputMaybe<EqualFilterStringInput>;
  key?: InputMaybe<EqualFilterStringInput>;
  name?: InputMaybe<StringFilterInput>;
};

export type AssetPropertyNode = {
  __typename: 'AssetPropertyNode';
  allowedValues?: Maybe<Scalars['String']['output']>;
  assetCategoryId?: Maybe<Scalars['String']['output']>;
  assetClassId?: Maybe<Scalars['String']['output']>;
  assetTypeId?: Maybe<Scalars['String']['output']>;
  id: Scalars['String']['output'];
  key: Scalars['String']['output'];
  name: Scalars['String']['output'];
  valueType: PropertyNodeValueType;
};

export enum AssetSortFieldInput {
  AssetNumber = 'assetNumber',
  InstallationDate = 'installationDate',
  ModifiedDatetime = 'modifiedDatetime',
  ReplacementDate = 'replacementDate',
  SerialNumber = 'serialNumber',
  Store = 'store'
}

export type AssetSortInput = {
  /**
   * Sort query result is sorted descending or ascending (if not provided the default is
   * ascending)
   */
  desc?: InputMaybe<Scalars['Boolean']['input']>;
  /** Sort query result by `key` */
  key: AssetSortFieldInput;
};

export type AssetTypeConnector = {
  __typename: 'AssetTypeConnector';
  nodes: Array<AssetTypeNode>;
  totalCount: Scalars['Int']['output'];
};

export type AssetTypeFilterInput = {
  categoryId?: InputMaybe<EqualFilterStringInput>;
  id?: InputMaybe<EqualFilterStringInput>;
  name?: InputMaybe<StringFilterInput>;
};

export type AssetTypeNode = {
  __typename: 'AssetTypeNode';
  categoryId: Scalars['String']['output'];
  id: Scalars['String']['output'];
  name: Scalars['String']['output'];
};

export type AssetTypeResponse = AssetTypeNode | NodeError;

export enum AssetTypeSortFieldInput {
  Name = 'name'
}

export type AssetTypeSortInput = {
  desc?: InputMaybe<Scalars['Boolean']['input']>;
  key: AssetTypeSortFieldInput;
};

export type AssetTypesResponse = AssetTypeConnector;

export type AssetsResponse = AssetConnector;

export type AuthToken = {
  __typename: 'AuthToken';
  /** Bearer token */
  token: Scalars['String']['output'];
};

export type AuthTokenError = {
  __typename: 'AuthTokenError';
  error: AuthTokenErrorInterface;
};

export type AuthTokenErrorInterface = {
  description: Scalars['String']['output'];
};

export type AuthTokenResponse = AuthToken | AuthTokenError;

export type BarcodeNode = {
  __typename: 'BarcodeNode';
  gtin: Scalars['String']['output'];
  id: Scalars['String']['output'];
  itemId: Scalars['String']['output'];
  manufacturerId?: Maybe<Scalars['String']['output']>;
  packSize?: Maybe<Scalars['Float']['output']>;
  parentId?: Maybe<Scalars['String']['output']>;
};

export type BarcodeResponse = BarcodeNode | NodeError;

export type BatchInboundShipmentInput = {
  continueOnError?: InputMaybe<Scalars['Boolean']['input']>;
  deleteInboundShipmentLines?: InputMaybe<Array<DeleteInboundShipmentLineInput>>;
  deleteInboundShipmentServiceLines?: InputMaybe<Array<DeleteInboundShipmentServiceLineInput>>;
  deleteInboundShipments?: InputMaybe<Array<DeleteInboundShipmentInput>>;
  insertFromInternalOrderLines?: InputMaybe<Array<InsertInboundShipmentLineFromInternalOrderLineInput>>;
  insertInboundShipmentLines?: InputMaybe<Array<InsertInboundShipmentLineInput>>;
  insertInboundShipmentServiceLines?: InputMaybe<Array<InsertInboundShipmentServiceLineInput>>;
  insertInboundShipments?: InputMaybe<Array<InsertInboundShipmentInput>>;
  updateInboundShipmentLines?: InputMaybe<Array<UpdateInboundShipmentLineInput>>;
  updateInboundShipmentServiceLines?: InputMaybe<Array<UpdateInboundShipmentServiceLineInput>>;
  updateInboundShipments?: InputMaybe<Array<UpdateInboundShipmentInput>>;
};

export type BatchInboundShipmentResponse = {
  __typename: 'BatchInboundShipmentResponse';
  deleteInboundShipmentLines?: Maybe<Array<DeleteInboundShipmentLineResponseWithId>>;
  deleteInboundShipmentServiceLines?: Maybe<Array<DeleteInboundShipmentServiceLineResponseWithId>>;
  deleteInboundShipments?: Maybe<Array<DeleteInboundShipmentResponseWithId>>;
  insertFromInternalOrderLines?: Maybe<Array<InsertInboundShipmentLineFromInternalOrderLineResponseWithId>>;
  insertInboundShipmentLines?: Maybe<Array<InsertInboundShipmentLineResponseWithId>>;
  insertInboundShipmentServiceLines?: Maybe<Array<InsertInboundShipmentServiceLineResponseWithId>>;
  insertInboundShipments?: Maybe<Array<InsertInboundShipmentResponseWithId>>;
  updateInboundShipmentLines?: Maybe<Array<UpdateInboundShipmentLineResponseWithId>>;
  updateInboundShipmentServiceLines?: Maybe<Array<UpdateInboundShipmentServiceLineResponseWithId>>;
  updateInboundShipments?: Maybe<Array<UpdateInboundShipmentResponseWithId>>;
};

export type BatchIsReserved = DeleteInboundShipmentLineErrorInterface & UpdateInboundShipmentLineErrorInterface & {
  __typename: 'BatchIsReserved';
  description: Scalars['String']['output'];
};

export type BatchOutboundShipmentInput = {
  allocatedOutboundShipmentUnallocatedLines?: InputMaybe<Array<Scalars['String']['input']>>;
  continueOnError?: InputMaybe<Scalars['Boolean']['input']>;
  deleteOutboundShipmentLines?: InputMaybe<Array<DeleteOutboundShipmentLineInput>>;
  deleteOutboundShipmentServiceLines?: InputMaybe<Array<DeleteOutboundShipmentServiceLineInput>>;
  deleteOutboundShipmentUnallocatedLines?: InputMaybe<Array<DeleteOutboundShipmentUnallocatedLineInput>>;
  deleteOutboundShipments?: InputMaybe<Array<Scalars['String']['input']>>;
  insertOutboundShipmentLines?: InputMaybe<Array<InsertOutboundShipmentLineInput>>;
  insertOutboundShipmentServiceLines?: InputMaybe<Array<InsertOutboundShipmentServiceLineInput>>;
  insertOutboundShipmentUnallocatedLines?: InputMaybe<Array<InsertOutboundShipmentUnallocatedLineInput>>;
  insertOutboundShipments?: InputMaybe<Array<InsertOutboundShipmentInput>>;
  updateOutboundShipmentLines?: InputMaybe<Array<UpdateOutboundShipmentLineInput>>;
  updateOutboundShipmentServiceLines?: InputMaybe<Array<UpdateOutboundShipmentServiceLineInput>>;
  updateOutboundShipmentUnallocatedLines?: InputMaybe<Array<UpdateOutboundShipmentUnallocatedLineInput>>;
  updateOutboundShipments?: InputMaybe<Array<UpdateOutboundShipmentInput>>;
};

export type BatchOutboundShipmentResponse = {
  __typename: 'BatchOutboundShipmentResponse';
  allocateOutboundShipmentUnallocatedLines?: Maybe<Array<AllocateOutboundShipmentUnallocatedLineResponseWithId>>;
  deleteOutboundShipmentLines?: Maybe<Array<DeleteOutboundShipmentLineResponseWithId>>;
  deleteOutboundShipmentServiceLines?: Maybe<Array<DeleteOutboundShipmentServiceLineResponseWithId>>;
  deleteOutboundShipmentUnallocatedLines?: Maybe<Array<DeleteOutboundShipmentUnallocatedLineResponseWithId>>;
  deleteOutboundShipments?: Maybe<Array<DeleteOutboundShipmentResponseWithId>>;
  insertOutboundShipmentLines?: Maybe<Array<InsertOutboundShipmentLineResponseWithId>>;
  insertOutboundShipmentServiceLines?: Maybe<Array<InsertOutboundShipmentServiceLineResponseWithId>>;
  insertOutboundShipmentUnallocatedLines?: Maybe<Array<InsertOutboundShipmentUnallocatedLineResponseWithId>>;
  insertOutboundShipments?: Maybe<Array<InsertOutboundShipmentResponseWithId>>;
  updateOutboundShipmentLines?: Maybe<Array<UpdateOutboundShipmentLineResponseWithId>>;
  updateOutboundShipmentServiceLines?: Maybe<Array<UpdateOutboundShipmentServiceLineResponseWithId>>;
  updateOutboundShipmentUnallocatedLines?: Maybe<Array<UpdateOutboundShipmentUnallocatedLineResponseWithId>>;
  updateOutboundShipments?: Maybe<Array<UpdateOutboundShipmentResponseWithId>>;
};

export type BatchPrescriptionInput = {
  continueOnError?: InputMaybe<Scalars['Boolean']['input']>;
  deletePrescriptionLines?: InputMaybe<Array<DeletePrescriptionLineInput>>;
  deletePrescriptions?: InputMaybe<Array<Scalars['String']['input']>>;
  insertPrescriptionLines?: InputMaybe<Array<InsertPrescriptionLineInput>>;
  insertPrescriptions?: InputMaybe<Array<InsertPrescriptionInput>>;
  updatePrescriptionLines?: InputMaybe<Array<UpdatePrescriptionLineInput>>;
  updatePrescriptions?: InputMaybe<Array<UpdatePrescriptionInput>>;
};

export type BatchPrescriptionResponse = {
  __typename: 'BatchPrescriptionResponse';
  deletePrescriptionLines?: Maybe<Array<DeletePrescriptionLineResponseWithId>>;
  deletePrescriptions?: Maybe<Array<DeletePrescriptionResponseWithId>>;
  insertPrescriptionLines?: Maybe<Array<InsertPrescriptionLineResponseWithId>>;
  insertPrescriptions?: Maybe<Array<InsertPrescriptionResponseWithId>>;
  updatePrescriptionLines?: Maybe<Array<UpdatePrescriptionLineResponseWithId>>;
  updatePrescriptions?: Maybe<Array<UpdatePrescriptionResponseWithId>>;
};

export type BatchRequestRequisitionInput = {
  continueOnError?: InputMaybe<Scalars['Boolean']['input']>;
  deleteRequestRequisitionLines?: InputMaybe<Array<DeleteRequestRequisitionLineInput>>;
  deleteRequestRequisitions?: InputMaybe<Array<DeleteRequestRequisitionInput>>;
  insertRequestRequisitionLines?: InputMaybe<Array<InsertRequestRequisitionLineInput>>;
  insertRequestRequisitions?: InputMaybe<Array<InsertRequestRequisitionInput>>;
  updateRequestRequisitionLines?: InputMaybe<Array<UpdateRequestRequisitionLineInput>>;
  updateRequestRequisitions?: InputMaybe<Array<UpdateRequestRequisitionInput>>;
};

export type BatchRequestRequisitionResponse = {
  __typename: 'BatchRequestRequisitionResponse';
  deleteRequestRequisitionLines?: Maybe<Array<DeleteRequestRequisitionLineResponseWithId>>;
  deleteRequestRequisitions?: Maybe<Array<DeleteRequestRequisitionResponseWithId>>;
  insertRequestRequisitionLines?: Maybe<Array<InsertRequestRequisitionLineResponseWithId>>;
  insertRequestRequisitions?: Maybe<Array<InsertRequestRequisitionResponseWithId>>;
  updateRequestRequisitionLines?: Maybe<Array<UpdateRequestRequisitionLineResponseWithId>>;
  updateRequestRequisitions?: Maybe<Array<UpdateRequestRequisitionResponseWithId>>;
};

export type BatchResponseRequisitionInput = {
  continueOnError?: InputMaybe<Scalars['Boolean']['input']>;
  deleteResponseRequisitionLines?: InputMaybe<Array<DeleteResponseRequisitionLineInput>>;
  deleteResponseRequisitions?: InputMaybe<Array<DeleteResponseRequisitionInput>>;
};

export type BatchResponseRequisitionResponse = {
  __typename: 'BatchResponseRequisitionResponse';
  deleteResponseRequisitionLines?: Maybe<Array<DeleteResponseRequisitionLineResponseWithId>>;
  deleteResponseRequisitions?: Maybe<Array<DeleteResponseRequisitionResponseWithId>>;
};

export type BatchStocktakeInput = {
  continueOnError?: InputMaybe<Scalars['Boolean']['input']>;
  deleteStocktakeLines?: InputMaybe<Array<DeleteStocktakeLineInput>>;
  deleteStocktakes?: InputMaybe<Array<DeleteStocktakeInput>>;
  insertStocktakeLines?: InputMaybe<Array<InsertStocktakeLineInput>>;
  insertStocktakes?: InputMaybe<Array<InsertStocktakeInput>>;
  updateStocktakeLines?: InputMaybe<Array<UpdateStocktakeLineInput>>;
  updateStocktakes?: InputMaybe<Array<UpdateStocktakeInput>>;
};

export type BatchStocktakeResponse = {
  __typename: 'BatchStocktakeResponse';
  deleteStocktakeLines?: Maybe<Array<DeleteStocktakeLineResponseWithId>>;
  deleteStocktakes?: Maybe<Array<DeleteStocktakeResponseWithId>>;
  insertStocktakeLines?: Maybe<Array<InsertStocktakeLineResponseWithId>>;
  insertStocktakes?: Maybe<Array<InsertStocktakeResponseWithId>>;
  updateStocktakeLines?: Maybe<Array<UpdateStocktakeLineResponseWithId>>;
  updateStocktakes?: Maybe<Array<UpdateStocktakeResponseWithId>>;
};

export type BundledItemMutations = {
  __typename: 'BundledItemMutations';
  deleteBundledItem: DeleteBundledItemResponse;
  upsertBundledItem: UpsertBundledItemResponse;
};


export type BundledItemMutationsDeleteBundledItemArgs = {
  input: DeleteBundledItemInput;
  storeId: Scalars['String']['input'];
};


export type BundledItemMutationsUpsertBundledItemArgs = {
  input: UpsertBundledItemInput;
  storeId: Scalars['String']['input'];
};

export type BundledItemNode = {
  __typename: 'BundledItemNode';
  bundledItemVariant?: Maybe<ItemVariantNode>;
  bundledItemVariantId: Scalars['String']['output'];
  id: Scalars['String']['output'];
  principalItemVariant?: Maybe<ItemVariantNode>;
  principalItemVariantId: Scalars['String']['output'];
  ratio: Scalars['Float']['output'];
};

export type CanOnlyChangeToAllocatedWhenNoUnallocatedLines = UpdateErrorInterface & {
  __typename: 'CanOnlyChangeToAllocatedWhenNoUnallocatedLines';
  description: Scalars['String']['output'];
  invoiceLines: InvoiceLineConnector;
};

export type CanOnlyChangeToPickedWhenNoUnallocatedLines = UpdatePrescriptionErrorInterface & {
  __typename: 'CanOnlyChangeToPickedWhenNoUnallocatedLines';
  description: Scalars['String']['output'];
  invoiceLines: InvoiceLineConnector;
};

export type CannotChangeStatusOfInvoiceOnHold = UpdateErrorInterface & UpdateInboundShipmentErrorInterface & {
  __typename: 'CannotChangeStatusOfInvoiceOnHold';
  description: Scalars['String']['output'];
};

export type CannotDeleteInvoiceWithLines = DeleteCustomerReturnErrorInterface & DeleteErrorInterface & DeleteInboundShipmentErrorInterface & DeletePrescriptionErrorInterface & DeleteSupplierReturnErrorInterface & {
  __typename: 'CannotDeleteInvoiceWithLines';
  description: Scalars['String']['output'];
  lines: InvoiceLineConnector;
};

export type CannotDeleteRequisitionWithLines = DeleteRequestRequisitionErrorInterface & {
  __typename: 'CannotDeleteRequisitionWithLines';
  description: Scalars['String']['output'];
};

export type CannotEditInvoice = AddToInboundShipmentFromMasterListErrorInterface & AddToOutboundShipmentFromMasterListErrorInterface & DeleteCustomerReturnErrorInterface & DeleteErrorInterface & DeleteInboundShipmentErrorInterface & DeleteInboundShipmentLineErrorInterface & DeleteInboundShipmentServiceLineErrorInterface & DeleteOutboundShipmentLineErrorInterface & DeleteOutboundShipmentServiceLineErrorInterface & DeletePrescriptionErrorInterface & DeletePrescriptionLineErrorInterface & DeleteSupplierReturnErrorInterface & InsertInboundShipmentLineErrorInterface & InsertInboundShipmentServiceLineErrorInterface & InsertOutboundShipmentLineErrorInterface & InsertOutboundShipmentServiceLineErrorInterface & InsertPrescriptionLineErrorInterface & UpdateInboundShipmentErrorInterface & UpdateInboundShipmentLineErrorInterface & UpdateInboundShipmentServiceLineErrorInterface & UpdateOutboundShipmentLineErrorInterface & UpdateOutboundShipmentServiceLineErrorInterface & UpdatePrescriptionLineErrorInterface & {
  __typename: 'CannotEditInvoice';
  description: Scalars['String']['output'];
};

export type CannotEditRequisition = AddFromMasterListErrorInterface & CreateRequisitionShipmentErrorInterface & DeleteRequestRequisitionErrorInterface & DeleteRequestRequisitionLineErrorInterface & DeleteResponseRequisitionLineErrorInterface & InsertRequestRequisitionLineErrorInterface & InsertResponseRequisitionLineErrorInterface & SupplyRequestedQuantityErrorInterface & UpdateRequestRequisitionErrorInterface & UpdateRequestRequisitionLineErrorInterface & UpdateResponseRequisitionErrorInterface & UpdateResponseRequisitionLineErrorInterface & UseSuggestedQuantityErrorInterface & {
  __typename: 'CannotEditRequisition';
  description: Scalars['String']['output'];
};

export type CannotEditStocktake = DeleteStocktakeErrorInterface & DeleteStocktakeLineErrorInterface & InsertStocktakeLineErrorInterface & UpdateStocktakeErrorInterface & UpdateStocktakeLineErrorInterface & {
  __typename: 'CannotEditStocktake';
  description: Scalars['String']['output'];
};

export type CannotHaveFractionalPack = InsertRepackErrorInterface & {
  __typename: 'CannotHaveFractionalPack';
  description: Scalars['String']['output'];
};

export type CannotIssueInForeignCurrency = UpdateErrorInterface & UpdateInboundShipmentErrorInterface & {
  __typename: 'CannotIssueInForeignCurrency';
  description: Scalars['String']['output'];
};

export type CannotReverseInvoiceStatus = UpdateErrorInterface & UpdateInboundShipmentErrorInterface & UpdatePrescriptionErrorInterface & {
  __typename: 'CannotReverseInvoiceStatus';
  description: Scalars['String']['output'];
};

export type CentralGeneralMutations = {
  __typename: 'CentralGeneralMutations';
  configureNameProperties: ConfigureNamePropertiesResponse;
};


export type CentralGeneralMutationsConfigureNamePropertiesArgs = {
  input: Array<ConfigureNamePropertyInput>;
};

export type CentralPatientNode = {
  __typename: 'CentralPatientNode';
  code: Scalars['String']['output'];
  dateOfBirth?: Maybe<Scalars['NaiveDate']['output']>;
  firstName: Scalars['String']['output'];
  id: Scalars['String']['output'];
  lastName: Scalars['String']['output'];
};

export type CentralPatientSearchConnector = {
  __typename: 'CentralPatientSearchConnector';
  nodes: Array<CentralPatientNode>;
  totalCount: Scalars['Int']['output'];
};

export type CentralPatientSearchError = {
  __typename: 'CentralPatientSearchError';
  error: CentralPatientSearchErrorInterface;
};

export type CentralPatientSearchErrorInterface = {
  description: Scalars['String']['output'];
};

export type CentralPatientSearchInput = {
  /** Patient code */
  code?: InputMaybe<Scalars['String']['input']>;
  dateOfBirth?: InputMaybe<Scalars['NaiveDate']['input']>;
  firstName?: InputMaybe<Scalars['String']['input']>;
  lastName?: InputMaybe<Scalars['String']['input']>;
};

export type CentralPatientSearchResponse = CentralPatientSearchConnector | CentralPatientSearchError;

export type CentralPluginMutations = {
  __typename: 'CentralPluginMutations';
  installUploadedPlugin: PluginInfoNode;
};


export type CentralPluginMutationsInstallUploadedPluginArgs = {
  fileId: Scalars['String']['input'];
};

export type CentralPluginQueries = {
  __typename: 'CentralPluginQueries';
  uploadedPluginInfo: UploadedPluginInfoResponse;
};


export type CentralPluginQueriesUploadedPluginInfoArgs = {
  fileId: Scalars['String']['input'];
};

export type CentralServerMutationNode = {
  __typename: 'CentralServerMutationNode';
  assetCatalogue: AssetCatalogueMutations;
  bundledItem: BundledItemMutations;
  demographic: DemographicMutations;
  general: CentralGeneralMutations;
  itemVariant: ItemVariantMutations;
  logReason: AssetLogReasonMutations;
  plugins: CentralPluginMutations;
  vaccineCourse: VaccineCourseMutations;
};

export type CentralServerQueryNode = {
  __typename: 'CentralServerQueryNode';
  plugin: CentralPluginQueries;
};

export type CentralSyncRequired = AuthTokenErrorInterface & {
  __typename: 'CentralSyncRequired';
  description: Scalars['String']['output'];
};

export type ClinicianConnector = {
  __typename: 'ClinicianConnector';
  nodes: Array<ClinicianNode>;
  totalCount: Scalars['Int']['output'];
};

export type ClinicianFilterInput = {
  address1?: InputMaybe<StringFilterInput>;
  address2?: InputMaybe<StringFilterInput>;
  code?: InputMaybe<StringFilterInput>;
  email?: InputMaybe<StringFilterInput>;
  firstName?: InputMaybe<StringFilterInput>;
  id?: InputMaybe<EqualFilterStringInput>;
  initials?: InputMaybe<StringFilterInput>;
  lastName?: InputMaybe<StringFilterInput>;
  mobile?: InputMaybe<StringFilterInput>;
  phone?: InputMaybe<StringFilterInput>;
};

export type ClinicianNode = {
  __typename: 'ClinicianNode';
  address1?: Maybe<Scalars['String']['output']>;
  address2?: Maybe<Scalars['String']['output']>;
  code: Scalars['String']['output'];
  email?: Maybe<Scalars['String']['output']>;
  firstName?: Maybe<Scalars['String']['output']>;
  gender?: Maybe<GenderType>;
  id: Scalars['String']['output'];
  initials: Scalars['String']['output'];
  lastName: Scalars['String']['output'];
  mobile?: Maybe<Scalars['String']['output']>;
  phone?: Maybe<Scalars['String']['output']>;
};

export enum ClinicianSortFieldInput {
  Address1 = 'address1',
  Address2 = 'address2',
  Code = 'code',
  Email = 'email',
  FirstName = 'firstName',
  Initials = 'initials',
  LastName = 'lastName',
  Mobile = 'mobile',
  Phone = 'phone'
}

export type ClinicianSortInput = {
  /**
   * Sort query result is sorted descending or ascending (if not provided the default is
   * ascending)
   */
  desc?: InputMaybe<Scalars['Boolean']['input']>;
  /** Sort query result by `key` */
  key: ClinicianSortFieldInput;
};

export type CliniciansResponse = ClinicianConnector;

export type ColdStorageTypeConnector = {
  __typename: 'ColdStorageTypeConnector';
  nodes: Array<ColdStorageTypeNode>;
  totalCount: Scalars['Int']['output'];
};

export type ColdStorageTypeFilterInput = {
  id?: InputMaybe<EqualFilterStringInput>;
  name?: InputMaybe<EqualFilterStringInput>;
};

export type ColdStorageTypeNode = {
  __typename: 'ColdStorageTypeNode';
  id: Scalars['String']['output'];
  maxTemperature: Scalars['Float']['output'];
  minTemperature: Scalars['Float']['output'];
  name: Scalars['String']['output'];
};

export enum ColdStorageTypeSortFieldInput {
  Id = 'id',
  Name = 'name'
}

export type ColdStorageTypeSortInput = {
  /**
   * Sort query result is sorted descending or ascending (if not provided the default is
   * ascending)
   */
  desc?: InputMaybe<Scalars['Boolean']['input']>;
  /** Sort query result by `key` */
  key: ColdStorageTypeSortFieldInput;
};

export type ColdStorageTypesResponse = ColdStorageTypeConnector;

export type ConfigureNamePropertiesResponse = Success;

export type ConfigureNamePropertyInput = {
  allowedValues?: InputMaybe<Scalars['String']['input']>;
  id: Scalars['String']['input'];
  key: Scalars['String']['input'];
  name: Scalars['String']['input'];
  propertyId: Scalars['String']['input'];
  remoteEditable: Scalars['Boolean']['input'];
  valueType: PropertyNodeValueType;
};

export type ConnectionError = CentralPatientSearchErrorInterface & LinkPatientPatientToStoreErrorInterface & UpdateUserErrorInterface & {
  __typename: 'ConnectionError';
  description: Scalars['String']['output'];
};

export type ConsumptionHistoryConnector = {
  __typename: 'ConsumptionHistoryConnector';
  nodes: Array<ConsumptionHistoryNode>;
  totalCount: Scalars['Int']['output'];
};

export type ConsumptionHistoryNode = {
  __typename: 'ConsumptionHistoryNode';
  averageMonthlyConsumption: Scalars['Int']['output'];
  consumption: Scalars['Int']['output'];
  date: Scalars['NaiveDate']['output'];
  isCurrent: Scalars['Boolean']['output'];
  isHistoric: Scalars['Boolean']['output'];
};

export type ConsumptionOptionsInput = {
  /** Defaults to store preference amc_lookback_months */
  amcLookbackMonths?: InputMaybe<Scalars['Int']['input']>;
  /** Defaults to 12 */
  numberOfDataPoints?: InputMaybe<Scalars['Int']['input']>;
};

export enum ContactFormNodeType {
  Feedback = 'FEEDBACK',
  Support = 'SUPPORT'
}

export type ContactTraceConnector = {
  __typename: 'ContactTraceConnector';
  nodes: Array<ContactTraceNode>;
  totalCount: Scalars['Int']['output'];
};

export type ContactTraceFilterInput = {
  contactPatientId?: InputMaybe<EqualFilterStringInput>;
  contactTraceId?: InputMaybe<StringFilterInput>;
  dateOfBirth?: InputMaybe<DateFilterInput>;
  datetime?: InputMaybe<DatetimeFilterInput>;
  documentName?: InputMaybe<StringFilterInput>;
  firstName?: InputMaybe<StringFilterInput>;
  gender?: InputMaybe<EqualFilterGenderType>;
  id?: InputMaybe<EqualFilterStringInput>;
  lastName?: InputMaybe<StringFilterInput>;
  patientId?: InputMaybe<EqualFilterStringInput>;
  programId?: InputMaybe<EqualFilterStringInput>;
  type?: InputMaybe<StringFilterInput>;
};

export type ContactTraceNode = {
  __typename: 'ContactTraceNode';
  age?: Maybe<Scalars['Int']['output']>;
  contactPatient?: Maybe<PatientNode>;
  contactPatientId?: Maybe<Scalars['String']['output']>;
  contactTraceId?: Maybe<Scalars['String']['output']>;
  dateOfBirth?: Maybe<Scalars['NaiveDate']['output']>;
  datetime: Scalars['DateTime']['output'];
  /** The encounter document */
  document: DocumentNode;
  documentId: Scalars['String']['output'];
  firstName?: Maybe<Scalars['String']['output']>;
  gender?: Maybe<GenderType>;
  id: Scalars['String']['output'];
  lastName?: Maybe<Scalars['String']['output']>;
  patient: PatientNode;
  patientId: Scalars['String']['output'];
  program: ProgramNode;
  /** Returns the matching program enrolment for the root patient of this contact trace */
  programEnrolment?: Maybe<ProgramEnrolmentNode>;
  programId: Scalars['String']['output'];
  /** Relationship between the patient and the contact, e.g. mother, next of kin, etc. */
  relationship?: Maybe<Scalars['String']['output']>;
  storeId?: Maybe<Scalars['String']['output']>;
};

export type ContactTraceResponse = ContactTraceConnector;

export enum ContactTraceSortFieldInput {
  ContactTraceId = 'contactTraceId',
  DateOfBirth = 'dateOfBirth',
  Datetime = 'datetime',
  FirstName = 'firstName',
  Gender = 'gender',
  LastName = 'lastName',
  PatientId = 'patientId',
  ProgramId = 'programId'
}

export type ContactTraceSortInput = {
  /**
   * Sort query result is sorted descending or ascending (if not provided the default is
   * ascending)
   */
  desc?: InputMaybe<Scalars['Boolean']['input']>;
  /** Sort query result by `key` */
  key: ContactTraceSortFieldInput;
};

export type CreateInventoryAdjustmentError = {
  __typename: 'CreateInventoryAdjustmentError';
  error: InsertInventoryAdjustmentErrorInterface;
};

export type CreateInventoryAdjustmentInput = {
  adjustment: Scalars['Float']['input'];
  adjustmentType: AdjustmentTypeInput;
  inventoryAdjustmentReasonId?: InputMaybe<Scalars['String']['input']>;
  stockLineId: Scalars['String']['input'];
};

export type CreateInventoryAdjustmentResponse = CreateInventoryAdjustmentError | InvoiceNode;

export type CreateRequisitionShipmentError = {
  __typename: 'CreateRequisitionShipmentError';
  error: CreateRequisitionShipmentErrorInterface;
};

export type CreateRequisitionShipmentErrorInterface = {
  description: Scalars['String']['output'];
};

export type CreateRequisitionShipmentInput = {
  responseRequisitionId: Scalars['String']['input'];
};

export type CreateRequisitionShipmentResponse = CreateRequisitionShipmentError | InvoiceNode;

export type CurrenciesResponse = CurrencyConnector;

export type CurrencyConnector = {
  __typename: 'CurrencyConnector';
  nodes: Array<CurrencyNode>;
  totalCount: Scalars['Int']['output'];
};

export type CurrencyFilterInput = {
  id?: InputMaybe<EqualFilterStringInput>;
  isActive?: InputMaybe<Scalars['Boolean']['input']>;
  isHomeCurrency?: InputMaybe<Scalars['Boolean']['input']>;
};

export type CurrencyNode = {
  __typename: 'CurrencyNode';
  code: Scalars['String']['output'];
  dateUpdated?: Maybe<Scalars['NaiveDate']['output']>;
  id: Scalars['String']['output'];
  isHomeCurrency: Scalars['Boolean']['output'];
  rate: Scalars['Float']['output'];
};

export enum CurrencySortFieldInput {
  CurrencyCode = 'currencyCode',
  Id = 'id',
  IsHomeCurrency = 'isHomeCurrency'
}

export type CurrencySortInput = {
  /**
   * Sort query result is sorted descending or ascending (if not provided the default is
   * ascending)
   */
  desc?: InputMaybe<Scalars['Boolean']['input']>;
  /** Sort query result by `key` */
  key: CurrencySortFieldInput;
};

export type CustomerAndOrderTypeNode = {
  __typename: 'CustomerAndOrderTypeNode';
  customer: NameNode;
  orderTypes: Array<ProgramRequisitionOrderTypeNode>;
};

export type CustomerIndicatorInformationNode = {
  __typename: 'CustomerIndicatorInformationNode';
  customer: NameNode;
  /** Datetime should be null if no columns found */
  datetime?: Maybe<Scalars['DateTime']['output']>;
  id: Scalars['String']['output'];
  indicatorInformation: Array<RequisitionIndicatorInformationNode>;
};


export type CustomerIndicatorInformationNodeCustomerArgs = {
  storeId: Scalars['String']['input'];
};

export type CustomerProgramRequisitionSettingNode = {
  __typename: 'CustomerProgramRequisitionSettingNode';
  customerAndOrderTypes: Array<CustomerAndOrderTypeNode>;
  masterList: MasterListNode;
  programId: Scalars['String']['output'];
  programName: Scalars['String']['output'];
  tagName: Scalars['String']['output'];
};

export type CustomerReturnInput = {
  customerId: Scalars['String']['input'];
  customerReturnLines: Array<CustomerReturnLineInput>;
  id: Scalars['String']['input'];
  outboundShipmentId?: InputMaybe<Scalars['String']['input']>;
};

export type CustomerReturnLineInput = {
  batch?: InputMaybe<Scalars['String']['input']>;
  expiryDate?: InputMaybe<Scalars['NaiveDate']['input']>;
  id: Scalars['String']['input'];
  itemId: Scalars['String']['input'];
  itemVariantId?: InputMaybe<Scalars['String']['input']>;
  note?: InputMaybe<Scalars['String']['input']>;
  numberOfPacksReturned: Scalars['Float']['input'];
  packSize: Scalars['Float']['input'];
  reasonId?: InputMaybe<Scalars['String']['input']>;
};

export type CustomerReturnLineNode = {
  __typename: 'CustomerReturnLineNode';
  batch?: Maybe<Scalars['String']['output']>;
  expiryDate?: Maybe<Scalars['NaiveDate']['output']>;
  id: Scalars['String']['output'];
  item: ItemNode;
  itemCode: Scalars['String']['output'];
  itemName: Scalars['String']['output'];
  itemVariantId?: Maybe<Scalars['String']['output']>;
  note?: Maybe<Scalars['String']['output']>;
  numberOfPacksIssued?: Maybe<Scalars['Float']['output']>;
  numberOfPacksReturned: Scalars['Float']['output'];
  packSize: Scalars['Float']['output'];
  reasonId?: Maybe<Scalars['String']['output']>;
  stockLineId?: Maybe<Scalars['String']['output']>;
};

export type DatabaseError = DeleteAssetCatalogueItemErrorInterface & DeleteAssetErrorInterface & DeleteAssetLogReasonErrorInterface & DeleteLocationErrorInterface & DeleteVaccineCourseErrorInterface & InsertAssetCatalogueItemErrorInterface & InsertAssetErrorInterface & InsertAssetLogErrorInterface & InsertAssetLogReasonErrorInterface & InsertDemographicIndicatorErrorInterface & InsertDemographicProjectionErrorInterface & InsertLocationErrorInterface & NodeErrorInterface & RefreshTokenErrorInterface & ScannedDataParseErrorInterface & UpdateAssetErrorInterface & UpdateDemographicIndicatorErrorInterface & UpdateDemographicProjectionErrorInterface & UpdateLocationErrorInterface & UpdateSensorErrorInterface & UpdateVaccineCourseErrorInterface & UpsertBundledItemErrorInterface & UpsertItemVariantErrorInterface & {
  __typename: 'DatabaseError';
  description: Scalars['String']['output'];
  fullError: Scalars['String']['output'];
};

export type DatabaseSettingsNode = {
  __typename: 'DatabaseSettingsNode';
  databaseType: DatabaseType;
};

export enum DatabaseType {
  Postgres = 'POSTGRES',
  SqLite = 'SQ_LITE'
}

export type DateFilterInput = {
  afterOrEqualTo?: InputMaybe<Scalars['NaiveDate']['input']>;
  beforeOrEqualTo?: InputMaybe<Scalars['NaiveDate']['input']>;
  equalTo?: InputMaybe<Scalars['NaiveDate']['input']>;
};

export type DatetimeFilterInput = {
  afterOrEqualTo?: InputMaybe<Scalars['DateTime']['input']>;
  beforeOrEqualTo?: InputMaybe<Scalars['DateTime']['input']>;
  equalTo?: InputMaybe<Scalars['DateTime']['input']>;
};

export type DeleteAssetCatalogueItemError = {
  __typename: 'DeleteAssetCatalogueItemError';
  error: DeleteAssetCatalogueItemErrorInterface;
};

export type DeleteAssetCatalogueItemErrorInterface = {
  description: Scalars['String']['output'];
};

export type DeleteAssetCatalogueItemResponse = DeleteAssetCatalogueItemError | DeleteResponse;

export type DeleteAssetError = {
  __typename: 'DeleteAssetError';
  error: DeleteAssetErrorInterface;
};

export type DeleteAssetErrorInterface = {
  description: Scalars['String']['output'];
};

export type DeleteAssetLogReasonError = {
  __typename: 'DeleteAssetLogReasonError';
  error: DeleteAssetLogReasonErrorInterface;
};

export type DeleteAssetLogReasonErrorInterface = {
  description: Scalars['String']['output'];
};

export type DeleteAssetLogReasonResponse = DeleteAssetLogReasonError | DeleteResponse;

export type DeleteAssetResponse = DeleteAssetError | DeleteResponse;

export type DeleteBundledItemInput = {
  id: Scalars['String']['input'];
};

export type DeleteBundledItemResponse = DeleteResponse;

export type DeleteCustomerReturnError = {
  __typename: 'DeleteCustomerReturnError';
  error: DeleteCustomerReturnErrorInterface;
};

export type DeleteCustomerReturnErrorInterface = {
  description: Scalars['String']['output'];
};

export type DeleteCustomerReturnResponse = DeleteCustomerReturnError | DeleteResponse;

export type DeleteErrorInterface = {
  description: Scalars['String']['output'];
};

export type DeleteInboundShipmentError = {
  __typename: 'DeleteInboundShipmentError';
  error: DeleteInboundShipmentErrorInterface;
};

export type DeleteInboundShipmentErrorInterface = {
  description: Scalars['String']['output'];
};

export type DeleteInboundShipmentInput = {
  id: Scalars['String']['input'];
};

export type DeleteInboundShipmentLineError = {
  __typename: 'DeleteInboundShipmentLineError';
  error: DeleteInboundShipmentLineErrorInterface;
};

export type DeleteInboundShipmentLineErrorInterface = {
  description: Scalars['String']['output'];
};

export type DeleteInboundShipmentLineInput = {
  id: Scalars['String']['input'];
};

export type DeleteInboundShipmentLineResponse = DeleteInboundShipmentLineError | DeleteResponse;

export type DeleteInboundShipmentLineResponseWithId = {
  __typename: 'DeleteInboundShipmentLineResponseWithId';
  id: Scalars['String']['output'];
  response: DeleteInboundShipmentLineResponse;
};

export type DeleteInboundShipmentResponse = DeleteInboundShipmentError | DeleteResponse;

export type DeleteInboundShipmentResponseWithId = {
  __typename: 'DeleteInboundShipmentResponseWithId';
  id: Scalars['String']['output'];
  response: DeleteInboundShipmentResponse;
};

export type DeleteInboundShipmentServiceLineError = {
  __typename: 'DeleteInboundShipmentServiceLineError';
  error: DeleteInboundShipmentServiceLineErrorInterface;
};

export type DeleteInboundShipmentServiceLineErrorInterface = {
  description: Scalars['String']['output'];
};

export type DeleteInboundShipmentServiceLineInput = {
  id: Scalars['String']['input'];
};

export type DeleteInboundShipmentServiceLineResponse = DeleteInboundShipmentServiceLineError | DeleteResponse;

export type DeleteInboundShipmentServiceLineResponseWithId = {
  __typename: 'DeleteInboundShipmentServiceLineResponseWithId';
  id: Scalars['String']['output'];
  response: DeleteInboundShipmentServiceLineResponse;
};

export type DeleteItemVariantInput = {
  id: Scalars['String']['input'];
};

export type DeleteItemVariantResponse = DeleteResponse;

export type DeleteLocationError = {
  __typename: 'DeleteLocationError';
  error: DeleteLocationErrorInterface;
};

export type DeleteLocationErrorInterface = {
  description: Scalars['String']['output'];
};

export type DeleteLocationInput = {
  id: Scalars['String']['input'];
};

export type DeleteLocationResponse = DeleteLocationError | DeleteResponse;

export type DeleteOutboundShipmentError = {
  __typename: 'DeleteOutboundShipmentError';
  error: DeleteErrorInterface;
};

export type DeleteOutboundShipmentLineError = {
  __typename: 'DeleteOutboundShipmentLineError';
  error: DeleteOutboundShipmentLineErrorInterface;
};

export type DeleteOutboundShipmentLineErrorInterface = {
  description: Scalars['String']['output'];
};

export type DeleteOutboundShipmentLineInput = {
  id: Scalars['String']['input'];
};

export type DeleteOutboundShipmentLineResponse = DeleteOutboundShipmentLineError | DeleteResponse;

export type DeleteOutboundShipmentLineResponseWithId = {
  __typename: 'DeleteOutboundShipmentLineResponseWithId';
  id: Scalars['String']['output'];
  response: DeleteOutboundShipmentLineResponse;
};

export type DeleteOutboundShipmentResponse = DeleteOutboundShipmentError | DeleteResponse;

export type DeleteOutboundShipmentResponseWithId = {
  __typename: 'DeleteOutboundShipmentResponseWithId';
  id: Scalars['String']['output'];
  response: DeleteOutboundShipmentResponse;
};

export type DeleteOutboundShipmentServiceLineError = {
  __typename: 'DeleteOutboundShipmentServiceLineError';
  error: DeleteOutboundShipmentServiceLineErrorInterface;
};

export type DeleteOutboundShipmentServiceLineErrorInterface = {
  description: Scalars['String']['output'];
};

export type DeleteOutboundShipmentServiceLineInput = {
  id: Scalars['String']['input'];
};

export type DeleteOutboundShipmentServiceLineResponse = DeleteOutboundShipmentServiceLineError | DeleteResponse;

export type DeleteOutboundShipmentServiceLineResponseWithId = {
  __typename: 'DeleteOutboundShipmentServiceLineResponseWithId';
  id: Scalars['String']['output'];
  response: DeleteOutboundShipmentServiceLineResponse;
};

export type DeleteOutboundShipmentUnallocatedLineError = {
  __typename: 'DeleteOutboundShipmentUnallocatedLineError';
  error: DeleteOutboundShipmentUnallocatedLineErrorInterface;
};

export type DeleteOutboundShipmentUnallocatedLineErrorInterface = {
  description: Scalars['String']['output'];
};

export type DeleteOutboundShipmentUnallocatedLineInput = {
  id: Scalars['String']['input'];
};

export type DeleteOutboundShipmentUnallocatedLineResponse = DeleteOutboundShipmentUnallocatedLineError | DeleteResponse;

export type DeleteOutboundShipmentUnallocatedLineResponseWithId = {
  __typename: 'DeleteOutboundShipmentUnallocatedLineResponseWithId';
  id: Scalars['String']['output'];
  response: DeleteOutboundShipmentUnallocatedLineResponse;
};

export type DeletePrescriptionError = {
  __typename: 'DeletePrescriptionError';
  error: DeletePrescriptionErrorInterface;
};

export type DeletePrescriptionErrorInterface = {
  description: Scalars['String']['output'];
};

export type DeletePrescriptionLineError = {
  __typename: 'DeletePrescriptionLineError';
  error: DeletePrescriptionLineErrorInterface;
};

export type DeletePrescriptionLineErrorInterface = {
  description: Scalars['String']['output'];
};

export type DeletePrescriptionLineInput = {
  id: Scalars['String']['input'];
};

export type DeletePrescriptionLineResponse = DeletePrescriptionLineError | DeleteResponse;

export type DeletePrescriptionLineResponseWithId = {
  __typename: 'DeletePrescriptionLineResponseWithId';
  id: Scalars['String']['output'];
  response: DeletePrescriptionLineResponse;
};

export type DeletePrescriptionResponse = DeletePrescriptionError | DeleteResponse;

export type DeletePrescriptionResponseWithId = {
  __typename: 'DeletePrescriptionResponseWithId';
  id: Scalars['String']['output'];
  response: DeletePrescriptionResponse;
};

export type DeleteRequestRequisitionError = {
  __typename: 'DeleteRequestRequisitionError';
  error: DeleteRequestRequisitionErrorInterface;
};

export type DeleteRequestRequisitionErrorInterface = {
  description: Scalars['String']['output'];
};

export type DeleteRequestRequisitionInput = {
  id: Scalars['String']['input'];
};

export type DeleteRequestRequisitionLineError = {
  __typename: 'DeleteRequestRequisitionLineError';
  error: DeleteRequestRequisitionLineErrorInterface;
};

export type DeleteRequestRequisitionLineErrorInterface = {
  description: Scalars['String']['output'];
};

export type DeleteRequestRequisitionLineInput = {
  id: Scalars['String']['input'];
};

export type DeleteRequestRequisitionLineResponse = DeleteRequestRequisitionLineError | DeleteResponse;

export type DeleteRequestRequisitionLineResponseWithId = {
  __typename: 'DeleteRequestRequisitionLineResponseWithId';
  id: Scalars['String']['output'];
  response: DeleteRequestRequisitionLineResponse;
};

export type DeleteRequestRequisitionResponse = DeleteRequestRequisitionError | DeleteResponse;

export type DeleteRequestRequisitionResponseWithId = {
  __typename: 'DeleteRequestRequisitionResponseWithId';
  id: Scalars['String']['output'];
  response: DeleteRequestRequisitionResponse;
};

export type DeleteResponse = {
  __typename: 'DeleteResponse';
  id: Scalars['String']['output'];
};

export type DeleteResponseRequisitionError = {
  __typename: 'DeleteResponseRequisitionError';
  error: DeleteResponseRequisitionErrorInterface;
};

export type DeleteResponseRequisitionErrorInterface = {
  description: Scalars['String']['output'];
};

export type DeleteResponseRequisitionInput = {
  id: Scalars['String']['input'];
};

export type DeleteResponseRequisitionLineError = {
  __typename: 'DeleteResponseRequisitionLineError';
  error: DeleteResponseRequisitionLineErrorInterface;
};

export type DeleteResponseRequisitionLineErrorInterface = {
  description: Scalars['String']['output'];
};

export type DeleteResponseRequisitionLineInput = {
  id: Scalars['String']['input'];
};

export type DeleteResponseRequisitionLineResponse = DeleteResponse | DeleteResponseRequisitionLineError;

export type DeleteResponseRequisitionLineResponseWithId = {
  __typename: 'DeleteResponseRequisitionLineResponseWithId';
  id: Scalars['String']['output'];
  response: DeleteResponseRequisitionLineResponse;
};

export type DeleteResponseRequisitionResponse = DeleteResponse | DeleteResponseRequisitionError;

export type DeleteResponseRequisitionResponseWithId = {
  __typename: 'DeleteResponseRequisitionResponseWithId';
  id: Scalars['String']['output'];
  response: DeleteResponseRequisitionResponse;
};

export type DeleteStocktakeError = {
  __typename: 'DeleteStocktakeError';
  error: DeleteStocktakeErrorInterface;
};

export type DeleteStocktakeErrorInterface = {
  description: Scalars['String']['output'];
};

export type DeleteStocktakeInput = {
  id: Scalars['String']['input'];
};

export type DeleteStocktakeLineError = {
  __typename: 'DeleteStocktakeLineError';
  error: DeleteStocktakeLineErrorInterface;
};

export type DeleteStocktakeLineErrorInterface = {
  description: Scalars['String']['output'];
};

export type DeleteStocktakeLineInput = {
  id: Scalars['String']['input'];
};

export type DeleteStocktakeLineResponse = DeleteResponse | DeleteStocktakeLineError;

export type DeleteStocktakeLineResponseWithId = {
  __typename: 'DeleteStocktakeLineResponseWithId';
  id: Scalars['String']['output'];
  response: DeleteStocktakeLineResponse;
};

export type DeleteStocktakeResponse = DeleteResponse | DeleteStocktakeError;

export type DeleteStocktakeResponseWithId = {
  __typename: 'DeleteStocktakeResponseWithId';
  id: Scalars['String']['output'];
  response: DeleteStocktakeResponse;
};

export type DeleteSupplierReturnError = {
  __typename: 'DeleteSupplierReturnError';
  error: DeleteSupplierReturnErrorInterface;
};

export type DeleteSupplierReturnErrorInterface = {
  description: Scalars['String']['output'];
};

export type DeleteSupplierReturnResponse = DeleteResponse | DeleteSupplierReturnError;

export type DeleteVaccineCourseError = {
  __typename: 'DeleteVaccineCourseError';
  error: DeleteVaccineCourseErrorInterface;
};

export type DeleteVaccineCourseErrorInterface = {
  description: Scalars['String']['output'];
};

export type DeleteVaccineCourseResponse = DeleteResponse | DeleteVaccineCourseError;

export type DemographicConnector = {
  __typename: 'DemographicConnector';
  nodes: Array<DemographicNode>;
  totalCount: Scalars['Int']['output'];
};

export type DemographicFilterInput = {
  id?: InputMaybe<EqualFilterStringInput>;
  name?: InputMaybe<StringFilterInput>;
};

export type DemographicIndicatorConnector = {
  __typename: 'DemographicIndicatorConnector';
  nodes: Array<DemographicIndicatorNode>;
  totalCount: Scalars['Int']['output'];
};

export type DemographicIndicatorFilterInput = {
  baseYear?: InputMaybe<EqualFilterNumberInput>;
  id?: InputMaybe<EqualFilterStringInput>;
  name?: InputMaybe<StringFilterInput>;
};

export type DemographicIndicatorNode = {
  __typename: 'DemographicIndicatorNode';
  basePopulation: Scalars['Int']['output'];
  baseYear: Scalars['Int']['output'];
  id: Scalars['String']['output'];
  name: Scalars['String']['output'];
  populationPercentage: Scalars['Float']['output'];
  year1Projection: Scalars['Int']['output'];
  year2Projection: Scalars['Int']['output'];
  year3Projection: Scalars['Int']['output'];
  year4Projection: Scalars['Int']['output'];
  year5Projection: Scalars['Int']['output'];
};

export enum DemographicIndicatorSortFieldInput {
  Id = 'id',
  Name = 'name'
}

export type DemographicIndicatorSortInput = {
  desc?: InputMaybe<Scalars['Boolean']['input']>;
  key: DemographicIndicatorSortFieldInput;
};

export type DemographicIndicatorsResponse = DemographicIndicatorConnector;

export type DemographicMutations = {
  __typename: 'DemographicMutations';
  insertDemographicIndicator: InsertDemographicIndicatorResponse;
  insertDemographicProjection: InsertDemographicProjectionResponse;
  updateDemographicIndicator: UpdateDemographicIndicatorResponse;
  updateDemographicProjection: UpdateDemographicProjectionResponse;
};


export type DemographicMutationsInsertDemographicIndicatorArgs = {
  input: InsertDemographicIndicatorInput;
};


export type DemographicMutationsInsertDemographicProjectionArgs = {
  input: InsertDemographicProjectionInput;
};


export type DemographicMutationsUpdateDemographicIndicatorArgs = {
  input: UpdateDemographicIndicatorInput;
};


export type DemographicMutationsUpdateDemographicProjectionArgs = {
  input: UpdateDemographicProjectionInput;
};

export type DemographicNode = {
  __typename: 'DemographicNode';
  id: Scalars['String']['output'];
  name: Scalars['String']['output'];
};

export type DemographicProjectionConnector = {
  __typename: 'DemographicProjectionConnector';
  nodes: Array<DemographicProjectionNode>;
  totalCount: Scalars['Int']['output'];
};

export type DemographicProjectionFilterInput = {
  baseYear?: InputMaybe<EqualFilterNumberInput>;
  id?: InputMaybe<EqualFilterStringInput>;
};

export type DemographicProjectionNode = {
  __typename: 'DemographicProjectionNode';
  baseYear: Scalars['Int']['output'];
  id: Scalars['String']['output'];
  year1: Scalars['Float']['output'];
  year2: Scalars['Float']['output'];
  year3: Scalars['Float']['output'];
  year4: Scalars['Float']['output'];
  year5: Scalars['Float']['output'];
};

export type DemographicProjectionResponse = DemographicProjectionNode | NodeError;

export enum DemographicProjectionSortFieldInput {
  Id = 'id'
}

export type DemographicProjectionSortInput = {
  desc?: InputMaybe<Scalars['Boolean']['input']>;
  key: DemographicProjectionSortFieldInput;
};

export type DemographicProjectionsResponse = DemographicProjectionConnector;

export enum DemographicSortFieldInput {
  Id = 'id',
  Name = 'name'
}

export type DemographicSortInput = {
  desc?: InputMaybe<Scalars['Boolean']['input']>;
  key: DemographicSortFieldInput;
};

export type DemographicsResponse = DemographicConnector;

export type DiagnosisNode = {
  __typename: 'DiagnosisNode';
  code: Scalars['String']['output'];
  description: Scalars['String']['output'];
  id: Scalars['String']['output'];
};

export type DisplaySettingNode = {
  __typename: 'DisplaySettingNode';
  hash: Scalars['String']['output'];
  value: Scalars['String']['output'];
};

export type DisplaySettingsHash = {
  logo: Scalars['String']['input'];
  theme: Scalars['String']['input'];
};

export type DisplaySettingsInput = {
  customLogo?: InputMaybe<Scalars['String']['input']>;
  customTheme?: InputMaybe<Scalars['String']['input']>;
};

export type DisplaySettingsNode = {
  __typename: 'DisplaySettingsNode';
  customLogo?: Maybe<DisplaySettingNode>;
  customTheme?: Maybe<DisplaySettingNode>;
};

export type DocumentConnector = {
  __typename: 'DocumentConnector';
  nodes: Array<DocumentNode>;
  totalCount: Scalars['Int']['output'];
};

export type DocumentFilterInput = {
  contextId?: InputMaybe<EqualFilterStringInput>;
  /**
   * This filter makes it possible to search the raw text json data.
   * Be beware of potential performance issues.
   */
  data?: InputMaybe<StringFilterInput>;
  datetime?: InputMaybe<DatetimeFilterInput>;
  name?: InputMaybe<StringFilterInput>;
  owner?: InputMaybe<EqualFilterStringInput>;
  type?: InputMaybe<EqualFilterStringInput>;
};

export type DocumentHistoryResponse = DocumentConnector;

export type DocumentNode = {
  __typename: 'DocumentNode';
  data: Scalars['JSON']['output'];
  documentRegistry?: Maybe<DocumentRegistryNode>;
  id: Scalars['String']['output'];
  name: Scalars['String']['output'];
  parents: Array<Scalars['String']['output']>;
  schema?: Maybe<JsonschemaNode>;
  timestamp: Scalars['DateTime']['output'];
  type: Scalars['String']['output'];
  user?: Maybe<UserNode>;
  userId: Scalars['String']['output'];
};

export enum DocumentRegistryCategoryNode {
  ContactTrace = 'CONTACT_TRACE',
  Custom = 'CUSTOM',
  Encounter = 'ENCOUNTER',
  Patient = 'PATIENT',
  ProgramEnrolment = 'PROGRAM_ENROLMENT'
}

export type DocumentRegistryConnector = {
  __typename: 'DocumentRegistryConnector';
  nodes: Array<DocumentRegistryNode>;
  totalCount: Scalars['Int']['output'];
};

export type DocumentRegistryFilterInput = {
  category?: InputMaybe<EqualFilterDocumentRegistryCategoryInput>;
  contextId?: InputMaybe<EqualFilterStringInput>;
  documentType?: InputMaybe<EqualFilterStringInput>;
  id?: InputMaybe<EqualFilterStringInput>;
};

export type DocumentRegistryNode = {
  __typename: 'DocumentRegistryNode';
  category: DocumentRegistryCategoryNode;
  contextId: Scalars['String']['output'];
  documentType: Scalars['String']['output'];
  formSchemaId: Scalars['String']['output'];
  id: Scalars['String']['output'];
  jsonSchema: Scalars['JSON']['output'];
  name?: Maybe<Scalars['String']['output']>;
  uiSchema: Scalars['JSON']['output'];
  uiSchemaType: Scalars['String']['output'];
};

export type DocumentRegistryResponse = DocumentRegistryConnector;

export enum DocumentRegistrySortFieldInput {
  DocumentType = 'documentType',
  Type = 'type'
}

export type DocumentRegistrySortInput = {
  /**
   * Sort query result is sorted descending or ascending (if not provided the default is
   * ascending)
   */
  desc?: InputMaybe<Scalars['Boolean']['input']>;
  /** Sort query result by `key` */
  key: DocumentRegistrySortFieldInput;
};

export type DocumentResponse = DocumentConnector;

export enum DocumentSortFieldInput {
  Context = 'context',
  Datetime = 'datetime',
  Name = 'name',
  Owner = 'owner',
  Type = 'type'
}

export type DocumentSortInput = {
  /**
   * Sort query result is sorted descending or ascending (if not provided the default is
   * ascending)
   */
  desc?: InputMaybe<Scalars['Boolean']['input']>;
  /** Sort query result by `key` */
  key: DocumentSortFieldInput;
};

export type EncounterConnector = {
  __typename: 'EncounterConnector';
  nodes: Array<EncounterNode>;
  totalCount: Scalars['Int']['output'];
};

export type EncounterEventFilterInput = {
  activeEndDatetime?: InputMaybe<DatetimeFilterInput>;
  activeStartDatetime?: InputMaybe<DatetimeFilterInput>;
  data?: InputMaybe<StringFilterInput>;
  datetime?: InputMaybe<DatetimeFilterInput>;
  /**
   * Only include events that are for the current encounter, i.e. have matching encounter type
   * and matching encounter name of the current encounter. If not set all events with matching
   * encounter type are returned.
   */
  isCurrentEncounter?: InputMaybe<Scalars['Boolean']['input']>;
  type?: InputMaybe<EqualFilterStringInput>;
};

export type EncounterFieldsConnector = {
  __typename: 'EncounterFieldsConnector';
  nodes: Array<EncounterFieldsNode>;
  totalCount: Scalars['Int']['output'];
};

export type EncounterFieldsInput = {
  fields: Array<Scalars['String']['input']>;
};

export type EncounterFieldsNode = {
  __typename: 'EncounterFieldsNode';
  encounter: EncounterNode;
  fields: Array<Scalars['JSON']['output']>;
};

export type EncounterFieldsResponse = EncounterFieldsConnector;

export type EncounterFilterInput = {
  clinicianId?: InputMaybe<EqualFilterStringInput>;
  createdDatetime?: InputMaybe<DatetimeFilterInput>;
  documentData?: InputMaybe<StringFilterInput>;
  documentName?: InputMaybe<EqualFilterStringInput>;
  endDatetime?: InputMaybe<DatetimeFilterInput>;
  id?: InputMaybe<EqualFilterStringInput>;
  /** Only if this filter is set encounters with status DELETED are returned */
  includeDeleted?: InputMaybe<Scalars['Boolean']['input']>;
  patient?: InputMaybe<PatientFilterInput>;
  patientId?: InputMaybe<EqualFilterStringInput>;
  programEnrolment?: InputMaybe<ProgramEnrolmentFilterInput>;
  /** The program id */
  programId?: InputMaybe<EqualFilterStringInput>;
  startDatetime?: InputMaybe<DatetimeFilterInput>;
  status?: InputMaybe<EqualFilterEncounterStatusInput>;
  type?: InputMaybe<EqualFilterStringInput>;
};

export type EncounterNode = {
  __typename: 'EncounterNode';
  activeProgramEvents: ProgramEventResponse;
  clinician?: Maybe<ClinicianNode>;
  contextId: Scalars['String']['output'];
  createdDatetime: Scalars['DateTime']['output'];
  /** The encounter document */
  document: DocumentNode;
  endDatetime?: Maybe<Scalars['DateTime']['output']>;
  id: Scalars['String']['output'];
  name: Scalars['String']['output'];
  patient: PatientNode;
  patientId: Scalars['String']['output'];
  previousEncounter?: Maybe<EncounterNode>;
  /** Returns the matching program enrolment for the patient of this encounter */
  programEnrolment?: Maybe<ProgramEnrolmentNode>;
  programEvents: ProgramEventResponse;
  programId: Scalars['String']['output'];
  startDatetime: Scalars['DateTime']['output'];
  status?: Maybe<EncounterNodeStatus>;
  /** Tries to suggest a date for the next encounter */
  suggestedNextEncounter?: Maybe<SuggestedNextEncounterNode>;
  type: Scalars['String']['output'];
};


export type EncounterNodeActiveProgramEventsArgs = {
  at?: InputMaybe<Scalars['DateTime']['input']>;
  filter?: InputMaybe<ActiveEncounterEventFilterInput>;
  page?: InputMaybe<PaginationInput>;
  sort?: InputMaybe<ProgramEventSortInput>;
};


export type EncounterNodeProgramEventsArgs = {
  filter?: InputMaybe<EncounterEventFilterInput>;
  page?: InputMaybe<PaginationInput>;
  sort?: InputMaybe<ProgramEventSortInput>;
};

export enum EncounterNodeStatus {
  Cancelled = 'CANCELLED',
  Deleted = 'DELETED',
  Pending = 'PENDING',
  Visited = 'VISITED'
}

export type EncounterResponse = EncounterConnector;

export enum EncounterSortFieldInput {
  CreatedDatetime = 'createdDatetime',
  EndDatetime = 'endDatetime',
  PatientId = 'patientId',
  Program = 'program',
  StartDatetime = 'startDatetime',
  Status = 'status',
  Type = 'type'
}

export type EncounterSortInput = {
  /**
   * Sort query result is sorted descending or ascending (if not provided the default is
   * ascending)
   */
  desc?: InputMaybe<Scalars['Boolean']['input']>;
  /** Sort query result by `key` */
  key: EncounterSortFieldInput;
};

export type EqualFilterActivityLogTypeInput = {
  equalAny?: InputMaybe<Array<ActivityLogNodeType>>;
  equalTo?: InputMaybe<ActivityLogNodeType>;
  notEqualTo?: InputMaybe<ActivityLogNodeType>;
};

export type EqualFilterBigFloatingNumberInput = {
  equalAny?: InputMaybe<Array<Scalars['Float']['input']>>;
  equalAnyOrNull?: InputMaybe<Array<Scalars['Float']['input']>>;
  equalTo?: InputMaybe<Scalars['Float']['input']>;
  notEqualTo?: InputMaybe<Scalars['Float']['input']>;
};

export type EqualFilterBigNumberInput = {
  equalAny?: InputMaybe<Array<Scalars['Int']['input']>>;
  equalAnyOrNull?: InputMaybe<Array<Scalars['Int']['input']>>;
  equalTo?: InputMaybe<Scalars['Int']['input']>;
  notEqualTo?: InputMaybe<Scalars['Int']['input']>;
};

export type EqualFilterDocumentRegistryCategoryInput = {
  equalAny?: InputMaybe<Array<DocumentRegistryCategoryNode>>;
  equalTo?: InputMaybe<DocumentRegistryCategoryNode>;
  notEqualTo?: InputMaybe<DocumentRegistryCategoryNode>;
};

export type EqualFilterEncounterStatusInput = {
  equalAny?: InputMaybe<Array<EncounterNodeStatus>>;
  equalTo?: InputMaybe<EncounterNodeStatus>;
  notEqualTo?: InputMaybe<EncounterNodeStatus>;
};

export type EqualFilterGenderType = {
  equalAny?: InputMaybe<Array<GenderType>>;
  equalTo?: InputMaybe<GenderType>;
  notEqualTo?: InputMaybe<GenderType>;
};

export type EqualFilterInventoryAdjustmentReasonTypeInput = {
  equalAny?: InputMaybe<Array<InventoryAdjustmentReasonNodeType>>;
  equalTo?: InputMaybe<InventoryAdjustmentReasonNodeType>;
  notEqualTo?: InputMaybe<InventoryAdjustmentReasonNodeType>;
};

export type EqualFilterInvoiceLineTypeInput = {
  equalAny?: InputMaybe<Array<InvoiceLineNodeType>>;
  equalTo?: InputMaybe<InvoiceLineNodeType>;
  notEqualTo?: InputMaybe<InvoiceLineNodeType>;
};

export type EqualFilterInvoiceStatusInput = {
  equalAny?: InputMaybe<Array<InvoiceNodeStatus>>;
  equalTo?: InputMaybe<InvoiceNodeStatus>;
  notEqualTo?: InputMaybe<InvoiceNodeStatus>;
};

export type EqualFilterInvoiceTypeInput = {
  equalAny?: InputMaybe<Array<InvoiceNodeType>>;
  equalTo?: InputMaybe<InvoiceNodeType>;
  notEqualTo?: InputMaybe<InvoiceNodeType>;
};

export type EqualFilterItemTypeInput = {
  equalAny?: InputMaybe<Array<ItemNodeType>>;
  equalTo?: InputMaybe<ItemNodeType>;
  notEqualTo?: InputMaybe<ItemNodeType>;
};

export type EqualFilterNumberInput = {
  equalAny?: InputMaybe<Array<Scalars['Int']['input']>>;
  equalAnyOrNull?: InputMaybe<Array<Scalars['Int']['input']>>;
  equalTo?: InputMaybe<Scalars['Int']['input']>;
  notEqualTo?: InputMaybe<Scalars['Int']['input']>;
};

export type EqualFilterReasonOptionTypeInput = {
  equalAny?: InputMaybe<Array<ReasonOptionNodeType>>;
  equalTo?: InputMaybe<ReasonOptionNodeType>;
  notEqualTo?: InputMaybe<ReasonOptionNodeType>;
};

export type EqualFilterReportContextInput = {
  equalAny?: InputMaybe<Array<ReportContext>>;
  equalTo?: InputMaybe<ReportContext>;
  notEqualTo?: InputMaybe<ReportContext>;
};

export type EqualFilterRequisitionStatusInput = {
  equalAny?: InputMaybe<Array<RequisitionNodeStatus>>;
  equalTo?: InputMaybe<RequisitionNodeStatus>;
  notEqualTo?: InputMaybe<RequisitionNodeStatus>;
};

export type EqualFilterRequisitionTypeInput = {
  equalAny?: InputMaybe<Array<RequisitionNodeType>>;
  equalTo?: InputMaybe<RequisitionNodeType>;
  notEqualTo?: InputMaybe<RequisitionNodeType>;
};

export type EqualFilterStatusInput = {
  equalAny?: InputMaybe<Array<AssetLogStatusInput>>;
  equalTo?: InputMaybe<AssetLogStatusInput>;
  notEqualTo?: InputMaybe<AssetLogStatusInput>;
};

export type EqualFilterStocktakeStatusInput = {
  equalAny?: InputMaybe<Array<StocktakeNodeStatus>>;
  equalTo?: InputMaybe<StocktakeNodeStatus>;
  notEqualTo?: InputMaybe<StocktakeNodeStatus>;
};

export type EqualFilterStringInput = {
  equalAny?: InputMaybe<Array<Scalars['String']['input']>>;
  equalAnyOrNull?: InputMaybe<Array<Scalars['String']['input']>>;
  equalTo?: InputMaybe<Scalars['String']['input']>;
  notEqualTo?: InputMaybe<Scalars['String']['input']>;
};

export type EqualFilterTemperatureBreachRowTypeInput = {
  equalAny?: InputMaybe<Array<TemperatureBreachNodeType>>;
  equalTo?: InputMaybe<TemperatureBreachNodeType>;
  notEqualTo?: InputMaybe<TemperatureBreachNodeType>;
};

export type EqualFilterTypeInput = {
  equalAny?: InputMaybe<Array<NameNodeType>>;
  equalTo?: InputMaybe<NameNodeType>;
  notEqualTo?: InputMaybe<NameNodeType>;
};

export type ExistingLinesInput = {
  itemId: Scalars['String']['input'];
  returnId: Scalars['String']['input'];
};

export type FailedToFetchReportData = PrintReportErrorInterface & {
  __typename: 'FailedToFetchReportData';
  description: Scalars['String']['output'];
  errors: Scalars['JSON']['output'];
};

export type FailedTranslation = QueryReportErrorInterface & QueryReportsErrorInterface & {
  __typename: 'FailedTranslation';
  description: Scalars['String']['output'];
};

export type FinaliseRnRFormInput = {
  id: Scalars['String']['input'];
};

export type FinaliseRnRFormResponse = RnRFormNode;

export type FinalisedRequisition = DeleteResponseRequisitionErrorInterface & {
  __typename: 'FinalisedRequisition';
  description: Scalars['String']['output'];
};

export enum ForeignKey {
  InvoiceId = 'invoiceId',
  ItemId = 'itemId',
  LocationId = 'locationId',
  OtherPartyId = 'otherPartyId',
  RequisitionId = 'requisitionId',
  StockLineId = 'stockLineId'
}

export type ForeignKeyError = DeleteInboundShipmentLineErrorInterface & DeleteInboundShipmentServiceLineErrorInterface & DeleteOutboundShipmentLineErrorInterface & DeleteOutboundShipmentServiceLineErrorInterface & DeleteOutboundShipmentUnallocatedLineErrorInterface & DeletePrescriptionLineErrorInterface & DeleteResponseRequisitionLineErrorInterface & InsertInboundShipmentLineErrorInterface & InsertInboundShipmentServiceLineErrorInterface & InsertOutboundShipmentLineErrorInterface & InsertOutboundShipmentServiceLineErrorInterface & InsertOutboundShipmentUnallocatedLineErrorInterface & InsertPrescriptionLineErrorInterface & InsertRequestRequisitionLineErrorInterface & InsertResponseRequisitionLineErrorInterface & UpdateInboundShipmentLineErrorInterface & UpdateInboundShipmentServiceLineErrorInterface & UpdateOutboundShipmentLineErrorInterface & UpdateOutboundShipmentServiceLineErrorInterface & UpdateOutboundShipmentUnallocatedLineErrorInterface & UpdatePrescriptionLineErrorInterface & UpdateRequestRequisitionLineErrorInterface & UpdateResponseRequisitionLineErrorInterface & {
  __typename: 'ForeignKeyError';
  description: Scalars['String']['output'];
  key: ForeignKey;
};

export type FormSchemaConnector = {
  __typename: 'FormSchemaConnector';
  nodes: Array<FormSchemaNode>;
  totalCount: Scalars['Int']['output'];
};

export type FormSchemaFilterInput = {
  id?: InputMaybe<EqualFilterStringInput>;
  type?: InputMaybe<EqualFilterStringInput>;
};

export type FormSchemaNode = {
  __typename: 'FormSchemaNode';
  id: Scalars['String']['output'];
  jsonSchema: Scalars['JSON']['output'];
  type: Scalars['String']['output'];
  uiSchema: Scalars['JSON']['output'];
};

export type FormSchemaResponse = FormSchemaConnector;

export enum FormSchemaSortFieldInput {
  Id = 'id'
}

export type FormSchemaSortInput = {
  /**
   * Sort query result is sorted descending or ascending (if not provided the default is
   * ascending)
   */
  desc?: InputMaybe<Scalars['Boolean']['input']>;
  /** Sort query result by `key` */
  key: FormSchemaSortFieldInput;
};

export type FrontendPluginMetadataNode = {
  __typename: 'FrontendPluginMetadataNode';
  code: Scalars['String']['output'];
  path: Scalars['String']['output'];
};

export type FullSyncStatusNode = {
  __typename: 'FullSyncStatusNode';
  error?: Maybe<SyncErrorNode>;
  integration?: Maybe<SyncStatusWithProgressNode>;
  isSyncing: Scalars['Boolean']['output'];
  lastSuccessfulSync?: Maybe<SyncStatusNode>;
  prepareInitial?: Maybe<SyncStatusNode>;
  pullCentral?: Maybe<SyncStatusWithProgressNode>;
  pullRemote?: Maybe<SyncStatusWithProgressNode>;
  pullV6?: Maybe<SyncStatusWithProgressNode>;
  push?: Maybe<SyncStatusWithProgressNode>;
  pushV6?: Maybe<SyncStatusWithProgressNode>;
  summary: SyncStatusNode;
};

export enum GenderType {
  Female = 'FEMALE',
  Male = 'MALE',
  NonBinary = 'NON_BINARY',
  Transgender = 'TRANSGENDER',
  TransgenderFemale = 'TRANSGENDER_FEMALE',
  TransgenderFemaleHormone = 'TRANSGENDER_FEMALE_HORMONE',
  TransgenderFemaleSurgical = 'TRANSGENDER_FEMALE_SURGICAL',
  TransgenderMale = 'TRANSGENDER_MALE',
  TransgenderMaleHormone = 'TRANSGENDER_MALE_HORMONE',
  TransgenderMaleSurgical = 'TRANSGENDER_MALE_SURGICAL',
  Unknown = 'UNKNOWN'
}

export type GenerateCustomerReturnLinesInput = {
  existingLinesInput?: InputMaybe<ExistingLinesInput>;
  /** The ids of the outbound shipment lines to generate new return lines for */
  outboundShipmentLineIds: Array<Scalars['String']['input']>;
};

export type GenerateCustomerReturnLinesResponse = GeneratedCustomerReturnLineConnector;

/** At least one input is required. */
export type GenerateSupplierReturnLinesInput = {
  /** Generate new return lines for all the available stock lines of a specific item */
  itemId?: InputMaybe<Scalars['String']['input']>;
  /** Include existing return lines in the response. Only has an effect when either `stock_line_ids` or `item_id` is set. */
  returnId?: InputMaybe<Scalars['String']['input']>;
  /** The stock line ids to generate new return lines for */
  stockLineIds: Array<Scalars['String']['input']>;
};

export type GenerateSupplierReturnLinesResponse = SupplierReturnLineConnector;

export type GeneratedCustomerReturnLineConnector = {
  __typename: 'GeneratedCustomerReturnLineConnector';
  nodes: Array<CustomerReturnLineNode>;
  totalCount: Scalars['Int']['output'];
};

export type Gs1DataElement = {
  ai: Scalars['String']['input'];
  data: Scalars['String']['input'];
};

export type InboundInvoiceCounts = {
  __typename: 'InboundInvoiceCounts';
  created: InvoiceCountsSummary;
  notDelivered: Scalars['Int']['output'];
};

export type IndicatorColumnNode = {
  __typename: 'IndicatorColumnNode';
  columnNumber: Scalars['Int']['output'];
  id: Scalars['String']['output'];
  name: Scalars['String']['output'];
  value?: Maybe<IndicatorValueNode>;
  valueType?: Maybe<IndicatorValueTypeNode>;
};


export type IndicatorColumnNodeValueArgs = {
  customerNameId: Scalars['String']['input'];
  periodId: Scalars['String']['input'];
  storeId: Scalars['String']['input'];
};

export type IndicatorLineNode = {
  __typename: 'IndicatorLineNode';
  columns: Array<IndicatorColumnNode>;
  customerIndicatorInfo: Array<CustomerIndicatorInformationNode>;
  line: IndicatorLineRowNode;
};


export type IndicatorLineNodeCustomerIndicatorInfoArgs = {
  periodId: Scalars['String']['input'];
  storeId: Scalars['String']['input'];
};

export type IndicatorLineRowNode = {
  __typename: 'IndicatorLineRowNode';
  code: Scalars['String']['output'];
  id: Scalars['String']['output'];
  lineNumber: Scalars['Int']['output'];
  name: Scalars['String']['output'];
  valueType?: Maybe<IndicatorValueTypeNode>;
};

export type IndicatorValueNode = {
  __typename: 'IndicatorValueNode';
  id: Scalars['String']['output'];
  value: Scalars['String']['output'];
};

export enum IndicatorValueTypeNode {
  Number = 'NUMBER',
  String = 'STRING'
}

export type InitialisationStatusNode = {
  __typename: 'InitialisationStatusNode';
  siteName?: Maybe<Scalars['String']['output']>;
  status: InitialisationStatusType;
};

export enum InitialisationStatusType {
  /** Fuly initialised */
  Initialised = 'INITIALISED',
  /** Sync settings were set and sync was attempted at least once */
  Initialising = 'INITIALISING',
  /** Sync settings are not set and sync was not attempted */
  PreInitialisation = 'PRE_INITIALISATION'
}

export type InitialiseSiteResponse = SyncErrorNode | SyncSettingsNode;

export type InsertAssetCatalogueItemError = {
  __typename: 'InsertAssetCatalogueItemError';
  error: InsertAssetCatalogueItemErrorInterface;
};

export type InsertAssetCatalogueItemErrorInterface = {
  description: Scalars['String']['output'];
};

export type InsertAssetCatalogueItemInput = {
  categoryId: Scalars['String']['input'];
  classId: Scalars['String']['input'];
  code: Scalars['String']['input'];
  id: Scalars['String']['input'];
  manufacturer?: InputMaybe<Scalars['String']['input']>;
  model: Scalars['String']['input'];
  properties?: InputMaybe<Scalars['String']['input']>;
  subCatalogue: Scalars['String']['input'];
  typeId: Scalars['String']['input'];
};

export type InsertAssetCatalogueItemResponse = AssetCatalogueItemNode | InsertAssetCatalogueItemError;

export type InsertAssetError = {
  __typename: 'InsertAssetError';
  error: InsertAssetErrorInterface;
};

export type InsertAssetErrorInterface = {
  description: Scalars['String']['output'];
};

export type InsertAssetInput = {
  assetNumber?: InputMaybe<Scalars['String']['input']>;
  catalogueItemId?: InputMaybe<Scalars['String']['input']>;
  categoryId?: InputMaybe<Scalars['String']['input']>;
  classId?: InputMaybe<Scalars['String']['input']>;
  donorNameId?: InputMaybe<Scalars['String']['input']>;
  id: Scalars['String']['input'];
  installationDate?: InputMaybe<Scalars['NaiveDate']['input']>;
  needsReplacement?: InputMaybe<Scalars['Boolean']['input']>;
  notes?: InputMaybe<Scalars['String']['input']>;
  properties?: InputMaybe<Scalars['String']['input']>;
  replacementDate?: InputMaybe<Scalars['NaiveDate']['input']>;
  serialNumber?: InputMaybe<Scalars['String']['input']>;
  storeId?: InputMaybe<Scalars['String']['input']>;
  typeId?: InputMaybe<Scalars['String']['input']>;
  warrantyEnd?: InputMaybe<Scalars['NaiveDate']['input']>;
  warrantyStart?: InputMaybe<Scalars['NaiveDate']['input']>;
};

export type InsertAssetLogError = {
  __typename: 'InsertAssetLogError';
  error: InsertAssetLogErrorInterface;
};

export type InsertAssetLogErrorInterface = {
  description: Scalars['String']['output'];
};

export type InsertAssetLogInput = {
  assetId: Scalars['String']['input'];
  comment?: InputMaybe<Scalars['String']['input']>;
  id: Scalars['String']['input'];
  reasonId?: InputMaybe<Scalars['String']['input']>;
  status?: InputMaybe<AssetLogStatusInput>;
  type?: InputMaybe<Scalars['String']['input']>;
};

export type InsertAssetLogReasonError = {
  __typename: 'InsertAssetLogReasonError';
  error: InsertAssetLogReasonErrorInterface;
};

export type InsertAssetLogReasonErrorInterface = {
  description: Scalars['String']['output'];
};

export type InsertAssetLogReasonInput = {
  assetLogStatus: AssetLogStatusInput;
  id: Scalars['String']['input'];
  reason: Scalars['String']['input'];
};

export type InsertAssetLogReasonResponse = AssetLogReasonNode | InsertAssetLogReasonError;

export type InsertAssetLogResponse = AssetLogNode | InsertAssetLogError;

export type InsertAssetResponse = AssetNode | InsertAssetError;

export type InsertBarcodeInput = {
  gtin: Scalars['String']['input'];
  itemId: Scalars['String']['input'];
  packSize?: InputMaybe<Scalars['Float']['input']>;
};

export type InsertBarcodeResponse = BarcodeNode;

export type InsertContactFormInput = {
  body: Scalars['String']['input'];
  contactType: ContactFormNodeType;
  id: Scalars['String']['input'];
  replyEmail: Scalars['String']['input'];
};

export type InsertContactFormResponse = InsertResponse;

export type InsertContactTraceInput = {
  /** Contact trace document data */
  data: Scalars['JSON']['input'];
  /** The patient ID the contact belongs to */
  patientId: Scalars['String']['input'];
  /** The schema id used for the encounter data */
  schemaId: Scalars['String']['input'];
  /** The contact trace document type */
  type: Scalars['String']['input'];
};

export type InsertContactTraceResponse = ContactTraceNode;

export type InsertCustomerReturnError = {
  __typename: 'InsertCustomerReturnError';
  error: InsertCustomerReturnErrorInterface;
};

export type InsertCustomerReturnErrorInterface = {
  description: Scalars['String']['output'];
};

export type InsertCustomerReturnResponse = InsertCustomerReturnError | InvoiceNode;

export type InsertDemographicIndicatorError = {
  __typename: 'InsertDemographicIndicatorError';
  error: InsertDemographicIndicatorErrorInterface;
};

export type InsertDemographicIndicatorErrorInterface = {
  description: Scalars['String']['output'];
};

export type InsertDemographicIndicatorInput = {
  basePopulation?: InputMaybe<Scalars['Int']['input']>;
  baseYear: Scalars['Int']['input'];
  id: Scalars['String']['input'];
  name?: InputMaybe<Scalars['String']['input']>;
  populationPercentage?: InputMaybe<Scalars['Float']['input']>;
  year1Projection?: InputMaybe<Scalars['Int']['input']>;
  year2Projection?: InputMaybe<Scalars['Int']['input']>;
  year3Projection?: InputMaybe<Scalars['Int']['input']>;
  year4Projection?: InputMaybe<Scalars['Int']['input']>;
  year5Projection?: InputMaybe<Scalars['Int']['input']>;
};

export type InsertDemographicIndicatorResponse = DemographicIndicatorNode | InsertDemographicIndicatorError;

export type InsertDemographicProjectionError = {
  __typename: 'InsertDemographicProjectionError';
  error: InsertDemographicProjectionErrorInterface;
};

export type InsertDemographicProjectionErrorInterface = {
  description: Scalars['String']['output'];
};

export type InsertDemographicProjectionInput = {
  baseYear: Scalars['Int']['input'];
  id: Scalars['String']['input'];
  year1?: InputMaybe<Scalars['Float']['input']>;
  year2?: InputMaybe<Scalars['Float']['input']>;
  year3?: InputMaybe<Scalars['Float']['input']>;
  year4?: InputMaybe<Scalars['Float']['input']>;
  year5?: InputMaybe<Scalars['Float']['input']>;
};

export type InsertDemographicProjectionResponse = DemographicProjectionNode | InsertDemographicProjectionError;

export type InsertDocumentRegistryInput = {
  category: DocumentRegistryCategoryNode;
  contextId: Scalars['String']['input'];
  documentType: Scalars['String']['input'];
  formSchemaId: Scalars['String']['input'];
  id: Scalars['String']['input'];
  name?: InputMaybe<Scalars['String']['input']>;
};

export type InsertDocumentResponse = DocumentRegistryNode;

export type InsertEncounterInput = {
  /** Encounter document data */
  data: Scalars['JSON']['input'];
  patientId: Scalars['String']['input'];
  /** The schema id used for the encounter data */
  schemaId: Scalars['String']['input'];
  /** The encounter type */
  type: Scalars['String']['input'];
};

export type InsertEncounterResponse = EncounterNode;

export type InsertErrorInterface = {
  description: Scalars['String']['output'];
};

export type InsertFormSchemaInput = {
  id: Scalars['String']['input'];
  jsonSchema: Scalars['JSON']['input'];
  type: Scalars['String']['input'];
  uiSchema: Scalars['JSON']['input'];
};

export type InsertFormSchemaResponse = FormSchemaNode;

export type InsertFromInternalOrderResponse = InvoiceLineNode;

export type InsertInboundShipmentError = {
  __typename: 'InsertInboundShipmentError';
  error: InsertInboundShipmentErrorInterface;
};

export type InsertInboundShipmentErrorInterface = {
  description: Scalars['String']['output'];
};

export type InsertInboundShipmentInput = {
  colour?: InputMaybe<Scalars['String']['input']>;
  comment?: InputMaybe<Scalars['String']['input']>;
  id: Scalars['String']['input'];
  onHold?: InputMaybe<Scalars['Boolean']['input']>;
  otherPartyId: Scalars['String']['input'];
  requisitionId?: InputMaybe<Scalars['String']['input']>;
  theirReference?: InputMaybe<Scalars['String']['input']>;
};

export type InsertInboundShipmentLineError = {
  __typename: 'InsertInboundShipmentLineError';
  error: InsertInboundShipmentLineErrorInterface;
};

export type InsertInboundShipmentLineErrorInterface = {
  description: Scalars['String']['output'];
};

export type InsertInboundShipmentLineFromInternalOrderLineInput = {
  invoiceId: Scalars['String']['input'];
  requisitionLineId: Scalars['String']['input'];
};

export type InsertInboundShipmentLineFromInternalOrderLineResponseWithId = {
  __typename: 'InsertInboundShipmentLineFromInternalOrderLineResponseWithId';
  id: Scalars['String']['output'];
  response: InsertFromInternalOrderResponse;
};

export type InsertInboundShipmentLineInput = {
  batch?: InputMaybe<Scalars['String']['input']>;
  costPricePerPack: Scalars['Float']['input'];
  expiryDate?: InputMaybe<Scalars['NaiveDate']['input']>;
  id: Scalars['String']['input'];
  invoiceId: Scalars['String']['input'];
  itemId: Scalars['String']['input'];
  itemVariantId?: InputMaybe<Scalars['String']['input']>;
  location?: InputMaybe<NullableStringUpdate>;
  numberOfPacks: Scalars['Float']['input'];
  packSize: Scalars['Float']['input'];
  sellPricePerPack: Scalars['Float']['input'];
  taxPercentage?: InputMaybe<Scalars['Float']['input']>;
  totalBeforeTax?: InputMaybe<Scalars['Float']['input']>;
};

export type InsertInboundShipmentLineResponse = InsertInboundShipmentLineError | InvoiceLineNode;

export type InsertInboundShipmentLineResponseWithId = {
  __typename: 'InsertInboundShipmentLineResponseWithId';
  id: Scalars['String']['output'];
  response: InsertInboundShipmentLineResponse;
};

export type InsertInboundShipmentResponse = InsertInboundShipmentError | InvoiceNode;

export type InsertInboundShipmentResponseWithId = {
  __typename: 'InsertInboundShipmentResponseWithId';
  id: Scalars['String']['output'];
  response: InsertInboundShipmentResponse;
};

export type InsertInboundShipmentServiceLineError = {
  __typename: 'InsertInboundShipmentServiceLineError';
  error: InsertInboundShipmentServiceLineErrorInterface;
};

export type InsertInboundShipmentServiceLineErrorInterface = {
  description: Scalars['String']['output'];
};

export type InsertInboundShipmentServiceLineInput = {
  id: Scalars['String']['input'];
  invoiceId: Scalars['String']['input'];
  itemId?: InputMaybe<Scalars['String']['input']>;
  name?: InputMaybe<Scalars['String']['input']>;
  note?: InputMaybe<Scalars['String']['input']>;
  taxPercentage?: InputMaybe<Scalars['Float']['input']>;
  totalBeforeTax: Scalars['Float']['input'];
};

export type InsertInboundShipmentServiceLineResponse = InsertInboundShipmentServiceLineError | InvoiceLineNode;

export type InsertInboundShipmentServiceLineResponseWithId = {
  __typename: 'InsertInboundShipmentServiceLineResponseWithId';
  id: Scalars['String']['output'];
  response: InsertInboundShipmentServiceLineResponse;
};

export type InsertInventoryAdjustmentErrorInterface = {
  description: Scalars['String']['output'];
};

export type InsertLocationError = {
  __typename: 'InsertLocationError';
  error: InsertLocationErrorInterface;
};

export type InsertLocationErrorInterface = {
  description: Scalars['String']['output'];
};

export type InsertLocationInput = {
  code: Scalars['String']['input'];
  coldStorageTypeId?: InputMaybe<Scalars['String']['input']>;
  id: Scalars['String']['input'];
  name?: InputMaybe<Scalars['String']['input']>;
  onHold?: InputMaybe<Scalars['Boolean']['input']>;
};

export type InsertLocationResponse = InsertLocationError | LocationNode;

export type InsertOutboundShipmentError = {
  __typename: 'InsertOutboundShipmentError';
  error: InsertErrorInterface;
};

export type InsertOutboundShipmentInput = {
  colour?: InputMaybe<Scalars['String']['input']>;
  comment?: InputMaybe<Scalars['String']['input']>;
  /** The new invoice id provided by the client */
  id: Scalars['String']['input'];
  onHold?: InputMaybe<Scalars['Boolean']['input']>;
  /** The other party must be a customer of the current store */
  otherPartyId: Scalars['String']['input'];
  theirReference?: InputMaybe<Scalars['String']['input']>;
};

export type InsertOutboundShipmentLineError = {
  __typename: 'InsertOutboundShipmentLineError';
  error: InsertOutboundShipmentLineErrorInterface;
};

export type InsertOutboundShipmentLineErrorInterface = {
  description: Scalars['String']['output'];
};

export type InsertOutboundShipmentLineInput = {
  id: Scalars['String']['input'];
  invoiceId: Scalars['String']['input'];
  numberOfPacks: Scalars['Float']['input'];
  stockLineId: Scalars['String']['input'];
  taxPercentage?: InputMaybe<Scalars['Float']['input']>;
};

export type InsertOutboundShipmentLineResponse = InsertOutboundShipmentLineError | InvoiceLineNode;

export type InsertOutboundShipmentLineResponseWithId = {
  __typename: 'InsertOutboundShipmentLineResponseWithId';
  id: Scalars['String']['output'];
  response: InsertOutboundShipmentLineResponse;
};

export type InsertOutboundShipmentResponse = InsertOutboundShipmentError | InvoiceNode | NodeError;

export type InsertOutboundShipmentResponseWithId = {
  __typename: 'InsertOutboundShipmentResponseWithId';
  id: Scalars['String']['output'];
  response: InsertOutboundShipmentResponse;
};

export type InsertOutboundShipmentServiceLineError = {
  __typename: 'InsertOutboundShipmentServiceLineError';
  error: InsertOutboundShipmentServiceLineErrorInterface;
};

export type InsertOutboundShipmentServiceLineErrorInterface = {
  description: Scalars['String']['output'];
};

export type InsertOutboundShipmentServiceLineInput = {
  id: Scalars['String']['input'];
  invoiceId: Scalars['String']['input'];
  itemId?: InputMaybe<Scalars['String']['input']>;
  name?: InputMaybe<Scalars['String']['input']>;
  note?: InputMaybe<Scalars['String']['input']>;
  taxPercentage?: InputMaybe<Scalars['Float']['input']>;
  totalBeforeTax: Scalars['Float']['input'];
};

export type InsertOutboundShipmentServiceLineResponse = InsertOutboundShipmentServiceLineError | InvoiceLineNode;

export type InsertOutboundShipmentServiceLineResponseWithId = {
  __typename: 'InsertOutboundShipmentServiceLineResponseWithId';
  id: Scalars['String']['output'];
  response: InsertOutboundShipmentServiceLineResponse;
};

export type InsertOutboundShipmentUnallocatedLineError = {
  __typename: 'InsertOutboundShipmentUnallocatedLineError';
  error: InsertOutboundShipmentUnallocatedLineErrorInterface;
};

export type InsertOutboundShipmentUnallocatedLineErrorInterface = {
  description: Scalars['String']['output'];
};

export type InsertOutboundShipmentUnallocatedLineInput = {
  id: Scalars['String']['input'];
  invoiceId: Scalars['String']['input'];
  itemId: Scalars['String']['input'];
  quantity: Scalars['Int']['input'];
};

export type InsertOutboundShipmentUnallocatedLineResponse = InsertOutboundShipmentUnallocatedLineError | InvoiceLineNode;

export type InsertOutboundShipmentUnallocatedLineResponseWithId = {
  __typename: 'InsertOutboundShipmentUnallocatedLineResponseWithId';
  id: Scalars['String']['output'];
  response: InsertOutboundShipmentUnallocatedLineResponse;
};

export type InsertPatientInput = {
  address1?: InputMaybe<Scalars['String']['input']>;
  code: Scalars['String']['input'];
  code2?: InputMaybe<Scalars['String']['input']>;
  dateOfBirth?: InputMaybe<Scalars['NaiveDate']['input']>;
  dateOfDeath?: InputMaybe<Scalars['NaiveDate']['input']>;
  firstName?: InputMaybe<Scalars['String']['input']>;
  gender?: InputMaybe<GenderType>;
  id: Scalars['String']['input'];
  isDeceased?: InputMaybe<Scalars['Boolean']['input']>;
  lastName?: InputMaybe<Scalars['String']['input']>;
  nextOfKinId?: InputMaybe<Scalars['String']['input']>;
  nextOfKinName?: InputMaybe<Scalars['String']['input']>;
  phone?: InputMaybe<Scalars['String']['input']>;
};

export type InsertPatientResponse = PatientNode;

export type InsertPluginDataInput = {
  data: Scalars['String']['input'];
  dataIdentifier: Scalars['String']['input'];
  id: Scalars['String']['input'];
  pluginCode: Scalars['String']['input'];
  relatedRecordId?: InputMaybe<Scalars['String']['input']>;
  storeId?: InputMaybe<Scalars['String']['input']>;
};

export type InsertPluginDataResponse = PluginDataNode;

export type InsertPrescriptionInput = {
  diagnosisId?: InputMaybe<Scalars['String']['input']>;
  id: Scalars['String']['input'];
  patientId: Scalars['String']['input'];
  programId?: InputMaybe<Scalars['String']['input']>;
  theirReference?: InputMaybe<Scalars['String']['input']>;
};

export type InsertPrescriptionLineError = {
  __typename: 'InsertPrescriptionLineError';
  error: InsertPrescriptionLineErrorInterface;
};

export type InsertPrescriptionLineErrorInterface = {
  description: Scalars['String']['output'];
};

export type InsertPrescriptionLineInput = {
  id: Scalars['String']['input'];
  invoiceId: Scalars['String']['input'];
  note?: InputMaybe<Scalars['String']['input']>;
  numberOfPacks: Scalars['Float']['input'];
  prescribedQuantity?: InputMaybe<Scalars['Float']['input']>;
  stockLineId: Scalars['String']['input'];
};

export type InsertPrescriptionLineResponse = InsertPrescriptionLineError | InvoiceLineNode;

export type InsertPrescriptionLineResponseWithId = {
  __typename: 'InsertPrescriptionLineResponseWithId';
  id: Scalars['String']['output'];
  response: InsertPrescriptionLineResponse;
};

export type InsertPrescriptionResponse = InvoiceNode;

export type InsertPrescriptionResponseWithId = {
  __typename: 'InsertPrescriptionResponseWithId';
  id: Scalars['String']['output'];
  response: InsertPrescriptionResponse;
};

export type InsertProgramEnrolmentInput = {
  /** Program document data */
  data: Scalars['JSON']['input'];
  patientId: Scalars['String']['input'];
  /** The schema id used for the program data */
  schemaId: Scalars['String']['input'];
  /** The program type */
  type: Scalars['String']['input'];
};

export type InsertProgramEnrolmentResponse = ProgramEnrolmentNode;

export type InsertProgramPatientInput = {
  /** Patient document data */
  data: Scalars['JSON']['input'];
  /** The schema id used for the patient data */
  schemaId: Scalars['String']['input'];
};

export type InsertProgramPatientResponse = PatientNode;

export type InsertProgramRequestRequisitionError = {
  __typename: 'InsertProgramRequestRequisitionError';
  error: InsertProgramRequestRequisitionErrorInterface;
};

export type InsertProgramRequestRequisitionErrorInterface = {
  description: Scalars['String']['output'];
};

export type InsertProgramRequestRequisitionInput = {
  colour?: InputMaybe<Scalars['String']['input']>;
  comment?: InputMaybe<Scalars['String']['input']>;
  /** Defaults to 2 weeks from now */
  expectedDeliveryDate?: InputMaybe<Scalars['NaiveDate']['input']>;
  id: Scalars['String']['input'];
  otherPartyId: Scalars['String']['input'];
  periodId: Scalars['String']['input'];
  programOrderTypeId: Scalars['String']['input'];
  theirReference?: InputMaybe<Scalars['String']['input']>;
};

export type InsertProgramRequestRequisitionResponse = InsertProgramRequestRequisitionError | RequisitionNode;

export type InsertProgramResponseRequisitionError = {
  __typename: 'InsertProgramResponseRequisitionError';
  error: InsertProgramResponseRequisitionErrorInterface;
};

export type InsertProgramResponseRequisitionErrorInterface = {
  description: Scalars['String']['output'];
};

export type InsertProgramResponseRequisitionInput = {
  id: Scalars['String']['input'];
  otherPartyId: Scalars['String']['input'];
  periodId: Scalars['String']['input'];
  programOrderTypeId: Scalars['String']['input'];
};

export type InsertProgramResponseRequisitionResponse = InsertProgramResponseRequisitionError | RequisitionNode;

export type InsertRepackError = {
  __typename: 'InsertRepackError';
  error: InsertRepackErrorInterface;
};

export type InsertRepackErrorInterface = {
  description: Scalars['String']['output'];
};

export type InsertRepackInput = {
  newLocationId?: InputMaybe<Scalars['String']['input']>;
  newPackSize: Scalars['Float']['input'];
  numberOfPacks: Scalars['Float']['input'];
  stockLineId: Scalars['String']['input'];
};

export type InsertRepackResponse = InsertRepackError | InvoiceNode;

export type InsertRequestRequisitionError = {
  __typename: 'InsertRequestRequisitionError';
  error: InsertRequestRequisitionErrorInterface;
};

export type InsertRequestRequisitionErrorInterface = {
  description: Scalars['String']['output'];
};

export type InsertRequestRequisitionInput = {
  colour?: InputMaybe<Scalars['String']['input']>;
  comment?: InputMaybe<Scalars['String']['input']>;
  /** Defaults to 2 weeks from now */
  expectedDeliveryDate?: InputMaybe<Scalars['NaiveDate']['input']>;
  id: Scalars['String']['input'];
  maxMonthsOfStock: Scalars['Float']['input'];
  minMonthsOfStock: Scalars['Float']['input'];
  otherPartyId: Scalars['String']['input'];
  theirReference?: InputMaybe<Scalars['String']['input']>;
};

export type InsertRequestRequisitionLineError = {
  __typename: 'InsertRequestRequisitionLineError';
  error: InsertRequestRequisitionLineErrorInterface;
};

export type InsertRequestRequisitionLineErrorInterface = {
  description: Scalars['String']['output'];
};

export type InsertRequestRequisitionLineInput = {
  id: Scalars['String']['input'];
  itemId: Scalars['String']['input'];
  requisitionId: Scalars['String']['input'];
};

export type InsertRequestRequisitionLineResponse = InsertRequestRequisitionLineError | RequisitionLineNode;

export type InsertRequestRequisitionLineResponseWithId = {
  __typename: 'InsertRequestRequisitionLineResponseWithId';
  id: Scalars['String']['output'];
  response: InsertRequestRequisitionLineResponse;
};

export type InsertRequestRequisitionResponse = InsertRequestRequisitionError | RequisitionNode;

export type InsertRequestRequisitionResponseWithId = {
  __typename: 'InsertRequestRequisitionResponseWithId';
  id: Scalars['String']['output'];
  response: InsertRequestRequisitionResponse;
};

export type InsertResponse = {
  __typename: 'InsertResponse';
  id: Scalars['String']['output'];
};

export type InsertResponseRequisitionError = {
  __typename: 'InsertResponseRequisitionError';
  error: InsertResponseRequisitionErrorInterface;
};

export type InsertResponseRequisitionErrorInterface = {
  description: Scalars['String']['output'];
};

export type InsertResponseRequisitionInput = {
  id: Scalars['String']['input'];
  maxMonthsOfStock: Scalars['Float']['input'];
  minMonthsOfStock: Scalars['Float']['input'];
  otherPartyId: Scalars['String']['input'];
};

export type InsertResponseRequisitionLineError = {
  __typename: 'InsertResponseRequisitionLineError';
  error: InsertResponseRequisitionLineErrorInterface;
};

export type InsertResponseRequisitionLineErrorInterface = {
  description: Scalars['String']['output'];
};

export type InsertResponseRequisitionLineInput = {
  id: Scalars['String']['input'];
  itemId: Scalars['String']['input'];
  requisitionId: Scalars['String']['input'];
};

export type InsertResponseRequisitionLineResponse = InsertResponseRequisitionLineError | RequisitionLineNode;

export type InsertResponseRequisitionResponse = InsertResponseRequisitionError | RequisitionNode;

export type InsertRnRFormInput = {
  id: Scalars['String']['input'];
  periodId: Scalars['String']['input'];
  programId: Scalars['String']['input'];
  supplierId: Scalars['String']['input'];
};

export type InsertRnRFormResponse = RnRFormNode;

export type InsertStockLineInput = {
  /** Empty barcode will unlink barcode from StockLine */
  barcode?: InputMaybe<Scalars['String']['input']>;
  batch?: InputMaybe<Scalars['String']['input']>;
  costPricePerPack: Scalars['Float']['input'];
  expiryDate?: InputMaybe<Scalars['NaiveDate']['input']>;
  id: Scalars['String']['input'];
  inventoryAdjustmentReasonId?: InputMaybe<Scalars['String']['input']>;
  itemId: Scalars['String']['input'];
  itemVariantId?: InputMaybe<Scalars['String']['input']>;
  location?: InputMaybe<NullableStringUpdate>;
  numberOfPacks: Scalars['Float']['input'];
  onHold: Scalars['Boolean']['input'];
  packSize: Scalars['Float']['input'];
  sellPricePerPack: Scalars['Float']['input'];
};

export type InsertStockLineLineResponse = StockLineNode;

export type InsertStocktakeInput = {
  comment?: InputMaybe<Scalars['String']['input']>;
  description?: InputMaybe<Scalars['String']['input']>;
  expiresBefore?: InputMaybe<Scalars['NaiveDate']['input']>;
  id: Scalars['String']['input'];
  isLocked?: InputMaybe<Scalars['Boolean']['input']>;
  itemsHaveStock?: InputMaybe<Scalars['Boolean']['input']>;
  location?: InputMaybe<NullableStringUpdate>;
  masterListId?: InputMaybe<Scalars['String']['input']>;
  stocktakeDate?: InputMaybe<Scalars['NaiveDate']['input']>;
};

export type InsertStocktakeLineError = {
  __typename: 'InsertStocktakeLineError';
  error: InsertStocktakeLineErrorInterface;
};

export type InsertStocktakeLineErrorInterface = {
  description: Scalars['String']['output'];
};

export type InsertStocktakeLineInput = {
  batch?: InputMaybe<Scalars['String']['input']>;
  comment?: InputMaybe<Scalars['String']['input']>;
  costPricePerPack?: InputMaybe<Scalars['Float']['input']>;
  countedNumberOfPacks?: InputMaybe<Scalars['Float']['input']>;
  expiryDate?: InputMaybe<Scalars['NaiveDate']['input']>;
  id: Scalars['String']['input'];
  inventoryAdjustmentReasonId?: InputMaybe<Scalars['String']['input']>;
  itemId?: InputMaybe<Scalars['String']['input']>;
  itemVariantId?: InputMaybe<Scalars['String']['input']>;
  location?: InputMaybe<NullableStringUpdate>;
  note?: InputMaybe<Scalars['String']['input']>;
  packSize?: InputMaybe<Scalars['Float']['input']>;
  sellPricePerPack?: InputMaybe<Scalars['Float']['input']>;
  stockLineId?: InputMaybe<Scalars['String']['input']>;
  stocktakeId: Scalars['String']['input'];
};

export type InsertStocktakeLineResponse = InsertStocktakeLineError | StocktakeLineNode;

export type InsertStocktakeLineResponseWithId = {
  __typename: 'InsertStocktakeLineResponseWithId';
  id: Scalars['String']['output'];
  response: InsertStocktakeLineResponse;
};

export type InsertStocktakeResponse = StocktakeNode;

export type InsertStocktakeResponseWithId = {
  __typename: 'InsertStocktakeResponseWithId';
  id: Scalars['String']['output'];
  response: InsertStocktakeResponse;
};

export type InsertSupplierReturnError = {
  __typename: 'InsertSupplierReturnError';
  error: InsertSupplierReturnErrorInterface;
};

export type InsertSupplierReturnErrorInterface = {
  description: Scalars['String']['output'];
};

export type InsertSupplierReturnResponse = InsertSupplierReturnError | InvoiceNode;

export type InsertVaccinationInput = {
  clinicianId?: InputMaybe<Scalars['String']['input']>;
  comment?: InputMaybe<Scalars['String']['input']>;
  encounterId: Scalars['String']['input'];
  facilityFreeText?: InputMaybe<Scalars['String']['input']>;
  facilityNameId?: InputMaybe<Scalars['String']['input']>;
  given: Scalars['Boolean']['input'];
  id: Scalars['String']['input'];
  notGivenReason?: InputMaybe<Scalars['String']['input']>;
  stockLineId?: InputMaybe<Scalars['String']['input']>;
  vaccinationDate?: InputMaybe<Scalars['NaiveDate']['input']>;
  vaccineCourseDoseId: Scalars['String']['input'];
};

export type InsertVaccinationResponse = VaccinationNode;

export type InsertVaccineCourseError = {
  __typename: 'InsertVaccineCourseError';
  error: InsertVaccineCourseErrorInterface;
};

export type InsertVaccineCourseErrorInterface = {
  description: Scalars['String']['output'];
};

export type InsertVaccineCourseInput = {
  coverageRate: Scalars['Float']['input'];
  demographicId?: InputMaybe<Scalars['String']['input']>;
  doses: Array<UpsertVaccineCourseDoseInput>;
  id: Scalars['String']['input'];
  isActive: Scalars['Boolean']['input'];
  name: Scalars['String']['input'];
  programId: Scalars['String']['input'];
  vaccineItems: Array<UpsertVaccineCourseItemInput>;
  wastageRate: Scalars['Float']['input'];
};

export type InsertVaccineCourseResponse = InsertVaccineCourseError | VaccineCourseNode;

export type InsuranceConnector = {
  __typename: 'InsuranceConnector';
  nodes: Array<InsuranceNode>;
};

export type InsuranceNode = {
  __typename: 'InsuranceNode';
  discountPercentage: Scalars['Float']['output'];
  expiryDate: Scalars['NaiveDate']['output'];
  id: Scalars['String']['output'];
  insuranceProviderId: Scalars['String']['output'];
  insuranceProviders?: Maybe<InsuranceProviderNode>;
  isActive: Scalars['Boolean']['output'];
  policyNumber: Scalars['String']['output'];
  policyNumberFamily?: Maybe<Scalars['String']['output']>;
  policyNumberPerson?: Maybe<Scalars['String']['output']>;
  policyType: InsurancePolicyNodeType;
};

export enum InsurancePolicyNodeType {
  Business = 'BUSINESS',
  Personal = 'PERSONAL'
}

export type InsuranceProviderNode = {
  __typename: 'InsuranceProviderNode';
  comment?: Maybe<Scalars['String']['output']>;
  id: Scalars['String']['output'];
  isActive: Scalars['Boolean']['output'];
  prescriptionValidityDays?: Maybe<Scalars['Int']['output']>;
  providerName: Scalars['String']['output'];
};

export type InsuranceResponse = InsuranceConnector;

export enum InsuranceSortFieldInput {
  ExpiryDate = 'expiryDate',
  IsActive = 'isActive'
}

export type InsuranceSortInput = {
  /**
   * Sort query result is sorted descending or ascending (if not provided the default is
   * ascending)
   */
  desc?: InputMaybe<Scalars['Boolean']['input']>;
  /** Sort query result by `key` */
  key: InsuranceSortFieldInput;
};

export type InternalError = InsertAssetCatalogueItemErrorInterface & InsertAssetErrorInterface & InsertAssetLogErrorInterface & InsertAssetLogReasonErrorInterface & InsertDemographicIndicatorErrorInterface & InsertDemographicProjectionErrorInterface & InsertLocationErrorInterface & RefreshTokenErrorInterface & ScannedDataParseErrorInterface & UpdateAssetErrorInterface & UpdateDemographicIndicatorErrorInterface & UpdateDemographicProjectionErrorInterface & UpdateLocationErrorInterface & UpdateSensorErrorInterface & UpsertBundledItemErrorInterface & UpsertItemVariantErrorInterface & {
  __typename: 'InternalError';
  description: Scalars['String']['output'];
  fullError: Scalars['String']['output'];
};

export type InvalidCredentials = AuthTokenErrorInterface & UpdateUserErrorInterface & {
  __typename: 'InvalidCredentials';
  description: Scalars['String']['output'];
};

export type InvalidStockSelection = UpdatePrescriptionErrorInterface & {
  __typename: 'InvalidStockSelection';
  description: Scalars['String']['output'];
};

export type InvalidToken = RefreshTokenErrorInterface & {
  __typename: 'InvalidToken';
  description: Scalars['String']['output'];
};

export type InventoryAdjustmentReasonConnector = {
  __typename: 'InventoryAdjustmentReasonConnector';
  nodes: Array<InventoryAdjustmentReasonNode>;
  totalCount: Scalars['Int']['output'];
};

export type InventoryAdjustmentReasonFilterInput = {
  id?: InputMaybe<EqualFilterStringInput>;
  isActive?: InputMaybe<Scalars['Boolean']['input']>;
  type?: InputMaybe<EqualFilterInventoryAdjustmentReasonTypeInput>;
};

export type InventoryAdjustmentReasonNode = {
  __typename: 'InventoryAdjustmentReasonNode';
  id: Scalars['String']['output'];
  isActive: Scalars['Boolean']['output'];
  reason: Scalars['String']['output'];
  type: InventoryAdjustmentReasonNodeType;
};

export enum InventoryAdjustmentReasonNodeType {
  Negative = 'NEGATIVE',
  Positive = 'POSITIVE'
}

export type InventoryAdjustmentReasonResponse = InventoryAdjustmentReasonConnector;

export enum InventoryAdjustmentReasonSortFieldInput {
  Id = 'id',
  InventoryAdjustmentReasonType = 'inventoryAdjustmentReasonType',
  Reason = 'reason'
}

export type InventoryAdjustmentReasonSortInput = {
  /**
   * Sort query result is sorted descending or ascending (if not provided the default is
   * ascending)
   */
  desc?: InputMaybe<Scalars['Boolean']['input']>;
  /** Sort query result by `key` */
  key: InventoryAdjustmentReasonSortFieldInput;
};

export type InvoiceConnector = {
  __typename: 'InvoiceConnector';
  nodes: Array<InvoiceNode>;
  totalCount: Scalars['Int']['output'];
};

export type InvoiceCounts = {
  __typename: 'InvoiceCounts';
  inbound: InboundInvoiceCounts;
  outbound: OutboundInvoiceCounts;
};

export type InvoiceCountsSummary = {
  __typename: 'InvoiceCountsSummary';
  thisWeek: Scalars['Int']['output'];
  today: Scalars['Int']['output'];
};

export type InvoiceFilterInput = {
  allocatedDatetime?: InputMaybe<DatetimeFilterInput>;
  colour?: InputMaybe<EqualFilterStringInput>;
  comment?: InputMaybe<StringFilterInput>;
  createdDatetime?: InputMaybe<DatetimeFilterInput>;
  deliveredDatetime?: InputMaybe<DatetimeFilterInput>;
  id?: InputMaybe<EqualFilterStringInput>;
  invoiceNumber?: InputMaybe<EqualFilterBigNumberInput>;
  isProgramInvoice?: InputMaybe<Scalars['Boolean']['input']>;
  linkedInvoiceId?: InputMaybe<EqualFilterStringInput>;
  nameId?: InputMaybe<EqualFilterStringInput>;
  onHold?: InputMaybe<Scalars['Boolean']['input']>;
  otherPartyId?: InputMaybe<EqualFilterStringInput>;
  otherPartyName?: InputMaybe<StringFilterInput>;
  pickedDatetime?: InputMaybe<DatetimeFilterInput>;
  requisitionId?: InputMaybe<EqualFilterStringInput>;
  shippedDatetime?: InputMaybe<DatetimeFilterInput>;
  status?: InputMaybe<EqualFilterInvoiceStatusInput>;
  storeId?: InputMaybe<EqualFilterStringInput>;
  theirReference?: InputMaybe<EqualFilterStringInput>;
  transportReference?: InputMaybe<EqualFilterStringInput>;
  type?: InputMaybe<EqualFilterInvoiceTypeInput>;
  userId?: InputMaybe<EqualFilterStringInput>;
  verifiedDatetime?: InputMaybe<DatetimeFilterInput>;
};

export type InvoiceIsNotEditable = UpdateErrorInterface & UpdateNameErrorInterface & UpdatePrescriptionErrorInterface & UpdateReturnOtherPartyErrorInterface & {
  __typename: 'InvoiceIsNotEditable';
  description: Scalars['String']['output'];
};

export type InvoiceLineConnector = {
  __typename: 'InvoiceLineConnector';
  nodes: Array<InvoiceLineNode>;
  totalCount: Scalars['Int']['output'];
};

export type InvoiceLineFilterInput = {
  id?: InputMaybe<EqualFilterStringInput>;
  invoiceId?: InputMaybe<EqualFilterStringInput>;
  invoiceStatus?: InputMaybe<EqualFilterInvoiceStatusInput>;
  invoiceType?: InputMaybe<EqualFilterInvoiceTypeInput>;
  itemId?: InputMaybe<EqualFilterStringInput>;
  locationId?: InputMaybe<EqualFilterStringInput>;
  numberOfPacks?: InputMaybe<EqualFilterBigFloatingNumberInput>;
  requisitionId?: InputMaybe<EqualFilterStringInput>;
  stockLineId?: InputMaybe<EqualFilterStringInput>;
  storeId?: InputMaybe<EqualFilterStringInput>;
  type?: InputMaybe<EqualFilterInvoiceLineTypeInput>;
};

export type InvoiceLineNode = {
  __typename: 'InvoiceLineNode';
  batch?: Maybe<Scalars['String']['output']>;
  costPricePerPack: Scalars['Float']['output'];
  expiryDate?: Maybe<Scalars['NaiveDate']['output']>;
  foreignCurrencyPriceBeforeTax?: Maybe<Scalars['Float']['output']>;
  id: Scalars['String']['output'];
  invoiceId: Scalars['String']['output'];
  item: ItemNode;
  itemCode: Scalars['String']['output'];
  itemId: Scalars['String']['output'];
  itemName: Scalars['String']['output'];
  itemVariantId?: Maybe<Scalars['String']['output']>;
  location?: Maybe<LocationNode>;
  locationId?: Maybe<Scalars['String']['output']>;
  locationName?: Maybe<Scalars['String']['output']>;
  note?: Maybe<Scalars['String']['output']>;
  numberOfPacks: Scalars['Float']['output'];
  packSize: Scalars['Float']['output'];
  prescribedQuantity?: Maybe<Scalars['Float']['output']>;
  pricing: PricingNode;
  returnReason?: Maybe<ReturnReasonNode>;
  returnReasonId?: Maybe<Scalars['String']['output']>;
  sellPricePerPack: Scalars['Float']['output'];
  stockLine?: Maybe<StockLineNode>;
  taxPercentage?: Maybe<Scalars['Float']['output']>;
  totalAfterTax: Scalars['Float']['output'];
  totalBeforeTax: Scalars['Float']['output'];
  type: InvoiceLineNodeType;
};

export enum InvoiceLineNodeType {
  Service = 'SERVICE',
  StockIn = 'STOCK_IN',
  StockOut = 'STOCK_OUT',
  UnallocatedStock = 'UNALLOCATED_STOCK'
}

export enum InvoiceLineSortFieldInput {
  /** Invoice line batch */
  Batch = 'batch',
  /** Invoice line expiry date */
  ExpiryDate = 'expiryDate',
  ItemCode = 'itemCode',
  ItemName = 'itemName',
  /** Invoice line item stock location name */
  LocationName = 'locationName',
  /** Invoice line pack size */
  PackSize = 'packSize'
}

export type InvoiceLineSortInput = {
  /**
   * Sort query result is sorted descending or ascending (if not provided the default is
   * ascending)
   */
  desc?: InputMaybe<Scalars['Boolean']['input']>;
  /** Sort query result by `key` */
  key: InvoiceLineSortFieldInput;
};

export type InvoiceLinesResponse = InvoiceLineConnector;

export type InvoiceNode = {
  __typename: 'InvoiceNode';
  allocatedDatetime?: Maybe<Scalars['DateTime']['output']>;
  backdatedDatetime?: Maybe<Scalars['DateTime']['output']>;
  clinician?: Maybe<ClinicianNode>;
  clinicianId?: Maybe<Scalars['String']['output']>;
  colour?: Maybe<Scalars['String']['output']>;
  comment?: Maybe<Scalars['String']['output']>;
  createdDatetime: Scalars['DateTime']['output'];
  currency?: Maybe<CurrencyNode>;
  currencyRate: Scalars['Float']['output'];
  deliveredDatetime?: Maybe<Scalars['DateTime']['output']>;
  diagnosis?: Maybe<DiagnosisNode>;
  diagnosisId?: Maybe<Scalars['String']['output']>;
  id: Scalars['String']['output'];
  invoiceNumber: Scalars['Int']['output'];
  lines: InvoiceLineConnector;
  /** Inbound Shipment <-> Outbound Shipment, where Inbound Shipment originated from Outbound Shipment */
  linkedShipment?: Maybe<InvoiceNode>;
  onHold: Scalars['Boolean']['output'];
  /**
   * Inbound Shipment that is the origin of this Supplier Return
   * OR Outbound Shipment that is the origin of this Customer Return
   */
  originalShipment?: Maybe<InvoiceNode>;
  otherParty: NameNode;
  otherPartyId: Scalars['String']['output'];
  otherPartyName: Scalars['String']['output'];
  patient?: Maybe<PatientNode>;
  pickedDatetime?: Maybe<Scalars['DateTime']['output']>;
  pricing: PricingNode;
  program?: Maybe<ProgramNode>;
  /**
   * Response Requisition that is the origin of this Outbound Shipment
   * Or Request Requisition for Inbound Shipment that Originated from Outbound Shipment (linked through Response Requisition)
   */
  requisition?: Maybe<RequisitionNode>;
  shippedDatetime?: Maybe<Scalars['DateTime']['output']>;
  status: InvoiceNodeStatus;
  store?: Maybe<StoreNode>;
  taxPercentage?: Maybe<Scalars['Float']['output']>;
  theirReference?: Maybe<Scalars['String']['output']>;
  transportReference?: Maybe<Scalars['String']['output']>;
  type: InvoiceNodeType;
  /**
   * User that last edited invoice, if user is not found in system default unknown user is returned
   * Null is returned for transfers, where inbound has not been edited yet
   * Null is also returned for system created invoices like inventory adjustments
   */
  user?: Maybe<UserNode>;
  verifiedDatetime?: Maybe<Scalars['DateTime']['output']>;
};


export type InvoiceNodeOtherPartyArgs = {
  storeId: Scalars['String']['input'];
};

export enum InvoiceNodeStatus {
  /**
   * General description: Outbound Shipment is ready for picking (all unallocated lines need to be fullfilled)
   * Outbound Shipment: Invoice can only be turned to allocated status when
   * all unallocated lines are fullfilled
   * Inbound Shipment: not applicable
   */
  Allocated = 'ALLOCATED',
  Cancelled = 'CANCELLED',
  /**
   * General description: Inbound Shipment was received
   * Outbound Shipment: Status is updated based on corresponding inbound Shipment
   * Inbound Shipment: Stock is introduced and can be issued
   */
  Delivered = 'DELIVERED',
  /**
   * Outbound Shipment: available_number_of_packs in a stock line gets
   * updated when items are added to the invoice.
   * Inbound Shipment: No stock changes in this status, only manually entered
   * inbound Shipments have new status
   */
  New = 'NEW',
  /**
   * General description: Outbound Shipment was picked from shelf and ready for Shipment
   * Outbound Shipment: available_number_of_packs and
   * total_number_of_packs get updated when items are added to the invoice
   * Inbound Shipment: For inter store stock transfers an inbound Shipment
   * is created when corresponding outbound Shipment is picked and ready for
   * Shipment, inbound Shipment is not editable in this status
   */
  Picked = 'PICKED',
  /**
   * General description: Outbound Shipment is sent out for delivery
   * Outbound Shipment: Becomes not editable
   * Inbound Shipment: For inter store stock transfers an inbound Shipment
   * becomes editable when this status is set as a result of corresponding
   * outbound Shipment being chagned to shipped (this is similar to New status)
   */
  Shipped = 'SHIPPED',
  /**
   * General description: Received inbound Shipment was counted and verified
   * Outbound Shipment: Status is updated based on corresponding inbound Shipment
   * Inbound Shipment: Becomes not editable
   */
  Verified = 'VERIFIED'
}

export enum InvoiceNodeType {
  CustomerReturn = 'CUSTOMER_RETURN',
  InboundShipment = 'INBOUND_SHIPMENT',
  InventoryAddition = 'INVENTORY_ADDITION',
  InventoryReduction = 'INVENTORY_REDUCTION',
  OutboundShipment = 'OUTBOUND_SHIPMENT',
  Prescription = 'PRESCRIPTION',
  Repack = 'REPACK',
  SupplierReturn = 'SUPPLIER_RETURN'
}

export type InvoiceResponse = InvoiceNode | NodeError;

export enum InvoiceSortFieldInput {
  AllocatedDatetime = 'allocatedDatetime',
  Comment = 'comment',
  CreatedDatetime = 'createdDatetime',
  DeliveredDatetime = 'deliveredDatetime',
  InvoiceDatetime = 'invoiceDatetime',
  InvoiceNumber = 'invoiceNumber',
  OtherPartyName = 'otherPartyName',
  PickedDatetime = 'pickedDatetime',
  ShippedDatetime = 'shippedDatetime',
  Status = 'status',
  TheirReference = 'theirReference',
  TransportReference = 'transportReference',
  Type = 'type',
  VerifiedDatetime = 'verifiedDatetime'
}

export type InvoiceSortInput = {
  /**
   * Sort query result is sorted descending or ascending (if not provided the default is
   * ascending)
   */
  desc?: InputMaybe<Scalars['Boolean']['input']>;
  /** Sort query result by `key` */
  key: InvoiceSortFieldInput;
};

export type InvoicesResponse = InvoiceConnector;

export type ItemChartNode = {
  __typename: 'ItemChartNode';
  calculationDate?: Maybe<Scalars['NaiveDate']['output']>;
  consumptionHistory?: Maybe<ConsumptionHistoryConnector>;
  stockEvolution?: Maybe<StockEvolutionConnector>;
  suggestedQuantityCalculation: SuggestedQuantityCalculationNode;
};

export type ItemConnector = {
  __typename: 'ItemConnector';
  nodes: Array<ItemNode>;
  totalCount: Scalars['Int']['output'];
};

export type ItemCounts = {
  __typename: 'ItemCounts';
  itemCounts: ItemCountsResponse;
};

export type ItemCountsResponse = {
  __typename: 'ItemCountsResponse';
  lowStock: Scalars['Int']['output'];
  moreThanSixMonthsStock: Scalars['Int']['output'];
  noStock: Scalars['Int']['output'];
  total: Scalars['Int']['output'];
};

export type ItemDirectionNode = {
  __typename: 'ItemDirectionNode';
  directions: Scalars['String']['output'];
  id: Scalars['String']['output'];
  itemId: Scalars['String']['output'];
  priority: Scalars['Int']['output'];
};

export type ItemFilterInput = {
  categoryId?: InputMaybe<Scalars['String']['input']>;
  categoryName?: InputMaybe<Scalars['String']['input']>;
  code?: InputMaybe<StringFilterInput>;
  codeOrName?: InputMaybe<StringFilterInput>;
  id?: InputMaybe<EqualFilterStringInput>;
  isActive?: InputMaybe<Scalars['Boolean']['input']>;
  isVaccine?: InputMaybe<Scalars['Boolean']['input']>;
  /** Items that are part of a masterlist which is visible in this store. This filter is void if `is_visible_or_on_hand` is true */
  isVisible?: InputMaybe<Scalars['Boolean']['input']>;
  /** Items that are part of a masterlist which is visible in this store OR there is available stock of that item in this store */
  isVisibleOrOnHand?: InputMaybe<Scalars['Boolean']['input']>;
  masterListId?: InputMaybe<EqualFilterStringInput>;
  name?: InputMaybe<StringFilterInput>;
  type?: InputMaybe<EqualFilterItemTypeInput>;
};

export type ItemLedgerConnector = {
  __typename: 'ItemLedgerConnector';
  nodes: Array<ItemLedgerNode>;
  totalCount: Scalars['Int']['output'];
};

export type ItemLedgerNode = {
  __typename: 'ItemLedgerNode';
  balance: Scalars['Float']['output'];
  batch?: Maybe<Scalars['String']['output']>;
  costPricePerPack: Scalars['Float']['output'];
  datetime: Scalars['DateTime']['output'];
  expiryDate?: Maybe<Scalars['NaiveDate']['output']>;
  id: Scalars['String']['output'];
  invoiceNumber: Scalars['Int']['output'];
  invoiceStatus: InvoiceNodeStatus;
  invoiceType: InvoiceNodeType;
  itemId: Scalars['String']['output'];
  name: Scalars['String']['output'];
  numberOfPacks: Scalars['Float']['output'];
  packSize: Scalars['Float']['output'];
  quantity: Scalars['Float']['output'];
  reason?: Maybe<Scalars['String']['output']>;
  sellPricePerPack: Scalars['Float']['output'];
  stockLineId?: Maybe<Scalars['String']['output']>;
  storeId: Scalars['String']['output'];
  totalBeforeTax?: Maybe<Scalars['Float']['output']>;
};

export type ItemLedgerResponse = ItemLedgerConnector;

export type ItemNode = {
  __typename: 'ItemNode';
  atcCategory: Scalars['String']['output'];
  availableBatches: StockLineConnector;
  availableStockOnHand: Scalars['Int']['output'];
  code: Scalars['String']['output'];
  ddd: Scalars['String']['output'];
  defaultPackSize: Scalars['Float']['output'];
  doses: Scalars['Int']['output'];
  id: Scalars['String']['output'];
  isVaccine: Scalars['Boolean']['output'];
  itemDirections: Array<ItemDirectionNode>;
  margin: Scalars['Float']['output'];
  msupplyUniversalCode: Scalars['String']['output'];
  msupplyUniversalName: Scalars['String']['output'];
  name: Scalars['String']['output'];
  outerPackSize: Scalars['Int']['output'];
  stats: ItemStatsNode;
  strength?: Maybe<Scalars['String']['output']>;
  type: ItemNodeType;
  unitName?: Maybe<Scalars['String']['output']>;
  variants: Array<ItemVariantNode>;
  venCategory: VenCategoryType;
  volumePerOuterPack: Scalars['Float']['output'];
  volumePerPack: Scalars['Float']['output'];
  weight: Scalars['Float']['output'];
};


export type ItemNodeAvailableBatchesArgs = {
  storeId: Scalars['String']['input'];
};


export type ItemNodeAvailableStockOnHandArgs = {
  storeId: Scalars['String']['input'];
};


export type ItemNodeStatsArgs = {
  amcLookbackMonths?: InputMaybe<Scalars['Float']['input']>;
  storeId: Scalars['String']['input'];
};

export enum ItemNodeType {
  NonStock = 'NON_STOCK',
  Service = 'SERVICE',
  Stock = 'STOCK'
}

export type ItemPriceInput = {
  itemId: Scalars['String']['input'];
  nameId?: InputMaybe<Scalars['String']['input']>;
};

export type ItemPriceNode = {
  __typename: 'ItemPriceNode';
  calculatedPricePerUnit?: Maybe<Scalars['Float']['output']>;
  defaultPricePerUnit?: Maybe<Scalars['Float']['output']>;
  discountPercentage?: Maybe<Scalars['Float']['output']>;
  itemId: Scalars['String']['output'];
};

export type ItemPriceResponse = ItemPriceNode;

export enum ItemSortFieldInput {
  Code = 'code',
  Name = 'name',
  Type = 'type'
}

export type ItemSortInput = {
  /**
   * Sort query result is sorted descending or ascending (if not provided the default is
   * ascending)
   */
  desc?: InputMaybe<Scalars['Boolean']['input']>;
  /** Sort query result by `key` */
  key: ItemSortFieldInput;
};

export type ItemStatsNode = {
  __typename: 'ItemStatsNode';
  availableMonthsOfStockOnHand?: Maybe<Scalars['Float']['output']>;
  availableStockOnHand: Scalars['Float']['output'];
  averageMonthlyConsumption: Scalars['Float']['output'];
  monthsOfStockOnHand?: Maybe<Scalars['Float']['output']>;
  stockOnHand: Scalars['Float']['output'];
  totalConsumption: Scalars['Float']['output'];
};

export type ItemVariantMutations = {
  __typename: 'ItemVariantMutations';
  deleteItemVariant: DeleteItemVariantResponse;
  upsertItemVariant: UpsertPackVariantResponse;
};


export type ItemVariantMutationsDeleteItemVariantArgs = {
  input: DeleteItemVariantInput;
  storeId: Scalars['String']['input'];
};


export type ItemVariantMutationsUpsertItemVariantArgs = {
  input: UpsertItemVariantInput;
  storeId: Scalars['String']['input'];
};

export type ItemVariantNode = {
  __typename: 'ItemVariantNode';
  /** This item variant is the principal item variant in a bundle - these items are bundled with it */
  bundledItemVariants: Array<BundledItemNode>;
  /** This item variant is bundled with other (principal) item variants */
  bundlesWith: Array<BundledItemNode>;
  coldStorageType?: Maybe<ColdStorageTypeNode>;
  coldStorageTypeId?: Maybe<Scalars['String']['output']>;
  id: Scalars['String']['output'];
  itemId: Scalars['String']['output'];
  itemName: Scalars['String']['output'];
  manufacturer?: Maybe<NameNode>;
  manufacturerId?: Maybe<Scalars['String']['output']>;
  name: Scalars['String']['output'];
  packagingVariants: Array<PackagingVariantNode>;
};


export type ItemVariantNodeManufacturerArgs = {
  storeId: Scalars['String']['input'];
};

export type ItemsResponse = ItemConnector;

export type JsonschemaNode = {
  __typename: 'JsonschemaNode';
  id: Scalars['String']['output'];
  jsonSchema: Scalars['JSON']['output'];
};

export type LabelPrinterSettingNode = {
  __typename: 'LabelPrinterSettingNode';
  address: Scalars['String']['output'];
  labelHeight: Scalars['Int']['output'];
  labelWidth: Scalars['Int']['output'];
  port: Scalars['Int']['output'];
};

export type LabelPrinterSettingsInput = {
  address: Scalars['String']['input'];
  labelHeight: Scalars['Int']['input'];
  labelWidth: Scalars['Int']['input'];
  port: Scalars['Int']['input'];
};

export type LabelPrinterUpdateResult = {
  __typename: 'LabelPrinterUpdateResult';
  success: Scalars['Boolean']['output'];
};

export enum LanguageType {
  English = 'ENGLISH',
  French = 'FRENCH',
  Khmer = 'KHMER',
  Laos = 'LAOS',
  Portuguese = 'PORTUGUESE',
  Russian = 'RUSSIAN',
  Spanish = 'SPANISH',
  Tetum = 'TETUM'
}

export type LedgerConnector = {
  __typename: 'LedgerConnector';
  nodes: Array<LedgerNode>;
  totalCount: Scalars['Int']['output'];
};

export type LedgerFilterInput = {
  itemId?: InputMaybe<EqualFilterStringInput>;
  stockLineId?: InputMaybe<EqualFilterStringInput>;
};

export type LedgerNode = {
  __typename: 'LedgerNode';
  datetime: Scalars['DateTime']['output'];
  id: Scalars['String']['output'];
  invoiceNumber: Scalars['Int']['output'];
  invoiceType: InvoiceNodeType;
  itemId: Scalars['String']['output'];
  name: Scalars['String']['output'];
  quantity: Scalars['Float']['output'];
  reason?: Maybe<Scalars['String']['output']>;
  stockLineId?: Maybe<Scalars['String']['output']>;
  storeId: Scalars['String']['output'];
};

export type LedgerResponse = LedgerConnector;

export enum LedgerSortFieldInput {
  Datetime = 'datetime',
  InvoiceType = 'invoiceType',
  ItemId = 'itemId',
  Name = 'name',
  Quantity = 'quantity',
  StockLineId = 'stockLineId'
}

export type LedgerSortInput = {
  /**
   * Sort query result is sorted descending or ascending (if not provided the
   * default is ascending)
   */
  desc?: InputMaybe<Scalars['Boolean']['input']>;
  /** Sort query result by `key` */
  key: LedgerSortFieldInput;
};

export type LineDeleteError = DeleteResponseRequisitionErrorInterface & {
  __typename: 'LineDeleteError';
  description: Scalars['String']['output'];
};

export type LinkPatientPatientToStoreError = {
  __typename: 'LinkPatientPatientToStoreError';
  error: LinkPatientPatientToStoreErrorInterface;
};

export type LinkPatientPatientToStoreErrorInterface = {
  description: Scalars['String']['output'];
};

export type LinkPatientToStoreResponse = LinkPatientPatientToStoreError | NameStoreJoinNode;

export type LocationConnector = {
  __typename: 'LocationConnector';
  nodes: Array<LocationNode>;
  totalCount: Scalars['Int']['output'];
};

export type LocationFilterInput = {
  assignedToAsset?: InputMaybe<Scalars['Boolean']['input']>;
  code?: InputMaybe<StringFilterInput>;
  id?: InputMaybe<EqualFilterStringInput>;
  name?: InputMaybe<StringFilterInput>;
  onHold?: InputMaybe<Scalars['Boolean']['input']>;
  storeId?: InputMaybe<EqualFilterStringInput>;
};

export type LocationInUse = DeleteLocationErrorInterface & {
  __typename: 'LocationInUse';
  description: Scalars['String']['output'];
  invoiceLines: InvoiceLineConnector;
  stockLines: StockLineConnector;
};

export type LocationIsOnHold = InsertOutboundShipmentLineErrorInterface & InsertPrescriptionLineErrorInterface & UpdateOutboundShipmentLineErrorInterface & UpdatePrescriptionLineErrorInterface & {
  __typename: 'LocationIsOnHold';
  description: Scalars['String']['output'];
};

export type LocationNode = {
  __typename: 'LocationNode';
  code: Scalars['String']['output'];
  coldStorageType?: Maybe<ColdStorageTypeNode>;
  id: Scalars['String']['output'];
  name: Scalars['String']['output'];
  onHold: Scalars['Boolean']['output'];
  stock: StockLineConnector;
};

export type LocationNotFound = InsertOutboundShipmentLineErrorInterface & InsertPrescriptionLineErrorInterface & UpdateOutboundShipmentLineErrorInterface & UpdatePrescriptionLineErrorInterface & {
  __typename: 'LocationNotFound';
  description: Scalars['String']['output'];
};

export enum LocationSortFieldInput {
  Code = 'code',
  Name = 'name'
}

export type LocationSortInput = {
  /**
   * Sort query result is sorted descending or ascending (if not provided the default is
   * ascending)
   */
  desc?: InputMaybe<Scalars['Boolean']['input']>;
  /** Sort query result by `key` */
  key: LocationSortFieldInput;
};

export type LocationsResponse = LocationConnector;

export enum LogLevelEnum {
  Debug = 'DEBUG',
  Error = 'ERROR',
  Info = 'INFO',
  Trace = 'TRACE',
  Warn = 'WARN'
}

export type LogLevelNode = {
  __typename: 'LogLevelNode';
  level: LogLevelEnum;
};

export type LogNode = {
  __typename: 'LogNode';
  fileContent?: Maybe<Array<Scalars['String']['output']>>;
  fileNames?: Maybe<Array<Scalars['String']['output']>>;
};

export type Logout = {
  __typename: 'Logout';
  /** User id of the logged out user */
  userId: Scalars['String']['output'];
};

export type LogoutResponse = Logout;

export enum LowStockStatus {
  BelowHalf = 'BELOW_HALF',
  BelowQuarter = 'BELOW_QUARTER',
  Ok = 'OK'
}

export type MasterListConnector = {
  __typename: 'MasterListConnector';
  nodes: Array<MasterListNode>;
  totalCount: Scalars['Int']['output'];
};

export type MasterListFilterInput = {
  code?: InputMaybe<StringFilterInput>;
  description?: InputMaybe<StringFilterInput>;
  existsForName?: InputMaybe<StringFilterInput>;
  existsForNameId?: InputMaybe<EqualFilterStringInput>;
  existsForStoreId?: InputMaybe<EqualFilterStringInput>;
  id?: InputMaybe<EqualFilterStringInput>;
  isProgram?: InputMaybe<Scalars['Boolean']['input']>;
  itemId?: InputMaybe<EqualFilterStringInput>;
  name?: InputMaybe<StringFilterInput>;
};

export type MasterListLineConnector = {
  __typename: 'MasterListLineConnector';
  nodes: Array<MasterListLineNode>;
  totalCount: Scalars['Int']['output'];
};

export type MasterListLineFilterInput = {
  id?: InputMaybe<EqualFilterStringInput>;
  itemId?: InputMaybe<EqualFilterStringInput>;
  masterList?: InputMaybe<MasterListFilterInput>;
  masterListId?: InputMaybe<EqualFilterStringInput>;
};

export type MasterListLineNode = {
  __typename: 'MasterListLineNode';
  id: Scalars['String']['output'];
  item: ItemNode;
  itemId: Scalars['String']['output'];
};

export enum MasterListLineSortFieldInput {
  Code = 'code',
  Name = 'name'
}

export type MasterListLineSortInput = {
  /**
   * Sort query result is sorted descending or ascending (if not provided the default is
   * ascending)
   */
  desc?: InputMaybe<Scalars['Boolean']['input']>;
  /** Sort query result by `key` */
  key: MasterListLineSortFieldInput;
};

export type MasterListLinesResponse = MasterListLineConnector;

export type MasterListNode = {
  __typename: 'MasterListNode';
  code: Scalars['String']['output'];
  description: Scalars['String']['output'];
  id: Scalars['String']['output'];
  linesCount?: Maybe<Scalars['Int']['output']>;
  name: Scalars['String']['output'];
};

export type MasterListNotFoundForThisName = AddToOutboundShipmentFromMasterListErrorInterface & {
  __typename: 'MasterListNotFoundForThisName';
  description: Scalars['String']['output'];
};

export type MasterListNotFoundForThisStore = AddFromMasterListErrorInterface & AddToInboundShipmentFromMasterListErrorInterface & {
  __typename: 'MasterListNotFoundForThisStore';
  description: Scalars['String']['output'];
};

export enum MasterListSortFieldInput {
  Code = 'code',
  Description = 'description',
  DiscountPercentage = 'discountPercentage',
  Name = 'name'
}

export type MasterListSortInput = {
  /**
   * Sort query result is sorted descending or ascending (if not provided the default is
   * ascending)
   */
  desc?: InputMaybe<Scalars['Boolean']['input']>;
  /** Sort query result by `key` */
  key: MasterListSortFieldInput;
};

export type MasterListsResponse = MasterListConnector;

export type MaxOrdersReachedForPeriod = InsertProgramRequestRequisitionErrorInterface & InsertProgramResponseRequisitionErrorInterface & {
  __typename: 'MaxOrdersReachedForPeriod';
  description: Scalars['String']['output'];
};

export type MissingCredentials = UpdateUserErrorInterface & {
  __typename: 'MissingCredentials';
  description: Scalars['String']['output'];
};

export type Mutations = {
  __typename: 'Mutations';
  /** Add requisition lines from master item master list */
  addFromMasterList: AddFromMasterListResponse;
  addToInboundShipmentFromMasterList: AddToInboundShipmentFromMasterListResponse;
  /** Add invoice lines from master item master list */
  addToOutboundShipmentFromMasterList: AddToOutboundShipmentFromMasterListResponse;
  allocateOutboundShipmentUnallocatedLine: AllocateOutboundShipmentUnallocatedLineResponse;
  allocateProgramNumber: AllocateProgramNumberResponse;
  batchInboundShipment: BatchInboundShipmentResponse;
  batchOutboundShipment: BatchOutboundShipmentResponse;
  batchPrescription: BatchPrescriptionResponse;
  batchRequestRequisition: BatchRequestRequisitionResponse;
  batchResponseRequisition: BatchResponseRequisitionResponse;
  batchStocktake: BatchStocktakeResponse;
  centralServer: CentralServerMutationNode;
  createInventoryAdjustment: CreateInventoryAdjustmentResponse;
  /**
   * Create shipment for response requisition
   * Will create Outbound Shipment with placeholder lines for each requisition line
   * placeholder line quantity will be set to requisitionLine.supply - all linked outbound shipments
   * lines quantity (placeholder and filled) for requisitionLine.item
   */
  createRequisitionShipment: CreateRequisitionShipmentResponse;
  deleteAsset: DeleteAssetResponse;
  deleteCustomerReturn: DeleteCustomerReturnResponse;
  deleteInboundShipment: DeleteInboundShipmentResponse;
  deleteInboundShipmentLine: DeleteInboundShipmentLineResponse;
  deleteInboundShipmentServiceLine: DeleteInboundShipmentServiceLineResponse;
  deleteLocation: DeleteLocationResponse;
  deleteOutboundShipment: DeleteOutboundShipmentResponse;
  deleteOutboundShipmentLine: DeleteOutboundShipmentLineResponse;
  deleteOutboundShipmentServiceLine: DeleteOutboundShipmentServiceLineResponse;
  deleteOutboundShipmentUnallocatedLine: DeleteOutboundShipmentUnallocatedLineResponse;
  deletePrescription: DeletePrescriptionResponse;
  deletePrescriptionLine: DeletePrescriptionLineResponse;
  deleteRequestRequisition: DeleteRequestRequisitionResponse;
  deleteRequestRequisitionLine: DeleteRequestRequisitionLineResponse;
  deleteResponseRequisition: DeleteResponseRequisitionResponse;
  deleteResponseRequisitionLine: DeleteResponseRequisitionLineResponse;
  deleteStocktake: DeleteStocktakeResponse;
  deleteStocktakeLine: DeleteStocktakeLineResponse;
  deleteSupplierReturn: DeleteSupplierReturnResponse;
  finaliseRnrForm: FinaliseRnRFormResponse;
  initialiseSite: InitialiseSiteResponse;
  insertAsset: InsertAssetResponse;
  insertAssetLog: InsertAssetLogResponse;
  insertBarcode: InsertBarcodeResponse;
  insertContactForm: InsertContactFormResponse;
  insertContactTrace: InsertContactTraceResponse;
  insertCustomerReturn: InsertCustomerReturnResponse;
  insertDocumentRegistry: InsertDocumentResponse;
  insertEncounter: InsertEncounterResponse;
  insertFormSchema: InsertFormSchemaResponse;
  insertInboundShipment: InsertInboundShipmentResponse;
  insertInboundShipmentLine: InsertInboundShipmentLineResponse;
  insertInboundShipmentServiceLine: InsertInboundShipmentServiceLineResponse;
  insertLocation: InsertLocationResponse;
  insertOutboundShipment: InsertOutboundShipmentResponse;
  insertOutboundShipmentLine: InsertOutboundShipmentLineResponse;
  insertOutboundShipmentServiceLine: InsertOutboundShipmentServiceLineResponse;
  insertOutboundShipmentUnallocatedLine: InsertOutboundShipmentUnallocatedLineResponse;
  /** Inserts a new patient (without document data) */
  insertPatient: InsertPatientResponse;
  insertPluginData: InsertPluginDataResponse;
  insertPrescription: InsertPrescriptionResponse;
  insertPrescriptionLine: InsertPrescriptionLineResponse;
  /**
   * Enrols a patient into a program by adding a program document to the patient's documents.
   * Every patient can only have one program document of each program type.
   */
  insertProgramEnrolment: InsertProgramEnrolmentResponse;
  /**
   * Inserts a new program patient, i.e. a patient that can contain additional information stored
   * in a document.
   */
  insertProgramPatient: InsertProgramPatientResponse;
  insertProgramRequestRequisition: InsertProgramRequestRequisitionResponse;
  insertProgramResponseRequisition: InsertProgramResponseRequisitionResponse;
  insertRepack: InsertRepackResponse;
  insertRequestRequisition: InsertRequestRequisitionResponse;
  insertRequestRequisitionLine: InsertRequestRequisitionLineResponse;
  insertResponseRequisition: InsertResponseRequisitionResponse;
  insertResponseRequisitionLine: InsertResponseRequisitionLineResponse;
  insertRnrForm: InsertRnRFormResponse;
  insertStockLine: InsertStockLineLineResponse;
  insertStocktake: InsertStocktakeResponse;
  insertStocktakeLine: InsertStocktakeLineResponse;
  insertSupplierReturn: InsertSupplierReturnResponse;
  insertVaccination: InsertVaccinationResponse;
  /** Links a patient to a store and thus effectively to a site */
  linkPatientToStore: LinkPatientToStoreResponse;
  manualSync: Scalars['String']['output'];
  /** Set supply quantity to requested quantity */
  supplyRequestedQuantity: SupplyRequestedQuantityResponse;
  updateAsset: UpdateAssetResponse;
  updateContactTrace: UpdateContactTraceResponse;
  updateCustomerReturn: UpdateCustomerReturnResponse;
  updateCustomerReturnLines: UpdateCustomerReturnLinesResponse;
  updateDisplaySettings: UpdateDisplaySettingsResponse;
  updateEncounter: UpdateEncounterResponse;
  updateInboundShipment: UpdateInboundShipmentResponse;
  updateInboundShipmentLine: UpdateInboundShipmentLineResponse;
  updateInboundShipmentServiceLine: UpdateInboundShipmentServiceLineResponse;
  updateIndicatorValue: UpdateIndicatorValueResponse;
  updateLabelPrinterSettings: UpdateLabelPrinterSettingsResponse;
  updateLocation: UpdateLocationResponse;
  updateLogLevel: UpsertLogLevelResponse;
  updateNameProperties: UpdateNamePropertiesResponse;
  updateOutboundShipment: UpdateOutboundShipmentResponse;
  updateOutboundShipmentLine: UpdateOutboundShipmentLineResponse;
  updateOutboundShipmentName: UpdateOutboundShipmentNameResponse;
  updateOutboundShipmentServiceLine: UpdateOutboundShipmentServiceLineResponse;
  updateOutboundShipmentUnallocatedLine: UpdateOutboundShipmentUnallocatedLineResponse;
  /** Updates a new patient (without document data) */
  updatePatient: UpdatePatientResponse;
  updatePluginData: UpdatePluginDataResponse;
  updatePrescription: UpdatePrescriptionResponse;
  updatePrescriptionLine: UpdatePrescriptionLineResponse;
  /** Updates an existing program document belonging to a patient. */
  updateProgramEnrolment: UpdateProgramEnrolmentResponse;
  /**
   * Updates a new program patient, i.e. a patient the can contain additional information stored
   * in a document.
   */
  updateProgramPatient: UpdateProgramPatientResponse;
  updateRequestRequisition: UpdateRequestRequisitionResponse;
  updateRequestRequisitionLine: UpdateRequestRequisitionLineResponse;
  updateResponseRequisition: UpdateResponseRequisitionResponse;
  updateResponseRequisitionLine: UpdateResponseRequisitionLineResponse;
  updateRnrForm: UpdateRnRFormResponse;
  updateSensor: UpdateSensorResponse;
  updateStockLine: UpdateStockLineLineResponse;
  updateStocktake: UpdateStocktakeResponse;
  updateStocktakeLine: UpdateStocktakeLineResponse;
  updateSupplierReturn: UpdateSupplierReturnResponse;
  updateSupplierReturnLines: UpdateSupplierReturnLinesResponse;
  updateSupplierReturnOtherParty: UpdateSupplierReturnOtherPartyResponse;
  updateSyncSettings: UpdateSyncSettingsResponse;
  updateTemperatureBreach: UpdateTemperatureBreachResponse;
  updateUser: UpdateUserResponse;
  updateVaccination: UpdateVaccinationResponse;
  /** Set requested for each line in request requisition to calculated */
  useSuggestedQuantity: UseSuggestedQuantityResponse;
};


export type MutationsAddFromMasterListArgs = {
  input: AddFromMasterListInput;
  storeId: Scalars['String']['input'];
};


export type MutationsAddToInboundShipmentFromMasterListArgs = {
  input: AddToShipmentFromMasterListInput;
  storeId: Scalars['String']['input'];
};


export type MutationsAddToOutboundShipmentFromMasterListArgs = {
  input: AddToShipmentFromMasterListInput;
  storeId: Scalars['String']['input'];
};


export type MutationsAllocateOutboundShipmentUnallocatedLineArgs = {
  lineId: Scalars['String']['input'];
  storeId: Scalars['String']['input'];
};


export type MutationsAllocateProgramNumberArgs = {
  input: AllocateProgramNumberInput;
  storeId: Scalars['String']['input'];
};


export type MutationsBatchInboundShipmentArgs = {
  input: BatchInboundShipmentInput;
  storeId: Scalars['String']['input'];
};


export type MutationsBatchOutboundShipmentArgs = {
  input: BatchOutboundShipmentInput;
  storeId: Scalars['String']['input'];
};


export type MutationsBatchPrescriptionArgs = {
  input: BatchPrescriptionInput;
  storeId: Scalars['String']['input'];
};


export type MutationsBatchRequestRequisitionArgs = {
  input: BatchRequestRequisitionInput;
  storeId: Scalars['String']['input'];
};


export type MutationsBatchResponseRequisitionArgs = {
  input: BatchResponseRequisitionInput;
  storeId: Scalars['String']['input'];
};


export type MutationsBatchStocktakeArgs = {
  input: BatchStocktakeInput;
  storeId: Scalars['String']['input'];
};


export type MutationsCreateInventoryAdjustmentArgs = {
  input: CreateInventoryAdjustmentInput;
  storeId: Scalars['String']['input'];
};


export type MutationsCreateRequisitionShipmentArgs = {
  input: CreateRequisitionShipmentInput;
  storeId: Scalars['String']['input'];
};


export type MutationsDeleteAssetArgs = {
  assetId: Scalars['String']['input'];
  storeId: Scalars['String']['input'];
};


export type MutationsDeleteCustomerReturnArgs = {
  id: Scalars['String']['input'];
  storeId: Scalars['String']['input'];
};


export type MutationsDeleteInboundShipmentArgs = {
  input: DeleteInboundShipmentInput;
  storeId: Scalars['String']['input'];
};


export type MutationsDeleteInboundShipmentLineArgs = {
  input: DeleteInboundShipmentLineInput;
  storeId: Scalars['String']['input'];
};


export type MutationsDeleteInboundShipmentServiceLineArgs = {
  input: DeleteInboundShipmentServiceLineInput;
  storeId: Scalars['String']['input'];
};


export type MutationsDeleteLocationArgs = {
  input: DeleteLocationInput;
  storeId: Scalars['String']['input'];
};


export type MutationsDeleteOutboundShipmentArgs = {
  id: Scalars['String']['input'];
  storeId: Scalars['String']['input'];
};


export type MutationsDeleteOutboundShipmentLineArgs = {
  input: DeleteOutboundShipmentLineInput;
  storeId: Scalars['String']['input'];
};


export type MutationsDeleteOutboundShipmentServiceLineArgs = {
  input: DeleteOutboundShipmentServiceLineInput;
  storeId: Scalars['String']['input'];
};


export type MutationsDeleteOutboundShipmentUnallocatedLineArgs = {
  input: DeleteOutboundShipmentUnallocatedLineInput;
  storeId: Scalars['String']['input'];
};


export type MutationsDeletePrescriptionArgs = {
  id: Scalars['String']['input'];
  storeId: Scalars['String']['input'];
};


export type MutationsDeletePrescriptionLineArgs = {
  input: DeletePrescriptionLineInput;
  storeId: Scalars['String']['input'];
};


export type MutationsDeleteRequestRequisitionArgs = {
  input: DeleteRequestRequisitionInput;
  storeId: Scalars['String']['input'];
};


export type MutationsDeleteRequestRequisitionLineArgs = {
  input: DeleteRequestRequisitionLineInput;
  storeId: Scalars['String']['input'];
};


export type MutationsDeleteResponseRequisitionArgs = {
  input: DeleteResponseRequisitionInput;
  storeId: Scalars['String']['input'];
};


export type MutationsDeleteResponseRequisitionLineArgs = {
  input: DeleteResponseRequisitionLineInput;
  storeId: Scalars['String']['input'];
};


export type MutationsDeleteStocktakeArgs = {
  input: DeleteStocktakeInput;
  storeId: Scalars['String']['input'];
};


export type MutationsDeleteStocktakeLineArgs = {
  input: DeleteStocktakeLineInput;
  storeId: Scalars['String']['input'];
};


export type MutationsDeleteSupplierReturnArgs = {
  id: Scalars['String']['input'];
  storeId: Scalars['String']['input'];
};


export type MutationsFinaliseRnrFormArgs = {
  input: FinaliseRnRFormInput;
  storeId: Scalars['String']['input'];
};


export type MutationsInitialiseSiteArgs = {
  input: SyncSettingsInput;
};


export type MutationsInsertAssetArgs = {
  input: InsertAssetInput;
  storeId: Scalars['String']['input'];
};


export type MutationsInsertAssetLogArgs = {
  input: InsertAssetLogInput;
  storeId: Scalars['String']['input'];
};


export type MutationsInsertBarcodeArgs = {
  input: InsertBarcodeInput;
  storeId: Scalars['String']['input'];
};


export type MutationsInsertContactFormArgs = {
  input: InsertContactFormInput;
  storeId: Scalars['String']['input'];
};


export type MutationsInsertContactTraceArgs = {
  input: InsertContactTraceInput;
  storeId: Scalars['String']['input'];
};


export type MutationsInsertCustomerReturnArgs = {
  input: CustomerReturnInput;
  storeId: Scalars['String']['input'];
};


export type MutationsInsertDocumentRegistryArgs = {
  input: InsertDocumentRegistryInput;
};


export type MutationsInsertEncounterArgs = {
  input: InsertEncounterInput;
  storeId: Scalars['String']['input'];
};


export type MutationsInsertFormSchemaArgs = {
  input: InsertFormSchemaInput;
};


export type MutationsInsertInboundShipmentArgs = {
  input: InsertInboundShipmentInput;
  storeId: Scalars['String']['input'];
};


export type MutationsInsertInboundShipmentLineArgs = {
  input: InsertInboundShipmentLineInput;
  storeId: Scalars['String']['input'];
};


export type MutationsInsertInboundShipmentServiceLineArgs = {
  input: InsertInboundShipmentServiceLineInput;
  storeId: Scalars['String']['input'];
};


export type MutationsInsertLocationArgs = {
  input: InsertLocationInput;
  storeId: Scalars['String']['input'];
};


export type MutationsInsertOutboundShipmentArgs = {
  input: InsertOutboundShipmentInput;
  storeId: Scalars['String']['input'];
};


export type MutationsInsertOutboundShipmentLineArgs = {
  input: InsertOutboundShipmentLineInput;
  storeId: Scalars['String']['input'];
};


export type MutationsInsertOutboundShipmentServiceLineArgs = {
  input: InsertOutboundShipmentServiceLineInput;
  storeId: Scalars['String']['input'];
};


export type MutationsInsertOutboundShipmentUnallocatedLineArgs = {
  input: InsertOutboundShipmentUnallocatedLineInput;
  storeId: Scalars['String']['input'];
};


export type MutationsInsertPatientArgs = {
  input: InsertPatientInput;
  storeId: Scalars['String']['input'];
};


export type MutationsInsertPluginDataArgs = {
  input: InsertPluginDataInput;
  storeId: Scalars['String']['input'];
};


export type MutationsInsertPrescriptionArgs = {
  input: InsertPrescriptionInput;
  storeId: Scalars['String']['input'];
};


export type MutationsInsertPrescriptionLineArgs = {
  input: InsertPrescriptionLineInput;
  storeId: Scalars['String']['input'];
};


export type MutationsInsertProgramEnrolmentArgs = {
  input: InsertProgramEnrolmentInput;
  storeId: Scalars['String']['input'];
};


export type MutationsInsertProgramPatientArgs = {
  input: InsertProgramPatientInput;
  storeId: Scalars['String']['input'];
};


export type MutationsInsertProgramRequestRequisitionArgs = {
  input: InsertProgramRequestRequisitionInput;
  storeId: Scalars['String']['input'];
};


export type MutationsInsertProgramResponseRequisitionArgs = {
  input: InsertProgramResponseRequisitionInput;
  storeId: Scalars['String']['input'];
};


export type MutationsInsertRepackArgs = {
  input: InsertRepackInput;
  storeId: Scalars['String']['input'];
};


export type MutationsInsertRequestRequisitionArgs = {
  input: InsertRequestRequisitionInput;
  storeId: Scalars['String']['input'];
};


export type MutationsInsertRequestRequisitionLineArgs = {
  input: InsertRequestRequisitionLineInput;
  storeId: Scalars['String']['input'];
};


export type MutationsInsertResponseRequisitionArgs = {
  input: InsertResponseRequisitionInput;
  storeId: Scalars['String']['input'];
};


export type MutationsInsertResponseRequisitionLineArgs = {
  input: InsertResponseRequisitionLineInput;
  storeId: Scalars['String']['input'];
};


export type MutationsInsertRnrFormArgs = {
  input: InsertRnRFormInput;
  storeId: Scalars['String']['input'];
};


export type MutationsInsertStockLineArgs = {
  input: InsertStockLineInput;
  storeId: Scalars['String']['input'];
};


export type MutationsInsertStocktakeArgs = {
  input: InsertStocktakeInput;
  storeId: Scalars['String']['input'];
};


export type MutationsInsertStocktakeLineArgs = {
  input: InsertStocktakeLineInput;
  storeId: Scalars['String']['input'];
};


export type MutationsInsertSupplierReturnArgs = {
  input: SupplierReturnInput;
  storeId: Scalars['String']['input'];
};


export type MutationsInsertVaccinationArgs = {
  input: InsertVaccinationInput;
  storeId: Scalars['String']['input'];
};


export type MutationsLinkPatientToStoreArgs = {
  nameId: Scalars['String']['input'];
  storeId: Scalars['String']['input'];
};


export type MutationsSupplyRequestedQuantityArgs = {
  input: SupplyRequestedQuantityInput;
  storeId: Scalars['String']['input'];
};


export type MutationsUpdateAssetArgs = {
  input: UpdateAssetInput;
  storeId: Scalars['String']['input'];
};


export type MutationsUpdateContactTraceArgs = {
  input: UpdateContactTraceInput;
  storeId: Scalars['String']['input'];
};


export type MutationsUpdateCustomerReturnArgs = {
  input: UpdateCustomerReturnInput;
  storeId: Scalars['String']['input'];
};


export type MutationsUpdateCustomerReturnLinesArgs = {
  input: UpdateCustomerReturnLinesInput;
  storeId: Scalars['String']['input'];
};


export type MutationsUpdateDisplaySettingsArgs = {
  input: DisplaySettingsInput;
};


export type MutationsUpdateEncounterArgs = {
  input: UpdateEncounterInput;
  storeId: Scalars['String']['input'];
};


export type MutationsUpdateInboundShipmentArgs = {
  input: UpdateInboundShipmentInput;
  storeId: Scalars['String']['input'];
};


export type MutationsUpdateInboundShipmentLineArgs = {
  input: UpdateInboundShipmentLineInput;
  storeId: Scalars['String']['input'];
};


export type MutationsUpdateInboundShipmentServiceLineArgs = {
  input: UpdateInboundShipmentServiceLineInput;
  storeId: Scalars['String']['input'];
};


export type MutationsUpdateIndicatorValueArgs = {
  input: UpdateIndicatorValueInput;
  storeId: Scalars['String']['input'];
};


export type MutationsUpdateLabelPrinterSettingsArgs = {
  input: LabelPrinterSettingsInput;
};


export type MutationsUpdateLocationArgs = {
  input: UpdateLocationInput;
  storeId: Scalars['String']['input'];
};


export type MutationsUpdateLogLevelArgs = {
  input: UpsertLogLevelInput;
  storeId: Scalars['String']['input'];
};


export type MutationsUpdateNamePropertiesArgs = {
  input: UpdateNamePropertiesInput;
  storeId: Scalars['String']['input'];
};


export type MutationsUpdateOutboundShipmentArgs = {
  input: UpdateOutboundShipmentInput;
  storeId: Scalars['String']['input'];
};


export type MutationsUpdateOutboundShipmentLineArgs = {
  input: UpdateOutboundShipmentLineInput;
  storeId: Scalars['String']['input'];
};


export type MutationsUpdateOutboundShipmentNameArgs = {
  input: UpdateOutboundShipmentNameInput;
  storeId: Scalars['String']['input'];
};


export type MutationsUpdateOutboundShipmentServiceLineArgs = {
  input: UpdateOutboundShipmentServiceLineInput;
  storeId: Scalars['String']['input'];
};


export type MutationsUpdateOutboundShipmentUnallocatedLineArgs = {
  input: UpdateOutboundShipmentUnallocatedLineInput;
  storeId: Scalars['String']['input'];
};


export type MutationsUpdatePatientArgs = {
  input: UpdatePatientInput;
  storeId: Scalars['String']['input'];
};


export type MutationsUpdatePluginDataArgs = {
  input: UpdatePluginDataInput;
  storeId: Scalars['String']['input'];
};


export type MutationsUpdatePrescriptionArgs = {
  input: UpdatePrescriptionInput;
  storeId: Scalars['String']['input'];
};


export type MutationsUpdatePrescriptionLineArgs = {
  input: UpdatePrescriptionLineInput;
  storeId: Scalars['String']['input'];
};


export type MutationsUpdateProgramEnrolmentArgs = {
  input: UpdateProgramEnrolmentInput;
  storeId: Scalars['String']['input'];
};


export type MutationsUpdateProgramPatientArgs = {
  input: UpdateProgramPatientInput;
  storeId: Scalars['String']['input'];
};


export type MutationsUpdateRequestRequisitionArgs = {
  input: UpdateRequestRequisitionInput;
  storeId: Scalars['String']['input'];
};


export type MutationsUpdateRequestRequisitionLineArgs = {
  input: UpdateRequestRequisitionLineInput;
  storeId: Scalars['String']['input'];
};


export type MutationsUpdateResponseRequisitionArgs = {
  input: UpdateResponseRequisitionInput;
  storeId: Scalars['String']['input'];
};


export type MutationsUpdateResponseRequisitionLineArgs = {
  input: UpdateResponseRequisitionLineInput;
  storeId: Scalars['String']['input'];
};


export type MutationsUpdateRnrFormArgs = {
  input: UpdateRnRFormInput;
  storeId: Scalars['String']['input'];
};


export type MutationsUpdateSensorArgs = {
  input: UpdateSensorInput;
  storeId: Scalars['String']['input'];
};


export type MutationsUpdateStockLineArgs = {
  input: UpdateStockLineInput;
  storeId: Scalars['String']['input'];
};


export type MutationsUpdateStocktakeArgs = {
  input: UpdateStocktakeInput;
  storeId: Scalars['String']['input'];
};


export type MutationsUpdateStocktakeLineArgs = {
  input: UpdateStocktakeLineInput;
  storeId: Scalars['String']['input'];
};


export type MutationsUpdateSupplierReturnArgs = {
  input: UpdateSupplierReturnInput;
  storeId: Scalars['String']['input'];
};


export type MutationsUpdateSupplierReturnLinesArgs = {
  input: UpdateSupplierReturnLinesInput;
  storeId: Scalars['String']['input'];
};


export type MutationsUpdateSupplierReturnOtherPartyArgs = {
  input: UpdateSupplierReturnOtherPartyInput;
  storeId: Scalars['String']['input'];
};


export type MutationsUpdateSyncSettingsArgs = {
  input: SyncSettingsInput;
};


export type MutationsUpdateTemperatureBreachArgs = {
  input: UpdateTemperatureBreachInput;
  storeId: Scalars['String']['input'];
};


export type MutationsUpdateVaccinationArgs = {
  input: UpdateVaccinationInput;
  storeId: Scalars['String']['input'];
};


export type MutationsUseSuggestedQuantityArgs = {
  input: UseSuggestedQuantityInput;
  storeId: Scalars['String']['input'];
};

export type NameConnector = {
  __typename: 'NameConnector';
  nodes: Array<NameNode>;
  totalCount: Scalars['Int']['output'];
};

export type NameFilterInput = {
  address1?: InputMaybe<StringFilterInput>;
  address2?: InputMaybe<StringFilterInput>;
  /** Filter by code */
  code?: InputMaybe<StringFilterInput>;
  /** Search filter across name or code */
  codeOrName?: InputMaybe<StringFilterInput>;
  country?: InputMaybe<StringFilterInput>;
  email?: InputMaybe<StringFilterInput>;
  id?: InputMaybe<EqualFilterStringInput>;
  /** Filter by customer property */
  isCustomer?: InputMaybe<Scalars['Boolean']['input']>;
  /** Filter by donor property */
  isDonor?: InputMaybe<Scalars['Boolean']['input']>;
  /** Filter by manufacturer property */
  isManufacturer?: InputMaybe<Scalars['Boolean']['input']>;
  /** Is this name a store */
  isStore?: InputMaybe<Scalars['Boolean']['input']>;
  /** Filter by supplier property */
  isSupplier?: InputMaybe<Scalars['Boolean']['input']>;
  /**
   * Show system names (defaults to false)
   * System names don't have name_store_join thus if queried with true filter, is_visible filter should also be true or null
   * if is_visible is set to true and is_system_name is also true no system names will be returned
   */
  isSystemName?: InputMaybe<Scalars['Boolean']['input']>;
  /** Visibility in current store (based on store_id parameter and existence of name_store_join record) */
  isVisible?: InputMaybe<Scalars['Boolean']['input']>;
  /** Filter by name */
  name?: InputMaybe<StringFilterInput>;
  phone?: InputMaybe<StringFilterInput>;
  /** Code of the store if store is linked to name */
  storeCode?: InputMaybe<StringFilterInput>;
  supplyingStoreId?: InputMaybe<EqualFilterStringInput>;
  /** Filter by the name type */
  type?: InputMaybe<EqualFilterTypeInput>;
};

export type NameNode = {
  __typename: 'NameNode';
  address1?: Maybe<Scalars['String']['output']>;
  address2?: Maybe<Scalars['String']['output']>;
  chargeCode?: Maybe<Scalars['String']['output']>;
  code: Scalars['String']['output'];
  comment?: Maybe<Scalars['String']['output']>;
  country?: Maybe<Scalars['String']['output']>;
  createdDatetime?: Maybe<Scalars['DateTime']['output']>;
  customData?: Maybe<Scalars['JSON']['output']>;
  dateOfBirth?: Maybe<Scalars['NaiveDate']['output']>;
  email?: Maybe<Scalars['String']['output']>;
  firstName?: Maybe<Scalars['String']['output']>;
  gender?: Maybe<GenderType>;
  id: Scalars['String']['output'];
  isCustomer: Scalars['Boolean']['output'];
  isDonor: Scalars['Boolean']['output'];
  isManufacturer: Scalars['Boolean']['output'];
  isOnHold: Scalars['Boolean']['output'];
  isSupplier: Scalars['Boolean']['output'];
  isSystemName: Scalars['Boolean']['output'];
  isVisible: Scalars['Boolean']['output'];
  lastName?: Maybe<Scalars['String']['output']>;
  name: Scalars['String']['output'];
  phone?: Maybe<Scalars['String']['output']>;
  /** Returns a JSON string of the name properties e.g {"property_key": "value"} */
  properties: Scalars['String']['output'];
  store?: Maybe<StoreNode>;
  type: NameNodeType;
  website?: Maybe<Scalars['String']['output']>;
};

export enum NameNodeType {
  Facility = 'FACILITY',
  Invad = 'INVAD',
  Repack = 'REPACK',
  Store = 'STORE'
}

export type NamePropertyConnector = {
  __typename: 'NamePropertyConnector';
  nodes: Array<NamePropertyNode>;
  totalCount: Scalars['Int']['output'];
};

export type NamePropertyNode = {
  __typename: 'NamePropertyNode';
  id: Scalars['String']['output'];
  property: PropertyNode;
  remoteEditable: Scalars['Boolean']['output'];
};

export type NamePropertyResponse = NamePropertyConnector;

export enum NameSortFieldInput {
  Code = 'code',
  Name = 'name'
}

export type NameSortInput = {
  /**
   * Sort query result is sorted descending or ascending (if not provided the default is
   * ascending)
   */
  desc?: InputMaybe<Scalars['Boolean']['input']>;
  /** Sort query result by `key` */
  key: NameSortFieldInput;
};

export type NameStoreJoinNode = {
  __typename: 'NameStoreJoinNode';
  id: Scalars['String']['output'];
  nameId: Scalars['String']['output'];
  storeId: Scalars['String']['output'];
};

export type NamesResponse = NameConnector;

export type NoPermissionForThisStore = InsertAssetErrorInterface & InsertDemographicIndicatorErrorInterface & InsertDemographicProjectionErrorInterface & UpdateDemographicIndicatorErrorInterface & UpdateDemographicProjectionErrorInterface & {
  __typename: 'NoPermissionForThisStore';
  description: Scalars['String']['output'];
};

export type NoRefreshTokenProvided = RefreshTokenErrorInterface & {
  __typename: 'NoRefreshTokenProvided';
  description: Scalars['String']['output'];
};

export type NoSiteAccess = AuthTokenErrorInterface & {
  __typename: 'NoSiteAccess';
  description: Scalars['String']['output'];
};

/** Generic Error Wrapper */
export type NodeError = {
  __typename: 'NodeError';
  error: NodeErrorInterface;
};

export type NodeErrorInterface = {
  description: Scalars['String']['output'];
};

export type NotARefreshToken = RefreshTokenErrorInterface & {
  __typename: 'NotARefreshToken';
  description: Scalars['String']['output'];
};

export type NotAnInboundShipment = UpdateInboundShipmentLineErrorInterface & {
  __typename: 'NotAnInboundShipment';
  description: Scalars['String']['output'];
};

export type NotAnOutboundShipmentError = UpdateErrorInterface & UpdateNameErrorInterface & {
  __typename: 'NotAnOutboundShipmentError';
  description: Scalars['String']['output'];
};

export type NotEnoughStockForReduction = InsertOutboundShipmentLineErrorInterface & InsertPrescriptionLineErrorInterface & UpdateOutboundShipmentLineErrorInterface & UpdatePrescriptionLineErrorInterface & {
  __typename: 'NotEnoughStockForReduction';
  batch: StockLineResponse;
  description: Scalars['String']['output'];
  line?: Maybe<InvoiceLineNode>;
};

export type NotMostRecentGivenDose = UpdateVaccinationErrorInterface & {
  __typename: 'NotMostRecentGivenDose';
  description: Scalars['String']['output'];
};

export type NothingRemainingToSupply = CreateRequisitionShipmentErrorInterface & {
  __typename: 'NothingRemainingToSupply';
  description: Scalars['String']['output'];
};

/**
 * Update a nullable value
 *
 * This struct is usually used as an optional value.
 * For example, in an API update input object like `mutableValue:  NullableUpdate | null | undefined`.
 * This is done to encode the following cases (using `mutableValue` from previous example):
 * 1) if `mutableValue` is `null | undefined`, nothing is updated
 * 2) if `mutableValue` object is set:
 * a) if `NullableUpdate.value` is `undefined | null`, the `mutableValue` is set to `null`
 * b) if `NullableUpdate.value` is set, the `mutableValue` is set to the provided `NullableUpdate.value`
 */
export type NullableDateUpdate = {
  value?: InputMaybe<Scalars['NaiveDate']['input']>;
};

/**
 * Update a nullable value
 *
 * This struct is usually used as an optional value.
 * For example, in an API update input object like `mutableValue:  NullableUpdate | null | undefined`.
 * This is done to encode the following cases (using `mutableValue` from previous example):
 * 1) if `mutableValue` is `null | undefined`, nothing is updated
 * 2) if `mutableValue` object is set:
 * a) if `NullableUpdate.value` is `undefined | null`, the `mutableValue` is set to `null`
 * b) if `NullableUpdate.value` is set, the `mutableValue` is set to the provided `NullableUpdate.value`
 */
export type NullableStringUpdate = {
  value?: InputMaybe<Scalars['String']['input']>;
};

export type NumberNode = {
  __typename: 'NumberNode';
  number: Scalars['Int']['output'];
};

export type OrderingTooManyItems = UpdateRequestRequisitionErrorInterface & UpdateResponseRequisitionErrorInterface & {
  __typename: 'OrderingTooManyItems';
  description: Scalars['String']['output'];
  maxItemsInEmergencyOrder: Scalars['Int']['output'];
};

export type OtherPartyNotACustomer = InsertCustomerReturnErrorInterface & InsertErrorInterface & InsertResponseRequisitionErrorInterface & UpdateCustomerReturnErrorInterface & UpdateNameErrorInterface & {
  __typename: 'OtherPartyNotACustomer';
  description: Scalars['String']['output'];
};

export type OtherPartyNotASupplier = InsertInboundShipmentErrorInterface & InsertRequestRequisitionErrorInterface & InsertSupplierReturnErrorInterface & UpdateInboundShipmentErrorInterface & UpdateRequestRequisitionErrorInterface & UpdateReturnOtherPartyErrorInterface & {
  __typename: 'OtherPartyNotASupplier';
  description: Scalars['String']['output'];
};

export type OtherPartyNotVisible = InsertCustomerReturnErrorInterface & InsertErrorInterface & InsertInboundShipmentErrorInterface & InsertRequestRequisitionErrorInterface & InsertResponseRequisitionErrorInterface & InsertSupplierReturnErrorInterface & UpdateCustomerReturnErrorInterface & UpdateInboundShipmentErrorInterface & UpdateNameErrorInterface & UpdateRequestRequisitionErrorInterface & UpdateReturnOtherPartyErrorInterface & {
  __typename: 'OtherPartyNotVisible';
  description: Scalars['String']['output'];
};

export type OutboundInvoiceCounts = {
  __typename: 'OutboundInvoiceCounts';
  created: InvoiceCountsSummary;
  /** Number of outbound shipments not shipped yet */
  notShipped: Scalars['Int']['output'];
};

export type PackagingVariantInput = {
  id: Scalars['String']['input'];
  name: Scalars['String']['input'];
  packSize?: InputMaybe<Scalars['Float']['input']>;
  packagingLevel: Scalars['Int']['input'];
  volumePerUnit?: InputMaybe<Scalars['Float']['input']>;
};

export type PackagingVariantNode = {
  __typename: 'PackagingVariantNode';
  id: Scalars['String']['output'];
  name: Scalars['String']['output'];
  packSize?: Maybe<Scalars['Float']['output']>;
  packagingLevel: Scalars['Int']['output'];
  volumePerUnit?: Maybe<Scalars['Float']['output']>;
};

/**
 * Pagination input.
 *
 * Option to limit the number of returned items and/or queries large lists in "pages".
 */
export type PaginationInput = {
  /** Max number of returned items */
  first?: InputMaybe<Scalars['Int']['input']>;
  /** First returned item is at the `offset` position in the full list */
  offset?: InputMaybe<Scalars['Int']['input']>;
};

export type PatientConnector = {
  __typename: 'PatientConnector';
  nodes: Array<PatientNode>;
  totalCount: Scalars['Int']['output'];
};

export type PatientFilterInput = {
  address1?: InputMaybe<StringFilterInput>;
  address2?: InputMaybe<StringFilterInput>;
  code?: InputMaybe<StringFilterInput>;
  code2?: InputMaybe<StringFilterInput>;
  country?: InputMaybe<StringFilterInput>;
  dateOfBirth?: InputMaybe<DateFilterInput>;
  dateOfDeath?: InputMaybe<DateFilterInput>;
  email?: InputMaybe<StringFilterInput>;
  firstName?: InputMaybe<StringFilterInput>;
  gender?: InputMaybe<EqualFilterGenderType>;
  id?: InputMaybe<EqualFilterStringInput>;
  identifier?: InputMaybe<StringFilterInput>;
  lastName?: InputMaybe<StringFilterInput>;
  name?: InputMaybe<StringFilterInput>;
  nextOfKinName?: InputMaybe<StringFilterInput>;
  phone?: InputMaybe<StringFilterInput>;
  programEnrolmentName?: InputMaybe<StringFilterInput>;
};

export type PatientNode = {
  __typename: 'PatientNode';
  address1?: Maybe<Scalars['String']['output']>;
  address2?: Maybe<Scalars['String']['output']>;
  age?: Maybe<Scalars['Int']['output']>;
  code: Scalars['String']['output'];
  code2?: Maybe<Scalars['String']['output']>;
  contactTraces: ContactTraceResponse;
  country?: Maybe<Scalars['String']['output']>;
  createdDatetime?: Maybe<Scalars['DateTime']['output']>;
  dateOfBirth?: Maybe<Scalars['NaiveDate']['output']>;
  dateOfDeath?: Maybe<Scalars['NaiveDate']['output']>;
  document?: Maybe<DocumentNode>;
  /**
   * Returns a draft version of the document data.
   *
   * The draft version can differ from the current document data if a patient has been edited
   * remotely in mSupply.
   * In this case the draft version contains the mSupply patient changes, i.e. information from
   * the name row has been integrated into the current document version.
   * When editing a patient in omSupply the document draft version should be used.
   * This means when the document is eventually saved, the remote changes are incorporated into
   * the document data.
   */
  documentDraft?: Maybe<Scalars['JSON']['output']>;
  email?: Maybe<Scalars['String']['output']>;
  firstName?: Maybe<Scalars['String']['output']>;
  gender?: Maybe<GenderType>;
  id: Scalars['String']['output'];
  isDeceased: Scalars['Boolean']['output'];
  lastName?: Maybe<Scalars['String']['output']>;
  name: Scalars['String']['output'];
  nextOfKin?: Maybe<PatientNode>;
  nextOfKinId?: Maybe<Scalars['String']['output']>;
  /**
   * If a next of kin link exists, returns the name of the next of kin patient.
   * Otherwise, this returns the plain text field, which allows for recording
   * next of kin name where a patient record for the next of kin does not exist.
   */
  nextOfKinName?: Maybe<Scalars['String']['output']>;
  phone?: Maybe<Scalars['String']['output']>;
  programEnrolments: ProgramEnrolmentResponse;
  website?: Maybe<Scalars['String']['output']>;
};


export type PatientNodeContactTracesArgs = {
  filter?: InputMaybe<ContactTraceFilterInput>;
  page?: InputMaybe<PaginationInput>;
  sort?: InputMaybe<ContactTraceSortInput>;
};


export type PatientNodeProgramEnrolmentsArgs = {
  filter?: InputMaybe<ProgramEnrolmentFilterInput>;
};

export type PatientResponse = PatientConnector;

export type PatientSearchConnector = {
  __typename: 'PatientSearchConnector';
  nodes: Array<PatientSearchNode>;
  totalCount: Scalars['Int']['output'];
};

export type PatientSearchInput = {
  /** Patient code */
  code?: InputMaybe<Scalars['String']['input']>;
  /** Secondary patient code */
  code2?: InputMaybe<Scalars['String']['input']>;
  dateOfBirth?: InputMaybe<Scalars['NaiveDate']['input']>;
  firstName?: InputMaybe<Scalars['String']['input']>;
  gender?: InputMaybe<GenderType>;
  identifier?: InputMaybe<Scalars['String']['input']>;
  lastName?: InputMaybe<Scalars['String']['input']>;
  name?: InputMaybe<Scalars['String']['input']>;
};

export type PatientSearchNode = {
  __typename: 'PatientSearchNode';
  patient: PatientNode;
  score: Scalars['Float']['output'];
};

export type PatientSearchResponse = PatientSearchConnector;

export enum PatientSortFieldInput {
  Address1 = 'address1',
  Address2 = 'address2',
  Code = 'code',
  Code2 = 'code2',
  Country = 'country',
  CreatedDatetime = 'createdDatetime',
  DateOfBirth = 'dateOfBirth',
  DateOfDeath = 'dateOfDeath',
  Email = 'email',
  FirstName = 'firstName',
  Gender = 'gender',
  LastName = 'lastName',
  Name = 'name',
  Phone = 'phone'
}

export type PatientSortInput = {
  /**
   * Sort query result is sorted descending or ascending (if not provided the default is
   * ascending)
   */
  desc?: InputMaybe<Scalars['Boolean']['input']>;
  /** Sort query result by `key` */
  key: PatientSortFieldInput;
};

export type PeriodConnector = {
  __typename: 'PeriodConnector';
  nodes: Array<PeriodNode>;
  totalCount: Scalars['Int']['output'];
};

export type PeriodNode = {
  __typename: 'PeriodNode';
  endDate: Scalars['NaiveDate']['output'];
  id: Scalars['String']['output'];
  name: Scalars['String']['output'];
  startDate: Scalars['NaiveDate']['output'];
};

export type PeriodScheduleNode = {
  __typename: 'PeriodScheduleNode';
  id: Scalars['String']['output'];
  name: Scalars['String']['output'];
  periods: Array<SchedulePeriodNode>;
};

export type PeriodSchedulesConnector = {
  __typename: 'PeriodSchedulesConnector';
  nodes: Array<PeriodScheduleNode>;
};

export type PeriodSchedulesResponse = PeriodSchedulesConnector;

<<<<<<< HEAD
export type PluginDataConnector = {
  __typename: 'PluginDataConnector';
  nodes: Array<PluginDataNode>;
  totalCount: Scalars['Int']['output'];
};
=======
export type PeriodsResponse = PeriodConnector;
>>>>>>> b07b09d4

export type PluginDataFilterInput = {
  dataIdentifier?: InputMaybe<EqualFilterStringInput>;
  id?: InputMaybe<EqualFilterStringInput>;
  relatedRecordId?: InputMaybe<EqualFilterStringInput>;
  storeId?: InputMaybe<EqualFilterStringInput>;
};

export type PluginDataNode = {
  __typename: 'PluginDataNode';
  data: Scalars['String']['output'];
  dataIdentifier: Scalars['String']['output'];
  id: Scalars['String']['output'];
  pluginCode: Scalars['String']['output'];
  relatedRecordId?: Maybe<Scalars['String']['output']>;
  storeId?: Maybe<Scalars['String']['output']>;
};

export type PluginDataResponse = PluginDataConnector;

export enum PluginDataSortFieldInput {
  Id = 'id',
  PluginCode = 'pluginCode'
}

export type PluginDataSortInput = {
  /**
   * Sort query result is sorted descending or ascending (if not provided the default is
   * ascending)
   */
  desc?: InputMaybe<Scalars['Boolean']['input']>;
  /** Sort query result by `key` */
  key: PluginDataSortFieldInput;
};

export type PluginInfoNode = {
  __typename: 'PluginInfoNode';
  pluginInfo: Scalars['JSON']['output'];
};

export type PricingNode = {
  __typename: 'PricingNode';
  foreignCurrencyTotalAfterTax?: Maybe<Scalars['Float']['output']>;
  serviceTotalAfterTax: Scalars['Float']['output'];
  serviceTotalBeforeTax: Scalars['Float']['output'];
  stockTotalAfterTax: Scalars['Float']['output'];
  stockTotalBeforeTax: Scalars['Float']['output'];
  taxPercentage?: Maybe<Scalars['Float']['output']>;
  totalAfterTax: Scalars['Float']['output'];
  totalBeforeTax: Scalars['Float']['output'];
};

export enum PrintFormat {
  Excel = 'EXCEL',
  Html = 'HTML',
  Pdf = 'PDF'
}

export type PrintReportError = {
  __typename: 'PrintReportError';
  error: PrintReportErrorInterface;
};

export type PrintReportErrorInterface = {
  description: Scalars['String']['output'];
};

export type PrintReportNode = {
  __typename: 'PrintReportNode';
  /**
   * Return the file id of the generated report.
   * The file can be fetched using the /files?id={id} endpoint
   */
  fileId: Scalars['String']['output'];
};

export type PrintReportResponse = PrintReportError | PrintReportNode;

/** This struct is used to sort report data by a key and in descending or ascending order */
export type PrintReportSortInput = {
  /**
   * Sort query result is sorted descending or ascending (if not provided the default is
   * ascending)
   */
  desc?: InputMaybe<Scalars['Boolean']['input']>;
  /** Sort query result by `key` */
  key: Scalars['String']['input'];
};

export type ProgramConnector = {
  __typename: 'ProgramConnector';
  nodes: Array<ProgramNode>;
  totalCount: Scalars['Int']['output'];
};

export type ProgramEnrolmentConnector = {
  __typename: 'ProgramEnrolmentConnector';
  nodes: Array<ProgramEnrolmentNode>;
  totalCount: Scalars['Int']['output'];
};

export type ProgramEnrolmentFilterInput = {
  documentName?: InputMaybe<EqualFilterStringInput>;
  enrolmentDatetime?: InputMaybe<DatetimeFilterInput>;
  isImmunisationProgram?: InputMaybe<Scalars['Boolean']['input']>;
  patientId?: InputMaybe<EqualFilterStringInput>;
  programEnrolmentId?: InputMaybe<StringFilterInput>;
  /** The program id */
  programId?: InputMaybe<EqualFilterStringInput>;
  programName?: InputMaybe<StringFilterInput>;
  status?: InputMaybe<StringFilterInput>;
  /** Same as program enrolment document type */
  type?: InputMaybe<EqualFilterStringInput>;
};

export type ProgramEnrolmentNode = {
  __typename: 'ProgramEnrolmentNode';
  activeProgramEvents: ProgramEventResponse;
  contextId: Scalars['String']['output'];
  /** The encounter document */
  document: DocumentNode;
  /** The program document */
  encounters: EncounterConnector;
  enrolmentDatetime: Scalars['DateTime']['output'];
  id: Scalars['String']['output'];
  isImmunisationProgram: Scalars['Boolean']['output'];
  /** The program document name */
  name: Scalars['String']['output'];
  patient: PatientNode;
  patientId: Scalars['String']['output'];
  programEnrolmentId?: Maybe<Scalars['String']['output']>;
  status?: Maybe<Scalars['String']['output']>;
  /** The program type */
  type: Scalars['String']['output'];
};


export type ProgramEnrolmentNodeActiveProgramEventsArgs = {
  at?: InputMaybe<Scalars['DateTime']['input']>;
  filter?: InputMaybe<ProgramEventFilterInput>;
  page?: InputMaybe<PaginationInput>;
  sort?: InputMaybe<ProgramEventSortInput>;
};


export type ProgramEnrolmentNodeEncountersArgs = {
  filter?: InputMaybe<EncounterFilterInput>;
  page?: InputMaybe<PaginationInput>;
  sort?: InputMaybe<EncounterSortInput>;
};

export type ProgramEnrolmentResponse = ProgramEnrolmentConnector;

export enum ProgramEnrolmentSortFieldInput {
  EnrolmentDatetime = 'enrolmentDatetime',
  PatientId = 'patientId',
  ProgramEnrolmentId = 'programEnrolmentId',
  Status = 'status',
  Type = 'type'
}

export type ProgramEnrolmentSortInput = {
  /**
   * Sort query result is sorted descending or ascending (if not provided the default is
   * ascending)
   */
  desc?: InputMaybe<Scalars['Boolean']['input']>;
  /** Sort query result by `key` */
  key: ProgramEnrolmentSortFieldInput;
};

export type ProgramEventConnector = {
  __typename: 'ProgramEventConnector';
  nodes: Array<ProgramEventNode>;
  totalCount: Scalars['Int']['output'];
};

export type ProgramEventFilterInput = {
  activeEndDatetime?: InputMaybe<DatetimeFilterInput>;
  activeStartDatetime?: InputMaybe<DatetimeFilterInput>;
  data?: InputMaybe<StringFilterInput>;
  documentName?: InputMaybe<EqualFilterStringInput>;
  documentType?: InputMaybe<EqualFilterStringInput>;
  patientId?: InputMaybe<EqualFilterStringInput>;
  /** The event type */
  type?: InputMaybe<EqualFilterStringInput>;
};

export type ProgramEventNode = {
  __typename: 'ProgramEventNode';
  activeEndDatetime: Scalars['DateTime']['output'];
  activeStartDatetime: Scalars['DateTime']['output'];
  data?: Maybe<Scalars['String']['output']>;
  datetime: Scalars['DateTime']['output'];
  /** The document associated with the document_name */
  document?: Maybe<DocumentNode>;
  documentName?: Maybe<Scalars['String']['output']>;
  documentType: Scalars['String']['output'];
  patient?: Maybe<PatientNode>;
  patientId?: Maybe<Scalars['String']['output']>;
  type: Scalars['String']['output'];
};

export type ProgramEventResponse = ProgramEventConnector;

export enum ProgramEventSortFieldInput {
  ActiveEndDatetime = 'activeEndDatetime',
  ActiveStartDatetime = 'activeStartDatetime',
  Datetime = 'datetime',
  DocumentName = 'documentName',
  DocumentType = 'documentType',
  Type = 'type'
}

export type ProgramEventSortInput = {
  /**
   * Sort query result is sorted descending or ascending (if not provided the default is
   * ascending)
   */
  desc?: InputMaybe<Scalars['Boolean']['input']>;
  /** Sort query result by `key` */
  key: ProgramEventSortFieldInput;
};

export type ProgramFilterInput = {
  contextId?: InputMaybe<EqualFilterStringInput>;
  elmisCode?: InputMaybe<EqualFilterStringInput>;
  existsForStoreId?: InputMaybe<EqualFilterStringInput>;
  id?: InputMaybe<EqualFilterStringInput>;
  isImmunisation?: InputMaybe<Scalars['Boolean']['input']>;
  name?: InputMaybe<StringFilterInput>;
};

export type ProgramIndicatorConnector = {
  __typename: 'ProgramIndicatorConnector';
  nodes: Array<ProgramIndicatorNode>;
  totalCount: Scalars['Int']['output'];
};

export type ProgramIndicatorFilterInput = {
  id?: InputMaybe<EqualFilterStringInput>;
  programId?: InputMaybe<EqualFilterStringInput>;
};

export type ProgramIndicatorNode = {
  __typename: 'ProgramIndicatorNode';
  code?: Maybe<Scalars['String']['output']>;
  id: Scalars['String']['output'];
  lineAndColumns: Array<IndicatorLineNode>;
  program: ProgramNode;
};

export type ProgramIndicatorResponse = ProgramIndicatorConnector;

export enum ProgramIndicatorSortFieldInput {
  Code = 'code',
  ProgramId = 'programId'
}

export type ProgramIndicatorSortInput = {
  desc?: InputMaybe<Scalars['Boolean']['input']>;
  key: ProgramIndicatorSortFieldInput;
};

export type ProgramNode = {
  __typename: 'ProgramNode';
  elmisCode?: Maybe<Scalars['String']['output']>;
  id: Scalars['String']['output'];
  isImmunisation: Scalars['Boolean']['output'];
  name: Scalars['String']['output'];
  vaccineCourses?: Maybe<Array<VaccineCourseNode>>;
};

export type ProgramRequisitionOrderTypeNode = {
  __typename: 'ProgramRequisitionOrderTypeNode';
  availablePeriods: Array<PeriodNode>;
  id: Scalars['String']['output'];
  isEmergency: Scalars['Boolean']['output'];
  name: Scalars['String']['output'];
};

export enum ProgramSortFieldInput {
  Name = 'name'
}

export type ProgramSortInput = {
  /**
   * Sort query result is sorted descending or ascending (if not provided the default is
   * ascending)
   */
  desc?: InputMaybe<Scalars['Boolean']['input']>;
  /** Sort query result by `key` */
  key: ProgramSortFieldInput;
};

export type ProgramsResponse = ProgramConnector;

export type PropertyNode = {
  __typename: 'PropertyNode';
  /**
   * If `valueType` is `String`, this field can contain a comma-separated
   * list of allowed values, essentially defining an enum.
   * If `valueType` is Integer or Float, this field will include the
   * word `negative` if negative values are allowed.
   */
  allowedValues?: Maybe<Scalars['String']['output']>;
  id: Scalars['String']['output'];
  key: Scalars['String']['output'];
  name: Scalars['String']['output'];
  valueType: PropertyNodeValueType;
};

export enum PropertyNodeValueType {
  Boolean = 'BOOLEAN',
  Float = 'FLOAT',
  Integer = 'INTEGER',
  String = 'STRING'
}

export type Queries = {
  __typename: 'Queries';
  abbreviations: Array<AbbreviationNode>;
  /**
   * Returns active program events at a given date time.
   * This can also be achieved by using the program_events endpoint with the filter:
   * `active_start_datetime <= at && active_end_datetime + 1 >= at`
   */
  activeProgramEvents: ProgramEventResponse;
  activityLogs: ActivityLogResponse;
  apiVersion: Scalars['String']['output'];
  assetCatalogueItem: AssetCatalogueItemResponse;
  assetCatalogueItems: AssetCatalogueItemsResponse;
  assetCategories: AssetCategoriesResponse;
  assetCategory: AssetCategoryResponse;
  assetClass: AssetClassResponse;
  assetClasses: AssetClassesResponse;
  assetFromGs1Data: AssetParseResponse;
  assetLogReasons: AssetLogReasonsResponse;
  assetLogs: AssetLogsResponse;
  assetProperties: AssetPropertiesResponse;
  assetType: AssetTypeResponse;
  assetTypes: AssetTypesResponse;
  /** Query omSupply "assets" entries */
  assets: AssetsResponse;
  /**
   * Retrieves a new auth bearer and refresh token
   * The refresh token is returned as a cookie
   */
  authToken: AuthTokenResponse;
  barcodeByGtin: BarcodeResponse;
  centralPatientSearch: CentralPatientSearchResponse;
  centralServer: CentralServerQueryNode;
  clinicians: CliniciansResponse;
  /** Query omSupply "cold_storage_type" entries */
  coldStorageTypes: ColdStorageTypesResponse;
  contactTraces: ContactTraceResponse;
  currencies: CurrenciesResponse;
  customerProgramRequisitionSettings: Array<CustomerProgramRequisitionSettingNode>;
  databaseSettings: DatabaseSettingsNode;
  demographicIndicators: DemographicIndicatorsResponse;
  demographicProjectionByBaseYear: DemographicProjectionResponse;
  demographicProjections: DemographicProjectionsResponse;
  demographics: DemographicsResponse;
  diagnosesActive: Array<DiagnosisNode>;
  displaySettings: DisplaySettingsNode;
  document?: Maybe<DocumentNode>;
  documentHistory: DocumentHistoryResponse;
  documentRegistries: DocumentRegistryResponse;
  documents: DocumentResponse;
  encounterFields: EncounterFieldsResponse;
  encounters: EncounterResponse;
  formSchemas: FormSchemaResponse;
  frontendPluginMetadata: Array<FrontendPluginMetadataNode>;
  /**
   * Generates new customer_return lines in memory, based on supplier return line ids.
   * Optionally includes existing customer_return lines for a specific item in a return.
   * Provides an friendly shape to edit these lines before calling the insert/update mutations.
   */
  generateCustomerReturnLines: GenerateCustomerReturnLinesResponse;
  /**
   * Creates a generated report.
   *
   * All details about the report, e.g. the output format, are specified in the report definition
   * which is referred to by the report_id.
   * The generated report can be retrieved from the `/files` endpoint using the returned file id.
   */
  generateReport: PrintReportResponse;
  /**
   * Can be used when developing reports, e.g. to generate a report that is not already in the
   * system.
   */
  generateReportDefinition: PrintReportResponse;
  /**
   * Generates new supplier return lines in memory, based on either stock line ids, or an item id.
   * Optionally includes existing supplier return lines for a specific item in a return.
   * Provides an friendly shape to edit these lines before calling the insert/update mutations.
   */
  generateSupplierReturnLines: GenerateSupplierReturnLinesResponse;
  /** Query for "historical_stock_line" entries */
  historicalStockLines: StockLinesResponse;
  /** Available without authorisation in operational and initialisation states */
  initialisationStatus: InitialisationStatusNode;
  insertPrescription: InsertPrescriptionResponse;
  insurances: InsuranceResponse;
  inventoryAdjustmentReasons: InventoryAdjustmentReasonResponse;
  invoice: InvoiceResponse;
  invoiceByNumber: InvoiceResponse;
  invoiceCounts: InvoiceCounts;
  invoiceLines: InvoiceLinesResponse;
  invoices: InvoicesResponse;
  isCentralServer: Scalars['Boolean']['output'];
  itemCounts: ItemCounts;
  itemLedger: ItemLedgerResponse;
  itemPrice: ItemPriceResponse;
  itemVariantsConfigured: Scalars['Boolean']['output'];
  /** Query omSupply "item" entries */
  items: ItemsResponse;
  labelPrinterSettings?: Maybe<LabelPrinterSettingNode>;
  lastSuccessfulUserSync: UpdateUserNode;
  latestSyncStatus?: Maybe<FullSyncStatusNode>;
  ledger: LedgerResponse;
  /** Query omSupply "locations" entries */
  locations: LocationsResponse;
  logContents: LogNode;
  logFileNames: LogNode;
  logLevel: LogLevelNode;
  logout: LogoutResponse;
  masterListLines: MasterListLinesResponse;
  /** Query omSupply "master_lists" entries */
  masterLists: MasterListsResponse;
  me: UserResponse;
  nameProperties: NamePropertyResponse;
  /** Query omSupply "name" entries */
  names: NamesResponse;
  numberOfRecordsInPushQueue: Scalars['Int']['output'];
  patient?: Maybe<PatientNode>;
  patientSearch: PatientSearchResponse;
  patients: PatientResponse;
  periods: PeriodsResponse;
  pluginData: PluginDataResponse;
  programEnrolments: ProgramEnrolmentResponse;
  programEvents: ProgramEventResponse;
  programIndicators: ProgramIndicatorResponse;
  programs: ProgramsResponse;
  rAndRForm: RnRFormResponse;
  rAndRForms: RnRFormsResponse;
  reasonOptions: ReasonOptionResponse;
  /**
   * Retrieves a new auth bearer and refresh token
   * The refresh token is returned as a cookie
   */
  refreshToken: RefreshTokenResponse;
  repack: RepackResponse;
  repacksByStockLine: RepackConnector;
  report: ReportResponse;
  /** Queries a list of available reports */
  reports: ReportsResponse;
  requisition: RequisitionResponse;
  requisitionByNumber: RequisitionResponse;
  requisitionCounts: RequisitionCounts;
  requisitionLineChart: RequisitionLineChartResponse;
  requisitions: RequisitionsResponse;
  responseRequisitionStats: RequisitionLineStatsResponse;
  returnReasons: ReturnReasonResponse;
  schedulesWithPeriodsByProgram: PeriodSchedulesResponse;
  /** Query omSupply "sensor" entries */
  sensors: SensorsResponse;
  stockCounts: StockCounts;
  /** Query for "stock_line" entries */
  stockLines: StockLinesResponse;
  stocktake: StocktakeResponse;
  stocktakeByNumber: StocktakeResponse;
  stocktakeLines: StocktakesLinesResponse;
  stocktakes: StocktakesResponse;
  store: StoreResponse;
  storePreferences: StorePreferenceNode;
  stores: StoresResponse;
  supplierProgramRequisitionSettings: Array<SupplierProgramRequisitionSettingNode>;
  syncSettings?: Maybe<SyncSettingsNode>;
  /** Query omSupply "temperature_breach" entries */
  temperatureBreaches: TemperatureBreachesResponse;
  /** Query omSupply "temperature_log" entries */
  temperatureLogs: TemperatureLogsResponse;
  /** Query omSupply temperature notification entries */
  temperatureNotifications: TemperatureNotificationsResponse;
  vaccination?: Maybe<VaccinationNode>;
  vaccinationCard: VaccinationCardResponse;
  vaccineCourse: VaccineCourseResponse;
  vaccineCourseDose: VaccineCourseDoseResponse;
  vaccineCourses: VaccineCoursesResponse;
};


export type QueriesAbbreviationsArgs = {
  filter?: InputMaybe<AbbreviationFilterInput>;
};


export type QueriesActiveProgramEventsArgs = {
  at?: InputMaybe<Scalars['DateTime']['input']>;
  filter?: InputMaybe<ProgramEventFilterInput>;
  page?: InputMaybe<PaginationInput>;
  sort?: InputMaybe<ProgramEventSortInput>;
  storeId: Scalars['String']['input'];
};


export type QueriesActivityLogsArgs = {
  filter?: InputMaybe<ActivityLogFilterInput>;
  page?: InputMaybe<PaginationInput>;
  sort?: InputMaybe<Array<ActivityLogSortInput>>;
};


export type QueriesAssetCatalogueItemArgs = {
  id: Scalars['String']['input'];
};


export type QueriesAssetCatalogueItemsArgs = {
  filter?: InputMaybe<AssetCatalogueItemFilterInput>;
  page?: InputMaybe<PaginationInput>;
  sort?: InputMaybe<Array<AssetCatalogueItemSortInput>>;
};


export type QueriesAssetCategoriesArgs = {
  filter?: InputMaybe<AssetCategoryFilterInput>;
  page?: InputMaybe<PaginationInput>;
  sort?: InputMaybe<Array<AssetCategorySortInput>>;
};


export type QueriesAssetCategoryArgs = {
  id: Scalars['String']['input'];
};


export type QueriesAssetClassArgs = {
  id: Scalars['String']['input'];
};


export type QueriesAssetClassesArgs = {
  filter?: InputMaybe<AssetClassFilterInput>;
  page?: InputMaybe<PaginationInput>;
  sort?: InputMaybe<Array<AssetClassSortInput>>;
};


export type QueriesAssetFromGs1DataArgs = {
  gs1: Array<Gs1DataElement>;
  storeId: Scalars['String']['input'];
};


export type QueriesAssetLogReasonsArgs = {
  filter?: InputMaybe<AssetLogReasonFilterInput>;
  page?: InputMaybe<PaginationInput>;
  sort?: InputMaybe<Array<AssetLogReasonSortInput>>;
  storeId: Scalars['String']['input'];
};


export type QueriesAssetLogsArgs = {
  filter?: InputMaybe<AssetLogFilterInput>;
  page?: InputMaybe<PaginationInput>;
  sort?: InputMaybe<Array<AssetLogSortInput>>;
  storeId: Scalars['String']['input'];
};


export type QueriesAssetPropertiesArgs = {
  filter?: InputMaybe<AssetPropertyFilterInput>;
};


export type QueriesAssetTypeArgs = {
  id: Scalars['String']['input'];
};


export type QueriesAssetTypesArgs = {
  filter?: InputMaybe<AssetTypeFilterInput>;
  page?: InputMaybe<PaginationInput>;
  sort?: InputMaybe<Array<AssetTypeSortInput>>;
};


export type QueriesAssetsArgs = {
  filter?: InputMaybe<AssetFilterInput>;
  page?: InputMaybe<PaginationInput>;
  sort?: InputMaybe<Array<AssetSortInput>>;
  storeId: Scalars['String']['input'];
};


export type QueriesAuthTokenArgs = {
  password: Scalars['String']['input'];
  username: Scalars['String']['input'];
};


export type QueriesBarcodeByGtinArgs = {
  gtin: Scalars['String']['input'];
  storeId: Scalars['String']['input'];
};


export type QueriesCentralPatientSearchArgs = {
  input: CentralPatientSearchInput;
  storeId: Scalars['String']['input'];
};


export type QueriesCliniciansArgs = {
  filter?: InputMaybe<ClinicianFilterInput>;
  page?: InputMaybe<PaginationInput>;
  sort?: InputMaybe<Array<ClinicianSortInput>>;
  storeId: Scalars['String']['input'];
};


export type QueriesColdStorageTypesArgs = {
  filter?: InputMaybe<ColdStorageTypeFilterInput>;
  page?: InputMaybe<PaginationInput>;
  sort?: InputMaybe<Array<ColdStorageTypeSortInput>>;
  storeId: Scalars['String']['input'];
};


export type QueriesContactTracesArgs = {
  filter?: InputMaybe<ContactTraceFilterInput>;
  page?: InputMaybe<PaginationInput>;
  sort?: InputMaybe<ContactTraceSortInput>;
  storeId: Scalars['String']['input'];
};


export type QueriesCurrenciesArgs = {
  filter?: InputMaybe<CurrencyFilterInput>;
  sort?: InputMaybe<Array<CurrencySortInput>>;
};


export type QueriesCustomerProgramRequisitionSettingsArgs = {
  storeId: Scalars['String']['input'];
};


export type QueriesDemographicIndicatorsArgs = {
  filter?: InputMaybe<DemographicIndicatorFilterInput>;
  page?: InputMaybe<PaginationInput>;
  sort?: InputMaybe<Array<DemographicIndicatorSortInput>>;
  storeId: Scalars['String']['input'];
};


export type QueriesDemographicProjectionByBaseYearArgs = {
  baseYear: Scalars['Int']['input'];
};


export type QueriesDemographicProjectionsArgs = {
  filter?: InputMaybe<DemographicProjectionFilterInput>;
  page?: InputMaybe<PaginationInput>;
  sort?: InputMaybe<Array<DemographicProjectionSortInput>>;
};


export type QueriesDemographicsArgs = {
  filter?: InputMaybe<DemographicFilterInput>;
  page?: InputMaybe<PaginationInput>;
  sort?: InputMaybe<Array<DemographicSortInput>>;
  storeId: Scalars['String']['input'];
};


export type QueriesDisplaySettingsArgs = {
  input: DisplaySettingsHash;
};


export type QueriesDocumentArgs = {
  name: Scalars['String']['input'];
  storeId: Scalars['String']['input'];
};


export type QueriesDocumentHistoryArgs = {
  name: Scalars['String']['input'];
  storeId: Scalars['String']['input'];
};


export type QueriesDocumentRegistriesArgs = {
  filter?: InputMaybe<DocumentRegistryFilterInput>;
  sort?: InputMaybe<Array<DocumentRegistrySortInput>>;
  storeId: Scalars['String']['input'];
};


export type QueriesDocumentsArgs = {
  filter?: InputMaybe<DocumentFilterInput>;
  page?: InputMaybe<PaginationInput>;
  sort?: InputMaybe<DocumentSortInput>;
  storeId: Scalars['String']['input'];
};


export type QueriesEncounterFieldsArgs = {
  filter?: InputMaybe<EncounterFilterInput>;
  input: EncounterFieldsInput;
  page?: InputMaybe<PaginationInput>;
  sort?: InputMaybe<EncounterSortInput>;
  storeId: Scalars['String']['input'];
};


export type QueriesEncountersArgs = {
  filter?: InputMaybe<EncounterFilterInput>;
  page?: InputMaybe<PaginationInput>;
  sort?: InputMaybe<EncounterSortInput>;
  storeId: Scalars['String']['input'];
};


export type QueriesFormSchemasArgs = {
  filter?: InputMaybe<FormSchemaFilterInput>;
  page?: InputMaybe<PaginationInput>;
  sort?: InputMaybe<Array<FormSchemaSortInput>>;
};


export type QueriesGenerateCustomerReturnLinesArgs = {
  input: GenerateCustomerReturnLinesInput;
  storeId: Scalars['String']['input'];
};


export type QueriesGenerateReportArgs = {
  arguments?: InputMaybe<Scalars['JSON']['input']>;
  currentLanguage?: InputMaybe<Scalars['String']['input']>;
  dataId?: InputMaybe<Scalars['String']['input']>;
  format?: InputMaybe<PrintFormat>;
  reportId: Scalars['String']['input'];
  sort?: InputMaybe<PrintReportSortInput>;
  storeId: Scalars['String']['input'];
};


export type QueriesGenerateReportDefinitionArgs = {
  arguments?: InputMaybe<Scalars['JSON']['input']>;
  currentLanguage?: InputMaybe<Scalars['String']['input']>;
  dataId?: InputMaybe<Scalars['String']['input']>;
  format?: InputMaybe<PrintFormat>;
  name?: InputMaybe<Scalars['String']['input']>;
  report: Scalars['JSON']['input'];
  storeId: Scalars['String']['input'];
};


export type QueriesGenerateSupplierReturnLinesArgs = {
  input: GenerateSupplierReturnLinesInput;
  storeId: Scalars['String']['input'];
};


export type QueriesHistoricalStockLinesArgs = {
  datetime?: InputMaybe<Scalars['DateTime']['input']>;
  itemId: Scalars['String']['input'];
  storeId: Scalars['String']['input'];
};


export type QueriesInsertPrescriptionArgs = {
  input: InsertPrescriptionInput;
  storeId: Scalars['String']['input'];
};


export type QueriesInsurancesArgs = {
  nameId: Scalars['String']['input'];
  sort?: InputMaybe<Array<InsuranceSortInput>>;
  storeId: Scalars['String']['input'];
};


export type QueriesInventoryAdjustmentReasonsArgs = {
  filter?: InputMaybe<InventoryAdjustmentReasonFilterInput>;
  page?: InputMaybe<PaginationInput>;
  sort?: InputMaybe<Array<InventoryAdjustmentReasonSortInput>>;
};


export type QueriesInvoiceArgs = {
  id: Scalars['String']['input'];
  storeId: Scalars['String']['input'];
};


export type QueriesInvoiceByNumberArgs = {
  invoiceNumber: Scalars['Int']['input'];
  storeId: Scalars['String']['input'];
  type: InvoiceNodeType;
};


export type QueriesInvoiceCountsArgs = {
  storeId: Scalars['String']['input'];
  timezoneOffset?: InputMaybe<Scalars['Int']['input']>;
};


export type QueriesInvoiceLinesArgs = {
  filter?: InputMaybe<InvoiceLineFilterInput>;
  invoiceId: Scalars['String']['input'];
  page?: InputMaybe<PaginationInput>;
  reportSort?: InputMaybe<PrintReportSortInput>;
  sort?: InputMaybe<Array<InvoiceLineSortInput>>;
  storeId: Scalars['String']['input'];
};


export type QueriesInvoicesArgs = {
  filter?: InputMaybe<InvoiceFilterInput>;
  page?: InputMaybe<PaginationInput>;
  sort?: InputMaybe<Array<InvoiceSortInput>>;
  storeId: Scalars['String']['input'];
};


export type QueriesItemCountsArgs = {
  lowStockThreshold?: InputMaybe<Scalars['Int']['input']>;
  storeId: Scalars['String']['input'];
};


export type QueriesItemLedgerArgs = {
  filter?: InputMaybe<LedgerFilterInput>;
  page?: InputMaybe<PaginationInput>;
  sort?: InputMaybe<Array<LedgerSortInput>>;
  storeId: Scalars['String']['input'];
};


export type QueriesItemPriceArgs = {
  input: ItemPriceInput;
  storeId: Scalars['String']['input'];
};


export type QueriesItemVariantsConfiguredArgs = {
  storeId: Scalars['String']['input'];
};


export type QueriesItemsArgs = {
  filter?: InputMaybe<ItemFilterInput>;
  page?: InputMaybe<PaginationInput>;
  sort?: InputMaybe<Array<ItemSortInput>>;
  storeId: Scalars['String']['input'];
};


export type QueriesLedgerArgs = {
  filter?: InputMaybe<LedgerFilterInput>;
  sort?: InputMaybe<Array<LedgerSortInput>>;
  storeId: Scalars['String']['input'];
};


export type QueriesLocationsArgs = {
  filter?: InputMaybe<LocationFilterInput>;
  page?: InputMaybe<PaginationInput>;
  sort?: InputMaybe<Array<LocationSortInput>>;
  storeId: Scalars['String']['input'];
};


export type QueriesLogContentsArgs = {
  fileName?: InputMaybe<Scalars['String']['input']>;
};


export type QueriesMasterListLinesArgs = {
  filter?: InputMaybe<MasterListLineFilterInput>;
  masterListId: Scalars['String']['input'];
  page?: InputMaybe<PaginationInput>;
  sort?: InputMaybe<Array<MasterListLineSortInput>>;
  storeId: Scalars['String']['input'];
};


export type QueriesMasterListsArgs = {
  filter?: InputMaybe<MasterListFilterInput>;
  page?: InputMaybe<PaginationInput>;
  sort?: InputMaybe<Array<MasterListSortInput>>;
  storeId: Scalars['String']['input'];
};


export type QueriesNamesArgs = {
  filter?: InputMaybe<NameFilterInput>;
  page?: InputMaybe<PaginationInput>;
  sort?: InputMaybe<Array<NameSortInput>>;
  storeId: Scalars['String']['input'];
};


export type QueriesPatientArgs = {
  patientId: Scalars['String']['input'];
  storeId: Scalars['String']['input'];
};


export type QueriesPatientSearchArgs = {
  input: PatientSearchInput;
  storeId: Scalars['String']['input'];
};


export type QueriesPatientsArgs = {
  filter?: InputMaybe<PatientFilterInput>;
  page?: InputMaybe<PaginationInput>;
  sort?: InputMaybe<Array<PatientSortInput>>;
  storeId: Scalars['String']['input'];
};


export type QueriesPeriodsArgs = {
  programId?: InputMaybe<Scalars['String']['input']>;
  storeId: Scalars['String']['input'];
};


export type QueriesPluginDataArgs = {
  filter?: InputMaybe<PluginDataFilterInput>;
  pluginCode: Scalars['String']['input'];
  sort?: InputMaybe<Array<PluginDataSortInput>>;
  storeId: Scalars['String']['input'];
};


export type QueriesProgramEnrolmentsArgs = {
  filter?: InputMaybe<ProgramEnrolmentFilterInput>;
  sort?: InputMaybe<ProgramEnrolmentSortInput>;
  storeId: Scalars['String']['input'];
};


export type QueriesProgramEventsArgs = {
  filter?: InputMaybe<ProgramEventFilterInput>;
  page?: InputMaybe<PaginationInput>;
  sort?: InputMaybe<ProgramEventSortInput>;
  storeId: Scalars['String']['input'];
};


export type QueriesProgramIndicatorsArgs = {
  filter?: InputMaybe<ProgramIndicatorFilterInput>;
  sort?: InputMaybe<ProgramIndicatorSortInput>;
  storeId: Scalars['String']['input'];
};


export type QueriesProgramsArgs = {
  filter?: InputMaybe<ProgramFilterInput>;
  page?: InputMaybe<PaginationInput>;
  sort?: InputMaybe<ProgramSortInput>;
  storeId: Scalars['String']['input'];
};


export type QueriesRAndRFormArgs = {
  rnrFormId: Scalars['String']['input'];
  storeId: Scalars['String']['input'];
};


export type QueriesRAndRFormsArgs = {
  filter?: InputMaybe<RnRFormFilterInput>;
  page?: InputMaybe<PaginationInput>;
  sort?: InputMaybe<RnRFormSortInput>;
  storeId: Scalars['String']['input'];
};


export type QueriesReasonOptionsArgs = {
  filter?: InputMaybe<ReasonOptionFilterInput>;
  page?: InputMaybe<PaginationInput>;
  sort?: InputMaybe<Array<ReasonOptionSortInput>>;
};


export type QueriesRepackArgs = {
  invoiceId: Scalars['String']['input'];
  storeId: Scalars['String']['input'];
};


export type QueriesRepacksByStockLineArgs = {
  stockLineId: Scalars['String']['input'];
  storeId: Scalars['String']['input'];
};


export type QueriesReportArgs = {
  id: Scalars['String']['input'];
  storeId: Scalars['String']['input'];
  userLanguage: Scalars['String']['input'];
};


export type QueriesReportsArgs = {
  filter?: InputMaybe<ReportFilterInput>;
  sort?: InputMaybe<Array<ReportSortInput>>;
  storeId: Scalars['String']['input'];
  userLanguage: Scalars['String']['input'];
};


export type QueriesRequisitionArgs = {
  id: Scalars['String']['input'];
  storeId: Scalars['String']['input'];
};


export type QueriesRequisitionByNumberArgs = {
  requisitionNumber: Scalars['Int']['input'];
  storeId: Scalars['String']['input'];
  type: RequisitionNodeType;
};


export type QueriesRequisitionCountsArgs = {
  storeId: Scalars['String']['input'];
};


export type QueriesRequisitionLineChartArgs = {
  consumptionOptionsInput?: InputMaybe<ConsumptionOptionsInput>;
  requestRequisitionLineId: Scalars['String']['input'];
  stockEvolutionOptionsInput?: InputMaybe<StockEvolutionOptionsInput>;
  storeId: Scalars['String']['input'];
};


export type QueriesRequisitionsArgs = {
  filter?: InputMaybe<RequisitionFilterInput>;
  page?: InputMaybe<PaginationInput>;
  sort?: InputMaybe<Array<RequisitionSortInput>>;
  storeId: Scalars['String']['input'];
};


export type QueriesResponseRequisitionStatsArgs = {
  requisitionLineId: Scalars['String']['input'];
  storeId: Scalars['String']['input'];
};


export type QueriesReturnReasonsArgs = {
  filter?: InputMaybe<ReturnReasonFilterInput>;
  page?: InputMaybe<PaginationInput>;
  sort?: InputMaybe<Array<ReturnReasonSortInput>>;
};


export type QueriesSchedulesWithPeriodsByProgramArgs = {
  programId: Scalars['String']['input'];
  storeId: Scalars['String']['input'];
};


export type QueriesSensorsArgs = {
  filter?: InputMaybe<SensorFilterInput>;
  page?: InputMaybe<PaginationInput>;
  sort?: InputMaybe<Array<SensorSortInput>>;
  storeId: Scalars['String']['input'];
};


export type QueriesStockCountsArgs = {
  daysTillExpired?: InputMaybe<Scalars['Int']['input']>;
  storeId: Scalars['String']['input'];
  timezoneOffset?: InputMaybe<Scalars['Int']['input']>;
};


export type QueriesStockLinesArgs = {
  filter?: InputMaybe<StockLineFilterInput>;
  page?: InputMaybe<PaginationInput>;
  sort?: InputMaybe<Array<StockLineSortInput>>;
  storeId: Scalars['String']['input'];
};


export type QueriesStocktakeArgs = {
  id: Scalars['String']['input'];
  storeId: Scalars['String']['input'];
};


export type QueriesStocktakeByNumberArgs = {
  stocktakeNumber: Scalars['Int']['input'];
  storeId: Scalars['String']['input'];
};


export type QueriesStocktakeLinesArgs = {
  filter?: InputMaybe<StocktakeLineFilterInput>;
  page?: InputMaybe<PaginationInput>;
  reportSort?: InputMaybe<PrintReportSortInput>;
  sort?: InputMaybe<Array<StocktakeLineSortInput>>;
  stocktakeId: Scalars['String']['input'];
  storeId: Scalars['String']['input'];
};


export type QueriesStocktakesArgs = {
  filter?: InputMaybe<StocktakeFilterInput>;
  page?: InputMaybe<PaginationInput>;
  sort?: InputMaybe<Array<StocktakeSortInput>>;
  storeId: Scalars['String']['input'];
};


export type QueriesStoreArgs = {
  id: Scalars['String']['input'];
};


export type QueriesStorePreferencesArgs = {
  storeId: Scalars['String']['input'];
};


export type QueriesStoresArgs = {
  filter?: InputMaybe<StoreFilterInput>;
  page?: InputMaybe<PaginationInput>;
  sort?: InputMaybe<Array<StoreSortInput>>;
};


export type QueriesSupplierProgramRequisitionSettingsArgs = {
  storeId: Scalars['String']['input'];
};


export type QueriesTemperatureBreachesArgs = {
  filter?: InputMaybe<TemperatureBreachFilterInput>;
  page?: InputMaybe<PaginationInput>;
  sort?: InputMaybe<Array<TemperatureBreachSortInput>>;
  storeId: Scalars['String']['input'];
};


export type QueriesTemperatureLogsArgs = {
  filter?: InputMaybe<TemperatureLogFilterInput>;
  page?: InputMaybe<PaginationInput>;
  sort?: InputMaybe<Array<TemperatureLogSortInput>>;
  storeId: Scalars['String']['input'];
};


export type QueriesTemperatureNotificationsArgs = {
  page?: InputMaybe<PaginationInput>;
  storeId: Scalars['String']['input'];
};


export type QueriesVaccinationArgs = {
  id: Scalars['String']['input'];
  storeId: Scalars['String']['input'];
};


export type QueriesVaccinationCardArgs = {
  programEnrolmentId: Scalars['String']['input'];
  storeId: Scalars['String']['input'];
};


export type QueriesVaccineCourseArgs = {
  id: Scalars['String']['input'];
};


export type QueriesVaccineCourseDoseArgs = {
  id: Scalars['String']['input'];
};


export type QueriesVaccineCoursesArgs = {
  filter?: InputMaybe<VaccineCourseFilterInput>;
  page?: InputMaybe<PaginationInput>;
  sort?: InputMaybe<Array<VaccineCourseSortInput>>;
};

export type QueryReportError = {
  __typename: 'QueryReportError';
  error: QueryReportErrorInterface;
};

export type QueryReportErrorInterface = {
  description: Scalars['String']['output'];
};

export type QueryReportsError = {
  __typename: 'QueryReportsError';
  error: QueryReportsErrorInterface;
};

export type QueryReportsErrorInterface = {
  description: Scalars['String']['output'];
};

export type ReasonOptionConnector = {
  __typename: 'ReasonOptionConnector';
  nodes: Array<ReasonOptionNode>;
  totalCount: Scalars['Int']['output'];
};

export type ReasonOptionFilterInput = {
  id?: InputMaybe<EqualFilterStringInput>;
  isActive?: InputMaybe<Scalars['Boolean']['input']>;
  type?: InputMaybe<EqualFilterReasonOptionTypeInput>;
};

export type ReasonOptionNode = {
  __typename: 'ReasonOptionNode';
  id: Scalars['String']['output'];
  isActive: Scalars['Boolean']['output'];
  reason: Scalars['String']['output'];
  type: ReasonOptionNodeType;
};

export enum ReasonOptionNodeType {
  NegativeInventoryAdjustment = 'NEGATIVE_INVENTORY_ADJUSTMENT',
  PositiveInventoryAdjustment = 'POSITIVE_INVENTORY_ADJUSTMENT',
  RequisitionLineVariance = 'REQUISITION_LINE_VARIANCE',
  ReturnReason = 'RETURN_REASON'
}

export type ReasonOptionResponse = ReasonOptionConnector;

export enum ReasonOptionSortFieldInput {
  Reason = 'reason',
  ReasonOptionType = 'reasonOptionType'
}

export type ReasonOptionSortInput = {
  /**
   * Sort query result is sorted descending or ascending (if not provided the default is
   * ascending)
   */
  desc?: InputMaybe<Scalars['Boolean']['input']>;
  /** Sort query result by `key` */
  key: ReasonOptionSortFieldInput;
};

export type RecordAlreadyExist = InsertAssetCatalogueItemErrorInterface & InsertAssetErrorInterface & InsertAssetLogErrorInterface & InsertAssetLogReasonErrorInterface & InsertDemographicIndicatorErrorInterface & InsertDemographicProjectionErrorInterface & InsertLocationErrorInterface & InsertVaccineCourseErrorInterface & UpdateDemographicIndicatorErrorInterface & UpdateDemographicProjectionErrorInterface & {
  __typename: 'RecordAlreadyExist';
  description: Scalars['String']['output'];
};

export type RecordBelongsToAnotherStore = DeleteAssetErrorInterface & DeleteAssetLogReasonErrorInterface & DeleteLocationErrorInterface & UpdateAssetErrorInterface & UpdateLocationErrorInterface & UpdateSensorErrorInterface & {
  __typename: 'RecordBelongsToAnotherStore';
  description: Scalars['String']['output'];
};

export type RecordNotFound = AddFromMasterListErrorInterface & AddToInboundShipmentFromMasterListErrorInterface & AddToOutboundShipmentFromMasterListErrorInterface & AllocateOutboundShipmentUnallocatedLineErrorInterface & CreateRequisitionShipmentErrorInterface & DeleteAssetCatalogueItemErrorInterface & DeleteAssetErrorInterface & DeleteAssetLogReasonErrorInterface & DeleteCustomerReturnErrorInterface & DeleteErrorInterface & DeleteInboundShipmentErrorInterface & DeleteInboundShipmentLineErrorInterface & DeleteInboundShipmentServiceLineErrorInterface & DeleteLocationErrorInterface & DeleteOutboundShipmentLineErrorInterface & DeleteOutboundShipmentServiceLineErrorInterface & DeleteOutboundShipmentUnallocatedLineErrorInterface & DeletePrescriptionErrorInterface & DeletePrescriptionLineErrorInterface & DeleteRequestRequisitionErrorInterface & DeleteRequestRequisitionLineErrorInterface & DeleteResponseRequisitionErrorInterface & DeleteResponseRequisitionLineErrorInterface & DeleteSupplierReturnErrorInterface & DeleteVaccineCourseErrorInterface & NodeErrorInterface & RequisitionLineChartErrorInterface & RequisitionLineStatsErrorInterface & ScannedDataParseErrorInterface & SupplyRequestedQuantityErrorInterface & UpdateAssetErrorInterface & UpdateErrorInterface & UpdateInboundShipmentErrorInterface & UpdateInboundShipmentLineErrorInterface & UpdateInboundShipmentServiceLineErrorInterface & UpdateIndicatorValueErrorInterface & UpdateLocationErrorInterface & UpdateNameErrorInterface & UpdateNamePropertiesErrorInterface & UpdateOutboundShipmentLineErrorInterface & UpdateOutboundShipmentServiceLineErrorInterface & UpdateOutboundShipmentUnallocatedLineErrorInterface & UpdatePrescriptionErrorInterface & UpdatePrescriptionLineErrorInterface & UpdateRequestRequisitionErrorInterface & UpdateRequestRequisitionLineErrorInterface & UpdateResponseRequisitionErrorInterface & UpdateResponseRequisitionLineErrorInterface & UpdateReturnOtherPartyErrorInterface & UpdateSensorErrorInterface & UpdateStockLineErrorInterface & UseSuggestedQuantityErrorInterface & {
  __typename: 'RecordNotFound';
  description: Scalars['String']['output'];
};

export type RecordProgramCombinationAlreadyExists = InsertVaccineCourseErrorInterface & UpdateVaccineCourseErrorInterface & {
  __typename: 'RecordProgramCombinationAlreadyExists';
  description: Scalars['String']['output'];
};

export type RefreshToken = {
  __typename: 'RefreshToken';
  /** New Bearer token */
  token: Scalars['String']['output'];
};

export type RefreshTokenError = {
  __typename: 'RefreshTokenError';
  error: RefreshTokenErrorInterface;
};

export type RefreshTokenErrorInterface = {
  description: Scalars['String']['output'];
};

export type RefreshTokenResponse = RefreshToken | RefreshTokenError;

export type RepackConnector = {
  __typename: 'RepackConnector';
  nodes: Array<RepackNode>;
  totalCount: Scalars['Int']['output'];
};

export type RepackNode = {
  __typename: 'RepackNode';
  batch?: Maybe<Scalars['String']['output']>;
  datetime: Scalars['DateTime']['output'];
  from: RepackStockLineNode;
  id: Scalars['String']['output'];
  invoice: InvoiceNode;
  repackId: Scalars['String']['output'];
  to: RepackStockLineNode;
};

export type RepackResponse = NodeError | RepackNode;

export type RepackStockLineNode = {
  __typename: 'RepackStockLineNode';
  location?: Maybe<LocationNode>;
  numberOfPacks: Scalars['Float']['output'];
  packSize: Scalars['Float']['output'];
  stockLine?: Maybe<StockLineNode>;
};

export type ReportConnector = {
  __typename: 'ReportConnector';
  nodes: Array<ReportNode>;
  totalCount: Scalars['Int']['output'];
};

export enum ReportContext {
  Asset = 'ASSET',
  Dispensary = 'DISPENSARY',
  InboundReturn = 'INBOUND_RETURN',
  InboundShipment = 'INBOUND_SHIPMENT',
  OutboundReturn = 'OUTBOUND_RETURN',
  OutboundShipment = 'OUTBOUND_SHIPMENT',
  Patient = 'PATIENT',
  Repack = 'REPACK',
  Report = 'REPORT',
  Requisition = 'REQUISITION',
  Resource = 'RESOURCE',
  Stocktake = 'STOCKTAKE'
}

export type ReportFilterInput = {
  context?: InputMaybe<EqualFilterReportContextInput>;
  id?: InputMaybe<EqualFilterStringInput>;
  name?: InputMaybe<StringFilterInput>;
  subContext?: InputMaybe<EqualFilterStringInput>;
};

export type ReportNode = {
  __typename: 'ReportNode';
  argumentSchema?: Maybe<FormSchemaNode>;
  context: ReportContext;
  id: Scalars['String']['output'];
  isCustom: Scalars['Boolean']['output'];
  /** Human readable name of the report */
  name: Scalars['String']['output'];
  subContext?: Maybe<Scalars['String']['output']>;
};

export type ReportResponse = QueryReportError | ReportNode;

export enum ReportSortFieldInput {
  Id = 'id',
  Name = 'name'
}

export type ReportSortInput = {
  /**
   * Sort query result is sorted descending or ascending (if not provided the default is
   * ascending)
   */
  desc?: InputMaybe<Scalars['Boolean']['input']>;
  /** Sort query result by `key` */
  key: ReportSortFieldInput;
};

export type ReportsResponse = QueryReportsError | ReportConnector;

export type RequestRequisitionCounts = {
  __typename: 'RequestRequisitionCounts';
  draft: Scalars['Int']['output'];
};

export type RequestStoreStatsNode = {
  __typename: 'RequestStoreStatsNode';
  averageMonthlyConsumption: Scalars['Float']['output'];
  maxMonthsOfStock: Scalars['Float']['output'];
  stockOnHand: Scalars['Float']['output'];
  suggestedQuantity: Scalars['Float']['output'];
};

export type RequisitionConnector = {
  __typename: 'RequisitionConnector';
  nodes: Array<RequisitionNode>;
  totalCount: Scalars['Int']['output'];
};

export type RequisitionCounts = {
  __typename: 'RequisitionCounts';
  request: RequestRequisitionCounts;
  response: ResponseRequisitionCounts;
};

export type RequisitionFilterInput = {
  aShipmentHasBeenCreated?: InputMaybe<Scalars['Boolean']['input']>;
  colour?: InputMaybe<EqualFilterStringInput>;
  comment?: InputMaybe<StringFilterInput>;
  createdDatetime?: InputMaybe<DatetimeFilterInput>;
  expectedDeliveryDate?: InputMaybe<DateFilterInput>;
  finalisedDatetime?: InputMaybe<DatetimeFilterInput>;
  id?: InputMaybe<EqualFilterStringInput>;
  orderType?: InputMaybe<EqualFilterStringInput>;
  otherPartyId?: InputMaybe<EqualFilterStringInput>;
  otherPartyName?: InputMaybe<StringFilterInput>;
  periodId?: InputMaybe<EqualFilterStringInput>;
  programId?: InputMaybe<EqualFilterStringInput>;
  requisitionNumber?: InputMaybe<EqualFilterBigNumberInput>;
  sentDatetime?: InputMaybe<DatetimeFilterInput>;
  status?: InputMaybe<EqualFilterRequisitionStatusInput>;
  theirReference?: InputMaybe<StringFilterInput>;
  type?: InputMaybe<EqualFilterRequisitionTypeInput>;
  userId?: InputMaybe<EqualFilterStringInput>;
};

export type RequisitionIndicatorInformationNode = {
  __typename: 'RequisitionIndicatorInformationNode';
  columnId: Scalars['String']['output'];
  value: Scalars['String']['output'];
};

export type RequisitionItemInformationNode = {
  __typename: 'RequisitionItemInformationNode';
  adjustmentsInUnits: Scalars['Float']['output'];
  amcInUnits: Scalars['Float']['output'];
  dateRange?: Maybe<Scalars['DateTime']['output']>;
  id: Scalars['String']['output'];
  name: NameNode;
  outgoingUnits: Scalars['Float']['output'];
  stockInUnits: Scalars['Float']['output'];
};


export type RequisitionItemInformationNodeNameArgs = {
  storeId: Scalars['String']['input'];
};

export type RequisitionLineChartError = {
  __typename: 'RequisitionLineChartError';
  error: RequisitionLineChartErrorInterface;
};

export type RequisitionLineChartErrorInterface = {
  description: Scalars['String']['output'];
};

export type RequisitionLineChartResponse = ItemChartNode | RequisitionLineChartError;

export type RequisitionLineConnector = {
  __typename: 'RequisitionLineConnector';
  nodes: Array<RequisitionLineNode>;
  totalCount: Scalars['Int']['output'];
};

export type RequisitionLineNode = {
  __typename: 'RequisitionLineNode';
  additionInUnits: Scalars['Float']['output'];
  /** Quantity already issued in outbound shipments */
  alreadyIssued: Scalars['Float']['output'];
  approvalComment?: Maybe<Scalars['String']['output']>;
  approvedQuantity: Scalars['Float']['output'];
  availableStockOnHand: Scalars['Float']['output'];
  averageMonthlyConsumption: Scalars['Float']['output'];
  comment?: Maybe<Scalars['String']['output']>;
  daysOutOfStock: Scalars['Float']['output'];
  expiringUnits: Scalars['Float']['output'];
  id: Scalars['String']['output'];
  /** InboundShipment lines linked to requisitions line */
  inboundShipmentLines: InvoiceLineConnector;
  incomingUnits: Scalars['Float']['output'];
  initialStockOnHandUnits: Scalars['Float']['output'];
  item: ItemNode;
  itemId: Scalars['String']['output'];
  itemInformation?: Maybe<Array<RequisitionItemInformationNode>>;
  itemName: Scalars['String']['output'];
  /**
   * For request requisition: snapshot stats (when requisition was created)
   * For response requisition current item stats
   */
  itemStats: ItemStatsNode;
  linkedRequisitionLine?: Maybe<RequisitionLineNode>;
  lossInUnits: Scalars['Float']['output'];
  optionId?: Maybe<Scalars['String']['output']>;
  /** OutboundShipment lines linked to requisitions line */
  outboundShipmentLines: InvoiceLineConnector;
  outgoingUnits: Scalars['Float']['output'];
  reason?: Maybe<ReasonOptionNode>;
  /**
   * Quantity remaining to supply
   * supplyQuantity minus all (including unallocated) linked invoice lines numberOfPacks * packSize
   * Only available in response requisition, request requisition returns 0
   */
  remainingQuantityToSupply: Scalars['Float']['output'];
  /** Quantity requested */
  requestedQuantity: Scalars['Float']['output'];
  requisitionNumber: Scalars['Int']['output'];
  /**
   * Calculated quantity
   * When months_of_stock < requisition.min_months_of_stock, calculated = average_monthly_consumption * requisition.max_months_of_stock - months_of_stock
   */
  suggestedQuantity: Scalars['Float']['output'];
  /** Quantity to be supplied in the next shipment, only used in response requisition */
  supplyQuantity: Scalars['Float']['output'];
};


export type RequisitionLineNodeItemStatsArgs = {
  amcLookbackMonths?: InputMaybe<Scalars['Float']['input']>;
};

export type RequisitionLineStatsError = {
  __typename: 'RequisitionLineStatsError';
  error: RequisitionLineStatsErrorInterface;
};

export type RequisitionLineStatsErrorInterface = {
  description: Scalars['String']['output'];
};

export type RequisitionLineStatsResponse = RequisitionLineStatsError | ResponseRequisitionStatsNode;

export type RequisitionLineWithItemIdExists = InsertRequestRequisitionLineErrorInterface & InsertResponseRequisitionLineErrorInterface & {
  __typename: 'RequisitionLineWithItemIdExists';
  description: Scalars['String']['output'];
};

export type RequisitionNode = {
  __typename: 'RequisitionNode';
  approvalStatus: RequisitionNodeApprovalStatus;
  colour?: Maybe<Scalars['String']['output']>;
  comment?: Maybe<Scalars['String']['output']>;
  createdDatetime: Scalars['DateTime']['output'];
  expectedDeliveryDate?: Maybe<Scalars['NaiveDate']['output']>;
  finalisedDatetime?: Maybe<Scalars['DateTime']['output']>;
  id: Scalars['String']['output'];
  isEmergency: Scalars['Boolean']['output'];
  lines: RequisitionLineConnector;
  /**
   * All lines that have not been supplied
   * based on same logic as RequisitionLineNode.remainingQuantityToSupply
   * only applicable to Response requisition, Request requisition will empty connector
   */
  linesRemainingToSupply: RequisitionLineConnector;
  /** Linked requisition */
  linkedRequisition?: Maybe<RequisitionNode>;
  /** Maximum calculated quantity, used to deduce calculated quantity for each line, see calculated in requisition line */
  maxMonthsOfStock: Scalars['Float']['output'];
  /** Minimum quantity to have for stock to be ordered, used to deduce calculated quantity for each line, see calculated in requisition line */
  minMonthsOfStock: Scalars['Float']['output'];
  orderType?: Maybe<Scalars['String']['output']>;
  /**
   * Request Requisition: Supplying store (store that is supplying stock)
   * Response Requisition: Customer store (store that is ordering stock)
   */
  otherParty: NameNode;
  otherPartyId: Scalars['String']['output'];
  otherPartyName: Scalars['String']['output'];
  period?: Maybe<PeriodNode>;
  program?: Maybe<ProgramNode>;
  /** @deprecated use `program.name` instead. */
  programName?: Maybe<Scalars['String']['output']>;
  requisitionNumber: Scalars['Int']['output'];
  /** Applicable to request requisition only */
  sentDatetime?: Maybe<Scalars['DateTime']['output']>;
  /**
   * Response Requisition: Outbound Shipments linked requisition
   * Request Requisition: Inbound Shipments linked to requisition
   */
  shipments: InvoiceConnector;
  status: RequisitionNodeStatus;
  theirReference?: Maybe<Scalars['String']['output']>;
  type: RequisitionNodeType;
  /**
   * User that last edited requisition, if user is not found in system default unknown user is returned
   * Null is returned for transfers, where response requisition has not been edited yet
   */
  user?: Maybe<UserNode>;
};


export type RequisitionNodeOtherPartyArgs = {
  storeId: Scalars['String']['input'];
};

/** Approval status is applicable to response requisition only */
export enum RequisitionNodeApprovalStatus {
  /** Approved */
  Approved = 'APPROVED',
  /** Approval was denied, requisition is not editable */
  Denied = 'DENIED',
  None = 'NONE',
  /** Pending authorisation, requisition should not be editable */
  Pending = 'PENDING'
}

export enum RequisitionNodeStatus {
  /** New requisition when manually created */
  Draft = 'DRAFT',
  /**
   * Response requisition: When supplier finished fulfilling requisition, locked for future editing
   * Request requisition: When response requisition is finalised
   */
  Finalised = 'FINALISED',
  /** New requisition when automatically created, only applicable to response requisition when it's duplicated in supplying store from request requisition */
  New = 'NEW',
  /** Request requisition is sent and locked for future editing, only applicable to request requisition */
  Sent = 'SENT'
}

export enum RequisitionNodeType {
  /** Requisition created by store that is ordering stock */
  Request = 'REQUEST',
  /** Supplying store requisition in response to request requisition */
  Response = 'RESPONSE'
}

export type RequisitionReasonNotProvided = {
  __typename: 'RequisitionReasonNotProvided';
  description: Scalars['String']['output'];
  requisitionLine: RequisitionLineNode;
};

export type RequisitionReasonsNotProvided = UpdateRequestRequisitionErrorInterface & UpdateResponseRequisitionErrorInterface & {
  __typename: 'RequisitionReasonsNotProvided';
  description: Scalars['String']['output'];
  errors: Array<RequisitionReasonNotProvided>;
};

export type RequisitionResponse = RecordNotFound | RequisitionNode;

export enum RequisitionSortFieldInput {
  Comment = 'comment',
  CreatedDatetime = 'createdDatetime',
  ExpectedDeliveryDate = 'expectedDeliveryDate',
  FinalisedDatetime = 'finalisedDatetime',
  OrderType = 'orderType',
  OtherPartyName = 'otherPartyName',
  PeriodStartDate = 'periodStartDate',
  ProgramName = 'programName',
  RequisitionNumber = 'requisitionNumber',
  SentDatetime = 'sentDatetime',
  Status = 'status',
  TheirReference = 'theirReference',
  Type = 'type'
}

export type RequisitionSortInput = {
  /**
   * Sort query result is sorted descending or ascending (if not provided the default is
   * ascending)
   */
  desc?: InputMaybe<Scalars['Boolean']['input']>;
  /** Sort query result by `key` */
  key: RequisitionSortFieldInput;
};

export type RequisitionWithShipment = DeleteResponseRequisitionErrorInterface & {
  __typename: 'RequisitionWithShipment';
  description: Scalars['String']['output'];
};

export type RequisitionsResponse = RequisitionConnector;

export type ResponseRequisitionCounts = {
  __typename: 'ResponseRequisitionCounts';
  new: Scalars['Int']['output'];
};

export type ResponseRequisitionStatsNode = {
  __typename: 'ResponseRequisitionStatsNode';
  requestStoreStats: RequestStoreStatsNode;
  responseStoreStats: ResponseStoreStatsNode;
};

export type ResponseStoreStatsNode = {
  __typename: 'ResponseStoreStatsNode';
  incomingStock: Scalars['Int']['output'];
  otherRequestedQuantity: Scalars['Float']['output'];
  requestedQuantity: Scalars['Float']['output'];
  stockOnHand: Scalars['Float']['output'];
  stockOnOrder: Scalars['Float']['output'];
};

export type ReturnReasonConnector = {
  __typename: 'ReturnReasonConnector';
  nodes: Array<ReturnReasonNode>;
  totalCount: Scalars['Int']['output'];
};

export type ReturnReasonFilterInput = {
  id?: InputMaybe<EqualFilterStringInput>;
  isActive?: InputMaybe<Scalars['Boolean']['input']>;
};

export type ReturnReasonNode = {
  __typename: 'ReturnReasonNode';
  id: Scalars['String']['output'];
  isActive: Scalars['Boolean']['output'];
  reason: Scalars['String']['output'];
};

export type ReturnReasonResponse = ReturnReasonConnector;

export enum ReturnReasonSortFieldInput {
  Id = 'id',
  Reason = 'reason'
}

export type ReturnReasonSortInput = {
  /**
   * Sort query result is sorted descending or ascending (if not provided the default is
   * ascending)
   */
  desc?: InputMaybe<Scalars['Boolean']['input']>;
  /** Sort query result by `key` */
  key: ReturnReasonSortFieldInput;
};

export type RnRFormConnector = {
  __typename: 'RnRFormConnector';
  nodes: Array<RnRFormNode>;
  totalCount: Scalars['Int']['output'];
};

export type RnRFormFilterInput = {
  createdDatetime?: InputMaybe<DatetimeFilterInput>;
  id?: InputMaybe<EqualFilterStringInput>;
  periodScheduleId?: InputMaybe<EqualFilterStringInput>;
  programId?: InputMaybe<EqualFilterStringInput>;
  storeId?: InputMaybe<EqualFilterStringInput>;
};

export type RnRFormLineNode = {
  __typename: 'RnRFormLineNode';
  adjustedQuantityConsumed: Scalars['Float']['output'];
  adjustments: Scalars['Float']['output'];
  approvedQuantity?: Maybe<Scalars['Float']['output']>;
  averageMonthlyConsumption: Scalars['Float']['output'];
  calculatedRequestedQuantity: Scalars['Float']['output'];
  comment?: Maybe<Scalars['String']['output']>;
  confirmed: Scalars['Boolean']['output'];
  enteredRequestedQuantity?: Maybe<Scalars['Float']['output']>;
  expiryDate?: Maybe<Scalars['NaiveDate']['output']>;
  finalBalance: Scalars['Float']['output'];
  id: Scalars['String']['output'];
  initialBalance: Scalars['Float']['output'];
  item: ItemNode;
  itemId: Scalars['String']['output'];
  losses: Scalars['Float']['output'];
  lowStock: LowStockStatus;
  maximumQuantity: Scalars['Float']['output'];
  minimumQuantity: Scalars['Float']['output'];
  previousMonthlyConsumptionValues: Scalars['String']['output'];
  quantityConsumed: Scalars['Float']['output'];
  quantityReceived: Scalars['Float']['output'];
  rnrFormId: Scalars['String']['output'];
  stockOutDuration: Scalars['Int']['output'];
};

export type RnRFormNode = {
  __typename: 'RnRFormNode';
  comment?: Maybe<Scalars['String']['output']>;
  createdDatetime: Scalars['DateTime']['output'];
  id: Scalars['String']['output'];
  lines: Array<RnRFormLineNode>;
  periodId: Scalars['String']['output'];
  periodLength: Scalars['Int']['output'];
  periodName: Scalars['String']['output'];
  programId: Scalars['String']['output'];
  programName: Scalars['String']['output'];
  status: RnRFormNodeStatus;
  supplierId: Scalars['String']['output'];
  supplierName: Scalars['String']['output'];
  theirReference?: Maybe<Scalars['String']['output']>;
};

export enum RnRFormNodeStatus {
  Draft = 'DRAFT',
  Finalised = 'FINALISED'
}

export type RnRFormResponse = NodeError | RnRFormNode;

export enum RnRFormSortFieldInput {
  CreatedDatetime = 'createdDatetime',
  Period = 'period',
  Program = 'program',
  Status = 'status',
  SupplierName = 'supplierName'
}

export type RnRFormSortInput = {
  /**
   * Sort query result is sorted descending or ascending (if not provided the default is
   * ascending)
   */
  desc?: InputMaybe<Scalars['Boolean']['input']>;
  /** Sort query result by `key` */
  key: RnRFormSortFieldInput;
};

export type RnRFormsResponse = RnRFormConnector;

export type ScannedDataParseError = {
  __typename: 'ScannedDataParseError';
  error: ScannedDataParseErrorInterface;
};

export type ScannedDataParseErrorInterface = {
  description: Scalars['String']['output'];
};

export type SchedulePeriodNode = {
  __typename: 'SchedulePeriodNode';
  id: Scalars['String']['output'];
  inUse: Scalars['Boolean']['output'];
  period: PeriodNode;
};

export type SensorConnector = {
  __typename: 'SensorConnector';
  nodes: Array<SensorNode>;
  totalCount: Scalars['Int']['output'];
};

export type SensorFilterInput = {
  id?: InputMaybe<EqualFilterStringInput>;
  isActive?: InputMaybe<Scalars['Boolean']['input']>;
  name?: InputMaybe<StringFilterInput>;
  serial?: InputMaybe<EqualFilterStringInput>;
};

export type SensorNode = {
  __typename: 'SensorNode';
  assets: AssetConnector;
  batteryLevel?: Maybe<Scalars['Int']['output']>;
  breach?: Maybe<TemperatureBreachNodeType>;
  id: Scalars['String']['output'];
  isActive: Scalars['Boolean']['output'];
  lastConnectionDatetime?: Maybe<Scalars['DateTime']['output']>;
  latestTemperatureLog?: Maybe<TemperatureLogConnector>;
  location?: Maybe<LocationNode>;
  logInterval?: Maybe<Scalars['Int']['output']>;
  name: Scalars['String']['output'];
  serial: Scalars['String']['output'];
  type: SensorNodeType;
};

export enum SensorNodeType {
  Berlinger = 'BERLINGER',
  BlueMaestro = 'BLUE_MAESTRO',
  Laird = 'LAIRD'
}

export enum SensorSortFieldInput {
  Name = 'name',
  Serial = 'serial'
}

export type SensorSortInput = {
  /**
   * Sort query result is sorted descending or ascending (if not provided the default is
   * ascending)
   */
  desc?: InputMaybe<Scalars['Boolean']['input']>;
  /** Sort query result by `key` */
  key: SensorSortFieldInput;
};

export type SensorsResponse = SensorConnector;

export type SnapshotCountCurrentCountMismatch = UpdateStocktakeErrorInterface & {
  __typename: 'SnapshotCountCurrentCountMismatch';
  description: Scalars['String']['output'];
  lines: Array<SnapshotCountCurrentCountMismatchLine>;
};

export type SnapshotCountCurrentCountMismatchLine = UpdateStocktakeLineErrorInterface & {
  __typename: 'SnapshotCountCurrentCountMismatchLine';
  description: Scalars['String']['output'];
  stocktakeLine: StocktakeLineNode;
};

export enum StatusType {
  Decommissioned = 'DECOMMISSIONED',
  Functioning = 'FUNCTIONING',
  FunctioningButNeedsAttention = 'FUNCTIONING_BUT_NEEDS_ATTENTION',
  NotFunctioning = 'NOT_FUNCTIONING',
  NotInUse = 'NOT_IN_USE',
  Unserviceable = 'UNSERVICEABLE'
}

export type StockCounts = {
  __typename: 'StockCounts';
  expired: Scalars['Int']['output'];
  expiringSoon: Scalars['Int']['output'];
};

export type StockEvolutionConnector = {
  __typename: 'StockEvolutionConnector';
  nodes: Array<StockEvolutionNode>;
  totalCount: Scalars['Int']['output'];
};

export type StockEvolutionNode = {
  __typename: 'StockEvolutionNode';
  date: Scalars['NaiveDate']['output'];
  isHistoric: Scalars['Boolean']['output'];
  isProjected: Scalars['Boolean']['output'];
  maximumStockOnHand: Scalars['Int']['output'];
  minimumStockOnHand: Scalars['Int']['output'];
  stockOnHand: Scalars['Int']['output'];
};

export type StockEvolutionOptionsInput = {
  /** Defaults to 30, number of data points for historic stock on hand in stock evolution chart */
  numberOfHistoricDataPoints?: InputMaybe<Scalars['Int']['input']>;
  /** Defaults to 20, number of data points for projected stock on hand in stock evolution chart */
  numberOfProjectedDataPoints?: InputMaybe<Scalars['Int']['input']>;
};

export type StockLineAlreadyExistsInInvoice = InsertOutboundShipmentLineErrorInterface & InsertPrescriptionLineErrorInterface & UpdateOutboundShipmentLineErrorInterface & UpdatePrescriptionLineErrorInterface & {
  __typename: 'StockLineAlreadyExistsInInvoice';
  description: Scalars['String']['output'];
  line: InvoiceLineNode;
};

export type StockLineConnector = {
  __typename: 'StockLineConnector';
  nodes: Array<StockLineNode>;
  totalCount: Scalars['Int']['output'];
};

export type StockLineFilterInput = {
  expiryDate?: InputMaybe<DateFilterInput>;
  hasPacksInStore?: InputMaybe<Scalars['Boolean']['input']>;
  id?: InputMaybe<EqualFilterStringInput>;
  isActive?: InputMaybe<Scalars['Boolean']['input']>;
  isAvailable?: InputMaybe<Scalars['Boolean']['input']>;
  itemCodeOrName?: InputMaybe<StringFilterInput>;
  itemId?: InputMaybe<EqualFilterStringInput>;
  location?: InputMaybe<LocationFilterInput>;
  locationId?: InputMaybe<EqualFilterStringInput>;
  masterList?: InputMaybe<MasterListFilterInput>;
  storeId?: InputMaybe<EqualFilterStringInput>;
};

export type StockLineIsOnHold = InsertOutboundShipmentLineErrorInterface & InsertPrescriptionLineErrorInterface & UpdateOutboundShipmentLineErrorInterface & UpdatePrescriptionLineErrorInterface & {
  __typename: 'StockLineIsOnHold';
  description: Scalars['String']['output'];
};

export type StockLineNode = {
  __typename: 'StockLineNode';
  availableNumberOfPacks: Scalars['Float']['output'];
  barcode?: Maybe<Scalars['String']['output']>;
  batch?: Maybe<Scalars['String']['output']>;
  costPricePerPack: Scalars['Float']['output'];
  expiryDate?: Maybe<Scalars['NaiveDate']['output']>;
  id: Scalars['String']['output'];
  item: ItemNode;
  itemId: Scalars['String']['output'];
  itemName: Scalars['String']['output'];
  itemVariantId?: Maybe<Scalars['String']['output']>;
  location?: Maybe<LocationNode>;
  locationId?: Maybe<Scalars['String']['output']>;
  locationName?: Maybe<Scalars['String']['output']>;
  masterList: Array<MasterListNode>;
  note?: Maybe<Scalars['String']['output']>;
  onHold: Scalars['Boolean']['output'];
  packSize: Scalars['Float']['output'];
  sellPricePerPack: Scalars['Float']['output'];
  storeId: Scalars['String']['output'];
  supplierName?: Maybe<Scalars['String']['output']>;
  totalNumberOfPacks: Scalars['Float']['output'];
};


export type StockLineNodeMasterListArgs = {
  storeId: Scalars['String']['input'];
};

export type StockLineReducedBelowZero = InsertInventoryAdjustmentErrorInterface & InsertRepackErrorInterface & InsertStocktakeLineErrorInterface & UpdateStocktakeLineErrorInterface & {
  __typename: 'StockLineReducedBelowZero';
  description: Scalars['String']['output'];
  stockLine: StockLineNode;
};

export type StockLineResponse = NodeError | StockLineNode;

export enum StockLineSortFieldInput {
  Batch = 'batch',
  ExpiryDate = 'expiryDate',
  ItemCode = 'itemCode',
  ItemName = 'itemName',
  LocationCode = 'locationCode',
  NumberOfPacks = 'numberOfPacks',
  PackSize = 'packSize',
  SupplierName = 'supplierName'
}

export type StockLineSortInput = {
  /**
   * Sort query result is sorted descending or ascending (if not provided the default is
   * ascending)
   */
  desc?: InputMaybe<Scalars['Boolean']['input']>;
  /** Sort query result by `key` */
  key: StockLineSortFieldInput;
};

export type StockLinesReducedBelowZero = UpdateStocktakeErrorInterface & {
  __typename: 'StockLinesReducedBelowZero';
  description: Scalars['String']['output'];
  errors: Array<StockLineReducedBelowZero>;
};

export type StockLinesResponse = StockLineConnector;

export type StocktakeConnector = {
  __typename: 'StocktakeConnector';
  nodes: Array<StocktakeNode>;
  totalCount: Scalars['Int']['output'];
};

export type StocktakeFilterInput = {
  comment?: InputMaybe<StringFilterInput>;
  createdDatetime?: InputMaybe<DatetimeFilterInput>;
  description?: InputMaybe<StringFilterInput>;
  finalisedDatetime?: InputMaybe<DatetimeFilterInput>;
  id?: InputMaybe<EqualFilterStringInput>;
  isLocked?: InputMaybe<Scalars['Boolean']['input']>;
  isProgramStocktake?: InputMaybe<Scalars['Boolean']['input']>;
  status?: InputMaybe<EqualFilterStocktakeStatusInput>;
  stocktakeDate?: InputMaybe<DateFilterInput>;
  stocktakeNumber?: InputMaybe<EqualFilterBigNumberInput>;
  userId?: InputMaybe<EqualFilterStringInput>;
};

export type StocktakeIsLocked = UpdateStocktakeErrorInterface & {
  __typename: 'StocktakeIsLocked';
  description: Scalars['String']['output'];
};

export type StocktakeLineConnector = {
  __typename: 'StocktakeLineConnector';
  nodes: Array<StocktakeLineNode>;
  totalCount: Scalars['Int']['output'];
};

export type StocktakeLineFilterInput = {
  id?: InputMaybe<EqualFilterStringInput>;
  itemCodeOrName?: InputMaybe<StringFilterInput>;
  locationId?: InputMaybe<EqualFilterStringInput>;
  stocktakeId?: InputMaybe<EqualFilterStringInput>;
};

export type StocktakeLineNode = {
  __typename: 'StocktakeLineNode';
  batch?: Maybe<Scalars['String']['output']>;
  comment?: Maybe<Scalars['String']['output']>;
  costPricePerPack?: Maybe<Scalars['Float']['output']>;
  countedNumberOfPacks?: Maybe<Scalars['Float']['output']>;
  expiryDate?: Maybe<Scalars['NaiveDate']['output']>;
  id: Scalars['String']['output'];
  inventoryAdjustmentReason?: Maybe<InventoryAdjustmentReasonNode>;
  inventoryAdjustmentReasonId?: Maybe<Scalars['String']['output']>;
  item: ItemNode;
  itemId: Scalars['String']['output'];
  itemName: Scalars['String']['output'];
  itemVariantId?: Maybe<Scalars['String']['output']>;
  location?: Maybe<LocationNode>;
  note?: Maybe<Scalars['String']['output']>;
  packSize?: Maybe<Scalars['Float']['output']>;
  sellPricePerPack?: Maybe<Scalars['Float']['output']>;
  snapshotNumberOfPacks: Scalars['Float']['output'];
  stockLine?: Maybe<StockLineNode>;
  stocktakeId: Scalars['String']['output'];
};

export enum StocktakeLineSortFieldInput {
  /** Stocktake line batch */
  Batch = 'batch',
  /** Stocktake line expiry date */
  ExpiryDate = 'expiryDate',
  ItemCode = 'itemCode',
  ItemName = 'itemName',
  /** Stocktake line item stock location code */
  LocationCode = 'locationCode',
  /** Stocktake line pack size */
  PackSize = 'packSize'
}

export type StocktakeLineSortInput = {
  /**
   * Sort query result is sorted descending or ascending (if not provided the default is
   * ascending)
   */
  desc?: InputMaybe<Scalars['Boolean']['input']>;
  /** Sort query result by `key` */
  key: StocktakeLineSortFieldInput;
};

export type StocktakeNode = {
  __typename: 'StocktakeNode';
  comment?: Maybe<Scalars['String']['output']>;
  createdDatetime: Scalars['DateTime']['output'];
  description?: Maybe<Scalars['String']['output']>;
  finalisedDatetime?: Maybe<Scalars['DateTime']['output']>;
  id: Scalars['String']['output'];
  inventoryAddition?: Maybe<InvoiceNode>;
  inventoryAdditionId?: Maybe<Scalars['String']['output']>;
  inventoryReduction?: Maybe<InvoiceNode>;
  inventoryReductionId?: Maybe<Scalars['String']['output']>;
  isLocked: Scalars['Boolean']['output'];
  lines: StocktakeLineConnector;
  program?: Maybe<ProgramNode>;
  status: StocktakeNodeStatus;
  stocktakeDate?: Maybe<Scalars['NaiveDate']['output']>;
  stocktakeNumber: Scalars['Int']['output'];
  storeId: Scalars['String']['output'];
  user?: Maybe<UserNode>;
};

export enum StocktakeNodeStatus {
  Finalised = 'FINALISED',
  New = 'NEW'
}

export type StocktakeResponse = NodeError | StocktakeNode;

export enum StocktakeSortFieldInput {
  Comment = 'comment',
  CreatedDatetime = 'createdDatetime',
  Description = 'description',
  FinalisedDatetime = 'finalisedDatetime',
  Status = 'status',
  StocktakeDate = 'stocktakeDate',
  StocktakeNumber = 'stocktakeNumber'
}

export type StocktakeSortInput = {
  /**
   * Sort query result is sorted descending or ascending (if not provided the default is
   * ascending)
   */
  desc?: InputMaybe<Scalars['Boolean']['input']>;
  /** Sort query result by `key` */
  key: StocktakeSortFieldInput;
};

export type StocktakesLinesResponse = StocktakeLineConnector;

export type StocktakesResponse = StocktakeConnector;

export type StoreConnector = {
  __typename: 'StoreConnector';
  nodes: Array<StoreNode>;
  totalCount: Scalars['Int']['output'];
};

export type StoreFilterInput = {
  code?: InputMaybe<StringFilterInput>;
  id?: InputMaybe<EqualFilterStringInput>;
  name?: InputMaybe<StringFilterInput>;
  nameCode?: InputMaybe<StringFilterInput>;
  siteId?: InputMaybe<EqualFilterNumberInput>;
};

export enum StoreModeNodeType {
  Dispensary = 'DISPENSARY',
  Store = 'STORE'
}

export type StoreNode = {
  __typename: 'StoreNode';
  code: Scalars['String']['output'];
  createdDate?: Maybe<Scalars['NaiveDate']['output']>;
  id: Scalars['String']['output'];
  /**
   * Returns the associated store logo.
   * The logo is returned as a data URL schema, e.g. "data:image/png;base64,..."
   */
  logo?: Maybe<Scalars['String']['output']>;
  name: NameNode;
  siteId: Scalars['Int']['output'];
  storeName: Scalars['String']['output'];
};


export type StoreNodeNameArgs = {
  storeId: Scalars['String']['input'];
};

export type StorePreferenceNode = {
  __typename: 'StorePreferenceNode';
  editPrescribedQuantityOnPrescription: Scalars['Boolean']['output'];
  extraFieldsInRequisition: Scalars['Boolean']['output'];
  id: Scalars['String']['output'];
  issueInForeignCurrency: Scalars['Boolean']['output'];
  manuallyLinkInternalOrderToInboundShipment: Scalars['Boolean']['output'];
  monthlyConsumptionLookBackPeriod: Scalars['Float']['output'];
  monthsItemsExpire: Scalars['Float']['output'];
  monthsLeadTime: Scalars['Float']['output'];
  monthsOverstock: Scalars['Float']['output'];
  monthsUnderstock: Scalars['Float']['output'];
  omProgramModule: Scalars['Boolean']['output'];
  packToOne: Scalars['Boolean']['output'];
  requestRequisitionRequiresAuthorisation: Scalars['Boolean']['output'];
  responseRequisitionRequiresAuthorisation: Scalars['Boolean']['output'];
  stocktakeFrequency: Scalars['Float']['output'];
  useConsumptionAndStockFromCustomersForInternalOrders: Scalars['Boolean']['output'];
  vaccineModule: Scalars['Boolean']['output'];
};

export type StoreResponse = NodeError | StoreNode;

export enum StoreSortFieldInput {
  Code = 'code',
  Name = 'name',
  NameCode = 'nameCode'
}

export type StoreSortInput = {
  /**
   * Sort query result is sorted descending or ascending (if not provided the default is
   * ascending)
   */
  desc?: InputMaybe<Scalars['Boolean']['input']>;
  /** Sort query result by `key` */
  key: StoreSortFieldInput;
};

export type StoresResponse = StoreConnector;

export type StringFilterInput = {
  /** Search term must be an exact match (case sensitive) */
  equalTo?: InputMaybe<Scalars['String']['input']>;
  /** Search term must be included in search candidate (case insensitive) */
  like?: InputMaybe<Scalars['String']['input']>;
};

export type Success = {
  __typename: 'Success';
  success: Scalars['Boolean']['output'];
};

export type SuggestedNextEncounterNode = {
  __typename: 'SuggestedNextEncounterNode';
  label?: Maybe<Scalars['String']['output']>;
  startDatetime: Scalars['DateTime']['output'];
};

export type SuggestedQuantityCalculationNode = {
  __typename: 'SuggestedQuantityCalculationNode';
  averageMonthlyConsumption: Scalars['Int']['output'];
  maximumStockOnHand: Scalars['Int']['output'];
  minimumStockOnHand: Scalars['Int']['output'];
  stockOnHand: Scalars['Int']['output'];
  suggestedQuantity: Scalars['Int']['output'];
};

export type SupplierProgramRequisitionSettingNode = {
  __typename: 'SupplierProgramRequisitionSettingNode';
  masterList: MasterListNode;
  orderTypes: Array<ProgramRequisitionOrderTypeNode>;
  programId: Scalars['String']['output'];
  programName: Scalars['String']['output'];
  suppliers: Array<NameNode>;
  tagName: Scalars['String']['output'];
};

export type SupplierReturnInput = {
  id: Scalars['String']['input'];
  inboundShipmentId?: InputMaybe<Scalars['String']['input']>;
  supplierId: Scalars['String']['input'];
  supplierReturnLines: Array<SupplierReturnLineInput>;
};

export type SupplierReturnLineConnector = {
  __typename: 'SupplierReturnLineConnector';
  nodes: Array<SupplierReturnLineNode>;
  totalCount: Scalars['Int']['output'];
};

export type SupplierReturnLineInput = {
  id: Scalars['String']['input'];
  note?: InputMaybe<Scalars['String']['input']>;
  numberOfPacksToReturn: Scalars['Float']['input'];
  reasonId?: InputMaybe<Scalars['String']['input']>;
  stockLineId: Scalars['String']['input'];
};

export type SupplierReturnLineNode = {
  __typename: 'SupplierReturnLineNode';
  availableNumberOfPacks: Scalars['Float']['output'];
  batch?: Maybe<Scalars['String']['output']>;
  expiryDate?: Maybe<Scalars['NaiveDate']['output']>;
  id: Scalars['String']['output'];
  item: ItemNode;
  itemCode: Scalars['String']['output'];
  itemName: Scalars['String']['output'];
  note?: Maybe<Scalars['String']['output']>;
  numberOfPacksToReturn: Scalars['Float']['output'];
  packSize: Scalars['Float']['output'];
  reasonId?: Maybe<Scalars['String']['output']>;
  stockLineId: Scalars['String']['output'];
};

export type SupplyRequestedQuantityError = {
  __typename: 'SupplyRequestedQuantityError';
  error: SupplyRequestedQuantityErrorInterface;
};

export type SupplyRequestedQuantityErrorInterface = {
  description: Scalars['String']['output'];
};

export type SupplyRequestedQuantityInput = {
  responseRequisitionId: Scalars['String']['input'];
};

export type SupplyRequestedQuantityResponse = RequisitionLineConnector | SupplyRequestedQuantityError;

export type SyncErrorNode = {
  __typename: 'SyncErrorNode';
  fullError: Scalars['String']['output'];
  variant: SyncErrorVariant;
};

export enum SyncErrorVariant {
  ApiVersionIncompatible = 'API_VERSION_INCOMPATIBLE',
  CentralV6NotConfigured = 'CENTRAL_V6_NOT_CONFIGURED',
  ConnectionError = 'CONNECTION_ERROR',
  HardwareIdMismatch = 'HARDWARE_ID_MISMATCH',
  IncorrectPassword = 'INCORRECT_PASSWORD',
  IntegrationError = 'INTEGRATION_ERROR',
  IntegrationTimeoutReached = 'INTEGRATION_TIMEOUT_REACHED',
  InvalidUrl = 'INVALID_URL',
  SiteAuthTimeout = 'SITE_AUTH_TIMEOUT',
  SiteHasNoStore = 'SITE_HAS_NO_STORE',
  SiteNameNotFound = 'SITE_NAME_NOT_FOUND',
  SiteUuidIsBeingChanged = 'SITE_UUID_IS_BEING_CHANGED',
  Unknown = 'UNKNOWN',
  V6ApiVersionIncompatible = 'V6_API_VERSION_INCOMPATIBLE'
}

export type SyncFileReferenceConnector = {
  __typename: 'SyncFileReferenceConnector';
  nodes: Array<SyncFileReferenceNode>;
  totalCount: Scalars['Int']['output'];
};

export type SyncFileReferenceNode = {
  __typename: 'SyncFileReferenceNode';
  createdDatetime: Scalars['NaiveDateTime']['output'];
  fileName: Scalars['String']['output'];
  id: Scalars['String']['output'];
  mimeType?: Maybe<Scalars['String']['output']>;
  recordId: Scalars['String']['output'];
  tableName: Scalars['String']['output'];
};

export type SyncSettingsInput = {
  /** Sync interval */
  intervalSeconds: Scalars['Int']['input'];
  /** Plain text password */
  password: Scalars['String']['input'];
  url: Scalars['String']['input'];
  username: Scalars['String']['input'];
};

export type SyncSettingsNode = {
  __typename: 'SyncSettingsNode';
  /** How frequently central data is synced */
  intervalSeconds: Scalars['Int']['output'];
  /** Central server url */
  url: Scalars['String']['output'];
  /** Central server username */
  username: Scalars['String']['output'];
};

export type SyncStatusNode = {
  __typename: 'SyncStatusNode';
  durationInSeconds: Scalars['Int']['output'];
  finished?: Maybe<Scalars['DateTime']['output']>;
  started: Scalars['DateTime']['output'];
};

export type SyncStatusWithProgressNode = {
  __typename: 'SyncStatusWithProgressNode';
  done?: Maybe<Scalars['Int']['output']>;
  finished?: Maybe<Scalars['DateTime']['output']>;
  started: Scalars['DateTime']['output'];
  total?: Maybe<Scalars['Int']['output']>;
};

export type TaxInput = {
  /** Set or unset the tax value (in percentage) */
  percentage?: InputMaybe<Scalars['Float']['input']>;
};

export type TemperatureBreachConnector = {
  __typename: 'TemperatureBreachConnector';
  nodes: Array<TemperatureBreachNode>;
  totalCount: Scalars['Int']['output'];
};

export type TemperatureBreachFilterInput = {
  endDatetime?: InputMaybe<DatetimeFilterInput>;
  id?: InputMaybe<EqualFilterStringInput>;
  location?: InputMaybe<LocationFilterInput>;
  sensor?: InputMaybe<SensorFilterInput>;
  startDatetime?: InputMaybe<DatetimeFilterInput>;
  type?: InputMaybe<EqualFilterTemperatureBreachRowTypeInput>;
  unacknowledged?: InputMaybe<Scalars['Boolean']['input']>;
};

export type TemperatureBreachNode = {
  __typename: 'TemperatureBreachNode';
  comment?: Maybe<Scalars['String']['output']>;
  durationMilliseconds: Scalars['Int']['output'];
  endDatetime?: Maybe<Scalars['DateTime']['output']>;
  id: Scalars['String']['output'];
  location?: Maybe<LocationNode>;
  maxOrMinTemperature?: Maybe<Scalars['Float']['output']>;
  sensor?: Maybe<SensorNode>;
  sensorId: Scalars['String']['output'];
  startDatetime: Scalars['DateTime']['output'];
  type: TemperatureBreachNodeType;
  unacknowledged: Scalars['Boolean']['output'];
};

export enum TemperatureBreachNodeType {
  ColdConsecutive = 'COLD_CONSECUTIVE',
  ColdCumulative = 'COLD_CUMULATIVE',
  HotConsecutive = 'HOT_CONSECUTIVE',
  HotCumulative = 'HOT_CUMULATIVE'
}

export enum TemperatureBreachSortFieldInput {
  EndDatetime = 'endDatetime',
  StartDatetime = 'startDatetime'
}

export type TemperatureBreachSortInput = {
  /**
   * Sort query result is sorted descending or ascending (if not provided the default is
   * ascending)
   */
  desc?: InputMaybe<Scalars['Boolean']['input']>;
  /** Sort query result by `key` */
  key: TemperatureBreachSortFieldInput;
};

export type TemperatureBreachesResponse = TemperatureBreachConnector;

export type TemperatureExcursionConnector = {
  __typename: 'TemperatureExcursionConnector';
  nodes: Array<TemperatureExcursionNode>;
  totalCount: Scalars['Int']['output'];
};

export type TemperatureExcursionNode = {
  __typename: 'TemperatureExcursionNode';
  id: Scalars['String']['output'];
  location?: Maybe<LocationNode>;
  maxOrMinTemperature: Scalars['Float']['output'];
  sensor?: Maybe<SensorNode>;
  sensorId: Scalars['String']['output'];
  startDatetime: Scalars['DateTime']['output'];
};

export type TemperatureLogConnector = {
  __typename: 'TemperatureLogConnector';
  nodes: Array<TemperatureLogNode>;
  totalCount: Scalars['Int']['output'];
};

export type TemperatureLogFilterInput = {
  datetime?: InputMaybe<DatetimeFilterInput>;
  id?: InputMaybe<EqualFilterStringInput>;
  location?: InputMaybe<LocationFilterInput>;
  sensor?: InputMaybe<SensorFilterInput>;
  temperatureBreach?: InputMaybe<TemperatureBreachFilterInput>;
};

export type TemperatureLogNode = {
  __typename: 'TemperatureLogNode';
  datetime: Scalars['DateTime']['output'];
  id: Scalars['String']['output'];
  location?: Maybe<LocationNode>;
  sensor?: Maybe<SensorNode>;
  sensorId: Scalars['String']['output'];
  temperature: Scalars['Float']['output'];
  temperatureBreach?: Maybe<TemperatureBreachNode>;
};

export enum TemperatureLogSortFieldInput {
  Datetime = 'datetime',
  Temperature = 'temperature'
}

export type TemperatureLogSortInput = {
  /**
   * Sort query result is sorted descending or ascending (if not provided the default is
   * ascending)
   */
  desc?: InputMaybe<Scalars['Boolean']['input']>;
  /** Sort query result by `key` */
  key: TemperatureLogSortFieldInput;
};

export type TemperatureLogsResponse = TemperatureLogConnector;

export type TemperatureNotificationConnector = {
  __typename: 'TemperatureNotificationConnector';
  breaches: TemperatureBreachConnector;
  excursions: TemperatureExcursionConnector;
};

export type TemperatureNotificationsResponse = TemperatureNotificationConnector;

export type TokenExpired = RefreshTokenErrorInterface & {
  __typename: 'TokenExpired';
  description: Scalars['String']['output'];
};

export type TransferredRequisition = DeleteResponseRequisitionErrorInterface & {
  __typename: 'TransferredRequisition';
  description: Scalars['String']['output'];
};

export type TransferredShipment = DeleteInboundShipmentLineErrorInterface & {
  __typename: 'TransferredShipment';
  description: Scalars['String']['output'];
};

export type UnallocatedLineForItemAlreadyExists = InsertOutboundShipmentUnallocatedLineErrorInterface & {
  __typename: 'UnallocatedLineForItemAlreadyExists';
  description: Scalars['String']['output'];
};

export type UnallocatedLinesOnlyEditableInNewInvoice = InsertOutboundShipmentUnallocatedLineErrorInterface & {
  __typename: 'UnallocatedLinesOnlyEditableInNewInvoice';
  description: Scalars['String']['output'];
};

export enum UniqueCombinationKey {
  Manufacturer = 'manufacturer',
  Model = 'model'
}

export type UniqueCombinationViolation = InsertAssetCatalogueItemErrorInterface & {
  __typename: 'UniqueCombinationViolation';
  description: Scalars['String']['output'];
  fields: Array<UniqueCombinationKey>;
};

export enum UniqueValueKey {
  Code = 'code',
  Name = 'name',
  Serial = 'serial'
}

export type UniqueValueViolation = InsertAssetCatalogueItemErrorInterface & InsertAssetErrorInterface & InsertAssetLogErrorInterface & InsertAssetLogReasonErrorInterface & InsertDemographicIndicatorErrorInterface & InsertDemographicProjectionErrorInterface & InsertLocationErrorInterface & UpdateAssetErrorInterface & UpdateDemographicIndicatorErrorInterface & UpdateDemographicProjectionErrorInterface & UpdateLocationErrorInterface & UpdateSensorErrorInterface & UpsertItemVariantErrorInterface & {
  __typename: 'UniqueValueViolation';
  description: Scalars['String']['output'];
  field: UniqueValueKey;
};

export type UpdateAssetError = {
  __typename: 'UpdateAssetError';
  error: UpdateAssetErrorInterface;
};

export type UpdateAssetErrorInterface = {
  description: Scalars['String']['output'];
};

export type UpdateAssetInput = {
  assetNumber?: InputMaybe<Scalars['String']['input']>;
  catalogueItemId?: InputMaybe<NullableStringUpdate>;
  donorNameId?: InputMaybe<NullableStringUpdate>;
  id: Scalars['String']['input'];
  installationDate?: InputMaybe<NullableDateUpdate>;
  locationIds?: InputMaybe<Array<Scalars['String']['input']>>;
  needsReplacement?: InputMaybe<Scalars['Boolean']['input']>;
  notes?: InputMaybe<Scalars['String']['input']>;
  properties?: InputMaybe<Scalars['String']['input']>;
  replacementDate?: InputMaybe<NullableDateUpdate>;
  serialNumber?: InputMaybe<NullableStringUpdate>;
  storeId?: InputMaybe<NullableStringUpdate>;
  warrantyEnd?: InputMaybe<NullableDateUpdate>;
  warrantyStart?: InputMaybe<NullableDateUpdate>;
};

export type UpdateAssetResponse = AssetNode | UpdateAssetError;

export type UpdateContactTraceInput = {
  /** Contact trace document data */
  data: Scalars['JSON']['input'];
  /** The document ID of the contact trace document which should be updated */
  parent: Scalars['String']['input'];
  /** The patient ID the contact belongs to */
  patientId: Scalars['String']['input'];
  /** The schema id used for the contact trace data */
  schemaId: Scalars['String']['input'];
  /** The contact trace document type */
  type: Scalars['String']['input'];
};

export type UpdateContactTraceResponse = ContactTraceNode;

export type UpdateCustomerReturnError = {
  __typename: 'UpdateCustomerReturnError';
  error: UpdateCustomerReturnErrorInterface;
};

export type UpdateCustomerReturnErrorInterface = {
  description: Scalars['String']['output'];
};

export type UpdateCustomerReturnInput = {
  colour?: InputMaybe<Scalars['String']['input']>;
  comment?: InputMaybe<Scalars['String']['input']>;
  id: Scalars['String']['input'];
  onHold?: InputMaybe<Scalars['Boolean']['input']>;
  otherPartyId?: InputMaybe<Scalars['String']['input']>;
  status?: InputMaybe<UpdateCustomerReturnStatusInput>;
  theirReference?: InputMaybe<Scalars['String']['input']>;
};

export type UpdateCustomerReturnLinesInput = {
  customerReturnId: Scalars['String']['input'];
  customerReturnLines: Array<CustomerReturnLineInput>;
};

export type UpdateCustomerReturnLinesResponse = InvoiceNode;

export type UpdateCustomerReturnResponse = InvoiceNode | UpdateCustomerReturnError;

export enum UpdateCustomerReturnStatusInput {
  Delivered = 'DELIVERED',
  Verified = 'VERIFIED'
}

export type UpdateDemographicIndicatorError = {
  __typename: 'UpdateDemographicIndicatorError';
  error: UpdateDemographicIndicatorErrorInterface;
};

export type UpdateDemographicIndicatorErrorInterface = {
  description: Scalars['String']['output'];
};

export type UpdateDemographicIndicatorInput = {
  basePopulation?: InputMaybe<Scalars['Int']['input']>;
  baseYear?: InputMaybe<Scalars['Int']['input']>;
  id: Scalars['String']['input'];
  name?: InputMaybe<Scalars['String']['input']>;
  populationPercentage?: InputMaybe<Scalars['Float']['input']>;
  year1Projection?: InputMaybe<Scalars['Int']['input']>;
  year2Projection?: InputMaybe<Scalars['Int']['input']>;
  year3Projection?: InputMaybe<Scalars['Int']['input']>;
  year4Projection?: InputMaybe<Scalars['Int']['input']>;
  year5Projection?: InputMaybe<Scalars['Int']['input']>;
};

export type UpdateDemographicIndicatorResponse = DemographicIndicatorNode | UpdateDemographicIndicatorError;

export type UpdateDemographicProjectionError = {
  __typename: 'UpdateDemographicProjectionError';
  error: UpdateDemographicProjectionErrorInterface;
};

export type UpdateDemographicProjectionErrorInterface = {
  description: Scalars['String']['output'];
};

export type UpdateDemographicProjectionInput = {
  baseYear?: InputMaybe<Scalars['Int']['input']>;
  id: Scalars['String']['input'];
  year1?: InputMaybe<Scalars['Float']['input']>;
  year2?: InputMaybe<Scalars['Float']['input']>;
  year3?: InputMaybe<Scalars['Float']['input']>;
  year4?: InputMaybe<Scalars['Float']['input']>;
  year5?: InputMaybe<Scalars['Float']['input']>;
};

export type UpdateDemographicProjectionResponse = DemographicProjectionNode | UpdateDemographicProjectionError;

export type UpdateDisplaySettingsError = {
  __typename: 'UpdateDisplaySettingsError';
  error: Scalars['String']['output'];
};

export type UpdateDisplaySettingsResponse = UpdateDisplaySettingsError | UpdateResult;

export type UpdateEncounterInput = {
  /** Encounter document data */
  data: Scalars['JSON']['input'];
  /** The document id of the encounter document which should be updated */
  parent: Scalars['String']['input'];
  /** The schema id used for the encounter data */
  schemaId: Scalars['String']['input'];
  /** The encounter type */
  type: Scalars['String']['input'];
};

export type UpdateEncounterResponse = EncounterNode;

export type UpdateErrorInterface = {
  description: Scalars['String']['output'];
};

export type UpdateInboundShipmentError = {
  __typename: 'UpdateInboundShipmentError';
  error: UpdateInboundShipmentErrorInterface;
};

export type UpdateInboundShipmentErrorInterface = {
  description: Scalars['String']['output'];
};

export type UpdateInboundShipmentInput = {
  colour?: InputMaybe<Scalars['String']['input']>;
  comment?: InputMaybe<Scalars['String']['input']>;
  currencyId?: InputMaybe<Scalars['String']['input']>;
  currencyRate?: InputMaybe<Scalars['Float']['input']>;
  id: Scalars['String']['input'];
  onHold?: InputMaybe<Scalars['Boolean']['input']>;
  otherPartyId?: InputMaybe<Scalars['String']['input']>;
  status?: InputMaybe<UpdateInboundShipmentStatusInput>;
  tax?: InputMaybe<TaxInput>;
  theirReference?: InputMaybe<Scalars['String']['input']>;
};

export type UpdateInboundShipmentLineError = {
  __typename: 'UpdateInboundShipmentLineError';
  error: UpdateInboundShipmentLineErrorInterface;
};

export type UpdateInboundShipmentLineErrorInterface = {
  description: Scalars['String']['output'];
};

export type UpdateInboundShipmentLineInput = {
  batch?: InputMaybe<Scalars['String']['input']>;
  costPricePerPack?: InputMaybe<Scalars['Float']['input']>;
  expiryDate?: InputMaybe<Scalars['NaiveDate']['input']>;
  id: Scalars['String']['input'];
  itemId?: InputMaybe<Scalars['String']['input']>;
  itemVariantId?: InputMaybe<NullableStringUpdate>;
  location?: InputMaybe<NullableStringUpdate>;
  numberOfPacks?: InputMaybe<Scalars['Float']['input']>;
  packSize?: InputMaybe<Scalars['Float']['input']>;
  sellPricePerPack?: InputMaybe<Scalars['Float']['input']>;
  tax?: InputMaybe<TaxInput>;
  totalBeforeTax?: InputMaybe<Scalars['Float']['input']>;
};

export type UpdateInboundShipmentLineResponse = InvoiceLineNode | UpdateInboundShipmentLineError;

export type UpdateInboundShipmentLineResponseWithId = {
  __typename: 'UpdateInboundShipmentLineResponseWithId';
  id: Scalars['String']['output'];
  response: UpdateInboundShipmentLineResponse;
};

export type UpdateInboundShipmentResponse = InvoiceNode | UpdateInboundShipmentError;

export type UpdateInboundShipmentResponseWithId = {
  __typename: 'UpdateInboundShipmentResponseWithId';
  id: Scalars['String']['output'];
  response: UpdateInboundShipmentResponse;
};

export type UpdateInboundShipmentServiceLineError = {
  __typename: 'UpdateInboundShipmentServiceLineError';
  error: UpdateInboundShipmentServiceLineErrorInterface;
};

export type UpdateInboundShipmentServiceLineErrorInterface = {
  description: Scalars['String']['output'];
};

export type UpdateInboundShipmentServiceLineInput = {
  id: Scalars['String']['input'];
  itemId?: InputMaybe<Scalars['String']['input']>;
  name?: InputMaybe<Scalars['String']['input']>;
  note?: InputMaybe<Scalars['String']['input']>;
  tax?: InputMaybe<TaxInput>;
  totalBeforeTax?: InputMaybe<Scalars['Float']['input']>;
};

export type UpdateInboundShipmentServiceLineResponse = InvoiceLineNode | UpdateInboundShipmentServiceLineError;

export type UpdateInboundShipmentServiceLineResponseWithId = {
  __typename: 'UpdateInboundShipmentServiceLineResponseWithId';
  id: Scalars['String']['output'];
  response: UpdateInboundShipmentServiceLineResponse;
};

export enum UpdateInboundShipmentStatusInput {
  Delivered = 'DELIVERED',
  Verified = 'VERIFIED'
}

export type UpdateIndicatorValueError = {
  __typename: 'UpdateIndicatorValueError';
  error: UpdateIndicatorValueErrorInterface;
};

export type UpdateIndicatorValueErrorInterface = {
  description: Scalars['String']['output'];
};

export type UpdateIndicatorValueInput = {
  id: Scalars['String']['input'];
  value: Scalars['String']['input'];
};

export type UpdateIndicatorValueResponse = IndicatorValueNode | UpdateIndicatorValueError;

export type UpdateLabelPrinterSettingsError = {
  __typename: 'UpdateLabelPrinterSettingsError';
  error: Scalars['String']['output'];
};

export type UpdateLabelPrinterSettingsResponse = LabelPrinterUpdateResult | UpdateLabelPrinterSettingsError;

export type UpdateLocationError = {
  __typename: 'UpdateLocationError';
  error: UpdateLocationErrorInterface;
};

export type UpdateLocationErrorInterface = {
  description: Scalars['String']['output'];
};

export type UpdateLocationInput = {
  code?: InputMaybe<Scalars['String']['input']>;
  coldStorageTypeId?: InputMaybe<Scalars['String']['input']>;
  id: Scalars['String']['input'];
  name?: InputMaybe<Scalars['String']['input']>;
  onHold?: InputMaybe<Scalars['Boolean']['input']>;
};

export type UpdateLocationResponse = LocationNode | UpdateLocationError;

export type UpdateNameErrorInterface = {
  description: Scalars['String']['output'];
};

export type UpdateNamePropertiesError = {
  __typename: 'UpdateNamePropertiesError';
  error: UpdateNamePropertiesErrorInterface;
};

export type UpdateNamePropertiesErrorInterface = {
  description: Scalars['String']['output'];
};

export type UpdateNamePropertiesInput = {
  id: Scalars['String']['input'];
  properties?: InputMaybe<Scalars['String']['input']>;
};

export type UpdateNamePropertiesResponse = NameNode | UpdateNamePropertiesError;

export type UpdateOutboundShipmentError = {
  __typename: 'UpdateOutboundShipmentError';
  error: UpdateErrorInterface;
};

export type UpdateOutboundShipmentInput = {
  colour?: InputMaybe<Scalars['String']['input']>;
  comment?: InputMaybe<Scalars['String']['input']>;
  currencyId?: InputMaybe<Scalars['String']['input']>;
  currencyRate?: InputMaybe<Scalars['Float']['input']>;
  /** The new invoice id provided by the client */
  id: Scalars['String']['input'];
  onHold?: InputMaybe<Scalars['Boolean']['input']>;
  /**
   * When changing the status from DRAFT to CONFIRMED or FINALISED the total_number_of_packs for
   * existing invoice items gets updated.
   */
  status?: InputMaybe<UpdateOutboundShipmentStatusInput>;
  tax?: InputMaybe<TaxInput>;
  /** External invoice reference, e.g. purchase or shipment number */
  theirReference?: InputMaybe<Scalars['String']['input']>;
  transportReference?: InputMaybe<Scalars['String']['input']>;
};

export type UpdateOutboundShipmentLineError = {
  __typename: 'UpdateOutboundShipmentLineError';
  error: UpdateOutboundShipmentLineErrorInterface;
};

export type UpdateOutboundShipmentLineErrorInterface = {
  description: Scalars['String']['output'];
};

export type UpdateOutboundShipmentLineInput = {
  id: Scalars['String']['input'];
  numberOfPacks?: InputMaybe<Scalars['Float']['input']>;
  prescribedQuantity?: InputMaybe<Scalars['Float']['input']>;
  stockLineId?: InputMaybe<Scalars['String']['input']>;
  tax?: InputMaybe<TaxInput>;
};

export type UpdateOutboundShipmentLineResponse = InvoiceLineNode | UpdateOutboundShipmentLineError;

export type UpdateOutboundShipmentLineResponseWithId = {
  __typename: 'UpdateOutboundShipmentLineResponseWithId';
  id: Scalars['String']['output'];
  response: UpdateOutboundShipmentLineResponse;
};

export type UpdateOutboundShipmentNameError = {
  __typename: 'UpdateOutboundShipmentNameError';
  error: UpdateNameErrorInterface;
};

export type UpdateOutboundShipmentNameInput = {
  id: Scalars['String']['input'];
  otherPartyId?: InputMaybe<Scalars['String']['input']>;
};

export type UpdateOutboundShipmentNameResponse = InvoiceNode | UpdateOutboundShipmentNameError;

export type UpdateOutboundShipmentResponse = InvoiceNode | NodeError | UpdateOutboundShipmentError;

export type UpdateOutboundShipmentResponseWithId = {
  __typename: 'UpdateOutboundShipmentResponseWithId';
  id: Scalars['String']['output'];
  response: UpdateOutboundShipmentResponse;
};

export type UpdateOutboundShipmentServiceLineError = {
  __typename: 'UpdateOutboundShipmentServiceLineError';
  error: UpdateOutboundShipmentServiceLineErrorInterface;
};

export type UpdateOutboundShipmentServiceLineErrorInterface = {
  description: Scalars['String']['output'];
};

export type UpdateOutboundShipmentServiceLineInput = {
  id: Scalars['String']['input'];
  itemId?: InputMaybe<Scalars['String']['input']>;
  name?: InputMaybe<Scalars['String']['input']>;
  note?: InputMaybe<Scalars['String']['input']>;
  tax?: InputMaybe<TaxInput>;
  totalBeforeTax?: InputMaybe<Scalars['Float']['input']>;
};

export type UpdateOutboundShipmentServiceLineResponse = InvoiceLineNode | UpdateOutboundShipmentServiceLineError;

export type UpdateOutboundShipmentServiceLineResponseWithId = {
  __typename: 'UpdateOutboundShipmentServiceLineResponseWithId';
  id: Scalars['String']['output'];
  response: UpdateOutboundShipmentServiceLineResponse;
};

export enum UpdateOutboundShipmentStatusInput {
  Allocated = 'ALLOCATED',
  Picked = 'PICKED',
  Shipped = 'SHIPPED'
}

export type UpdateOutboundShipmentUnallocatedLineError = {
  __typename: 'UpdateOutboundShipmentUnallocatedLineError';
  error: UpdateOutboundShipmentUnallocatedLineErrorInterface;
};

export type UpdateOutboundShipmentUnallocatedLineErrorInterface = {
  description: Scalars['String']['output'];
};

export type UpdateOutboundShipmentUnallocatedLineInput = {
  id: Scalars['String']['input'];
  quantity: Scalars['Float']['input'];
};

export type UpdateOutboundShipmentUnallocatedLineResponse = InvoiceLineNode | UpdateOutboundShipmentUnallocatedLineError;

export type UpdateOutboundShipmentUnallocatedLineResponseWithId = {
  __typename: 'UpdateOutboundShipmentUnallocatedLineResponseWithId';
  id: Scalars['String']['output'];
  response: UpdateOutboundShipmentUnallocatedLineResponse;
};

/**
 * All fields in the input object will be used to update the patient record.
 * This means that the caller also has to provide the fields that are not going to change.
 * For example, if the last_name is not provided, the last_name in the patient record will be cleared.
 */
export type UpdatePatientInput = {
  address1?: InputMaybe<Scalars['String']['input']>;
  code: Scalars['String']['input'];
  code2?: InputMaybe<Scalars['String']['input']>;
  dateOfBirth?: InputMaybe<Scalars['NaiveDate']['input']>;
  dateOfDeath?: InputMaybe<Scalars['NaiveDate']['input']>;
  firstName?: InputMaybe<Scalars['String']['input']>;
  gender?: InputMaybe<GenderType>;
  id: Scalars['String']['input'];
  isDeceased?: InputMaybe<Scalars['Boolean']['input']>;
  lastName?: InputMaybe<Scalars['String']['input']>;
  nextOfKinId?: InputMaybe<Scalars['String']['input']>;
  nextOfKinName?: InputMaybe<Scalars['String']['input']>;
  phone?: InputMaybe<Scalars['String']['input']>;
};

export type UpdatePatientResponse = PatientNode;

export type UpdatePluginDataInput = {
  data: Scalars['String']['input'];
  dataIdentifier: Scalars['String']['input'];
  id: Scalars['String']['input'];
  pluginCode: Scalars['String']['input'];
  relatedRecordId?: InputMaybe<Scalars['String']['input']>;
  storeId?: InputMaybe<Scalars['String']['input']>;
};

export type UpdatePluginDataResponse = PluginDataNode;

export type UpdatePrescriptionError = {
  __typename: 'UpdatePrescriptionError';
  error: UpdatePrescriptionErrorInterface;
};

export type UpdatePrescriptionErrorInterface = {
  description: Scalars['String']['output'];
};

export type UpdatePrescriptionInput = {
  clinicianId?: InputMaybe<NullableStringUpdate>;
  colour?: InputMaybe<Scalars['String']['input']>;
  comment?: InputMaybe<Scalars['String']['input']>;
  diagnosisId?: InputMaybe<NullableStringUpdate>;
  id: Scalars['String']['input'];
  patientId?: InputMaybe<Scalars['String']['input']>;
  prescriptionDate?: InputMaybe<Scalars['DateTime']['input']>;
  programId?: InputMaybe<NullableStringUpdate>;
  status?: InputMaybe<UpdatePrescriptionStatusInput>;
  theirReference?: InputMaybe<NullableStringUpdate>;
};

export type UpdatePrescriptionLineError = {
  __typename: 'UpdatePrescriptionLineError';
  error: UpdatePrescriptionLineErrorInterface;
};

export type UpdatePrescriptionLineErrorInterface = {
  description: Scalars['String']['output'];
};

export type UpdatePrescriptionLineInput = {
  id: Scalars['String']['input'];
  note?: InputMaybe<Scalars['String']['input']>;
  numberOfPacks?: InputMaybe<Scalars['Float']['input']>;
  prescribedQuantity?: InputMaybe<Scalars['Float']['input']>;
  stockLineId?: InputMaybe<Scalars['String']['input']>;
};

export type UpdatePrescriptionLineResponse = InvoiceLineNode | UpdatePrescriptionLineError;

export type UpdatePrescriptionLineResponseWithId = {
  __typename: 'UpdatePrescriptionLineResponseWithId';
  id: Scalars['String']['output'];
  response: UpdatePrescriptionLineResponse;
};

export type UpdatePrescriptionResponse = InvoiceNode | NodeError | UpdatePrescriptionError;

export type UpdatePrescriptionResponseWithId = {
  __typename: 'UpdatePrescriptionResponseWithId';
  id: Scalars['String']['output'];
  response: UpdatePrescriptionResponse;
};

export enum UpdatePrescriptionStatusInput {
  Cancelled = 'CANCELLED',
  Picked = 'PICKED',
  Verified = 'VERIFIED'
}

export type UpdateProgramEnrolmentInput = {
  /** Program document data */
  data: Scalars['JSON']['input'];
  parent: Scalars['String']['input'];
  patientId: Scalars['String']['input'];
  /** The schema id used for the program data */
  schemaId: Scalars['String']['input'];
  /** The program type */
  type: Scalars['String']['input'];
};

export type UpdateProgramEnrolmentResponse = ProgramEnrolmentNode;

export type UpdateProgramPatientInput = {
  /** Patient document data */
  data: Scalars['JSON']['input'];
  parent: Scalars['String']['input'];
  /** The schema id used for the patient data */
  schemaId: Scalars['String']['input'];
};

export type UpdateProgramPatientResponse = PatientNode;

export type UpdateRequestRequisitionError = {
  __typename: 'UpdateRequestRequisitionError';
  error: UpdateRequestRequisitionErrorInterface;
};

export type UpdateRequestRequisitionErrorInterface = {
  description: Scalars['String']['output'];
};

export type UpdateRequestRequisitionInput = {
  colour?: InputMaybe<Scalars['String']['input']>;
  comment?: InputMaybe<Scalars['String']['input']>;
  expectedDeliveryDate?: InputMaybe<Scalars['NaiveDate']['input']>;
  id: Scalars['String']['input'];
  maxMonthsOfStock?: InputMaybe<Scalars['Float']['input']>;
  minMonthsOfStock?: InputMaybe<Scalars['Float']['input']>;
  otherPartyId?: InputMaybe<Scalars['String']['input']>;
  status?: InputMaybe<UpdateRequestRequisitionStatusInput>;
  theirReference?: InputMaybe<Scalars['String']['input']>;
};

export type UpdateRequestRequisitionLineError = {
  __typename: 'UpdateRequestRequisitionLineError';
  error: UpdateRequestRequisitionLineErrorInterface;
};

export type UpdateRequestRequisitionLineErrorInterface = {
  description: Scalars['String']['output'];
};

export type UpdateRequestRequisitionLineInput = {
  comment?: InputMaybe<Scalars['String']['input']>;
  id: Scalars['String']['input'];
  optionId?: InputMaybe<Scalars['String']['input']>;
  requestedQuantity?: InputMaybe<Scalars['Float']['input']>;
};

export type UpdateRequestRequisitionLineResponse = RequisitionLineNode | UpdateRequestRequisitionLineError;

export type UpdateRequestRequisitionLineResponseWithId = {
  __typename: 'UpdateRequestRequisitionLineResponseWithId';
  id: Scalars['String']['output'];
  response: UpdateRequestRequisitionLineResponse;
};

export type UpdateRequestRequisitionResponse = RequisitionNode | UpdateRequestRequisitionError;

export type UpdateRequestRequisitionResponseWithId = {
  __typename: 'UpdateRequestRequisitionResponseWithId';
  id: Scalars['String']['output'];
  response: UpdateRequestRequisitionResponse;
};

export enum UpdateRequestRequisitionStatusInput {
  Sent = 'SENT'
}

export type UpdateResponseRequisitionError = {
  __typename: 'UpdateResponseRequisitionError';
  error: UpdateResponseRequisitionErrorInterface;
};

export type UpdateResponseRequisitionErrorInterface = {
  description: Scalars['String']['output'];
};

export type UpdateResponseRequisitionInput = {
  colour?: InputMaybe<Scalars['String']['input']>;
  comment?: InputMaybe<Scalars['String']['input']>;
  id: Scalars['String']['input'];
  status?: InputMaybe<UpdateResponseRequisitionStatusInput>;
  theirReference?: InputMaybe<Scalars['String']['input']>;
};

export type UpdateResponseRequisitionLineError = {
  __typename: 'UpdateResponseRequisitionLineError';
  error: UpdateResponseRequisitionLineErrorInterface;
};

export type UpdateResponseRequisitionLineErrorInterface = {
  description: Scalars['String']['output'];
};

export type UpdateResponseRequisitionLineInput = {
  additionInUnits?: InputMaybe<Scalars['Float']['input']>;
  averageMonthlyConsumption?: InputMaybe<Scalars['Float']['input']>;
  comment?: InputMaybe<Scalars['String']['input']>;
  daysOutOfStock?: InputMaybe<Scalars['Float']['input']>;
  expiringUnits?: InputMaybe<Scalars['Float']['input']>;
  id: Scalars['String']['input'];
  incomingUnits?: InputMaybe<Scalars['Float']['input']>;
  initialStockOnHand?: InputMaybe<Scalars['Float']['input']>;
  lossInUnits?: InputMaybe<Scalars['Float']['input']>;
  optionId?: InputMaybe<Scalars['String']['input']>;
  outgoingUnits?: InputMaybe<Scalars['Float']['input']>;
  requestedQuantity?: InputMaybe<Scalars['Float']['input']>;
  stockOnHand?: InputMaybe<Scalars['Float']['input']>;
  supplyQuantity?: InputMaybe<Scalars['Float']['input']>;
};

export type UpdateResponseRequisitionLineResponse = RequisitionLineNode | UpdateResponseRequisitionLineError;

export type UpdateResponseRequisitionResponse = RequisitionNode | UpdateResponseRequisitionError;

export enum UpdateResponseRequisitionStatusInput {
  Finalised = 'FINALISED'
}

export type UpdateResult = {
  __typename: 'UpdateResult';
  logo?: Maybe<Scalars['String']['output']>;
  theme?: Maybe<Scalars['String']['output']>;
};

export type UpdateReturnOtherPartyErrorInterface = {
  description: Scalars['String']['output'];
};

export type UpdateRnRFormInput = {
  comment?: InputMaybe<Scalars['String']['input']>;
  id: Scalars['String']['input'];
  lines: Array<UpdateRnRFormLineInput>;
  theirReference?: InputMaybe<Scalars['String']['input']>;
};

export type UpdateRnRFormLineInput = {
  adjustedQuantityConsumed: Scalars['Float']['input'];
  adjustments?: InputMaybe<Scalars['Float']['input']>;
  averageMonthlyConsumption: Scalars['Float']['input'];
  calculatedRequestedQuantity: Scalars['Float']['input'];
  comment?: InputMaybe<Scalars['String']['input']>;
  confirmed: Scalars['Boolean']['input'];
  enteredRequestedQuantity?: InputMaybe<Scalars['Float']['input']>;
  expiryDate?: InputMaybe<Scalars['NaiveDate']['input']>;
  finalBalance: Scalars['Float']['input'];
  id: Scalars['String']['input'];
  initialBalance: Scalars['Float']['input'];
  losses?: InputMaybe<Scalars['Float']['input']>;
  lowStock: LowStockStatus;
  maximumQuantity: Scalars['Float']['input'];
  minimumQuantity: Scalars['Float']['input'];
  quantityConsumed?: InputMaybe<Scalars['Float']['input']>;
  quantityReceived?: InputMaybe<Scalars['Float']['input']>;
  stockOutDuration: Scalars['Int']['input'];
};

export type UpdateRnRFormResponse = RnRFormNode;

export type UpdateSensorError = {
  __typename: 'UpdateSensorError';
  error: UpdateSensorErrorInterface;
};

export type UpdateSensorErrorInterface = {
  description: Scalars['String']['output'];
};

export type UpdateSensorInput = {
  id: Scalars['String']['input'];
  isActive?: InputMaybe<Scalars['Boolean']['input']>;
  locationId?: InputMaybe<NullableStringUpdate>;
  name?: InputMaybe<Scalars['String']['input']>;
};

export type UpdateSensorResponse = SensorNode | UpdateSensorError;

export type UpdateStockLineError = {
  __typename: 'UpdateStockLineError';
  error: UpdateStockLineErrorInterface;
};

export type UpdateStockLineErrorInterface = {
  description: Scalars['String']['output'];
};

export type UpdateStockLineInput = {
  /** Empty barcode will unlink barcode from StockLine */
  barcode?: InputMaybe<Scalars['String']['input']>;
  batch?: InputMaybe<Scalars['String']['input']>;
  costPricePerPack?: InputMaybe<Scalars['Float']['input']>;
  expiryDate?: InputMaybe<Scalars['NaiveDate']['input']>;
  id: Scalars['String']['input'];
  itemVariantId?: InputMaybe<NullableStringUpdate>;
  location?: InputMaybe<NullableStringUpdate>;
  onHold?: InputMaybe<Scalars['Boolean']['input']>;
  sellPricePerPack?: InputMaybe<Scalars['Float']['input']>;
};

export type UpdateStockLineLineResponse = StockLineNode | UpdateStockLineError;

export type UpdateStocktakeError = {
  __typename: 'UpdateStocktakeError';
  error: UpdateStocktakeErrorInterface;
};

export type UpdateStocktakeErrorInterface = {
  description: Scalars['String']['output'];
};

export type UpdateStocktakeInput = {
  comment?: InputMaybe<Scalars['String']['input']>;
  description?: InputMaybe<Scalars['String']['input']>;
  id: Scalars['String']['input'];
  isLocked?: InputMaybe<Scalars['Boolean']['input']>;
  status?: InputMaybe<UpdateStocktakeStatusInput>;
  stocktakeDate?: InputMaybe<Scalars['NaiveDate']['input']>;
};

export type UpdateStocktakeLineError = {
  __typename: 'UpdateStocktakeLineError';
  error: UpdateStocktakeLineErrorInterface;
};

export type UpdateStocktakeLineErrorInterface = {
  description: Scalars['String']['output'];
};

export type UpdateStocktakeLineInput = {
  batch?: InputMaybe<Scalars['String']['input']>;
  comment?: InputMaybe<Scalars['String']['input']>;
  costPricePerPack?: InputMaybe<Scalars['Float']['input']>;
  countedNumberOfPacks?: InputMaybe<Scalars['Float']['input']>;
  expiryDate?: InputMaybe<Scalars['NaiveDate']['input']>;
  id: Scalars['String']['input'];
  inventoryAdjustmentReasonId?: InputMaybe<Scalars['String']['input']>;
  itemVariantId?: InputMaybe<NullableStringUpdate>;
  location?: InputMaybe<NullableStringUpdate>;
  note?: InputMaybe<Scalars['String']['input']>;
  packSize?: InputMaybe<Scalars['Float']['input']>;
  sellPricePerPack?: InputMaybe<Scalars['Float']['input']>;
  snapshotNumberOfPacks?: InputMaybe<Scalars['Float']['input']>;
};

export type UpdateStocktakeLineResponse = StocktakeLineNode | UpdateStocktakeLineError;

export type UpdateStocktakeLineResponseWithId = {
  __typename: 'UpdateStocktakeLineResponseWithId';
  id: Scalars['String']['output'];
  response: UpdateStocktakeLineResponse;
};

export type UpdateStocktakeResponse = StocktakeNode | UpdateStocktakeError;

export type UpdateStocktakeResponseWithId = {
  __typename: 'UpdateStocktakeResponseWithId';
  id: Scalars['String']['output'];
  response: UpdateStocktakeResponse;
};

export enum UpdateStocktakeStatusInput {
  Finalised = 'FINALISED'
}

export type UpdateSupplierReturnInput = {
  colour?: InputMaybe<Scalars['String']['input']>;
  comment?: InputMaybe<Scalars['String']['input']>;
  id: Scalars['String']['input'];
  onHold?: InputMaybe<Scalars['Boolean']['input']>;
  status?: InputMaybe<UpdateSupplierReturnStatusInput>;
  theirReference?: InputMaybe<Scalars['String']['input']>;
  transportReference?: InputMaybe<Scalars['String']['input']>;
};

export type UpdateSupplierReturnLinesInput = {
  supplierReturnId: Scalars['String']['input'];
  supplierReturnLines: Array<SupplierReturnLineInput>;
};

export type UpdateSupplierReturnLinesResponse = InvoiceNode;

export type UpdateSupplierReturnOtherPartyError = {
  __typename: 'UpdateSupplierReturnOtherPartyError';
  error: UpdateReturnOtherPartyErrorInterface;
};

export type UpdateSupplierReturnOtherPartyInput = {
  id: Scalars['String']['input'];
  otherPartyId?: InputMaybe<Scalars['String']['input']>;
};

export type UpdateSupplierReturnOtherPartyResponse = InvoiceNode | UpdateSupplierReturnOtherPartyError;

export type UpdateSupplierReturnResponse = InvoiceNode;

export enum UpdateSupplierReturnStatusInput {
  Picked = 'PICKED',
  Shipped = 'SHIPPED'
}

export type UpdateSyncSettingsResponse = SyncErrorNode | SyncSettingsNode;

export type UpdateTemperatureBreachInput = {
  comment?: InputMaybe<Scalars['String']['input']>;
  id: Scalars['String']['input'];
  unacknowledged: Scalars['Boolean']['input'];
};

export type UpdateTemperatureBreachResponse = TemperatureBreachNode;

export type UpdateUserError = {
  __typename: 'UpdateUserError';
  error: UpdateUserErrorInterface;
};

export type UpdateUserErrorInterface = {
  description: Scalars['String']['output'];
};

export type UpdateUserNode = {
  __typename: 'UpdateUserNode';
  lastSuccessfulSync?: Maybe<Scalars['DateTime']['output']>;
};

export type UpdateUserResponse = UpdateUserError | UpdateUserNode;

export type UpdateVaccinationError = {
  __typename: 'UpdateVaccinationError';
  error: UpdateVaccinationErrorInterface;
};

export type UpdateVaccinationErrorInterface = {
  description: Scalars['String']['output'];
};

export type UpdateVaccinationInput = {
  clinicianId?: InputMaybe<NullableStringUpdate>;
  comment?: InputMaybe<Scalars['String']['input']>;
  facilityFreeText?: InputMaybe<NullableStringUpdate>;
  facilityNameId?: InputMaybe<NullableStringUpdate>;
  given?: InputMaybe<Scalars['Boolean']['input']>;
  id: Scalars['String']['input'];
  notGivenReason?: InputMaybe<Scalars['String']['input']>;
  stockLineId?: InputMaybe<NullableStringUpdate>;
  updateTransactions?: InputMaybe<Scalars['Boolean']['input']>;
  vaccinationDate?: InputMaybe<Scalars['NaiveDate']['input']>;
};

export type UpdateVaccinationResponse = UpdateVaccinationError | VaccinationNode;

export type UpdateVaccineCourseError = {
  __typename: 'UpdateVaccineCourseError';
  error: UpdateVaccineCourseErrorInterface;
};

export type UpdateVaccineCourseErrorInterface = {
  description: Scalars['String']['output'];
};

export type UpdateVaccineCourseInput = {
  coverageRate: Scalars['Float']['input'];
  demographicId?: InputMaybe<Scalars['String']['input']>;
  doses: Array<UpsertVaccineCourseDoseInput>;
  id: Scalars['String']['input'];
  isActive: Scalars['Boolean']['input'];
  name?: InputMaybe<Scalars['String']['input']>;
  vaccineItems: Array<UpsertVaccineCourseItemInput>;
  wastageRate: Scalars['Float']['input'];
};

export type UpdateVaccineCourseResponse = UpdateVaccineCourseError | VaccineCourseNode;

export type UploadedPluginError = {
  __typename: 'UploadedPluginError';
  error: UploadedPluginErrorVariant;
};

export enum UploadedPluginErrorVariant {
  CannotParseFile = 'CANNOT_PARSE_FILE'
}

export type UploadedPluginInfoResponse = PluginInfoNode | UploadedPluginError;

export type UpsertBundledItemError = {
  __typename: 'UpsertBundledItemError';
  error: UpsertBundledItemErrorInterface;
};

export type UpsertBundledItemErrorInterface = {
  description: Scalars['String']['output'];
};

export type UpsertBundledItemInput = {
  bundledItemVariantId: Scalars['String']['input'];
  id: Scalars['String']['input'];
  principalItemVariantId: Scalars['String']['input'];
  ratio: Scalars['Float']['input'];
};

export type UpsertBundledItemResponse = BundledItemNode | UpsertBundledItemError;

export type UpsertItemVariantError = {
  __typename: 'UpsertItemVariantError';
  error: UpsertItemVariantErrorInterface;
};

export type UpsertItemVariantErrorInterface = {
  description: Scalars['String']['output'];
};

export type UpsertItemVariantInput = {
  coldStorageTypeId?: InputMaybe<Scalars['String']['input']>;
  id: Scalars['String']['input'];
  itemId: Scalars['String']['input'];
  manufacturerId?: InputMaybe<Scalars['String']['input']>;
  name: Scalars['String']['input'];
  packagingVariants: Array<PackagingVariantInput>;
};

export type UpsertLogLevelInput = {
  level: LogLevelEnum;
};

export type UpsertLogLevelResponse = {
  __typename: 'UpsertLogLevelResponse';
  level: LogLevelEnum;
};

export type UpsertPackVariantResponse = ItemVariantNode | UpsertItemVariantError;

export type UpsertVaccineCourseDoseInput = {
  customAgeLabel?: InputMaybe<Scalars['String']['input']>;
  id: Scalars['String']['input'];
  label: Scalars['String']['input'];
  maxAge: Scalars['Float']['input'];
  minAge: Scalars['Float']['input'];
  minIntervalDays: Scalars['Int']['input'];
};

export type UpsertVaccineCourseItemInput = {
  id: Scalars['String']['input'];
  itemId: Scalars['String']['input'];
};

export type UseSuggestedQuantityError = {
  __typename: 'UseSuggestedQuantityError';
  error: UseSuggestedQuantityErrorInterface;
};

export type UseSuggestedQuantityErrorInterface = {
  description: Scalars['String']['output'];
};

export type UseSuggestedQuantityInput = {
  requestRequisitionId: Scalars['String']['input'];
};

export type UseSuggestedQuantityResponse = RequisitionLineConnector | UseSuggestedQuantityError;

export type UserNode = {
  __typename: 'UserNode';
  defaultStore?: Maybe<UserStoreNode>;
  /** The user's email address */
  email?: Maybe<Scalars['String']['output']>;
  firstName?: Maybe<Scalars['String']['output']>;
  jobTitle?: Maybe<Scalars['String']['output']>;
  language: LanguageType;
  lastName?: Maybe<Scalars['String']['output']>;
  permissions: UserStorePermissionConnector;
  phoneNumber?: Maybe<Scalars['String']['output']>;
  stores: UserStoreConnector;
  /** Internal user id */
  userId: Scalars['String']['output'];
  username: Scalars['String']['output'];
};


export type UserNodePermissionsArgs = {
  storeId?: InputMaybe<Scalars['String']['input']>;
};

export enum UserPermission {
  AssetCatalogueItemMutate = 'ASSET_CATALOGUE_ITEM_MUTATE',
  AssetMutate = 'ASSET_MUTATE',
  AssetQuery = 'ASSET_QUERY',
  ColdChainApi = 'COLD_CHAIN_API',
  CreateRepack = 'CREATE_REPACK',
  CustomerReturnMutate = 'CUSTOMER_RETURN_MUTATE',
  CustomerReturnQuery = 'CUSTOMER_RETURN_QUERY',
  DocumentMutate = 'DOCUMENT_MUTATE',
  DocumentQuery = 'DOCUMENT_QUERY',
  EditCentralData = 'EDIT_CENTRAL_DATA',
  InboundShipmentMutate = 'INBOUND_SHIPMENT_MUTATE',
  InboundShipmentQuery = 'INBOUND_SHIPMENT_QUERY',
  InventoryAdjustmentMutate = 'INVENTORY_ADJUSTMENT_MUTATE',
  ItemMutate = 'ITEM_MUTATE',
  ItemNamesCodesAndUnitsMutate = 'ITEM_NAMES_CODES_AND_UNITS_MUTATE',
  LocationMutate = 'LOCATION_MUTATE',
  LogQuery = 'LOG_QUERY',
  NamePropertiesMutate = 'NAME_PROPERTIES_MUTATE',
  OutboundShipmentMutate = 'OUTBOUND_SHIPMENT_MUTATE',
  OutboundShipmentQuery = 'OUTBOUND_SHIPMENT_QUERY',
  PatientMutate = 'PATIENT_MUTATE',
  PatientQuery = 'PATIENT_QUERY',
  PrescriptionMutate = 'PRESCRIPTION_MUTATE',
  PrescriptionQuery = 'PRESCRIPTION_QUERY',
  Report = 'REPORT',
  RequisitionCreateOutboundShipment = 'REQUISITION_CREATE_OUTBOUND_SHIPMENT',
  RequisitionMutate = 'REQUISITION_MUTATE',
  RequisitionQuery = 'REQUISITION_QUERY',
  RequisitionSend = 'REQUISITION_SEND',
  RnRFormMutate = 'RN_R_FORM_MUTATE',
  RnRFormQuery = 'RN_R_FORM_QUERY',
  SensorMutate = 'SENSOR_MUTATE',
  SensorQuery = 'SENSOR_QUERY',
  ServerAdmin = 'SERVER_ADMIN',
  StocktakeMutate = 'STOCKTAKE_MUTATE',
  StocktakeQuery = 'STOCKTAKE_QUERY',
  StockLineMutate = 'STOCK_LINE_MUTATE',
  StockLineQuery = 'STOCK_LINE_QUERY',
  StoreAccess = 'STORE_ACCESS',
  SupplierReturnMutate = 'SUPPLIER_RETURN_MUTATE',
  SupplierReturnQuery = 'SUPPLIER_RETURN_QUERY',
  TemperatureBreachQuery = 'TEMPERATURE_BREACH_QUERY',
  TemperatureLogQuery = 'TEMPERATURE_LOG_QUERY'
}

export type UserResponse = UserNode;

export type UserStoreConnector = {
  __typename: 'UserStoreConnector';
  nodes: Array<UserStoreNode>;
  totalCount: Scalars['Int']['output'];
};

export type UserStoreNode = {
  __typename: 'UserStoreNode';
  code: Scalars['String']['output'];
  createdDate?: Maybe<Scalars['NaiveDate']['output']>;
  homeCurrencyCode?: Maybe<Scalars['String']['output']>;
  id: Scalars['String']['output'];
  isDisabled: Scalars['Boolean']['output'];
  name: Scalars['String']['output'];
  nameId: Scalars['String']['output'];
  preferences: StorePreferenceNode;
  storeMode: StoreModeNodeType;
};

export type UserStorePermissionConnector = {
  __typename: 'UserStorePermissionConnector';
  nodes: Array<UserStorePermissionNode>;
  totalCount: Scalars['Int']['output'];
};

export type UserStorePermissionNode = {
  __typename: 'UserStorePermissionNode';
  context: Array<Scalars['String']['output']>;
  permissions: Array<UserPermission>;
  storeId: Scalars['String']['output'];
};

export type VaccinationCardItemNode = {
  __typename: 'VaccinationCardItemNode';
  batch?: Maybe<Scalars['String']['output']>;
  customAgeLabel?: Maybe<Scalars['String']['output']>;
  facilityName?: Maybe<Scalars['String']['output']>;
  given?: Maybe<Scalars['Boolean']['output']>;
  id: Scalars['String']['output'];
  label: Scalars['String']['output'];
  maxAgeMonths: Scalars['Float']['output'];
  minAgeMonths: Scalars['Float']['output'];
  minIntervalDays: Scalars['Int']['output'];
  status?: Maybe<VaccinationCardItemNodeStatus>;
  stockLine?: Maybe<StockLineNode>;
  suggestedDate?: Maybe<Scalars['NaiveDate']['output']>;
  vaccinationDate?: Maybe<Scalars['NaiveDate']['output']>;
  vaccinationId?: Maybe<Scalars['String']['output']>;
  vaccineCourseDoseId: Scalars['String']['output'];
  vaccineCourseId: Scalars['String']['output'];
};


export type VaccinationCardItemNodeFacilityNameArgs = {
  storeId: Scalars['String']['input'];
};

export enum VaccinationCardItemNodeStatus {
  Given = 'GIVEN',
  Late = 'LATE',
  NotGiven = 'NOT_GIVEN',
  Pending = 'PENDING'
}

export type VaccinationCardNode = {
  __typename: 'VaccinationCardNode';
  enrolmentStoreId?: Maybe<Scalars['String']['output']>;
  id: Scalars['String']['output'];
  items: Array<VaccinationCardItemNode>;
  patientFirstName?: Maybe<Scalars['String']['output']>;
  patientLastName?: Maybe<Scalars['String']['output']>;
  programName: Scalars['String']['output'];
};

export type VaccinationCardResponse = NodeError | VaccinationCardNode;

export type VaccinationNode = {
  __typename: 'VaccinationNode';
  clinician?: Maybe<ClinicianNode>;
  clinicianId?: Maybe<Scalars['String']['output']>;
  comment?: Maybe<Scalars['String']['output']>;
  facilityFreeText?: Maybe<Scalars['String']['output']>;
  facilityName?: Maybe<Scalars['String']['output']>;
  facilityNameId?: Maybe<Scalars['String']['output']>;
  given: Scalars['Boolean']['output'];
  id: Scalars['String']['output'];
  invoice?: Maybe<InvoiceNode>;
  invoiceId?: Maybe<Scalars['String']['output']>;
  notGivenReason?: Maybe<Scalars['String']['output']>;
  stockLine?: Maybe<StockLineNode>;
  vaccinationDate: Scalars['NaiveDate']['output'];
};

export type VaccineCourseConnector = {
  __typename: 'VaccineCourseConnector';
  nodes: Array<VaccineCourseNode>;
  totalCount: Scalars['Int']['output'];
};

export type VaccineCourseDoseNode = {
  __typename: 'VaccineCourseDoseNode';
  customAgeLabel?: Maybe<Scalars['String']['output']>;
  id: Scalars['String']['output'];
  label: Scalars['String']['output'];
  maxAgeMonths: Scalars['Float']['output'];
  minAgeMonths: Scalars['Float']['output'];
  minIntervalDays: Scalars['Int']['output'];
  vaccineCourse: VaccineCourseNode;
};

export type VaccineCourseDoseResponse = NodeError | VaccineCourseDoseNode;

export type VaccineCourseFilterInput = {
  id?: InputMaybe<EqualFilterStringInput>;
  name?: InputMaybe<StringFilterInput>;
  programId?: InputMaybe<EqualFilterStringInput>;
};

export type VaccineCourseItemNode = {
  __typename: 'VaccineCourseItemNode';
  id: Scalars['String']['output'];
  itemId: Scalars['String']['output'];
  name: Scalars['String']['output'];
};

export type VaccineCourseMutations = {
  __typename: 'VaccineCourseMutations';
  deleteVaccineCourse: DeleteVaccineCourseResponse;
  insertVaccineCourse: InsertVaccineCourseResponse;
  updateVaccineCourse: UpdateVaccineCourseResponse;
};


export type VaccineCourseMutationsDeleteVaccineCourseArgs = {
  vaccineCourseId: Scalars['String']['input'];
};


export type VaccineCourseMutationsInsertVaccineCourseArgs = {
  input: InsertVaccineCourseInput;
  storeId: Scalars['String']['input'];
};


export type VaccineCourseMutationsUpdateVaccineCourseArgs = {
  input: UpdateVaccineCourseInput;
  storeId: Scalars['String']['input'];
};

export type VaccineCourseNode = {
  __typename: 'VaccineCourseNode';
  coverageRate: Scalars['Float']['output'];
  demographic?: Maybe<DemographicNode>;
  demographicId?: Maybe<Scalars['String']['output']>;
  id: Scalars['String']['output'];
  isActive: Scalars['Boolean']['output'];
  name: Scalars['String']['output'];
  programId: Scalars['String']['output'];
  vaccineCourseDoses?: Maybe<Array<VaccineCourseDoseNode>>;
  vaccineCourseItems?: Maybe<Array<VaccineCourseItemNode>>;
  wastageRate: Scalars['Float']['output'];
};

export type VaccineCourseResponse = NodeError | VaccineCourseNode;

export enum VaccineCourseSortFieldInput {
  Name = 'name'
}

export type VaccineCourseSortInput = {
  desc?: InputMaybe<Scalars['Boolean']['input']>;
  key: VaccineCourseSortFieldInput;
};

export type VaccineCoursesResponse = VaccineCourseConnector;

export type ValueTypeNotCorrect = UpdateIndicatorValueErrorInterface & {
  __typename: 'ValueTypeNotCorrect';
  description: Scalars['String']['output'];
};

export enum VenCategoryType {
  E = 'E',
  N = 'N',
  NotAssigned = 'NOT_ASSIGNED',
  V = 'V'
}<|MERGE_RESOLUTION|>--- conflicted
+++ resolved
@@ -3478,6 +3478,7 @@
 
 export type InvoiceLineFilterInput = {
   id?: InputMaybe<EqualFilterStringInput>;
+  inventoryAdjustmentReason?: InputMaybe<EqualFilterStringInput>;
   invoiceId?: InputMaybe<EqualFilterStringInput>;
   invoiceStatus?: InputMaybe<EqualFilterInvoiceStatusInput>;
   invoiceType?: InputMaybe<EqualFilterInvoiceTypeInput>;
@@ -3488,6 +3489,7 @@
   stockLineId?: InputMaybe<EqualFilterStringInput>;
   storeId?: InputMaybe<EqualFilterStringInput>;
   type?: InputMaybe<EqualFilterInvoiceLineTypeInput>;
+  verifiedDatetime?: InputMaybe<DatetimeFilterInput>;
 };
 
 export type InvoiceLineNode = {
@@ -3497,6 +3499,7 @@
   expiryDate?: Maybe<Scalars['NaiveDate']['output']>;
   foreignCurrencyPriceBeforeTax?: Maybe<Scalars['Float']['output']>;
   id: Scalars['String']['output'];
+  inventoryAdjustmentReason?: Maybe<InventoryAdjustmentReasonNode>;
   invoiceId: Scalars['String']['output'];
   item: ItemNode;
   itemCode: Scalars['String']['output'];
@@ -3585,6 +3588,7 @@
   pickedDatetime?: Maybe<Scalars['DateTime']['output']>;
   pricing: PricingNode;
   program?: Maybe<ProgramNode>;
+  programId?: Maybe<Scalars['String']['output']>;
   /**
    * Response Requisition that is the origin of this Outbound Shipment
    * Or Request Requisition for Inbound Shipment that Originated from Outbound Shipment (linked through Response Requisition)
@@ -5466,15 +5470,13 @@
 
 export type PeriodSchedulesResponse = PeriodSchedulesConnector;
 
-<<<<<<< HEAD
+export type PeriodsResponse = PeriodConnector;
+
 export type PluginDataConnector = {
   __typename: 'PluginDataConnector';
   nodes: Array<PluginDataNode>;
   totalCount: Scalars['Int']['output'];
 };
-=======
-export type PeriodsResponse = PeriodConnector;
->>>>>>> b07b09d4
 
 export type PluginDataFilterInput = {
   dataIdentifier?: InputMaybe<EqualFilterStringInput>;
@@ -6291,7 +6293,6 @@
 
 export type QueriesInvoiceLinesArgs = {
   filter?: InputMaybe<InvoiceLineFilterInput>;
-  invoiceId: Scalars['String']['input'];
   page?: InputMaybe<PaginationInput>;
   reportSort?: InputMaybe<PrintReportSortInput>;
   sort?: InputMaybe<Array<InvoiceLineSortInput>>;
