--- conflicted
+++ resolved
@@ -3043,15 +3043,12 @@
   Unauthorised = 'UNAUTHORISED',
 }
 
-<<<<<<< HEAD
-=======
 export type GoodsReceivedLineNotFound = DeleteGoodsReceivedLineInterface &
   UpdateGoodsReceivedLineErrorInterface & {
     __typename: 'GoodsReceivedLineNotFound';
     description: Scalars['String']['output'];
   };
 
->>>>>>> 93705d91
 export type GoodsReceivedLineResponse = GoodsReceivedLineNode | RecordNotFound;
 
 export enum GoodsReceivedLineSortFieldInput {
@@ -3066,15 +3063,12 @@
   key: GoodsReceivedLineSortFieldInput;
 };
 
-<<<<<<< HEAD
-=======
 export type GoodsReceivedLineWithIdExists =
   InsertGoodsReceivedLineErrorInterface & {
     __typename: 'GoodsReceivedLineWithIdExists';
     description: Scalars['String']['output'];
   };
 
->>>>>>> 93705d91
 export type GoodsReceivedLinesResponse = GoodsReceivedLineConnector;
 
 export type GoodsReceivedListResponse = GoodsReceivedConnector;
