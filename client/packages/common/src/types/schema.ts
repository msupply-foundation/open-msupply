--- conflicted
+++ resolved
@@ -938,7 +938,6 @@
   notEqualTo?: InputMaybe<Scalars['Int']>;
 };
 
-<<<<<<< HEAD
 export type EqualFilterDocumentRegistryContextInput = {
   equalAny?: InputMaybe<Array<DocumentRegistryNodeContext>>;
   equalTo?: InputMaybe<DocumentRegistryNodeContext>;
@@ -955,12 +954,12 @@
   equalAny?: InputMaybe<Array<GenderInput>>;
   equalTo?: InputMaybe<GenderInput>;
   notEqualTo?: InputMaybe<GenderInput>;
-=======
+};
+
 export type EqualFilterInventoryAdjustmentReasonTypeInput = {
   equalAny?: InputMaybe<Array<InventoryAdjustmentReasonNodeType>>;
   equalTo?: InputMaybe<InventoryAdjustmentReasonNodeType>;
   notEqualTo?: InputMaybe<InventoryAdjustmentReasonNodeType>;
->>>>>>> 577f84f0
 };
 
 export type EqualFilterInvoiceStatusInput = {
@@ -2963,7 +2962,6 @@
 };
 
 
-<<<<<<< HEAD
 export type QueriesDocumentArgs = {
   name: Scalars['String'];
   storeId: Scalars['String'];
@@ -3009,12 +3007,13 @@
 
 export type QueriesFormSchemaArgs = {
   id: Scalars['String'];
-=======
+};
+
+
 export type QueriesInventoryAdjustmentReasonsArgs = {
   filter?: InputMaybe<InventoryAdjustmentReasonFilterInput>;
   page?: InputMaybe<PaginationInput>;
   sort?: InputMaybe<Array<InventoryAdjustmentReasonSortInput>>;
->>>>>>> 577f84f0
 };
 
 
