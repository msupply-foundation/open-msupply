export type Maybe<T> = T | null;
export type InputMaybe<T> = Maybe<T>;
export type Exact<T extends { [key: string]: unknown }> = {
  [K in keyof T]: T[K];
};
export type MakeOptional<T, K extends keyof T> = Omit<T, K> & {
  [SubKey in K]?: Maybe<T[SubKey]>;
};
export type MakeMaybe<T, K extends keyof T> = Omit<T, K> & {
  [SubKey in K]: Maybe<T[SubKey]>;
};
export type MakeEmpty<
  T extends { [key: string]: unknown },
  K extends keyof T,
> = { [_ in K]?: never };
export type Incremental<T> =
  | T
  | {
      [P in keyof T]?: P extends ' $fragmentName' | '__typename' ? T[P] : never;
    };
/** All built-in and custom scalars, mapped to their actual values */
export type Scalars = {
  ID: { input: string; output: string };
  String: { input: string; output: string };
  Boolean: { input: boolean; output: boolean };
  Int: { input: number; output: number };
  Float: { input: number; output: number };
  /**
   * Implement the DateTime<Utc> scalar
   *
   * The input/output is a string in RFC3339 format.
   */
  DateTime: { input: string; output: string };
  /** A scalar that can represent any JSON value. */
  JSON: { input: any; output: any };
  /**
   * ISO 8601 calendar date without timezone.
   * Format: %Y-%m-%d
   *
   * # Examples
   *
   * * `1994-11-13`
   * * `2000-02-24`
   */
  NaiveDate: { input: string; output: string };
  /**
   * ISO 8601 combined date and time without timezone.
   *
   * # Examples
   *
   * * `2015-07-01T08:59:60.123`,
   */
  NaiveDateTime: { input: string; output: string };
};

export type AbbreviationFilterInput = {
  id?: InputMaybe<EqualFilterStringInput>;
  text?: InputMaybe<StringFilterInput>;
};

export type AbbreviationNode = {
  __typename: 'AbbreviationNode';
  expansion: Scalars['String']['output'];
  id: Scalars['String']['output'];
  text: Scalars['String']['output'];
};

export type AccountBlocked = AuthTokenErrorInterface & {
  __typename: 'AccountBlocked';
  description: Scalars['String']['output'];
  timeoutRemaining: Scalars['Int']['output'];
};

export type ActiveEncounterEventFilterInput = {
  data?: InputMaybe<StringFilterInput>;
  /**
   * Only include events that are for the current encounter, i.e. have matching encounter type
   * and matching encounter name of the current encounter. If not set all events with matching
   * encounter type are returned.
   */
  isCurrentEncounter?: InputMaybe<Scalars['Boolean']['input']>;
  type?: InputMaybe<EqualFilterStringInput>;
};

export type ActivityLogConnector = {
  __typename: 'ActivityLogConnector';
  nodes: Array<ActivityLogNode>;
  totalCount: Scalars['Int']['output'];
};

export type ActivityLogFilterInput = {
  id?: InputMaybe<EqualFilterStringInput>;
  recordId?: InputMaybe<EqualFilterStringInput>;
  storeId?: InputMaybe<EqualFilterStringInput>;
  type?: InputMaybe<EqualFilterActivityLogTypeInput>;
  userId?: InputMaybe<EqualFilterStringInput>;
};

export type ActivityLogNode = {
  __typename: 'ActivityLogNode';
  datetime: Scalars['DateTime']['output'];
  from?: Maybe<Scalars['String']['output']>;
  id: Scalars['String']['output'];
  recordId?: Maybe<Scalars['String']['output']>;
  store?: Maybe<StoreNode>;
  storeId?: Maybe<Scalars['String']['output']>;
  to?: Maybe<Scalars['String']['output']>;
  type: ActivityLogNodeType;
  user?: Maybe<UserNode>;
};

export enum ActivityLogNodeType {
  AssetCatalogueItemCreated = 'ASSET_CATALOGUE_ITEM_CREATED',
  AssetCatalogueItemPropertyCreated = 'ASSET_CATALOGUE_ITEM_PROPERTY_CREATED',
  AssetCreated = 'ASSET_CREATED',
  AssetDeleted = 'ASSET_DELETED',
  AssetLogCreated = 'ASSET_LOG_CREATED',
  AssetLogReasonCreated = 'ASSET_LOG_REASON_CREATED',
  AssetLogReasonDeleted = 'ASSET_LOG_REASON_DELETED',
  AssetPropertyCreated = 'ASSET_PROPERTY_CREATED',
  AssetUpdated = 'ASSET_UPDATED',
  DemographicIndicatorCreated = 'DEMOGRAPHIC_INDICATOR_CREATED',
  DemographicIndicatorUpdated = 'DEMOGRAPHIC_INDICATOR_UPDATED',
  DemographicProjectionCreated = 'DEMOGRAPHIC_PROJECTION_CREATED',
  DemographicProjectionUpdated = 'DEMOGRAPHIC_PROJECTION_UPDATED',
  InventoryAdjustment = 'INVENTORY_ADJUSTMENT',
  InvoiceCreated = 'INVOICE_CREATED',
  InvoiceDeleted = 'INVOICE_DELETED',
  InvoiceNumberAllocated = 'INVOICE_NUMBER_ALLOCATED',
  InvoiceStatusAllocated = 'INVOICE_STATUS_ALLOCATED',
  InvoiceStatusCancelled = 'INVOICE_STATUS_CANCELLED',
  InvoiceStatusDelivered = 'INVOICE_STATUS_DELIVERED',
  InvoiceStatusPicked = 'INVOICE_STATUS_PICKED',
  InvoiceStatusShipped = 'INVOICE_STATUS_SHIPPED',
  InvoiceStatusVerified = 'INVOICE_STATUS_VERIFIED',
  PrescriptionCreated = 'PRESCRIPTION_CREATED',
  PrescriptionDeleted = 'PRESCRIPTION_DELETED',
  PrescriptionStatusCancelled = 'PRESCRIPTION_STATUS_CANCELLED',
  PrescriptionStatusPicked = 'PRESCRIPTION_STATUS_PICKED',
  PrescriptionStatusVerified = 'PRESCRIPTION_STATUS_VERIFIED',
  ProgramCreated = 'PROGRAM_CREATED',
  ProgramUpdated = 'PROGRAM_UPDATED',
  QuantityForLineHasBeenSetToZero = 'QUANTITY_FOR_LINE_HAS_BEEN_SET_TO_ZERO',
  Repack = 'REPACK',
  RequisitionApproved = 'REQUISITION_APPROVED',
  RequisitionCreated = 'REQUISITION_CREATED',
  RequisitionDeleted = 'REQUISITION_DELETED',
  RequisitionNumberAllocated = 'REQUISITION_NUMBER_ALLOCATED',
  RequisitionStatusFinalised = 'REQUISITION_STATUS_FINALISED',
  RequisitionStatusSent = 'REQUISITION_STATUS_SENT',
  RnrFormCreated = 'RNR_FORM_CREATED',
  RnrFormFinalised = 'RNR_FORM_FINALISED',
  RnrFormUpdated = 'RNR_FORM_UPDATED',
  SensorLocationChanged = 'SENSOR_LOCATION_CHANGED',
  StocktakeCreated = 'STOCKTAKE_CREATED',
  StocktakeDeleted = 'STOCKTAKE_DELETED',
  StocktakeStatusFinalised = 'STOCKTAKE_STATUS_FINALISED',
  StockBatchChange = 'STOCK_BATCH_CHANGE',
  StockCostPriceChange = 'STOCK_COST_PRICE_CHANGE',
  StockExpiryDateChange = 'STOCK_EXPIRY_DATE_CHANGE',
  StockLocationChange = 'STOCK_LOCATION_CHANGE',
  StockOffHold = 'STOCK_OFF_HOLD',
  StockOnHold = 'STOCK_ON_HOLD',
  StockSellPriceChange = 'STOCK_SELL_PRICE_CHANGE',
  UserLoggedIn = 'USER_LOGGED_IN',
  VaccinationCreated = 'VACCINATION_CREATED',
  VaccinationDeleted = 'VACCINATION_DELETED',
  VaccinationUpdated = 'VACCINATION_UPDATED',
  VaccineCourseCreated = 'VACCINE_COURSE_CREATED',
  VaccineCourseUpdated = 'VACCINE_COURSE_UPDATED',
}

export type ActivityLogResponse = ActivityLogConnector;

export enum ActivityLogSortFieldInput {
  ActivityLogType = 'activityLogType',
  Id = 'id',
  RecordId = 'recordId',
  UserId = 'userId',
}

export type ActivityLogSortInput = {
  /**
   * Sort query result is sorted descending or ascending (if not provided the default is
   * ascending)
   */
  desc?: InputMaybe<Scalars['Boolean']['input']>;
  /** Sort query result by `key` */
  key: ActivityLogSortFieldInput;
};

export type AddFromMasterListError = {
  __typename: 'AddFromMasterListError';
  error: AddFromMasterListErrorInterface;
};

export type AddFromMasterListErrorInterface = {
  description: Scalars['String']['output'];
};

export type AddFromMasterListInput = {
  masterListId: Scalars['String']['input'];
  requestRequisitionId: Scalars['String']['input'];
};

export type AddFromMasterListResponse =
  | AddFromMasterListError
  | RequisitionLineConnector;

export type AddToInboundShipmentFromMasterListError = {
  __typename: 'AddToInboundShipmentFromMasterListError';
  error: AddToInboundShipmentFromMasterListErrorInterface;
};

export type AddToInboundShipmentFromMasterListErrorInterface = {
  description: Scalars['String']['output'];
};

export type AddToInboundShipmentFromMasterListResponse =
  | AddToInboundShipmentFromMasterListError
  | InvoiceLineConnector;

export type AddToOutboundShipmentFromMasterListError = {
  __typename: 'AddToOutboundShipmentFromMasterListError';
  error: AddToOutboundShipmentFromMasterListErrorInterface;
};

export type AddToOutboundShipmentFromMasterListErrorInterface = {
  description: Scalars['String']['output'];
};

export type AddToOutboundShipmentFromMasterListResponse =
  | AddToOutboundShipmentFromMasterListError
  | InvoiceLineConnector;

export type AddToShipmentFromMasterListInput = {
  masterListId: Scalars['String']['input'];
  shipmentId: Scalars['String']['input'];
};

export type AdjustmentReasonNotProvided =
  InsertInventoryAdjustmentErrorInterface &
    InsertStockLineErrorInterface &
    InsertStocktakeLineErrorInterface &
    UpdateStocktakeLineErrorInterface & {
      __typename: 'AdjustmentReasonNotProvided';
      description: Scalars['String']['output'];
    };

export type AdjustmentReasonNotValid = InsertStocktakeLineErrorInterface &
  UpdateStocktakeLineErrorInterface & {
    __typename: 'AdjustmentReasonNotValid';
    description: Scalars['String']['output'];
  };

export enum AdjustmentTypeInput {
  Addition = 'ADDITION',
  Reduction = 'REDUCTION',
}

export type AllocateOutboundShipmentUnallocatedLineError = {
  __typename: 'AllocateOutboundShipmentUnallocatedLineError';
  error: AllocateOutboundShipmentUnallocatedLineErrorInterface;
};

export type AllocateOutboundShipmentUnallocatedLineErrorInterface = {
  description: Scalars['String']['output'];
};

export type AllocateOutboundShipmentUnallocatedLineNode = {
  __typename: 'AllocateOutboundShipmentUnallocatedLineNode';
  deletes: Array<DeleteResponse>;
  inserts: InvoiceLineConnector;
  issuedExpiringSoonStockLines: StockLineConnector;
  skippedExpiredStockLines: StockLineConnector;
  skippedOnHoldStockLines: StockLineConnector;
  updates: InvoiceLineConnector;
};

export type AllocateOutboundShipmentUnallocatedLineResponse =
  | AllocateOutboundShipmentUnallocatedLineError
  | AllocateOutboundShipmentUnallocatedLineNode;

export type AllocateOutboundShipmentUnallocatedLineResponseWithId = {
  __typename: 'AllocateOutboundShipmentUnallocatedLineResponseWithId';
  id: Scalars['String']['output'];
  response: AllocateOutboundShipmentUnallocatedLineResponse;
};

export type AllocateProgramNumberInput = {
  numberName: Scalars['String']['input'];
};

export type AllocateProgramNumberResponse = NumberNode;

export type AssetCatalogueItemConnector = {
  __typename: 'AssetCatalogueItemConnector';
  nodes: Array<AssetCatalogueItemNode>;
  totalCount: Scalars['Int']['output'];
};

export type AssetCatalogueItemFilterInput = {
  category?: InputMaybe<StringFilterInput>;
  categoryId?: InputMaybe<EqualFilterStringInput>;
  class?: InputMaybe<StringFilterInput>;
  classId?: InputMaybe<EqualFilterStringInput>;
  code?: InputMaybe<StringFilterInput>;
  id?: InputMaybe<EqualFilterStringInput>;
  manufacturer?: InputMaybe<StringFilterInput>;
  model?: InputMaybe<StringFilterInput>;
  search?: InputMaybe<StringFilterInput>;
  subCatalogue?: InputMaybe<StringFilterInput>;
  type?: InputMaybe<StringFilterInput>;
  typeId?: InputMaybe<EqualFilterStringInput>;
};

export type AssetCatalogueItemNode = {
  __typename: 'AssetCatalogueItemNode';
  assetCategory?: Maybe<AssetCategoryNode>;
  assetCategoryId: Scalars['String']['output'];
  assetClass?: Maybe<AssetClassNode>;
  assetClassId: Scalars['String']['output'];
  assetType?: Maybe<AssetTypeNode>;
  assetTypeId: Scalars['String']['output'];
  code: Scalars['String']['output'];
  id: Scalars['String']['output'];
  manufacturer?: Maybe<Scalars['String']['output']>;
  model: Scalars['String']['output'];
  properties: Scalars['String']['output'];
  subCatalogue: Scalars['String']['output'];
};

export type AssetCatalogueItemResponse = AssetCatalogueItemNode | NodeError;

export enum AssetCatalogueItemSortFieldInput {
  Catalogue = 'catalogue',
  Code = 'code',
  Manufacturer = 'manufacturer',
  Model = 'model',
}

export type AssetCatalogueItemSortInput = {
  desc?: InputMaybe<Scalars['Boolean']['input']>;
  key: AssetCatalogueItemSortFieldInput;
};

export type AssetCatalogueItemsResponse = AssetCatalogueItemConnector;

export type AssetCatalogueMutations = {
  __typename: 'AssetCatalogueMutations';
  deleteAssetCatalogueItem: DeleteAssetCatalogueItemResponse;
  insertAssetCatalogueItem: InsertAssetCatalogueItemResponse;
};

export type AssetCatalogueMutationsDeleteAssetCatalogueItemArgs = {
  assetCatalogueItemId: Scalars['String']['input'];
};

export type AssetCatalogueMutationsInsertAssetCatalogueItemArgs = {
  input: InsertAssetCatalogueItemInput;
  storeId: Scalars['String']['input'];
};

export type AssetCategoriesResponse = AssetCategoryConnector;

export type AssetCategoryConnector = {
  __typename: 'AssetCategoryConnector';
  nodes: Array<AssetCategoryNode>;
  totalCount: Scalars['Int']['output'];
};

export type AssetCategoryFilterInput = {
  classId?: InputMaybe<EqualFilterStringInput>;
  id?: InputMaybe<EqualFilterStringInput>;
  name?: InputMaybe<StringFilterInput>;
};

export type AssetCategoryNode = {
  __typename: 'AssetCategoryNode';
  classId: Scalars['String']['output'];
  id: Scalars['String']['output'];
  name: Scalars['String']['output'];
};

export type AssetCategoryResponse = AssetCategoryNode | NodeError;

export enum AssetCategorySortFieldInput {
  Name = 'name',
}

export type AssetCategorySortInput = {
  desc?: InputMaybe<Scalars['Boolean']['input']>;
  key: AssetCategorySortFieldInput;
};

export type AssetClassConnector = {
  __typename: 'AssetClassConnector';
  nodes: Array<AssetClassNode>;
  totalCount: Scalars['Int']['output'];
};

export type AssetClassFilterInput = {
  id?: InputMaybe<EqualFilterStringInput>;
  name?: InputMaybe<StringFilterInput>;
};

export type AssetClassNode = {
  __typename: 'AssetClassNode';
  id: Scalars['String']['output'];
  name: Scalars['String']['output'];
};

export type AssetClassResponse = AssetClassNode | NodeError;

export enum AssetClassSortFieldInput {
  Name = 'name',
}

export type AssetClassSortInput = {
  desc?: InputMaybe<Scalars['Boolean']['input']>;
  key: AssetClassSortFieldInput;
};

export type AssetClassesResponse = AssetClassConnector;

export type AssetConnector = {
  __typename: 'AssetConnector';
  nodes: Array<AssetNode>;
  totalCount: Scalars['Int']['output'];
};

export type AssetFilterInput = {
  assetNumber?: InputMaybe<StringFilterInput>;
  catalogueItemId?: InputMaybe<EqualFilterStringInput>;
  categoryId?: InputMaybe<EqualFilterStringInput>;
  classId?: InputMaybe<EqualFilterStringInput>;
  functionalStatus?: InputMaybe<EqualFilterStatusInput>;
  id?: InputMaybe<EqualFilterStringInput>;
  installationDate?: InputMaybe<DateFilterInput>;
  isNonCatalogue?: InputMaybe<Scalars['Boolean']['input']>;
  notes?: InputMaybe<StringFilterInput>;
  replacementDate?: InputMaybe<DateFilterInput>;
  serialNumber?: InputMaybe<StringFilterInput>;
  storeCodeOrName?: InputMaybe<StringFilterInput>;
  storeId?: InputMaybe<StringFilterInput>;
  typeId?: InputMaybe<EqualFilterStringInput>;
};

export type AssetLogConnector = {
  __typename: 'AssetLogConnector';
  nodes: Array<AssetLogNode>;
  totalCount: Scalars['Int']['output'];
};

export type AssetLogFilterInput = {
  assetId?: InputMaybe<EqualFilterStringInput>;
  id?: InputMaybe<EqualFilterStringInput>;
  logDatetime?: InputMaybe<DatetimeFilterInput>;
  reasonId?: InputMaybe<EqualFilterStringInput>;
  status?: InputMaybe<EqualFilterStatusInput>;
  user?: InputMaybe<StringFilterInput>;
};

export type AssetLogNode = {
  __typename: 'AssetLogNode';
  assetId: Scalars['String']['output'];
  comment?: Maybe<Scalars['String']['output']>;
  documents: SyncFileReferenceConnector;
  id: Scalars['String']['output'];
  logDatetime: Scalars['NaiveDateTime']['output'];
  reason?: Maybe<AssetLogReasonNode>;
  status?: Maybe<StatusType>;
  type?: Maybe<Scalars['String']['output']>;
  user?: Maybe<UserNode>;
};

export type AssetLogReasonConnector = {
  __typename: 'AssetLogReasonConnector';
  nodes: Array<AssetLogReasonNode>;
  totalCount: Scalars['Int']['output'];
};

export type AssetLogReasonFilterInput = {
  assetLogStatus?: InputMaybe<EqualFilterStatusInput>;
  id?: InputMaybe<EqualFilterStringInput>;
  reason?: InputMaybe<StringFilterInput>;
};

export type AssetLogReasonMutations = {
  __typename: 'AssetLogReasonMutations';
  deleteLogReason: DeleteAssetLogReasonResponse;
  insertAssetLogReason: InsertAssetLogReasonResponse;
};

export type AssetLogReasonMutationsDeleteLogReasonArgs = {
  reasonId: Scalars['String']['input'];
};

export type AssetLogReasonMutationsInsertAssetLogReasonArgs = {
  input: InsertAssetLogReasonInput;
};

export type AssetLogReasonNode = {
  __typename: 'AssetLogReasonNode';
  assetLogStatus: StatusType;
  id: Scalars['String']['output'];
  reason: Scalars['String']['output'];
};

export enum AssetLogReasonSortFieldInput {
  Status = 'status',
}

export type AssetLogReasonSortInput = {
  /**
   * Sort query result is sorted descending or ascending (if not provided the default is
   * ascending)
   */
  desc?: InputMaybe<Scalars['Boolean']['input']>;
  /** Sort query result by `key` */
  key: AssetLogReasonSortFieldInput;
};

export type AssetLogReasonsResponse = AssetLogReasonConnector;

export enum AssetLogSortFieldInput {
  LogDatetime = 'logDatetime',
  Status = 'status',
}

export type AssetLogSortInput = {
  /**
   * Sort query result is sorted descending or ascending (if not provided the default is
   * ascending)
   */
  desc?: InputMaybe<Scalars['Boolean']['input']>;
  /** Sort query result by `key` */
  key: AssetLogSortFieldInput;
};

export enum AssetLogStatusInput {
  Decommissioned = 'DECOMMISSIONED',
  Functioning = 'FUNCTIONING',
  FunctioningButNeedsAttention = 'FUNCTIONING_BUT_NEEDS_ATTENTION',
  NotFunctioning = 'NOT_FUNCTIONING',
  NotInUse = 'NOT_IN_USE',
  Unserviceable = 'UNSERVICEABLE',
}

export type AssetLogsResponse = AssetLogConnector;

export type AssetNode = {
  __typename: 'AssetNode';
  assetCategory?: Maybe<AssetCategoryNode>;
  assetClass?: Maybe<AssetClassNode>;
  assetNumber?: Maybe<Scalars['String']['output']>;
  assetType?: Maybe<AssetTypeNode>;
  /** Returns a JSON string of the asset catalogue properties e.g {"property_key": "value"} */
  catalogProperties?: Maybe<Scalars['String']['output']>;
  catalogueItem?: Maybe<AssetCatalogueItemNode>;
  catalogueItemId?: Maybe<Scalars['String']['output']>;
  createdDatetime: Scalars['NaiveDateTime']['output'];
  documents: SyncFileReferenceConnector;
  donor?: Maybe<NameNode>;
  donorNameId?: Maybe<Scalars['String']['output']>;
  id: Scalars['String']['output'];
  installationDate?: Maybe<Scalars['NaiveDate']['output']>;
  locations: LocationConnector;
  lockedFields: LockedAssetFieldsNode;
  modifiedDatetime: Scalars['NaiveDateTime']['output'];
  needsReplacement?: Maybe<Scalars['Boolean']['output']>;
  notes?: Maybe<Scalars['String']['output']>;
  /** Returns a JSON string of the asset properties (defined on the asset itself) e.g {"property_key": "value"} */
  properties: Scalars['String']['output'];
  replacementDate?: Maybe<Scalars['NaiveDate']['output']>;
  serialNumber?: Maybe<Scalars['String']['output']>;
  statusLog?: Maybe<AssetLogNode>;
  store?: Maybe<StoreNode>;
  storeId?: Maybe<Scalars['String']['output']>;
  warrantyEnd?: Maybe<Scalars['NaiveDate']['output']>;
  warrantyStart?: Maybe<Scalars['NaiveDate']['output']>;
};

export type AssetNodeDonorArgs = {
  storeId: Scalars['String']['input'];
};

export type AssetParseResponse = AssetNode | ScannedDataParseError;

export type AssetPropertiesResponse = AssetPropertyConnector;

export type AssetPropertyConnector = {
  __typename: 'AssetPropertyConnector';
  nodes: Array<AssetPropertyNode>;
  totalCount: Scalars['Int']['output'];
};

export type AssetPropertyFilterInput = {
  assetCategoryId?: InputMaybe<EqualFilterStringInput>;
  assetClassId?: InputMaybe<EqualFilterStringInput>;
  assetTypeId?: InputMaybe<EqualFilterStringInput>;
  id?: InputMaybe<EqualFilterStringInput>;
  key?: InputMaybe<EqualFilterStringInput>;
  name?: InputMaybe<StringFilterInput>;
};

export type AssetPropertyNode = {
  __typename: 'AssetPropertyNode';
  allowedValues?: Maybe<Scalars['String']['output']>;
  assetCategoryId?: Maybe<Scalars['String']['output']>;
  assetClassId?: Maybe<Scalars['String']['output']>;
  assetTypeId?: Maybe<Scalars['String']['output']>;
  id: Scalars['String']['output'];
  key: Scalars['String']['output'];
  name: Scalars['String']['output'];
  valueType: PropertyNodeValueType;
};

export enum AssetSortFieldInput {
  AssetNumber = 'assetNumber',
  InstallationDate = 'installationDate',
  ModifiedDatetime = 'modifiedDatetime',
  ReplacementDate = 'replacementDate',
  SerialNumber = 'serialNumber',
  Store = 'store',
}

export type AssetSortInput = {
  /**
   * Sort query result is sorted descending or ascending (if not provided the default is
   * ascending)
   */
  desc?: InputMaybe<Scalars['Boolean']['input']>;
  /** Sort query result by `key` */
  key: AssetSortFieldInput;
};

export type AssetTypeConnector = {
  __typename: 'AssetTypeConnector';
  nodes: Array<AssetTypeNode>;
  totalCount: Scalars['Int']['output'];
};

export type AssetTypeFilterInput = {
  categoryId?: InputMaybe<EqualFilterStringInput>;
  id?: InputMaybe<EqualFilterStringInput>;
  name?: InputMaybe<StringFilterInput>;
};

export type AssetTypeNode = {
  __typename: 'AssetTypeNode';
  categoryId: Scalars['String']['output'];
  id: Scalars['String']['output'];
  name: Scalars['String']['output'];
};

export type AssetTypeResponse = AssetTypeNode | NodeError;

export enum AssetTypeSortFieldInput {
  Name = 'name',
}

export type AssetTypeSortInput = {
  desc?: InputMaybe<Scalars['Boolean']['input']>;
  key: AssetTypeSortFieldInput;
};

export type AssetTypesResponse = AssetTypeConnector;

export type AssetsResponse = AssetConnector;

export type AuthToken = {
  __typename: 'AuthToken';
  /** Bearer token */
  token: Scalars['String']['output'];
};

export type AuthTokenError = {
  __typename: 'AuthTokenError';
  error: AuthTokenErrorInterface;
};

export type AuthTokenErrorInterface = {
  description: Scalars['String']['output'];
};

export type AuthTokenResponse = AuthToken | AuthTokenError;

export type BarcodeNode = {
  __typename: 'BarcodeNode';
  gtin: Scalars['String']['output'];
  id: Scalars['String']['output'];
  itemId: Scalars['String']['output'];
  manufacturerId?: Maybe<Scalars['String']['output']>;
  packSize?: Maybe<Scalars['Float']['output']>;
  parentId?: Maybe<Scalars['String']['output']>;
};

export type BarcodeResponse = BarcodeNode | NodeError;

export type BatchInboundShipmentInput = {
  continueOnError?: InputMaybe<Scalars['Boolean']['input']>;
  deleteInboundShipmentLines?: InputMaybe<
    Array<DeleteInboundShipmentLineInput>
  >;
  deleteInboundShipmentServiceLines?: InputMaybe<
    Array<DeleteInboundShipmentServiceLineInput>
  >;
  deleteInboundShipments?: InputMaybe<Array<DeleteInboundShipmentInput>>;
  insertFromInternalOrderLines?: InputMaybe<
    Array<InsertInboundShipmentLineFromInternalOrderLineInput>
  >;
  insertInboundShipmentLines?: InputMaybe<
    Array<InsertInboundShipmentLineInput>
  >;
  insertInboundShipmentServiceLines?: InputMaybe<
    Array<InsertInboundShipmentServiceLineInput>
  >;
  insertInboundShipments?: InputMaybe<Array<InsertInboundShipmentInput>>;
  updateInboundShipmentLines?: InputMaybe<
    Array<UpdateInboundShipmentLineInput>
  >;
  updateInboundShipmentServiceLines?: InputMaybe<
    Array<UpdateInboundShipmentServiceLineInput>
  >;
  updateInboundShipments?: InputMaybe<Array<UpdateInboundShipmentInput>>;
};

export type BatchInboundShipmentResponse = {
  __typename: 'BatchInboundShipmentResponse';
  deleteInboundShipmentLines?: Maybe<
    Array<DeleteInboundShipmentLineResponseWithId>
  >;
  deleteInboundShipmentServiceLines?: Maybe<
    Array<DeleteInboundShipmentServiceLineResponseWithId>
  >;
  deleteInboundShipments?: Maybe<Array<DeleteInboundShipmentResponseWithId>>;
  insertFromInternalOrderLines?: Maybe<
    Array<InsertInboundShipmentLineFromInternalOrderLineResponseWithId>
  >;
  insertInboundShipmentLines?: Maybe<
    Array<InsertInboundShipmentLineResponseWithId>
  >;
  insertInboundShipmentServiceLines?: Maybe<
    Array<InsertInboundShipmentServiceLineResponseWithId>
  >;
  insertInboundShipments?: Maybe<Array<InsertInboundShipmentResponseWithId>>;
  updateInboundShipmentLines?: Maybe<
    Array<UpdateInboundShipmentLineResponseWithId>
  >;
  updateInboundShipmentServiceLines?: Maybe<
    Array<UpdateInboundShipmentServiceLineResponseWithId>
  >;
  updateInboundShipments?: Maybe<Array<UpdateInboundShipmentResponseWithId>>;
};

export type BatchIsReserved = DeleteInboundShipmentLineErrorInterface &
  UpdateInboundShipmentLineErrorInterface & {
    __typename: 'BatchIsReserved';
    description: Scalars['String']['output'];
  };

export type BatchOutboundShipmentInput = {
  allocatedOutboundShipmentUnallocatedLines?: InputMaybe<
    Array<Scalars['String']['input']>
  >;
  continueOnError?: InputMaybe<Scalars['Boolean']['input']>;
  deleteOutboundShipmentLines?: InputMaybe<
    Array<DeleteOutboundShipmentLineInput>
  >;
  deleteOutboundShipmentServiceLines?: InputMaybe<
    Array<DeleteOutboundShipmentServiceLineInput>
  >;
  deleteOutboundShipmentUnallocatedLines?: InputMaybe<
    Array<DeleteOutboundShipmentUnallocatedLineInput>
  >;
  deleteOutboundShipments?: InputMaybe<Array<Scalars['String']['input']>>;
  insertOutboundShipmentLines?: InputMaybe<
    Array<InsertOutboundShipmentLineInput>
  >;
  insertOutboundShipmentServiceLines?: InputMaybe<
    Array<InsertOutboundShipmentServiceLineInput>
  >;
  insertOutboundShipmentUnallocatedLines?: InputMaybe<
    Array<InsertOutboundShipmentUnallocatedLineInput>
  >;
  insertOutboundShipments?: InputMaybe<Array<InsertOutboundShipmentInput>>;
  updateOutboundShipmentLines?: InputMaybe<
    Array<UpdateOutboundShipmentLineInput>
  >;
  updateOutboundShipmentServiceLines?: InputMaybe<
    Array<UpdateOutboundShipmentServiceLineInput>
  >;
  updateOutboundShipmentUnallocatedLines?: InputMaybe<
    Array<UpdateOutboundShipmentUnallocatedLineInput>
  >;
  updateOutboundShipments?: InputMaybe<Array<UpdateOutboundShipmentInput>>;
};

export type BatchOutboundShipmentResponse = {
  __typename: 'BatchOutboundShipmentResponse';
  allocateOutboundShipmentUnallocatedLines?: Maybe<
    Array<AllocateOutboundShipmentUnallocatedLineResponseWithId>
  >;
  deleteOutboundShipmentLines?: Maybe<
    Array<DeleteOutboundShipmentLineResponseWithId>
  >;
  deleteOutboundShipmentServiceLines?: Maybe<
    Array<DeleteOutboundShipmentServiceLineResponseWithId>
  >;
  deleteOutboundShipmentUnallocatedLines?: Maybe<
    Array<DeleteOutboundShipmentUnallocatedLineResponseWithId>
  >;
  deleteOutboundShipments?: Maybe<Array<DeleteOutboundShipmentResponseWithId>>;
  insertOutboundShipmentLines?: Maybe<
    Array<InsertOutboundShipmentLineResponseWithId>
  >;
  insertOutboundShipmentServiceLines?: Maybe<
    Array<InsertOutboundShipmentServiceLineResponseWithId>
  >;
  insertOutboundShipmentUnallocatedLines?: Maybe<
    Array<InsertOutboundShipmentUnallocatedLineResponseWithId>
  >;
  insertOutboundShipments?: Maybe<Array<InsertOutboundShipmentResponseWithId>>;
  updateOutboundShipmentLines?: Maybe<
    Array<UpdateOutboundShipmentLineResponseWithId>
  >;
  updateOutboundShipmentServiceLines?: Maybe<
    Array<UpdateOutboundShipmentServiceLineResponseWithId>
  >;
  updateOutboundShipmentUnallocatedLines?: Maybe<
    Array<UpdateOutboundShipmentUnallocatedLineResponseWithId>
  >;
  updateOutboundShipments?: Maybe<Array<UpdateOutboundShipmentResponseWithId>>;
};

export type BatchPrescriptionInput = {
  continueOnError?: InputMaybe<Scalars['Boolean']['input']>;
  deletePrescriptionLines?: InputMaybe<Array<DeletePrescriptionLineInput>>;
  deletePrescriptions?: InputMaybe<Array<Scalars['String']['input']>>;
  insertPrescriptionLines?: InputMaybe<Array<InsertPrescriptionLineInput>>;
  insertPrescriptions?: InputMaybe<Array<InsertPrescriptionInput>>;
  setPrescribedQuantity?: InputMaybe<Array<SetPrescribedQuantityInput>>;
  updatePrescriptionLines?: InputMaybe<Array<UpdatePrescriptionLineInput>>;
  updatePrescriptions?: InputMaybe<Array<UpdatePrescriptionInput>>;
};

export type BatchPrescriptionResponse = {
  __typename: 'BatchPrescriptionResponse';
  deletePrescriptionLines?: Maybe<Array<DeletePrescriptionLineResponseWithId>>;
  deletePrescriptions?: Maybe<Array<DeletePrescriptionResponseWithId>>;
  insertPrescriptionLines?: Maybe<Array<InsertPrescriptionLineResponseWithId>>;
  insertPrescriptions?: Maybe<Array<InsertPrescriptionResponseWithId>>;
  setPrescribedQuantity?: Maybe<Array<SetPrescribedQuantityWithId>>;
  updatePrescriptionLines?: Maybe<Array<UpdatePrescriptionLineResponseWithId>>;
  updatePrescriptions?: Maybe<Array<UpdatePrescriptionResponseWithId>>;
};

export type BatchRequestRequisitionInput = {
  continueOnError?: InputMaybe<Scalars['Boolean']['input']>;
  deleteRequestRequisitionLines?: InputMaybe<
    Array<DeleteRequestRequisitionLineInput>
  >;
  deleteRequestRequisitions?: InputMaybe<Array<DeleteRequestRequisitionInput>>;
  insertRequestRequisitionLines?: InputMaybe<
    Array<InsertRequestRequisitionLineInput>
  >;
  insertRequestRequisitions?: InputMaybe<Array<InsertRequestRequisitionInput>>;
  updateRequestRequisitionLines?: InputMaybe<
    Array<UpdateRequestRequisitionLineInput>
  >;
  updateRequestRequisitions?: InputMaybe<Array<UpdateRequestRequisitionInput>>;
};

export type BatchRequestRequisitionResponse = {
  __typename: 'BatchRequestRequisitionResponse';
  deleteRequestRequisitionLines?: Maybe<
    Array<DeleteRequestRequisitionLineResponseWithId>
  >;
  deleteRequestRequisitions?: Maybe<
    Array<DeleteRequestRequisitionResponseWithId>
  >;
  insertRequestRequisitionLines?: Maybe<
    Array<InsertRequestRequisitionLineResponseWithId>
  >;
  insertRequestRequisitions?: Maybe<
    Array<InsertRequestRequisitionResponseWithId>
  >;
  updateRequestRequisitionLines?: Maybe<
    Array<UpdateRequestRequisitionLineResponseWithId>
  >;
  updateRequestRequisitions?: Maybe<
    Array<UpdateRequestRequisitionResponseWithId>
  >;
};

export type BatchResponseRequisitionInput = {
  continueOnError?: InputMaybe<Scalars['Boolean']['input']>;
  deleteResponseRequisitionLines?: InputMaybe<
    Array<DeleteResponseRequisitionLineInput>
  >;
  deleteResponseRequisitions?: InputMaybe<
    Array<DeleteResponseRequisitionInput>
  >;
};

export type BatchResponseRequisitionResponse = {
  __typename: 'BatchResponseRequisitionResponse';
  deleteResponseRequisitionLines?: Maybe<
    Array<DeleteResponseRequisitionLineResponseWithId>
  >;
  deleteResponseRequisitions?: Maybe<
    Array<DeleteResponseRequisitionResponseWithId>
  >;
};

export type BatchStocktakeInput = {
  continueOnError?: InputMaybe<Scalars['Boolean']['input']>;
  deleteStocktakeLines?: InputMaybe<Array<DeleteStocktakeLineInput>>;
  deleteStocktakes?: InputMaybe<Array<DeleteStocktakeInput>>;
  insertStocktakeLines?: InputMaybe<Array<InsertStocktakeLineInput>>;
  insertStocktakes?: InputMaybe<Array<InsertStocktakeInput>>;
  updateStocktakeLines?: InputMaybe<Array<UpdateStocktakeLineInput>>;
  updateStocktakes?: InputMaybe<Array<UpdateStocktakeInput>>;
};

export type BatchStocktakeResponse = {
  __typename: 'BatchStocktakeResponse';
  deleteStocktakeLines?: Maybe<Array<DeleteStocktakeLineResponseWithId>>;
  deleteStocktakes?: Maybe<Array<DeleteStocktakeResponseWithId>>;
  insertStocktakeLines?: Maybe<Array<InsertStocktakeLineResponseWithId>>;
  insertStocktakes?: Maybe<Array<InsertStocktakeResponseWithId>>;
  updateStocktakeLines?: Maybe<Array<UpdateStocktakeLineResponseWithId>>;
  updateStocktakes?: Maybe<Array<UpdateStocktakeResponseWithId>>;
};

export type BundledItemMutations = {
  __typename: 'BundledItemMutations';
  deleteBundledItem: DeleteBundledItemResponse;
  upsertBundledItem: UpsertBundledItemResponse;
};

export type BundledItemMutationsDeleteBundledItemArgs = {
  input: DeleteBundledItemInput;
  storeId: Scalars['String']['input'];
};

export type BundledItemMutationsUpsertBundledItemArgs = {
  input: UpsertBundledItemInput;
  storeId: Scalars['String']['input'];
};

export type BundledItemNode = {
  __typename: 'BundledItemNode';
  bundledItemVariant?: Maybe<ItemVariantNode>;
  bundledItemVariantId: Scalars['String']['output'];
  id: Scalars['String']['output'];
  principalItemVariant?: Maybe<ItemVariantNode>;
  principalItemVariantId: Scalars['String']['output'];
  ratio: Scalars['Float']['output'];
};

export type CanOnlyChangeToAllocatedWhenNoUnallocatedLines =
  UpdateErrorInterface & {
    __typename: 'CanOnlyChangeToAllocatedWhenNoUnallocatedLines';
    description: Scalars['String']['output'];
    invoiceLines: InvoiceLineConnector;
  };

export type CanOnlyChangeToPickedWhenNoUnallocatedLines =
  UpdatePrescriptionErrorInterface & {
    __typename: 'CanOnlyChangeToPickedWhenNoUnallocatedLines';
    description: Scalars['String']['output'];
    invoiceLines: InvoiceLineConnector;
  };

export type CannotChangeStatusOfInvoiceOnHold = UpdateErrorInterface &
  UpdateInboundShipmentErrorInterface & {
    __typename: 'CannotChangeStatusOfInvoiceOnHold';
    description: Scalars['String']['output'];
  };

export type CannotDeleteInvoiceWithLines = DeleteCustomerReturnErrorInterface &
  DeleteErrorInterface &
  DeleteInboundShipmentErrorInterface &
  DeletePrescriptionErrorInterface &
  DeleteSupplierReturnErrorInterface & {
    __typename: 'CannotDeleteInvoiceWithLines';
    description: Scalars['String']['output'];
    lines: InvoiceLineConnector;
  };

export type CannotDeleteLineLinkedToShipment =
  DeleteResponseRequisitionLineErrorInterface & {
    __typename: 'CannotDeleteLineLinkedToShipment';
    description: Scalars['String']['output'];
  };

export type CannotDeleteRequisitionWithLines =
  DeleteRequestRequisitionErrorInterface & {
    __typename: 'CannotDeleteRequisitionWithLines';
    description: Scalars['String']['output'];
  };

export type CannotEditInvoice =
  AddToInboundShipmentFromMasterListErrorInterface &
    AddToOutboundShipmentFromMasterListErrorInterface &
    DeleteCustomerReturnErrorInterface &
    DeleteErrorInterface &
    DeleteInboundShipmentErrorInterface &
    DeleteInboundShipmentLineErrorInterface &
    DeleteInboundShipmentServiceLineErrorInterface &
    DeleteOutboundShipmentLineErrorInterface &
    DeleteOutboundShipmentServiceLineErrorInterface &
    DeletePrescriptionErrorInterface &
    DeletePrescriptionLineErrorInterface &
    DeleteSupplierReturnErrorInterface &
    InsertInboundShipmentLineErrorInterface &
    InsertInboundShipmentServiceLineErrorInterface &
    InsertOutboundShipmentLineErrorInterface &
    InsertOutboundShipmentServiceLineErrorInterface &
    InsertPrescriptionLineErrorInterface &
    UpdateInboundShipmentErrorInterface &
    UpdateInboundShipmentLineErrorInterface &
    UpdateInboundShipmentServiceLineErrorInterface &
    UpdateOutboundShipmentLineErrorInterface &
    UpdateOutboundShipmentServiceLineErrorInterface &
    UpdatePrescriptionLineErrorInterface & {
      __typename: 'CannotEditInvoice';
      description: Scalars['String']['output'];
    };

export type CannotEditRequisition = AddFromMasterListErrorInterface &
  CreateRequisitionShipmentErrorInterface &
  DeleteRequestRequisitionErrorInterface &
  DeleteRequestRequisitionLineErrorInterface &
  DeleteResponseRequisitionLineErrorInterface &
  InsertRequestRequisitionLineErrorInterface &
  InsertResponseRequisitionLineErrorInterface &
  SupplyRequestedQuantityErrorInterface &
  UpdateRequestRequisitionErrorInterface &
  UpdateRequestRequisitionLineErrorInterface &
  UpdateResponseRequisitionErrorInterface &
  UpdateResponseRequisitionLineErrorInterface &
  UseSuggestedQuantityErrorInterface & {
    __typename: 'CannotEditRequisition';
    description: Scalars['String']['output'];
  };

export type CannotEditStocktake = DeleteStocktakeErrorInterface &
  DeleteStocktakeLineErrorInterface &
  InsertStocktakeLineErrorInterface &
  UpdateStocktakeErrorInterface &
  UpdateStocktakeLineErrorInterface & {
    __typename: 'CannotEditStocktake';
    description: Scalars['String']['output'];
  };

export type CannotHaveFractionalPack = InsertRepackErrorInterface & {
  __typename: 'CannotHaveFractionalPack';
  description: Scalars['String']['output'];
};

export type CannotIssueInForeignCurrency = UpdateErrorInterface &
  UpdateInboundShipmentErrorInterface & {
    __typename: 'CannotIssueInForeignCurrency';
    description: Scalars['String']['output'];
  };

export type CannotReverseInvoiceStatus = UpdateErrorInterface &
  UpdateInboundShipmentErrorInterface &
  UpdatePrescriptionErrorInterface & {
    __typename: 'CannotReverseInvoiceStatus';
    description: Scalars['String']['output'];
  };

export type CentralGeneralMutations = {
  __typename: 'CentralGeneralMutations';
  configureNameProperties: ConfigureNamePropertiesResponse;
};

export type CentralGeneralMutationsConfigureNamePropertiesArgs = {
  input: Array<ConfigureNamePropertyInput>;
};

export type CentralPatientNode = {
  __typename: 'CentralPatientNode';
  code: Scalars['String']['output'];
  dateOfBirth?: Maybe<Scalars['NaiveDate']['output']>;
  firstName: Scalars['String']['output'];
  id: Scalars['String']['output'];
  lastName: Scalars['String']['output'];
};

export type CentralPatientSearchConnector = {
  __typename: 'CentralPatientSearchConnector';
  nodes: Array<CentralPatientNode>;
  totalCount: Scalars['Int']['output'];
};

export type CentralPatientSearchError = {
  __typename: 'CentralPatientSearchError';
  error: CentralPatientSearchErrorInterface;
};

export type CentralPatientSearchErrorInterface = {
  description: Scalars['String']['output'];
};

export type CentralPatientSearchInput = {
  /** Patient code */
  code?: InputMaybe<Scalars['String']['input']>;
  dateOfBirth?: InputMaybe<Scalars['NaiveDate']['input']>;
  firstName?: InputMaybe<Scalars['String']['input']>;
  lastName?: InputMaybe<Scalars['String']['input']>;
};

export type CentralPatientSearchResponse =
  | CentralPatientSearchConnector
  | CentralPatientSearchError;

export type CentralPluginMutations = {
  __typename: 'CentralPluginMutations';
  installUploadedPlugin: PluginInfoNode;
};

export type CentralPluginMutationsInstallUploadedPluginArgs = {
  fileId: Scalars['String']['input'];
};

export type CentralPluginQueries = {
  __typename: 'CentralPluginQueries';
  uploadedPluginInfo: UploadedPluginInfoResponse;
};

export type CentralPluginQueriesUploadedPluginInfoArgs = {
  fileId: Scalars['String']['input'];
};

export type CentralServerMutationNode = {
  __typename: 'CentralServerMutationNode';
  assetCatalogue: AssetCatalogueMutations;
  bundledItem: BundledItemMutations;
  demographic: DemographicMutations;
  general: CentralGeneralMutations;
  itemVariant: ItemVariantMutations;
  logReason: AssetLogReasonMutations;
  plugins: CentralPluginMutations;
  preferences: PreferenceMutations;
  vaccineCourse: VaccineCourseMutations;
};

export type CentralServerQueryNode = {
  __typename: 'CentralServerQueryNode';
  plugin: CentralPluginQueries;
};

export type CentralSyncRequired = AuthTokenErrorInterface & {
  __typename: 'CentralSyncRequired';
  description: Scalars['String']['output'];
};

export type ClinicianConnector = {
  __typename: 'ClinicianConnector';
  nodes: Array<ClinicianNode>;
  totalCount: Scalars['Int']['output'];
};

export type ClinicianFilterInput = {
  address1?: InputMaybe<StringFilterInput>;
  address2?: InputMaybe<StringFilterInput>;
  code?: InputMaybe<StringFilterInput>;
  email?: InputMaybe<StringFilterInput>;
  firstName?: InputMaybe<StringFilterInput>;
  id?: InputMaybe<EqualFilterStringInput>;
  initials?: InputMaybe<StringFilterInput>;
  isActive?: InputMaybe<Scalars['Boolean']['input']>;
  lastName?: InputMaybe<StringFilterInput>;
  mobile?: InputMaybe<StringFilterInput>;
  phone?: InputMaybe<StringFilterInput>;
};

export type ClinicianNode = {
  __typename: 'ClinicianNode';
  address1?: Maybe<Scalars['String']['output']>;
  address2?: Maybe<Scalars['String']['output']>;
  code: Scalars['String']['output'];
  email?: Maybe<Scalars['String']['output']>;
  firstName?: Maybe<Scalars['String']['output']>;
  gender?: Maybe<GenderType>;
  id: Scalars['String']['output'];
  initials: Scalars['String']['output'];
  lastName: Scalars['String']['output'];
  mobile?: Maybe<Scalars['String']['output']>;
  phone?: Maybe<Scalars['String']['output']>;
};

export enum ClinicianSortFieldInput {
  Address1 = 'address1',
  Address2 = 'address2',
  Code = 'code',
  Email = 'email',
  FirstName = 'firstName',
  Initials = 'initials',
  LastName = 'lastName',
  Mobile = 'mobile',
  Phone = 'phone',
}

export type ClinicianSortInput = {
  /**
   * Sort query result is sorted descending or ascending (if not provided the default is
   * ascending)
   */
  desc?: InputMaybe<Scalars['Boolean']['input']>;
  /** Sort query result by `key` */
  key: ClinicianSortFieldInput;
};

export type CliniciansResponse = ClinicianConnector;

export type ColdStorageTypeConnector = {
  __typename: 'ColdStorageTypeConnector';
  nodes: Array<ColdStorageTypeNode>;
  totalCount: Scalars['Int']['output'];
};

export type ColdStorageTypeFilterInput = {
  id?: InputMaybe<EqualFilterStringInput>;
  name?: InputMaybe<EqualFilterStringInput>;
};

export type ColdStorageTypeNode = {
  __typename: 'ColdStorageTypeNode';
  id: Scalars['String']['output'];
  maxTemperature: Scalars['Float']['output'];
  minTemperature: Scalars['Float']['output'];
  name: Scalars['String']['output'];
};

export enum ColdStorageTypeSortFieldInput {
  Id = 'id',
  Name = 'name',
}

export type ColdStorageTypeSortInput = {
  /**
   * Sort query result is sorted descending or ascending (if not provided the default is
   * ascending)
   */
  desc?: InputMaybe<Scalars['Boolean']['input']>;
  /** Sort query result by `key` */
  key: ColdStorageTypeSortFieldInput;
};

export type ColdStorageTypesResponse = ColdStorageTypeConnector;

export type ComplexPrefNode = {
  __typename: 'ComplexPrefNode';
  somethingElse: Scalars['String']['output'];
  somethingHere: Scalars['Int']['output'];
};

export type ConfigureNamePropertiesResponse = Success;

export type ConfigureNamePropertyInput = {
  allowedValues?: InputMaybe<Scalars['String']['input']>;
  id: Scalars['String']['input'];
  key: Scalars['String']['input'];
  name: Scalars['String']['input'];
  propertyId: Scalars['String']['input'];
  remoteEditable: Scalars['Boolean']['input'];
  valueType: PropertyNodeValueType;
};

export type ConnectionError = CentralPatientSearchErrorInterface &
  LinkPatientPatientToStoreErrorInterface &
  UpdateUserErrorInterface & {
    __typename: 'ConnectionError';
    description: Scalars['String']['output'];
  };

export type ConsumptionHistoryConnector = {
  __typename: 'ConsumptionHistoryConnector';
  nodes: Array<ConsumptionHistoryNode>;
  totalCount: Scalars['Int']['output'];
};

export type ConsumptionHistoryNode = {
  __typename: 'ConsumptionHistoryNode';
  averageMonthlyConsumption: Scalars['Int']['output'];
  consumption: Scalars['Int']['output'];
  date: Scalars['NaiveDate']['output'];
  isCurrent: Scalars['Boolean']['output'];
  isHistoric: Scalars['Boolean']['output'];
};

export type ConsumptionOptionsInput = {
  /** Defaults to store preference amc_lookback_months */
  amcLookbackMonths?: InputMaybe<Scalars['Int']['input']>;
  /** Defaults to 12 */
  numberOfDataPoints?: InputMaybe<Scalars['Int']['input']>;
};

export enum ContactFormNodeType {
  Feedback = 'FEEDBACK',
  Support = 'SUPPORT',
}

export type ContactTraceConnector = {
  __typename: 'ContactTraceConnector';
  nodes: Array<ContactTraceNode>;
  totalCount: Scalars['Int']['output'];
};

export type ContactTraceFilterInput = {
  contactPatientId?: InputMaybe<EqualFilterStringInput>;
  contactTraceId?: InputMaybe<StringFilterInput>;
  dateOfBirth?: InputMaybe<DateFilterInput>;
  datetime?: InputMaybe<DatetimeFilterInput>;
  documentName?: InputMaybe<StringFilterInput>;
  firstName?: InputMaybe<StringFilterInput>;
  gender?: InputMaybe<EqualFilterGenderType>;
  id?: InputMaybe<EqualFilterStringInput>;
  lastName?: InputMaybe<StringFilterInput>;
  patientId?: InputMaybe<EqualFilterStringInput>;
  programId?: InputMaybe<EqualFilterStringInput>;
  type?: InputMaybe<StringFilterInput>;
};

export type ContactTraceNode = {
  __typename: 'ContactTraceNode';
  age?: Maybe<Scalars['Int']['output']>;
  contactPatient?: Maybe<PatientNode>;
  contactPatientId?: Maybe<Scalars['String']['output']>;
  contactTraceId?: Maybe<Scalars['String']['output']>;
  dateOfBirth?: Maybe<Scalars['NaiveDate']['output']>;
  datetime: Scalars['DateTime']['output'];
  /** The encounter document */
  document: DocumentNode;
  documentId: Scalars['String']['output'];
  firstName?: Maybe<Scalars['String']['output']>;
  gender?: Maybe<GenderType>;
  id: Scalars['String']['output'];
  lastName?: Maybe<Scalars['String']['output']>;
  patient: PatientNode;
  patientId: Scalars['String']['output'];
  program: ProgramNode;
  /** Returns the matching program enrolment for the root patient of this contact trace */
  programEnrolment?: Maybe<ProgramEnrolmentNode>;
  programId: Scalars['String']['output'];
  /** Relationship between the patient and the contact, e.g. mother, next of kin, etc. */
  relationship?: Maybe<Scalars['String']['output']>;
  storeId?: Maybe<Scalars['String']['output']>;
};

export type ContactTraceResponse = ContactTraceConnector;

export enum ContactTraceSortFieldInput {
  ContactTraceId = 'contactTraceId',
  DateOfBirth = 'dateOfBirth',
  Datetime = 'datetime',
  FirstName = 'firstName',
  Gender = 'gender',
  LastName = 'lastName',
  PatientId = 'patientId',
  ProgramId = 'programId',
}

export type ContactTraceSortInput = {
  /**
   * Sort query result is sorted descending or ascending (if not provided the default is
   * ascending)
   */
  desc?: InputMaybe<Scalars['Boolean']['input']>;
  /** Sort query result by `key` */
  key: ContactTraceSortFieldInput;
};

export type CreateInventoryAdjustmentError = {
  __typename: 'CreateInventoryAdjustmentError';
  error: InsertInventoryAdjustmentErrorInterface;
};

export type CreateInventoryAdjustmentInput = {
  adjustment: Scalars['Float']['input'];
  adjustmentType: AdjustmentTypeInput;
  inventoryAdjustmentReasonId?: InputMaybe<Scalars['String']['input']>;
  stockLineId: Scalars['String']['input'];
};

export type CreateInventoryAdjustmentResponse =
  | CreateInventoryAdjustmentError
  | InvoiceNode;

export type CreateRequisitionShipmentError = {
  __typename: 'CreateRequisitionShipmentError';
  error: CreateRequisitionShipmentErrorInterface;
};

export type CreateRequisitionShipmentErrorInterface = {
  description: Scalars['String']['output'];
};

export type CreateRequisitionShipmentInput = {
  responseRequisitionId: Scalars['String']['input'];
};

export type CreateRequisitionShipmentResponse =
  | CreateRequisitionShipmentError
  | InvoiceNode;

export type CurrenciesResponse = CurrencyConnector;

export type CurrencyConnector = {
  __typename: 'CurrencyConnector';
  nodes: Array<CurrencyNode>;
  totalCount: Scalars['Int']['output'];
};

export type CurrencyFilterInput = {
  id?: InputMaybe<EqualFilterStringInput>;
  isActive?: InputMaybe<Scalars['Boolean']['input']>;
  isHomeCurrency?: InputMaybe<Scalars['Boolean']['input']>;
};

export type CurrencyNode = {
  __typename: 'CurrencyNode';
  code: Scalars['String']['output'];
  dateUpdated?: Maybe<Scalars['NaiveDate']['output']>;
  id: Scalars['String']['output'];
  isHomeCurrency: Scalars['Boolean']['output'];
  rate: Scalars['Float']['output'];
};

export enum CurrencySortFieldInput {
  CurrencyCode = 'currencyCode',
  Id = 'id',
  IsHomeCurrency = 'isHomeCurrency',
}

export type CurrencySortInput = {
  /**
   * Sort query result is sorted descending or ascending (if not provided the default is
   * ascending)
   */
  desc?: InputMaybe<Scalars['Boolean']['input']>;
  /** Sort query result by `key` */
  key: CurrencySortFieldInput;
};

export type CustomerAndOrderTypeNode = {
  __typename: 'CustomerAndOrderTypeNode';
  customer: NameNode;
  orderTypes: Array<ProgramRequisitionOrderTypeNode>;
};

export type CustomerIndicatorInformationNode = {
  __typename: 'CustomerIndicatorInformationNode';
  customer: NameNode;
  /** Datetime should be null if no columns found */
  datetime?: Maybe<Scalars['DateTime']['output']>;
  id: Scalars['String']['output'];
  indicatorInformation: Array<RequisitionIndicatorInformationNode>;
};

export type CustomerIndicatorInformationNodeCustomerArgs = {
  storeId: Scalars['String']['input'];
};

export type CustomerProgramRequisitionSettingNode = {
  __typename: 'CustomerProgramRequisitionSettingNode';
  customerAndOrderTypes: Array<CustomerAndOrderTypeNode>;
  masterList: MasterListNode;
  programId: Scalars['String']['output'];
  programName: Scalars['String']['output'];
  tagName: Scalars['String']['output'];
};

export type CustomerReturnInput = {
  customerId: Scalars['String']['input'];
  customerReturnLines: Array<CustomerReturnLineInput>;
  id: Scalars['String']['input'];
  outboundShipmentId?: InputMaybe<Scalars['String']['input']>;
};

export type CustomerReturnLineInput = {
  batch?: InputMaybe<Scalars['String']['input']>;
  expiryDate?: InputMaybe<Scalars['NaiveDate']['input']>;
  id: Scalars['String']['input'];
  itemId: Scalars['String']['input'];
  itemVariantId?: InputMaybe<Scalars['String']['input']>;
  note?: InputMaybe<Scalars['String']['input']>;
  numberOfPacksReturned: Scalars['Float']['input'];
  packSize: Scalars['Float']['input'];
  reasonId?: InputMaybe<Scalars['String']['input']>;
};

export type CustomerReturnLineNode = {
  __typename: 'CustomerReturnLineNode';
  batch?: Maybe<Scalars['String']['output']>;
  expiryDate?: Maybe<Scalars['NaiveDate']['output']>;
  id: Scalars['String']['output'];
  item: ItemNode;
  itemCode: Scalars['String']['output'];
  itemName: Scalars['String']['output'];
  itemVariantId?: Maybe<Scalars['String']['output']>;
  note?: Maybe<Scalars['String']['output']>;
  numberOfPacksIssued?: Maybe<Scalars['Float']['output']>;
  numberOfPacksReturned: Scalars['Float']['output'];
  packSize: Scalars['Float']['output'];
  reasonId?: Maybe<Scalars['String']['output']>;
  stockLineId?: Maybe<Scalars['String']['output']>;
};

export type DatabaseError = DeleteAssetCatalogueItemErrorInterface &
  DeleteAssetErrorInterface &
  DeleteAssetLogReasonErrorInterface &
  DeleteLocationErrorInterface &
  DeleteVaccineCourseErrorInterface &
  InsertAssetCatalogueItemErrorInterface &
  InsertAssetErrorInterface &
  InsertAssetLogErrorInterface &
  InsertAssetLogReasonErrorInterface &
  InsertDemographicIndicatorErrorInterface &
  InsertDemographicProjectionErrorInterface &
  InsertLocationErrorInterface &
  NodeErrorInterface &
  RefreshTokenErrorInterface &
  ScannedDataParseErrorInterface &
  UpdateAssetErrorInterface &
  UpdateDemographicIndicatorErrorInterface &
  UpdateDemographicProjectionErrorInterface &
  UpdateLocationErrorInterface &
  UpdateSensorErrorInterface &
  UpdateVaccineCourseErrorInterface &
  UpsertBundledItemErrorInterface &
  UpsertItemVariantErrorInterface & {
    __typename: 'DatabaseError';
    description: Scalars['String']['output'];
    fullError: Scalars['String']['output'];
  };

export type DatabaseSettingsNode = {
  __typename: 'DatabaseSettingsNode';
  databaseType: DatabaseType;
};

export enum DatabaseType {
  Postgres = 'POSTGRES',
  SqLite = 'SQ_LITE',
}

export type DateFilterInput = {
  afterOrEqualTo?: InputMaybe<Scalars['NaiveDate']['input']>;
  beforeOrEqualTo?: InputMaybe<Scalars['NaiveDate']['input']>;
  equalTo?: InputMaybe<Scalars['NaiveDate']['input']>;
};

export type DatetimeFilterInput = {
  afterOrEqualTo?: InputMaybe<Scalars['DateTime']['input']>;
  beforeOrEqualTo?: InputMaybe<Scalars['DateTime']['input']>;
  equalTo?: InputMaybe<Scalars['DateTime']['input']>;
};

export type DeleteAssetCatalogueItemError = {
  __typename: 'DeleteAssetCatalogueItemError';
  error: DeleteAssetCatalogueItemErrorInterface;
};

export type DeleteAssetCatalogueItemErrorInterface = {
  description: Scalars['String']['output'];
};

export type DeleteAssetCatalogueItemResponse =
  | DeleteAssetCatalogueItemError
  | DeleteResponse;

export type DeleteAssetError = {
  __typename: 'DeleteAssetError';
  error: DeleteAssetErrorInterface;
};

export type DeleteAssetErrorInterface = {
  description: Scalars['String']['output'];
};

export type DeleteAssetLogReasonError = {
  __typename: 'DeleteAssetLogReasonError';
  error: DeleteAssetLogReasonErrorInterface;
};

export type DeleteAssetLogReasonErrorInterface = {
  description: Scalars['String']['output'];
};

export type DeleteAssetLogReasonResponse =
  | DeleteAssetLogReasonError
  | DeleteResponse;

export type DeleteAssetResponse = DeleteAssetError | DeleteResponse;

export type DeleteBundledItemInput = {
  id: Scalars['String']['input'];
};

export type DeleteBundledItemResponse = DeleteResponse;

export type DeleteCustomerReturnError = {
  __typename: 'DeleteCustomerReturnError';
  error: DeleteCustomerReturnErrorInterface;
};

export type DeleteCustomerReturnErrorInterface = {
  description: Scalars['String']['output'];
};

export type DeleteCustomerReturnResponse =
  | DeleteCustomerReturnError
  | DeleteResponse;

export type DeleteErrorInterface = {
  description: Scalars['String']['output'];
};

export type DeleteInboundShipmentError = {
  __typename: 'DeleteInboundShipmentError';
  error: DeleteInboundShipmentErrorInterface;
};

export type DeleteInboundShipmentErrorInterface = {
  description: Scalars['String']['output'];
};

export type DeleteInboundShipmentInput = {
  id: Scalars['String']['input'];
};

export type DeleteInboundShipmentLineError = {
  __typename: 'DeleteInboundShipmentLineError';
  error: DeleteInboundShipmentLineErrorInterface;
};

export type DeleteInboundShipmentLineErrorInterface = {
  description: Scalars['String']['output'];
};

export type DeleteInboundShipmentLineInput = {
  id: Scalars['String']['input'];
};

export type DeleteInboundShipmentLineResponse =
  | DeleteInboundShipmentLineError
  | DeleteResponse;

export type DeleteInboundShipmentLineResponseWithId = {
  __typename: 'DeleteInboundShipmentLineResponseWithId';
  id: Scalars['String']['output'];
  response: DeleteInboundShipmentLineResponse;
};

export type DeleteInboundShipmentResponse =
  | DeleteInboundShipmentError
  | DeleteResponse;

export type DeleteInboundShipmentResponseWithId = {
  __typename: 'DeleteInboundShipmentResponseWithId';
  id: Scalars['String']['output'];
  response: DeleteInboundShipmentResponse;
};

export type DeleteInboundShipmentServiceLineError = {
  __typename: 'DeleteInboundShipmentServiceLineError';
  error: DeleteInboundShipmentServiceLineErrorInterface;
};

export type DeleteInboundShipmentServiceLineErrorInterface = {
  description: Scalars['String']['output'];
};

export type DeleteInboundShipmentServiceLineInput = {
  id: Scalars['String']['input'];
};

export type DeleteInboundShipmentServiceLineResponse =
  | DeleteInboundShipmentServiceLineError
  | DeleteResponse;

export type DeleteInboundShipmentServiceLineResponseWithId = {
  __typename: 'DeleteInboundShipmentServiceLineResponseWithId';
  id: Scalars['String']['output'];
  response: DeleteInboundShipmentServiceLineResponse;
};

export type DeleteItemVariantInput = {
  id: Scalars['String']['input'];
};

export type DeleteItemVariantResponse = DeleteResponse;

export type DeleteLocationError = {
  __typename: 'DeleteLocationError';
  error: DeleteLocationErrorInterface;
};

export type DeleteLocationErrorInterface = {
  description: Scalars['String']['output'];
};

export type DeleteLocationInput = {
  id: Scalars['String']['input'];
};

export type DeleteLocationResponse = DeleteLocationError | DeleteResponse;

export type DeleteOutboundShipmentError = {
  __typename: 'DeleteOutboundShipmentError';
  error: DeleteErrorInterface;
};

export type DeleteOutboundShipmentLineError = {
  __typename: 'DeleteOutboundShipmentLineError';
  error: DeleteOutboundShipmentLineErrorInterface;
};

export type DeleteOutboundShipmentLineErrorInterface = {
  description: Scalars['String']['output'];
};

export type DeleteOutboundShipmentLineInput = {
  id: Scalars['String']['input'];
};

export type DeleteOutboundShipmentLineResponse =
  | DeleteOutboundShipmentLineError
  | DeleteResponse;

export type DeleteOutboundShipmentLineResponseWithId = {
  __typename: 'DeleteOutboundShipmentLineResponseWithId';
  id: Scalars['String']['output'];
  response: DeleteOutboundShipmentLineResponse;
};

export type DeleteOutboundShipmentResponse =
  | DeleteOutboundShipmentError
  | DeleteResponse;

export type DeleteOutboundShipmentResponseWithId = {
  __typename: 'DeleteOutboundShipmentResponseWithId';
  id: Scalars['String']['output'];
  response: DeleteOutboundShipmentResponse;
};

export type DeleteOutboundShipmentServiceLineError = {
  __typename: 'DeleteOutboundShipmentServiceLineError';
  error: DeleteOutboundShipmentServiceLineErrorInterface;
};

export type DeleteOutboundShipmentServiceLineErrorInterface = {
  description: Scalars['String']['output'];
};

export type DeleteOutboundShipmentServiceLineInput = {
  id: Scalars['String']['input'];
};

export type DeleteOutboundShipmentServiceLineResponse =
  | DeleteOutboundShipmentServiceLineError
  | DeleteResponse;

export type DeleteOutboundShipmentServiceLineResponseWithId = {
  __typename: 'DeleteOutboundShipmentServiceLineResponseWithId';
  id: Scalars['String']['output'];
  response: DeleteOutboundShipmentServiceLineResponse;
};

export type DeleteOutboundShipmentUnallocatedLineError = {
  __typename: 'DeleteOutboundShipmentUnallocatedLineError';
  error: DeleteOutboundShipmentUnallocatedLineErrorInterface;
};

export type DeleteOutboundShipmentUnallocatedLineErrorInterface = {
  description: Scalars['String']['output'];
};

export type DeleteOutboundShipmentUnallocatedLineInput = {
  id: Scalars['String']['input'];
};

export type DeleteOutboundShipmentUnallocatedLineResponse =
  | DeleteOutboundShipmentUnallocatedLineError
  | DeleteResponse;

export type DeleteOutboundShipmentUnallocatedLineResponseWithId = {
  __typename: 'DeleteOutboundShipmentUnallocatedLineResponseWithId';
  id: Scalars['String']['output'];
  response: DeleteOutboundShipmentUnallocatedLineResponse;
};

export type DeletePrescriptionError = {
  __typename: 'DeletePrescriptionError';
  error: DeletePrescriptionErrorInterface;
};

export type DeletePrescriptionErrorInterface = {
  description: Scalars['String']['output'];
};

export type DeletePrescriptionLineError = {
  __typename: 'DeletePrescriptionLineError';
  error: DeletePrescriptionLineErrorInterface;
};

export type DeletePrescriptionLineErrorInterface = {
  description: Scalars['String']['output'];
};

export type DeletePrescriptionLineInput = {
  id: Scalars['String']['input'];
};

export type DeletePrescriptionLineResponse =
  | DeletePrescriptionLineError
  | DeleteResponse;

export type DeletePrescriptionLineResponseWithId = {
  __typename: 'DeletePrescriptionLineResponseWithId';
  id: Scalars['String']['output'];
  response: DeletePrescriptionLineResponse;
};

export type DeletePrescriptionResponse =
  | DeletePrescriptionError
  | DeleteResponse;

export type DeletePrescriptionResponseWithId = {
  __typename: 'DeletePrescriptionResponseWithId';
  id: Scalars['String']['output'];
  response: DeletePrescriptionResponse;
};

export type DeleteRequestRequisitionError = {
  __typename: 'DeleteRequestRequisitionError';
  error: DeleteRequestRequisitionErrorInterface;
};

export type DeleteRequestRequisitionErrorInterface = {
  description: Scalars['String']['output'];
};

export type DeleteRequestRequisitionInput = {
  id: Scalars['String']['input'];
};

export type DeleteRequestRequisitionLineError = {
  __typename: 'DeleteRequestRequisitionLineError';
  error: DeleteRequestRequisitionLineErrorInterface;
};

export type DeleteRequestRequisitionLineErrorInterface = {
  description: Scalars['String']['output'];
};

export type DeleteRequestRequisitionLineInput = {
  id: Scalars['String']['input'];
};

export type DeleteRequestRequisitionLineResponse =
  | DeleteRequestRequisitionLineError
  | DeleteResponse;

export type DeleteRequestRequisitionLineResponseWithId = {
  __typename: 'DeleteRequestRequisitionLineResponseWithId';
  id: Scalars['String']['output'];
  response: DeleteRequestRequisitionLineResponse;
};

export type DeleteRequestRequisitionResponse =
  | DeleteRequestRequisitionError
  | DeleteResponse;

export type DeleteRequestRequisitionResponseWithId = {
  __typename: 'DeleteRequestRequisitionResponseWithId';
  id: Scalars['String']['output'];
  response: DeleteRequestRequisitionResponse;
};

export type DeleteResponse = {
  __typename: 'DeleteResponse';
  id: Scalars['String']['output'];
};

export type DeleteResponseRequisitionError = {
  __typename: 'DeleteResponseRequisitionError';
  error: DeleteResponseRequisitionErrorInterface;
};

export type DeleteResponseRequisitionErrorInterface = {
  description: Scalars['String']['output'];
};

export type DeleteResponseRequisitionInput = {
  id: Scalars['String']['input'];
};

export type DeleteResponseRequisitionLineError = {
  __typename: 'DeleteResponseRequisitionLineError';
  error: DeleteResponseRequisitionLineErrorInterface;
};

export type DeleteResponseRequisitionLineErrorInterface = {
  description: Scalars['String']['output'];
};

export type DeleteResponseRequisitionLineInput = {
  id: Scalars['String']['input'];
};

export type DeleteResponseRequisitionLineResponse =
  | DeleteResponse
  | DeleteResponseRequisitionLineError;

export type DeleteResponseRequisitionLineResponseWithId = {
  __typename: 'DeleteResponseRequisitionLineResponseWithId';
  id: Scalars['String']['output'];
  response: DeleteResponseRequisitionLineResponse;
};

export type DeleteResponseRequisitionResponse =
  | DeleteResponse
  | DeleteResponseRequisitionError;

export type DeleteResponseRequisitionResponseWithId = {
  __typename: 'DeleteResponseRequisitionResponseWithId';
  id: Scalars['String']['output'];
  response: DeleteResponseRequisitionResponse;
};

export type DeleteStocktakeError = {
  __typename: 'DeleteStocktakeError';
  error: DeleteStocktakeErrorInterface;
};

export type DeleteStocktakeErrorInterface = {
  description: Scalars['String']['output'];
};

export type DeleteStocktakeInput = {
  id: Scalars['String']['input'];
};

export type DeleteStocktakeLineError = {
  __typename: 'DeleteStocktakeLineError';
  error: DeleteStocktakeLineErrorInterface;
};

export type DeleteStocktakeLineErrorInterface = {
  description: Scalars['String']['output'];
};

export type DeleteStocktakeLineInput = {
  id: Scalars['String']['input'];
};

export type DeleteStocktakeLineResponse =
  | DeleteResponse
  | DeleteStocktakeLineError;

export type DeleteStocktakeLineResponseWithId = {
  __typename: 'DeleteStocktakeLineResponseWithId';
  id: Scalars['String']['output'];
  response: DeleteStocktakeLineResponse;
};

export type DeleteStocktakeResponse = DeleteResponse | DeleteStocktakeError;

export type DeleteStocktakeResponseWithId = {
  __typename: 'DeleteStocktakeResponseWithId';
  id: Scalars['String']['output'];
  response: DeleteStocktakeResponse;
};

export type DeleteSupplierReturnError = {
  __typename: 'DeleteSupplierReturnError';
  error: DeleteSupplierReturnErrorInterface;
};

export type DeleteSupplierReturnErrorInterface = {
  description: Scalars['String']['output'];
};

export type DeleteSupplierReturnResponse =
  | DeleteResponse
  | DeleteSupplierReturnError;

export type DeleteVaccineCourseError = {
  __typename: 'DeleteVaccineCourseError';
  error: DeleteVaccineCourseErrorInterface;
};

export type DeleteVaccineCourseErrorInterface = {
  description: Scalars['String']['output'];
};

export type DeleteVaccineCourseResponse =
  | DeleteResponse
  | DeleteVaccineCourseError;

export type DemographicConnector = {
  __typename: 'DemographicConnector';
  nodes: Array<DemographicNode>;
  totalCount: Scalars['Int']['output'];
};

export type DemographicFilterInput = {
  id?: InputMaybe<EqualFilterStringInput>;
  name?: InputMaybe<StringFilterInput>;
};

export type DemographicIndicatorConnector = {
  __typename: 'DemographicIndicatorConnector';
  nodes: Array<DemographicIndicatorNode>;
  totalCount: Scalars['Int']['output'];
};

export type DemographicIndicatorFilterInput = {
  baseYear?: InputMaybe<EqualFilterNumberInput>;
  id?: InputMaybe<EqualFilterStringInput>;
  name?: InputMaybe<StringFilterInput>;
};

export type DemographicIndicatorNode = {
  __typename: 'DemographicIndicatorNode';
  basePopulation: Scalars['Int']['output'];
  baseYear: Scalars['Int']['output'];
  id: Scalars['String']['output'];
  name: Scalars['String']['output'];
  populationPercentage: Scalars['Float']['output'];
  year1Projection: Scalars['Int']['output'];
  year2Projection: Scalars['Int']['output'];
  year3Projection: Scalars['Int']['output'];
  year4Projection: Scalars['Int']['output'];
  year5Projection: Scalars['Int']['output'];
};

export enum DemographicIndicatorSortFieldInput {
  Id = 'id',
  Name = 'name',
}

export type DemographicIndicatorSortInput = {
  desc?: InputMaybe<Scalars['Boolean']['input']>;
  key: DemographicIndicatorSortFieldInput;
};

export type DemographicIndicatorsResponse = DemographicIndicatorConnector;

export type DemographicMutations = {
  __typename: 'DemographicMutations';
  insertDemographicIndicator: InsertDemographicIndicatorResponse;
  insertDemographicProjection: InsertDemographicProjectionResponse;
  updateDemographicIndicator: UpdateDemographicIndicatorResponse;
  updateDemographicProjection: UpdateDemographicProjectionResponse;
};

export type DemographicMutationsInsertDemographicIndicatorArgs = {
  input: InsertDemographicIndicatorInput;
};

export type DemographicMutationsInsertDemographicProjectionArgs = {
  input: InsertDemographicProjectionInput;
};

export type DemographicMutationsUpdateDemographicIndicatorArgs = {
  input: UpdateDemographicIndicatorInput;
};

export type DemographicMutationsUpdateDemographicProjectionArgs = {
  input: UpdateDemographicProjectionInput;
};

export type DemographicNode = {
  __typename: 'DemographicNode';
  id: Scalars['String']['output'];
  name: Scalars['String']['output'];
};

export type DemographicProjectionConnector = {
  __typename: 'DemographicProjectionConnector';
  nodes: Array<DemographicProjectionNode>;
  totalCount: Scalars['Int']['output'];
};

export type DemographicProjectionFilterInput = {
  baseYear?: InputMaybe<EqualFilterNumberInput>;
  id?: InputMaybe<EqualFilterStringInput>;
};

export type DemographicProjectionNode = {
  __typename: 'DemographicProjectionNode';
  baseYear: Scalars['Int']['output'];
  id: Scalars['String']['output'];
  year1: Scalars['Float']['output'];
  year2: Scalars['Float']['output'];
  year3: Scalars['Float']['output'];
  year4: Scalars['Float']['output'];
  year5: Scalars['Float']['output'];
};

export type DemographicProjectionResponse =
  | DemographicProjectionNode
  | NodeError;

export enum DemographicProjectionSortFieldInput {
  Id = 'id',
}

export type DemographicProjectionSortInput = {
  desc?: InputMaybe<Scalars['Boolean']['input']>;
  key: DemographicProjectionSortFieldInput;
};

export type DemographicProjectionsResponse = DemographicProjectionConnector;

export enum DemographicSortFieldInput {
  Id = 'id',
  Name = 'name',
}

export type DemographicSortInput = {
  desc?: InputMaybe<Scalars['Boolean']['input']>;
  key: DemographicSortFieldInput;
};

export type DemographicsResponse = DemographicConnector;

export type DiagnosisNode = {
  __typename: 'DiagnosisNode';
  code: Scalars['String']['output'];
  description: Scalars['String']['output'];
  id: Scalars['String']['output'];
};

export type DisplaySettingNode = {
  __typename: 'DisplaySettingNode';
  hash: Scalars['String']['output'];
  value: Scalars['String']['output'];
};

export type DisplaySettingsHash = {
  logo: Scalars['String']['input'];
  theme: Scalars['String']['input'];
};

export type DisplaySettingsInput = {
  customLogo?: InputMaybe<Scalars['String']['input']>;
  customTheme?: InputMaybe<Scalars['String']['input']>;
};

export type DisplaySettingsNode = {
  __typename: 'DisplaySettingsNode';
  customLogo?: Maybe<DisplaySettingNode>;
  customTheme?: Maybe<DisplaySettingNode>;
};

export type DocumentConnector = {
  __typename: 'DocumentConnector';
  nodes: Array<DocumentNode>;
  totalCount: Scalars['Int']['output'];
};

export type DocumentFilterInput = {
  contextId?: InputMaybe<EqualFilterStringInput>;
  /**
   * This filter makes it possible to search the raw text json data.
   * Be beware of potential performance issues.
   */
  data?: InputMaybe<StringFilterInput>;
  datetime?: InputMaybe<DatetimeFilterInput>;
  name?: InputMaybe<StringFilterInput>;
  owner?: InputMaybe<EqualFilterStringInput>;
  type?: InputMaybe<EqualFilterStringInput>;
};

export type DocumentHistoryResponse = DocumentConnector;

export type DocumentNode = {
  __typename: 'DocumentNode';
  data: Scalars['JSON']['output'];
  documentRegistry?: Maybe<DocumentRegistryNode>;
  id: Scalars['String']['output'];
  name: Scalars['String']['output'];
  parents: Array<Scalars['String']['output']>;
  schema?: Maybe<JsonschemaNode>;
  timestamp: Scalars['DateTime']['output'];
  type: Scalars['String']['output'];
  user?: Maybe<UserNode>;
  userId: Scalars['String']['output'];
};

export enum DocumentRegistryCategoryNode {
  ContactTrace = 'CONTACT_TRACE',
  Custom = 'CUSTOM',
  Encounter = 'ENCOUNTER',
  Patient = 'PATIENT',
  ProgramEnrolment = 'PROGRAM_ENROLMENT',
}

export type DocumentRegistryConnector = {
  __typename: 'DocumentRegistryConnector';
  nodes: Array<DocumentRegistryNode>;
  totalCount: Scalars['Int']['output'];
};

export type DocumentRegistryFilterInput = {
  category?: InputMaybe<EqualFilterDocumentRegistryCategoryInput>;
  contextId?: InputMaybe<EqualFilterStringInput>;
  documentType?: InputMaybe<EqualFilterStringInput>;
  id?: InputMaybe<EqualFilterStringInput>;
};

export type DocumentRegistryNode = {
  __typename: 'DocumentRegistryNode';
  category: DocumentRegistryCategoryNode;
  contextId: Scalars['String']['output'];
  documentType: Scalars['String']['output'];
  formSchemaId: Scalars['String']['output'];
  id: Scalars['String']['output'];
  jsonSchema: Scalars['JSON']['output'];
  name?: Maybe<Scalars['String']['output']>;
  uiSchema: Scalars['JSON']['output'];
  uiSchemaType: Scalars['String']['output'];
};

export type DocumentRegistryResponse = DocumentRegistryConnector;

export enum DocumentRegistrySortFieldInput {
  DocumentType = 'documentType',
  Type = 'type',
}

export type DocumentRegistrySortInput = {
  /**
   * Sort query result is sorted descending or ascending (if not provided the default is
   * ascending)
   */
  desc?: InputMaybe<Scalars['Boolean']['input']>;
  /** Sort query result by `key` */
  key: DocumentRegistrySortFieldInput;
};

export type DocumentResponse = DocumentConnector;

export enum DocumentSortFieldInput {
  Context = 'context',
  Datetime = 'datetime',
  Name = 'name',
  Owner = 'owner',
  Type = 'type',
}

export type DocumentSortInput = {
  /**
   * Sort query result is sorted descending or ascending (if not provided the default is
   * ascending)
   */
  desc?: InputMaybe<Scalars['Boolean']['input']>;
  /** Sort query result by `key` */
  key: DocumentSortFieldInput;
};

export type EncounterConnector = {
  __typename: 'EncounterConnector';
  nodes: Array<EncounterNode>;
  totalCount: Scalars['Int']['output'];
};

export type EncounterEventFilterInput = {
  activeEndDatetime?: InputMaybe<DatetimeFilterInput>;
  activeStartDatetime?: InputMaybe<DatetimeFilterInput>;
  data?: InputMaybe<StringFilterInput>;
  datetime?: InputMaybe<DatetimeFilterInput>;
  /**
   * Only include events that are for the current encounter, i.e. have matching encounter type
   * and matching encounter name of the current encounter. If not set all events with matching
   * encounter type are returned.
   */
  isCurrentEncounter?: InputMaybe<Scalars['Boolean']['input']>;
  type?: InputMaybe<EqualFilterStringInput>;
};

export type EncounterFieldsConnector = {
  __typename: 'EncounterFieldsConnector';
  nodes: Array<EncounterFieldsNode>;
  totalCount: Scalars['Int']['output'];
};

export type EncounterFieldsInput = {
  fields: Array<Scalars['String']['input']>;
};

export type EncounterFieldsNode = {
  __typename: 'EncounterFieldsNode';
  encounter: EncounterNode;
  fields: Array<Scalars['JSON']['output']>;
};

export type EncounterFieldsResponse = EncounterFieldsConnector;

export type EncounterFilterInput = {
  clinicianId?: InputMaybe<EqualFilterStringInput>;
  createdDatetime?: InputMaybe<DatetimeFilterInput>;
  documentData?: InputMaybe<StringFilterInput>;
  documentName?: InputMaybe<EqualFilterStringInput>;
  endDatetime?: InputMaybe<DatetimeFilterInput>;
  id?: InputMaybe<EqualFilterStringInput>;
  /** Only if this filter is set encounters with status DELETED are returned */
  includeDeleted?: InputMaybe<Scalars['Boolean']['input']>;
  patient?: InputMaybe<PatientFilterInput>;
  patientId?: InputMaybe<EqualFilterStringInput>;
  programEnrolment?: InputMaybe<ProgramEnrolmentFilterInput>;
  /** The program id */
  programId?: InputMaybe<EqualFilterStringInput>;
  startDatetime?: InputMaybe<DatetimeFilterInput>;
  status?: InputMaybe<EqualFilterEncounterStatusInput>;
  type?: InputMaybe<EqualFilterStringInput>;
};

export type EncounterNode = {
  __typename: 'EncounterNode';
  activeProgramEvents: ProgramEventResponse;
  clinician?: Maybe<ClinicianNode>;
  contextId: Scalars['String']['output'];
  createdDatetime: Scalars['DateTime']['output'];
  /** The encounter document */
  document: DocumentNode;
  endDatetime?: Maybe<Scalars['DateTime']['output']>;
  id: Scalars['String']['output'];
  name: Scalars['String']['output'];
  patient: PatientNode;
  patientId: Scalars['String']['output'];
  previousEncounter?: Maybe<EncounterNode>;
  /** Returns the matching program enrolment for the patient of this encounter */
  programEnrolment?: Maybe<ProgramEnrolmentNode>;
  programEvents: ProgramEventResponse;
  programId: Scalars['String']['output'];
  startDatetime: Scalars['DateTime']['output'];
  status?: Maybe<EncounterNodeStatus>;
  /** Tries to suggest a date for the next encounter */
  suggestedNextEncounter?: Maybe<SuggestedNextEncounterNode>;
  type: Scalars['String']['output'];
};

export type EncounterNodeActiveProgramEventsArgs = {
  at?: InputMaybe<Scalars['DateTime']['input']>;
  filter?: InputMaybe<ActiveEncounterEventFilterInput>;
  page?: InputMaybe<PaginationInput>;
  sort?: InputMaybe<ProgramEventSortInput>;
};

export type EncounterNodeProgramEventsArgs = {
  filter?: InputMaybe<EncounterEventFilterInput>;
  page?: InputMaybe<PaginationInput>;
  sort?: InputMaybe<ProgramEventSortInput>;
};

export enum EncounterNodeStatus {
  Cancelled = 'CANCELLED',
  Deleted = 'DELETED',
  Pending = 'PENDING',
  Visited = 'VISITED',
}

export type EncounterResponse = EncounterConnector;

export enum EncounterSortFieldInput {
  CreatedDatetime = 'createdDatetime',
  EndDatetime = 'endDatetime',
  PatientId = 'patientId',
  Program = 'program',
  StartDatetime = 'startDatetime',
  Status = 'status',
  Type = 'type',
}

export type EncounterSortInput = {
  /**
   * Sort query result is sorted descending or ascending (if not provided the default is
   * ascending)
   */
  desc?: InputMaybe<Scalars['Boolean']['input']>;
  /** Sort query result by `key` */
  key: EncounterSortFieldInput;
};

export type EqualFilterActivityLogTypeInput = {
  equalAny?: InputMaybe<Array<ActivityLogNodeType>>;
  equalTo?: InputMaybe<ActivityLogNodeType>;
  notEqualTo?: InputMaybe<ActivityLogNodeType>;
};

export type EqualFilterBigFloatingNumberInput = {
  equalAny?: InputMaybe<Array<Scalars['Float']['input']>>;
  equalAnyOrNull?: InputMaybe<Array<Scalars['Float']['input']>>;
  equalTo?: InputMaybe<Scalars['Float']['input']>;
  notEqualTo?: InputMaybe<Scalars['Float']['input']>;
};

export type EqualFilterBigNumberInput = {
  equalAny?: InputMaybe<Array<Scalars['Int']['input']>>;
  equalAnyOrNull?: InputMaybe<Array<Scalars['Int']['input']>>;
  equalTo?: InputMaybe<Scalars['Int']['input']>;
  notEqualTo?: InputMaybe<Scalars['Int']['input']>;
};

export type EqualFilterDocumentRegistryCategoryInput = {
  equalAny?: InputMaybe<Array<DocumentRegistryCategoryNode>>;
  equalTo?: InputMaybe<DocumentRegistryCategoryNode>;
  notEqualTo?: InputMaybe<DocumentRegistryCategoryNode>;
};

export type EqualFilterEncounterStatusInput = {
  equalAny?: InputMaybe<Array<EncounterNodeStatus>>;
  equalTo?: InputMaybe<EncounterNodeStatus>;
  notEqualTo?: InputMaybe<EncounterNodeStatus>;
};

export type EqualFilterGenderType = {
  equalAny?: InputMaybe<Array<GenderType>>;
  equalTo?: InputMaybe<GenderType>;
  notEqualTo?: InputMaybe<GenderType>;
};

export type EqualFilterInventoryAdjustmentReasonTypeInput = {
  equalAny?: InputMaybe<Array<InventoryAdjustmentReasonNodeType>>;
  equalTo?: InputMaybe<InventoryAdjustmentReasonNodeType>;
  notEqualTo?: InputMaybe<InventoryAdjustmentReasonNodeType>;
};

export type EqualFilterInvoiceLineTypeInput = {
  equalAny?: InputMaybe<Array<InvoiceLineNodeType>>;
  equalTo?: InputMaybe<InvoiceLineNodeType>;
  notEqualTo?: InputMaybe<InvoiceLineNodeType>;
};

export type EqualFilterInvoiceStatusInput = {
  equalAny?: InputMaybe<Array<InvoiceNodeStatus>>;
  equalTo?: InputMaybe<InvoiceNodeStatus>;
  notEqualTo?: InputMaybe<InvoiceNodeStatus>;
};

export type EqualFilterInvoiceTypeInput = {
  equalAny?: InputMaybe<Array<InvoiceNodeType>>;
  equalTo?: InputMaybe<InvoiceNodeType>;
  notEqualTo?: InputMaybe<InvoiceNodeType>;
};

export type EqualFilterItemTypeInput = {
  equalAny?: InputMaybe<Array<ItemNodeType>>;
  equalTo?: InputMaybe<ItemNodeType>;
  notEqualTo?: InputMaybe<ItemNodeType>;
};

export type EqualFilterNumberInput = {
  equalAny?: InputMaybe<Array<Scalars['Int']['input']>>;
  equalAnyOrNull?: InputMaybe<Array<Scalars['Int']['input']>>;
  equalTo?: InputMaybe<Scalars['Int']['input']>;
  notEqualTo?: InputMaybe<Scalars['Int']['input']>;
};

export type EqualFilterReasonOptionTypeInput = {
  equalAny?: InputMaybe<Array<ReasonOptionNodeType>>;
  equalTo?: InputMaybe<ReasonOptionNodeType>;
  notEqualTo?: InputMaybe<ReasonOptionNodeType>;
};

export type EqualFilterReportContextInput = {
  equalAny?: InputMaybe<Array<ReportContext>>;
  equalTo?: InputMaybe<ReportContext>;
  notEqualTo?: InputMaybe<ReportContext>;
};

export type EqualFilterRequisitionStatusInput = {
  equalAny?: InputMaybe<Array<RequisitionNodeStatus>>;
  equalTo?: InputMaybe<RequisitionNodeStatus>;
  notEqualTo?: InputMaybe<RequisitionNodeStatus>;
};

export type EqualFilterRequisitionTypeInput = {
  equalAny?: InputMaybe<Array<RequisitionNodeType>>;
  equalTo?: InputMaybe<RequisitionNodeType>;
  notEqualTo?: InputMaybe<RequisitionNodeType>;
};

export type EqualFilterStatusInput = {
  equalAny?: InputMaybe<Array<AssetLogStatusInput>>;
  equalTo?: InputMaybe<AssetLogStatusInput>;
  notEqualTo?: InputMaybe<AssetLogStatusInput>;
};

export type EqualFilterStocktakeStatusInput = {
  equalAny?: InputMaybe<Array<StocktakeNodeStatus>>;
  equalTo?: InputMaybe<StocktakeNodeStatus>;
  notEqualTo?: InputMaybe<StocktakeNodeStatus>;
};

export type EqualFilterStringInput = {
  equalAny?: InputMaybe<Array<Scalars['String']['input']>>;
  equalAnyOrNull?: InputMaybe<Array<Scalars['String']['input']>>;
  equalTo?: InputMaybe<Scalars['String']['input']>;
  notEqualTo?: InputMaybe<Scalars['String']['input']>;
};

export type EqualFilterTemperatureBreachRowTypeInput = {
  equalAny?: InputMaybe<Array<TemperatureBreachNodeType>>;
  equalTo?: InputMaybe<TemperatureBreachNodeType>;
  notEqualTo?: InputMaybe<TemperatureBreachNodeType>;
};

export type EqualFilterTypeInput = {
  equalAny?: InputMaybe<Array<NameNodeType>>;
  equalTo?: InputMaybe<NameNodeType>;
  notEqualTo?: InputMaybe<NameNodeType>;
};

export type ExistingLinesInput = {
  itemId: Scalars['String']['input'];
  returnId: Scalars['String']['input'];
};

export type FailedToFetchReportData = PrintReportErrorInterface & {
  __typename: 'FailedToFetchReportData';
  description: Scalars['String']['output'];
  errors: Scalars['JSON']['output'];
};

export type FailedTranslation = QueryReportErrorInterface &
  QueryReportsErrorInterface & {
    __typename: 'FailedTranslation';
    description: Scalars['String']['output'];
  };

export type FinaliseRnRFormInput = {
  id: Scalars['String']['input'];
};

export type FinaliseRnRFormResponse = RnRFormNode;

export type FinalisedRequisition = DeleteResponseRequisitionErrorInterface & {
  __typename: 'FinalisedRequisition';
  description: Scalars['String']['output'];
};

export enum ForeignKey {
  InvoiceId = 'invoiceId',
  ItemId = 'itemId',
  LocationId = 'locationId',
  OtherPartyId = 'otherPartyId',
  RequisitionId = 'requisitionId',
  StockLineId = 'stockLineId',
}

export type ForeignKeyError = DeleteInboundShipmentLineErrorInterface &
  DeleteInboundShipmentServiceLineErrorInterface &
  DeleteOutboundShipmentLineErrorInterface &
  DeleteOutboundShipmentServiceLineErrorInterface &
  DeleteOutboundShipmentUnallocatedLineErrorInterface &
  DeletePrescriptionLineErrorInterface &
  DeleteResponseRequisitionLineErrorInterface &
  InsertInboundShipmentLineErrorInterface &
  InsertInboundShipmentServiceLineErrorInterface &
  InsertOutboundShipmentLineErrorInterface &
  InsertOutboundShipmentServiceLineErrorInterface &
  InsertOutboundShipmentUnallocatedLineErrorInterface &
  InsertPrescriptionLineErrorInterface &
  InsertRequestRequisitionLineErrorInterface &
  InsertResponseRequisitionLineErrorInterface &
  SetPrescribedQuantityErrorInterface &
  UpdateInboundShipmentLineErrorInterface &
  UpdateInboundShipmentServiceLineErrorInterface &
  UpdateOutboundShipmentLineErrorInterface &
  UpdateOutboundShipmentServiceLineErrorInterface &
  UpdateOutboundShipmentUnallocatedLineErrorInterface &
  UpdatePrescriptionLineErrorInterface &
  UpdateRequestRequisitionLineErrorInterface &
  UpdateResponseRequisitionLineErrorInterface & {
    __typename: 'ForeignKeyError';
    description: Scalars['String']['output'];
    key: ForeignKey;
  };

export type FormSchemaConnector = {
  __typename: 'FormSchemaConnector';
  nodes: Array<FormSchemaNode>;
  totalCount: Scalars['Int']['output'];
};

export type FormSchemaFilterInput = {
  id?: InputMaybe<EqualFilterStringInput>;
  type?: InputMaybe<EqualFilterStringInput>;
};

export type FormSchemaNode = {
  __typename: 'FormSchemaNode';
  id: Scalars['String']['output'];
  jsonSchema: Scalars['JSON']['output'];
  type: Scalars['String']['output'];
  uiSchema: Scalars['JSON']['output'];
};

export type FormSchemaResponse = FormSchemaConnector;

export enum FormSchemaSortFieldInput {
  Id = 'id',
}

export type FormSchemaSortInput = {
  /**
   * Sort query result is sorted descending or ascending (if not provided the default is
   * ascending)
   */
  desc?: InputMaybe<Scalars['Boolean']['input']>;
  /** Sort query result by `key` */
  key: FormSchemaSortFieldInput;
};

export type FrontendPluginMetadataNode = {
  __typename: 'FrontendPluginMetadataNode';
  code: Scalars['String']['output'];
  path: Scalars['String']['output'];
};

export type FullSyncStatusNode = {
  __typename: 'FullSyncStatusNode';
  error?: Maybe<SyncErrorNode>;
  integration?: Maybe<SyncStatusWithProgressNode>;
  isSyncing: Scalars['Boolean']['output'];
  lastSuccessfulSync?: Maybe<SyncStatusNode>;
  prepareInitial?: Maybe<SyncStatusNode>;
  pullCentral?: Maybe<SyncStatusWithProgressNode>;
  pullRemote?: Maybe<SyncStatusWithProgressNode>;
  pullV6?: Maybe<SyncStatusWithProgressNode>;
  push?: Maybe<SyncStatusWithProgressNode>;
  pushV6?: Maybe<SyncStatusWithProgressNode>;
  summary: SyncStatusNode;
};

export enum GenderType {
  Female = 'FEMALE',
  Male = 'MALE',
  NonBinary = 'NON_BINARY',
  Transgender = 'TRANSGENDER',
  TransgenderFemale = 'TRANSGENDER_FEMALE',
  TransgenderFemaleHormone = 'TRANSGENDER_FEMALE_HORMONE',
  TransgenderFemaleSurgical = 'TRANSGENDER_FEMALE_SURGICAL',
  TransgenderMale = 'TRANSGENDER_MALE',
  TransgenderMaleHormone = 'TRANSGENDER_MALE_HORMONE',
  TransgenderMaleSurgical = 'TRANSGENDER_MALE_SURGICAL',
  Unknown = 'UNKNOWN',
}

export type GenerateCustomerReturnLinesInput = {
  existingLinesInput?: InputMaybe<ExistingLinesInput>;
  /** The ids of the outbound shipment lines to generate new return lines for */
  outboundShipmentLineIds: Array<Scalars['String']['input']>;
};

export type GenerateCustomerReturnLinesResponse =
  GeneratedCustomerReturnLineConnector;

/** At least one input is required. */
export type GenerateSupplierReturnLinesInput = {
  /** Generate new return lines for all the available stock lines of a specific item */
  itemId?: InputMaybe<Scalars['String']['input']>;
  /** Include existing return lines in the response. Only has an effect when either `stock_line_ids` or `item_id` is set. */
  returnId?: InputMaybe<Scalars['String']['input']>;
  /** The stock line ids to generate new return lines for */
  stockLineIds: Array<Scalars['String']['input']>;
};

export type GenerateSupplierReturnLinesResponse = SupplierReturnLineConnector;

export type GeneratedCustomerReturnLineConnector = {
  __typename: 'GeneratedCustomerReturnLineConnector';
  nodes: Array<CustomerReturnLineNode>;
  totalCount: Scalars['Int']['output'];
};

export type Gs1DataElement = {
  ai: Scalars['String']['input'];
  data: Scalars['String']['input'];
};

export type IdResponse = {
  __typename: 'IdResponse';
  id: Scalars['String']['output'];
};

export type InboundInvoiceCounts = {
  __typename: 'InboundInvoiceCounts';
  created: InvoiceCountsSummary;
  notDelivered: Scalars['Int']['output'];
};

export type IndicatorColumnNode = {
  __typename: 'IndicatorColumnNode';
  columnNumber: Scalars['Int']['output'];
  id: Scalars['String']['output'];
  name: Scalars['String']['output'];
  value?: Maybe<IndicatorValueNode>;
  valueType?: Maybe<IndicatorValueTypeNode>;
};

export type IndicatorColumnNodeValueArgs = {
  customerNameId: Scalars['String']['input'];
  periodId: Scalars['String']['input'];
  storeId: Scalars['String']['input'];
};

export type IndicatorLineNode = {
  __typename: 'IndicatorLineNode';
  columns: Array<IndicatorColumnNode>;
  customerIndicatorInfo: Array<CustomerIndicatorInformationNode>;
  line: IndicatorLineRowNode;
};

export type IndicatorLineNodeCustomerIndicatorInfoArgs = {
  periodId: Scalars['String']['input'];
  storeId: Scalars['String']['input'];
};

export type IndicatorLineRowNode = {
  __typename: 'IndicatorLineRowNode';
  code: Scalars['String']['output'];
  id: Scalars['String']['output'];
  lineNumber: Scalars['Int']['output'];
  name: Scalars['String']['output'];
  valueType?: Maybe<IndicatorValueTypeNode>;
};

export type IndicatorValueNode = {
  __typename: 'IndicatorValueNode';
  id: Scalars['String']['output'];
  value: Scalars['String']['output'];
};

export enum IndicatorValueTypeNode {
  Number = 'NUMBER',
  String = 'STRING',
}

export type InitialisationStatusNode = {
  __typename: 'InitialisationStatusNode';
  siteName?: Maybe<Scalars['String']['output']>;
  status: InitialisationStatusType;
};

export enum InitialisationStatusType {
  /** Fuly initialised */
  Initialised = 'INITIALISED',
  /** Sync settings were set and sync was attempted at least once */
  Initialising = 'INITIALISING',
  /** Sync settings are not set and sync was not attempted */
  PreInitialisation = 'PRE_INITIALISATION',
}

export type InitialiseSiteResponse = SyncErrorNode | SyncSettingsNode;

export type InsertAssetCatalogueItemError = {
  __typename: 'InsertAssetCatalogueItemError';
  error: InsertAssetCatalogueItemErrorInterface;
};

export type InsertAssetCatalogueItemErrorInterface = {
  description: Scalars['String']['output'];
};

export type InsertAssetCatalogueItemInput = {
  categoryId: Scalars['String']['input'];
  classId: Scalars['String']['input'];
  code: Scalars['String']['input'];
  id: Scalars['String']['input'];
  manufacturer?: InputMaybe<Scalars['String']['input']>;
  model: Scalars['String']['input'];
  properties?: InputMaybe<Scalars['String']['input']>;
  subCatalogue: Scalars['String']['input'];
  typeId: Scalars['String']['input'];
};

export type InsertAssetCatalogueItemResponse =
  | AssetCatalogueItemNode
  | InsertAssetCatalogueItemError;

export type InsertAssetError = {
  __typename: 'InsertAssetError';
  error: InsertAssetErrorInterface;
};

export type InsertAssetErrorInterface = {
  description: Scalars['String']['output'];
};

export type InsertAssetInput = {
  assetNumber?: InputMaybe<Scalars['String']['input']>;
  catalogueItemId?: InputMaybe<Scalars['String']['input']>;
  categoryId?: InputMaybe<Scalars['String']['input']>;
  classId?: InputMaybe<Scalars['String']['input']>;
  donorNameId?: InputMaybe<Scalars['String']['input']>;
  id: Scalars['String']['input'];
  installationDate?: InputMaybe<Scalars['NaiveDate']['input']>;
  lockedFieldsJson?: InputMaybe<Scalars['String']['input']>;
  needsReplacement?: InputMaybe<Scalars['Boolean']['input']>;
  notes?: InputMaybe<Scalars['String']['input']>;
  properties?: InputMaybe<Scalars['String']['input']>;
  replacementDate?: InputMaybe<Scalars['NaiveDate']['input']>;
  serialNumber?: InputMaybe<Scalars['String']['input']>;
  storeId?: InputMaybe<Scalars['String']['input']>;
  typeId?: InputMaybe<Scalars['String']['input']>;
  warrantyEnd?: InputMaybe<Scalars['NaiveDate']['input']>;
  warrantyStart?: InputMaybe<Scalars['NaiveDate']['input']>;
};

export type InsertAssetLogError = {
  __typename: 'InsertAssetLogError';
  error: InsertAssetLogErrorInterface;
};

export type InsertAssetLogErrorInterface = {
  description: Scalars['String']['output'];
};

export type InsertAssetLogInput = {
  assetId: Scalars['String']['input'];
  comment?: InputMaybe<Scalars['String']['input']>;
  id: Scalars['String']['input'];
  reasonId?: InputMaybe<Scalars['String']['input']>;
  status?: InputMaybe<AssetLogStatusInput>;
  type?: InputMaybe<Scalars['String']['input']>;
};

export type InsertAssetLogReasonError = {
  __typename: 'InsertAssetLogReasonError';
  error: InsertAssetLogReasonErrorInterface;
};

export type InsertAssetLogReasonErrorInterface = {
  description: Scalars['String']['output'];
};

export type InsertAssetLogReasonInput = {
  assetLogStatus: AssetLogStatusInput;
  id: Scalars['String']['input'];
  reason: Scalars['String']['input'];
};

export type InsertAssetLogReasonResponse =
  | AssetLogReasonNode
  | InsertAssetLogReasonError;

export type InsertAssetLogResponse = AssetLogNode | InsertAssetLogError;

export type InsertAssetResponse = AssetNode | InsertAssetError;

export type InsertBarcodeInput = {
  gtin: Scalars['String']['input'];
  itemId: Scalars['String']['input'];
  packSize?: InputMaybe<Scalars['Float']['input']>;
};

export type InsertBarcodeResponse = BarcodeNode;

export type InsertContactFormInput = {
  body: Scalars['String']['input'];
  contactType: ContactFormNodeType;
  id: Scalars['String']['input'];
  replyEmail: Scalars['String']['input'];
};

export type InsertContactFormResponse = InsertResponse;

export type InsertContactTraceInput = {
  /** Contact trace document data */
  data: Scalars['JSON']['input'];
  /** The patient ID the contact belongs to */
  patientId: Scalars['String']['input'];
  /** The schema id used for the encounter data */
  schemaId: Scalars['String']['input'];
  /** The contact trace document type */
  type: Scalars['String']['input'];
};

export type InsertContactTraceResponse = ContactTraceNode;

export type InsertCustomerReturnError = {
  __typename: 'InsertCustomerReturnError';
  error: InsertCustomerReturnErrorInterface;
};

export type InsertCustomerReturnErrorInterface = {
  description: Scalars['String']['output'];
};

export type InsertCustomerReturnResponse =
  | InsertCustomerReturnError
  | InvoiceNode;

export type InsertDemographicIndicatorError = {
  __typename: 'InsertDemographicIndicatorError';
  error: InsertDemographicIndicatorErrorInterface;
};

export type InsertDemographicIndicatorErrorInterface = {
  description: Scalars['String']['output'];
};

export type InsertDemographicIndicatorInput = {
  basePopulation?: InputMaybe<Scalars['Int']['input']>;
  baseYear: Scalars['Int']['input'];
  id: Scalars['String']['input'];
  name?: InputMaybe<Scalars['String']['input']>;
  populationPercentage?: InputMaybe<Scalars['Float']['input']>;
  year1Projection?: InputMaybe<Scalars['Int']['input']>;
  year2Projection?: InputMaybe<Scalars['Int']['input']>;
  year3Projection?: InputMaybe<Scalars['Int']['input']>;
  year4Projection?: InputMaybe<Scalars['Int']['input']>;
  year5Projection?: InputMaybe<Scalars['Int']['input']>;
};

export type InsertDemographicIndicatorResponse =
  | DemographicIndicatorNode
  | InsertDemographicIndicatorError;

export type InsertDemographicProjectionError = {
  __typename: 'InsertDemographicProjectionError';
  error: InsertDemographicProjectionErrorInterface;
};

export type InsertDemographicProjectionErrorInterface = {
  description: Scalars['String']['output'];
};

export type InsertDemographicProjectionInput = {
  baseYear: Scalars['Int']['input'];
  id: Scalars['String']['input'];
  year1?: InputMaybe<Scalars['Float']['input']>;
  year2?: InputMaybe<Scalars['Float']['input']>;
  year3?: InputMaybe<Scalars['Float']['input']>;
  year4?: InputMaybe<Scalars['Float']['input']>;
  year5?: InputMaybe<Scalars['Float']['input']>;
};

export type InsertDemographicProjectionResponse =
  | DemographicProjectionNode
  | InsertDemographicProjectionError;

export type InsertDocumentRegistryInput = {
  category: DocumentRegistryCategoryNode;
  contextId: Scalars['String']['input'];
  documentType: Scalars['String']['input'];
  formSchemaId: Scalars['String']['input'];
  id: Scalars['String']['input'];
  name?: InputMaybe<Scalars['String']['input']>;
};

export type InsertDocumentResponse = DocumentRegistryNode;

export type InsertEncounterInput = {
  /** Encounter document data */
  data: Scalars['JSON']['input'];
  patientId: Scalars['String']['input'];
  /** The schema id used for the encounter data */
  schemaId: Scalars['String']['input'];
  /** The encounter type */
  type: Scalars['String']['input'];
};

export type InsertEncounterResponse = EncounterNode;

export type InsertErrorInterface = {
  description: Scalars['String']['output'];
};

export type InsertFormSchemaInput = {
  id: Scalars['String']['input'];
  jsonSchema: Scalars['JSON']['input'];
  type: Scalars['String']['input'];
  uiSchema: Scalars['JSON']['input'];
};

export type InsertFormSchemaResponse = FormSchemaNode;

export type InsertFromInternalOrderResponse = InvoiceLineNode;

export type InsertInboundShipmentError = {
  __typename: 'InsertInboundShipmentError';
  error: InsertInboundShipmentErrorInterface;
};

export type InsertInboundShipmentErrorInterface = {
  description: Scalars['String']['output'];
};

export type InsertInboundShipmentInput = {
  colour?: InputMaybe<Scalars['String']['input']>;
  comment?: InputMaybe<Scalars['String']['input']>;
  id: Scalars['String']['input'];
  onHold?: InputMaybe<Scalars['Boolean']['input']>;
  otherPartyId: Scalars['String']['input'];
  requisitionId?: InputMaybe<Scalars['String']['input']>;
  theirReference?: InputMaybe<Scalars['String']['input']>;
};

export type InsertInboundShipmentLineError = {
  __typename: 'InsertInboundShipmentLineError';
  error: InsertInboundShipmentLineErrorInterface;
};

export type InsertInboundShipmentLineErrorInterface = {
  description: Scalars['String']['output'];
};

export type InsertInboundShipmentLineFromInternalOrderLineInput = {
  invoiceId: Scalars['String']['input'];
  requisitionLineId: Scalars['String']['input'];
};

export type InsertInboundShipmentLineFromInternalOrderLineResponseWithId = {
  __typename: 'InsertInboundShipmentLineFromInternalOrderLineResponseWithId';
  id: Scalars['String']['output'];
  response: InsertFromInternalOrderResponse;
};

export type InsertInboundShipmentLineInput = {
  batch?: InputMaybe<Scalars['String']['input']>;
  costPricePerPack: Scalars['Float']['input'];
  expiryDate?: InputMaybe<Scalars['NaiveDate']['input']>;
  id: Scalars['String']['input'];
  invoiceId: Scalars['String']['input'];
  itemId: Scalars['String']['input'];
  itemVariantId?: InputMaybe<Scalars['String']['input']>;
  location?: InputMaybe<NullableStringUpdate>;
  numberOfPacks: Scalars['Float']['input'];
  packSize: Scalars['Float']['input'];
  sellPricePerPack: Scalars['Float']['input'];
  taxPercentage?: InputMaybe<Scalars['Float']['input']>;
  totalBeforeTax?: InputMaybe<Scalars['Float']['input']>;
};

export type InsertInboundShipmentLineResponse =
  | InsertInboundShipmentLineError
  | InvoiceLineNode;

export type InsertInboundShipmentLineResponseWithId = {
  __typename: 'InsertInboundShipmentLineResponseWithId';
  id: Scalars['String']['output'];
  response: InsertInboundShipmentLineResponse;
};

export type InsertInboundShipmentResponse =
  | InsertInboundShipmentError
  | InvoiceNode;

export type InsertInboundShipmentResponseWithId = {
  __typename: 'InsertInboundShipmentResponseWithId';
  id: Scalars['String']['output'];
  response: InsertInboundShipmentResponse;
};

export type InsertInboundShipmentServiceLineError = {
  __typename: 'InsertInboundShipmentServiceLineError';
  error: InsertInboundShipmentServiceLineErrorInterface;
};

export type InsertInboundShipmentServiceLineErrorInterface = {
  description: Scalars['String']['output'];
};

export type InsertInboundShipmentServiceLineInput = {
  id: Scalars['String']['input'];
  invoiceId: Scalars['String']['input'];
  itemId?: InputMaybe<Scalars['String']['input']>;
  name?: InputMaybe<Scalars['String']['input']>;
  note?: InputMaybe<Scalars['String']['input']>;
  taxPercentage?: InputMaybe<Scalars['Float']['input']>;
  totalBeforeTax: Scalars['Float']['input'];
};

export type InsertInboundShipmentServiceLineResponse =
  | InsertInboundShipmentServiceLineError
  | InvoiceLineNode;

export type InsertInboundShipmentServiceLineResponseWithId = {
  __typename: 'InsertInboundShipmentServiceLineResponseWithId';
  id: Scalars['String']['output'];
  response: InsertInboundShipmentServiceLineResponse;
};

export type InsertInsuranceInput = {
  discountPercentage: Scalars['Float']['input'];
  expiryDate: Scalars['NaiveDate']['input'];
  id: Scalars['String']['input'];
  insuranceProviderId: Scalars['String']['input'];
  isActive: Scalars['Boolean']['input'];
  nameId: Scalars['String']['input'];
  policyNumberFamily: Scalars['String']['input'];
  policyNumberPerson: Scalars['String']['input'];
  policyType: InsurancePolicyNodeType;
};

export type InsertInsuranceResponse = IdResponse;

export type InsertInventoryAdjustmentErrorInterface = {
  description: Scalars['String']['output'];
};

export type InsertLocationError = {
  __typename: 'InsertLocationError';
  error: InsertLocationErrorInterface;
};

export type InsertLocationErrorInterface = {
  description: Scalars['String']['output'];
};

export type InsertLocationInput = {
  code: Scalars['String']['input'];
  coldStorageTypeId?: InputMaybe<Scalars['String']['input']>;
  id: Scalars['String']['input'];
  name?: InputMaybe<Scalars['String']['input']>;
  onHold?: InputMaybe<Scalars['Boolean']['input']>;
};

export type InsertLocationResponse = InsertLocationError | LocationNode;

export type InsertOutboundShipmentError = {
  __typename: 'InsertOutboundShipmentError';
  error: InsertErrorInterface;
};

export type InsertOutboundShipmentInput = {
  colour?: InputMaybe<Scalars['String']['input']>;
  comment?: InputMaybe<Scalars['String']['input']>;
  /** The new invoice id provided by the client */
  id: Scalars['String']['input'];
  onHold?: InputMaybe<Scalars['Boolean']['input']>;
  /** The other party must be a customer of the current store */
  otherPartyId: Scalars['String']['input'];
  theirReference?: InputMaybe<Scalars['String']['input']>;
};

export type InsertOutboundShipmentLineError = {
  __typename: 'InsertOutboundShipmentLineError';
  error: InsertOutboundShipmentLineErrorInterface;
};

export type InsertOutboundShipmentLineErrorInterface = {
  description: Scalars['String']['output'];
};

export type InsertOutboundShipmentLineInput = {
  id: Scalars['String']['input'];
  invoiceId: Scalars['String']['input'];
  numberOfPacks: Scalars['Float']['input'];
  stockLineId: Scalars['String']['input'];
  taxPercentage?: InputMaybe<Scalars['Float']['input']>;
};

export type InsertOutboundShipmentLineResponse =
  | InsertOutboundShipmentLineError
  | InvoiceLineNode;

export type InsertOutboundShipmentLineResponseWithId = {
  __typename: 'InsertOutboundShipmentLineResponseWithId';
  id: Scalars['String']['output'];
  response: InsertOutboundShipmentLineResponse;
};

export type InsertOutboundShipmentResponse =
  | InsertOutboundShipmentError
  | InvoiceNode
  | NodeError;

export type InsertOutboundShipmentResponseWithId = {
  __typename: 'InsertOutboundShipmentResponseWithId';
  id: Scalars['String']['output'];
  response: InsertOutboundShipmentResponse;
};

export type InsertOutboundShipmentServiceLineError = {
  __typename: 'InsertOutboundShipmentServiceLineError';
  error: InsertOutboundShipmentServiceLineErrorInterface;
};

export type InsertOutboundShipmentServiceLineErrorInterface = {
  description: Scalars['String']['output'];
};

export type InsertOutboundShipmentServiceLineInput = {
  id: Scalars['String']['input'];
  invoiceId: Scalars['String']['input'];
  itemId?: InputMaybe<Scalars['String']['input']>;
  name?: InputMaybe<Scalars['String']['input']>;
  note?: InputMaybe<Scalars['String']['input']>;
  taxPercentage?: InputMaybe<Scalars['Float']['input']>;
  totalBeforeTax: Scalars['Float']['input'];
};

export type InsertOutboundShipmentServiceLineResponse =
  | InsertOutboundShipmentServiceLineError
  | InvoiceLineNode;

export type InsertOutboundShipmentServiceLineResponseWithId = {
  __typename: 'InsertOutboundShipmentServiceLineResponseWithId';
  id: Scalars['String']['output'];
  response: InsertOutboundShipmentServiceLineResponse;
};

export type InsertOutboundShipmentUnallocatedLineError = {
  __typename: 'InsertOutboundShipmentUnallocatedLineError';
  error: InsertOutboundShipmentUnallocatedLineErrorInterface;
};

export type InsertOutboundShipmentUnallocatedLineErrorInterface = {
  description: Scalars['String']['output'];
};

export type InsertOutboundShipmentUnallocatedLineInput = {
  id: Scalars['String']['input'];
  invoiceId: Scalars['String']['input'];
  itemId: Scalars['String']['input'];
  quantity: Scalars['Int']['input'];
};

export type InsertOutboundShipmentUnallocatedLineResponse =
  | InsertOutboundShipmentUnallocatedLineError
  | InvoiceLineNode;

export type InsertOutboundShipmentUnallocatedLineResponseWithId = {
  __typename: 'InsertOutboundShipmentUnallocatedLineResponseWithId';
  id: Scalars['String']['output'];
  response: InsertOutboundShipmentUnallocatedLineResponse;
};

export type InsertPatientInput = {
  address1?: InputMaybe<Scalars['String']['input']>;
  code: Scalars['String']['input'];
  code2?: InputMaybe<Scalars['String']['input']>;
  dateOfBirth?: InputMaybe<Scalars['NaiveDate']['input']>;
  dateOfDeath?: InputMaybe<Scalars['NaiveDate']['input']>;
  firstName?: InputMaybe<Scalars['String']['input']>;
  gender?: InputMaybe<GenderType>;
  id: Scalars['String']['input'];
  isDeceased?: InputMaybe<Scalars['Boolean']['input']>;
  lastName?: InputMaybe<Scalars['String']['input']>;
  nextOfKinId?: InputMaybe<Scalars['String']['input']>;
  nextOfKinName?: InputMaybe<Scalars['String']['input']>;
  phone?: InputMaybe<Scalars['String']['input']>;
};

export type InsertPatientResponse = PatientNode;

export type InsertPluginDataInput = {
  data: Scalars['String']['input'];
  dataIdentifier: Scalars['String']['input'];
  id: Scalars['String']['input'];
  pluginCode: Scalars['String']['input'];
  relatedRecordId?: InputMaybe<Scalars['String']['input']>;
  storeId?: InputMaybe<Scalars['String']['input']>;
};

export type InsertPluginDataResponse = PluginDataNode;

export type InsertPrescriptionInput = {
  clinicianId?: InputMaybe<Scalars['String']['input']>;
  diagnosisId?: InputMaybe<Scalars['String']['input']>;
  id: Scalars['String']['input'];
  patientId: Scalars['String']['input'];
  prescriptionDate?: InputMaybe<Scalars['DateTime']['input']>;
  programId?: InputMaybe<Scalars['String']['input']>;
  theirReference?: InputMaybe<Scalars['String']['input']>;
};

export type InsertPrescriptionLineError = {
  __typename: 'InsertPrescriptionLineError';
  error: InsertPrescriptionLineErrorInterface;
};

export type InsertPrescriptionLineErrorInterface = {
  description: Scalars['String']['output'];
};

export type InsertPrescriptionLineInput = {
  id: Scalars['String']['input'];
  invoiceId: Scalars['String']['input'];
  note?: InputMaybe<Scalars['String']['input']>;
  numberOfPacks: Scalars['Float']['input'];
  stockLineId: Scalars['String']['input'];
};

export type InsertPrescriptionLineResponse =
  | InsertPrescriptionLineError
  | InvoiceLineNode;

export type InsertPrescriptionLineResponseWithId = {
  __typename: 'InsertPrescriptionLineResponseWithId';
  id: Scalars['String']['output'];
  response: InsertPrescriptionLineResponse;
};

export type InsertPrescriptionResponse = InvoiceNode;

export type InsertPrescriptionResponseWithId = {
  __typename: 'InsertPrescriptionResponseWithId';
  id: Scalars['String']['output'];
  response: InsertPrescriptionResponse;
};

export type InsertPrinterInput = {
  address: Scalars['String']['input'];
  description: Scalars['String']['input'];
  id: Scalars['String']['input'];
  labelHeight: Scalars['Int']['input'];
  labelWidth: Scalars['Int']['input'];
  port: Scalars['Int']['input'];
};

export type InsertPrinterResponse = PrinterNode;

export type InsertProgramEnrolmentInput = {
  /** Program document data */
  data: Scalars['JSON']['input'];
  patientId: Scalars['String']['input'];
  /** The schema id used for the program data */
  schemaId: Scalars['String']['input'];
  /** The program type */
  type: Scalars['String']['input'];
};

export type InsertProgramEnrolmentResponse = ProgramEnrolmentNode;

export type InsertProgramPatientInput = {
  /** Patient document data */
  data: Scalars['JSON']['input'];
  /** The schema id used for the patient data */
  schemaId: Scalars['String']['input'];
};

export type InsertProgramPatientResponse = PatientNode;

export type InsertProgramRequestRequisitionError = {
  __typename: 'InsertProgramRequestRequisitionError';
  error: InsertProgramRequestRequisitionErrorInterface;
};

export type InsertProgramRequestRequisitionErrorInterface = {
  description: Scalars['String']['output'];
};

export type InsertProgramRequestRequisitionInput = {
  colour?: InputMaybe<Scalars['String']['input']>;
  comment?: InputMaybe<Scalars['String']['input']>;
  /** Defaults to 2 weeks from now */
  expectedDeliveryDate?: InputMaybe<Scalars['NaiveDate']['input']>;
  id: Scalars['String']['input'];
  otherPartyId: Scalars['String']['input'];
  periodId: Scalars['String']['input'];
  programOrderTypeId: Scalars['String']['input'];
  theirReference?: InputMaybe<Scalars['String']['input']>;
};

export type InsertProgramRequestRequisitionResponse =
  | InsertProgramRequestRequisitionError
  | RequisitionNode;

export type InsertProgramResponseRequisitionError = {
  __typename: 'InsertProgramResponseRequisitionError';
  error: InsertProgramResponseRequisitionErrorInterface;
};

export type InsertProgramResponseRequisitionErrorInterface = {
  description: Scalars['String']['output'];
};

export type InsertProgramResponseRequisitionInput = {
  id: Scalars['String']['input'];
  otherPartyId: Scalars['String']['input'];
  periodId: Scalars['String']['input'];
  programOrderTypeId: Scalars['String']['input'];
};

export type InsertProgramResponseRequisitionResponse =
  | InsertProgramResponseRequisitionError
  | RequisitionNode;

export type InsertRepackError = {
  __typename: 'InsertRepackError';
  error: InsertRepackErrorInterface;
};

export type InsertRepackErrorInterface = {
  description: Scalars['String']['output'];
};

export type InsertRepackInput = {
  newLocationId?: InputMaybe<Scalars['String']['input']>;
  newPackSize: Scalars['Float']['input'];
  numberOfPacks: Scalars['Float']['input'];
  stockLineId: Scalars['String']['input'];
};

export type InsertRepackResponse = InsertRepackError | InvoiceNode;

export type InsertRequestRequisitionError = {
  __typename: 'InsertRequestRequisitionError';
  error: InsertRequestRequisitionErrorInterface;
};

export type InsertRequestRequisitionErrorInterface = {
  description: Scalars['String']['output'];
};

export type InsertRequestRequisitionInput = {
  colour?: InputMaybe<Scalars['String']['input']>;
  comment?: InputMaybe<Scalars['String']['input']>;
  /** Defaults to 2 weeks from now */
  expectedDeliveryDate?: InputMaybe<Scalars['NaiveDate']['input']>;
  id: Scalars['String']['input'];
  maxMonthsOfStock: Scalars['Float']['input'];
  minMonthsOfStock: Scalars['Float']['input'];
  otherPartyId: Scalars['String']['input'];
  theirReference?: InputMaybe<Scalars['String']['input']>;
};

export type InsertRequestRequisitionLineError = {
  __typename: 'InsertRequestRequisitionLineError';
  error: InsertRequestRequisitionLineErrorInterface;
};

export type InsertRequestRequisitionLineErrorInterface = {
  description: Scalars['String']['output'];
};

export type InsertRequestRequisitionLineInput = {
  id: Scalars['String']['input'];
  itemId: Scalars['String']['input'];
  requisitionId: Scalars['String']['input'];
};

export type InsertRequestRequisitionLineResponse =
  | InsertRequestRequisitionLineError
  | RequisitionLineNode;

export type InsertRequestRequisitionLineResponseWithId = {
  __typename: 'InsertRequestRequisitionLineResponseWithId';
  id: Scalars['String']['output'];
  response: InsertRequestRequisitionLineResponse;
};

export type InsertRequestRequisitionResponse =
  | InsertRequestRequisitionError
  | RequisitionNode;

export type InsertRequestRequisitionResponseWithId = {
  __typename: 'InsertRequestRequisitionResponseWithId';
  id: Scalars['String']['output'];
  response: InsertRequestRequisitionResponse;
};

export type InsertResponse = {
  __typename: 'InsertResponse';
  id: Scalars['String']['output'];
};

export type InsertResponseRequisitionError = {
  __typename: 'InsertResponseRequisitionError';
  error: InsertResponseRequisitionErrorInterface;
};

export type InsertResponseRequisitionErrorInterface = {
  description: Scalars['String']['output'];
};

export type InsertResponseRequisitionInput = {
  id: Scalars['String']['input'];
  maxMonthsOfStock: Scalars['Float']['input'];
  minMonthsOfStock: Scalars['Float']['input'];
  otherPartyId: Scalars['String']['input'];
};

export type InsertResponseRequisitionLineError = {
  __typename: 'InsertResponseRequisitionLineError';
  error: InsertResponseRequisitionLineErrorInterface;
};

export type InsertResponseRequisitionLineErrorInterface = {
  description: Scalars['String']['output'];
};

export type InsertResponseRequisitionLineInput = {
  id: Scalars['String']['input'];
  itemId: Scalars['String']['input'];
  requisitionId: Scalars['String']['input'];
};

export type InsertResponseRequisitionLineResponse =
  | InsertResponseRequisitionLineError
  | RequisitionLineNode;

export type InsertResponseRequisitionResponse =
  | InsertResponseRequisitionError
  | RequisitionNode;

export type InsertRnRFormInput = {
  id: Scalars['String']['input'];
  periodId: Scalars['String']['input'];
  programId: Scalars['String']['input'];
  supplierId: Scalars['String']['input'];
};

export type InsertRnRFormResponse = RnRFormNode;

export type InsertStockLineError = {
  __typename: 'InsertStockLineError';
  error: InsertStockLineErrorInterface;
};

export type InsertStockLineErrorInterface = {
  description: Scalars['String']['output'];
};

export type InsertStockLineInput = {
  /** Empty barcode will unlink barcode from StockLine */
  barcode?: InputMaybe<Scalars['String']['input']>;
  batch?: InputMaybe<Scalars['String']['input']>;
  costPricePerPack: Scalars['Float']['input'];
  expiryDate?: InputMaybe<Scalars['NaiveDate']['input']>;
  id: Scalars['String']['input'];
  inventoryAdjustmentReasonId?: InputMaybe<Scalars['String']['input']>;
  itemId: Scalars['String']['input'];
  itemVariantId?: InputMaybe<Scalars['String']['input']>;
  location?: InputMaybe<NullableStringUpdate>;
  numberOfPacks: Scalars['Float']['input'];
  onHold: Scalars['Boolean']['input'];
  packSize: Scalars['Float']['input'];
  sellPricePerPack: Scalars['Float']['input'];
};

export type InsertStockLineLineResponse = InsertStockLineError | StockLineNode;

export type InsertStocktakeInput = {
  comment?: InputMaybe<Scalars['String']['input']>;
  description?: InputMaybe<Scalars['String']['input']>;
  expiresBefore?: InputMaybe<Scalars['NaiveDate']['input']>;
  id: Scalars['String']['input'];
  isLocked?: InputMaybe<Scalars['Boolean']['input']>;
  itemsHaveStock?: InputMaybe<Scalars['Boolean']['input']>;
  location?: InputMaybe<NullableStringUpdate>;
  masterListId?: InputMaybe<Scalars['String']['input']>;
  stocktakeDate?: InputMaybe<Scalars['NaiveDate']['input']>;
};

export type InsertStocktakeLineError = {
  __typename: 'InsertStocktakeLineError';
  error: InsertStocktakeLineErrorInterface;
};

export type InsertStocktakeLineErrorInterface = {
  description: Scalars['String']['output'];
};

export type InsertStocktakeLineInput = {
  batch?: InputMaybe<Scalars['String']['input']>;
  comment?: InputMaybe<Scalars['String']['input']>;
  costPricePerPack?: InputMaybe<Scalars['Float']['input']>;
  countedNumberOfPacks?: InputMaybe<Scalars['Float']['input']>;
  expiryDate?: InputMaybe<Scalars['NaiveDate']['input']>;
  id: Scalars['String']['input'];
  inventoryAdjustmentReasonId?: InputMaybe<Scalars['String']['input']>;
  itemId?: InputMaybe<Scalars['String']['input']>;
  itemVariantId?: InputMaybe<Scalars['String']['input']>;
  location?: InputMaybe<NullableStringUpdate>;
  note?: InputMaybe<Scalars['String']['input']>;
  packSize?: InputMaybe<Scalars['Float']['input']>;
  sellPricePerPack?: InputMaybe<Scalars['Float']['input']>;
  stockLineId?: InputMaybe<Scalars['String']['input']>;
  stocktakeId: Scalars['String']['input'];
};

export type InsertStocktakeLineResponse =
  | InsertStocktakeLineError
  | StocktakeLineNode;

export type InsertStocktakeLineResponseWithId = {
  __typename: 'InsertStocktakeLineResponseWithId';
  id: Scalars['String']['output'];
  response: InsertStocktakeLineResponse;
};

export type InsertStocktakeResponse = StocktakeNode;

export type InsertStocktakeResponseWithId = {
  __typename: 'InsertStocktakeResponseWithId';
  id: Scalars['String']['output'];
  response: InsertStocktakeResponse;
};

export type InsertSupplierReturnError = {
  __typename: 'InsertSupplierReturnError';
  error: InsertSupplierReturnErrorInterface;
};

export type InsertSupplierReturnErrorInterface = {
  description: Scalars['String']['output'];
};

export type InsertSupplierReturnResponse =
  | InsertSupplierReturnError
  | InvoiceNode;

export type InsertVaccinationInput = {
  clinicianId?: InputMaybe<Scalars['String']['input']>;
  comment?: InputMaybe<Scalars['String']['input']>;
  encounterId: Scalars['String']['input'];
  facilityFreeText?: InputMaybe<Scalars['String']['input']>;
  facilityNameId?: InputMaybe<Scalars['String']['input']>;
  given: Scalars['Boolean']['input'];
  id: Scalars['String']['input'];
  notGivenReason?: InputMaybe<Scalars['String']['input']>;
  stockLineId?: InputMaybe<Scalars['String']['input']>;
  vaccinationDate?: InputMaybe<Scalars['NaiveDate']['input']>;
  vaccineCourseDoseId: Scalars['String']['input'];
};

export type InsertVaccinationResponse = VaccinationNode;

export type InsertVaccineCourseError = {
  __typename: 'InsertVaccineCourseError';
  error: InsertVaccineCourseErrorInterface;
};

export type InsertVaccineCourseErrorInterface = {
  description: Scalars['String']['output'];
};

export type InsertVaccineCourseInput = {
  coverageRate: Scalars['Float']['input'];
  demographicId?: InputMaybe<Scalars['String']['input']>;
  doses: Array<UpsertVaccineCourseDoseInput>;
  id: Scalars['String']['input'];
  isActive: Scalars['Boolean']['input'];
  name: Scalars['String']['input'];
  programId: Scalars['String']['input'];
  vaccineItems: Array<UpsertVaccineCourseItemInput>;
  wastageRate: Scalars['Float']['input'];
};

export type InsertVaccineCourseResponse =
  | InsertVaccineCourseError
  | VaccineCourseNode;

export type InsuranceConnector = {
  __typename: 'InsuranceConnector';
  nodes: Array<InsurancePolicyNode>;
};

export type InsurancePolicyNode = {
  __typename: 'InsurancePolicyNode';
  discountPercentage: Scalars['Float']['output'];
  expiryDate: Scalars['NaiveDate']['output'];
  id: Scalars['String']['output'];
  insuranceProviderId: Scalars['String']['output'];
  insuranceProviders?: Maybe<InsuranceProviderNode>;
  isActive: Scalars['Boolean']['output'];
  policyNumber: Scalars['String']['output'];
  policyNumberFamily?: Maybe<Scalars['String']['output']>;
  policyNumberPerson?: Maybe<Scalars['String']['output']>;
  policyType: InsurancePolicyNodeType;
};

export enum InsurancePolicyNodeType {
  Business = 'BUSINESS',
  Personal = 'PERSONAL',
}

export type InsuranceProviderNode = {
  __typename: 'InsuranceProviderNode';
  comment?: Maybe<Scalars['String']['output']>;
  id: Scalars['String']['output'];
  isActive: Scalars['Boolean']['output'];
  prescriptionValidityDays?: Maybe<Scalars['Int']['output']>;
  providerName: Scalars['String']['output'];
};

export type InsuranceProvidersConnector = {
  __typename: 'InsuranceProvidersConnector';
  nodes: Array<InsuranceProvidersNode>;
};

export type InsuranceProvidersNode = {
  __typename: 'InsuranceProvidersNode';
  id: Scalars['String']['output'];
  isActive: Scalars['Boolean']['output'];
  prescriptionValidityDays?: Maybe<Scalars['Int']['output']>;
  providerName: Scalars['String']['output'];
};

export type InsuranceProvidersResponse = InsuranceProvidersConnector;

export type InsuranceResponse = InsurancePolicyNode;

export enum InsuranceSortFieldInput {
  ExpiryDate = 'expiryDate',
  IsActive = 'isActive',
}

export type InsuranceSortInput = {
  /**
   * Sort query result is sorted descending or ascending (if not provided the default is
   * ascending)
   */
  desc?: InputMaybe<Scalars['Boolean']['input']>;
  /** Sort query result by `key` */
  key: InsuranceSortFieldInput;
};

export type InsurancesResponse = InsuranceConnector;

export type InternalError = InsertAssetCatalogueItemErrorInterface &
  InsertAssetErrorInterface &
  InsertAssetLogErrorInterface &
  InsertAssetLogReasonErrorInterface &
  InsertDemographicIndicatorErrorInterface &
  InsertDemographicProjectionErrorInterface &
  InsertLocationErrorInterface &
  RefreshTokenErrorInterface &
  ScannedDataParseErrorInterface &
  UpdateAssetErrorInterface &
  UpdateDemographicIndicatorErrorInterface &
  UpdateDemographicProjectionErrorInterface &
  UpdateLocationErrorInterface &
  UpdateSensorErrorInterface &
  UpsertBundledItemErrorInterface &
  UpsertItemVariantErrorInterface & {
    __typename: 'InternalError';
    description: Scalars['String']['output'];
    fullError: Scalars['String']['output'];
  };

export type InvalidCredentials = AuthTokenErrorInterface &
  UpdateUserErrorInterface & {
    __typename: 'InvalidCredentials';
    description: Scalars['String']['output'];
  };

export type InvalidStockSelection = UpdatePrescriptionErrorInterface & {
  __typename: 'InvalidStockSelection';
  description: Scalars['String']['output'];
};

export type InvalidToken = RefreshTokenErrorInterface & {
  __typename: 'InvalidToken';
  description: Scalars['String']['output'];
};

export type InventoryAdjustmentReasonConnector = {
  __typename: 'InventoryAdjustmentReasonConnector';
  nodes: Array<InventoryAdjustmentReasonNode>;
  totalCount: Scalars['Int']['output'];
};

export type InventoryAdjustmentReasonFilterInput = {
  id?: InputMaybe<EqualFilterStringInput>;
  isActive?: InputMaybe<Scalars['Boolean']['input']>;
  type?: InputMaybe<EqualFilterInventoryAdjustmentReasonTypeInput>;
};

export type InventoryAdjustmentReasonNode = {
  __typename: 'InventoryAdjustmentReasonNode';
  id: Scalars['String']['output'];
  isActive: Scalars['Boolean']['output'];
  reason: Scalars['String']['output'];
  type: InventoryAdjustmentReasonNodeType;
};

export enum InventoryAdjustmentReasonNodeType {
  Negative = 'NEGATIVE',
  Positive = 'POSITIVE',
}

export type InventoryAdjustmentReasonResponse =
  InventoryAdjustmentReasonConnector;

export enum InventoryAdjustmentReasonSortFieldInput {
  Id = 'id',
  InventoryAdjustmentReasonType = 'inventoryAdjustmentReasonType',
  Reason = 'reason',
}

export type InventoryAdjustmentReasonSortInput = {
  /**
   * Sort query result is sorted descending or ascending (if not provided the default is
   * ascending)
   */
  desc?: InputMaybe<Scalars['Boolean']['input']>;
  /** Sort query result by `key` */
  key: InventoryAdjustmentReasonSortFieldInput;
};

export type InvoiceConnector = {
  __typename: 'InvoiceConnector';
  nodes: Array<InvoiceNode>;
  totalCount: Scalars['Int']['output'];
};

export type InvoiceCounts = {
  __typename: 'InvoiceCounts';
  inbound: InboundInvoiceCounts;
  outbound: OutboundInvoiceCounts;
};

export type InvoiceCountsSummary = {
  __typename: 'InvoiceCountsSummary';
  thisWeek: Scalars['Int']['output'];
  today: Scalars['Int']['output'];
};

export type InvoiceFilterInput = {
  allocatedDatetime?: InputMaybe<DatetimeFilterInput>;
  colour?: InputMaybe<EqualFilterStringInput>;
  comment?: InputMaybe<StringFilterInput>;
  createdDatetime?: InputMaybe<DatetimeFilterInput>;
  createdOrBackdatedDatetime?: InputMaybe<DatetimeFilterInput>;
  deliveredDatetime?: InputMaybe<DatetimeFilterInput>;
  id?: InputMaybe<EqualFilterStringInput>;
  invoiceNumber?: InputMaybe<EqualFilterBigNumberInput>;
  isProgramInvoice?: InputMaybe<Scalars['Boolean']['input']>;
  linkedInvoiceId?: InputMaybe<EqualFilterStringInput>;
  nameId?: InputMaybe<EqualFilterStringInput>;
  onHold?: InputMaybe<Scalars['Boolean']['input']>;
  otherPartyId?: InputMaybe<EqualFilterStringInput>;
  otherPartyName?: InputMaybe<StringFilterInput>;
  pickedDatetime?: InputMaybe<DatetimeFilterInput>;
  requisitionId?: InputMaybe<EqualFilterStringInput>;
  shippedDatetime?: InputMaybe<DatetimeFilterInput>;
  status?: InputMaybe<EqualFilterInvoiceStatusInput>;
  storeId?: InputMaybe<EqualFilterStringInput>;
  theirReference?: InputMaybe<StringFilterInput>;
  transportReference?: InputMaybe<EqualFilterStringInput>;
  type?: InputMaybe<EqualFilterInvoiceTypeInput>;
  userId?: InputMaybe<EqualFilterStringInput>;
  verifiedDatetime?: InputMaybe<DatetimeFilterInput>;
};

export type InvoiceIsNotEditable = UpdateErrorInterface &
  UpdateNameErrorInterface &
  UpdatePrescriptionErrorInterface &
  UpdateReturnOtherPartyErrorInterface & {
    __typename: 'InvoiceIsNotEditable';
    description: Scalars['String']['output'];
  };

export type InvoiceLineConnector = {
  __typename: 'InvoiceLineConnector';
  nodes: Array<InvoiceLineNode>;
  totalCount: Scalars['Int']['output'];
};

export type InvoiceLineFilterInput = {
  id?: InputMaybe<EqualFilterStringInput>;
  inventoryAdjustmentReason?: InputMaybe<EqualFilterStringInput>;
  invoiceId?: InputMaybe<EqualFilterStringInput>;
  invoiceStatus?: InputMaybe<EqualFilterInvoiceStatusInput>;
  invoiceType?: InputMaybe<EqualFilterInvoiceTypeInput>;
  itemId?: InputMaybe<EqualFilterStringInput>;
  locationId?: InputMaybe<EqualFilterStringInput>;
  numberOfPacks?: InputMaybe<EqualFilterBigFloatingNumberInput>;
  requisitionId?: InputMaybe<EqualFilterStringInput>;
  stockLineId?: InputMaybe<EqualFilterStringInput>;
  storeId?: InputMaybe<EqualFilterStringInput>;
  type?: InputMaybe<EqualFilterInvoiceLineTypeInput>;
  verifiedDatetime?: InputMaybe<DatetimeFilterInput>;
};

export type InvoiceLineNode = {
  __typename: 'InvoiceLineNode';
  batch?: Maybe<Scalars['String']['output']>;
  costPricePerPack: Scalars['Float']['output'];
  expiryDate?: Maybe<Scalars['NaiveDate']['output']>;
  foreignCurrencyPriceBeforeTax?: Maybe<Scalars['Float']['output']>;
  id: Scalars['String']['output'];
  inventoryAdjustmentReason?: Maybe<InventoryAdjustmentReasonNode>;
  invoiceId: Scalars['String']['output'];
  item: ItemNode;
  itemCode: Scalars['String']['output'];
  itemId: Scalars['String']['output'];
  itemName: Scalars['String']['output'];
  itemVariantId?: Maybe<Scalars['String']['output']>;
  location?: Maybe<LocationNode>;
  locationId?: Maybe<Scalars['String']['output']>;
  locationName?: Maybe<Scalars['String']['output']>;
  note?: Maybe<Scalars['String']['output']>;
  numberOfPacks: Scalars['Float']['output'];
  packSize: Scalars['Float']['output'];
  prescribedQuantity?: Maybe<Scalars['Float']['output']>;
  pricing: PricingNode;
  returnReason?: Maybe<ReturnReasonNode>;
  returnReasonId?: Maybe<Scalars['String']['output']>;
  sellPricePerPack: Scalars['Float']['output'];
  stockLine?: Maybe<StockLineNode>;
  taxPercentage?: Maybe<Scalars['Float']['output']>;
  totalAfterTax: Scalars['Float']['output'];
  totalBeforeTax: Scalars['Float']['output'];
  type: InvoiceLineNodeType;
};

export enum InvoiceLineNodeType {
  Service = 'SERVICE',
  StockIn = 'STOCK_IN',
  StockOut = 'STOCK_OUT',
  UnallocatedStock = 'UNALLOCATED_STOCK',
}

export enum InvoiceLineSortFieldInput {
  /** Invoice line batch */
  Batch = 'batch',
  /** Invoice line expiry date */
  ExpiryDate = 'expiryDate',
  ItemCode = 'itemCode',
  ItemName = 'itemName',
  /** Invoice line item stock location name */
  LocationName = 'locationName',
  /** Invoice line pack size */
  PackSize = 'packSize',
}

export type InvoiceLineSortInput = {
  /**
   * Sort query result is sorted descending or ascending (if not provided the default is
   * ascending)
   */
  desc?: InputMaybe<Scalars['Boolean']['input']>;
  /** Sort query result by `key` */
  key: InvoiceLineSortFieldInput;
};

export type InvoiceLinesResponse = InvoiceLineConnector;

export type InvoiceNode = {
  __typename: 'InvoiceNode';
  allocatedDatetime?: Maybe<Scalars['DateTime']['output']>;
  backdatedDatetime?: Maybe<Scalars['DateTime']['output']>;
  cancelledDatetime?: Maybe<Scalars['DateTime']['output']>;
  clinician?: Maybe<ClinicianNode>;
  clinicianId?: Maybe<Scalars['String']['output']>;
  colour?: Maybe<Scalars['String']['output']>;
  comment?: Maybe<Scalars['String']['output']>;
  createdDatetime: Scalars['DateTime']['output'];
  currency?: Maybe<CurrencyNode>;
  currencyRate: Scalars['Float']['output'];
  deliveredDatetime?: Maybe<Scalars['DateTime']['output']>;
  diagnosis?: Maybe<DiagnosisNode>;
  diagnosisId?: Maybe<Scalars['String']['output']>;
  id: Scalars['String']['output'];
  insuranceDiscountAmount?: Maybe<Scalars['Float']['output']>;
  insuranceDiscountPercentage?: Maybe<Scalars['Float']['output']>;
  insurancePolicy?: Maybe<InsurancePolicyNode>;
  invoiceNumber: Scalars['Int']['output'];
  isCancellation: Scalars['Boolean']['output'];
  lines: InvoiceLineConnector;
  /** Inbound Shipment <-> Outbound Shipment, where Inbound Shipment originated from Outbound Shipment */
  linkedShipment?: Maybe<InvoiceNode>;
  nameInsuranceJoinId?: Maybe<Scalars['String']['output']>;
  onHold: Scalars['Boolean']['output'];
  /**
   * Inbound Shipment that is the origin of this Supplier Return
   * OR Outbound Shipment that is the origin of this Customer Return
   */
  originalShipment?: Maybe<InvoiceNode>;
  otherParty: NameNode;
  otherPartyId: Scalars['String']['output'];
  otherPartyName: Scalars['String']['output'];
  patient?: Maybe<PatientNode>;
  pickedDatetime?: Maybe<Scalars['DateTime']['output']>;
  pricing: PricingNode;
  program?: Maybe<ProgramNode>;
  programId?: Maybe<Scalars['String']['output']>;
  /**
   * Response Requisition that is the origin of this Outbound Shipment
   * Or Request Requisition for Inbound Shipment that Originated from Outbound Shipment (linked through Response Requisition)
   */
  requisition?: Maybe<RequisitionNode>;
  shippedDatetime?: Maybe<Scalars['DateTime']['output']>;
  status: InvoiceNodeStatus;
  store?: Maybe<StoreNode>;
  taxPercentage?: Maybe<Scalars['Float']['output']>;
  theirReference?: Maybe<Scalars['String']['output']>;
  transportReference?: Maybe<Scalars['String']['output']>;
  type: InvoiceNodeType;
  /**
   * User that last edited invoice, if user is not found in system default unknown user is returned
   * Null is returned for transfers, where inbound has not been edited yet
   * Null is also returned for system created invoices like inventory adjustments
   */
  user?: Maybe<UserNode>;
  verifiedDatetime?: Maybe<Scalars['DateTime']['output']>;
};

export type InvoiceNodeOtherPartyArgs = {
  storeId: Scalars['String']['input'];
};

export enum InvoiceNodeStatus {
  /**
   * General description: Outbound Shipment is ready for picking (all unallocated lines need to be fullfilled)
   * Outbound Shipment: Invoice can only be turned to allocated status when
   * all unallocated lines are fullfilled
   * Inbound Shipment: not applicable
   */
  Allocated = 'ALLOCATED',
  Cancelled = 'CANCELLED',
  /**
   * General description: Inbound Shipment was received
   * Outbound Shipment: Status is updated based on corresponding inbound Shipment
   * Inbound Shipment: Stock is introduced and can be issued
   */
  Delivered = 'DELIVERED',
  /**
   * Outbound Shipment: available_number_of_packs in a stock line gets
   * updated when items are added to the invoice.
   * Inbound Shipment: No stock changes in this status, only manually entered
   * inbound Shipments have new status
   */
  New = 'NEW',
  /**
   * General description: Outbound Shipment was picked from shelf and ready for Shipment
   * Outbound Shipment: available_number_of_packs and
   * total_number_of_packs get updated when items are added to the invoice
   * Inbound Shipment: For inter store stock transfers an inbound Shipment
   * is created when corresponding outbound Shipment is picked and ready for
   * Shipment, inbound Shipment is not editable in this status
   */
  Picked = 'PICKED',
  /**
   * General description: Outbound Shipment is sent out for delivery
   * Outbound Shipment: Becomes not editable
   * Inbound Shipment: For inter store stock transfers an inbound Shipment
   * becomes editable when this status is set as a result of corresponding
   * outbound Shipment being chagned to shipped (this is similar to New status)
   */
  Shipped = 'SHIPPED',
  /**
   * General description: Received inbound Shipment was counted and verified
   * Outbound Shipment: Status is updated based on corresponding inbound Shipment
   * Inbound Shipment: Becomes not editable
   */
  Verified = 'VERIFIED',
}

export enum InvoiceNodeType {
  CustomerReturn = 'CUSTOMER_RETURN',
  InboundShipment = 'INBOUND_SHIPMENT',
  InventoryAddition = 'INVENTORY_ADDITION',
  InventoryReduction = 'INVENTORY_REDUCTION',
  OutboundShipment = 'OUTBOUND_SHIPMENT',
  Prescription = 'PRESCRIPTION',
  Repack = 'REPACK',
  SupplierReturn = 'SUPPLIER_RETURN',
}

export type InvoiceResponse = InvoiceNode | NodeError;

export enum InvoiceSortFieldInput {
  AllocatedDatetime = 'allocatedDatetime',
  Comment = 'comment',
  CreatedDatetime = 'createdDatetime',
  DeliveredDatetime = 'deliveredDatetime',
  InvoiceDatetime = 'invoiceDatetime',
  InvoiceNumber = 'invoiceNumber',
  OtherPartyName = 'otherPartyName',
  PickedDatetime = 'pickedDatetime',
  ShippedDatetime = 'shippedDatetime',
  Status = 'status',
  TheirReference = 'theirReference',
  TransportReference = 'transportReference',
  Type = 'type',
  VerifiedDatetime = 'verifiedDatetime',
}

export type InvoiceSortInput = {
  /**
   * Sort query result is sorted descending or ascending (if not provided the default is
   * ascending)
   */
  desc?: InputMaybe<Scalars['Boolean']['input']>;
  /** Sort query result by `key` */
  key: InvoiceSortFieldInput;
};

export type InvoicesResponse = InvoiceConnector;

export type ItemChartNode = {
  __typename: 'ItemChartNode';
  calculationDate?: Maybe<Scalars['NaiveDate']['output']>;
  consumptionHistory?: Maybe<ConsumptionHistoryConnector>;
  stockEvolution?: Maybe<StockEvolutionConnector>;
  suggestedQuantityCalculation: SuggestedQuantityCalculationNode;
};

export type ItemConnector = {
  __typename: 'ItemConnector';
  nodes: Array<ItemNode>;
  totalCount: Scalars['Int']['output'];
};

export type ItemCounts = {
  __typename: 'ItemCounts';
  itemCounts: ItemCountsResponse;
};

export type ItemCountsResponse = {
  __typename: 'ItemCountsResponse';
  lowStock: Scalars['Int']['output'];
  moreThanSixMonthsStock: Scalars['Int']['output'];
  noStock: Scalars['Int']['output'];
  total: Scalars['Int']['output'];
};

export type ItemDirectionNode = {
  __typename: 'ItemDirectionNode';
  directions: Scalars['String']['output'];
  id: Scalars['String']['output'];
  itemId: Scalars['String']['output'];
  priority: Scalars['Int']['output'];
};

export type ItemFilterInput = {
  categoryId?: InputMaybe<Scalars['String']['input']>;
  categoryName?: InputMaybe<Scalars['String']['input']>;
  code?: InputMaybe<StringFilterInput>;
  codeOrName?: InputMaybe<StringFilterInput>;
  id?: InputMaybe<EqualFilterStringInput>;
  isActive?: InputMaybe<Scalars['Boolean']['input']>;
  isVaccine?: InputMaybe<Scalars['Boolean']['input']>;
  /** Items that are part of a masterlist which is visible in this store. This filter is void if `is_visible_or_on_hand` is true */
  isVisible?: InputMaybe<Scalars['Boolean']['input']>;
  /** Items that are part of a masterlist which is visible in this store OR there is available stock of that item in this store */
  isVisibleOrOnHand?: InputMaybe<Scalars['Boolean']['input']>;
  masterListId?: InputMaybe<EqualFilterStringInput>;
  name?: InputMaybe<StringFilterInput>;
  type?: InputMaybe<EqualFilterItemTypeInput>;
};

export type ItemLedgerConnector = {
  __typename: 'ItemLedgerConnector';
  nodes: Array<ItemLedgerNode>;
  totalCount: Scalars['Int']['output'];
};

export type ItemLedgerNode = {
  __typename: 'ItemLedgerNode';
  balance: Scalars['Float']['output'];
  batch?: Maybe<Scalars['String']['output']>;
  costPricePerPack: Scalars['Float']['output'];
  datetime: Scalars['DateTime']['output'];
  expiryDate?: Maybe<Scalars['NaiveDate']['output']>;
  id: Scalars['String']['output'];
  invoiceNumber: Scalars['Int']['output'];
  invoiceStatus: InvoiceNodeStatus;
  invoiceType: InvoiceNodeType;
  itemId: Scalars['String']['output'];
  name: Scalars['String']['output'];
  numberOfPacks: Scalars['Float']['output'];
  packSize: Scalars['Float']['output'];
  quantity: Scalars['Float']['output'];
  reason?: Maybe<Scalars['String']['output']>;
  sellPricePerPack: Scalars['Float']['output'];
  stockLineId?: Maybe<Scalars['String']['output']>;
  storeId: Scalars['String']['output'];
  totalBeforeTax?: Maybe<Scalars['Float']['output']>;
};

export type ItemLedgerResponse = ItemLedgerConnector;

export type ItemNode = {
  __typename: 'ItemNode';
  atcCategory: Scalars['String']['output'];
  availableBatches: StockLineConnector;
  availableStockOnHand: Scalars['Int']['output'];
  code: Scalars['String']['output'];
  ddd: Scalars['String']['output'];
  defaultPackSize: Scalars['Float']['output'];
  doses: Scalars['Int']['output'];
  id: Scalars['String']['output'];
  isVaccine: Scalars['Boolean']['output'];
  itemDirections: Array<ItemDirectionNode>;
  margin: Scalars['Float']['output'];
  masterLists?: Maybe<Array<MasterListNode>>;
  msupplyUniversalCode: Scalars['String']['output'];
  msupplyUniversalName: Scalars['String']['output'];
  name: Scalars['String']['output'];
  outerPackSize: Scalars['Int']['output'];
  stats: ItemStatsNode;
  strength?: Maybe<Scalars['String']['output']>;
  type: ItemNodeType;
  unitName?: Maybe<Scalars['String']['output']>;
  variants: Array<ItemVariantNode>;
  venCategory: VenCategoryType;
  volumePerOuterPack: Scalars['Float']['output'];
  volumePerPack: Scalars['Float']['output'];
  weight: Scalars['Float']['output'];
};

export type ItemNodeAvailableBatchesArgs = {
  storeId: Scalars['String']['input'];
};

export type ItemNodeAvailableStockOnHandArgs = {
  storeId: Scalars['String']['input'];
};

export type ItemNodeMasterListsArgs = {
  storeId: Scalars['String']['input'];
};

export type ItemNodeStatsArgs = {
  amcLookbackMonths?: InputMaybe<Scalars['Float']['input']>;
  storeId: Scalars['String']['input'];
};

export enum ItemNodeType {
  NonStock = 'NON_STOCK',
  Service = 'SERVICE',
  Stock = 'STOCK',
}

export type ItemPriceInput = {
  itemId: Scalars['String']['input'];
  nameId?: InputMaybe<Scalars['String']['input']>;
};

export type ItemPriceNode = {
  __typename: 'ItemPriceNode';
  calculatedPricePerUnit?: Maybe<Scalars['Float']['output']>;
  defaultPricePerUnit?: Maybe<Scalars['Float']['output']>;
  discountPercentage?: Maybe<Scalars['Float']['output']>;
  itemId: Scalars['String']['output'];
};

export type ItemPriceResponse = ItemPriceNode;

export enum ItemSortFieldInput {
  Code = 'code',
  Name = 'name',
  Type = 'type',
}

export type ItemSortInput = {
  /**
   * Sort query result is sorted descending or ascending (if not provided the default is
   * ascending)
   */
  desc?: InputMaybe<Scalars['Boolean']['input']>;
  /** Sort query result by `key` */
  key: ItemSortFieldInput;
};

export type ItemStatsNode = {
  __typename: 'ItemStatsNode';
  availableMonthsOfStockOnHand?: Maybe<Scalars['Float']['output']>;
  availableStockOnHand: Scalars['Float']['output'];
  averageMonthlyConsumption: Scalars['Float']['output'];
  monthsOfStockOnHand?: Maybe<Scalars['Float']['output']>;
  stockOnHand: Scalars['Float']['output'];
  totalConsumption: Scalars['Float']['output'];
};

export type ItemVariantMutations = {
  __typename: 'ItemVariantMutations';
  deleteItemVariant: DeleteItemVariantResponse;
  upsertItemVariant: UpsertPackVariantResponse;
};

export type ItemVariantMutationsDeleteItemVariantArgs = {
  input: DeleteItemVariantInput;
  storeId: Scalars['String']['input'];
};

export type ItemVariantMutationsUpsertItemVariantArgs = {
  input: UpsertItemVariantInput;
  storeId: Scalars['String']['input'];
};

export type ItemVariantNode = {
  __typename: 'ItemVariantNode';
  /** This item variant is the principal item variant in a bundle - these items are bundled with it */
  bundledItemVariants: Array<BundledItemNode>;
  /** This item variant is bundled with other (principal) item variants */
  bundlesWith: Array<BundledItemNode>;
  coldStorageType?: Maybe<ColdStorageTypeNode>;
  coldStorageTypeId?: Maybe<Scalars['String']['output']>;
  id: Scalars['String']['output'];
  itemId: Scalars['String']['output'];
  itemName: Scalars['String']['output'];
  manufacturer?: Maybe<NameNode>;
  manufacturerId?: Maybe<Scalars['String']['output']>;
  name: Scalars['String']['output'];
  packagingVariants: Array<PackagingVariantNode>;
};

export type ItemVariantNodeManufacturerArgs = {
  storeId: Scalars['String']['input'];
};

export type ItemsResponse = ItemConnector;

export type JsonschemaNode = {
  __typename: 'JsonschemaNode';
  id: Scalars['String']['output'];
  jsonSchema: Scalars['JSON']['output'];
};

export type LabelPrinterSettingNode = {
  __typename: 'LabelPrinterSettingNode';
  address: Scalars['String']['output'];
  labelHeight: Scalars['Int']['output'];
  labelWidth: Scalars['Int']['output'];
  port: Scalars['Int']['output'];
};

export type LabelPrinterSettingsInput = {
  address: Scalars['String']['input'];
  labelHeight: Scalars['Int']['input'];
  labelWidth: Scalars['Int']['input'];
  port: Scalars['Int']['input'];
};

export type LabelPrinterUpdateResult = {
  __typename: 'LabelPrinterUpdateResult';
  success: Scalars['Boolean']['output'];
};

export enum LanguageType {
  English = 'ENGLISH',
  French = 'FRENCH',
  Khmer = 'KHMER',
  Laos = 'LAOS',
  Portuguese = 'PORTUGUESE',
  Russian = 'RUSSIAN',
  Spanish = 'SPANISH',
  Tetum = 'TETUM',
}

export type LedgerConnector = {
  __typename: 'LedgerConnector';
  nodes: Array<LedgerNode>;
  totalCount: Scalars['Int']['output'];
};

export type LedgerFilterInput = {
  itemId?: InputMaybe<EqualFilterStringInput>;
  stockLineId?: InputMaybe<EqualFilterStringInput>;
};

export type LedgerNode = {
  __typename: 'LedgerNode';
  datetime: Scalars['DateTime']['output'];
  id: Scalars['String']['output'];
  invoiceNumber: Scalars['Int']['output'];
  invoiceType: InvoiceNodeType;
  itemId: Scalars['String']['output'];
  name: Scalars['String']['output'];
  quantity: Scalars['Float']['output'];
  reason?: Maybe<Scalars['String']['output']>;
  stockLineId?: Maybe<Scalars['String']['output']>;
  storeId: Scalars['String']['output'];
};

export type LedgerResponse = LedgerConnector;

export enum LedgerSortFieldInput {
  Datetime = 'datetime',
  InvoiceType = 'invoiceType',
  ItemId = 'itemId',
  Name = 'name',
  Quantity = 'quantity',
  StockLineId = 'stockLineId',
}

export type LedgerSortInput = {
  /**
   * Sort query result is sorted descending or ascending (if not provided the
   * default is ascending)
   */
  desc?: InputMaybe<Scalars['Boolean']['input']>;
  /** Sort query result by `key` */
  key: LedgerSortFieldInput;
};

export type LineDeleteError = DeleteResponseRequisitionErrorInterface & {
  __typename: 'LineDeleteError';
  description: Scalars['String']['output'];
};

export type LineLinkedToTransferredInvoice =
  DeleteInboundShipmentLineErrorInterface & {
    __typename: 'LineLinkedToTransferredInvoice';
    description: Scalars['String']['output'];
  };

export type LinkPatientPatientToStoreError = {
  __typename: 'LinkPatientPatientToStoreError';
  error: LinkPatientPatientToStoreErrorInterface;
};

export type LinkPatientPatientToStoreErrorInterface = {
  description: Scalars['String']['output'];
};

export type LinkPatientToStoreResponse =
  | LinkPatientPatientToStoreError
  | NameStoreJoinNode;

export type LocationConnector = {
  __typename: 'LocationConnector';
  nodes: Array<LocationNode>;
  totalCount: Scalars['Int']['output'];
};

export type LocationFilterInput = {
  assignedToAsset?: InputMaybe<Scalars['Boolean']['input']>;
  code?: InputMaybe<StringFilterInput>;
  id?: InputMaybe<EqualFilterStringInput>;
  name?: InputMaybe<StringFilterInput>;
  onHold?: InputMaybe<Scalars['Boolean']['input']>;
  storeId?: InputMaybe<EqualFilterStringInput>;
};

export type LocationInUse = DeleteLocationErrorInterface & {
  __typename: 'LocationInUse';
  description: Scalars['String']['output'];
  invoiceLines: InvoiceLineConnector;
  stockLines: StockLineConnector;
};

export type LocationIsOnHold = InsertOutboundShipmentLineErrorInterface &
  InsertPrescriptionLineErrorInterface &
  UpdateOutboundShipmentLineErrorInterface &
  UpdatePrescriptionLineErrorInterface & {
    __typename: 'LocationIsOnHold';
    description: Scalars['String']['output'];
  };

export type LocationNode = {
  __typename: 'LocationNode';
  code: Scalars['String']['output'];
  coldStorageType?: Maybe<ColdStorageTypeNode>;
  id: Scalars['String']['output'];
  name: Scalars['String']['output'];
  onHold: Scalars['Boolean']['output'];
  stock: StockLineConnector;
};

export type LocationNotFound = InsertOutboundShipmentLineErrorInterface &
  InsertPrescriptionLineErrorInterface &
  UpdateOutboundShipmentLineErrorInterface &
  UpdatePrescriptionLineErrorInterface & {
    __typename: 'LocationNotFound';
    description: Scalars['String']['output'];
  };

export enum LocationSortFieldInput {
  Code = 'code',
  Name = 'name',
}

export type LocationSortInput = {
  /**
   * Sort query result is sorted descending or ascending (if not provided the default is
   * ascending)
   */
  desc?: InputMaybe<Scalars['Boolean']['input']>;
  /** Sort query result by `key` */
  key: LocationSortFieldInput;
};

export type LocationsResponse = LocationConnector;

export type LockedAssetFieldsNode = {
  __typename: 'LockedAssetFieldsNode';
  catalogueItemId: Scalars['Boolean']['output'];
  serialNumber: Scalars['Boolean']['output'];
  warrantyEnd: Scalars['Boolean']['output'];
  warrantyStart: Scalars['Boolean']['output'];
};

export enum LogLevelEnum {
  Debug = 'DEBUG',
  Error = 'ERROR',
  Info = 'INFO',
  Trace = 'TRACE',
  Warn = 'WARN',
}

export type LogLevelNode = {
  __typename: 'LogLevelNode';
  level: LogLevelEnum;
};

export type LogNode = {
  __typename: 'LogNode';
  fileContent?: Maybe<Array<Scalars['String']['output']>>;
  fileNames?: Maybe<Array<Scalars['String']['output']>>;
};

export type Logout = {
  __typename: 'Logout';
  /** User id of the logged out user */
  userId: Scalars['String']['output'];
};

export type LogoutResponse = Logout;

export enum LowStockStatus {
  BelowHalf = 'BELOW_HALF',
  BelowQuarter = 'BELOW_QUARTER',
  Ok = 'OK',
}

export type MasterListConnector = {
  __typename: 'MasterListConnector';
  nodes: Array<MasterListNode>;
  totalCount: Scalars['Int']['output'];
};

export type MasterListFilterInput = {
  code?: InputMaybe<StringFilterInput>;
  description?: InputMaybe<StringFilterInput>;
  existsForName?: InputMaybe<StringFilterInput>;
  existsForNameId?: InputMaybe<EqualFilterStringInput>;
  existsForStoreId?: InputMaybe<EqualFilterStringInput>;
  id?: InputMaybe<EqualFilterStringInput>;
  isProgram?: InputMaybe<Scalars['Boolean']['input']>;
  itemId?: InputMaybe<EqualFilterStringInput>;
  name?: InputMaybe<StringFilterInput>;
};

export type MasterListLineConnector = {
  __typename: 'MasterListLineConnector';
  nodes: Array<MasterListLineNode>;
  totalCount: Scalars['Int']['output'];
};

export type MasterListLineFilterInput = {
  id?: InputMaybe<EqualFilterStringInput>;
  itemId?: InputMaybe<EqualFilterStringInput>;
  masterList?: InputMaybe<MasterListFilterInput>;
  masterListId?: InputMaybe<EqualFilterStringInput>;
};

export type MasterListLineNode = {
  __typename: 'MasterListLineNode';
  id: Scalars['String']['output'];
  item: ItemNode;
  itemId: Scalars['String']['output'];
};

export enum MasterListLineSortFieldInput {
  Code = 'code',
  Name = 'name',
}

export type MasterListLineSortInput = {
  /**
   * Sort query result is sorted descending or ascending (if not provided the default is
   * ascending)
   */
  desc?: InputMaybe<Scalars['Boolean']['input']>;
  /** Sort query result by `key` */
  key: MasterListLineSortFieldInput;
};

export type MasterListLinesResponse = MasterListLineConnector;

export type MasterListNode = {
  __typename: 'MasterListNode';
  code: Scalars['String']['output'];
  description: Scalars['String']['output'];
  discountPercentage: Scalars['Float']['output'];
  id: Scalars['String']['output'];
  linesCount?: Maybe<Scalars['Int']['output']>;
  name: Scalars['String']['output'];
};

export type MasterListNotFoundForThisName =
  AddToOutboundShipmentFromMasterListErrorInterface & {
    __typename: 'MasterListNotFoundForThisName';
    description: Scalars['String']['output'];
  };

export type MasterListNotFoundForThisStore = AddFromMasterListErrorInterface &
  AddToInboundShipmentFromMasterListErrorInterface & {
    __typename: 'MasterListNotFoundForThisStore';
    description: Scalars['String']['output'];
  };

export enum MasterListSortFieldInput {
  Code = 'code',
  Description = 'description',
  DiscountPercentage = 'discountPercentage',
  Name = 'name',
}

export type MasterListSortInput = {
  /**
   * Sort query result is sorted descending or ascending (if not provided the default is
   * ascending)
   */
  desc?: InputMaybe<Scalars['Boolean']['input']>;
  /** Sort query result by `key` */
  key: MasterListSortFieldInput;
};

export type MasterListsResponse = MasterListConnector;

export type MaxOrdersReachedForPeriod =
  InsertProgramRequestRequisitionErrorInterface &
    InsertProgramResponseRequisitionErrorInterface & {
      __typename: 'MaxOrdersReachedForPeriod';
      description: Scalars['String']['output'];
    };

export type MissingCredentials = UpdateUserErrorInterface & {
  __typename: 'MissingCredentials';
  description: Scalars['String']['output'];
};

export type Mutations = {
  __typename: 'Mutations';
  /** Add requisition lines from master item master list */
  addFromMasterList: AddFromMasterListResponse;
  addToInboundShipmentFromMasterList: AddToInboundShipmentFromMasterListResponse;
  /** Add invoice lines from master item master list */
  addToOutboundShipmentFromMasterList: AddToOutboundShipmentFromMasterListResponse;
  allocateOutboundShipmentUnallocatedLine: AllocateOutboundShipmentUnallocatedLineResponse;
  allocateProgramNumber: AllocateProgramNumberResponse;
  batchInboundShipment: BatchInboundShipmentResponse;
  batchOutboundShipment: BatchOutboundShipmentResponse;
  batchPrescription: BatchPrescriptionResponse;
  batchRequestRequisition: BatchRequestRequisitionResponse;
  batchResponseRequisition: BatchResponseRequisitionResponse;
  batchStocktake: BatchStocktakeResponse;
  centralServer: CentralServerMutationNode;
  createInventoryAdjustment: CreateInventoryAdjustmentResponse;
  /**
   * Create shipment for response requisition
   * Will create Outbound Shipment with placeholder lines for each requisition line
   * placeholder line quantity will be set to requisitionLine.supply - all linked outbound shipments
   * lines quantity (placeholder and filled) for requisitionLine.item
   */
  createRequisitionShipment: CreateRequisitionShipmentResponse;
  deleteAsset: DeleteAssetResponse;
  deleteCustomerReturn: DeleteCustomerReturnResponse;
  deleteInboundShipment: DeleteInboundShipmentResponse;
  deleteInboundShipmentLine: DeleteInboundShipmentLineResponse;
  deleteInboundShipmentServiceLine: DeleteInboundShipmentServiceLineResponse;
  deleteLocation: DeleteLocationResponse;
  deleteOutboundShipment: DeleteOutboundShipmentResponse;
  deleteOutboundShipmentLine: DeleteOutboundShipmentLineResponse;
  deleteOutboundShipmentServiceLine: DeleteOutboundShipmentServiceLineResponse;
  deleteOutboundShipmentUnallocatedLine: DeleteOutboundShipmentUnallocatedLineResponse;
  deletePrescription: DeletePrescriptionResponse;
  deletePrescriptionLine: DeletePrescriptionLineResponse;
  deleteRequestRequisition: DeleteRequestRequisitionResponse;
  deleteRequestRequisitionLine: DeleteRequestRequisitionLineResponse;
  deleteResponseRequisition: DeleteResponseRequisitionResponse;
  deleteResponseRequisitionLine: DeleteResponseRequisitionLineResponse;
  deleteStocktake: DeleteStocktakeResponse;
  deleteStocktakeLine: DeleteStocktakeLineResponse;
  deleteSupplierReturn: DeleteSupplierReturnResponse;
  finaliseRnrForm: FinaliseRnRFormResponse;
  initialiseSite: InitialiseSiteResponse;
  insertAsset: InsertAssetResponse;
  insertAssetLog: InsertAssetLogResponse;
  insertBarcode: InsertBarcodeResponse;
  insertContactForm: InsertContactFormResponse;
  insertContactTrace: InsertContactTraceResponse;
  insertCustomerReturn: InsertCustomerReturnResponse;
  insertDocumentRegistry: InsertDocumentResponse;
  insertEncounter: InsertEncounterResponse;
  insertFormSchema: InsertFormSchemaResponse;
  insertInboundShipment: InsertInboundShipmentResponse;
  insertInboundShipmentLine: InsertInboundShipmentLineResponse;
  insertInboundShipmentServiceLine: InsertInboundShipmentServiceLineResponse;
  insertInsurance: InsertInsuranceResponse;
  insertLocation: InsertLocationResponse;
  insertOutboundShipment: InsertOutboundShipmentResponse;
  insertOutboundShipmentLine: InsertOutboundShipmentLineResponse;
  insertOutboundShipmentServiceLine: InsertOutboundShipmentServiceLineResponse;
  insertOutboundShipmentUnallocatedLine: InsertOutboundShipmentUnallocatedLineResponse;
  /** Inserts a new patient (without document data) */
  insertPatient: InsertPatientResponse;
  insertPluginData: InsertPluginDataResponse;
  insertPrescription: InsertPrescriptionResponse;
  insertPrescriptionLine: InsertPrescriptionLineResponse;
  insertPrinter: InsertPrinterResponse;
  /**
   * Enrols a patient into a program by adding a program document to the patient's documents.
   * Every patient can only have one program document of each program type.
   */
  insertProgramEnrolment: InsertProgramEnrolmentResponse;
  /**
   * Inserts a new program patient, i.e. a patient that can contain additional information stored
   * in a document.
   */
  insertProgramPatient: InsertProgramPatientResponse;
  insertProgramRequestRequisition: InsertProgramRequestRequisitionResponse;
  insertProgramResponseRequisition: InsertProgramResponseRequisitionResponse;
  insertRepack: InsertRepackResponse;
  insertRequestRequisition: InsertRequestRequisitionResponse;
  insertRequestRequisitionLine: InsertRequestRequisitionLineResponse;
  insertResponseRequisition: InsertResponseRequisitionResponse;
  insertResponseRequisitionLine: InsertResponseRequisitionLineResponse;
  insertRnrForm: InsertRnRFormResponse;
  insertStockLine: InsertStockLineLineResponse;
  insertStocktake: InsertStocktakeResponse;
  insertStocktakeLine: InsertStocktakeLineResponse;
  insertSupplierReturn: InsertSupplierReturnResponse;
  insertVaccination: InsertVaccinationResponse;
  /** Links a patient to a store and thus effectively to a site */
  linkPatientToStore: LinkPatientToStoreResponse;
  manualSync: Scalars['String']['output'];
  /** Set supply quantity to requested quantity */
  supplyRequestedQuantity: SupplyRequestedQuantityResponse;
  updateAsset: UpdateAssetResponse;
  updateContactTrace: UpdateContactTraceResponse;
  updateCustomerReturn: UpdateCustomerReturnResponse;
  updateCustomerReturnLines: UpdateCustomerReturnLinesResponse;
  updateDisplaySettings: UpdateDisplaySettingsResponse;
  updateEncounter: UpdateEncounterResponse;
  updateInboundShipment: UpdateInboundShipmentResponse;
  updateInboundShipmentLine: UpdateInboundShipmentLineResponse;
  updateInboundShipmentServiceLine: UpdateInboundShipmentServiceLineResponse;
  updateIndicatorValue: UpdateIndicatorValueResponse;
  updateInsurance: UpdateInsuranceResponse;
  updateLabelPrinterSettings: UpdateLabelPrinterSettingsResponse;
  updateLocation: UpdateLocationResponse;
  updateLogLevel: UpsertLogLevelResponse;
  updateNameProperties: UpdateNamePropertiesResponse;
  updateOutboundShipment: UpdateOutboundShipmentResponse;
  updateOutboundShipmentLine: UpdateOutboundShipmentLineResponse;
  updateOutboundShipmentName: UpdateOutboundShipmentNameResponse;
  updateOutboundShipmentServiceLine: UpdateOutboundShipmentServiceLineResponse;
  updateOutboundShipmentUnallocatedLine: UpdateOutboundShipmentUnallocatedLineResponse;
  /** Updates a new patient (without document data) */
  updatePatient: UpdatePatientResponse;
  updatePluginData: UpdatePluginDataResponse;
  updatePrescription: UpdatePrescriptionResponse;
  updatePrescriptionLine: UpdatePrescriptionLineResponse;
  updatePrinter: UpdatePrinterResponse;
  /** Updates an existing program document belonging to a patient. */
  updateProgramEnrolment: UpdateProgramEnrolmentResponse;
  /**
   * Updates a new program patient, i.e. a patient the can contain additional information stored
   * in a document.
   */
  updateProgramPatient: UpdateProgramPatientResponse;
  updateRequestRequisition: UpdateRequestRequisitionResponse;
  updateRequestRequisitionLine: UpdateRequestRequisitionLineResponse;
  updateResponseRequisition: UpdateResponseRequisitionResponse;
  updateResponseRequisitionLine: UpdateResponseRequisitionLineResponse;
  updateRnrForm: UpdateRnRFormResponse;
  updateSensor: UpdateSensorResponse;
  updateStockLine: UpdateStockLineLineResponse;
  updateStocktake: UpdateStocktakeResponse;
  updateStocktakeLine: UpdateStocktakeLineResponse;
  updateSupplierReturn: UpdateSupplierReturnResponse;
  updateSupplierReturnLines: UpdateSupplierReturnLinesResponse;
  updateSupplierReturnOtherParty: UpdateSupplierReturnOtherPartyResponse;
  updateSyncSettings: UpdateSyncSettingsResponse;
  updateTemperatureBreach: UpdateTemperatureBreachResponse;
  updateUser: UpdateUserResponse;
  updateVaccination: UpdateVaccinationResponse;
  /** Set requested for each line in request requisition to calculated */
  useSuggestedQuantity: UseSuggestedQuantityResponse;
};

export type MutationsAddFromMasterListArgs = {
  input: AddFromMasterListInput;
  storeId: Scalars['String']['input'];
};

export type MutationsAddToInboundShipmentFromMasterListArgs = {
  input: AddToShipmentFromMasterListInput;
  storeId: Scalars['String']['input'];
};

export type MutationsAddToOutboundShipmentFromMasterListArgs = {
  input: AddToShipmentFromMasterListInput;
  storeId: Scalars['String']['input'];
};

export type MutationsAllocateOutboundShipmentUnallocatedLineArgs = {
  lineId: Scalars['String']['input'];
  storeId: Scalars['String']['input'];
};

export type MutationsAllocateProgramNumberArgs = {
  input: AllocateProgramNumberInput;
  storeId: Scalars['String']['input'];
};

export type MutationsBatchInboundShipmentArgs = {
  input: BatchInboundShipmentInput;
  storeId: Scalars['String']['input'];
};

export type MutationsBatchOutboundShipmentArgs = {
  input: BatchOutboundShipmentInput;
  storeId: Scalars['String']['input'];
};

export type MutationsBatchPrescriptionArgs = {
  input: BatchPrescriptionInput;
  storeId: Scalars['String']['input'];
};

export type MutationsBatchRequestRequisitionArgs = {
  input: BatchRequestRequisitionInput;
  storeId: Scalars['String']['input'];
};

export type MutationsBatchResponseRequisitionArgs = {
  input: BatchResponseRequisitionInput;
  storeId: Scalars['String']['input'];
};

export type MutationsBatchStocktakeArgs = {
  input: BatchStocktakeInput;
  storeId: Scalars['String']['input'];
};

export type MutationsCreateInventoryAdjustmentArgs = {
  input: CreateInventoryAdjustmentInput;
  storeId: Scalars['String']['input'];
};

export type MutationsCreateRequisitionShipmentArgs = {
  input: CreateRequisitionShipmentInput;
  storeId: Scalars['String']['input'];
};

export type MutationsDeleteAssetArgs = {
  assetId: Scalars['String']['input'];
  storeId: Scalars['String']['input'];
};

export type MutationsDeleteCustomerReturnArgs = {
  id: Scalars['String']['input'];
  storeId: Scalars['String']['input'];
};

export type MutationsDeleteInboundShipmentArgs = {
  input: DeleteInboundShipmentInput;
  storeId: Scalars['String']['input'];
};

export type MutationsDeleteInboundShipmentLineArgs = {
  input: DeleteInboundShipmentLineInput;
  storeId: Scalars['String']['input'];
};

export type MutationsDeleteInboundShipmentServiceLineArgs = {
  input: DeleteInboundShipmentServiceLineInput;
  storeId: Scalars['String']['input'];
};

export type MutationsDeleteLocationArgs = {
  input: DeleteLocationInput;
  storeId: Scalars['String']['input'];
};

export type MutationsDeleteOutboundShipmentArgs = {
  id: Scalars['String']['input'];
  storeId: Scalars['String']['input'];
};

export type MutationsDeleteOutboundShipmentLineArgs = {
  input: DeleteOutboundShipmentLineInput;
  storeId: Scalars['String']['input'];
};

export type MutationsDeleteOutboundShipmentServiceLineArgs = {
  input: DeleteOutboundShipmentServiceLineInput;
  storeId: Scalars['String']['input'];
};

export type MutationsDeleteOutboundShipmentUnallocatedLineArgs = {
  input: DeleteOutboundShipmentUnallocatedLineInput;
  storeId: Scalars['String']['input'];
};

export type MutationsDeletePrescriptionArgs = {
  id: Scalars['String']['input'];
  storeId: Scalars['String']['input'];
};

export type MutationsDeletePrescriptionLineArgs = {
  input: DeletePrescriptionLineInput;
  storeId: Scalars['String']['input'];
};

export type MutationsDeleteRequestRequisitionArgs = {
  input: DeleteRequestRequisitionInput;
  storeId: Scalars['String']['input'];
};

export type MutationsDeleteRequestRequisitionLineArgs = {
  input: DeleteRequestRequisitionLineInput;
  storeId: Scalars['String']['input'];
};

export type MutationsDeleteResponseRequisitionArgs = {
  input: DeleteResponseRequisitionInput;
  storeId: Scalars['String']['input'];
};

export type MutationsDeleteResponseRequisitionLineArgs = {
  input: DeleteResponseRequisitionLineInput;
  storeId: Scalars['String']['input'];
};

export type MutationsDeleteStocktakeArgs = {
  input: DeleteStocktakeInput;
  storeId: Scalars['String']['input'];
};

export type MutationsDeleteStocktakeLineArgs = {
  input: DeleteStocktakeLineInput;
  storeId: Scalars['String']['input'];
};

export type MutationsDeleteSupplierReturnArgs = {
  id: Scalars['String']['input'];
  storeId: Scalars['String']['input'];
};

export type MutationsFinaliseRnrFormArgs = {
  input: FinaliseRnRFormInput;
  storeId: Scalars['String']['input'];
};

export type MutationsInitialiseSiteArgs = {
  input: SyncSettingsInput;
};

export type MutationsInsertAssetArgs = {
  input: InsertAssetInput;
  storeId: Scalars['String']['input'];
};

export type MutationsInsertAssetLogArgs = {
  input: InsertAssetLogInput;
  storeId: Scalars['String']['input'];
};

export type MutationsInsertBarcodeArgs = {
  input: InsertBarcodeInput;
  storeId: Scalars['String']['input'];
};

export type MutationsInsertContactFormArgs = {
  input: InsertContactFormInput;
  storeId: Scalars['String']['input'];
};

export type MutationsInsertContactTraceArgs = {
  input: InsertContactTraceInput;
  storeId: Scalars['String']['input'];
};

export type MutationsInsertCustomerReturnArgs = {
  input: CustomerReturnInput;
  storeId: Scalars['String']['input'];
};

export type MutationsInsertDocumentRegistryArgs = {
  input: InsertDocumentRegistryInput;
};

export type MutationsInsertEncounterArgs = {
  input: InsertEncounterInput;
  storeId: Scalars['String']['input'];
};

export type MutationsInsertFormSchemaArgs = {
  input: InsertFormSchemaInput;
};

export type MutationsInsertInboundShipmentArgs = {
  input: InsertInboundShipmentInput;
  storeId: Scalars['String']['input'];
};

export type MutationsInsertInboundShipmentLineArgs = {
  input: InsertInboundShipmentLineInput;
  storeId: Scalars['String']['input'];
};

export type MutationsInsertInboundShipmentServiceLineArgs = {
  input: InsertInboundShipmentServiceLineInput;
  storeId: Scalars['String']['input'];
};

export type MutationsInsertInsuranceArgs = {
  input: InsertInsuranceInput;
  storeId: Scalars['String']['input'];
};

export type MutationsInsertLocationArgs = {
  input: InsertLocationInput;
  storeId: Scalars['String']['input'];
};

export type MutationsInsertOutboundShipmentArgs = {
  input: InsertOutboundShipmentInput;
  storeId: Scalars['String']['input'];
};

export type MutationsInsertOutboundShipmentLineArgs = {
  input: InsertOutboundShipmentLineInput;
  storeId: Scalars['String']['input'];
};

export type MutationsInsertOutboundShipmentServiceLineArgs = {
  input: InsertOutboundShipmentServiceLineInput;
  storeId: Scalars['String']['input'];
};

export type MutationsInsertOutboundShipmentUnallocatedLineArgs = {
  input: InsertOutboundShipmentUnallocatedLineInput;
  storeId: Scalars['String']['input'];
};

export type MutationsInsertPatientArgs = {
  input: InsertPatientInput;
  storeId: Scalars['String']['input'];
};

export type MutationsInsertPluginDataArgs = {
  input: InsertPluginDataInput;
  storeId: Scalars['String']['input'];
};

export type MutationsInsertPrescriptionArgs = {
  input: InsertPrescriptionInput;
  storeId: Scalars['String']['input'];
};

export type MutationsInsertPrescriptionLineArgs = {
  input: InsertPrescriptionLineInput;
  storeId: Scalars['String']['input'];
};

export type MutationsInsertPrinterArgs = {
  input: InsertPrinterInput;
};

export type MutationsInsertProgramEnrolmentArgs = {
  input: InsertProgramEnrolmentInput;
  storeId: Scalars['String']['input'];
};

export type MutationsInsertProgramPatientArgs = {
  input: InsertProgramPatientInput;
  storeId: Scalars['String']['input'];
};

export type MutationsInsertProgramRequestRequisitionArgs = {
  input: InsertProgramRequestRequisitionInput;
  storeId: Scalars['String']['input'];
};

export type MutationsInsertProgramResponseRequisitionArgs = {
  input: InsertProgramResponseRequisitionInput;
  storeId: Scalars['String']['input'];
};

export type MutationsInsertRepackArgs = {
  input: InsertRepackInput;
  storeId: Scalars['String']['input'];
};

export type MutationsInsertRequestRequisitionArgs = {
  input: InsertRequestRequisitionInput;
  storeId: Scalars['String']['input'];
};

export type MutationsInsertRequestRequisitionLineArgs = {
  input: InsertRequestRequisitionLineInput;
  storeId: Scalars['String']['input'];
};

export type MutationsInsertResponseRequisitionArgs = {
  input: InsertResponseRequisitionInput;
  storeId: Scalars['String']['input'];
};

export type MutationsInsertResponseRequisitionLineArgs = {
  input: InsertResponseRequisitionLineInput;
  storeId: Scalars['String']['input'];
};

export type MutationsInsertRnrFormArgs = {
  input: InsertRnRFormInput;
  storeId: Scalars['String']['input'];
};

export type MutationsInsertStockLineArgs = {
  input: InsertStockLineInput;
  storeId: Scalars['String']['input'];
};

export type MutationsInsertStocktakeArgs = {
  input: InsertStocktakeInput;
  storeId: Scalars['String']['input'];
};

export type MutationsInsertStocktakeLineArgs = {
  input: InsertStocktakeLineInput;
  storeId: Scalars['String']['input'];
};

export type MutationsInsertSupplierReturnArgs = {
  input: SupplierReturnInput;
  storeId: Scalars['String']['input'];
};

export type MutationsInsertVaccinationArgs = {
  input: InsertVaccinationInput;
  storeId: Scalars['String']['input'];
};

export type MutationsLinkPatientToStoreArgs = {
  nameId: Scalars['String']['input'];
  storeId: Scalars['String']['input'];
};

export type MutationsSupplyRequestedQuantityArgs = {
  input: SupplyRequestedQuantityInput;
  storeId: Scalars['String']['input'];
};

export type MutationsUpdateAssetArgs = {
  input: UpdateAssetInput;
  storeId: Scalars['String']['input'];
};

export type MutationsUpdateContactTraceArgs = {
  input: UpdateContactTraceInput;
  storeId: Scalars['String']['input'];
};

export type MutationsUpdateCustomerReturnArgs = {
  input: UpdateCustomerReturnInput;
  storeId: Scalars['String']['input'];
};

export type MutationsUpdateCustomerReturnLinesArgs = {
  input: UpdateCustomerReturnLinesInput;
  storeId: Scalars['String']['input'];
};

export type MutationsUpdateDisplaySettingsArgs = {
  input: DisplaySettingsInput;
};

export type MutationsUpdateEncounterArgs = {
  input: UpdateEncounterInput;
  storeId: Scalars['String']['input'];
};

export type MutationsUpdateInboundShipmentArgs = {
  input: UpdateInboundShipmentInput;
  storeId: Scalars['String']['input'];
};

export type MutationsUpdateInboundShipmentLineArgs = {
  input: UpdateInboundShipmentLineInput;
  storeId: Scalars['String']['input'];
};

export type MutationsUpdateInboundShipmentServiceLineArgs = {
  input: UpdateInboundShipmentServiceLineInput;
  storeId: Scalars['String']['input'];
};

export type MutationsUpdateIndicatorValueArgs = {
  input: UpdateIndicatorValueInput;
  storeId: Scalars['String']['input'];
};

export type MutationsUpdateInsuranceArgs = {
  input: UpdateInsuranceInput;
  storeId: Scalars['String']['input'];
};

export type MutationsUpdateLabelPrinterSettingsArgs = {
  input: LabelPrinterSettingsInput;
};

export type MutationsUpdateLocationArgs = {
  input: UpdateLocationInput;
  storeId: Scalars['String']['input'];
};

export type MutationsUpdateLogLevelArgs = {
  input: UpsertLogLevelInput;
  storeId: Scalars['String']['input'];
};

export type MutationsUpdateNamePropertiesArgs = {
  input: UpdateNamePropertiesInput;
  storeId: Scalars['String']['input'];
};

export type MutationsUpdateOutboundShipmentArgs = {
  input: UpdateOutboundShipmentInput;
  storeId: Scalars['String']['input'];
};

export type MutationsUpdateOutboundShipmentLineArgs = {
  input: UpdateOutboundShipmentLineInput;
  storeId: Scalars['String']['input'];
};

export type MutationsUpdateOutboundShipmentNameArgs = {
  input: UpdateOutboundShipmentNameInput;
  storeId: Scalars['String']['input'];
};

export type MutationsUpdateOutboundShipmentServiceLineArgs = {
  input: UpdateOutboundShipmentServiceLineInput;
  storeId: Scalars['String']['input'];
};

export type MutationsUpdateOutboundShipmentUnallocatedLineArgs = {
  input: UpdateOutboundShipmentUnallocatedLineInput;
  storeId: Scalars['String']['input'];
};

export type MutationsUpdatePatientArgs = {
  input: UpdatePatientInput;
  storeId: Scalars['String']['input'];
};

export type MutationsUpdatePluginDataArgs = {
  input: UpdatePluginDataInput;
  storeId: Scalars['String']['input'];
};

export type MutationsUpdatePrescriptionArgs = {
  input: UpdatePrescriptionInput;
  storeId: Scalars['String']['input'];
};

export type MutationsUpdatePrescriptionLineArgs = {
  input: UpdatePrescriptionLineInput;
  storeId: Scalars['String']['input'];
};

export type MutationsUpdatePrinterArgs = {
  input: UpdatePrinterInput;
};

export type MutationsUpdateProgramEnrolmentArgs = {
  input: UpdateProgramEnrolmentInput;
  storeId: Scalars['String']['input'];
};

export type MutationsUpdateProgramPatientArgs = {
  input: UpdateProgramPatientInput;
  storeId: Scalars['String']['input'];
};

export type MutationsUpdateRequestRequisitionArgs = {
  input: UpdateRequestRequisitionInput;
  storeId: Scalars['String']['input'];
};

export type MutationsUpdateRequestRequisitionLineArgs = {
  input: UpdateRequestRequisitionLineInput;
  storeId: Scalars['String']['input'];
};

export type MutationsUpdateResponseRequisitionArgs = {
  input: UpdateResponseRequisitionInput;
  storeId: Scalars['String']['input'];
};

export type MutationsUpdateResponseRequisitionLineArgs = {
  input: UpdateResponseRequisitionLineInput;
  storeId: Scalars['String']['input'];
};

export type MutationsUpdateRnrFormArgs = {
  input: UpdateRnRFormInput;
  storeId: Scalars['String']['input'];
};

export type MutationsUpdateSensorArgs = {
  input: UpdateSensorInput;
  storeId: Scalars['String']['input'];
};

export type MutationsUpdateStockLineArgs = {
  input: UpdateStockLineInput;
  storeId: Scalars['String']['input'];
};

export type MutationsUpdateStocktakeArgs = {
  input: UpdateStocktakeInput;
  storeId: Scalars['String']['input'];
};

export type MutationsUpdateStocktakeLineArgs = {
  input: UpdateStocktakeLineInput;
  storeId: Scalars['String']['input'];
};

export type MutationsUpdateSupplierReturnArgs = {
  input: UpdateSupplierReturnInput;
  storeId: Scalars['String']['input'];
};

export type MutationsUpdateSupplierReturnLinesArgs = {
  input: UpdateSupplierReturnLinesInput;
  storeId: Scalars['String']['input'];
};

export type MutationsUpdateSupplierReturnOtherPartyArgs = {
  input: UpdateSupplierReturnOtherPartyInput;
  storeId: Scalars['String']['input'];
};

export type MutationsUpdateSyncSettingsArgs = {
  input: SyncSettingsInput;
};

export type MutationsUpdateTemperatureBreachArgs = {
  input: UpdateTemperatureBreachInput;
  storeId: Scalars['String']['input'];
};

export type MutationsUpdateVaccinationArgs = {
  input: UpdateVaccinationInput;
  storeId: Scalars['String']['input'];
};

export type MutationsUseSuggestedQuantityArgs = {
  input: UseSuggestedQuantityInput;
  storeId: Scalars['String']['input'];
};

export type NameConnector = {
  __typename: 'NameConnector';
  nodes: Array<NameNode>;
  totalCount: Scalars['Int']['output'];
};

export type NameFilterInput = {
  address1?: InputMaybe<StringFilterInput>;
  address2?: InputMaybe<StringFilterInput>;
  /** Filter by code */
  code?: InputMaybe<StringFilterInput>;
  /** Search filter across name or code */
  codeOrName?: InputMaybe<StringFilterInput>;
  country?: InputMaybe<StringFilterInput>;
  email?: InputMaybe<StringFilterInput>;
  id?: InputMaybe<EqualFilterStringInput>;
  /** Filter by customer property */
  isCustomer?: InputMaybe<Scalars['Boolean']['input']>;
  /** Filter by donor property */
  isDonor?: InputMaybe<Scalars['Boolean']['input']>;
  /** Filter by manufacturer property */
  isManufacturer?: InputMaybe<Scalars['Boolean']['input']>;
  /** Is this name a store */
  isStore?: InputMaybe<Scalars['Boolean']['input']>;
  /** Filter by supplier property */
  isSupplier?: InputMaybe<Scalars['Boolean']['input']>;
  /**
   * Show system names (defaults to false)
   * System names don't have name_store_join thus if queried with true filter, is_visible filter should also be true or null
   * if is_visible is set to true and is_system_name is also true no system names will be returned
   */
  isSystemName?: InputMaybe<Scalars['Boolean']['input']>;
  /** Visibility in current store (based on store_id parameter and existence of name_store_join record) */
  isVisible?: InputMaybe<Scalars['Boolean']['input']>;
  /** Filter by name */
  name?: InputMaybe<StringFilterInput>;
  phone?: InputMaybe<StringFilterInput>;
  /** Code of the store if store is linked to name */
  storeCode?: InputMaybe<StringFilterInput>;
  supplyingStoreId?: InputMaybe<EqualFilterStringInput>;
  /** Filter by the name type */
  type?: InputMaybe<EqualFilterTypeInput>;
};

export type NameNode = {
  __typename: 'NameNode';
  address1?: Maybe<Scalars['String']['output']>;
  address2?: Maybe<Scalars['String']['output']>;
  chargeCode?: Maybe<Scalars['String']['output']>;
  code: Scalars['String']['output'];
  comment?: Maybe<Scalars['String']['output']>;
  country?: Maybe<Scalars['String']['output']>;
  createdDatetime?: Maybe<Scalars['DateTime']['output']>;
  customData?: Maybe<Scalars['JSON']['output']>;
  dateOfBirth?: Maybe<Scalars['NaiveDate']['output']>;
  email?: Maybe<Scalars['String']['output']>;
  firstName?: Maybe<Scalars['String']['output']>;
  gender?: Maybe<GenderType>;
  id: Scalars['String']['output'];
  isCustomer: Scalars['Boolean']['output'];
  isDonor: Scalars['Boolean']['output'];
  isManufacturer: Scalars['Boolean']['output'];
  isOnHold: Scalars['Boolean']['output'];
  isSupplier: Scalars['Boolean']['output'];
  isSystemName: Scalars['Boolean']['output'];
  isVisible: Scalars['Boolean']['output'];
  lastName?: Maybe<Scalars['String']['output']>;
  name: Scalars['String']['output'];
  phone?: Maybe<Scalars['String']['output']>;
  /** Returns a JSON string of the name properties e.g {"property_key": "value"} */
  properties: Scalars['String']['output'];
  store?: Maybe<StoreNode>;
  type: NameNodeType;
  website?: Maybe<Scalars['String']['output']>;
};

export enum NameNodeType {
  Facility = 'FACILITY',
  Invad = 'INVAD',
  Repack = 'REPACK',
  Store = 'STORE',
}

export type NamePropertyConnector = {
  __typename: 'NamePropertyConnector';
  nodes: Array<NamePropertyNode>;
  totalCount: Scalars['Int']['output'];
};

export type NamePropertyNode = {
  __typename: 'NamePropertyNode';
  id: Scalars['String']['output'];
  property: PropertyNode;
  remoteEditable: Scalars['Boolean']['output'];
};

export type NamePropertyResponse = NamePropertyConnector;

export enum NameSortFieldInput {
  Code = 'code',
  Name = 'name',
}

export type NameSortInput = {
  /**
   * Sort query result is sorted descending or ascending (if not provided the default is
   * ascending)
   */
  desc?: InputMaybe<Scalars['Boolean']['input']>;
  /** Sort query result by `key` */
  key: NameSortFieldInput;
};

export type NameStoreJoinNode = {
  __typename: 'NameStoreJoinNode';
  id: Scalars['String']['output'];
  nameId: Scalars['String']['output'];
  storeId: Scalars['String']['output'];
};

export type NamesResponse = NameConnector;

export type NoPermissionForThisStore = InsertAssetErrorInterface &
  InsertDemographicIndicatorErrorInterface &
  InsertDemographicProjectionErrorInterface &
  UpdateDemographicIndicatorErrorInterface &
  UpdateDemographicProjectionErrorInterface & {
    __typename: 'NoPermissionForThisStore';
    description: Scalars['String']['output'];
  };

export type NoRefreshTokenProvided = RefreshTokenErrorInterface & {
  __typename: 'NoRefreshTokenProvided';
  description: Scalars['String']['output'];
};

export type NoSiteAccess = AuthTokenErrorInterface & {
  __typename: 'NoSiteAccess';
  description: Scalars['String']['output'];
};

/** Generic Error Wrapper */
export type NodeError = {
  __typename: 'NodeError';
  error: NodeErrorInterface;
};

export type NodeErrorInterface = {
  description: Scalars['String']['output'];
};

export type NotARefreshToken = RefreshTokenErrorInterface & {
  __typename: 'NotARefreshToken';
  description: Scalars['String']['output'];
};

export type NotAnInboundShipment = UpdateInboundShipmentLineErrorInterface & {
  __typename: 'NotAnInboundShipment';
  description: Scalars['String']['output'];
};

export type NotAnOutboundShipmentError = UpdateErrorInterface &
  UpdateNameErrorInterface & {
    __typename: 'NotAnOutboundShipmentError';
    description: Scalars['String']['output'];
  };

export type NotEnoughStockForReduction =
  InsertOutboundShipmentLineErrorInterface &
    InsertPrescriptionLineErrorInterface &
    UpdateOutboundShipmentLineErrorInterface &
    UpdatePrescriptionLineErrorInterface & {
      __typename: 'NotEnoughStockForReduction';
      batch: StockLineResponse;
      description: Scalars['String']['output'];
      line?: Maybe<InvoiceLineNode>;
    };

export type NotMostRecentGivenDose = UpdateVaccinationErrorInterface & {
  __typename: 'NotMostRecentGivenDose';
  description: Scalars['String']['output'];
};

export type NothingRemainingToSupply =
  CreateRequisitionShipmentErrorInterface & {
    __typename: 'NothingRemainingToSupply';
    description: Scalars['String']['output'];
  };

/**
 * Update a nullable value
 *
 * This struct is usually used as an optional value.
 * For example, in an API update input object like `mutableValue:  NullableUpdate | null | undefined`.
 * This is done to encode the following cases (using `mutableValue` from previous example):
 * 1) if `mutableValue` is `null | undefined`, nothing is updated
 * 2) if `mutableValue` object is set:
 * a) if `NullableUpdate.value` is `undefined | null`, the `mutableValue` is set to `null`
 * b) if `NullableUpdate.value` is set, the `mutableValue` is set to the provided `NullableUpdate.value`
 */
export type NullableDateUpdate = {
  value?: InputMaybe<Scalars['NaiveDate']['input']>;
};

/**
 * Update a nullable value
 *
 * This struct is usually used as an optional value.
 * For example, in an API update input object like `mutableValue:  NullableUpdate | null | undefined`.
 * This is done to encode the following cases (using `mutableValue` from previous example):
 * 1) if `mutableValue` is `null | undefined`, nothing is updated
 * 2) if `mutableValue` object is set:
 * a) if `NullableUpdate.value` is `undefined | null`, the `mutableValue` is set to `null`
 * b) if `NullableUpdate.value` is set, the `mutableValue` is set to the provided `NullableUpdate.value`
 */
export type NullableStringUpdate = {
  value?: InputMaybe<Scalars['String']['input']>;
};

export type NumberNode = {
  __typename: 'NumberNode';
  number: Scalars['Int']['output'];
};

export type OrderingTooManyItems = UpdateRequestRequisitionErrorInterface &
  UpdateResponseRequisitionErrorInterface & {
    __typename: 'OrderingTooManyItems';
    description: Scalars['String']['output'];
    maxItemsInEmergencyOrder: Scalars['Int']['output'];
  };

export type OtherPartyNotACustomer = InsertCustomerReturnErrorInterface &
  InsertErrorInterface &
  InsertResponseRequisitionErrorInterface &
  UpdateCustomerReturnErrorInterface &
  UpdateNameErrorInterface & {
    __typename: 'OtherPartyNotACustomer';
    description: Scalars['String']['output'];
  };

export type OtherPartyNotASupplier = InsertInboundShipmentErrorInterface &
  InsertRequestRequisitionErrorInterface &
  InsertSupplierReturnErrorInterface &
  UpdateInboundShipmentErrorInterface &
  UpdateRequestRequisitionErrorInterface &
  UpdateReturnOtherPartyErrorInterface & {
    __typename: 'OtherPartyNotASupplier';
    description: Scalars['String']['output'];
  };

export type OtherPartyNotVisible = InsertCustomerReturnErrorInterface &
  InsertErrorInterface &
  InsertInboundShipmentErrorInterface &
  InsertRequestRequisitionErrorInterface &
  InsertResponseRequisitionErrorInterface &
  InsertSupplierReturnErrorInterface &
  UpdateCustomerReturnErrorInterface &
  UpdateInboundShipmentErrorInterface &
  UpdateNameErrorInterface &
  UpdateRequestRequisitionErrorInterface &
  UpdateReturnOtherPartyErrorInterface & {
    __typename: 'OtherPartyNotVisible';
    description: Scalars['String']['output'];
  };

export type OutboundInvoiceCounts = {
  __typename: 'OutboundInvoiceCounts';
  created: InvoiceCountsSummary;
  /** Number of outbound shipments not shipped yet */
  notShipped: Scalars['Int']['output'];
};

export type PackagingVariantInput = {
  id: Scalars['String']['input'];
  name: Scalars['String']['input'];
  packSize?: InputMaybe<Scalars['Float']['input']>;
  packagingLevel: Scalars['Int']['input'];
  volumePerUnit?: InputMaybe<Scalars['Float']['input']>;
};

export type PackagingVariantNode = {
  __typename: 'PackagingVariantNode';
  id: Scalars['String']['output'];
  name: Scalars['String']['output'];
  packSize?: Maybe<Scalars['Float']['output']>;
  packagingLevel: Scalars['Int']['output'];
  volumePerUnit?: Maybe<Scalars['Float']['output']>;
};

/**
 * Pagination input.
 *
 * Option to limit the number of returned items and/or queries large lists in "pages".
 */
export type PaginationInput = {
  /** Max number of returned items */
  first?: InputMaybe<Scalars['Int']['input']>;
  /** First returned item is at the `offset` position in the full list */
  offset?: InputMaybe<Scalars['Int']['input']>;
};

export type PatientConnector = {
  __typename: 'PatientConnector';
  nodes: Array<PatientNode>;
  totalCount: Scalars['Int']['output'];
};

export type PatientFilterInput = {
  address1?: InputMaybe<StringFilterInput>;
  address2?: InputMaybe<StringFilterInput>;
  code?: InputMaybe<StringFilterInput>;
  code2?: InputMaybe<StringFilterInput>;
  country?: InputMaybe<StringFilterInput>;
  dateOfBirth?: InputMaybe<DateFilterInput>;
  dateOfDeath?: InputMaybe<DateFilterInput>;
  email?: InputMaybe<StringFilterInput>;
  firstName?: InputMaybe<StringFilterInput>;
  gender?: InputMaybe<EqualFilterGenderType>;
  id?: InputMaybe<EqualFilterStringInput>;
  identifier?: InputMaybe<StringFilterInput>;
  lastName?: InputMaybe<StringFilterInput>;
  name?: InputMaybe<StringFilterInput>;
  nextOfKinName?: InputMaybe<StringFilterInput>;
  phone?: InputMaybe<StringFilterInput>;
  programEnrolmentName?: InputMaybe<StringFilterInput>;
};

export type PatientNode = {
  __typename: 'PatientNode';
  address1?: Maybe<Scalars['String']['output']>;
  address2?: Maybe<Scalars['String']['output']>;
  age?: Maybe<Scalars['Int']['output']>;
  code: Scalars['String']['output'];
  code2?: Maybe<Scalars['String']['output']>;
  contactTraces: ContactTraceResponse;
  country?: Maybe<Scalars['String']['output']>;
  createdDatetime?: Maybe<Scalars['DateTime']['output']>;
  dateOfBirth?: Maybe<Scalars['NaiveDate']['output']>;
  dateOfDeath?: Maybe<Scalars['NaiveDate']['output']>;
  document?: Maybe<DocumentNode>;
  /**
   * Returns a draft version of the document data.
   *
   * The draft version can differ from the current document data if a patient has been edited
   * remotely in mSupply.
   * In this case the draft version contains the mSupply patient changes, i.e. information from
   * the name row has been integrated into the current document version.
   * When editing a patient in omSupply the document draft version should be used.
   * This means when the document is eventually saved, the remote changes are incorporated into
   * the document data.
   */
  documentDraft?: Maybe<Scalars['JSON']['output']>;
  email?: Maybe<Scalars['String']['output']>;
  firstName?: Maybe<Scalars['String']['output']>;
  gender?: Maybe<GenderType>;
  id: Scalars['String']['output'];
  isDeceased: Scalars['Boolean']['output'];
  lastName?: Maybe<Scalars['String']['output']>;
  name: Scalars['String']['output'];
  nextOfKin?: Maybe<PatientNode>;
  nextOfKinId?: Maybe<Scalars['String']['output']>;
  /**
   * If a next of kin link exists, returns the name of the next of kin patient.
   * Otherwise, this returns the plain text field, which allows for recording
   * next of kin name where a patient record for the next of kin does not exist.
   */
  nextOfKinName?: Maybe<Scalars['String']['output']>;
  phone?: Maybe<Scalars['String']['output']>;
  programEnrolments: ProgramEnrolmentResponse;
  website?: Maybe<Scalars['String']['output']>;
};

export type PatientNodeContactTracesArgs = {
  filter?: InputMaybe<ContactTraceFilterInput>;
  page?: InputMaybe<PaginationInput>;
  sort?: InputMaybe<ContactTraceSortInput>;
};

export type PatientNodeProgramEnrolmentsArgs = {
  filter?: InputMaybe<ProgramEnrolmentFilterInput>;
};

export type PatientResponse = PatientConnector;

export type PatientSearchConnector = {
  __typename: 'PatientSearchConnector';
  nodes: Array<PatientSearchNode>;
  totalCount: Scalars['Int']['output'];
};

export type PatientSearchInput = {
  /** Patient code */
  code?: InputMaybe<Scalars['String']['input']>;
  /** Secondary patient code */
  code2?: InputMaybe<Scalars['String']['input']>;
  dateOfBirth?: InputMaybe<Scalars['NaiveDate']['input']>;
  firstName?: InputMaybe<Scalars['String']['input']>;
  gender?: InputMaybe<GenderType>;
  identifier?: InputMaybe<Scalars['String']['input']>;
  lastName?: InputMaybe<Scalars['String']['input']>;
  name?: InputMaybe<Scalars['String']['input']>;
};

export type PatientSearchNode = {
  __typename: 'PatientSearchNode';
  patient: PatientNode;
  score: Scalars['Float']['output'];
};

export type PatientSearchResponse = PatientSearchConnector;

export enum PatientSortFieldInput {
  Address1 = 'address1',
  Address2 = 'address2',
  Code = 'code',
  Code2 = 'code2',
  Country = 'country',
  CreatedDatetime = 'createdDatetime',
  DateOfBirth = 'dateOfBirth',
  DateOfDeath = 'dateOfDeath',
  Email = 'email',
  FirstName = 'firstName',
  Gender = 'gender',
  LastName = 'lastName',
  Name = 'name',
  Phone = 'phone',
}

export type PatientSortInput = {
  /**
   * Sort query result is sorted descending or ascending (if not provided the default is
   * ascending)
   */
  desc?: InputMaybe<Scalars['Boolean']['input']>;
  /** Sort query result by `key` */
  key: PatientSortFieldInput;
};

export type PeriodConnector = {
  __typename: 'PeriodConnector';
  nodes: Array<PeriodNode>;
  totalCount: Scalars['Int']['output'];
};

export type PeriodFilterInput = {
  endDate?: InputMaybe<DateFilterInput>;
  startDate?: InputMaybe<DateFilterInput>;
};

export type PeriodNode = {
  __typename: 'PeriodNode';
  endDate: Scalars['NaiveDate']['output'];
  id: Scalars['String']['output'];
  name: Scalars['String']['output'];
  startDate: Scalars['NaiveDate']['output'];
};

export type PeriodScheduleNode = {
  __typename: 'PeriodScheduleNode';
  id: Scalars['String']['output'];
  name: Scalars['String']['output'];
  periods: Array<SchedulePeriodNode>;
};

export type PeriodSchedulesConnector = {
  __typename: 'PeriodSchedulesConnector';
  nodes: Array<PeriodScheduleNode>;
};

export type PeriodSchedulesResponse = PeriodSchedulesConnector;

export type PeriodsResponse = PeriodConnector;

export type PluginDataConnector = {
  __typename: 'PluginDataConnector';
  nodes: Array<PluginDataNode>;
  totalCount: Scalars['Int']['output'];
};

export type PluginDataFilterInput = {
  dataIdentifier?: InputMaybe<EqualFilterStringInput>;
  id?: InputMaybe<EqualFilterStringInput>;
  relatedRecordId?: InputMaybe<EqualFilterStringInput>;
  storeId?: InputMaybe<EqualFilterStringInput>;
};

export type PluginDataNode = {
  __typename: 'PluginDataNode';
  data: Scalars['String']['output'];
  dataIdentifier: Scalars['String']['output'];
  id: Scalars['String']['output'];
  pluginCode: Scalars['String']['output'];
  relatedRecordId?: Maybe<Scalars['String']['output']>;
  storeId?: Maybe<Scalars['String']['output']>;
};

export type PluginDataResponse = PluginDataConnector;

export enum PluginDataSortFieldInput {
  Id = 'id',
  PluginCode = 'pluginCode',
}

export type PluginDataSortInput = {
  /**
   * Sort query result is sorted descending or ascending (if not provided the default is
   * ascending)
   */
  desc?: InputMaybe<Scalars['Boolean']['input']>;
  /** Sort query result by `key` */
  key: PluginDataSortFieldInput;
};

export type PluginInfoNode = {
  __typename: 'PluginInfoNode';
  pluginInfo: Scalars['JSON']['output'];
};

<<<<<<< HEAD
export type PreferencesNode = {
  __typename: 'PreferencesNode';
  complexPref: ComplexPrefNode;
  usePaymentsInPrescriptions: Scalars['Boolean']['output'];
=======
export type PreferenceDescriptionNode = {
  __typename: 'PreferenceDescriptionNode';
  jsonSchema: Scalars['JSON']['output'];
  key: Scalars['String']['output'];
  uiSchema: Scalars['JSON']['output'];
};

export type PreferenceMutations = {
  __typename: 'PreferenceMutations';
  upsertPreference: PreferenceNode;
};

export type PreferenceMutationsUpsertPreferenceArgs = {
  input: UpsertPreferenceInput;
  storeId: Scalars['String']['input'];
};

export type PreferenceNode = {
  __typename: 'PreferenceNode';
  id: Scalars['String']['output'];
  key: Scalars['String']['output'];
  storeId?: Maybe<Scalars['String']['output']>;
  /** JSON serialized value */
  value: Scalars['String']['output'];
};

export type PreferencesNode = {
  __typename: 'PreferencesNode';
  showContactTracing: Scalars['Boolean']['output'];
>>>>>>> 2682c85f
};

export type PricingNode = {
  __typename: 'PricingNode';
  foreignCurrencyTotalAfterTax?: Maybe<Scalars['Float']['output']>;
  serviceTotalAfterTax: Scalars['Float']['output'];
  serviceTotalBeforeTax: Scalars['Float']['output'];
  stockTotalAfterTax: Scalars['Float']['output'];
  stockTotalBeforeTax: Scalars['Float']['output'];
  taxPercentage?: Maybe<Scalars['Float']['output']>;
  totalAfterTax: Scalars['Float']['output'];
  totalBeforeTax: Scalars['Float']['output'];
};

export enum PrintFormat {
  Excel = 'EXCEL',
  Html = 'HTML',
  Pdf = 'PDF',
}

export type PrintReportError = {
  __typename: 'PrintReportError';
  error: PrintReportErrorInterface;
};

export type PrintReportErrorInterface = {
  description: Scalars['String']['output'];
};

export type PrintReportNode = {
  __typename: 'PrintReportNode';
  /**
   * Return the file id of the generated report.
   * The file can be fetched using the /files?id={id} endpoint
   */
  fileId: Scalars['String']['output'];
};

export type PrintReportResponse = PrintReportError | PrintReportNode;

/** This struct is used to sort report data by a key and in descending or ascending order */
export type PrintReportSortInput = {
  /**
   * Sort query result is sorted descending or ascending (if not provided the default is
   * ascending)
   */
  desc?: InputMaybe<Scalars['Boolean']['input']>;
  /** Sort query result by `key` */
  key: Scalars['String']['input'];
};

export type PrinterConnector = {
  __typename: 'PrinterConnector';
  nodes: Array<PrinterNode>;
  totalCount: Scalars['Int']['output'];
};

export type PrinterFilterInput = {
  address?: InputMaybe<EqualFilterStringInput>;
  description?: InputMaybe<StringFilterInput>;
  id?: InputMaybe<EqualFilterStringInput>;
};

export type PrinterNode = {
  __typename: 'PrinterNode';
  address: Scalars['String']['output'];
  description: Scalars['String']['output'];
  id: Scalars['String']['output'];
  labelHeight: Scalars['Int']['output'];
  labelWidth: Scalars['Int']['output'];
  port: Scalars['Int']['output'];
};

export type ProgramConnector = {
  __typename: 'ProgramConnector';
  nodes: Array<ProgramNode>;
  totalCount: Scalars['Int']['output'];
};

export type ProgramEnrolmentConnector = {
  __typename: 'ProgramEnrolmentConnector';
  nodes: Array<ProgramEnrolmentNode>;
  totalCount: Scalars['Int']['output'];
};

export type ProgramEnrolmentFilterInput = {
  documentName?: InputMaybe<EqualFilterStringInput>;
  enrolmentDatetime?: InputMaybe<DatetimeFilterInput>;
  isImmunisationProgram?: InputMaybe<Scalars['Boolean']['input']>;
  patientId?: InputMaybe<EqualFilterStringInput>;
  programEnrolmentId?: InputMaybe<StringFilterInput>;
  /** The program id */
  programId?: InputMaybe<EqualFilterStringInput>;
  programName?: InputMaybe<StringFilterInput>;
  status?: InputMaybe<StringFilterInput>;
  /** Same as program enrolment document type */
  type?: InputMaybe<EqualFilterStringInput>;
};

export type ProgramEnrolmentNode = {
  __typename: 'ProgramEnrolmentNode';
  activeProgramEvents: ProgramEventResponse;
  contextId: Scalars['String']['output'];
  /** The encounter document */
  document: DocumentNode;
  /** The program document */
  encounters: EncounterConnector;
  enrolmentDatetime: Scalars['DateTime']['output'];
  id: Scalars['String']['output'];
  isImmunisationProgram: Scalars['Boolean']['output'];
  /** The program document name */
  name: Scalars['String']['output'];
  patient: PatientNode;
  patientId: Scalars['String']['output'];
  programEnrolmentId?: Maybe<Scalars['String']['output']>;
  status?: Maybe<Scalars['String']['output']>;
  /** The program type */
  type: Scalars['String']['output'];
};

export type ProgramEnrolmentNodeActiveProgramEventsArgs = {
  at?: InputMaybe<Scalars['DateTime']['input']>;
  filter?: InputMaybe<ProgramEventFilterInput>;
  page?: InputMaybe<PaginationInput>;
  sort?: InputMaybe<ProgramEventSortInput>;
};

export type ProgramEnrolmentNodeEncountersArgs = {
  filter?: InputMaybe<EncounterFilterInput>;
  page?: InputMaybe<PaginationInput>;
  sort?: InputMaybe<EncounterSortInput>;
};

export type ProgramEnrolmentResponse = ProgramEnrolmentConnector;

export enum ProgramEnrolmentSortFieldInput {
  EnrolmentDatetime = 'enrolmentDatetime',
  PatientId = 'patientId',
  ProgramEnrolmentId = 'programEnrolmentId',
  Status = 'status',
  Type = 'type',
}

export type ProgramEnrolmentSortInput = {
  /**
   * Sort query result is sorted descending or ascending (if not provided the default is
   * ascending)
   */
  desc?: InputMaybe<Scalars['Boolean']['input']>;
  /** Sort query result by `key` */
  key: ProgramEnrolmentSortFieldInput;
};

export type ProgramEventConnector = {
  __typename: 'ProgramEventConnector';
  nodes: Array<ProgramEventNode>;
  totalCount: Scalars['Int']['output'];
};

export type ProgramEventFilterInput = {
  activeEndDatetime?: InputMaybe<DatetimeFilterInput>;
  activeStartDatetime?: InputMaybe<DatetimeFilterInput>;
  data?: InputMaybe<StringFilterInput>;
  documentName?: InputMaybe<EqualFilterStringInput>;
  documentType?: InputMaybe<EqualFilterStringInput>;
  patientId?: InputMaybe<EqualFilterStringInput>;
  /** The event type */
  type?: InputMaybe<EqualFilterStringInput>;
};

export type ProgramEventNode = {
  __typename: 'ProgramEventNode';
  activeEndDatetime: Scalars['DateTime']['output'];
  activeStartDatetime: Scalars['DateTime']['output'];
  data?: Maybe<Scalars['String']['output']>;
  datetime: Scalars['DateTime']['output'];
  /** The document associated with the document_name */
  document?: Maybe<DocumentNode>;
  documentName?: Maybe<Scalars['String']['output']>;
  documentType: Scalars['String']['output'];
  patient?: Maybe<PatientNode>;
  patientId?: Maybe<Scalars['String']['output']>;
  type: Scalars['String']['output'];
};

export type ProgramEventResponse = ProgramEventConnector;

export enum ProgramEventSortFieldInput {
  ActiveEndDatetime = 'activeEndDatetime',
  ActiveStartDatetime = 'activeStartDatetime',
  Datetime = 'datetime',
  DocumentName = 'documentName',
  DocumentType = 'documentType',
  Type = 'type',
}

export type ProgramEventSortInput = {
  /**
   * Sort query result is sorted descending or ascending (if not provided the default is
   * ascending)
   */
  desc?: InputMaybe<Scalars['Boolean']['input']>;
  /** Sort query result by `key` */
  key: ProgramEventSortFieldInput;
};

export type ProgramFilterInput = {
  contextId?: InputMaybe<EqualFilterStringInput>;
  elmisCode?: InputMaybe<EqualFilterStringInput>;
  existsForStoreId?: InputMaybe<EqualFilterStringInput>;
  id?: InputMaybe<EqualFilterStringInput>;
  isImmunisation?: InputMaybe<Scalars['Boolean']['input']>;
  name?: InputMaybe<StringFilterInput>;
};

export type ProgramIndicatorConnector = {
  __typename: 'ProgramIndicatorConnector';
  nodes: Array<ProgramIndicatorNode>;
  totalCount: Scalars['Int']['output'];
};

export type ProgramIndicatorFilterInput = {
  id?: InputMaybe<EqualFilterStringInput>;
  programId?: InputMaybe<EqualFilterStringInput>;
};

export type ProgramIndicatorNode = {
  __typename: 'ProgramIndicatorNode';
  code?: Maybe<Scalars['String']['output']>;
  id: Scalars['String']['output'];
  lineAndColumns: Array<IndicatorLineNode>;
  program: ProgramNode;
};

export type ProgramIndicatorResponse = ProgramIndicatorConnector;

export enum ProgramIndicatorSortFieldInput {
  Code = 'code',
  ProgramId = 'programId',
}

export type ProgramIndicatorSortInput = {
  desc?: InputMaybe<Scalars['Boolean']['input']>;
  key: ProgramIndicatorSortFieldInput;
};

export type ProgramNode = {
  __typename: 'ProgramNode';
  elmisCode?: Maybe<Scalars['String']['output']>;
  id: Scalars['String']['output'];
  isImmunisation: Scalars['Boolean']['output'];
  name: Scalars['String']['output'];
  vaccineCourses?: Maybe<Array<VaccineCourseNode>>;
};

export type ProgramRequisitionOrderTypeNode = {
  __typename: 'ProgramRequisitionOrderTypeNode';
  availablePeriods: Array<PeriodNode>;
  id: Scalars['String']['output'];
  isEmergency: Scalars['Boolean']['output'];
  name: Scalars['String']['output'];
};

export enum ProgramSortFieldInput {
  Name = 'name',
}

export type ProgramSortInput = {
  /**
   * Sort query result is sorted descending or ascending (if not provided the default is
   * ascending)
   */
  desc?: InputMaybe<Scalars['Boolean']['input']>;
  /** Sort query result by `key` */
  key: ProgramSortFieldInput;
};

export type ProgramsResponse = ProgramConnector;

export type PropertyNode = {
  __typename: 'PropertyNode';
  /**
   * If `valueType` is `String`, this field can contain a comma-separated
   * list of allowed values, essentially defining an enum.
   * If `valueType` is Integer or Float, this field will include the
   * word `negative` if negative values are allowed.
   */
  allowedValues?: Maybe<Scalars['String']['output']>;
  id: Scalars['String']['output'];
  key: Scalars['String']['output'];
  name: Scalars['String']['output'];
  valueType: PropertyNodeValueType;
};

export enum PropertyNodeValueType {
  Boolean = 'BOOLEAN',
  Float = 'FLOAT',
  Integer = 'INTEGER',
  String = 'STRING',
}

export type Queries = {
  __typename: 'Queries';
  abbreviations: Array<AbbreviationNode>;
  /**
   * Returns active program events at a given date time.
   * This can also be achieved by using the program_events endpoint with the filter:
   * `active_start_datetime <= at && active_end_datetime + 1 >= at`
   */
  activeProgramEvents: ProgramEventResponse;
  activityLogs: ActivityLogResponse;
  apiVersion: Scalars['String']['output'];
  assetCatalogueItem: AssetCatalogueItemResponse;
  assetCatalogueItems: AssetCatalogueItemsResponse;
  assetCategories: AssetCategoriesResponse;
  assetCategory: AssetCategoryResponse;
  assetClass: AssetClassResponse;
  assetClasses: AssetClassesResponse;
  assetFromGs1Data: AssetParseResponse;
  assetLogReasons: AssetLogReasonsResponse;
  assetLogs: AssetLogsResponse;
  assetProperties: AssetPropertiesResponse;
  assetType: AssetTypeResponse;
  assetTypes: AssetTypesResponse;
  /** Query omSupply "assets" entries */
  assets: AssetsResponse;
  /**
   * Retrieves a new auth bearer and refresh token
   * The refresh token is returned as a cookie
   */
  authToken: AuthTokenResponse;
  availablePreferences: Array<PreferenceDescriptionNode>;
  barcodeByGtin: BarcodeResponse;
  centralPatientSearch: CentralPatientSearchResponse;
  centralServer: CentralServerQueryNode;
  clinicians: CliniciansResponse;
  /** Query omSupply "cold_storage_type" entries */
  coldStorageTypes: ColdStorageTypesResponse;
  contactTraces: ContactTraceResponse;
  currencies: CurrenciesResponse;
  customerProgramRequisitionSettings: Array<CustomerProgramRequisitionSettingNode>;
  databaseSettings: DatabaseSettingsNode;
  demographicIndicators: DemographicIndicatorsResponse;
  demographicProjectionByBaseYear: DemographicProjectionResponse;
  demographicProjections: DemographicProjectionsResponse;
  demographics: DemographicsResponse;
  diagnosesActive: Array<DiagnosisNode>;
  displaySettings: DisplaySettingsNode;
  document?: Maybe<DocumentNode>;
  documentHistory: DocumentHistoryResponse;
  documentRegistries: DocumentRegistryResponse;
  documents: DocumentResponse;
  encounterFields: EncounterFieldsResponse;
  encounters: EncounterResponse;
  formSchemas: FormSchemaResponse;
  frontendPluginMetadata: Array<FrontendPluginMetadataNode>;
  /**
   * Generates new customer_return lines in memory, based on supplier return line ids.
   * Optionally includes existing customer_return lines for a specific item in a return.
   * Provides an friendly shape to edit these lines before calling the insert/update mutations.
   */
  generateCustomerReturnLines: GenerateCustomerReturnLinesResponse;
  /**
   * Creates a generated report.
   *
   * All details about the report, e.g. the output format, are specified in the report definition
   * which is referred to by the report_id.
   * The generated report can be retrieved from the `/files` endpoint using the returned file id.
   */
  generateReport: PrintReportResponse;
  /**
   * Can be used when developing reports, e.g. to generate a report that is not already in the
   * system.
   */
  generateReportDefinition: PrintReportResponse;
  /**
   * Generates new supplier return lines in memory, based on either stock line ids, or an item id.
   * Optionally includes existing supplier return lines for a specific item in a return.
   * Provides an friendly shape to edit these lines before calling the insert/update mutations.
   */
  generateSupplierReturnLines: GenerateSupplierReturnLinesResponse;
  /** Query for "historical_stock_line" entries */
  historicalStockLines: StockLinesResponse;
  /** Available without authorisation in operational and initialisation states */
  initialisationStatus: InitialisationStatusNode;
  insertPrescription: InsertPrescriptionResponse;
  insurancePolicies: InsurancesResponse;
  insurancePolicy: InsuranceResponse;
  insuranceProviders: InsuranceProvidersResponse;
  inventoryAdjustmentReasons: InventoryAdjustmentReasonResponse;
  invoice: InvoiceResponse;
  invoiceByNumber: InvoiceResponse;
  invoiceCounts: InvoiceCounts;
  invoiceLines: InvoiceLinesResponse;
  invoices: InvoicesResponse;
  isCentralServer: Scalars['Boolean']['output'];
  itemCounts: ItemCounts;
  itemLedger: ItemLedgerResponse;
  itemPrice: ItemPriceResponse;
  itemVariantsConfigured: Scalars['Boolean']['output'];
  /** Query omSupply "item" entries */
  items: ItemsResponse;
  labelPrinterSettings?: Maybe<LabelPrinterSettingNode>;
  lastSuccessfulUserSync: UpdateUserNode;
  latestSyncStatus?: Maybe<FullSyncStatusNode>;
  ledger: LedgerResponse;
  /** Query omSupply "locations" entries */
  locations: LocationsResponse;
  logContents: LogNode;
  logFileNames: LogNode;
  logLevel: LogLevelNode;
  logout: LogoutResponse;
  masterListLines: MasterListLinesResponse;
  /** Query omSupply "master_lists" entries */
  masterLists: MasterListsResponse;
  me: UserResponse;
  nameProperties: NamePropertyResponse;
  /** Query omSupply "name" entries */
  names: NamesResponse;
  numberOfRecordsInPushQueue: Scalars['Int']['output'];
  patient?: Maybe<PatientNode>;
  patientSearch: PatientSearchResponse;
  patients: PatientResponse;
  periods: PeriodsResponse;
  pluginData: PluginDataResponse;
<<<<<<< HEAD
=======
  pluginGraphqlQuery: Scalars['JSON']['output'];
>>>>>>> 2682c85f
  preferences: PreferencesNode;
  printers: PrinterConnector;
  programEnrolments: ProgramEnrolmentResponse;
  programEvents: ProgramEventResponse;
  programIndicators: ProgramIndicatorResponse;
  programs: ProgramsResponse;
  rAndRForm: RnRFormResponse;
  rAndRForms: RnRFormsResponse;
  reasonOptions: ReasonOptionResponse;
  /**
   * Retrieves a new auth bearer and refresh token
   * The refresh token is returned as a cookie
   */
  refreshToken: RefreshTokenResponse;
  repack: RepackResponse;
  repacksByStockLine: RepackConnector;
  report: ReportResponse;
  /** Queries a list of available reports */
  reports: ReportsResponse;
  requisition: RequisitionResponse;
  requisitionByNumber: RequisitionResponse;
  requisitionCounts: RequisitionCounts;
  requisitionLineChart: RequisitionLineChartResponse;
  requisitions: RequisitionsResponse;
  responseRequisitionStats: RequisitionLineStatsResponse;
  returnReasons: ReturnReasonResponse;
  schedulesWithPeriodsByProgram: PeriodSchedulesResponse;
  /** Query omSupply "sensor" entries */
  sensors: SensorsResponse;
  stockCounts: StockCounts;
  /** Query for "stock_line" entries */
  stockLines: StockLinesResponse;
  stocktake: StocktakeResponse;
  stocktakeByNumber: StocktakeResponse;
  stocktakeLines: StocktakesLinesResponse;
  stocktakes: StocktakesResponse;
  store: StoreResponse;
  storePreferences: StorePreferenceNode;
  stores: StoresResponse;
  supplierProgramRequisitionSettings: Array<SupplierProgramRequisitionSettingNode>;
  syncSettings?: Maybe<SyncSettingsNode>;
  /** Query omSupply "temperature_breach" entries */
  temperatureBreaches: TemperatureBreachesResponse;
  /** Query omSupply "temperature_log" entries */
  temperatureLogs: TemperatureLogsResponse;
  /** Query omSupply temperature notification entries */
  temperatureNotifications: TemperatureNotificationsResponse;
  vaccination?: Maybe<VaccinationNode>;
  vaccinationCard: VaccinationCardResponse;
  vaccineCourse: VaccineCourseResponse;
  vaccineCourseDose: VaccineCourseDoseResponse;
  vaccineCourses: VaccineCoursesResponse;
};

export type QueriesAbbreviationsArgs = {
  filter?: InputMaybe<AbbreviationFilterInput>;
};

export type QueriesActiveProgramEventsArgs = {
  at?: InputMaybe<Scalars['DateTime']['input']>;
  filter?: InputMaybe<ProgramEventFilterInput>;
  page?: InputMaybe<PaginationInput>;
  sort?: InputMaybe<ProgramEventSortInput>;
  storeId: Scalars['String']['input'];
};

export type QueriesActivityLogsArgs = {
  filter?: InputMaybe<ActivityLogFilterInput>;
  page?: InputMaybe<PaginationInput>;
  sort?: InputMaybe<Array<ActivityLogSortInput>>;
};

export type QueriesAssetCatalogueItemArgs = {
  id: Scalars['String']['input'];
};

export type QueriesAssetCatalogueItemsArgs = {
  filter?: InputMaybe<AssetCatalogueItemFilterInput>;
  page?: InputMaybe<PaginationInput>;
  sort?: InputMaybe<Array<AssetCatalogueItemSortInput>>;
};

export type QueriesAssetCategoriesArgs = {
  filter?: InputMaybe<AssetCategoryFilterInput>;
  page?: InputMaybe<PaginationInput>;
  sort?: InputMaybe<Array<AssetCategorySortInput>>;
};

export type QueriesAssetCategoryArgs = {
  id: Scalars['String']['input'];
};

export type QueriesAssetClassArgs = {
  id: Scalars['String']['input'];
};

export type QueriesAssetClassesArgs = {
  filter?: InputMaybe<AssetClassFilterInput>;
  page?: InputMaybe<PaginationInput>;
  sort?: InputMaybe<Array<AssetClassSortInput>>;
};

export type QueriesAssetFromGs1DataArgs = {
  gs1: Array<Gs1DataElement>;
  storeId: Scalars['String']['input'];
};

export type QueriesAssetLogReasonsArgs = {
  filter?: InputMaybe<AssetLogReasonFilterInput>;
  page?: InputMaybe<PaginationInput>;
  sort?: InputMaybe<Array<AssetLogReasonSortInput>>;
  storeId: Scalars['String']['input'];
};

export type QueriesAssetLogsArgs = {
  filter?: InputMaybe<AssetLogFilterInput>;
  page?: InputMaybe<PaginationInput>;
  sort?: InputMaybe<Array<AssetLogSortInput>>;
  storeId: Scalars['String']['input'];
};

export type QueriesAssetPropertiesArgs = {
  filter?: InputMaybe<AssetPropertyFilterInput>;
};

export type QueriesAssetTypeArgs = {
  id: Scalars['String']['input'];
};

export type QueriesAssetTypesArgs = {
  filter?: InputMaybe<AssetTypeFilterInput>;
  page?: InputMaybe<PaginationInput>;
  sort?: InputMaybe<Array<AssetTypeSortInput>>;
};

export type QueriesAssetsArgs = {
  filter?: InputMaybe<AssetFilterInput>;
  page?: InputMaybe<PaginationInput>;
  sort?: InputMaybe<Array<AssetSortInput>>;
  storeId: Scalars['String']['input'];
};

export type QueriesAuthTokenArgs = {
  password: Scalars['String']['input'];
  username: Scalars['String']['input'];
};

export type QueriesBarcodeByGtinArgs = {
  gtin: Scalars['String']['input'];
  storeId: Scalars['String']['input'];
};

export type QueriesCentralPatientSearchArgs = {
  input: CentralPatientSearchInput;
  storeId: Scalars['String']['input'];
};

export type QueriesCliniciansArgs = {
  filter?: InputMaybe<ClinicianFilterInput>;
  page?: InputMaybe<PaginationInput>;
  sort?: InputMaybe<Array<ClinicianSortInput>>;
  storeId: Scalars['String']['input'];
};

export type QueriesColdStorageTypesArgs = {
  filter?: InputMaybe<ColdStorageTypeFilterInput>;
  page?: InputMaybe<PaginationInput>;
  sort?: InputMaybe<Array<ColdStorageTypeSortInput>>;
  storeId: Scalars['String']['input'];
};

export type QueriesContactTracesArgs = {
  filter?: InputMaybe<ContactTraceFilterInput>;
  page?: InputMaybe<PaginationInput>;
  sort?: InputMaybe<ContactTraceSortInput>;
  storeId: Scalars['String']['input'];
};

export type QueriesCurrenciesArgs = {
  filter?: InputMaybe<CurrencyFilterInput>;
  sort?: InputMaybe<Array<CurrencySortInput>>;
};

export type QueriesCustomerProgramRequisitionSettingsArgs = {
  storeId: Scalars['String']['input'];
};

export type QueriesDemographicIndicatorsArgs = {
  filter?: InputMaybe<DemographicIndicatorFilterInput>;
  page?: InputMaybe<PaginationInput>;
  sort?: InputMaybe<Array<DemographicIndicatorSortInput>>;
  storeId: Scalars['String']['input'];
};

export type QueriesDemographicProjectionByBaseYearArgs = {
  baseYear: Scalars['Int']['input'];
};

export type QueriesDemographicProjectionsArgs = {
  filter?: InputMaybe<DemographicProjectionFilterInput>;
  page?: InputMaybe<PaginationInput>;
  sort?: InputMaybe<Array<DemographicProjectionSortInput>>;
};

export type QueriesDemographicsArgs = {
  filter?: InputMaybe<DemographicFilterInput>;
  page?: InputMaybe<PaginationInput>;
  sort?: InputMaybe<Array<DemographicSortInput>>;
  storeId: Scalars['String']['input'];
};

export type QueriesDisplaySettingsArgs = {
  input: DisplaySettingsHash;
};

export type QueriesDocumentArgs = {
  name: Scalars['String']['input'];
  storeId: Scalars['String']['input'];
};

export type QueriesDocumentHistoryArgs = {
  name: Scalars['String']['input'];
  storeId: Scalars['String']['input'];
};

export type QueriesDocumentRegistriesArgs = {
  filter?: InputMaybe<DocumentRegistryFilterInput>;
  sort?: InputMaybe<Array<DocumentRegistrySortInput>>;
  storeId: Scalars['String']['input'];
};

export type QueriesDocumentsArgs = {
  filter?: InputMaybe<DocumentFilterInput>;
  page?: InputMaybe<PaginationInput>;
  sort?: InputMaybe<DocumentSortInput>;
  storeId: Scalars['String']['input'];
};

export type QueriesEncounterFieldsArgs = {
  filter?: InputMaybe<EncounterFilterInput>;
  input: EncounterFieldsInput;
  page?: InputMaybe<PaginationInput>;
  sort?: InputMaybe<EncounterSortInput>;
  storeId: Scalars['String']['input'];
};

export type QueriesEncountersArgs = {
  filter?: InputMaybe<EncounterFilterInput>;
  page?: InputMaybe<PaginationInput>;
  sort?: InputMaybe<EncounterSortInput>;
  storeId: Scalars['String']['input'];
};

export type QueriesFormSchemasArgs = {
  filter?: InputMaybe<FormSchemaFilterInput>;
  page?: InputMaybe<PaginationInput>;
  sort?: InputMaybe<Array<FormSchemaSortInput>>;
};

export type QueriesGenerateCustomerReturnLinesArgs = {
  input: GenerateCustomerReturnLinesInput;
  storeId: Scalars['String']['input'];
};

export type QueriesGenerateReportArgs = {
  arguments?: InputMaybe<Scalars['JSON']['input']>;
  currentLanguage?: InputMaybe<Scalars['String']['input']>;
  dataId?: InputMaybe<Scalars['String']['input']>;
  format?: InputMaybe<PrintFormat>;
  reportId: Scalars['String']['input'];
  sort?: InputMaybe<PrintReportSortInput>;
  storeId: Scalars['String']['input'];
};

export type QueriesGenerateReportDefinitionArgs = {
  arguments?: InputMaybe<Scalars['JSON']['input']>;
  currentLanguage?: InputMaybe<Scalars['String']['input']>;
  dataId?: InputMaybe<Scalars['String']['input']>;
  format?: InputMaybe<PrintFormat>;
  name?: InputMaybe<Scalars['String']['input']>;
  report: Scalars['JSON']['input'];
  storeId: Scalars['String']['input'];
};

export type QueriesGenerateSupplierReturnLinesArgs = {
  input: GenerateSupplierReturnLinesInput;
  storeId: Scalars['String']['input'];
};

export type QueriesHistoricalStockLinesArgs = {
  datetime?: InputMaybe<Scalars['DateTime']['input']>;
  itemId: Scalars['String']['input'];
  storeId: Scalars['String']['input'];
};

export type QueriesInsertPrescriptionArgs = {
  input: InsertPrescriptionInput;
  storeId: Scalars['String']['input'];
};

export type QueriesInsurancePoliciesArgs = {
  nameId: Scalars['String']['input'];
  sort?: InputMaybe<Array<InsuranceSortInput>>;
  storeId: Scalars['String']['input'];
};

export type QueriesInsurancePolicyArgs = {
  id: Scalars['String']['input'];
  storeId: Scalars['String']['input'];
};

export type QueriesInsuranceProvidersArgs = {
  storeId: Scalars['String']['input'];
};

export type QueriesInventoryAdjustmentReasonsArgs = {
  filter?: InputMaybe<InventoryAdjustmentReasonFilterInput>;
  page?: InputMaybe<PaginationInput>;
  sort?: InputMaybe<Array<InventoryAdjustmentReasonSortInput>>;
};

export type QueriesInvoiceArgs = {
  id: Scalars['String']['input'];
  storeId: Scalars['String']['input'];
};

export type QueriesInvoiceByNumberArgs = {
  invoiceNumber: Scalars['Int']['input'];
  storeId: Scalars['String']['input'];
  type: InvoiceNodeType;
};

export type QueriesInvoiceCountsArgs = {
  storeId: Scalars['String']['input'];
  timezoneOffset?: InputMaybe<Scalars['Int']['input']>;
};

export type QueriesInvoiceLinesArgs = {
  filter?: InputMaybe<InvoiceLineFilterInput>;
  page?: InputMaybe<PaginationInput>;
  reportSort?: InputMaybe<PrintReportSortInput>;
  sort?: InputMaybe<Array<InvoiceLineSortInput>>;
  storeId: Scalars['String']['input'];
};

export type QueriesInvoicesArgs = {
  filter?: InputMaybe<InvoiceFilterInput>;
  page?: InputMaybe<PaginationInput>;
  sort?: InputMaybe<Array<InvoiceSortInput>>;
  storeId: Scalars['String']['input'];
};

export type QueriesItemCountsArgs = {
  lowStockThreshold?: InputMaybe<Scalars['Int']['input']>;
  storeId: Scalars['String']['input'];
};

export type QueriesItemLedgerArgs = {
  filter?: InputMaybe<LedgerFilterInput>;
  page?: InputMaybe<PaginationInput>;
  sort?: InputMaybe<Array<LedgerSortInput>>;
  storeId: Scalars['String']['input'];
};

export type QueriesItemPriceArgs = {
  input: ItemPriceInput;
  storeId: Scalars['String']['input'];
};

export type QueriesItemVariantsConfiguredArgs = {
  storeId: Scalars['String']['input'];
};

export type QueriesItemsArgs = {
  filter?: InputMaybe<ItemFilterInput>;
  page?: InputMaybe<PaginationInput>;
  sort?: InputMaybe<Array<ItemSortInput>>;
  storeId: Scalars['String']['input'];
};

export type QueriesLedgerArgs = {
  filter?: InputMaybe<LedgerFilterInput>;
  sort?: InputMaybe<Array<LedgerSortInput>>;
  storeId: Scalars['String']['input'];
};

export type QueriesLocationsArgs = {
  filter?: InputMaybe<LocationFilterInput>;
  page?: InputMaybe<PaginationInput>;
  sort?: InputMaybe<Array<LocationSortInput>>;
  storeId: Scalars['String']['input'];
};

export type QueriesLogContentsArgs = {
  fileName?: InputMaybe<Scalars['String']['input']>;
};

export type QueriesMasterListLinesArgs = {
  filter?: InputMaybe<MasterListLineFilterInput>;
  masterListId: Scalars['String']['input'];
  page?: InputMaybe<PaginationInput>;
  sort?: InputMaybe<Array<MasterListLineSortInput>>;
  storeId: Scalars['String']['input'];
};

export type QueriesMasterListsArgs = {
  filter?: InputMaybe<MasterListFilterInput>;
  page?: InputMaybe<PaginationInput>;
  sort?: InputMaybe<Array<MasterListSortInput>>;
  storeId: Scalars['String']['input'];
};

export type QueriesNamesArgs = {
  filter?: InputMaybe<NameFilterInput>;
  page?: InputMaybe<PaginationInput>;
  sort?: InputMaybe<Array<NameSortInput>>;
  storeId: Scalars['String']['input'];
};

export type QueriesPatientArgs = {
  patientId: Scalars['String']['input'];
  storeId: Scalars['String']['input'];
};

export type QueriesPatientSearchArgs = {
  input: PatientSearchInput;
  storeId: Scalars['String']['input'];
};

export type QueriesPatientsArgs = {
  filter?: InputMaybe<PatientFilterInput>;
  page?: InputMaybe<PaginationInput>;
  sort?: InputMaybe<Array<PatientSortInput>>;
  storeId: Scalars['String']['input'];
};

export type QueriesPeriodsArgs = {
  filter?: InputMaybe<PeriodFilterInput>;
  page?: InputMaybe<PaginationInput>;
  programId?: InputMaybe<Scalars['String']['input']>;
  storeId: Scalars['String']['input'];
};

export type QueriesPluginDataArgs = {
  filter?: InputMaybe<PluginDataFilterInput>;
  pluginCode: Scalars['String']['input'];
  sort?: InputMaybe<Array<PluginDataSortInput>>;
  storeId: Scalars['String']['input'];
};

<<<<<<< HEAD
=======
export type QueriesPluginGraphqlQueryArgs = {
  input: Scalars['JSON']['input'];
  pluginCode: Scalars['String']['input'];
  storeId: Scalars['String']['input'];
};

>>>>>>> 2682c85f
export type QueriesPreferencesArgs = {
  storeId: Scalars['String']['input'];
};

export type QueriesPrintersArgs = {
  filter?: InputMaybe<PrinterFilterInput>;
};

export type QueriesProgramEnrolmentsArgs = {
  filter?: InputMaybe<ProgramEnrolmentFilterInput>;
  sort?: InputMaybe<ProgramEnrolmentSortInput>;
  storeId: Scalars['String']['input'];
};

export type QueriesProgramEventsArgs = {
  filter?: InputMaybe<ProgramEventFilterInput>;
  page?: InputMaybe<PaginationInput>;
  sort?: InputMaybe<ProgramEventSortInput>;
  storeId: Scalars['String']['input'];
};

export type QueriesProgramIndicatorsArgs = {
  filter?: InputMaybe<ProgramIndicatorFilterInput>;
  sort?: InputMaybe<ProgramIndicatorSortInput>;
  storeId: Scalars['String']['input'];
};

export type QueriesProgramsArgs = {
  filter?: InputMaybe<ProgramFilterInput>;
  page?: InputMaybe<PaginationInput>;
  sort?: InputMaybe<ProgramSortInput>;
  storeId: Scalars['String']['input'];
};

export type QueriesRAndRFormArgs = {
  rnrFormId: Scalars['String']['input'];
  storeId: Scalars['String']['input'];
};

export type QueriesRAndRFormsArgs = {
  filter?: InputMaybe<RnRFormFilterInput>;
  page?: InputMaybe<PaginationInput>;
  sort?: InputMaybe<RnRFormSortInput>;
  storeId: Scalars['String']['input'];
};

export type QueriesReasonOptionsArgs = {
  filter?: InputMaybe<ReasonOptionFilterInput>;
  page?: InputMaybe<PaginationInput>;
  sort?: InputMaybe<Array<ReasonOptionSortInput>>;
};

export type QueriesRepackArgs = {
  invoiceId: Scalars['String']['input'];
  storeId: Scalars['String']['input'];
};

export type QueriesRepacksByStockLineArgs = {
  stockLineId: Scalars['String']['input'];
  storeId: Scalars['String']['input'];
};

export type QueriesReportArgs = {
  id: Scalars['String']['input'];
  storeId: Scalars['String']['input'];
  userLanguage: Scalars['String']['input'];
};

export type QueriesReportsArgs = {
  filter?: InputMaybe<ReportFilterInput>;
  sort?: InputMaybe<Array<ReportSortInput>>;
  storeId: Scalars['String']['input'];
  userLanguage: Scalars['String']['input'];
};

export type QueriesRequisitionArgs = {
  id: Scalars['String']['input'];
  storeId: Scalars['String']['input'];
};

export type QueriesRequisitionByNumberArgs = {
  requisitionNumber: Scalars['Int']['input'];
  storeId: Scalars['String']['input'];
  type: RequisitionNodeType;
};

export type QueriesRequisitionCountsArgs = {
  storeId: Scalars['String']['input'];
};

export type QueriesRequisitionLineChartArgs = {
  consumptionOptionsInput?: InputMaybe<ConsumptionOptionsInput>;
  requestRequisitionLineId: Scalars['String']['input'];
  stockEvolutionOptionsInput?: InputMaybe<StockEvolutionOptionsInput>;
  storeId: Scalars['String']['input'];
};

export type QueriesRequisitionsArgs = {
  filter?: InputMaybe<RequisitionFilterInput>;
  page?: InputMaybe<PaginationInput>;
  sort?: InputMaybe<Array<RequisitionSortInput>>;
  storeId: Scalars['String']['input'];
};

export type QueriesResponseRequisitionStatsArgs = {
  requisitionLineId: Scalars['String']['input'];
  storeId: Scalars['String']['input'];
};

export type QueriesReturnReasonsArgs = {
  filter?: InputMaybe<ReturnReasonFilterInput>;
  page?: InputMaybe<PaginationInput>;
  sort?: InputMaybe<Array<ReturnReasonSortInput>>;
};

export type QueriesSchedulesWithPeriodsByProgramArgs = {
  programId: Scalars['String']['input'];
  storeId: Scalars['String']['input'];
};

export type QueriesSensorsArgs = {
  filter?: InputMaybe<SensorFilterInput>;
  page?: InputMaybe<PaginationInput>;
  sort?: InputMaybe<Array<SensorSortInput>>;
  storeId: Scalars['String']['input'];
};

export type QueriesStockCountsArgs = {
  daysTillExpired?: InputMaybe<Scalars['Int']['input']>;
  storeId: Scalars['String']['input'];
  timezoneOffset?: InputMaybe<Scalars['Int']['input']>;
};

export type QueriesStockLinesArgs = {
  filter?: InputMaybe<StockLineFilterInput>;
  page?: InputMaybe<PaginationInput>;
  sort?: InputMaybe<Array<StockLineSortInput>>;
  storeId: Scalars['String']['input'];
};

export type QueriesStocktakeArgs = {
  id: Scalars['String']['input'];
  storeId: Scalars['String']['input'];
};

export type QueriesStocktakeByNumberArgs = {
  stocktakeNumber: Scalars['Int']['input'];
  storeId: Scalars['String']['input'];
};

export type QueriesStocktakeLinesArgs = {
  filter?: InputMaybe<StocktakeLineFilterInput>;
  page?: InputMaybe<PaginationInput>;
  reportSort?: InputMaybe<PrintReportSortInput>;
  sort?: InputMaybe<Array<StocktakeLineSortInput>>;
  stocktakeId: Scalars['String']['input'];
  storeId: Scalars['String']['input'];
};

export type QueriesStocktakesArgs = {
  filter?: InputMaybe<StocktakeFilterInput>;
  page?: InputMaybe<PaginationInput>;
  sort?: InputMaybe<Array<StocktakeSortInput>>;
  storeId: Scalars['String']['input'];
};

export type QueriesStoreArgs = {
  id: Scalars['String']['input'];
};

export type QueriesStorePreferencesArgs = {
  storeId: Scalars['String']['input'];
};

export type QueriesStoresArgs = {
  filter?: InputMaybe<StoreFilterInput>;
  page?: InputMaybe<PaginationInput>;
  sort?: InputMaybe<Array<StoreSortInput>>;
};

export type QueriesSupplierProgramRequisitionSettingsArgs = {
  storeId: Scalars['String']['input'];
};

export type QueriesTemperatureBreachesArgs = {
  filter?: InputMaybe<TemperatureBreachFilterInput>;
  page?: InputMaybe<PaginationInput>;
  sort?: InputMaybe<Array<TemperatureBreachSortInput>>;
  storeId: Scalars['String']['input'];
};

export type QueriesTemperatureLogsArgs = {
  filter?: InputMaybe<TemperatureLogFilterInput>;
  page?: InputMaybe<PaginationInput>;
  sort?: InputMaybe<Array<TemperatureLogSortInput>>;
  storeId: Scalars['String']['input'];
};

export type QueriesTemperatureNotificationsArgs = {
  page?: InputMaybe<PaginationInput>;
  storeId: Scalars['String']['input'];
};

export type QueriesVaccinationArgs = {
  id: Scalars['String']['input'];
  storeId: Scalars['String']['input'];
};

export type QueriesVaccinationCardArgs = {
  programEnrolmentId: Scalars['String']['input'];
  storeId: Scalars['String']['input'];
};

export type QueriesVaccineCourseArgs = {
  id: Scalars['String']['input'];
};

export type QueriesVaccineCourseDoseArgs = {
  id: Scalars['String']['input'];
};

export type QueriesVaccineCoursesArgs = {
  filter?: InputMaybe<VaccineCourseFilterInput>;
  page?: InputMaybe<PaginationInput>;
  sort?: InputMaybe<Array<VaccineCourseSortInput>>;
};

export type QueryReportError = {
  __typename: 'QueryReportError';
  error: QueryReportErrorInterface;
};

export type QueryReportErrorInterface = {
  description: Scalars['String']['output'];
};

export type QueryReportsError = {
  __typename: 'QueryReportsError';
  error: QueryReportsErrorInterface;
};

export type QueryReportsErrorInterface = {
  description: Scalars['String']['output'];
};

export type ReasonOptionConnector = {
  __typename: 'ReasonOptionConnector';
  nodes: Array<ReasonOptionNode>;
  totalCount: Scalars['Int']['output'];
};

export type ReasonOptionFilterInput = {
  id?: InputMaybe<EqualFilterStringInput>;
  isActive?: InputMaybe<Scalars['Boolean']['input']>;
  type?: InputMaybe<EqualFilterReasonOptionTypeInput>;
};

export type ReasonOptionNode = {
  __typename: 'ReasonOptionNode';
  id: Scalars['String']['output'];
  isActive: Scalars['Boolean']['output'];
  reason: Scalars['String']['output'];
  type: ReasonOptionNodeType;
};

export enum ReasonOptionNodeType {
  NegativeInventoryAdjustment = 'NEGATIVE_INVENTORY_ADJUSTMENT',
  PositiveInventoryAdjustment = 'POSITIVE_INVENTORY_ADJUSTMENT',
  RequisitionLineVariance = 'REQUISITION_LINE_VARIANCE',
  ReturnReason = 'RETURN_REASON',
}

export type ReasonOptionResponse = ReasonOptionConnector;

export enum ReasonOptionSortFieldInput {
  Reason = 'reason',
  ReasonOptionType = 'reasonOptionType',
}

export type ReasonOptionSortInput = {
  /**
   * Sort query result is sorted descending or ascending (if not provided the default is
   * ascending)
   */
  desc?: InputMaybe<Scalars['Boolean']['input']>;
  /** Sort query result by `key` */
  key: ReasonOptionSortFieldInput;
};

export type RecordAlreadyExist = InsertAssetCatalogueItemErrorInterface &
  InsertAssetErrorInterface &
  InsertAssetLogErrorInterface &
  InsertAssetLogReasonErrorInterface &
  InsertDemographicIndicatorErrorInterface &
  InsertDemographicProjectionErrorInterface &
  InsertLocationErrorInterface &
  InsertVaccineCourseErrorInterface &
  UpdateDemographicIndicatorErrorInterface &
  UpdateDemographicProjectionErrorInterface & {
    __typename: 'RecordAlreadyExist';
    description: Scalars['String']['output'];
  };

export type RecordBelongsToAnotherStore = DeleteAssetErrorInterface &
  DeleteAssetLogReasonErrorInterface &
  DeleteLocationErrorInterface &
  UpdateAssetErrorInterface &
  UpdateLocationErrorInterface &
  UpdateSensorErrorInterface & {
    __typename: 'RecordBelongsToAnotherStore';
    description: Scalars['String']['output'];
  };

export type RecordNotFound = AddFromMasterListErrorInterface &
  AddToInboundShipmentFromMasterListErrorInterface &
  AddToOutboundShipmentFromMasterListErrorInterface &
  AllocateOutboundShipmentUnallocatedLineErrorInterface &
  CreateRequisitionShipmentErrorInterface &
  DeleteAssetCatalogueItemErrorInterface &
  DeleteAssetErrorInterface &
  DeleteAssetLogReasonErrorInterface &
  DeleteCustomerReturnErrorInterface &
  DeleteErrorInterface &
  DeleteInboundShipmentErrorInterface &
  DeleteInboundShipmentLineErrorInterface &
  DeleteInboundShipmentServiceLineErrorInterface &
  DeleteLocationErrorInterface &
  DeleteOutboundShipmentLineErrorInterface &
  DeleteOutboundShipmentServiceLineErrorInterface &
  DeleteOutboundShipmentUnallocatedLineErrorInterface &
  DeletePrescriptionErrorInterface &
  DeletePrescriptionLineErrorInterface &
  DeleteRequestRequisitionErrorInterface &
  DeleteRequestRequisitionLineErrorInterface &
  DeleteResponseRequisitionErrorInterface &
  DeleteResponseRequisitionLineErrorInterface &
  DeleteSupplierReturnErrorInterface &
  DeleteVaccineCourseErrorInterface &
  NodeErrorInterface &
  RequisitionLineChartErrorInterface &
  RequisitionLineStatsErrorInterface &
  ScannedDataParseErrorInterface &
  SupplyRequestedQuantityErrorInterface &
  UpdateAssetErrorInterface &
  UpdateErrorInterface &
  UpdateInboundShipmentErrorInterface &
  UpdateInboundShipmentLineErrorInterface &
  UpdateInboundShipmentServiceLineErrorInterface &
  UpdateIndicatorValueErrorInterface &
  UpdateLocationErrorInterface &
  UpdateNameErrorInterface &
  UpdateNamePropertiesErrorInterface &
  UpdateOutboundShipmentLineErrorInterface &
  UpdateOutboundShipmentServiceLineErrorInterface &
  UpdateOutboundShipmentUnallocatedLineErrorInterface &
  UpdatePrescriptionErrorInterface &
  UpdatePrescriptionLineErrorInterface &
  UpdateRequestRequisitionErrorInterface &
  UpdateRequestRequisitionLineErrorInterface &
  UpdateResponseRequisitionErrorInterface &
  UpdateResponseRequisitionLineErrorInterface &
  UpdateReturnOtherPartyErrorInterface &
  UpdateSensorErrorInterface &
  UpdateStockLineErrorInterface &
  UseSuggestedQuantityErrorInterface & {
    __typename: 'RecordNotFound';
    description: Scalars['String']['output'];
  };

export type RecordProgramCombinationAlreadyExists =
  InsertVaccineCourseErrorInterface &
    UpdateVaccineCourseErrorInterface & {
      __typename: 'RecordProgramCombinationAlreadyExists';
      description: Scalars['String']['output'];
    };

export type RefreshToken = {
  __typename: 'RefreshToken';
  /** New Bearer token */
  token: Scalars['String']['output'];
};

export type RefreshTokenError = {
  __typename: 'RefreshTokenError';
  error: RefreshTokenErrorInterface;
};

export type RefreshTokenErrorInterface = {
  description: Scalars['String']['output'];
};

export type RefreshTokenResponse = RefreshToken | RefreshTokenError;

export type RepackConnector = {
  __typename: 'RepackConnector';
  nodes: Array<RepackNode>;
  totalCount: Scalars['Int']['output'];
};

export type RepackNode = {
  __typename: 'RepackNode';
  batch?: Maybe<Scalars['String']['output']>;
  datetime: Scalars['DateTime']['output'];
  from: RepackStockLineNode;
  id: Scalars['String']['output'];
  invoice: InvoiceNode;
  repackId: Scalars['String']['output'];
  to: RepackStockLineNode;
};

export type RepackResponse = NodeError | RepackNode;

export type RepackStockLineNode = {
  __typename: 'RepackStockLineNode';
  location?: Maybe<LocationNode>;
  numberOfPacks: Scalars['Float']['output'];
  packSize: Scalars['Float']['output'];
  stockLine?: Maybe<StockLineNode>;
};

export type ReportConnector = {
  __typename: 'ReportConnector';
  nodes: Array<ReportNode>;
  totalCount: Scalars['Int']['output'];
};

export enum ReportContext {
  Asset = 'ASSET',
  Dispensary = 'DISPENSARY',
  InboundReturn = 'INBOUND_RETURN',
  InboundShipment = 'INBOUND_SHIPMENT',
  InternalOrder = 'INTERNAL_ORDER',
  OutboundReturn = 'OUTBOUND_RETURN',
  OutboundShipment = 'OUTBOUND_SHIPMENT',
  Patient = 'PATIENT',
  Prescription = 'PRESCRIPTION',
  Repack = 'REPACK',
  Report = 'REPORT',
  Requisition = 'REQUISITION',
  Resource = 'RESOURCE',
  Stocktake = 'STOCKTAKE',
}

export type ReportFilterInput = {
  context?: InputMaybe<EqualFilterReportContextInput>;
  id?: InputMaybe<EqualFilterStringInput>;
  isActive?: InputMaybe<Scalars['Boolean']['input']>;
  name?: InputMaybe<StringFilterInput>;
  subContext?: InputMaybe<EqualFilterStringInput>;
};

export type ReportNode = {
  __typename: 'ReportNode';
  argumentSchema?: Maybe<FormSchemaNode>;
  context: ReportContext;
  id: Scalars['String']['output'];
  isActive: Scalars['Boolean']['output'];
  isCustom: Scalars['Boolean']['output'];
  /** Human readable name of the report */
  name: Scalars['String']['output'];
  subContext?: Maybe<Scalars['String']['output']>;
};

export type ReportResponse = QueryReportError | ReportNode;

export enum ReportSortFieldInput {
  Id = 'id',
  Name = 'name',
}

export type ReportSortInput = {
  /**
   * Sort query result is sorted descending or ascending (if not provided the default is
   * ascending)
   */
  desc?: InputMaybe<Scalars['Boolean']['input']>;
  /** Sort query result by `key` */
  key: ReportSortFieldInput;
};

export type ReportsResponse = QueryReportsError | ReportConnector;

export type RequestRequisitionCounts = {
  __typename: 'RequestRequisitionCounts';
  draft: Scalars['Int']['output'];
};

export type RequestStoreStatsNode = {
  __typename: 'RequestStoreStatsNode';
  averageMonthlyConsumption: Scalars['Float']['output'];
  maxMonthsOfStock: Scalars['Float']['output'];
  stockOnHand: Scalars['Float']['output'];
  suggestedQuantity: Scalars['Float']['output'];
};

export type RequisitionConnector = {
  __typename: 'RequisitionConnector';
  nodes: Array<RequisitionNode>;
  totalCount: Scalars['Int']['output'];
};

export type RequisitionCounts = {
  __typename: 'RequisitionCounts';
  request: RequestRequisitionCounts;
  response: ResponseRequisitionCounts;
};

export type RequisitionFilterInput = {
  aShipmentHasBeenCreated?: InputMaybe<Scalars['Boolean']['input']>;
  colour?: InputMaybe<EqualFilterStringInput>;
  comment?: InputMaybe<StringFilterInput>;
  createdDatetime?: InputMaybe<DatetimeFilterInput>;
  elmisCode?: InputMaybe<EqualFilterStringInput>;
  expectedDeliveryDate?: InputMaybe<DateFilterInput>;
  finalisedDatetime?: InputMaybe<DatetimeFilterInput>;
  id?: InputMaybe<EqualFilterStringInput>;
  orderType?: InputMaybe<EqualFilterStringInput>;
  otherPartyId?: InputMaybe<EqualFilterStringInput>;
  otherPartyName?: InputMaybe<StringFilterInput>;
  periodId?: InputMaybe<EqualFilterStringInput>;
  programId?: InputMaybe<EqualFilterStringInput>;
  requisitionNumber?: InputMaybe<EqualFilterBigNumberInput>;
  sentDatetime?: InputMaybe<DatetimeFilterInput>;
  status?: InputMaybe<EqualFilterRequisitionStatusInput>;
  theirReference?: InputMaybe<StringFilterInput>;
  type?: InputMaybe<EqualFilterRequisitionTypeInput>;
  userId?: InputMaybe<EqualFilterStringInput>;
};

export type RequisitionIndicatorInformationNode = {
  __typename: 'RequisitionIndicatorInformationNode';
  columnId: Scalars['String']['output'];
  value: Scalars['String']['output'];
};

export type RequisitionLineChartError = {
  __typename: 'RequisitionLineChartError';
  error: RequisitionLineChartErrorInterface;
};

export type RequisitionLineChartErrorInterface = {
  description: Scalars['String']['output'];
};

export type RequisitionLineChartResponse =
  | ItemChartNode
  | RequisitionLineChartError;

export type RequisitionLineConnector = {
  __typename: 'RequisitionLineConnector';
  nodes: Array<RequisitionLineNode>;
  totalCount: Scalars['Int']['output'];
};

export type RequisitionLineNode = {
  __typename: 'RequisitionLineNode';
  additionInUnits: Scalars['Float']['output'];
  /** Quantity already issued in outbound shipments */
  alreadyIssued: Scalars['Float']['output'];
  approvalComment?: Maybe<Scalars['String']['output']>;
  approvedQuantity: Scalars['Float']['output'];
  availableStockOnHand: Scalars['Float']['output'];
  averageMonthlyConsumption: Scalars['Float']['output'];
  comment?: Maybe<Scalars['String']['output']>;
  daysOutOfStock: Scalars['Float']['output'];
  expiringUnits: Scalars['Float']['output'];
  id: Scalars['String']['output'];
  /** InboundShipment lines linked to requisitions line */
  inboundShipmentLines: InvoiceLineConnector;
  incomingUnits: Scalars['Float']['output'];
  initialStockOnHandUnits: Scalars['Float']['output'];
  item: ItemNode;
  itemId: Scalars['String']['output'];
  itemName: Scalars['String']['output'];
  /**
   * For request requisition: snapshot stats (when requisition was created)
   * For response requisition current item stats
   */
  itemStats: ItemStatsNode;
  linkedRequisitionLine?: Maybe<RequisitionLineNode>;
  lossInUnits: Scalars['Float']['output'];
  optionId?: Maybe<Scalars['String']['output']>;
  /** OutboundShipment lines linked to requisitions line */
  outboundShipmentLines: InvoiceLineConnector;
  outgoingUnits: Scalars['Float']['output'];
  reason?: Maybe<ReasonOptionNode>;
  /**
   * Quantity remaining to supply
   * supplyQuantity minus all (including unallocated) linked invoice lines numberOfPacks * packSize
   * Only available in response requisition, request requisition returns 0
   */
  remainingQuantityToSupply: Scalars['Float']['output'];
  /** Quantity requested */
  requestedQuantity: Scalars['Float']['output'];
  requisitionNumber: Scalars['Int']['output'];
  /**
   * Calculated quantity
   * When months_of_stock < requisition.min_months_of_stock, calculated = average_monthly_consumption * requisition.max_months_of_stock - months_of_stock
   */
  suggestedQuantity: Scalars['Float']['output'];
  /** Quantity to be supplied in the next shipment, only used in response requisition */
  supplyQuantity: Scalars['Float']['output'];
};

export type RequisitionLineNodeItemStatsArgs = {
  amcLookbackMonths?: InputMaybe<Scalars['Float']['input']>;
};

export type RequisitionLineStatsError = {
  __typename: 'RequisitionLineStatsError';
  error: RequisitionLineStatsErrorInterface;
};

export type RequisitionLineStatsErrorInterface = {
  description: Scalars['String']['output'];
};

export type RequisitionLineStatsResponse =
  | RequisitionLineStatsError
  | ResponseRequisitionStatsNode;

export type RequisitionLineWithItemIdExists =
  InsertRequestRequisitionLineErrorInterface &
    InsertResponseRequisitionLineErrorInterface & {
      __typename: 'RequisitionLineWithItemIdExists';
      description: Scalars['String']['output'];
    };

export type RequisitionNode = {
  __typename: 'RequisitionNode';
  approvalStatus: RequisitionNodeApprovalStatus;
  colour?: Maybe<Scalars['String']['output']>;
  comment?: Maybe<Scalars['String']['output']>;
  createdDatetime: Scalars['DateTime']['output'];
  expectedDeliveryDate?: Maybe<Scalars['NaiveDate']['output']>;
  finalisedDatetime?: Maybe<Scalars['DateTime']['output']>;
  id: Scalars['String']['output'];
  isEmergency: Scalars['Boolean']['output'];
  lines: RequisitionLineConnector;
  /**
   * All lines that have not been supplied
   * based on same logic as RequisitionLineNode.remainingQuantityToSupply
   * only applicable to Response requisition, Request requisition will empty connector
   */
  linesRemainingToSupply: RequisitionLineConnector;
  /** Linked requisition */
  linkedRequisition?: Maybe<RequisitionNode>;
  /** Maximum calculated quantity, used to deduce calculated quantity for each line, see calculated in requisition line */
  maxMonthsOfStock: Scalars['Float']['output'];
  /** Minimum quantity to have for stock to be ordered, used to deduce calculated quantity for each line, see calculated in requisition line */
  minMonthsOfStock: Scalars['Float']['output'];
  orderType?: Maybe<Scalars['String']['output']>;
  /**
   * Request Requisition: Supplying store (store that is supplying stock)
   * Response Requisition: Customer store (store that is ordering stock)
   */
  otherParty: NameNode;
  otherPartyId: Scalars['String']['output'];
  otherPartyName: Scalars['String']['output'];
  period?: Maybe<PeriodNode>;
  program?: Maybe<ProgramNode>;
  /** @deprecated use `program.name` instead. */
  programName?: Maybe<Scalars['String']['output']>;
  requisitionNumber: Scalars['Int']['output'];
  /** Applicable to request requisition only */
  sentDatetime?: Maybe<Scalars['DateTime']['output']>;
  /**
   * Response Requisition: Outbound Shipments linked requisition
   * Request Requisition: Inbound Shipments linked to requisition
   */
  shipments: InvoiceConnector;
  status: RequisitionNodeStatus;
  theirReference?: Maybe<Scalars['String']['output']>;
  type: RequisitionNodeType;
  /**
   * User that last edited requisition, if user is not found in system default unknown user is returned
   * Null is returned for transfers, where response requisition has not been edited yet
   */
  user?: Maybe<UserNode>;
};

export type RequisitionNodeOtherPartyArgs = {
  storeId: Scalars['String']['input'];
};

/** Approval status is applicable to response requisition only */
export enum RequisitionNodeApprovalStatus {
  /** Approved */
  Approved = 'APPROVED',
  /** Approval was denied, requisition is not editable */
  Denied = 'DENIED',
  None = 'NONE',
  /** Pending authorisation, requisition should not be editable */
  Pending = 'PENDING',
}

export enum RequisitionNodeStatus {
  /** New requisition when manually created */
  Draft = 'DRAFT',
  /**
   * Response requisition: When supplier finished fulfilling requisition, locked for future editing
   * Request requisition: When response requisition is finalised
   */
  Finalised = 'FINALISED',
  /** New requisition when automatically created, only applicable to response requisition when it's duplicated in supplying store from request requisition */
  New = 'NEW',
  /** Request requisition is sent and locked for future editing, only applicable to request requisition */
  Sent = 'SENT',
}

export enum RequisitionNodeType {
  /** Requisition created by store that is ordering stock */
  Request = 'REQUEST',
  /** Supplying store requisition in response to request requisition */
  Response = 'RESPONSE',
}

export type RequisitionReasonNotProvided = {
  __typename: 'RequisitionReasonNotProvided';
  description: Scalars['String']['output'];
  requisitionLine: RequisitionLineNode;
};

export type RequisitionReasonsNotProvided =
  UpdateRequestRequisitionErrorInterface &
    UpdateResponseRequisitionErrorInterface & {
      __typename: 'RequisitionReasonsNotProvided';
      description: Scalars['String']['output'];
      errors: Array<RequisitionReasonNotProvided>;
    };

export type RequisitionResponse = RecordNotFound | RequisitionNode;

export enum RequisitionSortFieldInput {
  Comment = 'comment',
  CreatedDatetime = 'createdDatetime',
  ExpectedDeliveryDate = 'expectedDeliveryDate',
  FinalisedDatetime = 'finalisedDatetime',
  OrderType = 'orderType',
  OtherPartyName = 'otherPartyName',
  PeriodStartDate = 'periodStartDate',
  ProgramName = 'programName',
  RequisitionNumber = 'requisitionNumber',
  SentDatetime = 'sentDatetime',
  Status = 'status',
  TheirReference = 'theirReference',
  Type = 'type',
}

export type RequisitionSortInput = {
  /**
   * Sort query result is sorted descending or ascending (if not provided the default is
   * ascending)
   */
  desc?: InputMaybe<Scalars['Boolean']['input']>;
  /** Sort query result by `key` */
  key: RequisitionSortFieldInput;
};

export type RequisitionWithShipment =
  DeleteResponseRequisitionErrorInterface & {
    __typename: 'RequisitionWithShipment';
    description: Scalars['String']['output'];
  };

export type RequisitionsResponse = RequisitionConnector;

export type ResponseRequisitionCounts = {
  __typename: 'ResponseRequisitionCounts';
  new: Scalars['Int']['output'];
};

export type ResponseRequisitionStatsNode = {
  __typename: 'ResponseRequisitionStatsNode';
  requestStoreStats: RequestStoreStatsNode;
  responseStoreStats: ResponseStoreStatsNode;
};

export type ResponseStoreStatsNode = {
  __typename: 'ResponseStoreStatsNode';
  incomingStock: Scalars['Int']['output'];
  otherRequestedQuantity: Scalars['Float']['output'];
  requestedQuantity: Scalars['Float']['output'];
  stockOnHand: Scalars['Float']['output'];
  stockOnOrder: Scalars['Float']['output'];
};

export type ReturnReasonConnector = {
  __typename: 'ReturnReasonConnector';
  nodes: Array<ReturnReasonNode>;
  totalCount: Scalars['Int']['output'];
};

export type ReturnReasonFilterInput = {
  id?: InputMaybe<EqualFilterStringInput>;
  isActive?: InputMaybe<Scalars['Boolean']['input']>;
};

export type ReturnReasonNode = {
  __typename: 'ReturnReasonNode';
  id: Scalars['String']['output'];
  isActive: Scalars['Boolean']['output'];
  reason: Scalars['String']['output'];
};

export type ReturnReasonResponse = ReturnReasonConnector;

export enum ReturnReasonSortFieldInput {
  Id = 'id',
  Reason = 'reason',
}

export type ReturnReasonSortInput = {
  /**
   * Sort query result is sorted descending or ascending (if not provided the default is
   * ascending)
   */
  desc?: InputMaybe<Scalars['Boolean']['input']>;
  /** Sort query result by `key` */
  key: ReturnReasonSortFieldInput;
};

export type RnRFormConnector = {
  __typename: 'RnRFormConnector';
  nodes: Array<RnRFormNode>;
  totalCount: Scalars['Int']['output'];
};

export type RnRFormFilterInput = {
  createdDatetime?: InputMaybe<DatetimeFilterInput>;
  id?: InputMaybe<EqualFilterStringInput>;
  periodScheduleId?: InputMaybe<EqualFilterStringInput>;
  programId?: InputMaybe<EqualFilterStringInput>;
  storeId?: InputMaybe<EqualFilterStringInput>;
};

export type RnRFormLineNode = {
  __typename: 'RnRFormLineNode';
  adjustedQuantityConsumed: Scalars['Float']['output'];
  adjustments: Scalars['Float']['output'];
  approvedQuantity?: Maybe<Scalars['Float']['output']>;
  averageMonthlyConsumption: Scalars['Float']['output'];
  calculatedRequestedQuantity: Scalars['Float']['output'];
  comment?: Maybe<Scalars['String']['output']>;
  confirmed: Scalars['Boolean']['output'];
  enteredRequestedQuantity?: Maybe<Scalars['Float']['output']>;
  expiryDate?: Maybe<Scalars['NaiveDate']['output']>;
  finalBalance: Scalars['Float']['output'];
  id: Scalars['String']['output'];
  initialBalance: Scalars['Float']['output'];
  item: ItemNode;
  itemId: Scalars['String']['output'];
  losses: Scalars['Float']['output'];
  lowStock: LowStockStatus;
  maximumQuantity: Scalars['Float']['output'];
  minimumQuantity: Scalars['Float']['output'];
  previousMonthlyConsumptionValues: Scalars['String']['output'];
  quantityConsumed: Scalars['Float']['output'];
  quantityReceived: Scalars['Float']['output'];
  rnrFormId: Scalars['String']['output'];
  stockOutDuration: Scalars['Int']['output'];
};

export type RnRFormNode = {
  __typename: 'RnRFormNode';
  comment?: Maybe<Scalars['String']['output']>;
  createdDatetime: Scalars['DateTime']['output'];
  id: Scalars['String']['output'];
  lines: Array<RnRFormLineNode>;
  periodId: Scalars['String']['output'];
  periodLength: Scalars['Int']['output'];
  periodName: Scalars['String']['output'];
  programId: Scalars['String']['output'];
  programName: Scalars['String']['output'];
  status: RnRFormNodeStatus;
  supplierId: Scalars['String']['output'];
  supplierName: Scalars['String']['output'];
  theirReference?: Maybe<Scalars['String']['output']>;
};

export enum RnRFormNodeStatus {
  Draft = 'DRAFT',
  Finalised = 'FINALISED',
}

export type RnRFormResponse = NodeError | RnRFormNode;

export enum RnRFormSortFieldInput {
  CreatedDatetime = 'createdDatetime',
  Period = 'period',
  Program = 'program',
  Status = 'status',
  SupplierName = 'supplierName',
}

export type RnRFormSortInput = {
  /**
   * Sort query result is sorted descending or ascending (if not provided the default is
   * ascending)
   */
  desc?: InputMaybe<Scalars['Boolean']['input']>;
  /** Sort query result by `key` */
  key: RnRFormSortFieldInput;
};

export type RnRFormsResponse = RnRFormConnector;

export type ScannedDataParseError = {
  __typename: 'ScannedDataParseError';
  error: ScannedDataParseErrorInterface;
};

export type ScannedDataParseErrorInterface = {
  description: Scalars['String']['output'];
};

export type SchedulePeriodNode = {
  __typename: 'SchedulePeriodNode';
  id: Scalars['String']['output'];
  inUse: Scalars['Boolean']['output'];
  period: PeriodNode;
};

export type SensorConnector = {
  __typename: 'SensorConnector';
  nodes: Array<SensorNode>;
  totalCount: Scalars['Int']['output'];
};

export type SensorFilterInput = {
  id?: InputMaybe<EqualFilterStringInput>;
  isActive?: InputMaybe<Scalars['Boolean']['input']>;
  name?: InputMaybe<StringFilterInput>;
  serial?: InputMaybe<EqualFilterStringInput>;
};

export type SensorNode = {
  __typename: 'SensorNode';
  assets: AssetConnector;
  batteryLevel?: Maybe<Scalars['Int']['output']>;
  breach?: Maybe<TemperatureBreachNodeType>;
  id: Scalars['String']['output'];
  isActive: Scalars['Boolean']['output'];
  lastConnectionDatetime?: Maybe<Scalars['DateTime']['output']>;
  latestTemperatureLog?: Maybe<TemperatureLogConnector>;
  location?: Maybe<LocationNode>;
  logInterval?: Maybe<Scalars['Int']['output']>;
  name: Scalars['String']['output'];
  serial: Scalars['String']['output'];
  type: SensorNodeType;
};

export enum SensorNodeType {
  Berlinger = 'BERLINGER',
  BlueMaestro = 'BLUE_MAESTRO',
  Laird = 'LAIRD',
}

export enum SensorSortFieldInput {
  Name = 'name',
  Serial = 'serial',
}

export type SensorSortInput = {
  /**
   * Sort query result is sorted descending or ascending (if not provided the default is
   * ascending)
   */
  desc?: InputMaybe<Scalars['Boolean']['input']>;
  /** Sort query result by `key` */
  key: SensorSortFieldInput;
};

export type SensorsResponse = SensorConnector;

export type SetPrescribedQuantityError = {
  __typename: 'SetPrescribedQuantityError';
  error: SetPrescribedQuantityErrorInterface;
};

export type SetPrescribedQuantityErrorInterface = {
  description: Scalars['String']['output'];
};

export type SetPrescribedQuantityInput = {
  invoiceId: Scalars['String']['input'];
  itemId: Scalars['String']['input'];
  prescribedQuantity: Scalars['Float']['input'];
};

export type SetPrescribedQuantityResponse =
  | InvoiceLineNode
  | SetPrescribedQuantityError;

export type SetPrescribedQuantityWithId = {
  __typename: 'SetPrescribedQuantityWithId';
  id: Scalars['String']['output'];
  response: SetPrescribedQuantityResponse;
};

export type SnapshotCountCurrentCountMismatch =
  UpdateStocktakeErrorInterface & {
    __typename: 'SnapshotCountCurrentCountMismatch';
    description: Scalars['String']['output'];
    lines: Array<SnapshotCountCurrentCountMismatchLine>;
  };

export type SnapshotCountCurrentCountMismatchLine =
  UpdateStocktakeLineErrorInterface & {
    __typename: 'SnapshotCountCurrentCountMismatchLine';
    description: Scalars['String']['output'];
    stocktakeLine: StocktakeLineNode;
  };

export enum StatusType {
  Decommissioned = 'DECOMMISSIONED',
  Functioning = 'FUNCTIONING',
  FunctioningButNeedsAttention = 'FUNCTIONING_BUT_NEEDS_ATTENTION',
  NotFunctioning = 'NOT_FUNCTIONING',
  NotInUse = 'NOT_IN_USE',
  Unserviceable = 'UNSERVICEABLE',
}

export type StockCounts = {
  __typename: 'StockCounts';
  expired: Scalars['Int']['output'];
  expiringSoon: Scalars['Int']['output'];
};

export type StockEvolutionConnector = {
  __typename: 'StockEvolutionConnector';
  nodes: Array<StockEvolutionNode>;
  totalCount: Scalars['Int']['output'];
};

export type StockEvolutionNode = {
  __typename: 'StockEvolutionNode';
  date: Scalars['NaiveDate']['output'];
  isHistoric: Scalars['Boolean']['output'];
  isProjected: Scalars['Boolean']['output'];
  maximumStockOnHand: Scalars['Int']['output'];
  minimumStockOnHand: Scalars['Int']['output'];
  stockOnHand: Scalars['Int']['output'];
};

export type StockEvolutionOptionsInput = {
  /** Defaults to 30, number of data points for historic stock on hand in stock evolution chart */
  numberOfHistoricDataPoints?: InputMaybe<Scalars['Int']['input']>;
  /** Defaults to 20, number of data points for projected stock on hand in stock evolution chart */
  numberOfProjectedDataPoints?: InputMaybe<Scalars['Int']['input']>;
};

export type StockLineAlreadyExistsInInvoice =
  InsertOutboundShipmentLineErrorInterface &
    InsertPrescriptionLineErrorInterface &
    UpdateOutboundShipmentLineErrorInterface &
    UpdatePrescriptionLineErrorInterface & {
      __typename: 'StockLineAlreadyExistsInInvoice';
      description: Scalars['String']['output'];
      line: InvoiceLineNode;
    };

export type StockLineConnector = {
  __typename: 'StockLineConnector';
  nodes: Array<StockLineNode>;
  totalCount: Scalars['Int']['output'];
};

export type StockLineFilterInput = {
  expiryDate?: InputMaybe<DateFilterInput>;
  hasPacksInStore?: InputMaybe<Scalars['Boolean']['input']>;
  id?: InputMaybe<EqualFilterStringInput>;
  isActive?: InputMaybe<Scalars['Boolean']['input']>;
  isAvailable?: InputMaybe<Scalars['Boolean']['input']>;
  itemCodeOrName?: InputMaybe<StringFilterInput>;
  itemId?: InputMaybe<EqualFilterStringInput>;
  location?: InputMaybe<LocationFilterInput>;
  locationId?: InputMaybe<EqualFilterStringInput>;
  masterList?: InputMaybe<MasterListFilterInput>;
  storeId?: InputMaybe<EqualFilterStringInput>;
};

export type StockLineIsOnHold = InsertOutboundShipmentLineErrorInterface &
  InsertPrescriptionLineErrorInterface &
  UpdateOutboundShipmentLineErrorInterface &
  UpdatePrescriptionLineErrorInterface & {
    __typename: 'StockLineIsOnHold';
    description: Scalars['String']['output'];
  };

export type StockLineNode = {
  __typename: 'StockLineNode';
  availableNumberOfPacks: Scalars['Float']['output'];
  barcode?: Maybe<Scalars['String']['output']>;
  batch?: Maybe<Scalars['String']['output']>;
  costPricePerPack: Scalars['Float']['output'];
  expiryDate?: Maybe<Scalars['NaiveDate']['output']>;
  id: Scalars['String']['output'];
  item: ItemNode;
  itemId: Scalars['String']['output'];
  itemName: Scalars['String']['output'];
  itemVariantId?: Maybe<Scalars['String']['output']>;
  location?: Maybe<LocationNode>;
  locationId?: Maybe<Scalars['String']['output']>;
  locationName?: Maybe<Scalars['String']['output']>;
  note?: Maybe<Scalars['String']['output']>;
  onHold: Scalars['Boolean']['output'];
  packSize: Scalars['Float']['output'];
  sellPricePerPack: Scalars['Float']['output'];
  storeId: Scalars['String']['output'];
  supplierName?: Maybe<Scalars['String']['output']>;
  totalNumberOfPacks: Scalars['Float']['output'];
};

export type StockLineReducedBelowZero =
  InsertInventoryAdjustmentErrorInterface &
    InsertRepackErrorInterface &
    InsertStocktakeLineErrorInterface &
    UpdateStocktakeLineErrorInterface & {
      __typename: 'StockLineReducedBelowZero';
      description: Scalars['String']['output'];
      stockLine: StockLineNode;
    };

export type StockLineResponse = NodeError | StockLineNode;

export enum StockLineSortFieldInput {
  Batch = 'batch',
  ExpiryDate = 'expiryDate',
  ItemCode = 'itemCode',
  ItemName = 'itemName',
  LocationCode = 'locationCode',
  NumberOfPacks = 'numberOfPacks',
  PackSize = 'packSize',
  SupplierName = 'supplierName',
}

export type StockLineSortInput = {
  /**
   * Sort query result is sorted descending or ascending (if not provided the default is
   * ascending)
   */
  desc?: InputMaybe<Scalars['Boolean']['input']>;
  /** Sort query result by `key` */
  key: StockLineSortFieldInput;
};

export type StockLinesReducedBelowZero = UpdateStocktakeErrorInterface & {
  __typename: 'StockLinesReducedBelowZero';
  description: Scalars['String']['output'];
  errors: Array<StockLineReducedBelowZero>;
};

export type StockLinesResponse = StockLineConnector;

export type StocktakeConnector = {
  __typename: 'StocktakeConnector';
  nodes: Array<StocktakeNode>;
  totalCount: Scalars['Int']['output'];
};

export type StocktakeFilterInput = {
  comment?: InputMaybe<StringFilterInput>;
  createdDatetime?: InputMaybe<DatetimeFilterInput>;
  description?: InputMaybe<StringFilterInput>;
  finalisedDatetime?: InputMaybe<DatetimeFilterInput>;
  id?: InputMaybe<EqualFilterStringInput>;
  isLocked?: InputMaybe<Scalars['Boolean']['input']>;
  isProgramStocktake?: InputMaybe<Scalars['Boolean']['input']>;
  status?: InputMaybe<EqualFilterStocktakeStatusInput>;
  stocktakeDate?: InputMaybe<DateFilterInput>;
  stocktakeNumber?: InputMaybe<EqualFilterBigNumberInput>;
  userId?: InputMaybe<EqualFilterStringInput>;
};

export type StocktakeIsLocked = UpdateStocktakeErrorInterface & {
  __typename: 'StocktakeIsLocked';
  description: Scalars['String']['output'];
};

export type StocktakeLineConnector = {
  __typename: 'StocktakeLineConnector';
  nodes: Array<StocktakeLineNode>;
  totalCount: Scalars['Int']['output'];
};

export type StocktakeLineFilterInput = {
  id?: InputMaybe<EqualFilterStringInput>;
  itemCodeOrName?: InputMaybe<StringFilterInput>;
  locationId?: InputMaybe<EqualFilterStringInput>;
  stocktakeId?: InputMaybe<EqualFilterStringInput>;
};

export type StocktakeLineNode = {
  __typename: 'StocktakeLineNode';
  batch?: Maybe<Scalars['String']['output']>;
  comment?: Maybe<Scalars['String']['output']>;
  costPricePerPack?: Maybe<Scalars['Float']['output']>;
  countedNumberOfPacks?: Maybe<Scalars['Float']['output']>;
  expiryDate?: Maybe<Scalars['NaiveDate']['output']>;
  id: Scalars['String']['output'];
  inventoryAdjustmentReason?: Maybe<InventoryAdjustmentReasonNode>;
  inventoryAdjustmentReasonId?: Maybe<Scalars['String']['output']>;
  item: ItemNode;
  itemId: Scalars['String']['output'];
  itemName: Scalars['String']['output'];
  itemVariantId?: Maybe<Scalars['String']['output']>;
  location?: Maybe<LocationNode>;
  note?: Maybe<Scalars['String']['output']>;
  packSize?: Maybe<Scalars['Float']['output']>;
  sellPricePerPack?: Maybe<Scalars['Float']['output']>;
  snapshotNumberOfPacks: Scalars['Float']['output'];
  stockLine?: Maybe<StockLineNode>;
  stocktakeId: Scalars['String']['output'];
};

export enum StocktakeLineSortFieldInput {
  /** Stocktake line batch */
  Batch = 'batch',
  /** Stocktake line expiry date */
  ExpiryDate = 'expiryDate',
  ItemCode = 'itemCode',
  ItemName = 'itemName',
  /** Stocktake line item stock location code */
  LocationCode = 'locationCode',
  /** Stocktake line pack size */
  PackSize = 'packSize',
}

export type StocktakeLineSortInput = {
  /**
   * Sort query result is sorted descending or ascending (if not provided the default is
   * ascending)
   */
  desc?: InputMaybe<Scalars['Boolean']['input']>;
  /** Sort query result by `key` */
  key: StocktakeLineSortFieldInput;
};

export type StocktakeNode = {
  __typename: 'StocktakeNode';
  comment?: Maybe<Scalars['String']['output']>;
  countedBy?: Maybe<Scalars['String']['output']>;
  createdDatetime: Scalars['DateTime']['output'];
  description?: Maybe<Scalars['String']['output']>;
  finalisedDatetime?: Maybe<Scalars['DateTime']['output']>;
  id: Scalars['String']['output'];
  inventoryAddition?: Maybe<InvoiceNode>;
  inventoryAdditionId?: Maybe<Scalars['String']['output']>;
  inventoryReduction?: Maybe<InvoiceNode>;
  inventoryReductionId?: Maybe<Scalars['String']['output']>;
  isLocked: Scalars['Boolean']['output'];
  lines: StocktakeLineConnector;
  program?: Maybe<ProgramNode>;
  status: StocktakeNodeStatus;
  stocktakeDate?: Maybe<Scalars['NaiveDate']['output']>;
  stocktakeNumber: Scalars['Int']['output'];
  storeId: Scalars['String']['output'];
  user?: Maybe<UserNode>;
  verifiedBy?: Maybe<Scalars['String']['output']>;
};

export enum StocktakeNodeStatus {
  Finalised = 'FINALISED',
  New = 'NEW',
}

export type StocktakeResponse = NodeError | StocktakeNode;

export enum StocktakeSortFieldInput {
  Comment = 'comment',
  CreatedDatetime = 'createdDatetime',
  Description = 'description',
  FinalisedDatetime = 'finalisedDatetime',
  Status = 'status',
  StocktakeDate = 'stocktakeDate',
  StocktakeNumber = 'stocktakeNumber',
}

export type StocktakeSortInput = {
  /**
   * Sort query result is sorted descending or ascending (if not provided the default is
   * ascending)
   */
  desc?: InputMaybe<Scalars['Boolean']['input']>;
  /** Sort query result by `key` */
  key: StocktakeSortFieldInput;
};

export type StocktakesLinesResponse = StocktakeLineConnector;

export type StocktakesResponse = StocktakeConnector;

export type StoreConnector = {
  __typename: 'StoreConnector';
  nodes: Array<StoreNode>;
  totalCount: Scalars['Int']['output'];
};

export type StoreFilterInput = {
  code?: InputMaybe<StringFilterInput>;
  id?: InputMaybe<EqualFilterStringInput>;
  name?: InputMaybe<StringFilterInput>;
  nameCode?: InputMaybe<StringFilterInput>;
  siteId?: InputMaybe<EqualFilterNumberInput>;
};

export enum StoreModeNodeType {
  Dispensary = 'DISPENSARY',
  Store = 'STORE',
}

export type StoreNode = {
  __typename: 'StoreNode';
  code: Scalars['String']['output'];
  createdDate?: Maybe<Scalars['NaiveDate']['output']>;
  id: Scalars['String']['output'];
  /**
   * Returns the associated store logo.
   * The logo is returned as a data URL schema, e.g. "data:image/png;base64,..."
   */
  logo?: Maybe<Scalars['String']['output']>;
  name: NameNode;
  siteId: Scalars['Int']['output'];
  storeName: Scalars['String']['output'];
};

export type StoreNodeNameArgs = {
  storeId: Scalars['String']['input'];
};

export type StorePreferenceNode = {
  __typename: 'StorePreferenceNode';
  editPrescribedQuantityOnPrescription: Scalars['Boolean']['output'];
  extraFieldsInRequisition: Scalars['Boolean']['output'];
  id: Scalars['String']['output'];
  issueInForeignCurrency: Scalars['Boolean']['output'];
  manuallyLinkInternalOrderToInboundShipment: Scalars['Boolean']['output'];
  monthlyConsumptionLookBackPeriod: Scalars['Float']['output'];
  monthsItemsExpire: Scalars['Float']['output'];
  monthsLeadTime: Scalars['Float']['output'];
  monthsOverstock: Scalars['Float']['output'];
  monthsUnderstock: Scalars['Float']['output'];
  omProgramModule: Scalars['Boolean']['output'];
  packToOne: Scalars['Boolean']['output'];
  requestRequisitionRequiresAuthorisation: Scalars['Boolean']['output'];
  responseRequisitionRequiresAuthorisation: Scalars['Boolean']['output'];
  stocktakeFrequency: Scalars['Float']['output'];
  useConsumptionAndStockFromCustomersForInternalOrders: Scalars['Boolean']['output'];
  vaccineModule: Scalars['Boolean']['output'];
};

export type StoreResponse = NodeError | StoreNode;

export enum StoreSortFieldInput {
  Code = 'code',
  Name = 'name',
  NameCode = 'nameCode',
}

export type StoreSortInput = {
  /**
   * Sort query result is sorted descending or ascending (if not provided the default is
   * ascending)
   */
  desc?: InputMaybe<Scalars['Boolean']['input']>;
  /** Sort query result by `key` */
  key: StoreSortFieldInput;
};

export type StoresResponse = StoreConnector;

export type StringFilterInput = {
  /** Search term must be an exact match (case sensitive) */
  equalTo?: InputMaybe<Scalars['String']['input']>;
  /** Search term must be included in search candidate (case insensitive) */
  like?: InputMaybe<Scalars['String']['input']>;
};

export type Success = {
  __typename: 'Success';
  success: Scalars['Boolean']['output'];
};

export type SuggestedNextEncounterNode = {
  __typename: 'SuggestedNextEncounterNode';
  label?: Maybe<Scalars['String']['output']>;
  startDatetime: Scalars['DateTime']['output'];
};

export type SuggestedQuantityCalculationNode = {
  __typename: 'SuggestedQuantityCalculationNode';
  averageMonthlyConsumption: Scalars['Int']['output'];
  maximumStockOnHand: Scalars['Int']['output'];
  minimumStockOnHand: Scalars['Int']['output'];
  stockOnHand: Scalars['Int']['output'];
  suggestedQuantity: Scalars['Int']['output'];
};

export type SupplierProgramRequisitionSettingNode = {
  __typename: 'SupplierProgramRequisitionSettingNode';
  masterList: MasterListNode;
  orderTypes: Array<ProgramRequisitionOrderTypeNode>;
  programId: Scalars['String']['output'];
  programName: Scalars['String']['output'];
  suppliers: Array<NameNode>;
  tagName: Scalars['String']['output'];
};

export type SupplierReturnInput = {
  id: Scalars['String']['input'];
  inboundShipmentId?: InputMaybe<Scalars['String']['input']>;
  supplierId: Scalars['String']['input'];
  supplierReturnLines: Array<SupplierReturnLineInput>;
};

export type SupplierReturnLineConnector = {
  __typename: 'SupplierReturnLineConnector';
  nodes: Array<SupplierReturnLineNode>;
  totalCount: Scalars['Int']['output'];
};

export type SupplierReturnLineInput = {
  id: Scalars['String']['input'];
  note?: InputMaybe<Scalars['String']['input']>;
  numberOfPacksToReturn: Scalars['Float']['input'];
  reasonId?: InputMaybe<Scalars['String']['input']>;
  stockLineId: Scalars['String']['input'];
};

export type SupplierReturnLineNode = {
  __typename: 'SupplierReturnLineNode';
  availableNumberOfPacks: Scalars['Float']['output'];
  batch?: Maybe<Scalars['String']['output']>;
  expiryDate?: Maybe<Scalars['NaiveDate']['output']>;
  id: Scalars['String']['output'];
  item: ItemNode;
  itemCode: Scalars['String']['output'];
  itemName: Scalars['String']['output'];
  note?: Maybe<Scalars['String']['output']>;
  numberOfPacksToReturn: Scalars['Float']['output'];
  packSize: Scalars['Float']['output'];
  reasonId?: Maybe<Scalars['String']['output']>;
  stockLineId: Scalars['String']['output'];
};

export type SupplyRequestedQuantityError = {
  __typename: 'SupplyRequestedQuantityError';
  error: SupplyRequestedQuantityErrorInterface;
};

export type SupplyRequestedQuantityErrorInterface = {
  description: Scalars['String']['output'];
};

export type SupplyRequestedQuantityInput = {
  responseRequisitionId: Scalars['String']['input'];
};

export type SupplyRequestedQuantityResponse =
  | RequisitionLineConnector
  | SupplyRequestedQuantityError;

export type SyncErrorNode = {
  __typename: 'SyncErrorNode';
  fullError: Scalars['String']['output'];
  variant: SyncErrorVariant;
};

export enum SyncErrorVariant {
  ApiVersionIncompatible = 'API_VERSION_INCOMPATIBLE',
  CentralV6NotConfigured = 'CENTRAL_V6_NOT_CONFIGURED',
  ConnectionError = 'CONNECTION_ERROR',
  HardwareIdMismatch = 'HARDWARE_ID_MISMATCH',
  IncorrectPassword = 'INCORRECT_PASSWORD',
  IntegrationError = 'INTEGRATION_ERROR',
  IntegrationTimeoutReached = 'INTEGRATION_TIMEOUT_REACHED',
  InvalidUrl = 'INVALID_URL',
  SiteAuthTimeout = 'SITE_AUTH_TIMEOUT',
  SiteHasNoStore = 'SITE_HAS_NO_STORE',
  SiteNameNotFound = 'SITE_NAME_NOT_FOUND',
  SiteUuidIsBeingChanged = 'SITE_UUID_IS_BEING_CHANGED',
  Unknown = 'UNKNOWN',
  V6ApiVersionIncompatible = 'V6_API_VERSION_INCOMPATIBLE',
}

export type SyncFileReferenceConnector = {
  __typename: 'SyncFileReferenceConnector';
  nodes: Array<SyncFileReferenceNode>;
  totalCount: Scalars['Int']['output'];
};

export type SyncFileReferenceNode = {
  __typename: 'SyncFileReferenceNode';
  createdDatetime: Scalars['NaiveDateTime']['output'];
  fileName: Scalars['String']['output'];
  id: Scalars['String']['output'];
  mimeType?: Maybe<Scalars['String']['output']>;
  recordId: Scalars['String']['output'];
  tableName: Scalars['String']['output'];
};

export type SyncSettingsInput = {
  /** Sync interval */
  intervalSeconds: Scalars['Int']['input'];
  /** Plain text password */
  password: Scalars['String']['input'];
  url: Scalars['String']['input'];
  username: Scalars['String']['input'];
};

export type SyncSettingsNode = {
  __typename: 'SyncSettingsNode';
  /** How frequently central data is synced */
  intervalSeconds: Scalars['Int']['output'];
  /** Central server url */
  url: Scalars['String']['output'];
  /** Central server username */
  username: Scalars['String']['output'];
};

export type SyncStatusNode = {
  __typename: 'SyncStatusNode';
  durationInSeconds: Scalars['Int']['output'];
  finished?: Maybe<Scalars['DateTime']['output']>;
  started: Scalars['DateTime']['output'];
};

export type SyncStatusWithProgressNode = {
  __typename: 'SyncStatusWithProgressNode';
  done?: Maybe<Scalars['Int']['output']>;
  finished?: Maybe<Scalars['DateTime']['output']>;
  started: Scalars['DateTime']['output'];
  total?: Maybe<Scalars['Int']['output']>;
};

export type TaxInput = {
  /** Set or unset the tax value (in percentage) */
  percentage?: InputMaybe<Scalars['Float']['input']>;
};

export type TemperatureBreachConnector = {
  __typename: 'TemperatureBreachConnector';
  nodes: Array<TemperatureBreachNode>;
  totalCount: Scalars['Int']['output'];
};

export type TemperatureBreachFilterInput = {
  endDatetime?: InputMaybe<DatetimeFilterInput>;
  id?: InputMaybe<EqualFilterStringInput>;
  location?: InputMaybe<LocationFilterInput>;
  sensor?: InputMaybe<SensorFilterInput>;
  startDatetime?: InputMaybe<DatetimeFilterInput>;
  type?: InputMaybe<EqualFilterTemperatureBreachRowTypeInput>;
  unacknowledged?: InputMaybe<Scalars['Boolean']['input']>;
};

export type TemperatureBreachNode = {
  __typename: 'TemperatureBreachNode';
  comment?: Maybe<Scalars['String']['output']>;
  durationMilliseconds: Scalars['Int']['output'];
  endDatetime?: Maybe<Scalars['DateTime']['output']>;
  id: Scalars['String']['output'];
  location?: Maybe<LocationNode>;
  maxOrMinTemperature?: Maybe<Scalars['Float']['output']>;
  sensor?: Maybe<SensorNode>;
  sensorId: Scalars['String']['output'];
  startDatetime: Scalars['DateTime']['output'];
  type: TemperatureBreachNodeType;
  unacknowledged: Scalars['Boolean']['output'];
};

export enum TemperatureBreachNodeType {
  ColdConsecutive = 'COLD_CONSECUTIVE',
  ColdCumulative = 'COLD_CUMULATIVE',
  HotConsecutive = 'HOT_CONSECUTIVE',
  HotCumulative = 'HOT_CUMULATIVE',
}

export enum TemperatureBreachSortFieldInput {
  EndDatetime = 'endDatetime',
  StartDatetime = 'startDatetime',
}

export type TemperatureBreachSortInput = {
  /**
   * Sort query result is sorted descending or ascending (if not provided the default is
   * ascending)
   */
  desc?: InputMaybe<Scalars['Boolean']['input']>;
  /** Sort query result by `key` */
  key: TemperatureBreachSortFieldInput;
};

export type TemperatureBreachesResponse = TemperatureBreachConnector;

export type TemperatureExcursionConnector = {
  __typename: 'TemperatureExcursionConnector';
  nodes: Array<TemperatureExcursionNode>;
  totalCount: Scalars['Int']['output'];
};

export type TemperatureExcursionNode = {
  __typename: 'TemperatureExcursionNode';
  id: Scalars['String']['output'];
  location?: Maybe<LocationNode>;
  maxOrMinTemperature: Scalars['Float']['output'];
  sensor?: Maybe<SensorNode>;
  sensorId: Scalars['String']['output'];
  startDatetime: Scalars['DateTime']['output'];
};

export type TemperatureLogConnector = {
  __typename: 'TemperatureLogConnector';
  nodes: Array<TemperatureLogNode>;
  totalCount: Scalars['Int']['output'];
};

export type TemperatureLogFilterInput = {
  datetime?: InputMaybe<DatetimeFilterInput>;
  id?: InputMaybe<EqualFilterStringInput>;
  location?: InputMaybe<LocationFilterInput>;
  sensor?: InputMaybe<SensorFilterInput>;
  temperatureBreach?: InputMaybe<TemperatureBreachFilterInput>;
};

export type TemperatureLogNode = {
  __typename: 'TemperatureLogNode';
  datetime: Scalars['DateTime']['output'];
  id: Scalars['String']['output'];
  location?: Maybe<LocationNode>;
  sensor?: Maybe<SensorNode>;
  sensorId: Scalars['String']['output'];
  temperature: Scalars['Float']['output'];
  temperatureBreach?: Maybe<TemperatureBreachNode>;
};

export enum TemperatureLogSortFieldInput {
  Datetime = 'datetime',
  Temperature = 'temperature',
}

export type TemperatureLogSortInput = {
  /**
   * Sort query result is sorted descending or ascending (if not provided the default is
   * ascending)
   */
  desc?: InputMaybe<Scalars['Boolean']['input']>;
  /** Sort query result by `key` */
  key: TemperatureLogSortFieldInput;
};

export type TemperatureLogsResponse = TemperatureLogConnector;

export type TemperatureNotificationConnector = {
  __typename: 'TemperatureNotificationConnector';
  breaches: TemperatureBreachConnector;
  excursions: TemperatureExcursionConnector;
};

export type TemperatureNotificationsResponse = TemperatureNotificationConnector;

export type TokenExpired = RefreshTokenErrorInterface & {
  __typename: 'TokenExpired';
  description: Scalars['String']['output'];
};

export type TransferredRequisition = DeleteResponseRequisitionErrorInterface & {
  __typename: 'TransferredRequisition';
  description: Scalars['String']['output'];
};

export type UnallocatedLineForItemAlreadyExists =
  InsertOutboundShipmentUnallocatedLineErrorInterface & {
    __typename: 'UnallocatedLineForItemAlreadyExists';
    description: Scalars['String']['output'];
  };

export type UnallocatedLinesOnlyEditableInNewInvoice =
  InsertOutboundShipmentUnallocatedLineErrorInterface & {
    __typename: 'UnallocatedLinesOnlyEditableInNewInvoice';
    description: Scalars['String']['output'];
  };

export enum UniqueCombinationKey {
  Manufacturer = 'manufacturer',
  Model = 'model',
}

export type UniqueCombinationViolation =
  InsertAssetCatalogueItemErrorInterface & {
    __typename: 'UniqueCombinationViolation';
    description: Scalars['String']['output'];
    fields: Array<UniqueCombinationKey>;
  };

export enum UniqueValueKey {
  Code = 'code',
  Name = 'name',
  Serial = 'serial',
}

export type UniqueValueViolation = InsertAssetCatalogueItemErrorInterface &
  InsertAssetErrorInterface &
  InsertAssetLogErrorInterface &
  InsertAssetLogReasonErrorInterface &
  InsertDemographicIndicatorErrorInterface &
  InsertDemographicProjectionErrorInterface &
  InsertLocationErrorInterface &
  UpdateAssetErrorInterface &
  UpdateDemographicIndicatorErrorInterface &
  UpdateDemographicProjectionErrorInterface &
  UpdateLocationErrorInterface &
  UpdateSensorErrorInterface &
  UpsertItemVariantErrorInterface & {
    __typename: 'UniqueValueViolation';
    description: Scalars['String']['output'];
    field: UniqueValueKey;
  };

export type UpdateAssetError = {
  __typename: 'UpdateAssetError';
  error: UpdateAssetErrorInterface;
};

export type UpdateAssetErrorInterface = {
  description: Scalars['String']['output'];
};

export type UpdateAssetInput = {
  assetNumber?: InputMaybe<Scalars['String']['input']>;
  catalogueItemId?: InputMaybe<NullableStringUpdate>;
  donorNameId?: InputMaybe<NullableStringUpdate>;
  id: Scalars['String']['input'];
  installationDate?: InputMaybe<NullableDateUpdate>;
  locationIds?: InputMaybe<Array<Scalars['String']['input']>>;
  needsReplacement?: InputMaybe<Scalars['Boolean']['input']>;
  notes?: InputMaybe<Scalars['String']['input']>;
  properties?: InputMaybe<Scalars['String']['input']>;
  replacementDate?: InputMaybe<NullableDateUpdate>;
  serialNumber?: InputMaybe<NullableStringUpdate>;
  storeId?: InputMaybe<NullableStringUpdate>;
  warrantyEnd?: InputMaybe<NullableDateUpdate>;
  warrantyStart?: InputMaybe<NullableDateUpdate>;
};

export type UpdateAssetResponse = AssetNode | UpdateAssetError;

export type UpdateContactTraceInput = {
  /** Contact trace document data */
  data: Scalars['JSON']['input'];
  /** The document ID of the contact trace document which should be updated */
  parent: Scalars['String']['input'];
  /** The patient ID the contact belongs to */
  patientId: Scalars['String']['input'];
  /** The schema id used for the contact trace data */
  schemaId: Scalars['String']['input'];
  /** The contact trace document type */
  type: Scalars['String']['input'];
};

export type UpdateContactTraceResponse = ContactTraceNode;

export type UpdateCustomerReturnError = {
  __typename: 'UpdateCustomerReturnError';
  error: UpdateCustomerReturnErrorInterface;
};

export type UpdateCustomerReturnErrorInterface = {
  description: Scalars['String']['output'];
};

export type UpdateCustomerReturnInput = {
  colour?: InputMaybe<Scalars['String']['input']>;
  comment?: InputMaybe<Scalars['String']['input']>;
  id: Scalars['String']['input'];
  onHold?: InputMaybe<Scalars['Boolean']['input']>;
  otherPartyId?: InputMaybe<Scalars['String']['input']>;
  status?: InputMaybe<UpdateCustomerReturnStatusInput>;
  theirReference?: InputMaybe<Scalars['String']['input']>;
};

export type UpdateCustomerReturnLinesInput = {
  customerReturnId: Scalars['String']['input'];
  customerReturnLines: Array<CustomerReturnLineInput>;
};

export type UpdateCustomerReturnLinesResponse = InvoiceNode;

export type UpdateCustomerReturnResponse =
  | InvoiceNode
  | UpdateCustomerReturnError;

export enum UpdateCustomerReturnStatusInput {
  Delivered = 'DELIVERED',
  Verified = 'VERIFIED',
}

export type UpdateDemographicIndicatorError = {
  __typename: 'UpdateDemographicIndicatorError';
  error: UpdateDemographicIndicatorErrorInterface;
};

export type UpdateDemographicIndicatorErrorInterface = {
  description: Scalars['String']['output'];
};

export type UpdateDemographicIndicatorInput = {
  basePopulation?: InputMaybe<Scalars['Int']['input']>;
  baseYear?: InputMaybe<Scalars['Int']['input']>;
  id: Scalars['String']['input'];
  name?: InputMaybe<Scalars['String']['input']>;
  populationPercentage?: InputMaybe<Scalars['Float']['input']>;
  year1Projection?: InputMaybe<Scalars['Int']['input']>;
  year2Projection?: InputMaybe<Scalars['Int']['input']>;
  year3Projection?: InputMaybe<Scalars['Int']['input']>;
  year4Projection?: InputMaybe<Scalars['Int']['input']>;
  year5Projection?: InputMaybe<Scalars['Int']['input']>;
};

export type UpdateDemographicIndicatorResponse =
  | DemographicIndicatorNode
  | UpdateDemographicIndicatorError;

export type UpdateDemographicProjectionError = {
  __typename: 'UpdateDemographicProjectionError';
  error: UpdateDemographicProjectionErrorInterface;
};

export type UpdateDemographicProjectionErrorInterface = {
  description: Scalars['String']['output'];
};

export type UpdateDemographicProjectionInput = {
  baseYear?: InputMaybe<Scalars['Int']['input']>;
  id: Scalars['String']['input'];
  year1?: InputMaybe<Scalars['Float']['input']>;
  year2?: InputMaybe<Scalars['Float']['input']>;
  year3?: InputMaybe<Scalars['Float']['input']>;
  year4?: InputMaybe<Scalars['Float']['input']>;
  year5?: InputMaybe<Scalars['Float']['input']>;
};

export type UpdateDemographicProjectionResponse =
  | DemographicProjectionNode
  | UpdateDemographicProjectionError;

export type UpdateDisplaySettingsError = {
  __typename: 'UpdateDisplaySettingsError';
  error: Scalars['String']['output'];
};

export type UpdateDisplaySettingsResponse =
  | UpdateDisplaySettingsError
  | UpdateResult;

export type UpdateEncounterInput = {
  /** Encounter document data */
  data: Scalars['JSON']['input'];
  /** The document id of the encounter document which should be updated */
  parent: Scalars['String']['input'];
  /** The schema id used for the encounter data */
  schemaId: Scalars['String']['input'];
  /** The encounter type */
  type: Scalars['String']['input'];
};

export type UpdateEncounterResponse = EncounterNode;

export type UpdateErrorInterface = {
  description: Scalars['String']['output'];
};

export type UpdateInboundShipmentError = {
  __typename: 'UpdateInboundShipmentError';
  error: UpdateInboundShipmentErrorInterface;
};

export type UpdateInboundShipmentErrorInterface = {
  description: Scalars['String']['output'];
};

export type UpdateInboundShipmentInput = {
  colour?: InputMaybe<Scalars['String']['input']>;
  comment?: InputMaybe<Scalars['String']['input']>;
  currencyId?: InputMaybe<Scalars['String']['input']>;
  currencyRate?: InputMaybe<Scalars['Float']['input']>;
  id: Scalars['String']['input'];
  onHold?: InputMaybe<Scalars['Boolean']['input']>;
  otherPartyId?: InputMaybe<Scalars['String']['input']>;
  status?: InputMaybe<UpdateInboundShipmentStatusInput>;
  tax?: InputMaybe<TaxInput>;
  theirReference?: InputMaybe<Scalars['String']['input']>;
};

export type UpdateInboundShipmentLineError = {
  __typename: 'UpdateInboundShipmentLineError';
  error: UpdateInboundShipmentLineErrorInterface;
};

export type UpdateInboundShipmentLineErrorInterface = {
  description: Scalars['String']['output'];
};

export type UpdateInboundShipmentLineInput = {
  batch?: InputMaybe<Scalars['String']['input']>;
  costPricePerPack?: InputMaybe<Scalars['Float']['input']>;
  expiryDate?: InputMaybe<Scalars['NaiveDate']['input']>;
  id: Scalars['String']['input'];
  itemId?: InputMaybe<Scalars['String']['input']>;
  itemVariantId?: InputMaybe<NullableStringUpdate>;
  location?: InputMaybe<NullableStringUpdate>;
  numberOfPacks?: InputMaybe<Scalars['Float']['input']>;
  packSize?: InputMaybe<Scalars['Float']['input']>;
  sellPricePerPack?: InputMaybe<Scalars['Float']['input']>;
  tax?: InputMaybe<TaxInput>;
  totalBeforeTax?: InputMaybe<Scalars['Float']['input']>;
};

export type UpdateInboundShipmentLineResponse =
  | InvoiceLineNode
  | UpdateInboundShipmentLineError;

export type UpdateInboundShipmentLineResponseWithId = {
  __typename: 'UpdateInboundShipmentLineResponseWithId';
  id: Scalars['String']['output'];
  response: UpdateInboundShipmentLineResponse;
};

export type UpdateInboundShipmentResponse =
  | InvoiceNode
  | UpdateInboundShipmentError;

export type UpdateInboundShipmentResponseWithId = {
  __typename: 'UpdateInboundShipmentResponseWithId';
  id: Scalars['String']['output'];
  response: UpdateInboundShipmentResponse;
};

export type UpdateInboundShipmentServiceLineError = {
  __typename: 'UpdateInboundShipmentServiceLineError';
  error: UpdateInboundShipmentServiceLineErrorInterface;
};

export type UpdateInboundShipmentServiceLineErrorInterface = {
  description: Scalars['String']['output'];
};

export type UpdateInboundShipmentServiceLineInput = {
  id: Scalars['String']['input'];
  itemId?: InputMaybe<Scalars['String']['input']>;
  name?: InputMaybe<Scalars['String']['input']>;
  note?: InputMaybe<Scalars['String']['input']>;
  tax?: InputMaybe<TaxInput>;
  totalBeforeTax?: InputMaybe<Scalars['Float']['input']>;
};

export type UpdateInboundShipmentServiceLineResponse =
  | InvoiceLineNode
  | UpdateInboundShipmentServiceLineError;

export type UpdateInboundShipmentServiceLineResponseWithId = {
  __typename: 'UpdateInboundShipmentServiceLineResponseWithId';
  id: Scalars['String']['output'];
  response: UpdateInboundShipmentServiceLineResponse;
};

export enum UpdateInboundShipmentStatusInput {
  Delivered = 'DELIVERED',
  Verified = 'VERIFIED',
}

export type UpdateIndicatorValueError = {
  __typename: 'UpdateIndicatorValueError';
  error: UpdateIndicatorValueErrorInterface;
};

export type UpdateIndicatorValueErrorInterface = {
  description: Scalars['String']['output'];
};

export type UpdateIndicatorValueInput = {
  id: Scalars['String']['input'];
  value: Scalars['String']['input'];
};

export type UpdateIndicatorValueResponse =
  | IndicatorValueNode
  | UpdateIndicatorValueError;

export type UpdateInsuranceInput = {
  discountPercentage?: InputMaybe<Scalars['Float']['input']>;
  expiryDate?: InputMaybe<Scalars['NaiveDate']['input']>;
  id: Scalars['String']['input'];
  insuranceProviderId?: InputMaybe<Scalars['String']['input']>;
  isActive?: InputMaybe<Scalars['Boolean']['input']>;
  policyType?: InputMaybe<InsurancePolicyNodeType>;
};

export type UpdateInsuranceResponse = IdResponse;

export type UpdateLabelPrinterSettingsError = {
  __typename: 'UpdateLabelPrinterSettingsError';
  error: Scalars['String']['output'];
};

export type UpdateLabelPrinterSettingsResponse =
  | LabelPrinterUpdateResult
  | UpdateLabelPrinterSettingsError;

export type UpdateLocationError = {
  __typename: 'UpdateLocationError';
  error: UpdateLocationErrorInterface;
};

export type UpdateLocationErrorInterface = {
  description: Scalars['String']['output'];
};

export type UpdateLocationInput = {
  code?: InputMaybe<Scalars['String']['input']>;
  coldStorageTypeId?: InputMaybe<Scalars['String']['input']>;
  id: Scalars['String']['input'];
  name?: InputMaybe<Scalars['String']['input']>;
  onHold?: InputMaybe<Scalars['Boolean']['input']>;
};

export type UpdateLocationResponse = LocationNode | UpdateLocationError;

export type UpdateNameErrorInterface = {
  description: Scalars['String']['output'];
};

export type UpdateNamePropertiesError = {
  __typename: 'UpdateNamePropertiesError';
  error: UpdateNamePropertiesErrorInterface;
};

export type UpdateNamePropertiesErrorInterface = {
  description: Scalars['String']['output'];
};

export type UpdateNamePropertiesInput = {
  id: Scalars['String']['input'];
  properties?: InputMaybe<Scalars['String']['input']>;
};

export type UpdateNamePropertiesResponse = NameNode | UpdateNamePropertiesError;

export type UpdateOutboundShipmentError = {
  __typename: 'UpdateOutboundShipmentError';
  error: UpdateErrorInterface;
};

export type UpdateOutboundShipmentInput = {
  colour?: InputMaybe<Scalars['String']['input']>;
  comment?: InputMaybe<Scalars['String']['input']>;
  currencyId?: InputMaybe<Scalars['String']['input']>;
  currencyRate?: InputMaybe<Scalars['Float']['input']>;
  /** The new invoice id provided by the client */
  id: Scalars['String']['input'];
  onHold?: InputMaybe<Scalars['Boolean']['input']>;
  /**
   * When changing the status from DRAFT to CONFIRMED or FINALISED the total_number_of_packs for
   * existing invoice items gets updated.
   */
  status?: InputMaybe<UpdateOutboundShipmentStatusInput>;
  tax?: InputMaybe<TaxInput>;
  /** External invoice reference, e.g. purchase or shipment number */
  theirReference?: InputMaybe<Scalars['String']['input']>;
  transportReference?: InputMaybe<Scalars['String']['input']>;
};

export type UpdateOutboundShipmentLineError = {
  __typename: 'UpdateOutboundShipmentLineError';
  error: UpdateOutboundShipmentLineErrorInterface;
};

export type UpdateOutboundShipmentLineErrorInterface = {
  description: Scalars['String']['output'];
};

export type UpdateOutboundShipmentLineInput = {
  id: Scalars['String']['input'];
  numberOfPacks?: InputMaybe<Scalars['Float']['input']>;
  prescribedQuantity?: InputMaybe<Scalars['Float']['input']>;
  stockLineId?: InputMaybe<Scalars['String']['input']>;
  tax?: InputMaybe<TaxInput>;
};

export type UpdateOutboundShipmentLineResponse =
  | InvoiceLineNode
  | UpdateOutboundShipmentLineError;

export type UpdateOutboundShipmentLineResponseWithId = {
  __typename: 'UpdateOutboundShipmentLineResponseWithId';
  id: Scalars['String']['output'];
  response: UpdateOutboundShipmentLineResponse;
};

export type UpdateOutboundShipmentNameError = {
  __typename: 'UpdateOutboundShipmentNameError';
  error: UpdateNameErrorInterface;
};

export type UpdateOutboundShipmentNameInput = {
  id: Scalars['String']['input'];
  otherPartyId?: InputMaybe<Scalars['String']['input']>;
};

export type UpdateOutboundShipmentNameResponse =
  | InvoiceNode
  | UpdateOutboundShipmentNameError;

export type UpdateOutboundShipmentResponse =
  | InvoiceNode
  | NodeError
  | UpdateOutboundShipmentError;

export type UpdateOutboundShipmentResponseWithId = {
  __typename: 'UpdateOutboundShipmentResponseWithId';
  id: Scalars['String']['output'];
  response: UpdateOutboundShipmentResponse;
};

export type UpdateOutboundShipmentServiceLineError = {
  __typename: 'UpdateOutboundShipmentServiceLineError';
  error: UpdateOutboundShipmentServiceLineErrorInterface;
};

export type UpdateOutboundShipmentServiceLineErrorInterface = {
  description: Scalars['String']['output'];
};

export type UpdateOutboundShipmentServiceLineInput = {
  id: Scalars['String']['input'];
  itemId?: InputMaybe<Scalars['String']['input']>;
  name?: InputMaybe<Scalars['String']['input']>;
  note?: InputMaybe<Scalars['String']['input']>;
  tax?: InputMaybe<TaxInput>;
  totalBeforeTax?: InputMaybe<Scalars['Float']['input']>;
};

export type UpdateOutboundShipmentServiceLineResponse =
  | InvoiceLineNode
  | UpdateOutboundShipmentServiceLineError;

export type UpdateOutboundShipmentServiceLineResponseWithId = {
  __typename: 'UpdateOutboundShipmentServiceLineResponseWithId';
  id: Scalars['String']['output'];
  response: UpdateOutboundShipmentServiceLineResponse;
};

export enum UpdateOutboundShipmentStatusInput {
  Allocated = 'ALLOCATED',
  Picked = 'PICKED',
  Shipped = 'SHIPPED',
}

export type UpdateOutboundShipmentUnallocatedLineError = {
  __typename: 'UpdateOutboundShipmentUnallocatedLineError';
  error: UpdateOutboundShipmentUnallocatedLineErrorInterface;
};

export type UpdateOutboundShipmentUnallocatedLineErrorInterface = {
  description: Scalars['String']['output'];
};

export type UpdateOutboundShipmentUnallocatedLineInput = {
  id: Scalars['String']['input'];
  quantity: Scalars['Float']['input'];
};

export type UpdateOutboundShipmentUnallocatedLineResponse =
  | InvoiceLineNode
  | UpdateOutboundShipmentUnallocatedLineError;

export type UpdateOutboundShipmentUnallocatedLineResponseWithId = {
  __typename: 'UpdateOutboundShipmentUnallocatedLineResponseWithId';
  id: Scalars['String']['output'];
  response: UpdateOutboundShipmentUnallocatedLineResponse;
};

/**
 * All fields in the input object will be used to update the patient record.
 * This means that the caller also has to provide the fields that are not going to change.
 * For example, if the last_name is not provided, the last_name in the patient record will be cleared.
 */
export type UpdatePatientInput = {
  address1?: InputMaybe<Scalars['String']['input']>;
  code: Scalars['String']['input'];
  code2?: InputMaybe<Scalars['String']['input']>;
  dateOfBirth?: InputMaybe<Scalars['NaiveDate']['input']>;
  dateOfDeath?: InputMaybe<Scalars['NaiveDate']['input']>;
  firstName?: InputMaybe<Scalars['String']['input']>;
  gender?: InputMaybe<GenderType>;
  id: Scalars['String']['input'];
  isDeceased?: InputMaybe<Scalars['Boolean']['input']>;
  lastName?: InputMaybe<Scalars['String']['input']>;
  nextOfKinId?: InputMaybe<Scalars['String']['input']>;
  nextOfKinName?: InputMaybe<Scalars['String']['input']>;
  phone?: InputMaybe<Scalars['String']['input']>;
};

export type UpdatePatientResponse = PatientNode;

export type UpdatePluginDataInput = {
  data: Scalars['String']['input'];
  dataIdentifier: Scalars['String']['input'];
  id: Scalars['String']['input'];
  pluginCode: Scalars['String']['input'];
  relatedRecordId?: InputMaybe<Scalars['String']['input']>;
  storeId?: InputMaybe<Scalars['String']['input']>;
};

export type UpdatePluginDataResponse = PluginDataNode;

export type UpdatePrescriptionError = {
  __typename: 'UpdatePrescriptionError';
  error: UpdatePrescriptionErrorInterface;
};

export type UpdatePrescriptionErrorInterface = {
  description: Scalars['String']['output'];
};

export type UpdatePrescriptionInput = {
  clinicianId?: InputMaybe<NullableStringUpdate>;
  colour?: InputMaybe<Scalars['String']['input']>;
  comment?: InputMaybe<Scalars['String']['input']>;
  diagnosisId?: InputMaybe<NullableStringUpdate>;
  id: Scalars['String']['input'];
  insuranceDiscountAmount?: InputMaybe<Scalars['Float']['input']>;
  insuranceDiscountPercentage?: InputMaybe<Scalars['Float']['input']>;
  nameInsuranceJoinId?: InputMaybe<NullableStringUpdate>;
  patientId?: InputMaybe<Scalars['String']['input']>;
  prescriptionDate?: InputMaybe<Scalars['DateTime']['input']>;
  programId?: InputMaybe<NullableStringUpdate>;
  status?: InputMaybe<UpdatePrescriptionStatusInput>;
  theirReference?: InputMaybe<NullableStringUpdate>;
};

export type UpdatePrescriptionLineError = {
  __typename: 'UpdatePrescriptionLineError';
  error: UpdatePrescriptionLineErrorInterface;
};

export type UpdatePrescriptionLineErrorInterface = {
  description: Scalars['String']['output'];
};

export type UpdatePrescriptionLineInput = {
  id: Scalars['String']['input'];
  note?: InputMaybe<Scalars['String']['input']>;
  numberOfPacks?: InputMaybe<Scalars['Float']['input']>;
  stockLineId?: InputMaybe<Scalars['String']['input']>;
};

export type UpdatePrescriptionLineResponse =
  | InvoiceLineNode
  | UpdatePrescriptionLineError;

export type UpdatePrescriptionLineResponseWithId = {
  __typename: 'UpdatePrescriptionLineResponseWithId';
  id: Scalars['String']['output'];
  response: UpdatePrescriptionLineResponse;
};

export type UpdatePrescriptionResponse =
  | InvoiceNode
  | NodeError
  | UpdatePrescriptionError;

export type UpdatePrescriptionResponseWithId = {
  __typename: 'UpdatePrescriptionResponseWithId';
  id: Scalars['String']['output'];
  response: UpdatePrescriptionResponse;
};

export enum UpdatePrescriptionStatusInput {
  Cancelled = 'CANCELLED',
  Picked = 'PICKED',
  Verified = 'VERIFIED',
}

export type UpdatePrinterInput = {
  address: Scalars['String']['input'];
  description: Scalars['String']['input'];
  id: Scalars['String']['input'];
  labelHeight: Scalars['Int']['input'];
  labelWidth: Scalars['Int']['input'];
  port: Scalars['Int']['input'];
};

export type UpdatePrinterResponse = PrinterNode;

export type UpdateProgramEnrolmentInput = {
  /** Program document data */
  data: Scalars['JSON']['input'];
  parent: Scalars['String']['input'];
  patientId: Scalars['String']['input'];
  /** The schema id used for the program data */
  schemaId: Scalars['String']['input'];
  /** The program type */
  type: Scalars['String']['input'];
};

export type UpdateProgramEnrolmentResponse = ProgramEnrolmentNode;

export type UpdateProgramPatientInput = {
  /** Patient document data */
  data: Scalars['JSON']['input'];
  parent: Scalars['String']['input'];
  /** The schema id used for the patient data */
  schemaId: Scalars['String']['input'];
};

export type UpdateProgramPatientResponse = PatientNode;

export type UpdateRequestRequisitionError = {
  __typename: 'UpdateRequestRequisitionError';
  error: UpdateRequestRequisitionErrorInterface;
};

export type UpdateRequestRequisitionErrorInterface = {
  description: Scalars['String']['output'];
};

export type UpdateRequestRequisitionInput = {
  colour?: InputMaybe<Scalars['String']['input']>;
  comment?: InputMaybe<Scalars['String']['input']>;
  expectedDeliveryDate?: InputMaybe<Scalars['NaiveDate']['input']>;
  id: Scalars['String']['input'];
  maxMonthsOfStock?: InputMaybe<Scalars['Float']['input']>;
  minMonthsOfStock?: InputMaybe<Scalars['Float']['input']>;
  otherPartyId?: InputMaybe<Scalars['String']['input']>;
  status?: InputMaybe<UpdateRequestRequisitionStatusInput>;
  theirReference?: InputMaybe<Scalars['String']['input']>;
};

export type UpdateRequestRequisitionLineError = {
  __typename: 'UpdateRequestRequisitionLineError';
  error: UpdateRequestRequisitionLineErrorInterface;
};

export type UpdateRequestRequisitionLineErrorInterface = {
  description: Scalars['String']['output'];
};

export type UpdateRequestRequisitionLineInput = {
  comment?: InputMaybe<Scalars['String']['input']>;
  id: Scalars['String']['input'];
  optionId?: InputMaybe<Scalars['String']['input']>;
  requestedQuantity?: InputMaybe<Scalars['Float']['input']>;
};

export type UpdateRequestRequisitionLineResponse =
  | RequisitionLineNode
  | UpdateRequestRequisitionLineError;

export type UpdateRequestRequisitionLineResponseWithId = {
  __typename: 'UpdateRequestRequisitionLineResponseWithId';
  id: Scalars['String']['output'];
  response: UpdateRequestRequisitionLineResponse;
};

export type UpdateRequestRequisitionResponse =
  | RequisitionNode
  | UpdateRequestRequisitionError;

export type UpdateRequestRequisitionResponseWithId = {
  __typename: 'UpdateRequestRequisitionResponseWithId';
  id: Scalars['String']['output'];
  response: UpdateRequestRequisitionResponse;
};

export enum UpdateRequestRequisitionStatusInput {
  Sent = 'SENT',
}

export type UpdateResponseRequisitionError = {
  __typename: 'UpdateResponseRequisitionError';
  error: UpdateResponseRequisitionErrorInterface;
};

export type UpdateResponseRequisitionErrorInterface = {
  description: Scalars['String']['output'];
};

export type UpdateResponseRequisitionInput = {
  colour?: InputMaybe<Scalars['String']['input']>;
  comment?: InputMaybe<Scalars['String']['input']>;
  id: Scalars['String']['input'];
  status?: InputMaybe<UpdateResponseRequisitionStatusInput>;
  theirReference?: InputMaybe<Scalars['String']['input']>;
};

export type UpdateResponseRequisitionLineError = {
  __typename: 'UpdateResponseRequisitionLineError';
  error: UpdateResponseRequisitionLineErrorInterface;
};

export type UpdateResponseRequisitionLineErrorInterface = {
  description: Scalars['String']['output'];
};

export type UpdateResponseRequisitionLineInput = {
  additionInUnits?: InputMaybe<Scalars['Float']['input']>;
  averageMonthlyConsumption?: InputMaybe<Scalars['Float']['input']>;
  comment?: InputMaybe<Scalars['String']['input']>;
  daysOutOfStock?: InputMaybe<Scalars['Float']['input']>;
  expiringUnits?: InputMaybe<Scalars['Float']['input']>;
  id: Scalars['String']['input'];
  incomingUnits?: InputMaybe<Scalars['Float']['input']>;
  initialStockOnHand?: InputMaybe<Scalars['Float']['input']>;
  lossInUnits?: InputMaybe<Scalars['Float']['input']>;
  optionId?: InputMaybe<Scalars['String']['input']>;
  outgoingUnits?: InputMaybe<Scalars['Float']['input']>;
  requestedQuantity?: InputMaybe<Scalars['Float']['input']>;
  stockOnHand?: InputMaybe<Scalars['Float']['input']>;
  supplyQuantity?: InputMaybe<Scalars['Float']['input']>;
};

export type UpdateResponseRequisitionLineResponse =
  | RequisitionLineNode
  | UpdateResponseRequisitionLineError;

export type UpdateResponseRequisitionResponse =
  | RequisitionNode
  | UpdateResponseRequisitionError;

export enum UpdateResponseRequisitionStatusInput {
  Finalised = 'FINALISED',
}

export type UpdateResult = {
  __typename: 'UpdateResult';
  logo?: Maybe<Scalars['String']['output']>;
  theme?: Maybe<Scalars['String']['output']>;
};

export type UpdateReturnOtherPartyErrorInterface = {
  description: Scalars['String']['output'];
};

export type UpdateRnRFormInput = {
  comment?: InputMaybe<Scalars['String']['input']>;
  id: Scalars['String']['input'];
  lines: Array<UpdateRnRFormLineInput>;
  theirReference?: InputMaybe<Scalars['String']['input']>;
};

export type UpdateRnRFormLineInput = {
  adjustedQuantityConsumed: Scalars['Float']['input'];
  adjustments?: InputMaybe<Scalars['Float']['input']>;
  averageMonthlyConsumption: Scalars['Float']['input'];
  calculatedRequestedQuantity: Scalars['Float']['input'];
  comment?: InputMaybe<Scalars['String']['input']>;
  confirmed: Scalars['Boolean']['input'];
  enteredRequestedQuantity?: InputMaybe<Scalars['Float']['input']>;
  expiryDate?: InputMaybe<Scalars['NaiveDate']['input']>;
  finalBalance: Scalars['Float']['input'];
  id: Scalars['String']['input'];
  initialBalance: Scalars['Float']['input'];
  losses?: InputMaybe<Scalars['Float']['input']>;
  lowStock: LowStockStatus;
  maximumQuantity: Scalars['Float']['input'];
  minimumQuantity: Scalars['Float']['input'];
  quantityConsumed?: InputMaybe<Scalars['Float']['input']>;
  quantityReceived?: InputMaybe<Scalars['Float']['input']>;
  stockOutDuration: Scalars['Int']['input'];
};

export type UpdateRnRFormResponse = RnRFormNode;

export type UpdateSensorError = {
  __typename: 'UpdateSensorError';
  error: UpdateSensorErrorInterface;
};

export type UpdateSensorErrorInterface = {
  description: Scalars['String']['output'];
};

export type UpdateSensorInput = {
  id: Scalars['String']['input'];
  isActive?: InputMaybe<Scalars['Boolean']['input']>;
  locationId?: InputMaybe<NullableStringUpdate>;
  name?: InputMaybe<Scalars['String']['input']>;
};

export type UpdateSensorResponse = SensorNode | UpdateSensorError;

export type UpdateStockLineError = {
  __typename: 'UpdateStockLineError';
  error: UpdateStockLineErrorInterface;
};

export type UpdateStockLineErrorInterface = {
  description: Scalars['String']['output'];
};

export type UpdateStockLineInput = {
  /** Empty barcode will unlink barcode from StockLine */
  barcode?: InputMaybe<Scalars['String']['input']>;
  batch?: InputMaybe<Scalars['String']['input']>;
  costPricePerPack?: InputMaybe<Scalars['Float']['input']>;
  expiryDate?: InputMaybe<Scalars['NaiveDate']['input']>;
  id: Scalars['String']['input'];
  itemVariantId?: InputMaybe<NullableStringUpdate>;
  location?: InputMaybe<NullableStringUpdate>;
  onHold?: InputMaybe<Scalars['Boolean']['input']>;
  sellPricePerPack?: InputMaybe<Scalars['Float']['input']>;
};

export type UpdateStockLineLineResponse = StockLineNode | UpdateStockLineError;

export type UpdateStocktakeError = {
  __typename: 'UpdateStocktakeError';
  error: UpdateStocktakeErrorInterface;
};

export type UpdateStocktakeErrorInterface = {
  description: Scalars['String']['output'];
};

export type UpdateStocktakeInput = {
  comment?: InputMaybe<Scalars['String']['input']>;
  countedBy?: InputMaybe<Scalars['String']['input']>;
  description?: InputMaybe<Scalars['String']['input']>;
  id: Scalars['String']['input'];
  isLocked?: InputMaybe<Scalars['Boolean']['input']>;
  status?: InputMaybe<UpdateStocktakeStatusInput>;
  stocktakeDate?: InputMaybe<Scalars['NaiveDate']['input']>;
  verifiedBy?: InputMaybe<Scalars['String']['input']>;
};

export type UpdateStocktakeLineError = {
  __typename: 'UpdateStocktakeLineError';
  error: UpdateStocktakeLineErrorInterface;
};

export type UpdateStocktakeLineErrorInterface = {
  description: Scalars['String']['output'];
};

export type UpdateStocktakeLineInput = {
  batch?: InputMaybe<Scalars['String']['input']>;
  comment?: InputMaybe<Scalars['String']['input']>;
  costPricePerPack?: InputMaybe<Scalars['Float']['input']>;
  countedNumberOfPacks?: InputMaybe<Scalars['Float']['input']>;
  expiryDate?: InputMaybe<Scalars['NaiveDate']['input']>;
  id: Scalars['String']['input'];
  inventoryAdjustmentReasonId?: InputMaybe<Scalars['String']['input']>;
  itemVariantId?: InputMaybe<NullableStringUpdate>;
  location?: InputMaybe<NullableStringUpdate>;
  note?: InputMaybe<Scalars['String']['input']>;
  packSize?: InputMaybe<Scalars['Float']['input']>;
  sellPricePerPack?: InputMaybe<Scalars['Float']['input']>;
  snapshotNumberOfPacks?: InputMaybe<Scalars['Float']['input']>;
};

export type UpdateStocktakeLineResponse =
  | StocktakeLineNode
  | UpdateStocktakeLineError;

export type UpdateStocktakeLineResponseWithId = {
  __typename: 'UpdateStocktakeLineResponseWithId';
  id: Scalars['String']['output'];
  response: UpdateStocktakeLineResponse;
};

export type UpdateStocktakeResponse = StocktakeNode | UpdateStocktakeError;

export type UpdateStocktakeResponseWithId = {
  __typename: 'UpdateStocktakeResponseWithId';
  id: Scalars['String']['output'];
  response: UpdateStocktakeResponse;
};

export enum UpdateStocktakeStatusInput {
  Finalised = 'FINALISED',
}

export type UpdateSupplierReturnInput = {
  colour?: InputMaybe<Scalars['String']['input']>;
  comment?: InputMaybe<Scalars['String']['input']>;
  id: Scalars['String']['input'];
  onHold?: InputMaybe<Scalars['Boolean']['input']>;
  status?: InputMaybe<UpdateSupplierReturnStatusInput>;
  theirReference?: InputMaybe<Scalars['String']['input']>;
  transportReference?: InputMaybe<Scalars['String']['input']>;
};

export type UpdateSupplierReturnLinesInput = {
  supplierReturnId: Scalars['String']['input'];
  supplierReturnLines: Array<SupplierReturnLineInput>;
};

export type UpdateSupplierReturnLinesResponse = InvoiceNode;

export type UpdateSupplierReturnOtherPartyError = {
  __typename: 'UpdateSupplierReturnOtherPartyError';
  error: UpdateReturnOtherPartyErrorInterface;
};

export type UpdateSupplierReturnOtherPartyInput = {
  id: Scalars['String']['input'];
  otherPartyId?: InputMaybe<Scalars['String']['input']>;
};

export type UpdateSupplierReturnOtherPartyResponse =
  | InvoiceNode
  | UpdateSupplierReturnOtherPartyError;

export type UpdateSupplierReturnResponse = InvoiceNode;

export enum UpdateSupplierReturnStatusInput {
  Picked = 'PICKED',
  Shipped = 'SHIPPED',
}

export type UpdateSyncSettingsResponse = SyncErrorNode | SyncSettingsNode;

export type UpdateTemperatureBreachInput = {
  comment?: InputMaybe<Scalars['String']['input']>;
  id: Scalars['String']['input'];
  unacknowledged: Scalars['Boolean']['input'];
};

export type UpdateTemperatureBreachResponse = TemperatureBreachNode;

export type UpdateUserError = {
  __typename: 'UpdateUserError';
  error: UpdateUserErrorInterface;
};

export type UpdateUserErrorInterface = {
  description: Scalars['String']['output'];
};

export type UpdateUserNode = {
  __typename: 'UpdateUserNode';
  lastSuccessfulSync?: Maybe<Scalars['DateTime']['output']>;
};

export type UpdateUserResponse = UpdateUserError | UpdateUserNode;

export type UpdateVaccinationError = {
  __typename: 'UpdateVaccinationError';
  error: UpdateVaccinationErrorInterface;
};

export type UpdateVaccinationErrorInterface = {
  description: Scalars['String']['output'];
};

export type UpdateVaccinationInput = {
  clinicianId?: InputMaybe<NullableStringUpdate>;
  comment?: InputMaybe<Scalars['String']['input']>;
  facilityFreeText?: InputMaybe<NullableStringUpdate>;
  facilityNameId?: InputMaybe<NullableStringUpdate>;
  given?: InputMaybe<Scalars['Boolean']['input']>;
  id: Scalars['String']['input'];
  notGivenReason?: InputMaybe<Scalars['String']['input']>;
  stockLineId?: InputMaybe<NullableStringUpdate>;
  updateTransactions?: InputMaybe<Scalars['Boolean']['input']>;
  vaccinationDate?: InputMaybe<NullableDateUpdate>;
};

export type UpdateVaccinationResponse =
  | UpdateVaccinationError
  | VaccinationNode;

export type UpdateVaccineCourseError = {
  __typename: 'UpdateVaccineCourseError';
  error: UpdateVaccineCourseErrorInterface;
};

export type UpdateVaccineCourseErrorInterface = {
  description: Scalars['String']['output'];
};

export type UpdateVaccineCourseInput = {
  coverageRate: Scalars['Float']['input'];
  demographicId?: InputMaybe<Scalars['String']['input']>;
  doses: Array<UpsertVaccineCourseDoseInput>;
  id: Scalars['String']['input'];
  isActive: Scalars['Boolean']['input'];
  name?: InputMaybe<Scalars['String']['input']>;
  vaccineItems: Array<UpsertVaccineCourseItemInput>;
  wastageRate: Scalars['Float']['input'];
};

export type UpdateVaccineCourseResponse =
  | UpdateVaccineCourseError
  | VaccineCourseNode;

export type UploadedPluginError = {
  __typename: 'UploadedPluginError';
  error: UploadedPluginErrorVariant;
};

export enum UploadedPluginErrorVariant {
  CannotParseFile = 'CANNOT_PARSE_FILE',
}

export type UploadedPluginInfoResponse = PluginInfoNode | UploadedPluginError;

export type UpsertBundledItemError = {
  __typename: 'UpsertBundledItemError';
  error: UpsertBundledItemErrorInterface;
};

export type UpsertBundledItemErrorInterface = {
  description: Scalars['String']['output'];
};

export type UpsertBundledItemInput = {
  bundledItemVariantId: Scalars['String']['input'];
  id: Scalars['String']['input'];
  principalItemVariantId: Scalars['String']['input'];
  ratio: Scalars['Float']['input'];
};

export type UpsertBundledItemResponse =
  | BundledItemNode
  | UpsertBundledItemError;

export type UpsertItemVariantError = {
  __typename: 'UpsertItemVariantError';
  error: UpsertItemVariantErrorInterface;
};

export type UpsertItemVariantErrorInterface = {
  description: Scalars['String']['output'];
};

export type UpsertItemVariantInput = {
  coldStorageTypeId?: InputMaybe<Scalars['String']['input']>;
  id: Scalars['String']['input'];
  itemId: Scalars['String']['input'];
  manufacturerId?: InputMaybe<Scalars['String']['input']>;
  name: Scalars['String']['input'];
  packagingVariants: Array<PackagingVariantInput>;
};

export type UpsertLogLevelInput = {
  level: LogLevelEnum;
};

export type UpsertLogLevelResponse = {
  __typename: 'UpsertLogLevelResponse';
  level: LogLevelEnum;
};

export type UpsertPackVariantResponse =
  | ItemVariantNode
  | UpsertItemVariantError;

export type UpsertPreferenceInput = {
  id: Scalars['String']['input'];
  key: Scalars['String']['input'];
  storeId?: InputMaybe<Scalars['String']['input']>;
  value: Scalars['String']['input'];
};

export type UpsertVaccineCourseDoseInput = {
  customAgeLabel?: InputMaybe<Scalars['String']['input']>;
  id: Scalars['String']['input'];
  label: Scalars['String']['input'];
  maxAge: Scalars['Float']['input'];
  minAge: Scalars['Float']['input'];
  minIntervalDays: Scalars['Int']['input'];
};

export type UpsertVaccineCourseItemInput = {
  id: Scalars['String']['input'];
  itemId: Scalars['String']['input'];
};

export type UseSuggestedQuantityError = {
  __typename: 'UseSuggestedQuantityError';
  error: UseSuggestedQuantityErrorInterface;
};

export type UseSuggestedQuantityErrorInterface = {
  description: Scalars['String']['output'];
};

export type UseSuggestedQuantityInput = {
  requestRequisitionId: Scalars['String']['input'];
};

export type UseSuggestedQuantityResponse =
  | RequisitionLineConnector
  | UseSuggestedQuantityError;

export type UserNode = {
  __typename: 'UserNode';
  defaultStore?: Maybe<UserStoreNode>;
  /** The user's email address */
  email?: Maybe<Scalars['String']['output']>;
  firstName?: Maybe<Scalars['String']['output']>;
  jobTitle?: Maybe<Scalars['String']['output']>;
  language: LanguageType;
  lastName?: Maybe<Scalars['String']['output']>;
  permissions: UserStorePermissionConnector;
  phoneNumber?: Maybe<Scalars['String']['output']>;
  stores: UserStoreConnector;
  /** Internal user id */
  userId: Scalars['String']['output'];
  username: Scalars['String']['output'];
};

export type UserNodePermissionsArgs = {
  storeId?: InputMaybe<Scalars['String']['input']>;
};

export enum UserPermission {
  AssetCatalogueItemMutate = 'ASSET_CATALOGUE_ITEM_MUTATE',
  AssetMutate = 'ASSET_MUTATE',
  AssetMutateViaDataMatrix = 'ASSET_MUTATE_VIA_DATA_MATRIX',
  AssetQuery = 'ASSET_QUERY',
  ColdChainApi = 'COLD_CHAIN_API',
  CreateRepack = 'CREATE_REPACK',
  CustomerReturnMutate = 'CUSTOMER_RETURN_MUTATE',
  CustomerReturnQuery = 'CUSTOMER_RETURN_QUERY',
  DocumentMutate = 'DOCUMENT_MUTATE',
  DocumentQuery = 'DOCUMENT_QUERY',
  EditCentralData = 'EDIT_CENTRAL_DATA',
  InboundShipmentMutate = 'INBOUND_SHIPMENT_MUTATE',
  InboundShipmentQuery = 'INBOUND_SHIPMENT_QUERY',
  InventoryAdjustmentMutate = 'INVENTORY_ADJUSTMENT_MUTATE',
  ItemMutate = 'ITEM_MUTATE',
  ItemNamesCodesAndUnitsMutate = 'ITEM_NAMES_CODES_AND_UNITS_MUTATE',
  LocationMutate = 'LOCATION_MUTATE',
  LogQuery = 'LOG_QUERY',
  NamePropertiesMutate = 'NAME_PROPERTIES_MUTATE',
  OutboundShipmentMutate = 'OUTBOUND_SHIPMENT_MUTATE',
  OutboundShipmentQuery = 'OUTBOUND_SHIPMENT_QUERY',
  PatientMutate = 'PATIENT_MUTATE',
  PatientQuery = 'PATIENT_QUERY',
  PrescriptionMutate = 'PRESCRIPTION_MUTATE',
  PrescriptionQuery = 'PRESCRIPTION_QUERY',
  Report = 'REPORT',
  RequisitionCreateOutboundShipment = 'REQUISITION_CREATE_OUTBOUND_SHIPMENT',
  RequisitionMutate = 'REQUISITION_MUTATE',
  RequisitionQuery = 'REQUISITION_QUERY',
  RequisitionSend = 'REQUISITION_SEND',
  RnRFormMutate = 'RN_R_FORM_MUTATE',
  RnRFormQuery = 'RN_R_FORM_QUERY',
  SensorMutate = 'SENSOR_MUTATE',
  SensorQuery = 'SENSOR_QUERY',
  ServerAdmin = 'SERVER_ADMIN',
  StocktakeMutate = 'STOCKTAKE_MUTATE',
  StocktakeQuery = 'STOCKTAKE_QUERY',
  StockLineMutate = 'STOCK_LINE_MUTATE',
  StockLineQuery = 'STOCK_LINE_QUERY',
  StoreAccess = 'STORE_ACCESS',
  SupplierReturnMutate = 'SUPPLIER_RETURN_MUTATE',
  SupplierReturnQuery = 'SUPPLIER_RETURN_QUERY',
  TemperatureBreachQuery = 'TEMPERATURE_BREACH_QUERY',
  TemperatureLogQuery = 'TEMPERATURE_LOG_QUERY',
}

export type UserResponse = UserNode;

export type UserStoreConnector = {
  __typename: 'UserStoreConnector';
  nodes: Array<UserStoreNode>;
  totalCount: Scalars['Int']['output'];
};

export type UserStoreNode = {
  __typename: 'UserStoreNode';
  code: Scalars['String']['output'];
  createdDate?: Maybe<Scalars['NaiveDate']['output']>;
  homeCurrencyCode?: Maybe<Scalars['String']['output']>;
  id: Scalars['String']['output'];
  isDisabled: Scalars['Boolean']['output'];
  name: Scalars['String']['output'];
  nameId: Scalars['String']['output'];
  preferences: StorePreferenceNode;
  storeMode: StoreModeNodeType;
};

export type UserStorePermissionConnector = {
  __typename: 'UserStorePermissionConnector';
  nodes: Array<UserStorePermissionNode>;
  totalCount: Scalars['Int']['output'];
};

export type UserStorePermissionNode = {
  __typename: 'UserStorePermissionNode';
  context: Array<Scalars['String']['output']>;
  permissions: Array<UserPermission>;
  storeId: Scalars['String']['output'];
};

export type VaccinationCardItemNode = {
  __typename: 'VaccinationCardItemNode';
  batch?: Maybe<Scalars['String']['output']>;
  customAgeLabel?: Maybe<Scalars['String']['output']>;
  facilityName?: Maybe<Scalars['String']['output']>;
  given?: Maybe<Scalars['Boolean']['output']>;
  id: Scalars['String']['output'];
  label: Scalars['String']['output'];
  maxAgeMonths: Scalars['Float']['output'];
  minAgeMonths: Scalars['Float']['output'];
  minIntervalDays: Scalars['Int']['output'];
  status?: Maybe<VaccinationCardItemNodeStatus>;
  stockLine?: Maybe<StockLineNode>;
  suggestedDate?: Maybe<Scalars['NaiveDate']['output']>;
  vaccinationDate?: Maybe<Scalars['NaiveDate']['output']>;
  vaccinationId?: Maybe<Scalars['String']['output']>;
  vaccineCourseDoseId: Scalars['String']['output'];
  vaccineCourseId: Scalars['String']['output'];
};

export type VaccinationCardItemNodeFacilityNameArgs = {
  storeId: Scalars['String']['input'];
};

export enum VaccinationCardItemNodeStatus {
  Given = 'GIVEN',
  Late = 'LATE',
  NotGiven = 'NOT_GIVEN',
  Pending = 'PENDING',
}

export type VaccinationCardNode = {
  __typename: 'VaccinationCardNode';
  enrolmentStoreId?: Maybe<Scalars['String']['output']>;
  id: Scalars['String']['output'];
  items: Array<VaccinationCardItemNode>;
  patientFirstName?: Maybe<Scalars['String']['output']>;
  patientLastName?: Maybe<Scalars['String']['output']>;
  programName: Scalars['String']['output'];
};

export type VaccinationCardResponse = NodeError | VaccinationCardNode;

export type VaccinationNode = {
  __typename: 'VaccinationNode';
  clinician?: Maybe<ClinicianNode>;
  clinicianId?: Maybe<Scalars['String']['output']>;
  comment?: Maybe<Scalars['String']['output']>;
  facilityFreeText?: Maybe<Scalars['String']['output']>;
  facilityName?: Maybe<Scalars['String']['output']>;
  facilityNameId?: Maybe<Scalars['String']['output']>;
  given: Scalars['Boolean']['output'];
  id: Scalars['String']['output'];
  invoice?: Maybe<InvoiceNode>;
  invoiceId?: Maybe<Scalars['String']['output']>;
  notGivenReason?: Maybe<Scalars['String']['output']>;
  stockLine?: Maybe<StockLineNode>;
  vaccinationDate?: Maybe<Scalars['NaiveDate']['output']>;
};

export type VaccineCourseConnector = {
  __typename: 'VaccineCourseConnector';
  nodes: Array<VaccineCourseNode>;
  totalCount: Scalars['Int']['output'];
};

export type VaccineCourseDoseNode = {
  __typename: 'VaccineCourseDoseNode';
  customAgeLabel?: Maybe<Scalars['String']['output']>;
  id: Scalars['String']['output'];
  label: Scalars['String']['output'];
  maxAgeMonths: Scalars['Float']['output'];
  minAgeMonths: Scalars['Float']['output'];
  minIntervalDays: Scalars['Int']['output'];
  /** Will return deleted vaccine courses as well, to support display of existing vaccinations. */
  vaccineCourse: VaccineCourseNode;
};

export type VaccineCourseDoseResponse = NodeError | VaccineCourseDoseNode;

export type VaccineCourseFilterInput = {
  id?: InputMaybe<EqualFilterStringInput>;
  name?: InputMaybe<StringFilterInput>;
  programId?: InputMaybe<EqualFilterStringInput>;
};

export type VaccineCourseItemNode = {
  __typename: 'VaccineCourseItemNode';
  id: Scalars['String']['output'];
  itemId: Scalars['String']['output'];
  name: Scalars['String']['output'];
};

export type VaccineCourseMutations = {
  __typename: 'VaccineCourseMutations';
  deleteVaccineCourse: DeleteVaccineCourseResponse;
  insertVaccineCourse: InsertVaccineCourseResponse;
  updateVaccineCourse: UpdateVaccineCourseResponse;
};

export type VaccineCourseMutationsDeleteVaccineCourseArgs = {
  vaccineCourseId: Scalars['String']['input'];
};

export type VaccineCourseMutationsInsertVaccineCourseArgs = {
  input: InsertVaccineCourseInput;
  storeId: Scalars['String']['input'];
};

export type VaccineCourseMutationsUpdateVaccineCourseArgs = {
  input: UpdateVaccineCourseInput;
  storeId: Scalars['String']['input'];
};

export type VaccineCourseNode = {
  __typename: 'VaccineCourseNode';
  coverageRate: Scalars['Float']['output'];
  demographic?: Maybe<DemographicNode>;
  demographicId?: Maybe<Scalars['String']['output']>;
  id: Scalars['String']['output'];
  isActive: Scalars['Boolean']['output'];
  name: Scalars['String']['output'];
  programId: Scalars['String']['output'];
  vaccineCourseDoses?: Maybe<Array<VaccineCourseDoseNode>>;
  vaccineCourseItems?: Maybe<Array<VaccineCourseItemNode>>;
  wastageRate: Scalars['Float']['output'];
};

export type VaccineCourseResponse = NodeError | VaccineCourseNode;

export enum VaccineCourseSortFieldInput {
  Name = 'name',
}

export type VaccineCourseSortInput = {
  desc?: InputMaybe<Scalars['Boolean']['input']>;
  key: VaccineCourseSortFieldInput;
};

export type VaccineCoursesResponse = VaccineCourseConnector;

export type ValueTypeNotCorrect = UpdateIndicatorValueErrorInterface & {
  __typename: 'ValueTypeNotCorrect';
  description: Scalars['String']['output'];
};

export enum VenCategoryType {
  E = 'E',
  N = 'N',
  NotAssigned = 'NOT_ASSIGNED',
  V = 'V',
}<|MERGE_RESOLUTION|>--- conflicted
+++ resolved
@@ -1254,12 +1254,6 @@
 };
 
 export type ColdStorageTypesResponse = ColdStorageTypeConnector;
-
-export type ComplexPrefNode = {
-  __typename: 'ComplexPrefNode';
-  somethingElse: Scalars['String']['output'];
-  somethingHere: Scalars['Int']['output'];
-};
 
 export type ConfigureNamePropertiesResponse = Success;
 
@@ -5879,12 +5873,6 @@
   pluginInfo: Scalars['JSON']['output'];
 };
 
-<<<<<<< HEAD
-export type PreferencesNode = {
-  __typename: 'PreferencesNode';
-  complexPref: ComplexPrefNode;
-  usePaymentsInPrescriptions: Scalars['Boolean']['output'];
-=======
 export type PreferenceDescriptionNode = {
   __typename: 'PreferenceDescriptionNode';
   jsonSchema: Scalars['JSON']['output'];
@@ -5914,7 +5902,6 @@
 export type PreferencesNode = {
   __typename: 'PreferencesNode';
   showContactTracing: Scalars['Boolean']['output'];
->>>>>>> 2682c85f
 };
 
 export type PricingNode = {
@@ -6340,10 +6327,7 @@
   patients: PatientResponse;
   periods: PeriodsResponse;
   pluginData: PluginDataResponse;
-<<<<<<< HEAD
-=======
   pluginGraphqlQuery: Scalars['JSON']['output'];
->>>>>>> 2682c85f
   preferences: PreferencesNode;
   printers: PrinterConnector;
   programEnrolments: ProgramEnrolmentResponse;
@@ -6794,15 +6778,12 @@
   storeId: Scalars['String']['input'];
 };
 
-<<<<<<< HEAD
-=======
 export type QueriesPluginGraphqlQueryArgs = {
   input: Scalars['JSON']['input'];
   pluginCode: Scalars['String']['input'];
   storeId: Scalars['String']['input'];
 };
 
->>>>>>> 2682c85f
 export type QueriesPreferencesArgs = {
   storeId: Scalars['String']['input'];
 };
