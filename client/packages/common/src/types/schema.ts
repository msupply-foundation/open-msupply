--- conflicted
+++ resolved
@@ -1120,18 +1120,11 @@
       description: Scalars['String']['output'];
     };
 
-<<<<<<< HEAD
-export type CannotEditPurchaseOrder = PurchaseOrderLineError & {
-  __typename: 'CannotEditPurchaseOrder';
-  description: Scalars['String']['output'];
-};
-=======
 export type CannotEditPurchaseOrder =
   AddToPurchaseOrderFromMasterListErrorInterface & {
     __typename: 'CannotEditPurchaseOrder';
     description: Scalars['String']['output'];
   };
->>>>>>> 8c804fcb
 
 export type CannotEditRequisition = AddFromMasterListErrorInterface &
   CreateRequisitionShipmentErrorInterface &
@@ -6729,11 +6722,6 @@
   totalCount: Scalars['Int']['output'];
 };
 
-export type PurchaseOrderDoesNotExist = PurchaseOrderLineError & {
-  __typename: 'PurchaseOrderDoesNotExist';
-  description: Scalars['String']['output'];
-};
-
 export type PurchaseOrderFilterInput = {
   createdDatetime?: InputMaybe<DatetimeFilterInput>;
   id?: InputMaybe<EqualFilterStringInput>;
@@ -6746,10 +6734,6 @@
   __typename: 'PurchaseOrderLineConnector';
   nodes: Array<PurchaseOrderLineNode>;
   totalCount: Scalars['Int']['output'];
-};
-
-export type PurchaseOrderLineError = {
-  description: Scalars['String']['output'];
 };
 
 export type PurchaseOrderLineFilterInput = {
@@ -6770,11 +6754,6 @@
   requestedNumberOfUnits: Scalars['Float']['output'];
   requestedPackSize: Scalars['Float']['output'];
   stockOnHandInUnits: Scalars['Float']['output'];
-};
-
-export type PurchaseOrderLineNotFound = PurchaseOrderLineError & {
-  __typename: 'PurchaseOrderLineNotFound';
-  description: Scalars['String']['output'];
 };
 
 export type PurchaseOrderLineResponse = PurchaseOrderLineNode | RecordNotFound;
@@ -9933,11 +9912,6 @@
   supplierId?: InputMaybe<Scalars['String']['input']>;
 };
 
-export type UpdatePurchaseOrderLineError = {
-  __typename: 'UpdatePurchaseOrderLineError';
-  error: PurchaseOrderLineError;
-};
-
 export type UpdatePurchaseOrderLineInput = {
   expectedDeliveryDate?: InputMaybe<Scalars['NaiveDate']['input']>;
   id: Scalars['String']['input'];
@@ -9947,9 +9921,7 @@
   requestedQuantity?: InputMaybe<Scalars['Float']['input']>;
 };
 
-export type UpdatePurchaseOrderLineResponse =
-  | IdResponse
-  | UpdatePurchaseOrderLineError;
+export type UpdatePurchaseOrderLineResponse = IdResponse;
 
 export type UpdatePurchaseOrderResponse = IdResponse;
 
@@ -10345,11 +10317,6 @@
 export type UpdateVaccineCourseResponse =
   | UpdateVaccineCourseError
   | VaccineCourseNode;
-
-export type UpdatedLineDoesNotExist = PurchaseOrderLineError & {
-  __typename: 'UpdatedLineDoesNotExist';
-  description: Scalars['String']['output'];
-};
 
 export type UploadedPluginError = {
   __typename: 'UploadedPluginError';
