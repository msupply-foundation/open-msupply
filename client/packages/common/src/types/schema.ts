--- conflicted
+++ resolved
@@ -222,7 +222,114 @@
 
 export type AllocateProgramNumberResponse = NumberNode;
 
-<<<<<<< HEAD
+export type AssetCatalogueItemConnector = {
+  __typename: 'AssetCatalogueItemConnector';
+  nodes: Array<AssetCatalogueItemNode>;
+  totalCount: Scalars['Int']['output'];
+};
+
+export type AssetCatalogueItemFilterInput = {
+  category?: InputMaybe<StringFilterInput>;
+  categoryId?: InputMaybe<EqualFilterStringInput>;
+  class?: InputMaybe<StringFilterInput>;
+  classId?: InputMaybe<EqualFilterStringInput>;
+  code?: InputMaybe<StringFilterInput>;
+  id?: InputMaybe<EqualFilterStringInput>;
+  manufacturer?: InputMaybe<StringFilterInput>;
+  model?: InputMaybe<StringFilterInput>;
+  type?: InputMaybe<StringFilterInput>;
+  typeId?: InputMaybe<EqualFilterStringInput>;
+};
+
+export type AssetCatalogueItemNode = {
+  __typename: 'AssetCatalogueItemNode';
+  assetCategoryId: Scalars['String']['output'];
+  assetClassId: Scalars['String']['output'];
+  assetTypeId: Scalars['String']['output'];
+  code: Scalars['String']['output'];
+  id: Scalars['String']['output'];
+  manufacturer?: Maybe<Scalars['String']['output']>;
+  model: Scalars['String']['output'];
+};
+
+export type AssetCatalogueItemResponse = AssetCatalogueItemNode | NodeError;
+
+export enum AssetCatalogueItemSortFieldInput {
+  Catalogue = 'catalogue',
+  Code = 'code',
+  Manufacturer = 'manufacturer',
+  Model = 'model'
+}
+
+export type AssetCatalogueItemSortInput = {
+  desc?: InputMaybe<Scalars['Boolean']['input']>;
+  key: AssetCatalogueItemSortFieldInput;
+};
+
+export type AssetCatalogueItemsResponse = AssetCatalogueItemConnector;
+
+export type AssetCategoriesResponse = AssetCategoryConnector;
+
+export type AssetCategoryConnector = {
+  __typename: 'AssetCategoryConnector';
+  nodes: Array<AssetCategoryNode>;
+  totalCount: Scalars['Int']['output'];
+};
+
+export type AssetCategoryFilterInput = {
+  classId?: InputMaybe<EqualFilterStringInput>;
+  id?: InputMaybe<EqualFilterStringInput>;
+  name?: InputMaybe<StringFilterInput>;
+};
+
+export type AssetCategoryNode = {
+  __typename: 'AssetCategoryNode';
+  classId: Scalars['String']['output'];
+  id: Scalars['String']['output'];
+  name: Scalars['String']['output'];
+};
+
+export type AssetCategoryResponse = AssetCategoryNode | NodeError;
+
+export enum AssetCategorySortFieldInput {
+  Name = 'name'
+}
+
+export type AssetCategorySortInput = {
+  desc?: InputMaybe<Scalars['Boolean']['input']>;
+  key: AssetCategorySortFieldInput;
+};
+
+export type AssetClassConnector = {
+  __typename: 'AssetClassConnector';
+  nodes: Array<AssetClassNode>;
+  totalCount: Scalars['Int']['output'];
+};
+
+export type AssetClassFilterInput = {
+  id?: InputMaybe<EqualFilterStringInput>;
+  name?: InputMaybe<StringFilterInput>;
+};
+
+export type AssetClassNode = {
+  __typename: 'AssetClassNode';
+  id: Scalars['String']['output'];
+  name: Scalars['String']['output'];
+};
+
+export type AssetClassResponse = AssetClassNode | NodeError;
+
+export enum AssetClassSortFieldInput {
+  Name = 'name'
+}
+
+export type AssetClassSortInput = {
+  desc?: InputMaybe<Scalars['Boolean']['input']>;
+  key: AssetClassSortFieldInput;
+};
+
+export type AssetClassesResponse = AssetClassConnector;
+
 export type AssetConnector = {
   __typename: 'AssetConnector';
   nodes: Array<AssetNode>;
@@ -274,116 +381,6 @@
   key: AssetSortFieldInput;
 };
 
-export type AssetsResponse = AssetConnector;
-=======
-export type AssetCatalogueItemConnector = {
-  __typename: 'AssetCatalogueItemConnector';
-  nodes: Array<AssetCatalogueItemNode>;
-  totalCount: Scalars['Int']['output'];
-};
-
-export type AssetCatalogueItemFilterInput = {
-  category?: InputMaybe<StringFilterInput>;
-  categoryId?: InputMaybe<EqualFilterStringInput>;
-  class?: InputMaybe<StringFilterInput>;
-  classId?: InputMaybe<EqualFilterStringInput>;
-  code?: InputMaybe<StringFilterInput>;
-  id?: InputMaybe<EqualFilterStringInput>;
-  manufacturer?: InputMaybe<StringFilterInput>;
-  model?: InputMaybe<StringFilterInput>;
-  type?: InputMaybe<EqualFilterStringInput>;
-  typeId?: InputMaybe<EqualFilterStringInput>;
-};
-
-export type AssetCatalogueItemNode = {
-  __typename: 'AssetCatalogueItemNode';
-  assetCategoryId: Scalars['String']['output'];
-  assetClassId: Scalars['String']['output'];
-  assetTypeId: Scalars['String']['output'];
-  code: Scalars['String']['output'];
-  id: Scalars['String']['output'];
-  manufacturer?: Maybe<Scalars['String']['output']>;
-  model: Scalars['String']['output'];
-};
-
-export type AssetCatalogueItemResponse = AssetCatalogueItemNode | NodeError;
-
-export enum AssetCatalogueItemSortFieldInput {
-  Catalogue = 'catalogue',
-  Code = 'code',
-  Manufacturer = 'manufacturer',
-  Model = 'model'
-}
-
-export type AssetCatalogueItemSortInput = {
-  desc?: InputMaybe<Scalars['Boolean']['input']>;
-  key: AssetCatalogueItemSortFieldInput;
-};
-
-export type AssetCatalogueItemsResponse = AssetCatalogueItemConnector;
-
-export type AssetCategoriesResponse = AssetCategoryConnector;
-
-export type AssetCategoryConnector = {
-  __typename: 'AssetCategoryConnector';
-  nodes: Array<AssetCategoryNode>;
-  totalCount: Scalars['Int']['output'];
-};
-
-export type AssetCategoryFilterInput = {
-  classId?: InputMaybe<EqualFilterStringInput>;
-  id?: InputMaybe<EqualFilterStringInput>;
-  name?: InputMaybe<StringFilterInput>;
-};
-
-export type AssetCategoryNode = {
-  __typename: 'AssetCategoryNode';
-  classId: Scalars['String']['output'];
-  id: Scalars['String']['output'];
-  name: Scalars['String']['output'];
-};
-
-export type AssetCategoryResponse = AssetCategoryNode | NodeError;
-
-export enum AssetCategorySortFieldInput {
-  Name = 'name'
-}
-
-export type AssetCategorySortInput = {
-  desc?: InputMaybe<Scalars['Boolean']['input']>;
-  key: AssetCategorySortFieldInput;
-};
-
-export type AssetClassConnector = {
-  __typename: 'AssetClassConnector';
-  nodes: Array<AssetClassNode>;
-  totalCount: Scalars['Int']['output'];
-};
-
-export type AssetClassFilterInput = {
-  id?: InputMaybe<EqualFilterStringInput>;
-  name?: InputMaybe<StringFilterInput>;
-};
-
-export type AssetClassNode = {
-  __typename: 'AssetClassNode';
-  id: Scalars['String']['output'];
-  name: Scalars['String']['output'];
-};
-
-export type AssetClassResponse = AssetClassNode | NodeError;
-
-export enum AssetClassSortFieldInput {
-  Name = 'name'
-}
-
-export type AssetClassSortInput = {
-  desc?: InputMaybe<Scalars['Boolean']['input']>;
-  key: AssetClassSortFieldInput;
-};
-
-export type AssetClassesResponse = AssetClassConnector;
-
 export type AssetTypeConnector = {
   __typename: 'AssetTypeConnector';
   nodes: Array<AssetTypeNode>;
@@ -393,7 +390,7 @@
 export type AssetTypeFilterInput = {
   categoryId?: InputMaybe<EqualFilterStringInput>;
   id?: InputMaybe<EqualFilterStringInput>;
-  name?: InputMaybe<EqualFilterStringInput>;
+  name?: InputMaybe<StringFilterInput>;
 };
 
 export type AssetTypeNode = {
@@ -415,7 +412,8 @@
 };
 
 export type AssetTypesResponse = AssetTypeConnector;
->>>>>>> 0a46d7b6
+
+export type AssetsResponse = AssetConnector;
 
 export type AuthToken = {
   __typename: 'AuthToken';
@@ -3980,10 +3978,6 @@
   activeProgramEvents: ProgramEventResponse;
   activityLogs: ActivityLogResponse;
   apiVersion: Scalars['String']['output'];
-<<<<<<< HEAD
-  /** Query omSupply "assets" entries */
-  assets: AssetsResponse;
-=======
   assetCatalogueItem: AssetCatalogueItemResponse;
   assetCatalogueItems: AssetCatalogueItemsResponse;
   assetCategories: AssetCategoriesResponse;
@@ -3992,7 +3986,8 @@
   assetClasses: AssetClassesResponse;
   assetType: AssetTypeResponse;
   assetTypes: AssetTypesResponse;
->>>>>>> 0a46d7b6
+  /** Query omSupply "assets" entries */
+  assets: AssetsResponse;
   /**
    * Retrieves a new auth bearer and refresh token
    * The refresh token is returned as a cookie
@@ -4108,65 +4103,58 @@
 };
 
 
-<<<<<<< HEAD
+export type QueriesAssetCatalogueItemArgs = {
+  id: Scalars['String']['input'];
+};
+
+
+export type QueriesAssetCatalogueItemsArgs = {
+  filter?: InputMaybe<AssetCatalogueItemFilterInput>;
+  page?: InputMaybe<PaginationInput>;
+  sort?: InputMaybe<Array<AssetCatalogueItemSortInput>>;
+};
+
+
+export type QueriesAssetCategoriesArgs = {
+  filter?: InputMaybe<AssetCategoryFilterInput>;
+  page?: InputMaybe<PaginationInput>;
+  sort?: InputMaybe<Array<AssetCategorySortInput>>;
+};
+
+
+export type QueriesAssetCategoryArgs = {
+  id: Scalars['String']['input'];
+};
+
+
+export type QueriesAssetClassArgs = {
+  id: Scalars['String']['input'];
+};
+
+
+export type QueriesAssetClassesArgs = {
+  filter?: InputMaybe<AssetClassFilterInput>;
+  page?: InputMaybe<PaginationInput>;
+  sort?: InputMaybe<Array<AssetClassSortInput>>;
+};
+
+
+export type QueriesAssetTypeArgs = {
+  id: Scalars['String']['input'];
+};
+
+
+export type QueriesAssetTypesArgs = {
+  filter?: InputMaybe<AssetTypeFilterInput>;
+  page?: InputMaybe<PaginationInput>;
+  sort?: InputMaybe<Array<AssetTypeSortInput>>;
+};
+
+
 export type QueriesAssetsArgs = {
   filter?: InputMaybe<AssetFilterInput>;
   page?: InputMaybe<PaginationInput>;
   sort?: InputMaybe<Array<AssetSortInput>>;
-=======
-export type QueriesAssetCatalogueItemArgs = {
-  id: Scalars['String']['input'];
-  storeId: Scalars['String']['input'];
-};
-
-
-export type QueriesAssetCatalogueItemsArgs = {
-  filter?: InputMaybe<AssetCatalogueItemFilterInput>;
-  page?: InputMaybe<PaginationInput>;
-  sort?: InputMaybe<Array<AssetCatalogueItemSortInput>>;
-  storeId: Scalars['String']['input'];
-};
-
-
-export type QueriesAssetCategoriesArgs = {
-  filter?: InputMaybe<AssetCategoryFilterInput>;
-  page?: InputMaybe<PaginationInput>;
-  sort?: InputMaybe<Array<AssetCategorySortInput>>;
-  storeId: Scalars['String']['input'];
-};
-
-
-export type QueriesAssetCategoryArgs = {
-  id: Scalars['String']['input'];
-  storeId: Scalars['String']['input'];
-};
-
-
-export type QueriesAssetClassArgs = {
-  id: Scalars['String']['input'];
-  storeId: Scalars['String']['input'];
-};
-
-
-export type QueriesAssetClassesArgs = {
-  filter?: InputMaybe<AssetClassFilterInput>;
-  page?: InputMaybe<PaginationInput>;
-  sort?: InputMaybe<Array<AssetClassSortInput>>;
-  storeId: Scalars['String']['input'];
-};
-
-
-export type QueriesAssetTypeArgs = {
-  id: Scalars['String']['input'];
-  storeId: Scalars['String']['input'];
-};
-
-
-export type QueriesAssetTypesArgs = {
-  filter?: InputMaybe<AssetTypeFilterInput>;
-  page?: InputMaybe<PaginationInput>;
-  sort?: InputMaybe<Array<AssetTypeSortInput>>;
->>>>>>> 0a46d7b6
   storeId: Scalars['String']['input'];
 };
 
