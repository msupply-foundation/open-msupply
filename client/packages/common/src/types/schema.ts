export type Maybe<T> = T | null;
export type InputMaybe<T> = Maybe<T>;
export type Exact<T extends { [key: string]: unknown }> = { [K in keyof T]: T[K] };
export type MakeOptional<T, K extends keyof T> = Omit<T, K> & { [SubKey in K]?: Maybe<T[SubKey]> };
export type MakeMaybe<T, K extends keyof T> = Omit<T, K> & { [SubKey in K]: Maybe<T[SubKey]> };
/** All built-in and custom scalars, mapped to their actual values */
export type Scalars = {
  ID: string;
  String: string;
  Boolean: boolean;
  Int: number;
  Float: number;
  /**
   * Implement the DateTime<Utc> scalar
   *
   * The input/output is a string in RFC3339 format.
   */
  DateTime: string;
  /** A scalar that can represent any JSON value. */
  JSON: any;
  /**
   * ISO 8601 calendar date without timezone.
   * Format: %Y-%m-%d
   *
   * # Examples
   *
   * * `1994-11-13`
   * * `2000-02-24`
   */
  NaiveDate: string;
  /**
   * ISO 8601 combined date and time without timezone.
   *
   * # Examples
   *
   * * `2015-07-01T08:59:60.123`,
   */
  NaiveDateTime: string;
};

export type AddFromMasterListError = {
  __typename: 'AddFromMasterListError';
  error: AddFromMasterListErrorInterface;
};

export type AddFromMasterListErrorInterface = {
  description: Scalars['String'];
};

export type AddFromMasterListInput = {
  masterListId: Scalars['String'];
  requestRequisitionId: Scalars['String'];
};

export type AddFromMasterListResponse = AddFromMasterListError | RequisitionLineConnector;

export type AddToInboundShipmentFromMasterListError = {
  __typename: 'AddToInboundShipmentFromMasterListError';
  error: AddToInboundShipmentFromMasterListErrorInterface;
};

export type AddToInboundShipmentFromMasterListErrorInterface = {
  description: Scalars['String'];
};

export type AddToInboundShipmentFromMasterListResponse = AddToInboundShipmentFromMasterListError | InvoiceLineConnector;

export type AddToOutboundShipmentFromMasterListError = {
  __typename: 'AddToOutboundShipmentFromMasterListError';
  error: AddToOutboundShipmentFromMasterListErrorInterface;
};

export type AddToOutboundShipmentFromMasterListErrorInterface = {
  description: Scalars['String'];
};

export type AddToOutboundShipmentFromMasterListResponse = AddToOutboundShipmentFromMasterListError | InvoiceLineConnector;

export type AddToShipmentFromMasterListInput = {
  masterListId: Scalars['String'];
  shipmentId: Scalars['String'];
};

export type AllocateOutboundShipmentUnallocatedLineError = {
  __typename: 'AllocateOutboundShipmentUnallocatedLineError';
  error: AllocateOutboundShipmentUnallocatedLineErrorInterface;
};

export type AllocateOutboundShipmentUnallocatedLineErrorInterface = {
  description: Scalars['String'];
};

export type AllocateOutboundShipmentUnallocatedLineNode = {
  __typename: 'AllocateOutboundShipmentUnallocatedLineNode';
  deletes: Array<DeleteResponse>;
  inserts: InvoiceLineConnector;
  issuedExpiringSoonStockLines: StockLineConnector;
  skippedExpiredStockLines: StockLineConnector;
  skippedOnHoldStockLines: StockLineConnector;
  updates: InvoiceLineConnector;
};

export type AllocateOutboundShipmentUnallocatedLineResponse = AllocateOutboundShipmentUnallocatedLineError | AllocateOutboundShipmentUnallocatedLineNode;

export type AllocateOutboundShipmentUnallocatedLineResponseWithId = {
  __typename: 'AllocateOutboundShipmentUnallocatedLineResponseWithId';
  id: Scalars['String'];
  response: AllocateOutboundShipmentUnallocatedLineResponse;
};

export type AuthToken = {
  __typename: 'AuthToken';
  /** Bearer token */
  token: Scalars['String'];
};

export type AuthTokenError = {
  __typename: 'AuthTokenError';
  error: AuthTokenErrorInterface;
};

export type AuthTokenErrorInterface = {
  description: Scalars['String'];
};

export type AuthTokenResponse = AuthToken | AuthTokenError;

export type BatchInboundShipmentInput = {
  continueOnError?: InputMaybe<Scalars['Boolean']>;
  deleteInboundShipmentLines?: InputMaybe<Array<DeleteInboundShipmentLineInput>>;
  deleteInboundShipmentServiceLines?: InputMaybe<Array<DeleteInboundShipmentServiceLineInput>>;
  deleteInboundShipments?: InputMaybe<Array<DeleteInboundShipmentInput>>;
  insertInboundShipmentLines?: InputMaybe<Array<InsertInboundShipmentLineInput>>;
  insertInboundShipmentServiceLines?: InputMaybe<Array<InsertInboundShipmentServiceLineInput>>;
  insertInboundShipments?: InputMaybe<Array<InsertInboundShipmentInput>>;
  updateInboundShipmentLines?: InputMaybe<Array<UpdateInboundShipmentLineInput>>;
  updateInboundShipmentServiceLines?: InputMaybe<Array<UpdateInboundShipmentServiceLineInput>>;
  updateInboundShipments?: InputMaybe<Array<UpdateInboundShipmentInput>>;
};

export type BatchInboundShipmentResponse = {
  __typename: 'BatchInboundShipmentResponse';
  deleteInboundShipmentLines?: Maybe<Array<DeleteInboundShipmentLineResponseWithId>>;
  deleteInboundShipmentServiceLines?: Maybe<Array<DeleteInboundShipmentServiceLineResponseWithId>>;
  deleteInboundShipments?: Maybe<Array<DeleteInboundShipmentResponseWithId>>;
  insertInboundShipmentLines?: Maybe<Array<InsertInboundShipmentLineResponseWithId>>;
  insertInboundShipmentServiceLines?: Maybe<Array<InsertInboundShipmentServiceLineResponseWithId>>;
  insertInboundShipments?: Maybe<Array<InsertInboundShipmentResponseWithId>>;
  updateInboundShipmentLines?: Maybe<Array<UpdateInboundShipmentLineResponseWithId>>;
  updateInboundShipmentServiceLines?: Maybe<Array<UpdateInboundShipmentServiceLineResponseWithId>>;
  updateInboundShipments?: Maybe<Array<UpdateInboundShipmentResponseWithId>>;
};

export type BatchIsReserved = DeleteInboundShipmentLineErrorInterface & UpdateInboundShipmentLineErrorInterface & {
  __typename: 'BatchIsReserved';
  description: Scalars['String'];
};

export type BatchOutboundShipmentInput = {
  allocatedOutboundShipmentUnallocatedLines?: InputMaybe<Array<Scalars['String']>>;
  continueOnError?: InputMaybe<Scalars['Boolean']>;
  deleteOutboundShipmentLines?: InputMaybe<Array<DeleteOutboundShipmentLineInput>>;
  deleteOutboundShipmentServiceLines?: InputMaybe<Array<DeleteOutboundShipmentServiceLineInput>>;
  deleteOutboundShipmentUnallocatedLines?: InputMaybe<Array<DeleteOutboundShipmentUnallocatedLineInput>>;
  deleteOutboundShipments?: InputMaybe<Array<Scalars['String']>>;
  insertOutboundShipmentLines?: InputMaybe<Array<InsertOutboundShipmentLineInput>>;
  insertOutboundShipmentServiceLines?: InputMaybe<Array<InsertOutboundShipmentServiceLineInput>>;
  insertOutboundShipmentUnallocatedLines?: InputMaybe<Array<InsertOutboundShipmentUnallocatedLineInput>>;
  insertOutboundShipments?: InputMaybe<Array<InsertOutboundShipmentInput>>;
  updateOutboundShipmentLines?: InputMaybe<Array<UpdateOutboundShipmentLineInput>>;
  updateOutboundShipmentServiceLines?: InputMaybe<Array<UpdateOutboundShipmentServiceLineInput>>;
  updateOutboundShipmentUnallocatedLines?: InputMaybe<Array<UpdateOutboundShipmentUnallocatedLineInput>>;
  updateOutboundShipments?: InputMaybe<Array<UpdateOutboundShipmentInput>>;
};

export type BatchOutboundShipmentResponse = {
  __typename: 'BatchOutboundShipmentResponse';
  allocateOutboundShipmentUnallocatedLines?: Maybe<Array<AllocateOutboundShipmentUnallocatedLineResponseWithId>>;
  deleteOutboundShipmentLines?: Maybe<Array<DeleteOutboundShipmentLineResponseWithId>>;
  deleteOutboundShipmentServiceLines?: Maybe<Array<DeleteOutboundShipmentServiceLineResponseWithId>>;
  deleteOutboundShipmentUnallocatedLines?: Maybe<Array<DeleteOutboundShipmentUnallocatedLineResponseWithId>>;
  deleteOutboundShipments?: Maybe<Array<DeleteOutboundShipmentResponseWithId>>;
  insertOutboundShipmentLines?: Maybe<Array<InsertOutboundShipmentLineResponseWithId>>;
  insertOutboundShipmentServiceLines?: Maybe<Array<InsertOutboundShipmentServiceLineResponseWithId>>;
  insertOutboundShipmentUnallocatedLines?: Maybe<Array<InsertOutboundShipmentUnallocatedLineResponseWithId>>;
  insertOutboundShipments?: Maybe<Array<InsertOutboundShipmentResponseWithId>>;
  updateOutboundShipmentLines?: Maybe<Array<UpdateOutboundShipmentLineResponseWithId>>;
  updateOutboundShipmentServiceLines?: Maybe<Array<UpdateOutboundShipmentServiceLineResponseWithId>>;
  updateOutboundShipmentUnallocatedLines?: Maybe<Array<UpdateOutboundShipmentUnallocatedLineResponseWithId>>;
  updateOutboundShipments?: Maybe<Array<UpdateOutboundShipmentResponseWithId>>;
};

export type BatchRequestRequisitionInput = {
  continueOnError?: InputMaybe<Scalars['Boolean']>;
  deleteRequestRequisitionLines?: InputMaybe<Array<DeleteRequestRequisitionLineInput>>;
  deleteRequestRequisitions?: InputMaybe<Array<DeleteRequestRequisitionInput>>;
  insertRequestRequisitionLines?: InputMaybe<Array<InsertRequestRequisitionLineInput>>;
  insertRequestRequisitions?: InputMaybe<Array<InsertRequestRequisitionInput>>;
  updateRequestRequisitionLines?: InputMaybe<Array<UpdateRequestRequisitionLineInput>>;
  updateRequestRequisitions?: InputMaybe<Array<UpdateRequestRequisitionInput>>;
};

export type BatchRequestRequisitionResponse = {
  __typename: 'BatchRequestRequisitionResponse';
  deleteRequestRequisitionLines?: Maybe<Array<DeleteRequestRequisitionLineResponseWithId>>;
  deleteRequestRequisitions?: Maybe<Array<DeleteRequestRequisitionResponseWithId>>;
  insertRequestRequisitionLines?: Maybe<Array<InsertRequestRequisitionLineResponseWithId>>;
  insertRequestRequisitions?: Maybe<Array<InsertRequestRequisitionResponseWithId>>;
  updateRequestRequisitionLines?: Maybe<Array<UpdateRequestRequisitionLineResponseWithId>>;
  updateRequestRequisitions?: Maybe<Array<UpdateRequestRequisitionResponseWithId>>;
};

export type BatchStocktakeInput = {
  continueOnError?: InputMaybe<Scalars['Boolean']>;
  deleteStocktakeLines?: InputMaybe<Array<DeleteStocktakeLineInput>>;
  deleteStocktakes?: InputMaybe<Array<DeleteStocktakeInput>>;
  insertStocktakeLines?: InputMaybe<Array<InsertStocktakeLineInput>>;
  insertStocktakes?: InputMaybe<Array<InsertStocktakeInput>>;
  updateStocktakeLines?: InputMaybe<Array<UpdateStocktakeLineInput>>;
  updateStocktakes?: InputMaybe<Array<UpdateStocktakeInput>>;
};

export type BatchStocktakeResponse = {
  __typename: 'BatchStocktakeResponse';
  deleteStocktakeLines?: Maybe<Array<DeleteStocktakeLineResponseWithId>>;
  deleteStocktakes?: Maybe<Array<DeleteStocktakeResponseWithId>>;
  insertStocktakeLines?: Maybe<Array<InsertStocktakeLineResponseWithId>>;
  insertStocktakes?: Maybe<Array<InsertStocktakeResponseWithId>>;
  updateStocktakeLines?: Maybe<Array<UpdateStocktakeLineResponseWithId>>;
  updateStocktakes?: Maybe<Array<UpdateStocktakeResponseWithId>>;
};

export type CanOnlyChangeToAllocatedWhenNoUnallocatedLines = UpdateErrorInterface & {
  __typename: 'CanOnlyChangeToAllocatedWhenNoUnallocatedLines';
  description: Scalars['String'];
  invoiceLines: InvoiceLineConnector;
};

export type CannotChangeStatusOfInvoiceOnHold = UpdateErrorInterface & UpdateInboundShipmentErrorInterface & {
  __typename: 'CannotChangeStatusOfInvoiceOnHold';
  description: Scalars['String'];
};

export type CannotDeleteInvoiceWithLines = DeleteErrorInterface & DeleteInboundShipmentErrorInterface & {
  __typename: 'CannotDeleteInvoiceWithLines';
  description: Scalars['String'];
  lines: InvoiceLineConnector;
};

export type CannotDeleteRequisitionWithLines = DeleteRequestRequisitionErrorInterface & {
  __typename: 'CannotDeleteRequisitionWithLines';
  description: Scalars['String'];
};

export type CannotEditInvoice = AddToInboundShipmentFromMasterListErrorInterface & AddToOutboundShipmentFromMasterListErrorInterface & DeleteErrorInterface & DeleteInboundShipmentErrorInterface & DeleteInboundShipmentLineErrorInterface & DeleteInboundShipmentServiceLineErrorInterface & DeleteOutboundShipmentLineErrorInterface & DeleteOutboundShipmentServiceLineErrorInterface & InsertInboundShipmentLineErrorInterface & InsertInboundShipmentServiceLineErrorInterface & InsertOutboundShipmentLineErrorInterface & InsertOutboundShipmentServiceLineErrorInterface & UpdateInboundShipmentErrorInterface & UpdateInboundShipmentLineErrorInterface & UpdateInboundShipmentServiceLineErrorInterface & UpdateOutboundShipmentLineErrorInterface & UpdateOutboundShipmentServiceLineErrorInterface & {
  __typename: 'CannotEditInvoice';
  description: Scalars['String'];
};

export type CannotEditRequisition = AddFromMasterListErrorInterface & CreateRequisitionShipmentErrorInterface & DeleteRequestRequisitionErrorInterface & DeleteRequestRequisitionLineErrorInterface & InsertRequestRequisitionLineErrorInterface & SupplyRequestedQuantityErrorInterface & UpdateRequestRequisitionErrorInterface & UpdateRequestRequisitionLineErrorInterface & UpdateResponseRequisitionErrorInterface & UpdateResponseRequisitionLineErrorInterface & UseSuggestedQuantityErrorInterface & {
  __typename: 'CannotEditRequisition';
  description: Scalars['String'];
};

export type CannotEditStocktake = DeleteStocktakeErrorInterface & DeleteStocktakeLineErrorInterface & InsertStocktakeLineErrorInterface & UpdateStocktakeErrorInterface & UpdateStocktakeLineErrorInterface & {
  __typename: 'CannotEditStocktake';
  description: Scalars['String'];
};

export type CannotReverseInvoiceStatus = UpdateErrorInterface & UpdateInboundShipmentErrorInterface & {
  __typename: 'CannotReverseInvoiceStatus';
  description: Scalars['String'];
};

export type ConsumptionHistoryConnector = {
  __typename: 'ConsumptionHistoryConnector';
  nodes: Array<ConsumptionHistoryNode>;
  totalCount: Scalars['Int'];
};

export type ConsumptionHistoryNode = {
  __typename: 'ConsumptionHistoryNode';
  averageMonthlyConsumption: Scalars['Int'];
  consumption: Scalars['Int'];
  date: Scalars['NaiveDate'];
  isCurrent: Scalars['Boolean'];
  isHistoric: Scalars['Boolean'];
};

export type ConsumptionOptionsInput = {
  /** Defaults to 3 months */
  amcLookbackMonths?: InputMaybe<Scalars['Int']>;
  /** Defaults to 12 */
  numberOfDataPoints?: InputMaybe<Scalars['Int']>;
};

export type CreateRequisitionShipmentError = {
  __typename: 'CreateRequisitionShipmentError';
  error: CreateRequisitionShipmentErrorInterface;
};

export type CreateRequisitionShipmentErrorInterface = {
  description: Scalars['String'];
};

export type CreateRequisitionShipmentInput = {
  responseRequisitionId: Scalars['String'];
};

export type CreateRequisitionShipmentResponse = CreateRequisitionShipmentError | InvoiceNode;

export type DatabaseError = DeleteLocationErrorInterface & InsertLocationErrorInterface & NodeErrorInterface & RefreshTokenErrorInterface & UpdateLocationErrorInterface & {
  __typename: 'DatabaseError';
  description: Scalars['String'];
  fullError: Scalars['String'];
};

export type DateFilterInput = {
  afterOrEqualTo?: InputMaybe<Scalars['NaiveDate']>;
  beforeOrEqualTo?: InputMaybe<Scalars['NaiveDate']>;
  equalTo?: InputMaybe<Scalars['NaiveDate']>;
};

export type DatetimeFilterInput = {
  afterOrEqualTo?: InputMaybe<Scalars['DateTime']>;
  beforeOrEqualTo?: InputMaybe<Scalars['DateTime']>;
  equalTo?: InputMaybe<Scalars['DateTime']>;
};

export type DeleteErrorInterface = {
  description: Scalars['String'];
};

export type DeleteInboundShipmentError = {
  __typename: 'DeleteInboundShipmentError';
  error: DeleteInboundShipmentErrorInterface;
};

export type DeleteInboundShipmentErrorInterface = {
  description: Scalars['String'];
};

export type DeleteInboundShipmentInput = {
  id: Scalars['String'];
};

export type DeleteInboundShipmentLineError = {
  __typename: 'DeleteInboundShipmentLineError';
  error: DeleteInboundShipmentLineErrorInterface;
};

export type DeleteInboundShipmentLineErrorInterface = {
  description: Scalars['String'];
};

export type DeleteInboundShipmentLineInput = {
  id: Scalars['String'];
};

export type DeleteInboundShipmentLineResponse = DeleteInboundShipmentLineError | DeleteResponse;

export type DeleteInboundShipmentLineResponseWithId = {
  __typename: 'DeleteInboundShipmentLineResponseWithId';
  id: Scalars['String'];
  response: DeleteInboundShipmentLineResponse;
};

export type DeleteInboundShipmentResponse = DeleteInboundShipmentError | DeleteResponse;

export type DeleteInboundShipmentResponseWithId = {
  __typename: 'DeleteInboundShipmentResponseWithId';
  id: Scalars['String'];
  response: DeleteInboundShipmentResponse;
};

export type DeleteInboundShipmentServiceLineError = {
  __typename: 'DeleteInboundShipmentServiceLineError';
  error: DeleteInboundShipmentServiceLineErrorInterface;
};

export type DeleteInboundShipmentServiceLineErrorInterface = {
  description: Scalars['String'];
};

export type DeleteInboundShipmentServiceLineInput = {
  id: Scalars['String'];
};

export type DeleteInboundShipmentServiceLineResponse = DeleteInboundShipmentServiceLineError | DeleteResponse;

export type DeleteInboundShipmentServiceLineResponseWithId = {
  __typename: 'DeleteInboundShipmentServiceLineResponseWithId';
  id: Scalars['String'];
  response: DeleteInboundShipmentServiceLineResponse;
};

export type DeleteLocationError = {
  __typename: 'DeleteLocationError';
  error: DeleteLocationErrorInterface;
};

export type DeleteLocationErrorInterface = {
  description: Scalars['String'];
};

export type DeleteLocationInput = {
  id: Scalars['String'];
};

export type DeleteLocationResponse = DeleteLocationError | DeleteResponse;

export type DeleteOutboundShipmentError = {
  __typename: 'DeleteOutboundShipmentError';
  error: DeleteErrorInterface;
};

export type DeleteOutboundShipmentLineError = {
  __typename: 'DeleteOutboundShipmentLineError';
  error: DeleteOutboundShipmentLineErrorInterface;
};

export type DeleteOutboundShipmentLineErrorInterface = {
  description: Scalars['String'];
};

export type DeleteOutboundShipmentLineInput = {
  id: Scalars['String'];
};

export type DeleteOutboundShipmentLineResponse = DeleteOutboundShipmentLineError | DeleteResponse;

export type DeleteOutboundShipmentLineResponseWithId = {
  __typename: 'DeleteOutboundShipmentLineResponseWithId';
  id: Scalars['String'];
  response: DeleteOutboundShipmentLineResponse;
};

export type DeleteOutboundShipmentResponse = DeleteOutboundShipmentError | DeleteResponse;

export type DeleteOutboundShipmentResponseWithId = {
  __typename: 'DeleteOutboundShipmentResponseWithId';
  id: Scalars['String'];
  response: DeleteOutboundShipmentResponse;
};

export type DeleteOutboundShipmentServiceLineError = {
  __typename: 'DeleteOutboundShipmentServiceLineError';
  error: DeleteOutboundShipmentServiceLineErrorInterface;
};

export type DeleteOutboundShipmentServiceLineErrorInterface = {
  description: Scalars['String'];
};

export type DeleteOutboundShipmentServiceLineInput = {
  id: Scalars['String'];
};

export type DeleteOutboundShipmentServiceLineResponse = DeleteOutboundShipmentServiceLineError | DeleteResponse;

export type DeleteOutboundShipmentServiceLineResponseWithId = {
  __typename: 'DeleteOutboundShipmentServiceLineResponseWithId';
  id: Scalars['String'];
  response: DeleteOutboundShipmentServiceLineResponse;
};

export type DeleteOutboundShipmentUnallocatedLineError = {
  __typename: 'DeleteOutboundShipmentUnallocatedLineError';
  error: DeleteOutboundShipmentUnallocatedLineErrorInterface;
};

export type DeleteOutboundShipmentUnallocatedLineErrorInterface = {
  description: Scalars['String'];
};

export type DeleteOutboundShipmentUnallocatedLineInput = {
  id: Scalars['String'];
};

export type DeleteOutboundShipmentUnallocatedLineResponse = DeleteOutboundShipmentUnallocatedLineError | DeleteResponse;

export type DeleteOutboundShipmentUnallocatedLineResponseWithId = {
  __typename: 'DeleteOutboundShipmentUnallocatedLineResponseWithId';
  id: Scalars['String'];
  response: DeleteOutboundShipmentUnallocatedLineResponse;
};

export type DeleteRequestRequisitionError = {
  __typename: 'DeleteRequestRequisitionError';
  error: DeleteRequestRequisitionErrorInterface;
};

export type DeleteRequestRequisitionErrorInterface = {
  description: Scalars['String'];
};

export type DeleteRequestRequisitionInput = {
  id: Scalars['String'];
};

export type DeleteRequestRequisitionLineError = {
  __typename: 'DeleteRequestRequisitionLineError';
  error: DeleteRequestRequisitionLineErrorInterface;
};

export type DeleteRequestRequisitionLineErrorInterface = {
  description: Scalars['String'];
};

export type DeleteRequestRequisitionLineInput = {
  id: Scalars['String'];
};

export type DeleteRequestRequisitionLineResponse = DeleteRequestRequisitionLineError | DeleteResponse;

export type DeleteRequestRequisitionLineResponseWithId = {
  __typename: 'DeleteRequestRequisitionLineResponseWithId';
  id: Scalars['String'];
  response: DeleteRequestRequisitionLineResponse;
};

export type DeleteRequestRequisitionResponse = DeleteRequestRequisitionError | DeleteResponse;

export type DeleteRequestRequisitionResponseWithId = {
  __typename: 'DeleteRequestRequisitionResponseWithId';
  id: Scalars['String'];
  response: DeleteRequestRequisitionResponse;
};

export type DeleteResponse = {
  __typename: 'DeleteResponse';
  id: Scalars['String'];
};

export type DeleteStocktakeError = {
  __typename: 'DeleteStocktakeError';
  error: DeleteStocktakeErrorInterface;
};

export type DeleteStocktakeErrorInterface = {
  description: Scalars['String'];
};

export type DeleteStocktakeInput = {
  id: Scalars['String'];
};

export type DeleteStocktakeLineError = {
  __typename: 'DeleteStocktakeLineError';
  error: DeleteStocktakeLineErrorInterface;
};

export type DeleteStocktakeLineErrorInterface = {
  description: Scalars['String'];
};

export type DeleteStocktakeLineInput = {
  id: Scalars['String'];
};

export type DeleteStocktakeLineResponse = DeleteResponse | DeleteStocktakeLineError;

export type DeleteStocktakeLineResponseWithId = {
  __typename: 'DeleteStocktakeLineResponseWithId';
  id: Scalars['String'];
  response: DeleteStocktakeLineResponse;
};

export type DeleteStocktakeResponse = DeleteResponse | DeleteStocktakeError;

export type DeleteStocktakeResponseWithId = {
  __typename: 'DeleteStocktakeResponseWithId';
  id: Scalars['String'];
  response: DeleteStocktakeResponse;
};

export type EqualFilterBigNumberInput = {
  equalAny?: InputMaybe<Array<Scalars['Int']>>;
  equalTo?: InputMaybe<Scalars['Int']>;
  notEqualTo?: InputMaybe<Scalars['Int']>;
};

export type EqualFilterInvoiceStatusInput = {
  equalAny?: InputMaybe<Array<InvoiceNodeStatus>>;
  equalTo?: InputMaybe<InvoiceNodeStatus>;
  notEqualTo?: InputMaybe<InvoiceNodeStatus>;
};

export type EqualFilterInvoiceTypeInput = {
  equalAny?: InputMaybe<Array<InvoiceNodeType>>;
  equalTo?: InputMaybe<InvoiceNodeType>;
  notEqualTo?: InputMaybe<InvoiceNodeType>;
};

export type EqualFilterItemTypeInput = {
  equalAny?: InputMaybe<Array<ItemNodeType>>;
  equalTo?: InputMaybe<ItemNodeType>;
  notEqualTo?: InputMaybe<ItemNodeType>;
};

export type EqualFilterLogTypeInput = {
  equalAny?: InputMaybe<Array<LogNodeType>>;
  equalTo?: InputMaybe<LogNodeType>;
  notEqualTo?: InputMaybe<LogNodeType>;
};

export type EqualFilterNumberInput = {
  equalAny?: InputMaybe<Array<Scalars['Int']>>;
  equalTo?: InputMaybe<Scalars['Int']>;
  notEqualTo?: InputMaybe<Scalars['Int']>;
};

export type EqualFilterReportContextInput = {
  equalAny?: InputMaybe<Array<ReportContext>>;
  equalTo?: InputMaybe<ReportContext>;
  notEqualTo?: InputMaybe<ReportContext>;
};

export type EqualFilterRequisitionStatusInput = {
  equalAny?: InputMaybe<Array<RequisitionNodeStatus>>;
  equalTo?: InputMaybe<RequisitionNodeStatus>;
  notEqualTo?: InputMaybe<RequisitionNodeStatus>;
};

export type EqualFilterRequisitionTypeInput = {
  equalAny?: InputMaybe<Array<RequisitionNodeType>>;
  equalTo?: InputMaybe<RequisitionNodeType>;
  notEqualTo?: InputMaybe<RequisitionNodeType>;
};

export type EqualFilterStocktakeStatusInput = {
  equalAny?: InputMaybe<Array<StocktakeNodeStatus>>;
  equalTo?: InputMaybe<StocktakeNodeStatus>;
  notEqualTo?: InputMaybe<StocktakeNodeStatus>;
};

export type EqualFilterStringInput = {
  equalAny?: InputMaybe<Array<Scalars['String']>>;
  equalTo?: InputMaybe<Scalars['String']>;
  notEqualTo?: InputMaybe<Scalars['String']>;
};

export type FailedToFetchReportData = PrintReportErrorInterface & {
  __typename: 'FailedToFetchReportData';
  description: Scalars['String'];
  errors: Scalars['JSON'];
};

export enum ForeignKey {
  InvoiceId = 'invoiceId',
  ItemId = 'itemId',
  LocationId = 'locationId',
  OtherPartyId = 'otherPartyId',
  RequisitionId = 'requisitionId',
  StockLineId = 'stockLineId'
}

export type ForeignKeyError = DeleteInboundShipmentLineErrorInterface & DeleteInboundShipmentServiceLineErrorInterface & DeleteOutboundShipmentLineErrorInterface & DeleteOutboundShipmentServiceLineErrorInterface & DeleteOutboundShipmentUnallocatedLineErrorInterface & InsertInboundShipmentLineErrorInterface & InsertInboundShipmentServiceLineErrorInterface & InsertOutboundShipmentLineErrorInterface & InsertOutboundShipmentServiceLineErrorInterface & InsertOutboundShipmentUnallocatedLineErrorInterface & InsertRequestRequisitionLineErrorInterface & UpdateInboundShipmentLineErrorInterface & UpdateInboundShipmentServiceLineErrorInterface & UpdateOutboundShipmentLineErrorInterface & UpdateOutboundShipmentServiceLineErrorInterface & UpdateOutboundShipmentUnallocatedLineErrorInterface & UpdateRequestRequisitionLineErrorInterface & UpdateResponseRequisitionLineErrorInterface & {
  __typename: 'ForeignKeyError';
  description: Scalars['String'];
  key: ForeignKey;
};

export type FullSyncStatusNode = {
  __typename: 'FullSyncStatusNode';
  error?: Maybe<SyncErrorNode>;
  integration?: Maybe<SyncStatusNode>;
  isSyncing: Scalars['Boolean'];
  prepareInitial?: Maybe<SyncStatusNode>;
  pullCentral?: Maybe<SyncStatusWithProgressNode>;
  pullRemote?: Maybe<SyncStatusWithProgressNode>;
  push?: Maybe<SyncStatusWithProgressNode>;
  summary: SyncStatusNode;
};

export enum GenderType {
  Female = 'FEMALE',
  Male = 'MALE',
  NonBinary = 'NON_BINARY',
  TransgenderFemale = 'TRANSGENDER_FEMALE',
  TransgenderFemaleHormone = 'TRANSGENDER_FEMALE_HORMONE',
  TransgenderFemaleSurgical = 'TRANSGENDER_FEMALE_SURGICAL',
  TransgenderMale = 'TRANSGENDER_MALE',
  TransgenderMaleHormone = 'TRANSGENDER_MALE_HORMONE',
  TransgenderMaleSurgical = 'TRANSGENDER_MALE_SURGICAL',
  Unknown = 'UNKNOWN'
}

export type InboundInvoiceCounts = {
  __typename: 'InboundInvoiceCounts';
  created: InvoiceCountsSummary;
};

export enum InitialisationStatusType {
  Initialised = 'INITIALISED',
  Initialising = 'INITIALISING',
  PreInitialisation = 'PRE_INITIALISATION'
}

export type InitialiseSiteResponse = SyncErrorNode | SyncSettingsNode;

export type InsertErrorInterface = {
  description: Scalars['String'];
};

export type InsertInboundShipmentError = {
  __typename: 'InsertInboundShipmentError';
  error: InsertInboundShipmentErrorInterface;
};

export type InsertInboundShipmentErrorInterface = {
  description: Scalars['String'];
};

export type InsertInboundShipmentInput = {
  colour?: InputMaybe<Scalars['String']>;
  comment?: InputMaybe<Scalars['String']>;
  id: Scalars['String'];
  onHold?: InputMaybe<Scalars['Boolean']>;
  otherPartyId: Scalars['String'];
  theirReference?: InputMaybe<Scalars['String']>;
};

export type InsertInboundShipmentLineError = {
  __typename: 'InsertInboundShipmentLineError';
  error: InsertInboundShipmentLineErrorInterface;
};

export type InsertInboundShipmentLineErrorInterface = {
  description: Scalars['String'];
};

export type InsertInboundShipmentLineInput = {
  batch?: InputMaybe<Scalars['String']>;
  costPricePerPack: Scalars['Float'];
  expiryDate?: InputMaybe<Scalars['NaiveDate']>;
  id: Scalars['String'];
  invoiceId: Scalars['String'];
  itemId: Scalars['String'];
  locationId?: InputMaybe<Scalars['String']>;
  numberOfPacks: Scalars['Int'];
  packSize: Scalars['Int'];
  sellPricePerPack: Scalars['Float'];
  tax?: InputMaybe<Scalars['Float']>;
  totalBeforeTax?: InputMaybe<Scalars['Float']>;
};

export type InsertInboundShipmentLineResponse = InsertInboundShipmentLineError | InvoiceLineNode;

export type InsertInboundShipmentLineResponseWithId = {
  __typename: 'InsertInboundShipmentLineResponseWithId';
  id: Scalars['String'];
  response: InsertInboundShipmentLineResponse;
};

export type InsertInboundShipmentResponse = InsertInboundShipmentError | InvoiceNode;

export type InsertInboundShipmentResponseWithId = {
  __typename: 'InsertInboundShipmentResponseWithId';
  id: Scalars['String'];
  response: InsertInboundShipmentResponse;
};

export type InsertInboundShipmentServiceLineError = {
  __typename: 'InsertInboundShipmentServiceLineError';
  error: InsertInboundShipmentServiceLineErrorInterface;
};

export type InsertInboundShipmentServiceLineErrorInterface = {
  description: Scalars['String'];
};

export type InsertInboundShipmentServiceLineInput = {
  id: Scalars['String'];
  invoiceId: Scalars['String'];
  itemId?: InputMaybe<Scalars['String']>;
  name?: InputMaybe<Scalars['String']>;
  note?: InputMaybe<Scalars['String']>;
  tax?: InputMaybe<Scalars['Float']>;
  totalBeforeTax: Scalars['Float'];
};

export type InsertInboundShipmentServiceLineResponse = InsertInboundShipmentServiceLineError | InvoiceLineNode;

export type InsertInboundShipmentServiceLineResponseWithId = {
  __typename: 'InsertInboundShipmentServiceLineResponseWithId';
  id: Scalars['String'];
  response: InsertInboundShipmentServiceLineResponse;
};

export type InsertLocationError = {
  __typename: 'InsertLocationError';
  error: InsertLocationErrorInterface;
};

export type InsertLocationErrorInterface = {
  description: Scalars['String'];
};

export type InsertLocationInput = {
  code: Scalars['String'];
  id: Scalars['String'];
  name?: InputMaybe<Scalars['String']>;
  onHold?: InputMaybe<Scalars['Boolean']>;
};

export type InsertLocationResponse = InsertLocationError | LocationNode;

export type InsertOutboundShipmentError = {
  __typename: 'InsertOutboundShipmentError';
  error: InsertErrorInterface;
};

export type InsertOutboundShipmentInput = {
  colour?: InputMaybe<Scalars['String']>;
  comment?: InputMaybe<Scalars['String']>;
  /** The new invoice id provided by the client */
  id: Scalars['String'];
  onHold?: InputMaybe<Scalars['Boolean']>;
  /** The other party must be an customer of the current store */
  otherPartyId: Scalars['String'];
  theirReference?: InputMaybe<Scalars['String']>;
};

export type InsertOutboundShipmentLineError = {
  __typename: 'InsertOutboundShipmentLineError';
  error: InsertOutboundShipmentLineErrorInterface;
};

export type InsertOutboundShipmentLineErrorInterface = {
  description: Scalars['String'];
};

export type InsertOutboundShipmentLineInput = {
  id: Scalars['String'];
  invoiceId: Scalars['String'];
  itemId: Scalars['String'];
  numberOfPacks: Scalars['Int'];
  stockLineId: Scalars['String'];
  tax?: InputMaybe<Scalars['Float']>;
  totalBeforeTax?: InputMaybe<Scalars['Float']>;
};

export type InsertOutboundShipmentLineResponse = InsertOutboundShipmentLineError | InvoiceLineNode;

export type InsertOutboundShipmentLineResponseWithId = {
  __typename: 'InsertOutboundShipmentLineResponseWithId';
  id: Scalars['String'];
  response: InsertOutboundShipmentLineResponse;
};

export type InsertOutboundShipmentResponse = InsertOutboundShipmentError | InvoiceNode | NodeError;

export type InsertOutboundShipmentResponseWithId = {
  __typename: 'InsertOutboundShipmentResponseWithId';
  id: Scalars['String'];
  response: InsertOutboundShipmentResponse;
};

export type InsertOutboundShipmentServiceLineError = {
  __typename: 'InsertOutboundShipmentServiceLineError';
  error: InsertOutboundShipmentServiceLineErrorInterface;
};

export type InsertOutboundShipmentServiceLineErrorInterface = {
  description: Scalars['String'];
};

export type InsertOutboundShipmentServiceLineInput = {
  id: Scalars['String'];
  invoiceId: Scalars['String'];
  itemId?: InputMaybe<Scalars['String']>;
  name?: InputMaybe<Scalars['String']>;
  note?: InputMaybe<Scalars['String']>;
  tax?: InputMaybe<Scalars['Float']>;
  totalBeforeTax: Scalars['Float'];
};

export type InsertOutboundShipmentServiceLineResponse = InsertOutboundShipmentServiceLineError | InvoiceLineNode;

export type InsertOutboundShipmentServiceLineResponseWithId = {
  __typename: 'InsertOutboundShipmentServiceLineResponseWithId';
  id: Scalars['String'];
  response: InsertOutboundShipmentServiceLineResponse;
};

export type InsertOutboundShipmentUnallocatedLineError = {
  __typename: 'InsertOutboundShipmentUnallocatedLineError';
  error: InsertOutboundShipmentUnallocatedLineErrorInterface;
};

export type InsertOutboundShipmentUnallocatedLineErrorInterface = {
  description: Scalars['String'];
};

export type InsertOutboundShipmentUnallocatedLineInput = {
  id: Scalars['String'];
  invoiceId: Scalars['String'];
  itemId: Scalars['String'];
  quantity: Scalars['Int'];
};

export type InsertOutboundShipmentUnallocatedLineResponse = InsertOutboundShipmentUnallocatedLineError | InvoiceLineNode;

export type InsertOutboundShipmentUnallocatedLineResponseWithId = {
  __typename: 'InsertOutboundShipmentUnallocatedLineResponseWithId';
  id: Scalars['String'];
  response: InsertOutboundShipmentUnallocatedLineResponse;
};

export type InsertRequestRequisitionError = {
  __typename: 'InsertRequestRequisitionError';
  error: InsertRequestRequisitionErrorInterface;
};

export type InsertRequestRequisitionErrorInterface = {
  description: Scalars['String'];
};

export type InsertRequestRequisitionInput = {
  colour?: InputMaybe<Scalars['String']>;
  comment?: InputMaybe<Scalars['String']>;
  /** Defaults to 2 weeks from now */
  expectedDeliveryDate?: InputMaybe<Scalars['NaiveDate']>;
  id: Scalars['String'];
  maxMonthsOfStock: Scalars['Float'];
  minMonthsOfStock: Scalars['Float'];
  otherPartyId: Scalars['String'];
  theirReference?: InputMaybe<Scalars['String']>;
};

export type InsertRequestRequisitionLineError = {
  __typename: 'InsertRequestRequisitionLineError';
  error: InsertRequestRequisitionLineErrorInterface;
};

export type InsertRequestRequisitionLineErrorInterface = {
  description: Scalars['String'];
};

export type InsertRequestRequisitionLineInput = {
  comment?: InputMaybe<Scalars['String']>;
  id: Scalars['String'];
  itemId: Scalars['String'];
  requestedQuantity?: InputMaybe<Scalars['Int']>;
  requisitionId: Scalars['String'];
};

export type InsertRequestRequisitionLineResponse = InsertRequestRequisitionLineError | RequisitionLineNode;

export type InsertRequestRequisitionLineResponseWithId = {
  __typename: 'InsertRequestRequisitionLineResponseWithId';
  id: Scalars['String'];
  response: InsertRequestRequisitionLineResponse;
};

export type InsertRequestRequisitionResponse = InsertRequestRequisitionError | RequisitionNode;

export type InsertRequestRequisitionResponseWithId = {
  __typename: 'InsertRequestRequisitionResponseWithId';
  id: Scalars['String'];
  response: InsertRequestRequisitionResponse;
};

export type InsertStocktakeInput = {
  comment?: InputMaybe<Scalars['String']>;
  description?: InputMaybe<Scalars['String']>;
  id: Scalars['String'];
  isLocked?: InputMaybe<Scalars['Boolean']>;
  stocktakeDate?: InputMaybe<Scalars['NaiveDate']>;
};

export type InsertStocktakeLineError = {
  __typename: 'InsertStocktakeLineError';
  error: InsertStocktakeLineErrorInterface;
};

export type InsertStocktakeLineErrorInterface = {
  description: Scalars['String'];
};

export type InsertStocktakeLineInput = {
  batch?: InputMaybe<Scalars['String']>;
  comment?: InputMaybe<Scalars['String']>;
  costPricePerPack?: InputMaybe<Scalars['Float']>;
  countedNumberOfPacks?: InputMaybe<Scalars['Int']>;
  expiryDate?: InputMaybe<Scalars['NaiveDate']>;
  id: Scalars['String'];
  itemId?: InputMaybe<Scalars['String']>;
  locationId?: InputMaybe<Scalars['String']>;
  note?: InputMaybe<Scalars['String']>;
  packSize?: InputMaybe<Scalars['Int']>;
  sellPricePerPack?: InputMaybe<Scalars['Float']>;
  stockLineId?: InputMaybe<Scalars['String']>;
  stocktakeId: Scalars['String'];
};

export type InsertStocktakeLineResponse = InsertStocktakeLineError | StocktakeLineNode;

export type InsertStocktakeLineResponseWithId = {
  __typename: 'InsertStocktakeLineResponseWithId';
  id: Scalars['String'];
  response: InsertStocktakeLineResponse;
};

export type InsertStocktakeResponse = StocktakeNode;

export type InsertStocktakeResponseWithId = {
  __typename: 'InsertStocktakeResponseWithId';
  id: Scalars['String'];
  response: InsertStocktakeResponse;
};

export type InternalError = InsertLocationErrorInterface & RefreshTokenErrorInterface & UpdateLocationErrorInterface & {
  __typename: 'InternalError';
  description: Scalars['String'];
  fullError: Scalars['String'];
};

export type InvalidCredentials = AuthTokenErrorInterface & {
  __typename: 'InvalidCredentials';
  description: Scalars['String'];
};

export type InvalidToken = RefreshTokenErrorInterface & {
  __typename: 'InvalidToken';
  description: Scalars['String'];
};

export type InvoiceConnector = {
  __typename: 'InvoiceConnector';
  nodes: Array<InvoiceNode>;
  totalCount: Scalars['Int'];
};

export type InvoiceCounts = {
  __typename: 'InvoiceCounts';
  inbound: InboundInvoiceCounts;
  outbound: OutboundInvoiceCounts;
};

export type InvoiceCountsSummary = {
  __typename: 'InvoiceCountsSummary';
  thisWeek: Scalars['Int'];
  today: Scalars['Int'];
};

export type InvoiceFilterInput = {
  allocatedDatetime?: InputMaybe<DatetimeFilterInput>;
  colour?: InputMaybe<EqualFilterStringInput>;
  comment?: InputMaybe<SimpleStringFilterInput>;
  createdDatetime?: InputMaybe<DatetimeFilterInput>;
  deliveredDatetime?: InputMaybe<DatetimeFilterInput>;
  id?: InputMaybe<EqualFilterStringInput>;
  invoiceNumber?: InputMaybe<EqualFilterBigNumberInput>;
  linkedInvoiceId?: InputMaybe<EqualFilterStringInput>;
  nameId?: InputMaybe<EqualFilterStringInput>;
  onHold?: InputMaybe<Scalars['Boolean']>;
  otherPartyId?: InputMaybe<EqualFilterStringInput>;
  otherPartyName?: InputMaybe<SimpleStringFilterInput>;
  pickedDatetime?: InputMaybe<DatetimeFilterInput>;
  requisitionId?: InputMaybe<EqualFilterStringInput>;
  shippedDatetime?: InputMaybe<DatetimeFilterInput>;
  status?: InputMaybe<EqualFilterInvoiceStatusInput>;
  storeId?: InputMaybe<EqualFilterStringInput>;
  theirReference?: InputMaybe<EqualFilterStringInput>;
  transportReference?: InputMaybe<EqualFilterStringInput>;
  type?: InputMaybe<EqualFilterInvoiceTypeInput>;
  userId?: InputMaybe<EqualFilterStringInput>;
  verifiedDatetime?: InputMaybe<DatetimeFilterInput>;
};

export type InvoiceIsNotEditable = UpdateErrorInterface & {
  __typename: 'InvoiceIsNotEditable';
  description: Scalars['String'];
};

export type InvoiceLineConnector = {
  __typename: 'InvoiceLineConnector';
  nodes: Array<InvoiceLineNode>;
  totalCount: Scalars['Int'];
};

export type InvoiceLineNode = {
  __typename: 'InvoiceLineNode';
  batch?: Maybe<Scalars['String']>;
  costPricePerPack: Scalars['Float'];
  expiryDate?: Maybe<Scalars['NaiveDate']>;
  id: Scalars['String'];
  invoiceId: Scalars['String'];
  item: ItemNode;
  itemCode: Scalars['String'];
  itemId: Scalars['String'];
  itemName: Scalars['String'];
  location?: Maybe<LocationNode>;
  locationId?: Maybe<Scalars['String']>;
  locationName?: Maybe<Scalars['String']>;
  note?: Maybe<Scalars['String']>;
  numberOfPacks: Scalars['Int'];
  packSize: Scalars['Int'];
  pricing: PricingNode;
  sellPricePerPack: Scalars['Float'];
  stockLine?: Maybe<StockLineNode>;
  taxPercentage?: Maybe<Scalars['Float']>;
  totalAfterTax: Scalars['Float'];
  totalBeforeTax: Scalars['Float'];
  type: InvoiceLineNodeType;
};

export enum InvoiceLineNodeType {
  Service = 'SERVICE',
  StockIn = 'STOCK_IN',
  StockOut = 'STOCK_OUT',
  UnallocatedStock = 'UNALLOCATED_STOCK'
}

export type InvoiceNode = {
  __typename: 'InvoiceNode';
  allocatedDatetime?: Maybe<Scalars['DateTime']>;
  colour?: Maybe<Scalars['String']>;
  comment?: Maybe<Scalars['String']>;
  createdDatetime: Scalars['DateTime'];
  deliveredDatetime?: Maybe<Scalars['DateTime']>;
  id: Scalars['String'];
  invoiceNumber: Scalars['Int'];
  lines: InvoiceLineConnector;
  /** Inbound Shipment <-> Outbound Shipment, where Inbound Shipment originated from Outbound Shipment */
  linkedShipment?: Maybe<InvoiceNode>;
  onHold: Scalars['Boolean'];
  otherParty: NameNode;
  otherPartyId: Scalars['String'];
  otherPartyName: Scalars['String'];
  otherPartyStore?: Maybe<StoreNode>;
  pickedDatetime?: Maybe<Scalars['DateTime']>;
  pricing: PricingNode;
  /**
   * Response Requisition that is the origin of this Outbound Shipment
   * Or Request Requisition for Inbound Shipment that Originated from Outbound Shipment (linked through Response Requisition)
   */
  requisition?: Maybe<RequisitionNode>;
  shippedDatetime?: Maybe<Scalars['DateTime']>;
  status: InvoiceNodeStatus;
  theirReference?: Maybe<Scalars['String']>;
  transportReference?: Maybe<Scalars['String']>;
  type: InvoiceNodeType;
  /**
   * User that last edited invoice, if user is not found in system default unknown user is returned
   * Null is returned for transfers, where inbound has not been edited yet
   * Null is also returned for system created invoices like inventory adjustments
   */
  user?: Maybe<UserNode>;
  verifiedDatetime?: Maybe<Scalars['DateTime']>;
};


export type InvoiceNodeOtherPartyArgs = {
  storeId: Scalars['String'];
};

export enum InvoiceNodeStatus {
  Allocated = 'ALLOCATED',
  Delivered = 'DELIVERED',
  New = 'NEW',
  Picked = 'PICKED',
  Shipped = 'SHIPPED',
  Verified = 'VERIFIED'
}

export enum InvoiceNodeType {
  InboundShipment = 'INBOUND_SHIPMENT',
  InventoryAdjustment = 'INVENTORY_ADJUSTMENT',
  OutboundShipment = 'OUTBOUND_SHIPMENT'
}

export type InvoiceResponse = InvoiceNode | NodeError;

export enum InvoiceSortFieldInput {
  AllocatedDatetime = 'allocatedDatetime',
  Comment = 'comment',
  CreatedDatetime = 'createdDatetime',
  DeliveredDatetime = 'deliveredDatetime',
  InvoiceNumber = 'invoiceNumber',
  OtherPartyName = 'otherPartyName',
  PickedDatetime = 'pickedDatetime',
  ShippedDatetime = 'shippedDatetime',
  Status = 'status',
  TheirReference = 'theirReference',
  TransportReference = 'transportReference',
  Type = 'type',
  VerifiedDatetime = 'verifiedDatetime'
}

export type InvoiceSortInput = {
  /**
   * 	Sort query result is sorted descending or ascending (if not provided the default is
   * ascending)
   */
  desc?: InputMaybe<Scalars['Boolean']>;
  /** Sort query result by `key` */
  key: InvoiceSortFieldInput;
};

export type InvoicesResponse = InvoiceConnector;

export type ItemChartNode = {
  __typename: 'ItemChartNode';
  calculationDate?: Maybe<Scalars['NaiveDate']>;
  consumptionHistory?: Maybe<ConsumptionHistoryConnector>;
  stockEvolution?: Maybe<StockEvolutionConnector>;
  suggestedQuantityCalculation: SuggestedQuantityCalculationNode;
};

export type ItemConnector = {
  __typename: 'ItemConnector';
  nodes: Array<ItemNode>;
  totalCount: Scalars['Int'];
};

export type ItemFilterInput = {
  code?: InputMaybe<SimpleStringFilterInput>;
  id?: InputMaybe<EqualFilterStringInput>;
  isVisible?: InputMaybe<Scalars['Boolean']>;
  name?: InputMaybe<SimpleStringFilterInput>;
  type?: InputMaybe<EqualFilterItemTypeInput>;
};

export type ItemNode = {
  __typename: 'ItemNode';
  atcCategory: Scalars['String'];
  availableBatches: StockLineConnector;
  code: Scalars['String'];
  ddd: Scalars['String'];
  defaultPackSize: Scalars['Int'];
  doses: Scalars['Int'];
  id: Scalars['String'];
  isVaccine: Scalars['Boolean'];
  isVisible: Scalars['Boolean'];
  margin: Scalars['Float'];
  msupplyUniversalCode: Scalars['String'];
  msupplyUniversalName: Scalars['String'];
  name: Scalars['String'];
  outerPackSize: Scalars['Int'];
  stats: ItemStatsNode;
  strength: Scalars['String'];
  type: ItemNodeType;
  unitName?: Maybe<Scalars['String']>;
  volumePerOuterPack: Scalars['Float'];
  volumePerPack: Scalars['Float'];
  weight: Scalars['Float'];
};


export type ItemNodeAvailableBatchesArgs = {
  storeId: Scalars['String'];
};


export type ItemNodeStatsArgs = {
  amcLookbackMonths?: InputMaybe<Scalars['Int']>;
  storeId: Scalars['String'];
};

export enum ItemNodeType {
  NonStock = 'NON_STOCK',
  Service = 'SERVICE',
  Stock = 'STOCK'
}

export enum ItemSortFieldInput {
  Code = 'code',
  Name = 'name',
  Type = 'type'
}

export type ItemSortInput = {
  /**
   * 	Sort query result is sorted descending or ascending (if not provided the default is
   * ascending)
   */
  desc?: InputMaybe<Scalars['Boolean']>;
  /** Sort query result by `key` */
  key: ItemSortFieldInput;
};

export type ItemStatsNode = {
  __typename: 'ItemStatsNode';
  availableMonthsOfStockOnHand?: Maybe<Scalars['Float']>;
  availableStockOnHand: Scalars['Int'];
  averageMonthlyConsumption: Scalars['Float'];
};

export type ItemsResponse = ItemConnector;

export type LocationConnector = {
  __typename: 'LocationConnector';
  nodes: Array<LocationNode>;
  totalCount: Scalars['Int'];
};

export type LocationFilterInput = {
  code?: InputMaybe<EqualFilterStringInput>;
  id?: InputMaybe<EqualFilterStringInput>;
  name?: InputMaybe<EqualFilterStringInput>;
  onHold?: InputMaybe<Scalars['Boolean']>;
};

export type LocationInUse = DeleteLocationErrorInterface & {
  __typename: 'LocationInUse';
  description: Scalars['String'];
  invoiceLines: InvoiceLineConnector;
  stockLines: StockLineConnector;
};

export type LocationIsOnHold = InsertOutboundShipmentLineErrorInterface & UpdateOutboundShipmentLineErrorInterface & {
  __typename: 'LocationIsOnHold';
  description: Scalars['String'];
};

export type LocationNode = {
  __typename: 'LocationNode';
  code: Scalars['String'];
  id: Scalars['String'];
  name: Scalars['String'];
  onHold: Scalars['Boolean'];
  stock: StockLineConnector;
};

export type LocationNotFound = InsertOutboundShipmentLineErrorInterface & UpdateOutboundShipmentLineErrorInterface & {
  __typename: 'LocationNotFound';
  description: Scalars['String'];
};

<<<<<<< HEAD
export enum LocationSortFieldInput {
  Code = 'code',
  Name = 'name'
}
=======
export type InsertInboundShipmentLineInput = {
  batch?: InputMaybe<Scalars['String']>;
  costPricePerPack: Scalars['Float'];
  expiryDate?: InputMaybe<Scalars['NaiveDate']>;
  id: Scalars['String'];
  invoiceId: Scalars['String'];
  itemId: Scalars['String'];
  locationId?: InputMaybe<Scalars['String']>;
  numberOfPacks: Scalars['Float'];
  packSize: Scalars['Int'];
  sellPricePerPack: Scalars['Float'];
  tax?: InputMaybe<Scalars['Float']>;
  totalBeforeTax?: InputMaybe<Scalars['Float']>;
};

export type InsertInboundShipmentLineResponse = InsertInboundShipmentLineError | InvoiceLineNode;
>>>>>>> 132b6541

export type LocationSortInput = {
  /**
   * 	Sort query result is sorted descending or ascending (if not provided the default is
   * ascending)
   */
  desc?: InputMaybe<Scalars['Boolean']>;
  /** Sort query result by `key` */
  key: LocationSortFieldInput;
};

export type LocationsResponse = LocationConnector;

export type LogConnector = {
  __typename: 'LogConnector';
  nodes: Array<LogNode>;
  totalCount: Scalars['Int'];
};

export type LogFilterInput = {
  id?: InputMaybe<EqualFilterStringInput>;
  recordId?: InputMaybe<EqualFilterStringInput>;
  storeId?: InputMaybe<EqualFilterStringInput>;
  type?: InputMaybe<EqualFilterLogTypeInput>;
  userId?: InputMaybe<EqualFilterStringInput>;
};

export type LogNode = {
  __typename: 'LogNode';
  datetime: Scalars['NaiveDateTime'];
  id: Scalars['String'];
  recordId?: Maybe<Scalars['String']>;
  store?: Maybe<StoreNode>;
  storeId?: Maybe<Scalars['String']>;
  type: LogNodeType;
  user?: Maybe<UserNode>;
};

export enum LogNodeType {
  InvoiceCreated = 'INVOICE_CREATED',
  InvoiceDeleted = 'INVOICE_DELETED',
  InvoiceStatusAllocated = 'INVOICE_STATUS_ALLOCATED',
  InvoiceStatusDelivered = 'INVOICE_STATUS_DELIVERED',
  InvoiceStatusPicked = 'INVOICE_STATUS_PICKED',
  InvoiceStatusShipped = 'INVOICE_STATUS_SHIPPED',
  InvoiceStatusVerified = 'INVOICE_STATUS_VERIFIED',
  RequisitionCreated = 'REQUISITION_CREATED',
  RequisitionDeleted = 'REQUISITION_DELETED',
  RequisitionStatusFinalised = 'REQUISITION_STATUS_FINALISED',
  RequisitionStatusSent = 'REQUISITION_STATUS_SENT',
  StocktakeCreated = 'STOCKTAKE_CREATED',
  StocktakeDeleted = 'STOCKTAKE_DELETED',
  StocktakeStatusFinalised = 'STOCKTAKE_STATUS_FINALISED',
  UserLoggedIn = 'USER_LOGGED_IN'
}

export type LogResponse = LogConnector;

export enum LogSortFieldInput {
  Id = 'id',
  LogType = 'logType',
  RecordId = 'recordId',
  UserId = 'userId'
}

export type LogSortInput = {
  /**
   * 	Sort query result is sorted descending or ascending (if not provided the default is
   * ascending)
   */
  desc?: InputMaybe<Scalars['Boolean']>;
  /** Sort query result by `key` */
  key: LogSortFieldInput;
};

export type Logout = {
  __typename: 'Logout';
  /** User id of the logged out user */
  userId: Scalars['String'];
};

export type LogoutResponse = Logout;

export type MasterListConnector = {
  __typename: 'MasterListConnector';
  nodes: Array<MasterListNode>;
  totalCount: Scalars['Int'];
};

export type MasterListFilterInput = {
  code?: InputMaybe<SimpleStringFilterInput>;
  description?: InputMaybe<SimpleStringFilterInput>;
  existsForName?: InputMaybe<SimpleStringFilterInput>;
  existsForNameId?: InputMaybe<EqualFilterStringInput>;
  existsForStoreId?: InputMaybe<EqualFilterStringInput>;
  id?: InputMaybe<EqualFilterStringInput>;
  name?: InputMaybe<SimpleStringFilterInput>;
};

export type MasterListLineConnector = {
  __typename: 'MasterListLineConnector';
  nodes: Array<MasterListLineNode>;
  totalCount: Scalars['Int'];
};

export type MasterListLineNode = {
  __typename: 'MasterListLineNode';
  id: Scalars['String'];
  item: ItemNode;
  itemId: Scalars['String'];
<<<<<<< HEAD
=======
  numberOfPacks: Scalars['Float'];
  stockLineId: Scalars['String'];
  tax?: InputMaybe<Scalars['Float']>;
  totalBeforeTax?: InputMaybe<Scalars['Float']>;
>>>>>>> 132b6541
};

export type MasterListNode = {
  __typename: 'MasterListNode';
  code: Scalars['String'];
  description: Scalars['String'];
  id: Scalars['String'];
  lines: MasterListLineConnector;
  name: Scalars['String'];
};

export type MasterListNotFoundForThisName = AddToOutboundShipmentFromMasterListErrorInterface & {
  __typename: 'MasterListNotFoundForThisName';
  description: Scalars['String'];
};

export type MasterListNotFoundForThisStore = AddFromMasterListErrorInterface & AddToInboundShipmentFromMasterListErrorInterface & {
  __typename: 'MasterListNotFoundForThisStore';
  description: Scalars['String'];
};

export enum MasterListSortFieldInput {
  Code = 'code',
  Description = 'description',
  Name = 'name'
}

export type MasterListSortInput = {
  /**
   * 	Sort query result is sorted descending or ascending (if not provided the default is
   * ascending)
   */
  desc?: InputMaybe<Scalars['Boolean']>;
  /** Sort query result by `key` */
  key: MasterListSortFieldInput;
};

export type MasterListsResponse = MasterListConnector;

export type Mutations = {
  __typename: 'Mutations';
  /** Add requisition lines from master item master list */
  addFromMasterList: AddFromMasterListResponse;
  addToInboundShipmentFromMasterList: AddToInboundShipmentFromMasterListResponse;
  /** Add invoice lines from master item master list */
  addToOutboundShipmentFromMasterList: AddToOutboundShipmentFromMasterListResponse;
  allocateOutboundShipmentUnallocatedLine: AllocateOutboundShipmentUnallocatedLineResponse;
  batchInboundShipment: BatchInboundShipmentResponse;
  batchOutboundShipment: BatchOutboundShipmentResponse;
  batchRequestRequisition: BatchRequestRequisitionResponse;
  batchStocktake: BatchStocktakeResponse;
  /**
   * Create shipment for response requisition
   * Will create Outbound Shipment with placeholder lines for each requisition line
   * placeholder line quantity will be set to requisitionLine.supply - all linked outbound shipments
   * lines quantity (placeholder and filled) for requisitionLine.item
   */
  createRequisitionShipment: CreateRequisitionShipmentResponse;
  deleteInboundShipment: DeleteInboundShipmentResponse;
  deleteInboundShipmentLine: DeleteInboundShipmentLineResponse;
  deleteInboundShipmentServiceLine: DeleteInboundShipmentServiceLineResponse;
  deleteLocation: DeleteLocationResponse;
  deleteOutboundShipment: DeleteOutboundShipmentResponse;
  deleteOutboundShipmentLine: DeleteOutboundShipmentLineResponse;
  deleteOutboundShipmentServiceLine: DeleteOutboundShipmentServiceLineResponse;
  deleteOutboundShipmentUnallocatedLine: DeleteOutboundShipmentUnallocatedLineResponse;
  deleteRequestRequisition: DeleteRequestRequisitionResponse;
  deleteRequestRequisitionLine: DeleteRequestRequisitionLineResponse;
  deleteStocktake: DeleteStocktakeResponse;
  deleteStocktakeLine: DeleteStocktakeLineResponse;
  initialiseSite: InitialiseSiteResponse;
  insertInboundShipment: InsertInboundShipmentResponse;
  insertInboundShipmentLine: InsertInboundShipmentLineResponse;
  insertInboundShipmentServiceLine: InsertInboundShipmentServiceLineResponse;
  insertLocation: InsertLocationResponse;
  insertOutboundShipment: InsertOutboundShipmentResponse;
  insertOutboundShipmentLine: InsertOutboundShipmentLineResponse;
  insertOutboundShipmentServiceLine: InsertOutboundShipmentServiceLineResponse;
  insertOutboundShipmentUnallocatedLine: InsertOutboundShipmentUnallocatedLineResponse;
  insertRequestRequisition: InsertRequestRequisitionResponse;
  insertRequestRequisitionLine: InsertRequestRequisitionLineResponse;
  insertStocktake: InsertStocktakeResponse;
  insertStocktakeLine: InsertStocktakeLineResponse;
  manualSync: Scalars['String'];
  /** Set supply quantity to requested quantity */
  supplyRequestedQuantity: SupplyRequestedQuantityResponse;
  updateInboundShipment: UpdateInboundShipmentResponse;
  updateInboundShipmentLine: UpdateInboundShipmentLineResponse;
  updateInboundShipmentServiceLine: UpdateInboundShipmentServiceLineResponse;
  updateLocation: UpdateLocationResponse;
  updateOutboundShipment: UpdateOutboundShipmentResponse;
  updateOutboundShipmentLine: UpdateOutboundShipmentLineResponse;
  updateOutboundShipmentServiceLine: UpdateOutboundShipmentServiceLineResponse;
  updateOutboundShipmentUnallocatedLine: UpdateOutboundShipmentUnallocatedLineResponse;
  updateRequestRequisition: UpdateRequestRequisitionResponse;
  updateRequestRequisitionLine: UpdateRequestRequisitionLineResponse;
  updateResponseRequisition: UpdateResponseRequisitionResponse;
  updateResponseRequisitionLine: UpdateResponseRequisitionLineResponse;
  updateStocktake: UpdateStocktakeResponse;
  updateStocktakeLine: UpdateStocktakeLineResponse;
  updateSyncSettings: UpdateSyncSettingsResponse;
  /** Set requested for each line in request requisition to calculated */
  useSuggestedQuantity: UseSuggestedQuantityResponse;
};


export type MutationsAddFromMasterListArgs = {
  input: AddFromMasterListInput;
  storeId: Scalars['String'];
};


export type MutationsAddToInboundShipmentFromMasterListArgs = {
  input: AddToShipmentFromMasterListInput;
  storeId: Scalars['String'];
};


export type MutationsAddToOutboundShipmentFromMasterListArgs = {
  input: AddToShipmentFromMasterListInput;
  storeId: Scalars['String'];
};


export type MutationsAllocateOutboundShipmentUnallocatedLineArgs = {
  lineId: Scalars['String'];
  storeId: Scalars['String'];
};


export type MutationsBatchInboundShipmentArgs = {
  input: BatchInboundShipmentInput;
  storeId: Scalars['String'];
};


export type MutationsBatchOutboundShipmentArgs = {
  input: BatchOutboundShipmentInput;
  storeId: Scalars['String'];
};


<<<<<<< HEAD
export type MutationsBatchRequestRequisitionArgs = {
  input: BatchRequestRequisitionInput;
  storeId: Scalars['String'];
=======
export type InsertStocktakeLineInput = {
  batch?: InputMaybe<Scalars['String']>;
  comment?: InputMaybe<Scalars['String']>;
  costPricePerPack?: InputMaybe<Scalars['Float']>;
  countedNumberOfPacks?: InputMaybe<Scalars['Float']>;
  expiryDate?: InputMaybe<Scalars['NaiveDate']>;
  id: Scalars['String'];
  itemId?: InputMaybe<Scalars['String']>;
  locationId?: InputMaybe<Scalars['String']>;
  note?: InputMaybe<Scalars['String']>;
  packSize?: InputMaybe<Scalars['Int']>;
  sellPricePerPack?: InputMaybe<Scalars['Float']>;
  stockLineId?: InputMaybe<Scalars['String']>;
  stocktakeId: Scalars['String'];
>>>>>>> 132b6541
};


export type MutationsBatchStocktakeArgs = {
  input: BatchStocktakeInput;
  storeId: Scalars['String'];
};


export type MutationsCreateRequisitionShipmentArgs = {
  input: CreateRequisitionShipmentInput;
  storeId: Scalars['String'];
};


export type MutationsDeleteInboundShipmentArgs = {
  input: DeleteInboundShipmentInput;
  storeId: Scalars['String'];
};


export type MutationsDeleteInboundShipmentLineArgs = {
  input: DeleteInboundShipmentLineInput;
  storeId: Scalars['String'];
};


export type MutationsDeleteInboundShipmentServiceLineArgs = {
  input: DeleteInboundShipmentServiceLineInput;
  storeId: Scalars['String'];
};


export type MutationsDeleteLocationArgs = {
  input: DeleteLocationInput;
  storeId: Scalars['String'];
};


export type MutationsDeleteOutboundShipmentArgs = {
  id: Scalars['String'];
<<<<<<< HEAD
  storeId: Scalars['String'];
=======
  invoiceId: Scalars['String'];
  item: ItemNode;
  itemCode: Scalars['String'];
  itemId: Scalars['String'];
  itemName: Scalars['String'];
  location?: Maybe<LocationNode>;
  locationId?: Maybe<Scalars['String']>;
  locationName?: Maybe<Scalars['String']>;
  note?: Maybe<Scalars['String']>;
  numberOfPacks: Scalars['Float'];
  packSize: Scalars['Int'];
  pricing: PricingNode;
  sellPricePerPack: Scalars['Float'];
  stockLine?: Maybe<StockLineNode>;
  taxPercentage?: Maybe<Scalars['Float']>;
  totalAfterTax: Scalars['Float'];
  totalBeforeTax: Scalars['Float'];
  type: InvoiceLineNodeType;
>>>>>>> 132b6541
};


export type MutationsDeleteOutboundShipmentLineArgs = {
  input: DeleteOutboundShipmentLineInput;
  storeId: Scalars['String'];
};


export type MutationsDeleteOutboundShipmentServiceLineArgs = {
  input: DeleteOutboundShipmentServiceLineInput;
  storeId: Scalars['String'];
};


export type MutationsDeleteOutboundShipmentUnallocatedLineArgs = {
  input: DeleteOutboundShipmentUnallocatedLineInput;
  storeId: Scalars['String'];
};


export type MutationsDeleteRequestRequisitionArgs = {
  input: DeleteRequestRequisitionInput;
  storeId: Scalars['String'];
};


export type MutationsDeleteRequestRequisitionLineArgs = {
  input: DeleteRequestRequisitionLineInput;
  storeId: Scalars['String'];
};


export type MutationsDeleteStocktakeArgs = {
  input: DeleteStocktakeInput;
  storeId: Scalars['String'];
};


export type MutationsDeleteStocktakeLineArgs = {
  input: DeleteStocktakeLineInput;
  storeId: Scalars['String'];
};


export type MutationsInitialiseSiteArgs = {
  input: SyncSettingsInput;
};


export type MutationsInsertInboundShipmentArgs = {
  input: InsertInboundShipmentInput;
  storeId: Scalars['String'];
};


export type MutationsInsertInboundShipmentLineArgs = {
  input: InsertInboundShipmentLineInput;
  storeId: Scalars['String'];
};


export type MutationsInsertInboundShipmentServiceLineArgs = {
  input: InsertInboundShipmentServiceLineInput;
  storeId: Scalars['String'];
};


export type MutationsInsertLocationArgs = {
  input: InsertLocationInput;
  storeId: Scalars['String'];
};


export type MutationsInsertOutboundShipmentArgs = {
  input: InsertOutboundShipmentInput;
  storeId: Scalars['String'];
};


export type MutationsInsertOutboundShipmentLineArgs = {
  input: InsertOutboundShipmentLineInput;
  storeId: Scalars['String'];
};


export type MutationsInsertOutboundShipmentServiceLineArgs = {
  input: InsertOutboundShipmentServiceLineInput;
  storeId: Scalars['String'];
};


export type MutationsInsertOutboundShipmentUnallocatedLineArgs = {
  input: InsertOutboundShipmentUnallocatedLineInput;
  storeId: Scalars['String'];
};


export type MutationsInsertRequestRequisitionArgs = {
  input: InsertRequestRequisitionInput;
  storeId: Scalars['String'];
};


export type MutationsInsertRequestRequisitionLineArgs = {
  input: InsertRequestRequisitionLineInput;
  storeId: Scalars['String'];
};


export type MutationsInsertStocktakeArgs = {
  input: InsertStocktakeInput;
  storeId: Scalars['String'];
};


export type MutationsInsertStocktakeLineArgs = {
  input: InsertStocktakeLineInput;
  storeId: Scalars['String'];
};


export type MutationsSupplyRequestedQuantityArgs = {
  input: SupplyRequestedQuantityInput;
  storeId: Scalars['String'];
};


export type MutationsUpdateInboundShipmentArgs = {
  input: UpdateInboundShipmentInput;
  storeId: Scalars['String'];
};


export type MutationsUpdateInboundShipmentLineArgs = {
  input: UpdateInboundShipmentLineInput;
  storeId: Scalars['String'];
};


export type MutationsUpdateInboundShipmentServiceLineArgs = {
  input: UpdateInboundShipmentServiceLineInput;
  storeId: Scalars['String'];
};


export type MutationsUpdateLocationArgs = {
  input: UpdateLocationInput;
  storeId: Scalars['String'];
};


export type MutationsUpdateOutboundShipmentArgs = {
  input: UpdateOutboundShipmentInput;
  storeId: Scalars['String'];
};


export type MutationsUpdateOutboundShipmentLineArgs = {
  input: UpdateOutboundShipmentLineInput;
  storeId: Scalars['String'];
};


export type MutationsUpdateOutboundShipmentServiceLineArgs = {
  input: UpdateOutboundShipmentServiceLineInput;
  storeId: Scalars['String'];
};


export type MutationsUpdateOutboundShipmentUnallocatedLineArgs = {
  input: UpdateOutboundShipmentUnallocatedLineInput;
  storeId: Scalars['String'];
};


export type MutationsUpdateRequestRequisitionArgs = {
  input: UpdateRequestRequisitionInput;
  storeId: Scalars['String'];
};


export type MutationsUpdateRequestRequisitionLineArgs = {
  input: UpdateRequestRequisitionLineInput;
  storeId: Scalars['String'];
};


export type MutationsUpdateResponseRequisitionArgs = {
  input: UpdateResponseRequisitionInput;
  storeId: Scalars['String'];
};


export type MutationsUpdateResponseRequisitionLineArgs = {
  input: UpdateResponseRequisitionLineInput;
  storeId: Scalars['String'];
};


export type MutationsUpdateStocktakeArgs = {
  input: UpdateStocktakeInput;
  storeId: Scalars['String'];
};


export type MutationsUpdateStocktakeLineArgs = {
  input: UpdateStocktakeLineInput;
  storeId: Scalars['String'];
};


export type MutationsUpdateSyncSettingsArgs = {
  input: SyncSettingsInput;
};


export type MutationsUseSuggestedQuantityArgs = {
  input: UseSuggestedQuantityInput;
  storeId: Scalars['String'];
};

export type NameConnector = {
  __typename: 'NameConnector';
  nodes: Array<NameNode>;
  totalCount: Scalars['Int'];
};

export type NameFilterInput = {
  /** Filter by code */
  code?: InputMaybe<SimpleStringFilterInput>;
  id?: InputMaybe<EqualFilterStringInput>;
  /** Filter by customer property */
  isCustomer?: InputMaybe<Scalars['Boolean']>;
  /** Is this name a store */
  isStore?: InputMaybe<Scalars['Boolean']>;
  /** Filter by supplier property */
  isSupplier?: InputMaybe<Scalars['Boolean']>;
  /**
   * 	Show system names (defaults to false)
   * System names don't have name_store_join thus if queried with true filter, is_visible filter should also be true or null
   * if is_visible is set to true and is_system_name is also true no system names will be returned
   */
  isSystemName?: InputMaybe<Scalars['Boolean']>;
  /** Visibility in current store (based on store_id parameter and existance of name_store_join record) */
  isVisible?: InputMaybe<Scalars['Boolean']>;
  /** Filter by name */
  name?: InputMaybe<SimpleStringFilterInput>;
  /** Code of the store if store is linked to name */
  storeCode?: InputMaybe<SimpleStringFilterInput>;
};

export type NameNode = {
  __typename: 'NameNode';
  address1?: Maybe<Scalars['String']>;
  address2?: Maybe<Scalars['String']>;
  chargeCode?: Maybe<Scalars['String']>;
  code: Scalars['String'];
  comment?: Maybe<Scalars['String']>;
  country?: Maybe<Scalars['String']>;
  createdDatetime?: Maybe<Scalars['DateTime']>;
  email?: Maybe<Scalars['String']>;
  firstName?: Maybe<Scalars['String']>;
  gender?: Maybe<GenderType>;
  id: Scalars['String'];
  isCustomer: Scalars['Boolean'];
  isDonor: Scalars['Boolean'];
  isManufacturer: Scalars['Boolean'];
  isOnHold: Scalars['Boolean'];
  isSupplier: Scalars['Boolean'];
  isSystemName: Scalars['Boolean'];
  isVisible: Scalars['Boolean'];
  lastName?: Maybe<Scalars['String']>;
  name: Scalars['String'];
  phone?: Maybe<Scalars['String']>;
  store?: Maybe<StoreNode>;
  type: NameNodeType;
  website?: Maybe<Scalars['String']>;
};

export enum NameNodeType {
  Build = 'BUILD',
  Facility = 'FACILITY',
  Invad = 'INVAD',
  Others = 'OTHERS',
  Patient = 'PATIENT',
  Repack = 'REPACK',
  Store = 'STORE'
}

export enum NameSortFieldInput {
  Code = 'code',
  Name = 'name'
}

export type NameSortInput = {
  /**
   * 	Sort query result is sorted descending or ascending (if not provided the default is
   * ascending)
   */
  desc?: InputMaybe<Scalars['Boolean']>;
  /** Sort query result by `key` */
  key: NameSortFieldInput;
};

export type NamesResponse = NameConnector;

export type NoRefreshTokenProvided = RefreshTokenErrorInterface & {
  __typename: 'NoRefreshTokenProvided';
  description: Scalars['String'];
};

/** Generic Error Wrapper */
export type NodeError = {
  __typename: 'NodeError';
  error: NodeErrorInterface;
};

export type NodeErrorInterface = {
  description: Scalars['String'];
};

export type NotARefreshToken = RefreshTokenErrorInterface & {
  __typename: 'NotARefreshToken';
  description: Scalars['String'];
};

export type NotAnInboundShipment = UpdateInboundShipmentLineErrorInterface & {
  __typename: 'NotAnInboundShipment';
  description: Scalars['String'];
};

export type NotAnOutboundShipmentError = UpdateErrorInterface & {
  __typename: 'NotAnOutboundShipmentError';
  description: Scalars['String'];
};

export type NotEnoughStockForReduction = InsertOutboundShipmentLineErrorInterface & UpdateOutboundShipmentLineErrorInterface & {
  __typename: 'NotEnoughStockForReduction';
  batch: StockLineResponse;
  description: Scalars['String'];
  line?: Maybe<InvoiceLineNode>;
};

export type NothingRemainingToSupply = CreateRequisitionShipmentErrorInterface & {
  __typename: 'NothingRemainingToSupply';
  description: Scalars['String'];
};

export type OtherPartyNotACustomer = InsertErrorInterface & UpdateErrorInterface & {
  __typename: 'OtherPartyNotACustomer';
  description: Scalars['String'];
};

export type OtherPartyNotASupplier = InsertInboundShipmentErrorInterface & InsertRequestRequisitionErrorInterface & UpdateInboundShipmentErrorInterface & UpdateRequestRequisitionErrorInterface & {
  __typename: 'OtherPartyNotASupplier';
  description: Scalars['String'];
};

export type OtherPartyNotVisible = InsertErrorInterface & InsertInboundShipmentErrorInterface & InsertRequestRequisitionErrorInterface & UpdateErrorInterface & UpdateInboundShipmentErrorInterface & UpdateRequestRequisitionErrorInterface & {
  __typename: 'OtherPartyNotVisible';
  description: Scalars['String'];
};

export type OutboundInvoiceCounts = {
  __typename: 'OutboundInvoiceCounts';
  created: InvoiceCountsSummary;
  /** Number of outbound shipments ready to be picked */
  toBePicked: Scalars['Int'];
};

/**
 * Pagination input.
 *
 * Option to limit the number of returned items and/or queries large lists in "pages".
 */
export type PaginationInput = {
  /** Max number of returned items */
  first?: InputMaybe<Scalars['Int']>;
  /** First returned item is at the `offset` position in the full list */
  offset?: InputMaybe<Scalars['Int']>;
};

export type PricingNode = {
  __typename: 'PricingNode';
  serviceTotalAfterTax: Scalars['Float'];
  serviceTotalBeforeTax: Scalars['Float'];
  stockTotalAfterTax: Scalars['Float'];
  stockTotalBeforeTax: Scalars['Float'];
  taxPercentage?: Maybe<Scalars['Float']>;
  totalAfterTax: Scalars['Float'];
  totalBeforeTax: Scalars['Float'];
};

export enum PrintFormat {
  Html = 'HTML',
  Pdf = 'PDF'
}

export type PrintReportError = {
  __typename: 'PrintReportError';
  error: PrintReportErrorInterface;
};

export type PrintReportErrorInterface = {
  description: Scalars['String'];
};

export type PrintReportNode = {
  __typename: 'PrintReportNode';
  /**
   * Return the file id of the printed report.
   * The file can be fetched using the /files?id={id} endpoint
   */
  fileId: Scalars['String'];
};

export type PrintReportResponse = PrintReportError | PrintReportNode;

export type Queries = {
  __typename: 'Queries';
  apiVersion: Scalars['String'];
  /**
   * Retrieves a new auth bearer and refresh token
   * The refresh token is returned as a cookie
   */
  authToken: AuthTokenResponse;
  /** Available without authorisation in operational and initialisation states */
  initialisationStatus: InitialisationStatusType;
  invoice: InvoiceResponse;
  invoiceByNumber: InvoiceResponse;
  invoiceCounts: InvoiceCounts;
  invoices: InvoicesResponse;
  /** Query omSupply "item" entries */
  items: ItemsResponse;
  latestSyncStatus?: Maybe<FullSyncStatusNode>;
  /** Query omSupply "locations" entries */
  locations: LocationsResponse;
  logout: LogoutResponse;
  logs: LogResponse;
  /** Query omSupply "master_lists" entries */
  masterLists: MasterListsResponse;
  me: UserResponse;
  /** Query omSupply "name" entries */
  names: NamesResponse;
  numberOfRecordsInPushQueue: Scalars['Int'];
  /**
   * Creates a printed report.
   *
   * All details about the report, e.g. the output format, are specified in the report definition
   * which is referred to by the report_id.
   * The printed report can be retrieved from the `/files` endpoint using the returned file id.
   */
  printReport: PrintReportResponse;
  printReportDefinition: PrintReportResponse;
  /**
   * Retrieves a new auth bearer and refresh token
   * The refresh token is returned as a cookie
   */
  refreshToken: RefreshTokenResponse;
  /** Queries a list of available reports */
  reports: ReportsResponse;
  requisition: RequisitionResponse;
  requisitionByNumber: RequisitionResponse;
  requisitionLineChart: RequisitionLineChartResponse;
  requisitions: RequisitionsResponse;
  stockCounts: StockCounts;
  stocktake: StocktakeResponse;
  stocktakeByNumber: StocktakeResponse;
  stocktakes: StocktakesResponse;
  store: StoreResponse;
  stores: StoresResponse;
  syncSettings?: Maybe<SyncSettingsNode>;
};


export type QueriesAuthTokenArgs = {
  password: Scalars['String'];
  username: Scalars['String'];
};


export type QueriesInvoiceArgs = {
  id: Scalars['String'];
  storeId: Scalars['String'];
};


export type QueriesInvoiceByNumberArgs = {
  invoiceNumber: Scalars['Int'];
  storeId: Scalars['String'];
  type: InvoiceNodeType;
};


export type QueriesInvoiceCountsArgs = {
  storeId: Scalars['String'];
  timezoneOffset?: InputMaybe<Scalars['Int']>;
};


export type QueriesInvoicesArgs = {
  filter?: InputMaybe<InvoiceFilterInput>;
  page?: InputMaybe<PaginationInput>;
  sort?: InputMaybe<Array<InvoiceSortInput>>;
  storeId: Scalars['String'];
};


export type QueriesItemsArgs = {
  filter?: InputMaybe<ItemFilterInput>;
  page?: InputMaybe<PaginationInput>;
  sort?: InputMaybe<Array<ItemSortInput>>;
  storeId: Scalars['String'];
};


export type QueriesLocationsArgs = {
  filter?: InputMaybe<LocationFilterInput>;
  page?: InputMaybe<PaginationInput>;
  sort?: InputMaybe<Array<LocationSortInput>>;
  storeId: Scalars['String'];
};


export type QueriesLogsArgs = {
  filter?: InputMaybe<LogFilterInput>;
  page?: InputMaybe<PaginationInput>;
  sort?: InputMaybe<Array<LogSortInput>>;
};


export type QueriesMasterListsArgs = {
  filter?: InputMaybe<MasterListFilterInput>;
  page?: InputMaybe<PaginationInput>;
  sort?: InputMaybe<Array<MasterListSortInput>>;
  storeId: Scalars['String'];
};


export type QueriesNamesArgs = {
  filter?: InputMaybe<NameFilterInput>;
  page?: InputMaybe<PaginationInput>;
  sort?: InputMaybe<Array<NameSortInput>>;
  storeId: Scalars['String'];
};


export type QueriesPrintReportArgs = {
  dataId: Scalars['String'];
  format?: InputMaybe<PrintFormat>;
  reportId: Scalars['String'];
  storeId: Scalars['String'];
};


export type QueriesPrintReportDefinitionArgs = {
  dataId: Scalars['String'];
  name?: InputMaybe<Scalars['String']>;
  report: Scalars['JSON'];
  storeId: Scalars['String'];
};


export type QueriesReportsArgs = {
  filter?: InputMaybe<ReportFilterInput>;
  page?: InputMaybe<PaginationInput>;
  sort?: InputMaybe<Array<ReportSortInput>>;
  storeId: Scalars['String'];
};


export type QueriesRequisitionArgs = {
  id: Scalars['String'];
  storeId: Scalars['String'];
};


export type QueriesRequisitionByNumberArgs = {
  requisitionNumber: Scalars['Int'];
  storeId: Scalars['String'];
  type: RequisitionNodeType;
};


export type QueriesRequisitionLineChartArgs = {
  consumptionOptionsInput?: InputMaybe<ConsumptionOptionsInput>;
  requestRequisitionLineId: Scalars['String'];
  stockEvolutionOptionsInput?: InputMaybe<StockEvolutionOptionsInput>;
  storeId: Scalars['String'];
};


export type QueriesRequisitionsArgs = {
  filter?: InputMaybe<RequisitionFilterInput>;
  page?: InputMaybe<PaginationInput>;
  sort?: InputMaybe<Array<RequisitionSortInput>>;
  storeId: Scalars['String'];
};


export type QueriesStockCountsArgs = {
  daysTillExpired?: InputMaybe<Scalars['Int']>;
  storeId: Scalars['String'];
  timezoneOffset?: InputMaybe<Scalars['Int']>;
};


export type QueriesStocktakeArgs = {
  id: Scalars['String'];
  storeId: Scalars['String'];
};


export type QueriesStocktakeByNumberArgs = {
  stocktakeNumber: Scalars['Int'];
  storeId: Scalars['String'];
};


export type QueriesStocktakesArgs = {
  filter?: InputMaybe<StocktakeFilterInput>;
  page?: InputMaybe<PaginationInput>;
  sort?: InputMaybe<Array<StocktakeSortInput>>;
  storeId: Scalars['String'];
};


export type QueriesStoreArgs = {
  id: Scalars['String'];
};


export type QueriesStoresArgs = {
  filter?: InputMaybe<StoreFilterInput>;
  page?: InputMaybe<PaginationInput>;
  sort?: InputMaybe<Array<StoreSortInput>>;
};

export type RecordAlreadyExist = InsertLocationErrorInterface & {
  __typename: 'RecordAlreadyExist';
  description: Scalars['String'];
};

export type RecordBelongsToAnotherStore = DeleteLocationErrorInterface & UpdateLocationErrorInterface & {
  __typename: 'RecordBelongsToAnotherStore';
  description: Scalars['String'];
};

export type RecordNotFound = AddFromMasterListErrorInterface & AddToInboundShipmentFromMasterListErrorInterface & AddToOutboundShipmentFromMasterListErrorInterface & AllocateOutboundShipmentUnallocatedLineErrorInterface & CreateRequisitionShipmentErrorInterface & DeleteErrorInterface & DeleteInboundShipmentErrorInterface & DeleteInboundShipmentLineErrorInterface & DeleteInboundShipmentServiceLineErrorInterface & DeleteLocationErrorInterface & DeleteOutboundShipmentLineErrorInterface & DeleteOutboundShipmentServiceLineErrorInterface & DeleteOutboundShipmentUnallocatedLineErrorInterface & DeleteRequestRequisitionErrorInterface & DeleteRequestRequisitionLineErrorInterface & NodeErrorInterface & RequisitionLineChartErrorInterface & SupplyRequestedQuantityErrorInterface & UpdateErrorInterface & UpdateInboundShipmentErrorInterface & UpdateInboundShipmentLineErrorInterface & UpdateInboundShipmentServiceLineErrorInterface & UpdateLocationErrorInterface & UpdateOutboundShipmentLineErrorInterface & UpdateOutboundShipmentServiceLineErrorInterface & UpdateOutboundShipmentUnallocatedLineErrorInterface & UpdateRequestRequisitionErrorInterface & UpdateRequestRequisitionLineErrorInterface & UpdateResponseRequisitionErrorInterface & UpdateResponseRequisitionLineErrorInterface & UseSuggestedQuantityErrorInterface & {
  __typename: 'RecordNotFound';
  description: Scalars['String'];
};

export type RefreshToken = {
  __typename: 'RefreshToken';
  /** New Bearer token */
  token: Scalars['String'];
};

export type RefreshTokenError = {
  __typename: 'RefreshTokenError';
  error: RefreshTokenErrorInterface;
};

export type RefreshTokenErrorInterface = {
  description: Scalars['String'];
};

export type RefreshTokenResponse = RefreshToken | RefreshTokenError;

export type ReportConnector = {
  __typename: 'ReportConnector';
  nodes: Array<ReportNode>;
  totalCount: Scalars['Int'];
};

export enum ReportContext {
  InboundShipment = 'INBOUND_SHIPMENT',
  OutboundShipment = 'OUTBOUND_SHIPMENT',
  Requisition = 'REQUISITION',
  Resource = 'RESOURCE',
  Stocktake = 'STOCKTAKE'
}

export type ReportFilterInput = {
  context?: InputMaybe<EqualFilterReportContextInput>;
  id?: InputMaybe<EqualFilterStringInput>;
  name?: InputMaybe<SimpleStringFilterInput>;
};

export type ReportNode = {
  __typename: 'ReportNode';
  context: ReportContext;
  id: Scalars['String'];
  /** Human readable name of the report */
  name: Scalars['String'];
};

export enum ReportSortFieldInput {
  Id = 'id',
  Name = 'name'
}

export type ReportSortInput = {
  /**
   * 	Sort query result is sorted descending or ascending (if not provided the default is
   * ascending)
   */
  desc?: InputMaybe<Scalars['Boolean']>;
  /** Sort query result by `key` */
  key: ReportSortFieldInput;
};

export type ReportsResponse = ReportConnector;

export type RequisitionConnector = {
  __typename: 'RequisitionConnector';
  nodes: Array<RequisitionNode>;
  totalCount: Scalars['Int'];
};

export type RequisitionFilterInput = {
  colour?: InputMaybe<EqualFilterStringInput>;
  comment?: InputMaybe<SimpleStringFilterInput>;
  createdDatetime?: InputMaybe<DatetimeFilterInput>;
  expectedDeliveryDate?: InputMaybe<DateFilterInput>;
  finalisedDatetime?: InputMaybe<DatetimeFilterInput>;
  id?: InputMaybe<EqualFilterStringInput>;
  otherPartyId?: InputMaybe<EqualFilterStringInput>;
  otherPartyName?: InputMaybe<SimpleStringFilterInput>;
  requisitionNumber?: InputMaybe<EqualFilterBigNumberInput>;
  sentDatetime?: InputMaybe<DatetimeFilterInput>;
  status?: InputMaybe<EqualFilterRequisitionStatusInput>;
  theirReference?: InputMaybe<SimpleStringFilterInput>;
  type?: InputMaybe<EqualFilterRequisitionTypeInput>;
  userId?: InputMaybe<EqualFilterStringInput>;
};

export type RequisitionLineChartError = {
  __typename: 'RequisitionLineChartError';
  error: RequisitionLineChartErrorInterface;
};

export type RequisitionLineChartErrorInterface = {
  description: Scalars['String'];
};

export type RequisitionLineChartResponse = ItemChartNode | RequisitionLineChartError;

export type RequisitionLineConnector = {
  __typename: 'RequisitionLineConnector';
  nodes: Array<RequisitionLineNode>;
  totalCount: Scalars['Int'];
};

export type RequisitionLineNode = {
  __typename: 'RequisitionLineNode';
  comment?: Maybe<Scalars['String']>;
  id: Scalars['String'];
  /** InboundShipment lines linked to requisitions line */
  inboundShipmentLines: InvoiceLineConnector;
  item: ItemNode;
  itemId: Scalars['String'];
  /**
   * For request requisition: snapshot stats (when requisition was created)
   * For response requisition current item stats
   */
  itemStats: ItemStatsNode;
  linkedRequisitionLine?: Maybe<RequisitionLineNode>;
  /** OutboundShipment lines linked to requisitions line */
  outboundShipmentLines: InvoiceLineConnector;
  /**
   * Quantity remaining to supply
   * supplyQuantity minus all (including unallocated) linked invoice lines numberOfPacks * packSize
   * Only available in response requisition, request requisition returns 0
   */
  remainingQuantityToSupply: Scalars['Float'];
  /** Quantity requested */
  requestedQuantity: Scalars['Int'];
  /**
   * Calculated quantity
   * When months_of_stock < requisition.min_months_of_stock, calculated = average_monthy_consumption * requisition.max_months_of_stock - months_of_stock
   */
  suggestedQuantity: Scalars['Int'];
  /** Quantity to be supplied in the next shipment, only used in response requisition */
  supplyQuantity: Scalars['Int'];
};


export type RequisitionLineNodeItemStatsArgs = {
  amcLookbackMonths?: InputMaybe<Scalars['Int']>;
};

export type RequisitionLineWithItemIdExists = InsertRequestRequisitionLineErrorInterface & {
  __typename: 'RequisitionLineWithItemIdExists';
  description: Scalars['String'];
};

export type RequisitionNode = {
  __typename: 'RequisitionNode';
  colour?: Maybe<Scalars['String']>;
  comment?: Maybe<Scalars['String']>;
  createdDatetime: Scalars['DateTime'];
  expectedDeliveryDate?: Maybe<Scalars['NaiveDate']>;
  finalisedDatetime?: Maybe<Scalars['DateTime']>;
  id: Scalars['String'];
  lines: RequisitionLineConnector;
  /**
   * All lines that have not been supplied
   * based on same logic as RequisitionLineNode.remainingQuantityToSupply
   * only applicable to Response requisition, Request requisition will empty connector
   */
  linesRemainingToSupply: RequisitionLineConnector;
  /** Maximum calculated quantity, used to deduce calculated quantity for each line, see calculated in requisition line */
  maxMonthsOfStock: Scalars['Float'];
  /** Minimum quantity to have for stock to be ordered, used to deduce calculated quantity for each line, see calculated in requisition line */
  minMonthsOfStock: Scalars['Float'];
  /**
   * Request Requisition: Supplying store (store that is supplying stock)
   * Response Requisition: Customer store (store that is ordering stock)
   */
  otherParty: NameNode;
  otherPartyId: Scalars['String'];
  otherPartyName: Scalars['String'];
  /** Link to request requisition */
  requestRequisition?: Maybe<RequisitionNode>;
  requisitionNumber: Scalars['Int'];
  /** Applicable to request requisition only */
  sentDatetime?: Maybe<Scalars['DateTime']>;
  /**
   * Response Requisition: Outbound Shipments linked requisition
   * Request Requisition: Inbound Shipments linked to requisition
   */
  shipments: InvoiceConnector;
  status: RequisitionNodeStatus;
  theirReference?: Maybe<Scalars['String']>;
  type: RequisitionNodeType;
  /**
   * User that last edited requisition, if user is not found in system default unknown user is returned
   * Null is returned for transfers, where response requisition has not been edited yet
   */
  user?: Maybe<UserNode>;
};


export type RequisitionNodeOtherPartyArgs = {
  storeId: Scalars['String'];
};

export enum RequisitionNodeStatus {
  Draft = 'DRAFT',
  Finalised = 'FINALISED',
  New = 'NEW',
  Sent = 'SENT'
}

export enum RequisitionNodeType {
  Request = 'REQUEST',
  Response = 'RESPONSE'
}

export type RequisitionResponse = RecordNotFound | RequisitionNode;

export enum RequisitionSortFieldInput {
  Comment = 'comment',
  CreatedDatetime = 'createdDatetime',
  ExpectedDeliveryDate = 'expectedDeliveryDate',
  FinalisedDatetime = 'finalisedDatetime',
  OtherPartyName = 'otherPartyName',
  RequisitionNumber = 'requisitionNumber',
  SentDatetime = 'sentDatetime',
  Status = 'status',
  TheirReference = 'theirReference',
  Type = 'type'
}

export type RequisitionSortInput = {
  /**
   * 	Sort query result is sorted descending or ascending (if not provided the default is
   * ascending)
   */
  desc?: InputMaybe<Scalars['Boolean']>;
  /** Sort query result by `key` */
  key: RequisitionSortFieldInput;
};

export type RequisitionsResponse = RequisitionConnector;

export type SimpleStringFilterInput = {
  /** Search term must be an exact match (case sensitive) */
  equalTo?: InputMaybe<Scalars['String']>;
  /** Search term must be included in search candidate (case insensitive) */
  like?: InputMaybe<Scalars['String']>;
};

export type SnapshotCountCurrentCountMismatch = UpdateStocktakeErrorInterface & {
  __typename: 'SnapshotCountCurrentCountMismatch';
  description: Scalars['String'];
  lines: StocktakeLineConnector;
};

export type StockCounts = {
  __typename: 'StockCounts';
  expired: Scalars['Int'];
  expiringSoon: Scalars['Int'];
};

export type StockEvolutionConnector = {
  __typename: 'StockEvolutionConnector';
  nodes: Array<StockEvolutionNode>;
  totalCount: Scalars['Int'];
};

export type StockEvolutionNode = {
  __typename: 'StockEvolutionNode';
  date: Scalars['NaiveDate'];
  isHistoric: Scalars['Boolean'];
  isProjected: Scalars['Boolean'];
  maximumStockOnHand: Scalars['Int'];
  minimumStockOnHand: Scalars['Int'];
  stockOnHand: Scalars['Int'];
};

export type StockEvolutionOptionsInput = {
  /** Defaults to 30, number of data points for historic stock on hand in stock evolution chart */
  numberOfHistoricDataPoints?: InputMaybe<Scalars['Int']>;
  /** Defaults to 20, number of data points for projected stock on hand in stock evolution chart */
  numberOfProjectedDataPoints?: InputMaybe<Scalars['Int']>;
};

export type StockLineAlreadyExistsInInvoice = InsertOutboundShipmentLineErrorInterface & UpdateOutboundShipmentLineErrorInterface & {
  __typename: 'StockLineAlreadyExistsInInvoice';
  description: Scalars['String'];
  line: InvoiceLineNode;
};

export type StockLineConnector = {
  __typename: 'StockLineConnector';
  nodes: Array<StockLineNode>;
  totalCount: Scalars['Int'];
};

export type StockLineIsOnHold = InsertOutboundShipmentLineErrorInterface & UpdateOutboundShipmentLineErrorInterface & {
  __typename: 'StockLineIsOnHold';
  description: Scalars['String'];
};

export type StockLineNode = {
  __typename: 'StockLineNode';
  availableNumberOfPacks: Scalars['Float'];
  batch?: Maybe<Scalars['String']>;
  costPricePerPack: Scalars['Float'];
  expiryDate?: Maybe<Scalars['NaiveDate']>;
  id: Scalars['String'];
  item: ItemNode;
  itemId: Scalars['String'];
  location?: Maybe<LocationNode>;
  locationId?: Maybe<Scalars['String']>;
  locationName?: Maybe<Scalars['String']>;
  note?: Maybe<Scalars['String']>;
  onHold: Scalars['Boolean'];
  packSize: Scalars['Int'];
  sellPricePerPack: Scalars['Float'];
  storeId: Scalars['String'];
  totalNumberOfPacks: Scalars['Float'];
};

export type StockLineResponse = NodeError | StockLineNode;

export type StocktakeConnector = {
  __typename: 'StocktakeConnector';
  nodes: Array<StocktakeNode>;
  totalCount: Scalars['Int'];
};

export type StocktakeFilterInput = {
  comment?: InputMaybe<SimpleStringFilterInput>;
  createdDatetime?: InputMaybe<DatetimeFilterInput>;
  description?: InputMaybe<SimpleStringFilterInput>;
  finalisedDatetime?: InputMaybe<DatetimeFilterInput>;
  id?: InputMaybe<EqualFilterStringInput>;
  inventoryAdjustmentId?: InputMaybe<EqualFilterStringInput>;
  isLocked?: InputMaybe<Scalars['Boolean']>;
  status?: InputMaybe<EqualFilterStocktakeStatusInput>;
  stocktakeDate?: InputMaybe<DateFilterInput>;
  stocktakeNumber?: InputMaybe<EqualFilterBigNumberInput>;
  userId?: InputMaybe<EqualFilterStringInput>;
};

export type StocktakeIsLocked = UpdateStocktakeErrorInterface & {
  __typename: 'StocktakeIsLocked';
  description: Scalars['String'];
};

export type StocktakeLineConnector = {
  __typename: 'StocktakeLineConnector';
  nodes: Array<StocktakeLineNode>;
  totalCount: Scalars['Int'];
};

export type StocktakeLineNode = {
  __typename: 'StocktakeLineNode';
  batch?: Maybe<Scalars['String']>;
  comment?: Maybe<Scalars['String']>;
  costPricePerPack?: Maybe<Scalars['Float']>;
  countedNumberOfPacks?: Maybe<Scalars['Float']>;
  expiryDate?: Maybe<Scalars['NaiveDate']>;
  id: Scalars['String'];
  item: ItemNode;
  itemId: Scalars['String'];
  location?: Maybe<LocationNode>;
  note?: Maybe<Scalars['String']>;
  packSize?: Maybe<Scalars['Int']>;
  sellPricePerPack?: Maybe<Scalars['Float']>;
  snapshotNumberOfPacks: Scalars['Float'];
  stockLine?: Maybe<StockLineNode>;
  stocktakeId: Scalars['String'];
};

export type StocktakeNode = {
  __typename: 'StocktakeNode';
  comment?: Maybe<Scalars['String']>;
  createdDatetime: Scalars['DateTime'];
  description?: Maybe<Scalars['String']>;
  finalisedDatetime?: Maybe<Scalars['DateTime']>;
  id: Scalars['String'];
  inventoryAdjustment?: Maybe<InvoiceNode>;
  inventoryAdjustmentId?: Maybe<Scalars['String']>;
  isLocked: Scalars['Boolean'];
  lines: StocktakeLineConnector;
  status: StocktakeNodeStatus;
  stocktakeDate?: Maybe<Scalars['NaiveDate']>;
  stocktakeNumber: Scalars['Int'];
  storeId: Scalars['String'];
  /** User that created stocktake, if user is not found in system default unknown user is returned */
  user: UserNode;
};

export enum StocktakeNodeStatus {
  Finalised = 'FINALISED',
  New = 'NEW'
}

export type StocktakeResponse = NodeError | StocktakeNode;

export enum StocktakeSortFieldInput {
  Comment = 'comment',
  CreatedDatetime = 'createdDatetime',
  Description = 'description',
  FinalisedDatetime = 'finalisedDatetime',
  Status = 'status',
  StocktakeDate = 'stocktakeDate',
  StocktakeNumber = 'stocktakeNumber'
}

export type StocktakeSortInput = {
  /**
   * 	Sort query result is sorted descending or ascending (if not provided the default is
   * ascending)
   */
  desc?: InputMaybe<Scalars['Boolean']>;
  /** Sort query result by `key` */
  key: StocktakeSortFieldInput;
};

export type StocktakesResponse = StocktakeConnector;

export type StoreConnector = {
  __typename: 'StoreConnector';
  nodes: Array<StoreNode>;
  totalCount: Scalars['Int'];
};

export type StoreFilterInput = {
  code?: InputMaybe<SimpleStringFilterInput>;
  id?: InputMaybe<EqualFilterStringInput>;
  name?: InputMaybe<SimpleStringFilterInput>;
  nameCode?: InputMaybe<SimpleStringFilterInput>;
  siteId?: InputMaybe<EqualFilterNumberInput>;
};

export type StoreNode = {
  __typename: 'StoreNode';
  code: Scalars['String'];
  id: Scalars['String'];
  name: NameNode;
  siteId: Scalars['Int'];
  storeName: Scalars['String'];
};


export type StoreNodeNameArgs = {
  storeId: Scalars['String'];
};

export type StoreResponse = NodeError | StoreNode;

export enum StoreSortFieldInput {
  Code = 'code',
  Name = 'name',
  NameCode = 'nameCode'
}

export type StoreSortInput = {
  /**
   * 	Sort query result is sorted descending or ascending (if not provided the default is
   * ascending)
   */
  desc?: InputMaybe<Scalars['Boolean']>;
  /** Sort query result by `key` */
  key: StoreSortFieldInput;
};

export type StoresResponse = StoreConnector;

export type SuggestedQuantityCalculationNode = {
  __typename: 'SuggestedQuantityCalculationNode';
  averageMonthlyConsumption: Scalars['Int'];
  maximumStockOnHand: Scalars['Int'];
  minimumStockOnHand: Scalars['Int'];
  stockOnHand: Scalars['Int'];
  suggestedQuantity: Scalars['Int'];
};

export type SupplyRequestedQuantityError = {
  __typename: 'SupplyRequestedQuantityError';
  error: SupplyRequestedQuantityErrorInterface;
};

export type SupplyRequestedQuantityErrorInterface = {
  description: Scalars['String'];
};

export type SupplyRequestedQuantityInput = {
  responseRequisitionId: Scalars['String'];
};

export type SupplyRequestedQuantityResponse = RequisitionLineConnector | SupplyRequestedQuantityError;

export type SyncErrorNode = {
  __typename: 'SyncErrorNode';
  fullError: Scalars['String'];
  variant: SyncErrorVariant;
};

export enum SyncErrorVariant {
  ConnectionError = 'CONNECTION_ERROR',
  HardwareIdMismatch = 'HARDWARE_ID_MISMATCH',
  IncorrectPassword = 'INCORRECT_PASSWORD',
  IntegrationTimeoutReached = 'INTEGRATION_TIMEOUT_REACHED',
  InvalidUrl = 'INVALID_URL',
  SiteAuthTimeout = 'SITE_AUTH_TIMEOUT',
  SiteHasNoStore = 'SITE_HAS_NO_STORE',
  SiteNameNotFound = 'SITE_NAME_NOT_FOUND',
  SiteUuidIsBeingChanged = 'SITE_UUID_IS_BEING_CHANGED',
  Unknown = 'UNKNOWN'
}

export type SyncSettingsInput = {
  /** Sync interval */
  intervalSeconds: Scalars['Int'];
  /** Plain text password */
  password: Scalars['String'];
  url: Scalars['String'];
  username: Scalars['String'];
};

export type SyncSettingsNode = {
  __typename: 'SyncSettingsNode';
  /** How frequently central data is synced */
  intervalSeconds: Scalars['Int'];
  /** Central server url */
  url: Scalars['String'];
  /** Central server username */
  username: Scalars['String'];
};

export type SyncStatusNode = {
  __typename: 'SyncStatusNode';
  finished?: Maybe<Scalars['NaiveDateTime']>;
  started: Scalars['NaiveDateTime'];
};

export type SyncStatusWithProgressNode = {
  __typename: 'SyncStatusWithProgressNode';
  doneProgress?: Maybe<Scalars['Int']>;
  finished?: Maybe<Scalars['NaiveDateTime']>;
  started: Scalars['NaiveDateTime'];
  totalProgress?: Maybe<Scalars['Int']>;
};

export type TaxInput = {
  /** Set or unset the tax value (in percentage) */
  percentage?: InputMaybe<Scalars['Float']>;
};

export type TokenExpired = RefreshTokenErrorInterface & {
  __typename: 'TokenExpired';
  description: Scalars['String'];
};

export type UnallocatedLineForItemAlreadyExists = InsertOutboundShipmentUnallocatedLineErrorInterface & {
  __typename: 'UnallocatedLineForItemAlreadyExists';
  description: Scalars['String'];
};

export type UnallocatedLinesOnlyEditableInNewInvoice = InsertOutboundShipmentUnallocatedLineErrorInterface & {
  __typename: 'UnallocatedLinesOnlyEditableInNewInvoice';
  description: Scalars['String'];
};

export enum UniqueValueKey {
  Code = 'code'
}

export type UniqueValueViolation = InsertLocationErrorInterface & UpdateLocationErrorInterface & {
  __typename: 'UniqueValueViolation';
  description: Scalars['String'];
  field: UniqueValueKey;
};

export type UpdateErrorInterface = {
  description: Scalars['String'];
};

export type UpdateInboundShipmentError = {
  __typename: 'UpdateInboundShipmentError';
  error: UpdateInboundShipmentErrorInterface;
};

export type UpdateInboundShipmentErrorInterface = {
  description: Scalars['String'];
};

export type UpdateInboundShipmentInput = {
  colour?: InputMaybe<Scalars['String']>;
  comment?: InputMaybe<Scalars['String']>;
  id: Scalars['String'];
  onHold?: InputMaybe<Scalars['Boolean']>;
  otherPartyId?: InputMaybe<Scalars['String']>;
  status?: InputMaybe<UpdateInboundShipmentStatusInput>;
  theirReference?: InputMaybe<Scalars['String']>;
};

export type UpdateInboundShipmentLineError = {
  __typename: 'UpdateInboundShipmentLineError';
  error: UpdateInboundShipmentLineErrorInterface;
};

export type UpdateInboundShipmentLineErrorInterface = {
  description: Scalars['String'];
};

export type UpdateInboundShipmentLineInput = {
  batch?: InputMaybe<Scalars['String']>;
  costPricePerPack?: InputMaybe<Scalars['Float']>;
  expiryDate?: InputMaybe<Scalars['NaiveDate']>;
  id: Scalars['String'];
  itemId?: InputMaybe<Scalars['String']>;
  locationId?: InputMaybe<Scalars['String']>;
  numberOfPacks?: InputMaybe<Scalars['Float']>;
  packSize?: InputMaybe<Scalars['Int']>;
  sellPricePerPack?: InputMaybe<Scalars['Float']>;
  tax?: InputMaybe<TaxInput>;
  totalBeforeTax?: InputMaybe<Scalars['Float']>;
};

export type UpdateInboundShipmentLineResponse = InvoiceLineNode | UpdateInboundShipmentLineError;

export type UpdateInboundShipmentLineResponseWithId = {
  __typename: 'UpdateInboundShipmentLineResponseWithId';
  id: Scalars['String'];
  response: UpdateInboundShipmentLineResponse;
};

export type UpdateInboundShipmentResponse = InvoiceNode | UpdateInboundShipmentError;

export type UpdateInboundShipmentResponseWithId = {
  __typename: 'UpdateInboundShipmentResponseWithId';
  id: Scalars['String'];
  response: UpdateInboundShipmentResponse;
};

export type UpdateInboundShipmentServiceLineError = {
  __typename: 'UpdateInboundShipmentServiceLineError';
  error: UpdateInboundShipmentServiceLineErrorInterface;
};

export type UpdateInboundShipmentServiceLineErrorInterface = {
  description: Scalars['String'];
};

export type UpdateInboundShipmentServiceLineInput = {
  id: Scalars['String'];
  itemId?: InputMaybe<Scalars['String']>;
  name?: InputMaybe<Scalars['String']>;
  note?: InputMaybe<Scalars['String']>;
  tax?: InputMaybe<TaxInput>;
  totalBeforeTax?: InputMaybe<Scalars['Float']>;
};

export type UpdateInboundShipmentServiceLineResponse = InvoiceLineNode | UpdateInboundShipmentServiceLineError;

export type UpdateInboundShipmentServiceLineResponseWithId = {
  __typename: 'UpdateInboundShipmentServiceLineResponseWithId';
  id: Scalars['String'];
  response: UpdateInboundShipmentServiceLineResponse;
};

export enum UpdateInboundShipmentStatusInput {
  Delivered = 'DELIVERED',
  Verified = 'VERIFIED'
}

export type UpdateLocationError = {
  __typename: 'UpdateLocationError';
  error: UpdateLocationErrorInterface;
};

export type UpdateLocationErrorInterface = {
  description: Scalars['String'];
};

export type UpdateLocationInput = {
  code?: InputMaybe<Scalars['String']>;
  id: Scalars['String'];
  name?: InputMaybe<Scalars['String']>;
  onHold?: InputMaybe<Scalars['Boolean']>;
};

export type UpdateLocationResponse = LocationNode | UpdateLocationError;

export type UpdateOutboundShipmentError = {
  __typename: 'UpdateOutboundShipmentError';
  error: UpdateErrorInterface;
};

export type UpdateOutboundShipmentInput = {
  colour?: InputMaybe<Scalars['String']>;
  comment?: InputMaybe<Scalars['String']>;
  /** The new invoice id provided by the client */
  id: Scalars['String'];
  onHold?: InputMaybe<Scalars['Boolean']>;
  /**
   * 	The other party must be a customer of the current store.
   * This field can be used to change the other_party of an invoice
   */
  otherPartyId?: InputMaybe<Scalars['String']>;
  /**
   * 	When changing the status from DRAFT to CONFIRMED or FINALISED the total_number_of_packs for
   * existing invoice items gets updated.
   */
  status?: InputMaybe<UpdateOutboundShipmentStatusInput>;
  /** External invoice reference, e.g. purchase or shipment number */
  theirReference?: InputMaybe<Scalars['String']>;
  transportReference?: InputMaybe<Scalars['String']>;
};

export type UpdateOutboundShipmentLineError = {
  __typename: 'UpdateOutboundShipmentLineError';
  error: UpdateOutboundShipmentLineErrorInterface;
};

export type UpdateOutboundShipmentLineErrorInterface = {
  description: Scalars['String'];
};

export type UpdateOutboundShipmentLineInput = {
  id: Scalars['String'];
  itemId?: InputMaybe<Scalars['String']>;
  numberOfPacks?: InputMaybe<Scalars['Float']>;
  stockLineId?: InputMaybe<Scalars['String']>;
  tax?: InputMaybe<TaxInput>;
  totalBeforeTax?: InputMaybe<Scalars['Float']>;
};

export type UpdateOutboundShipmentLineResponse = InvoiceLineNode | UpdateOutboundShipmentLineError;

export type UpdateOutboundShipmentLineResponseWithId = {
  __typename: 'UpdateOutboundShipmentLineResponseWithId';
  id: Scalars['String'];
  response: UpdateOutboundShipmentLineResponse;
};

export type UpdateOutboundShipmentResponse = InvoiceNode | NodeError | UpdateOutboundShipmentError;

export type UpdateOutboundShipmentResponseWithId = {
  __typename: 'UpdateOutboundShipmentResponseWithId';
  id: Scalars['String'];
  response: UpdateOutboundShipmentResponse;
};

export type UpdateOutboundShipmentServiceLineError = {
  __typename: 'UpdateOutboundShipmentServiceLineError';
  error: UpdateOutboundShipmentServiceLineErrorInterface;
};

export type UpdateOutboundShipmentServiceLineErrorInterface = {
  description: Scalars['String'];
};

export type UpdateOutboundShipmentServiceLineInput = {
  id: Scalars['String'];
  itemId?: InputMaybe<Scalars['String']>;
  name?: InputMaybe<Scalars['String']>;
  note?: InputMaybe<Scalars['String']>;
  tax?: InputMaybe<TaxInput>;
  totalBeforeTax?: InputMaybe<Scalars['Float']>;
};

export type UpdateOutboundShipmentServiceLineResponse = InvoiceLineNode | UpdateOutboundShipmentServiceLineError;

export type UpdateOutboundShipmentServiceLineResponseWithId = {
  __typename: 'UpdateOutboundShipmentServiceLineResponseWithId';
  id: Scalars['String'];
  response: UpdateOutboundShipmentServiceLineResponse;
};

export enum UpdateOutboundShipmentStatusInput {
  Allocated = 'ALLOCATED',
  Picked = 'PICKED',
  Shipped = 'SHIPPED'
}

export type UpdateOutboundShipmentUnallocatedLineError = {
  __typename: 'UpdateOutboundShipmentUnallocatedLineError';
  error: UpdateOutboundShipmentUnallocatedLineErrorInterface;
};

export type UpdateOutboundShipmentUnallocatedLineErrorInterface = {
  description: Scalars['String'];
};

export type UpdateOutboundShipmentUnallocatedLineInput = {
  id: Scalars['String'];
  quantity: Scalars['Int'];
};

export type UpdateOutboundShipmentUnallocatedLineResponse = InvoiceLineNode | UpdateOutboundShipmentUnallocatedLineError;

export type UpdateOutboundShipmentUnallocatedLineResponseWithId = {
  __typename: 'UpdateOutboundShipmentUnallocatedLineResponseWithId';
  id: Scalars['String'];
  response: UpdateOutboundShipmentUnallocatedLineResponse;
};

export type UpdateRequestRequisitionError = {
  __typename: 'UpdateRequestRequisitionError';
  error: UpdateRequestRequisitionErrorInterface;
};

export type UpdateRequestRequisitionErrorInterface = {
  description: Scalars['String'];
};

export type UpdateRequestRequisitionInput = {
  colour?: InputMaybe<Scalars['String']>;
  comment?: InputMaybe<Scalars['String']>;
  expectedDeliveryDate?: InputMaybe<Scalars['NaiveDate']>;
  id: Scalars['String'];
  maxMonthsOfStock?: InputMaybe<Scalars['Float']>;
  minMonthsOfStock?: InputMaybe<Scalars['Float']>;
  otherPartyId?: InputMaybe<Scalars['String']>;
  status?: InputMaybe<UpdateRequestRequisitionStatusInput>;
  theirReference?: InputMaybe<Scalars['String']>;
};

export type UpdateRequestRequisitionLineError = {
  __typename: 'UpdateRequestRequisitionLineError';
  error: UpdateRequestRequisitionLineErrorInterface;
};

export type UpdateRequestRequisitionLineErrorInterface = {
  description: Scalars['String'];
};

export type UpdateRequestRequisitionLineInput = {
  comment?: InputMaybe<Scalars['String']>;
  id: Scalars['String'];
  requestedQuantity?: InputMaybe<Scalars['Int']>;
};

export type UpdateRequestRequisitionLineResponse = RequisitionLineNode | UpdateRequestRequisitionLineError;

export type UpdateRequestRequisitionLineResponseWithId = {
  __typename: 'UpdateRequestRequisitionLineResponseWithId';
  id: Scalars['String'];
  response: UpdateRequestRequisitionLineResponse;
};

export type UpdateRequestRequisitionResponse = RequisitionNode | UpdateRequestRequisitionError;

export type UpdateRequestRequisitionResponseWithId = {
  __typename: 'UpdateRequestRequisitionResponseWithId';
  id: Scalars['String'];
  response: UpdateRequestRequisitionResponse;
};

export enum UpdateRequestRequisitionStatusInput {
  Sent = 'SENT'
}

export type UpdateResponseRequisitionError = {
  __typename: 'UpdateResponseRequisitionError';
  error: UpdateResponseRequisitionErrorInterface;
};

export type UpdateResponseRequisitionErrorInterface = {
  description: Scalars['String'];
};

export type UpdateResponseRequisitionInput = {
  colour?: InputMaybe<Scalars['String']>;
  comment?: InputMaybe<Scalars['String']>;
  id: Scalars['String'];
  status?: InputMaybe<UpdateResponseRequisitionStatusInput>;
  theirReference?: InputMaybe<Scalars['String']>;
};

export type UpdateResponseRequisitionLineError = {
  __typename: 'UpdateResponseRequisitionLineError';
  error: UpdateResponseRequisitionLineErrorInterface;
};

export type UpdateResponseRequisitionLineErrorInterface = {
  description: Scalars['String'];
};

export type UpdateResponseRequisitionLineInput = {
  comment?: InputMaybe<Scalars['String']>;
  id: Scalars['String'];
  supplyQuantity?: InputMaybe<Scalars['Int']>;
};

export type UpdateResponseRequisitionLineResponse = RequisitionLineNode | UpdateResponseRequisitionLineError;

export type UpdateResponseRequisitionResponse = RequisitionNode | UpdateResponseRequisitionError;

export enum UpdateResponseRequisitionStatusInput {
  Finalised = 'FINALISED'
}

export type UpdateStocktakeError = {
  __typename: 'UpdateStocktakeError';
  error: UpdateStocktakeErrorInterface;
};

export type UpdateStocktakeErrorInterface = {
  description: Scalars['String'];
};

export type UpdateStocktakeInput = {
  comment?: InputMaybe<Scalars['String']>;
  description?: InputMaybe<Scalars['String']>;
  id: Scalars['String'];
  isLocked?: InputMaybe<Scalars['Boolean']>;
  status?: InputMaybe<StocktakeNodeStatus>;
  stocktakeDate?: InputMaybe<Scalars['NaiveDate']>;
};

export type UpdateStocktakeLineError = {
  __typename: 'UpdateStocktakeLineError';
  error: UpdateStocktakeLineErrorInterface;
};

export type UpdateStocktakeLineErrorInterface = {
  description: Scalars['String'];
};

export type UpdateStocktakeLineInput = {
  batch?: InputMaybe<Scalars['String']>;
  comment?: InputMaybe<Scalars['String']>;
  costPricePerPack?: InputMaybe<Scalars['Float']>;
  countedNumberOfPacks?: InputMaybe<Scalars['Float']>;
  expiryDate?: InputMaybe<Scalars['NaiveDate']>;
  id: Scalars['String'];
  locationId?: InputMaybe<Scalars['String']>;
  note?: InputMaybe<Scalars['String']>;
  packSize?: InputMaybe<Scalars['Int']>;
  sellPricePerPack?: InputMaybe<Scalars['Float']>;
  snapshotNumberOfPacks?: InputMaybe<Scalars['Float']>;
};

export type UpdateStocktakeLineResponse = StocktakeLineNode | UpdateStocktakeLineError;

export type UpdateStocktakeLineResponseWithId = {
  __typename: 'UpdateStocktakeLineResponseWithId';
  id: Scalars['String'];
  response: UpdateStocktakeLineResponse;
};

export type UpdateStocktakeResponse = StocktakeNode | UpdateStocktakeError;

export type UpdateStocktakeResponseWithId = {
  __typename: 'UpdateStocktakeResponseWithId';
  id: Scalars['String'];
  response: UpdateStocktakeResponse;
};

export type UpdateSyncSettingsResponse = SyncErrorNode | SyncSettingsNode;

export type UseSuggestedQuantityError = {
  __typename: 'UseSuggestedQuantityError';
  error: UseSuggestedQuantityErrorInterface;
};

export type UseSuggestedQuantityErrorInterface = {
  description: Scalars['String'];
};

export type UseSuggestedQuantityInput = {
  requestRequisitionId: Scalars['String'];
};

export type UseSuggestedQuantityResponse = RequisitionLineConnector | UseSuggestedQuantityError;

export type UserNode = {
  __typename: 'UserNode';
  defaultStore?: Maybe<UserStoreNode>;
  /** The user's email address */
  email?: Maybe<Scalars['String']>;
  permissions: UserStorePermissionConnector;
  stores: UserStoreConnector;
  /** Internal user id */
  userId: Scalars['String'];
  username: Scalars['String'];
};


export type UserNodePermissionsArgs = {
  storeId?: InputMaybe<Scalars['String']>;
};

export enum UserPermission {
  InboundShipmentMutate = 'INBOUND_SHIPMENT_MUTATE',
  InboundShipmentQuery = 'INBOUND_SHIPMENT_QUERY',
  LocationMutate = 'LOCATION_MUTATE',
  LogQuery = 'LOG_QUERY',
  OutboundShipmentMutate = 'OUTBOUND_SHIPMENT_MUTATE',
  OutboundShipmentQuery = 'OUTBOUND_SHIPMENT_QUERY',
  Report = 'REPORT',
  RequisitionMutate = 'REQUISITION_MUTATE',
  RequisitionQuery = 'REQUISITION_QUERY',
  ServerAdmin = 'SERVER_ADMIN',
  StocktakeMutate = 'STOCKTAKE_MUTATE',
  StocktakeQuery = 'STOCKTAKE_QUERY',
  StockLineQuery = 'STOCK_LINE_QUERY',
  StoreAccess = 'STORE_ACCESS'
}

export type UserResponse = UserNode;

export type UserStoreConnector = {
  __typename: 'UserStoreConnector';
  nodes: Array<UserStoreNode>;
  totalCount: Scalars['Int'];
};

export type UserStoreNode = {
  __typename: 'UserStoreNode';
  code: Scalars['String'];
  id: Scalars['String'];
  name: Scalars['String'];
};

export type UserStorePermissionConnector = {
  __typename: 'UserStorePermissionConnector';
  nodes: Array<UserStorePermissionNode>;
  totalCount: Scalars['Int'];
};

export type UserStorePermissionNode = {
  __typename: 'UserStorePermissionNode';
  context: Array<Scalars['String']>;
  permissions: Array<UserPermission>;
  storeId: Scalars['String'];
};<|MERGE_RESOLUTION|>--- conflicted
+++ resolved
@@ -738,7 +738,7 @@
   invoiceId: Scalars['String'];
   itemId: Scalars['String'];
   locationId?: InputMaybe<Scalars['String']>;
-  numberOfPacks: Scalars['Int'];
+  numberOfPacks: Scalars['Float'];
   packSize: Scalars['Int'];
   sellPricePerPack: Scalars['Float'];
   tax?: InputMaybe<Scalars['Float']>;
@@ -835,7 +835,7 @@
   id: Scalars['String'];
   invoiceId: Scalars['String'];
   itemId: Scalars['String'];
-  numberOfPacks: Scalars['Int'];
+  numberOfPacks: Scalars['Float'];
   stockLineId: Scalars['String'];
   tax?: InputMaybe<Scalars['Float']>;
   totalBeforeTax?: InputMaybe<Scalars['Float']>;
@@ -983,7 +983,7 @@
   batch?: InputMaybe<Scalars['String']>;
   comment?: InputMaybe<Scalars['String']>;
   costPricePerPack?: InputMaybe<Scalars['Float']>;
-  countedNumberOfPacks?: InputMaybe<Scalars['Int']>;
+  countedNumberOfPacks?: InputMaybe<Scalars['Float']>;
   expiryDate?: InputMaybe<Scalars['NaiveDate']>;
   id: Scalars['String'];
   itemId?: InputMaybe<Scalars['String']>;
@@ -1096,7 +1096,7 @@
   locationId?: Maybe<Scalars['String']>;
   locationName?: Maybe<Scalars['String']>;
   note?: Maybe<Scalars['String']>;
-  numberOfPacks: Scalars['Int'];
+  numberOfPacks: Scalars['Float'];
   packSize: Scalars['Int'];
   pricing: PricingNode;
   sellPricePerPack: Scalars['Float'];
@@ -1330,29 +1330,10 @@
   description: Scalars['String'];
 };
 
-<<<<<<< HEAD
 export enum LocationSortFieldInput {
   Code = 'code',
   Name = 'name'
 }
-=======
-export type InsertInboundShipmentLineInput = {
-  batch?: InputMaybe<Scalars['String']>;
-  costPricePerPack: Scalars['Float'];
-  expiryDate?: InputMaybe<Scalars['NaiveDate']>;
-  id: Scalars['String'];
-  invoiceId: Scalars['String'];
-  itemId: Scalars['String'];
-  locationId?: InputMaybe<Scalars['String']>;
-  numberOfPacks: Scalars['Float'];
-  packSize: Scalars['Int'];
-  sellPricePerPack: Scalars['Float'];
-  tax?: InputMaybe<Scalars['Float']>;
-  totalBeforeTax?: InputMaybe<Scalars['Float']>;
-};
-
-export type InsertInboundShipmentLineResponse = InsertInboundShipmentLineError | InvoiceLineNode;
->>>>>>> 132b6541
 
 export type LocationSortInput = {
   /**
@@ -1463,13 +1444,6 @@
   id: Scalars['String'];
   item: ItemNode;
   itemId: Scalars['String'];
-<<<<<<< HEAD
-=======
-  numberOfPacks: Scalars['Float'];
-  stockLineId: Scalars['String'];
-  tax?: InputMaybe<Scalars['Float']>;
-  totalBeforeTax?: InputMaybe<Scalars['Float']>;
->>>>>>> 132b6541
 };
 
 export type MasterListNode = {
@@ -1612,26 +1586,9 @@
 };
 
 
-<<<<<<< HEAD
 export type MutationsBatchRequestRequisitionArgs = {
   input: BatchRequestRequisitionInput;
   storeId: Scalars['String'];
-=======
-export type InsertStocktakeLineInput = {
-  batch?: InputMaybe<Scalars['String']>;
-  comment?: InputMaybe<Scalars['String']>;
-  costPricePerPack?: InputMaybe<Scalars['Float']>;
-  countedNumberOfPacks?: InputMaybe<Scalars['Float']>;
-  expiryDate?: InputMaybe<Scalars['NaiveDate']>;
-  id: Scalars['String'];
-  itemId?: InputMaybe<Scalars['String']>;
-  locationId?: InputMaybe<Scalars['String']>;
-  note?: InputMaybe<Scalars['String']>;
-  packSize?: InputMaybe<Scalars['Int']>;
-  sellPricePerPack?: InputMaybe<Scalars['Float']>;
-  stockLineId?: InputMaybe<Scalars['String']>;
-  stocktakeId: Scalars['String'];
->>>>>>> 132b6541
 };
 
 
@@ -1673,28 +1630,7 @@
 
 export type MutationsDeleteOutboundShipmentArgs = {
   id: Scalars['String'];
-<<<<<<< HEAD
-  storeId: Scalars['String'];
-=======
-  invoiceId: Scalars['String'];
-  item: ItemNode;
-  itemCode: Scalars['String'];
-  itemId: Scalars['String'];
-  itemName: Scalars['String'];
-  location?: Maybe<LocationNode>;
-  locationId?: Maybe<Scalars['String']>;
-  locationName?: Maybe<Scalars['String']>;
-  note?: Maybe<Scalars['String']>;
-  numberOfPacks: Scalars['Float'];
-  packSize: Scalars['Int'];
-  pricing: PricingNode;
-  sellPricePerPack: Scalars['Float'];
-  stockLine?: Maybe<StockLineNode>;
-  taxPercentage?: Maybe<Scalars['Float']>;
-  totalAfterTax: Scalars['Float'];
-  totalBeforeTax: Scalars['Float'];
-  type: InvoiceLineNodeType;
->>>>>>> 132b6541
+  storeId: Scalars['String'];
 };
 
 
