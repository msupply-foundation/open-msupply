--- conflicted
+++ resolved
@@ -8771,19 +8771,10 @@
   | UpdateDisplaySettingsError
   | UpdateResult;
 
-<<<<<<< HEAD
-export enum UpdateDonorMethodInput {
-  All = 'ALL',
-  Existing = 'EXISTING',
-  None = 'NONE',
-  Unspecified = 'UNSPECIFIED',
-}
-=======
 export type UpdateDonorInput = {
   applyToLines: ApplyToLinesInput;
   donorId?: InputMaybe<Scalars['String']['input']>;
 };
->>>>>>> 97afff4d
 
 export type UpdateEncounterInput = {
   /** Encounter document data */
@@ -8816,18 +8807,13 @@
   comment?: InputMaybe<Scalars['String']['input']>;
   currencyId?: InputMaybe<Scalars['String']['input']>;
   currencyRate?: InputMaybe<Scalars['Float']['input']>;
-<<<<<<< HEAD
-  defaultDonorId?: InputMaybe<NullableStringUpdate>;
-=======
   defaultDonor?: InputMaybe<UpdateDonorInput>;
->>>>>>> 97afff4d
   id: Scalars['String']['input'];
   onHold?: InputMaybe<Scalars['Boolean']['input']>;
   otherPartyId?: InputMaybe<Scalars['String']['input']>;
   status?: InputMaybe<UpdateInboundShipmentStatusInput>;
   tax?: InputMaybe<TaxInput>;
   theirReference?: InputMaybe<Scalars['String']['input']>;
-  updateDonorMethod?: InputMaybe<UpdateDonorMethodInput>;
 };
 
 export type UpdateInboundShipmentLineError = {
