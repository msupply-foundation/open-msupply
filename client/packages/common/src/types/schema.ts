export type Maybe<T> = T | null;
export type InputMaybe<T> = Maybe<T>;
export type Exact<T extends { [key: string]: unknown }> = {
  [K in keyof T]: T[K];
};
export type MakeOptional<T, K extends keyof T> = Omit<T, K> & {
  [SubKey in K]?: Maybe<T[SubKey]>;
};
export type MakeMaybe<T, K extends keyof T> = Omit<T, K> & {
  [SubKey in K]: Maybe<T[SubKey]>;
};
export type MakeEmpty<
  T extends { [key: string]: unknown },
  K extends keyof T,
> = { [_ in K]?: never };
export type Incremental<T> =
  | T
  | {
      [P in keyof T]?: P extends ' $fragmentName' | '__typename' ? T[P] : never;
    };
/** All built-in and custom scalars, mapped to their actual values */
export type Scalars = {
  ID: { input: string; output: string };
  String: { input: string; output: string };
  Boolean: { input: boolean; output: boolean };
  Int: { input: number; output: number };
  Float: { input: number; output: number };
  /**
   * Implement the DateTime<Utc> scalar
   *
   * The input/output is a string in RFC3339 format.
   */
  DateTime: { input: string; output: string };
  /** A scalar that can represent any JSON value. */
  JSON: { input: any; output: any };
  /**
   * ISO 8601 calendar date without timezone.
   * Format: %Y-%m-%d
   *
   * # Examples
   *
   * * `1994-11-13`
   * * `2000-02-24`
   */
  NaiveDate: { input: string; output: string };
  /**
   * ISO 8601 combined date and time without timezone.
   *
   * # Examples
   *
   * * `2015-07-01T08:59:60.123`,
   */
  NaiveDateTime: { input: string; output: string };
};

export type AbbreviationFilterInput = {
  id?: InputMaybe<EqualFilterStringInput>;
  text?: InputMaybe<StringFilterInput>;
};

export type AbbreviationNode = {
  __typename: 'AbbreviationNode';
  expansion: Scalars['String']['output'];
  id: Scalars['String']['output'];
  text: Scalars['String']['output'];
};

export type AccountBlocked = AuthTokenErrorInterface & {
  __typename: 'AccountBlocked';
  description: Scalars['String']['output'];
  timeoutRemaining: Scalars['Int']['output'];
};

export type ActiveEncounterEventFilterInput = {
  data?: InputMaybe<StringFilterInput>;
  /**
   * Only include events that are for the current encounter, i.e. have matching encounter type
   * and matching encounter name of the current encounter. If not set all events with matching
   * encounter type are returned.
   */
  isCurrentEncounter?: InputMaybe<Scalars['Boolean']['input']>;
  type?: InputMaybe<EqualFilterStringInput>;
};

export type ActivityLogConnector = {
  __typename: 'ActivityLogConnector';
  nodes: Array<ActivityLogNode>;
  totalCount: Scalars['Int']['output'];
};

export type ActivityLogFilterInput = {
  id?: InputMaybe<EqualFilterStringInput>;
  recordId?: InputMaybe<EqualFilterStringInput>;
  storeId?: InputMaybe<EqualFilterStringInput>;
  type?: InputMaybe<EqualFilterActivityLogTypeInput>;
  userId?: InputMaybe<EqualFilterStringInput>;
};

export type ActivityLogNode = {
  __typename: 'ActivityLogNode';
  datetime: Scalars['DateTime']['output'];
  from?: Maybe<Scalars['String']['output']>;
  id: Scalars['String']['output'];
  recordId?: Maybe<Scalars['String']['output']>;
  store?: Maybe<StoreNode>;
  storeId?: Maybe<Scalars['String']['output']>;
  to?: Maybe<Scalars['String']['output']>;
  type: ActivityLogNodeType;
  user?: Maybe<UserNode>;
};

export enum ActivityLogNodeType {
  AssetCatalogueItemCreated = 'ASSET_CATALOGUE_ITEM_CREATED',
  AssetCatalogueItemPropertyCreated = 'ASSET_CATALOGUE_ITEM_PROPERTY_CREATED',
  AssetCreated = 'ASSET_CREATED',
  AssetDeleted = 'ASSET_DELETED',
  AssetLogCreated = 'ASSET_LOG_CREATED',
  AssetLogReasonCreated = 'ASSET_LOG_REASON_CREATED',
  AssetLogReasonDeleted = 'ASSET_LOG_REASON_DELETED',
  AssetPropertyCreated = 'ASSET_PROPERTY_CREATED',
  AssetUpdated = 'ASSET_UPDATED',
  DemographicIndicatorCreated = 'DEMOGRAPHIC_INDICATOR_CREATED',
  DemographicIndicatorUpdated = 'DEMOGRAPHIC_INDICATOR_UPDATED',
  DemographicProjectionCreated = 'DEMOGRAPHIC_PROJECTION_CREATED',
  DemographicProjectionUpdated = 'DEMOGRAPHIC_PROJECTION_UPDATED',
  InventoryAdjustment = 'INVENTORY_ADJUSTMENT',
  InvoiceCreated = 'INVOICE_CREATED',
  InvoiceDeleted = 'INVOICE_DELETED',
  InvoiceNumberAllocated = 'INVOICE_NUMBER_ALLOCATED',
  InvoiceStatusAllocated = 'INVOICE_STATUS_ALLOCATED',
  InvoiceStatusCancelled = 'INVOICE_STATUS_CANCELLED',
  InvoiceStatusDelivered = 'INVOICE_STATUS_DELIVERED',
  InvoiceStatusPicked = 'INVOICE_STATUS_PICKED',
  InvoiceStatusShipped = 'INVOICE_STATUS_SHIPPED',
  InvoiceStatusVerified = 'INVOICE_STATUS_VERIFIED',
  PrescriptionCreated = 'PRESCRIPTION_CREATED',
  PrescriptionDeleted = 'PRESCRIPTION_DELETED',
  PrescriptionStatusCancelled = 'PRESCRIPTION_STATUS_CANCELLED',
  PrescriptionStatusPicked = 'PRESCRIPTION_STATUS_PICKED',
  PrescriptionStatusVerified = 'PRESCRIPTION_STATUS_VERIFIED',
  ProgramCreated = 'PROGRAM_CREATED',
  ProgramUpdated = 'PROGRAM_UPDATED',
  QuantityForLineHasBeenSetToZero = 'QUANTITY_FOR_LINE_HAS_BEEN_SET_TO_ZERO',
  Repack = 'REPACK',
  RequisitionApproved = 'REQUISITION_APPROVED',
  RequisitionCreated = 'REQUISITION_CREATED',
  RequisitionDeleted = 'REQUISITION_DELETED',
  RequisitionNumberAllocated = 'REQUISITION_NUMBER_ALLOCATED',
  RequisitionStatusFinalised = 'REQUISITION_STATUS_FINALISED',
  RequisitionStatusSent = 'REQUISITION_STATUS_SENT',
  RnrFormCreated = 'RNR_FORM_CREATED',
  RnrFormFinalised = 'RNR_FORM_FINALISED',
  RnrFormUpdated = 'RNR_FORM_UPDATED',
  SensorLocationChanged = 'SENSOR_LOCATION_CHANGED',
  StocktakeCreated = 'STOCKTAKE_CREATED',
  StocktakeDeleted = 'STOCKTAKE_DELETED',
  StocktakeStatusFinalised = 'STOCKTAKE_STATUS_FINALISED',
  StockBatchChange = 'STOCK_BATCH_CHANGE',
  StockCostPriceChange = 'STOCK_COST_PRICE_CHANGE',
  StockExpiryDateChange = 'STOCK_EXPIRY_DATE_CHANGE',
  StockLocationChange = 'STOCK_LOCATION_CHANGE',
  StockOffHold = 'STOCK_OFF_HOLD',
  StockOnHold = 'STOCK_ON_HOLD',
  StockSellPriceChange = 'STOCK_SELL_PRICE_CHANGE',
  UserLoggedIn = 'USER_LOGGED_IN',
  VaccinationCreated = 'VACCINATION_CREATED',
  VaccinationDeleted = 'VACCINATION_DELETED',
  VaccinationUpdated = 'VACCINATION_UPDATED',
  VaccineCourseCreated = 'VACCINE_COURSE_CREATED',
  VaccineCourseUpdated = 'VACCINE_COURSE_UPDATED',
}

export type ActivityLogResponse = ActivityLogConnector;

export enum ActivityLogSortFieldInput {
  ActivityLogType = 'activityLogType',
  Id = 'id',
  RecordId = 'recordId',
  UserId = 'userId',
}

export type ActivityLogSortInput = {
  /**
   * Sort query result is sorted descending or ascending (if not provided the default is
   * ascending)
   */
  desc?: InputMaybe<Scalars['Boolean']['input']>;
  /** Sort query result by `key` */
  key: ActivityLogSortFieldInput;
};

export type AddFromMasterListError = {
  __typename: 'AddFromMasterListError';
  error: AddFromMasterListErrorInterface;
};

export type AddFromMasterListErrorInterface = {
  description: Scalars['String']['output'];
};

export type AddFromMasterListInput = {
  masterListId: Scalars['String']['input'];
  requestRequisitionId: Scalars['String']['input'];
};

export type AddFromMasterListResponse =
  | AddFromMasterListError
  | RequisitionLineConnector;

export type AddToInboundShipmentFromMasterListError = {
  __typename: 'AddToInboundShipmentFromMasterListError';
  error: AddToInboundShipmentFromMasterListErrorInterface;
};

export type AddToInboundShipmentFromMasterListErrorInterface = {
  description: Scalars['String']['output'];
};

export type AddToInboundShipmentFromMasterListResponse =
  | AddToInboundShipmentFromMasterListError
  | InvoiceLineConnector;

export type AddToOutboundShipmentFromMasterListError = {
  __typename: 'AddToOutboundShipmentFromMasterListError';
  error: AddToOutboundShipmentFromMasterListErrorInterface;
};

export type AddToOutboundShipmentFromMasterListErrorInterface = {
  description: Scalars['String']['output'];
};

export type AddToOutboundShipmentFromMasterListResponse =
  | AddToOutboundShipmentFromMasterListError
  | InvoiceLineConnector;

export type AddToShipmentFromMasterListInput = {
  masterListId: Scalars['String']['input'];
  shipmentId: Scalars['String']['input'];
};

export type AdjustmentReasonNotProvided =
  InsertInventoryAdjustmentErrorInterface &
    InsertStockLineErrorInterface &
    InsertStocktakeLineErrorInterface &
    UpdateStocktakeLineErrorInterface & {
      __typename: 'AdjustmentReasonNotProvided';
      description: Scalars['String']['output'];
    };

export type AdjustmentReasonNotValid = InsertStocktakeLineErrorInterface &
  UpdateStocktakeLineErrorInterface & {
    __typename: 'AdjustmentReasonNotValid';
    description: Scalars['String']['output'];
  };

export enum AdjustmentTypeInput {
  Addition = 'ADDITION',
  Reduction = 'REDUCTION',
}

export type AllocateOutboundShipmentUnallocatedLineError = {
  __typename: 'AllocateOutboundShipmentUnallocatedLineError';
  error: AllocateOutboundShipmentUnallocatedLineErrorInterface;
};

export type AllocateOutboundShipmentUnallocatedLineErrorInterface = {
  description: Scalars['String']['output'];
};

export type AllocateOutboundShipmentUnallocatedLineNode = {
  __typename: 'AllocateOutboundShipmentUnallocatedLineNode';
  deletes: Array<DeleteResponse>;
  inserts: InvoiceLineConnector;
  issuedExpiringSoonStockLines: StockLineConnector;
  skippedExpiredStockLines: StockLineConnector;
  skippedOnHoldStockLines: StockLineConnector;
  updates: InvoiceLineConnector;
};

export type AllocateOutboundShipmentUnallocatedLineResponse =
  | AllocateOutboundShipmentUnallocatedLineError
  | AllocateOutboundShipmentUnallocatedLineNode;

export type AllocateOutboundShipmentUnallocatedLineResponseWithId = {
  __typename: 'AllocateOutboundShipmentUnallocatedLineResponseWithId';
  id: Scalars['String']['output'];
  response: AllocateOutboundShipmentUnallocatedLineResponse;
};

export type AllocateProgramNumberInput = {
  numberName: Scalars['String']['input'];
};

export type AllocateProgramNumberResponse = NumberNode;

export type AssetCatalogueItemConnector = {
  __typename: 'AssetCatalogueItemConnector';
  nodes: Array<AssetCatalogueItemNode>;
  totalCount: Scalars['Int']['output'];
};

export type AssetCatalogueItemFilterInput = {
  category?: InputMaybe<StringFilterInput>;
  categoryId?: InputMaybe<EqualFilterStringInput>;
  class?: InputMaybe<StringFilterInput>;
  classId?: InputMaybe<EqualFilterStringInput>;
  code?: InputMaybe<StringFilterInput>;
  id?: InputMaybe<EqualFilterStringInput>;
  manufacturer?: InputMaybe<StringFilterInput>;
  model?: InputMaybe<StringFilterInput>;
  search?: InputMaybe<StringFilterInput>;
  subCatalogue?: InputMaybe<StringFilterInput>;
  type?: InputMaybe<StringFilterInput>;
  typeId?: InputMaybe<EqualFilterStringInput>;
};

export type AssetCatalogueItemNode = {
  __typename: 'AssetCatalogueItemNode';
  assetCategory?: Maybe<AssetCategoryNode>;
  assetCategoryId: Scalars['String']['output'];
  assetClass?: Maybe<AssetClassNode>;
  assetClassId: Scalars['String']['output'];
  assetType?: Maybe<AssetTypeNode>;
  assetTypeId: Scalars['String']['output'];
  code: Scalars['String']['output'];
  id: Scalars['String']['output'];
  manufacturer?: Maybe<Scalars['String']['output']>;
  model: Scalars['String']['output'];
  properties: Scalars['String']['output'];
  subCatalogue: Scalars['String']['output'];
};

export type AssetCatalogueItemResponse = AssetCatalogueItemNode | NodeError;

export enum AssetCatalogueItemSortFieldInput {
  Catalogue = 'catalogue',
  Code = 'code',
  Manufacturer = 'manufacturer',
  Model = 'model',
}

export type AssetCatalogueItemSortInput = {
  desc?: InputMaybe<Scalars['Boolean']['input']>;
  key: AssetCatalogueItemSortFieldInput;
};

export type AssetCatalogueItemsResponse = AssetCatalogueItemConnector;

export type AssetCatalogueMutations = {
  __typename: 'AssetCatalogueMutations';
  deleteAssetCatalogueItem: DeleteAssetCatalogueItemResponse;
  insertAssetCatalogueItem: InsertAssetCatalogueItemResponse;
};

export type AssetCatalogueMutationsDeleteAssetCatalogueItemArgs = {
  assetCatalogueItemId: Scalars['String']['input'];
};

export type AssetCatalogueMutationsInsertAssetCatalogueItemArgs = {
  input: InsertAssetCatalogueItemInput;
  storeId: Scalars['String']['input'];
};

export type AssetCategoriesResponse = AssetCategoryConnector;

export type AssetCategoryConnector = {
  __typename: 'AssetCategoryConnector';
  nodes: Array<AssetCategoryNode>;
  totalCount: Scalars['Int']['output'];
};

export type AssetCategoryFilterInput = {
  classId?: InputMaybe<EqualFilterStringInput>;
  id?: InputMaybe<EqualFilterStringInput>;
  name?: InputMaybe<StringFilterInput>;
};

export type AssetCategoryNode = {
  __typename: 'AssetCategoryNode';
  classId: Scalars['String']['output'];
  id: Scalars['String']['output'];
  name: Scalars['String']['output'];
};

export type AssetCategoryResponse = AssetCategoryNode | NodeError;

export enum AssetCategorySortFieldInput {
  Name = 'name',
}

export type AssetCategorySortInput = {
  desc?: InputMaybe<Scalars['Boolean']['input']>;
  key: AssetCategorySortFieldInput;
};

export type AssetClassConnector = {
  __typename: 'AssetClassConnector';
  nodes: Array<AssetClassNode>;
  totalCount: Scalars['Int']['output'];
};

export type AssetClassFilterInput = {
  id?: InputMaybe<EqualFilterStringInput>;
  name?: InputMaybe<StringFilterInput>;
};

export type AssetClassNode = {
  __typename: 'AssetClassNode';
  id: Scalars['String']['output'];
  name: Scalars['String']['output'];
};

export type AssetClassResponse = AssetClassNode | NodeError;

export enum AssetClassSortFieldInput {
  Name = 'name',
}

export type AssetClassSortInput = {
  desc?: InputMaybe<Scalars['Boolean']['input']>;
  key: AssetClassSortFieldInput;
};

export type AssetClassesResponse = AssetClassConnector;

export type AssetConnector = {
  __typename: 'AssetConnector';
  nodes: Array<AssetNode>;
  totalCount: Scalars['Int']['output'];
};

export type AssetFilterInput = {
  assetNumber?: InputMaybe<StringFilterInput>;
  catalogueItemId?: InputMaybe<EqualFilterStringInput>;
  categoryId?: InputMaybe<EqualFilterStringInput>;
  classId?: InputMaybe<EqualFilterStringInput>;
  functionalStatus?: InputMaybe<EqualFilterStatusInput>;
  id?: InputMaybe<EqualFilterStringInput>;
  installationDate?: InputMaybe<DateFilterInput>;
  isNonCatalogue?: InputMaybe<Scalars['Boolean']['input']>;
  notes?: InputMaybe<StringFilterInput>;
  replacementDate?: InputMaybe<DateFilterInput>;
  serialNumber?: InputMaybe<StringFilterInput>;
  storeCodeOrName?: InputMaybe<StringFilterInput>;
  typeId?: InputMaybe<EqualFilterStringInput>;
};

export type AssetLogConnector = {
  __typename: 'AssetLogConnector';
  nodes: Array<AssetLogNode>;
  totalCount: Scalars['Int']['output'];
};

export type AssetLogFilterInput = {
  assetId?: InputMaybe<EqualFilterStringInput>;
  id?: InputMaybe<EqualFilterStringInput>;
  logDatetime?: InputMaybe<DatetimeFilterInput>;
  reasonId?: InputMaybe<EqualFilterStringInput>;
  status?: InputMaybe<EqualFilterStatusInput>;
  user?: InputMaybe<StringFilterInput>;
};

export type AssetLogNode = {
  __typename: 'AssetLogNode';
  assetId: Scalars['String']['output'];
  comment?: Maybe<Scalars['String']['output']>;
  documents: SyncFileReferenceConnector;
  id: Scalars['String']['output'];
  logDatetime: Scalars['NaiveDateTime']['output'];
  reason?: Maybe<AssetLogReasonNode>;
  status?: Maybe<StatusType>;
  type?: Maybe<Scalars['String']['output']>;
  user?: Maybe<UserNode>;
};

export type AssetLogReasonConnector = {
  __typename: 'AssetLogReasonConnector';
  nodes: Array<AssetLogReasonNode>;
  totalCount: Scalars['Int']['output'];
};

export type AssetLogReasonFilterInput = {
  assetLogStatus?: InputMaybe<EqualFilterStatusInput>;
  id?: InputMaybe<EqualFilterStringInput>;
  reason?: InputMaybe<StringFilterInput>;
};

export type AssetLogReasonMutations = {
  __typename: 'AssetLogReasonMutations';
  deleteLogReason: DeleteAssetLogReasonResponse;
  insertAssetLogReason: InsertAssetLogReasonResponse;
};

export type AssetLogReasonMutationsDeleteLogReasonArgs = {
  reasonId: Scalars['String']['input'];
};

export type AssetLogReasonMutationsInsertAssetLogReasonArgs = {
  input: InsertAssetLogReasonInput;
};

export type AssetLogReasonNode = {
  __typename: 'AssetLogReasonNode';
  assetLogStatus: StatusType;
  id: Scalars['String']['output'];
  reason: Scalars['String']['output'];
};

export enum AssetLogReasonSortFieldInput {
  Status = 'status',
}

export type AssetLogReasonSortInput = {
  /**
   * Sort query result is sorted descending or ascending (if not provided the default is
   * ascending)
   */
  desc?: InputMaybe<Scalars['Boolean']['input']>;
  /** Sort query result by `key` */
  key: AssetLogReasonSortFieldInput;
};

export type AssetLogReasonsResponse = AssetLogReasonConnector;

export enum AssetLogSortFieldInput {
  LogDatetime = 'logDatetime',
  Status = 'status',
}

export type AssetLogSortInput = {
  /**
   * Sort query result is sorted descending or ascending (if not provided the default is
   * ascending)
   */
  desc?: InputMaybe<Scalars['Boolean']['input']>;
  /** Sort query result by `key` */
  key: AssetLogSortFieldInput;
};

export enum AssetLogStatusInput {
  Decommissioned = 'DECOMMISSIONED',
  Functioning = 'FUNCTIONING',
  FunctioningButNeedsAttention = 'FUNCTIONING_BUT_NEEDS_ATTENTION',
  NotFunctioning = 'NOT_FUNCTIONING',
  NotInUse = 'NOT_IN_USE',
  Unserviceable = 'UNSERVICEABLE',
}

export type AssetLogsResponse = AssetLogConnector;

export type AssetNode = {
  __typename: 'AssetNode';
  assetCategory?: Maybe<AssetCategoryNode>;
  assetClass?: Maybe<AssetClassNode>;
  assetNumber?: Maybe<Scalars['String']['output']>;
  assetType?: Maybe<AssetTypeNode>;
  /** Returns a JSON string of the asset catalogue properties e.g {"property_key": "value"} */
  catalogProperties?: Maybe<Scalars['String']['output']>;
  catalogueItem?: Maybe<AssetCatalogueItemNode>;
  catalogueItemId?: Maybe<Scalars['String']['output']>;
  createdDatetime: Scalars['NaiveDateTime']['output'];
  documents: SyncFileReferenceConnector;
  donor?: Maybe<NameNode>;
  donorNameId?: Maybe<Scalars['String']['output']>;
  id: Scalars['String']['output'];
  installationDate?: Maybe<Scalars['NaiveDate']['output']>;
  locations: LocationConnector;
  lockedFields: LockedAssetFieldsNode;
  modifiedDatetime: Scalars['NaiveDateTime']['output'];
  needsReplacement?: Maybe<Scalars['Boolean']['output']>;
  notes?: Maybe<Scalars['String']['output']>;
  /** Returns a JSON string of the asset properties (defined on the asset itself) e.g {"property_key": "value"} */
  properties: Scalars['String']['output'];
  replacementDate?: Maybe<Scalars['NaiveDate']['output']>;
  serialNumber?: Maybe<Scalars['String']['output']>;
  statusLog?: Maybe<AssetLogNode>;
  store?: Maybe<StoreNode>;
  storeId?: Maybe<Scalars['String']['output']>;
  warrantyEnd?: Maybe<Scalars['NaiveDate']['output']>;
  warrantyStart?: Maybe<Scalars['NaiveDate']['output']>;
};

export type AssetNodeDonorArgs = {
  storeId: Scalars['String']['input'];
};

export type AssetParseResponse = AssetNode | ScannedDataParseError;

export type AssetPropertiesResponse = AssetPropertyConnector;

export type AssetPropertyConnector = {
  __typename: 'AssetPropertyConnector';
  nodes: Array<AssetPropertyNode>;
  totalCount: Scalars['Int']['output'];
};

export type AssetPropertyFilterInput = {
  assetCategoryId?: InputMaybe<EqualFilterStringInput>;
  assetClassId?: InputMaybe<EqualFilterStringInput>;
  assetTypeId?: InputMaybe<EqualFilterStringInput>;
  id?: InputMaybe<EqualFilterStringInput>;
  key?: InputMaybe<EqualFilterStringInput>;
  name?: InputMaybe<StringFilterInput>;
};

export type AssetPropertyNode = {
  __typename: 'AssetPropertyNode';
  allowedValues?: Maybe<Scalars['String']['output']>;
  assetCategoryId?: Maybe<Scalars['String']['output']>;
  assetClassId?: Maybe<Scalars['String']['output']>;
  assetTypeId?: Maybe<Scalars['String']['output']>;
  id: Scalars['String']['output'];
  key: Scalars['String']['output'];
  name: Scalars['String']['output'];
  valueType: PropertyNodeValueType;
};

export enum AssetSortFieldInput {
  AssetNumber = 'assetNumber',
  InstallationDate = 'installationDate',
  ModifiedDatetime = 'modifiedDatetime',
  ReplacementDate = 'replacementDate',
  SerialNumber = 'serialNumber',
  Store = 'store',
}

export type AssetSortInput = {
  /**
   * Sort query result is sorted descending or ascending (if not provided the default is
   * ascending)
   */
  desc?: InputMaybe<Scalars['Boolean']['input']>;
  /** Sort query result by `key` */
  key: AssetSortFieldInput;
};

export type AssetTypeConnector = {
  __typename: 'AssetTypeConnector';
  nodes: Array<AssetTypeNode>;
  totalCount: Scalars['Int']['output'];
};

export type AssetTypeFilterInput = {
  categoryId?: InputMaybe<EqualFilterStringInput>;
  id?: InputMaybe<EqualFilterStringInput>;
  name?: InputMaybe<StringFilterInput>;
};

export type AssetTypeNode = {
  __typename: 'AssetTypeNode';
  categoryId: Scalars['String']['output'];
  id: Scalars['String']['output'];
  name: Scalars['String']['output'];
};

export type AssetTypeResponse = AssetTypeNode | NodeError;

export enum AssetTypeSortFieldInput {
  Name = 'name',
}

export type AssetTypeSortInput = {
  desc?: InputMaybe<Scalars['Boolean']['input']>;
  key: AssetTypeSortFieldInput;
};

export type AssetTypesResponse = AssetTypeConnector;

export type AssetsResponse = AssetConnector;

export type AuthToken = {
  __typename: 'AuthToken';
  /** Bearer token */
  token: Scalars['String']['output'];
};

export type AuthTokenError = {
  __typename: 'AuthTokenError';
  error: AuthTokenErrorInterface;
};

export type AuthTokenErrorInterface = {
  description: Scalars['String']['output'];
};

export type AuthTokenResponse = AuthToken | AuthTokenError;

export type BarcodeNode = {
  __typename: 'BarcodeNode';
  gtin: Scalars['String']['output'];
  id: Scalars['String']['output'];
  itemId: Scalars['String']['output'];
  manufacturerId?: Maybe<Scalars['String']['output']>;
  packSize?: Maybe<Scalars['Float']['output']>;
  parentId?: Maybe<Scalars['String']['output']>;
};

export type BarcodeResponse = BarcodeNode | NodeError;

export type BatchInboundShipmentInput = {
  continueOnError?: InputMaybe<Scalars['Boolean']['input']>;
  deleteInboundShipmentLines?: InputMaybe<
    Array<DeleteInboundShipmentLineInput>
  >;
  deleteInboundShipmentServiceLines?: InputMaybe<
    Array<DeleteInboundShipmentServiceLineInput>
  >;
  deleteInboundShipments?: InputMaybe<Array<DeleteInboundShipmentInput>>;
  insertFromInternalOrderLines?: InputMaybe<
    Array<InsertInboundShipmentLineFromInternalOrderLineInput>
  >;
  insertInboundShipmentLines?: InputMaybe<
    Array<InsertInboundShipmentLineInput>
  >;
  insertInboundShipmentServiceLines?: InputMaybe<
    Array<InsertInboundShipmentServiceLineInput>
  >;
  insertInboundShipments?: InputMaybe<Array<InsertInboundShipmentInput>>;
  updateInboundShipmentLines?: InputMaybe<
    Array<UpdateInboundShipmentLineInput>
  >;
  updateInboundShipmentServiceLines?: InputMaybe<
    Array<UpdateInboundShipmentServiceLineInput>
  >;
  updateInboundShipments?: InputMaybe<Array<UpdateInboundShipmentInput>>;
};

export type BatchInboundShipmentResponse = {
  __typename: 'BatchInboundShipmentResponse';
  deleteInboundShipmentLines?: Maybe<
    Array<DeleteInboundShipmentLineResponseWithId>
  >;
  deleteInboundShipmentServiceLines?: Maybe<
    Array<DeleteInboundShipmentServiceLineResponseWithId>
  >;
  deleteInboundShipments?: Maybe<Array<DeleteInboundShipmentResponseWithId>>;
  insertFromInternalOrderLines?: Maybe<
    Array<InsertInboundShipmentLineFromInternalOrderLineResponseWithId>
  >;
  insertInboundShipmentLines?: Maybe<
    Array<InsertInboundShipmentLineResponseWithId>
  >;
  insertInboundShipmentServiceLines?: Maybe<
    Array<InsertInboundShipmentServiceLineResponseWithId>
  >;
  insertInboundShipments?: Maybe<Array<InsertInboundShipmentResponseWithId>>;
  updateInboundShipmentLines?: Maybe<
    Array<UpdateInboundShipmentLineResponseWithId>
  >;
  updateInboundShipmentServiceLines?: Maybe<
    Array<UpdateInboundShipmentServiceLineResponseWithId>
  >;
  updateInboundShipments?: Maybe<Array<UpdateInboundShipmentResponseWithId>>;
};

export type BatchIsReserved = DeleteInboundShipmentLineErrorInterface &
  UpdateInboundShipmentLineErrorInterface & {
    __typename: 'BatchIsReserved';
    description: Scalars['String']['output'];
  };

export type BatchOutboundShipmentInput = {
  allocatedOutboundShipmentUnallocatedLines?: InputMaybe<
    Array<Scalars['String']['input']>
  >;
  continueOnError?: InputMaybe<Scalars['Boolean']['input']>;
  deleteOutboundShipmentLines?: InputMaybe<
    Array<DeleteOutboundShipmentLineInput>
  >;
  deleteOutboundShipmentServiceLines?: InputMaybe<
    Array<DeleteOutboundShipmentServiceLineInput>
  >;
  deleteOutboundShipmentUnallocatedLines?: InputMaybe<
    Array<DeleteOutboundShipmentUnallocatedLineInput>
  >;
  deleteOutboundShipments?: InputMaybe<Array<Scalars['String']['input']>>;
  insertOutboundShipmentLines?: InputMaybe<
    Array<InsertOutboundShipmentLineInput>
  >;
  insertOutboundShipmentServiceLines?: InputMaybe<
    Array<InsertOutboundShipmentServiceLineInput>
  >;
  insertOutboundShipmentUnallocatedLines?: InputMaybe<
    Array<InsertOutboundShipmentUnallocatedLineInput>
  >;
  insertOutboundShipments?: InputMaybe<Array<InsertOutboundShipmentInput>>;
  updateOutboundShipmentLines?: InputMaybe<
    Array<UpdateOutboundShipmentLineInput>
  >;
  updateOutboundShipmentServiceLines?: InputMaybe<
    Array<UpdateOutboundShipmentServiceLineInput>
  >;
  updateOutboundShipmentUnallocatedLines?: InputMaybe<
    Array<UpdateOutboundShipmentUnallocatedLineInput>
  >;
  updateOutboundShipments?: InputMaybe<Array<UpdateOutboundShipmentInput>>;
};

export type BatchOutboundShipmentResponse = {
  __typename: 'BatchOutboundShipmentResponse';
  allocateOutboundShipmentUnallocatedLines?: Maybe<
    Array<AllocateOutboundShipmentUnallocatedLineResponseWithId>
  >;
  deleteOutboundShipmentLines?: Maybe<
    Array<DeleteOutboundShipmentLineResponseWithId>
  >;
  deleteOutboundShipmentServiceLines?: Maybe<
    Array<DeleteOutboundShipmentServiceLineResponseWithId>
  >;
  deleteOutboundShipmentUnallocatedLines?: Maybe<
    Array<DeleteOutboundShipmentUnallocatedLineResponseWithId>
  >;
  deleteOutboundShipments?: Maybe<Array<DeleteOutboundShipmentResponseWithId>>;
  insertOutboundShipmentLines?: Maybe<
    Array<InsertOutboundShipmentLineResponseWithId>
  >;
  insertOutboundShipmentServiceLines?: Maybe<
    Array<InsertOutboundShipmentServiceLineResponseWithId>
  >;
  insertOutboundShipmentUnallocatedLines?: Maybe<
    Array<InsertOutboundShipmentUnallocatedLineResponseWithId>
  >;
  insertOutboundShipments?: Maybe<Array<InsertOutboundShipmentResponseWithId>>;
  updateOutboundShipmentLines?: Maybe<
    Array<UpdateOutboundShipmentLineResponseWithId>
  >;
  updateOutboundShipmentServiceLines?: Maybe<
    Array<UpdateOutboundShipmentServiceLineResponseWithId>
  >;
  updateOutboundShipmentUnallocatedLines?: Maybe<
    Array<UpdateOutboundShipmentUnallocatedLineResponseWithId>
  >;
  updateOutboundShipments?: Maybe<Array<UpdateOutboundShipmentResponseWithId>>;
};

export type BatchPrescriptionInput = {
  continueOnError?: InputMaybe<Scalars['Boolean']['input']>;
  deletePrescriptionLines?: InputMaybe<Array<DeletePrescriptionLineInput>>;
  deletePrescriptions?: InputMaybe<Array<Scalars['String']['input']>>;
  insertPrescriptionLines?: InputMaybe<Array<InsertPrescriptionLineInput>>;
  insertPrescriptions?: InputMaybe<Array<InsertPrescriptionInput>>;
  setPrescribedQuantity?: InputMaybe<Array<SetPrescribedQuantityInput>>;
  updatePrescriptionLines?: InputMaybe<Array<UpdatePrescriptionLineInput>>;
  updatePrescriptions?: InputMaybe<Array<UpdatePrescriptionInput>>;
};

export type BatchPrescriptionResponse = {
  __typename: 'BatchPrescriptionResponse';
  deletePrescriptionLines?: Maybe<Array<DeletePrescriptionLineResponseWithId>>;
  deletePrescriptions?: Maybe<Array<DeletePrescriptionResponseWithId>>;
  insertPrescriptionLines?: Maybe<Array<InsertPrescriptionLineResponseWithId>>;
  insertPrescriptions?: Maybe<Array<InsertPrescriptionResponseWithId>>;
  setPrescribedQuantity?: Maybe<Array<SetPrescribedQuantityWithId>>;
  updatePrescriptionLines?: Maybe<Array<UpdatePrescriptionLineResponseWithId>>;
  updatePrescriptions?: Maybe<Array<UpdatePrescriptionResponseWithId>>;
};

export type BatchRequestRequisitionInput = {
  continueOnError?: InputMaybe<Scalars['Boolean']['input']>;
  deleteRequestRequisitionLines?: InputMaybe<
    Array<DeleteRequestRequisitionLineInput>
  >;
  deleteRequestRequisitions?: InputMaybe<Array<DeleteRequestRequisitionInput>>;
  insertRequestRequisitionLines?: InputMaybe<
    Array<InsertRequestRequisitionLineInput>
  >;
  insertRequestRequisitions?: InputMaybe<Array<InsertRequestRequisitionInput>>;
  updateRequestRequisitionLines?: InputMaybe<
    Array<UpdateRequestRequisitionLineInput>
  >;
  updateRequestRequisitions?: InputMaybe<Array<UpdateRequestRequisitionInput>>;
};

export type BatchRequestRequisitionResponse = {
  __typename: 'BatchRequestRequisitionResponse';
  deleteRequestRequisitionLines?: Maybe<
    Array<DeleteRequestRequisitionLineResponseWithId>
  >;
  deleteRequestRequisitions?: Maybe<
    Array<DeleteRequestRequisitionResponseWithId>
  >;
  insertRequestRequisitionLines?: Maybe<
    Array<InsertRequestRequisitionLineResponseWithId>
  >;
  insertRequestRequisitions?: Maybe<
    Array<InsertRequestRequisitionResponseWithId>
  >;
  updateRequestRequisitionLines?: Maybe<
    Array<UpdateRequestRequisitionLineResponseWithId>
  >;
  updateRequestRequisitions?: Maybe<
    Array<UpdateRequestRequisitionResponseWithId>
  >;
};

export type BatchResponseRequisitionInput = {
  continueOnError?: InputMaybe<Scalars['Boolean']['input']>;
  deleteResponseRequisitionLines?: InputMaybe<
    Array<DeleteResponseRequisitionLineInput>
  >;
  deleteResponseRequisitions?: InputMaybe<
    Array<DeleteResponseRequisitionInput>
  >;
};

export type BatchResponseRequisitionResponse = {
  __typename: 'BatchResponseRequisitionResponse';
  deleteResponseRequisitionLines?: Maybe<
    Array<DeleteResponseRequisitionLineResponseWithId>
  >;
  deleteResponseRequisitions?: Maybe<
    Array<DeleteResponseRequisitionResponseWithId>
  >;
};

export type BatchStocktakeInput = {
  continueOnError?: InputMaybe<Scalars['Boolean']['input']>;
  deleteStocktakeLines?: InputMaybe<Array<DeleteStocktakeLineInput>>;
  deleteStocktakes?: InputMaybe<Array<DeleteStocktakeInput>>;
  insertStocktakeLines?: InputMaybe<Array<InsertStocktakeLineInput>>;
  insertStocktakes?: InputMaybe<Array<InsertStocktakeInput>>;
  updateStocktakeLines?: InputMaybe<Array<UpdateStocktakeLineInput>>;
  updateStocktakes?: InputMaybe<Array<UpdateStocktakeInput>>;
};

export type BatchStocktakeResponse = {
  __typename: 'BatchStocktakeResponse';
  deleteStocktakeLines?: Maybe<Array<DeleteStocktakeLineResponseWithId>>;
  deleteStocktakes?: Maybe<Array<DeleteStocktakeResponseWithId>>;
  insertStocktakeLines?: Maybe<Array<InsertStocktakeLineResponseWithId>>;
  insertStocktakes?: Maybe<Array<InsertStocktakeResponseWithId>>;
  updateStocktakeLines?: Maybe<Array<UpdateStocktakeLineResponseWithId>>;
  updateStocktakes?: Maybe<Array<UpdateStocktakeResponseWithId>>;
};

export type BundledItemMutations = {
  __typename: 'BundledItemMutations';
  deleteBundledItem: DeleteBundledItemResponse;
  upsertBundledItem: UpsertBundledItemResponse;
};

export type BundledItemMutationsDeleteBundledItemArgs = {
  input: DeleteBundledItemInput;
  storeId: Scalars['String']['input'];
};

export type BundledItemMutationsUpsertBundledItemArgs = {
  input: UpsertBundledItemInput;
  storeId: Scalars['String']['input'];
};

export type BundledItemNode = {
  __typename: 'BundledItemNode';
  bundledItemVariant?: Maybe<ItemVariantNode>;
  bundledItemVariantId: Scalars['String']['output'];
  id: Scalars['String']['output'];
  principalItemVariant?: Maybe<ItemVariantNode>;
  principalItemVariantId: Scalars['String']['output'];
  ratio: Scalars['Float']['output'];
};

export type CanOnlyChangeToAllocatedWhenNoUnallocatedLines =
  UpdateErrorInterface & {
    __typename: 'CanOnlyChangeToAllocatedWhenNoUnallocatedLines';
    description: Scalars['String']['output'];
    invoiceLines: InvoiceLineConnector;
  };

export type CanOnlyChangeToPickedWhenNoUnallocatedLines =
  UpdatePrescriptionErrorInterface & {
    __typename: 'CanOnlyChangeToPickedWhenNoUnallocatedLines';
    description: Scalars['String']['output'];
    invoiceLines: InvoiceLineConnector;
  };

export type CannotChangeStatusOfInvoiceOnHold = UpdateErrorInterface &
  UpdateInboundShipmentErrorInterface & {
    __typename: 'CannotChangeStatusOfInvoiceOnHold';
    description: Scalars['String']['output'];
  };

export type CannotDeleteInvoiceWithLines = DeleteCustomerReturnErrorInterface &
  DeleteErrorInterface &
  DeleteInboundShipmentErrorInterface &
  DeletePrescriptionErrorInterface &
  DeleteSupplierReturnErrorInterface & {
    __typename: 'CannotDeleteInvoiceWithLines';
    description: Scalars['String']['output'];
    lines: InvoiceLineConnector;
  };

export type CannotDeleteLineLinkedToShipment =
  DeleteResponseRequisitionLineErrorInterface & {
    __typename: 'CannotDeleteLineLinkedToShipment';
    description: Scalars['String']['output'];
  };

export type CannotDeleteRequisitionWithLines =
  DeleteRequestRequisitionErrorInterface & {
    __typename: 'CannotDeleteRequisitionWithLines';
    description: Scalars['String']['output'];
  };

export type CannotEditInvoice =
  AddToInboundShipmentFromMasterListErrorInterface &
    AddToOutboundShipmentFromMasterListErrorInterface &
    DeleteCustomerReturnErrorInterface &
    DeleteErrorInterface &
    DeleteInboundShipmentErrorInterface &
    DeleteInboundShipmentLineErrorInterface &
    DeleteInboundShipmentServiceLineErrorInterface &
    DeleteOutboundShipmentLineErrorInterface &
    DeleteOutboundShipmentServiceLineErrorInterface &
    DeletePrescriptionErrorInterface &
    DeletePrescriptionLineErrorInterface &
    DeleteSupplierReturnErrorInterface &
    InsertInboundShipmentLineErrorInterface &
    InsertInboundShipmentServiceLineErrorInterface &
    InsertOutboundShipmentLineErrorInterface &
    InsertOutboundShipmentServiceLineErrorInterface &
    InsertPrescriptionLineErrorInterface &
    UpdateInboundShipmentErrorInterface &
    UpdateInboundShipmentLineErrorInterface &
    UpdateInboundShipmentServiceLineErrorInterface &
    UpdateOutboundShipmentLineErrorInterface &
    UpdateOutboundShipmentServiceLineErrorInterface &
    UpdatePrescriptionLineErrorInterface & {
      __typename: 'CannotEditInvoice';
      description: Scalars['String']['output'];
    };

export type CannotEditRequisition = AddFromMasterListErrorInterface &
  CreateRequisitionShipmentErrorInterface &
  DeleteRequestRequisitionErrorInterface &
  DeleteRequestRequisitionLineErrorInterface &
  DeleteResponseRequisitionLineErrorInterface &
  InsertRequestRequisitionLineErrorInterface &
  InsertResponseRequisitionLineErrorInterface &
  SupplyRequestedQuantityErrorInterface &
  UpdateRequestRequisitionErrorInterface &
  UpdateRequestRequisitionLineErrorInterface &
  UpdateResponseRequisitionErrorInterface &
  UpdateResponseRequisitionLineErrorInterface &
  UseSuggestedQuantityErrorInterface & {
    __typename: 'CannotEditRequisition';
    description: Scalars['String']['output'];
  };

export type CannotEditStocktake = DeleteStocktakeErrorInterface &
  DeleteStocktakeLineErrorInterface &
  InsertStocktakeLineErrorInterface &
  UpdateStocktakeErrorInterface &
  UpdateStocktakeLineErrorInterface & {
    __typename: 'CannotEditStocktake';
    description: Scalars['String']['output'];
  };

export type CannotHaveFractionalPack = InsertRepackErrorInterface & {
  __typename: 'CannotHaveFractionalPack';
  description: Scalars['String']['output'];
};

export type CannotIssueInForeignCurrency = UpdateErrorInterface &
  UpdateInboundShipmentErrorInterface & {
    __typename: 'CannotIssueInForeignCurrency';
    description: Scalars['String']['output'];
  };

export type CannotReverseInvoiceStatus = UpdateErrorInterface &
  UpdateInboundShipmentErrorInterface &
  UpdatePrescriptionErrorInterface & {
    __typename: 'CannotReverseInvoiceStatus';
    description: Scalars['String']['output'];
  };

export type CentralGeneralMutations = {
  __typename: 'CentralGeneralMutations';
  configureNameProperties: ConfigureNamePropertiesResponse;
};

export type CentralGeneralMutationsConfigureNamePropertiesArgs = {
  input: Array<ConfigureNamePropertyInput>;
};

export type CentralPatientNode = {
  __typename: 'CentralPatientNode';
  code: Scalars['String']['output'];
  dateOfBirth?: Maybe<Scalars['NaiveDate']['output']>;
  firstName: Scalars['String']['output'];
  id: Scalars['String']['output'];
  lastName: Scalars['String']['output'];
};

export type CentralPatientSearchConnector = {
  __typename: 'CentralPatientSearchConnector';
  nodes: Array<CentralPatientNode>;
  totalCount: Scalars['Int']['output'];
};

export type CentralPatientSearchError = {
  __typename: 'CentralPatientSearchError';
  error: CentralPatientSearchErrorInterface;
};

export type CentralPatientSearchErrorInterface = {
  description: Scalars['String']['output'];
};

export type CentralPatientSearchInput = {
  /** Patient code */
  code?: InputMaybe<Scalars['String']['input']>;
  dateOfBirth?: InputMaybe<Scalars['NaiveDate']['input']>;
  firstName?: InputMaybe<Scalars['String']['input']>;
  lastName?: InputMaybe<Scalars['String']['input']>;
};

export type CentralPatientSearchResponse =
  | CentralPatientSearchConnector
  | CentralPatientSearchError;

export type CentralPluginMutations = {
  __typename: 'CentralPluginMutations';
  installUploadedPlugin: PluginInfoNode;
};

export type CentralPluginMutationsInstallUploadedPluginArgs = {
  fileId: Scalars['String']['input'];
};

export type CentralPluginQueries = {
  __typename: 'CentralPluginQueries';
  uploadedPluginInfo: UploadedPluginInfoResponse;
};

export type CentralPluginQueriesUploadedPluginInfoArgs = {
  fileId: Scalars['String']['input'];
};

export type CentralServerMutationNode = {
  __typename: 'CentralServerMutationNode';
  assetCatalogue: AssetCatalogueMutations;
  bundledItem: BundledItemMutations;
  demographic: DemographicMutations;
  general: CentralGeneralMutations;
  itemVariant: ItemVariantMutations;
  logReason: AssetLogReasonMutations;
  plugins: CentralPluginMutations;
  preferences: PreferenceMutations;
  vaccineCourse: VaccineCourseMutations;
};

export type CentralServerQueryNode = {
  __typename: 'CentralServerQueryNode';
  plugin: CentralPluginQueries;
};

export type CentralSyncRequired = AuthTokenErrorInterface & {
  __typename: 'CentralSyncRequired';
  description: Scalars['String']['output'];
};

export type ClinicianConnector = {
  __typename: 'ClinicianConnector';
  nodes: Array<ClinicianNode>;
  totalCount: Scalars['Int']['output'];
};

export type ClinicianFilterInput = {
  address1?: InputMaybe<StringFilterInput>;
  address2?: InputMaybe<StringFilterInput>;
  code?: InputMaybe<StringFilterInput>;
  email?: InputMaybe<StringFilterInput>;
  firstName?: InputMaybe<StringFilterInput>;
  id?: InputMaybe<EqualFilterStringInput>;
  initials?: InputMaybe<StringFilterInput>;
  isActive?: InputMaybe<Scalars['Boolean']['input']>;
  lastName?: InputMaybe<StringFilterInput>;
  mobile?: InputMaybe<StringFilterInput>;
  phone?: InputMaybe<StringFilterInput>;
};

export type ClinicianNode = {
  __typename: 'ClinicianNode';
  address1?: Maybe<Scalars['String']['output']>;
  address2?: Maybe<Scalars['String']['output']>;
  code: Scalars['String']['output'];
  email?: Maybe<Scalars['String']['output']>;
  firstName?: Maybe<Scalars['String']['output']>;
  gender?: Maybe<GenderType>;
  id: Scalars['String']['output'];
  initials: Scalars['String']['output'];
  lastName: Scalars['String']['output'];
  mobile?: Maybe<Scalars['String']['output']>;
  phone?: Maybe<Scalars['String']['output']>;
};

export enum ClinicianSortFieldInput {
  Address1 = 'address1',
  Address2 = 'address2',
  Code = 'code',
  Email = 'email',
  FirstName = 'firstName',
  Initials = 'initials',
  LastName = 'lastName',
  Mobile = 'mobile',
  Phone = 'phone',
}

export type ClinicianSortInput = {
  /**
   * Sort query result is sorted descending or ascending (if not provided the default is
   * ascending)
   */
  desc?: InputMaybe<Scalars['Boolean']['input']>;
  /** Sort query result by `key` */
  key: ClinicianSortFieldInput;
};

export type CliniciansResponse = ClinicianConnector;

export type ColdStorageTypeConnector = {
  __typename: 'ColdStorageTypeConnector';
  nodes: Array<ColdStorageTypeNode>;
  totalCount: Scalars['Int']['output'];
};

export type ColdStorageTypeFilterInput = {
  id?: InputMaybe<EqualFilterStringInput>;
  name?: InputMaybe<EqualFilterStringInput>;
};

export type ColdStorageTypeNode = {
  __typename: 'ColdStorageTypeNode';
  id: Scalars['String']['output'];
  maxTemperature: Scalars['Float']['output'];
  minTemperature: Scalars['Float']['output'];
  name: Scalars['String']['output'];
};

export enum ColdStorageTypeSortFieldInput {
  Id = 'id',
  Name = 'name',
}

export type ColdStorageTypeSortInput = {
  /**
   * Sort query result is sorted descending or ascending (if not provided the default is
   * ascending)
   */
  desc?: InputMaybe<Scalars['Boolean']['input']>;
  /** Sort query result by `key` */
  key: ColdStorageTypeSortFieldInput;
};

export type ColdStorageTypesResponse = ColdStorageTypeConnector;

export type ComplexPrefNode = {
  __typename: 'ComplexPrefNode';
  somethingElse: Scalars['String']['output'];
  somethingHere: Scalars['Int']['output'];
};

export type ConfigureNamePropertiesResponse = Success;

export type ConfigureNamePropertyInput = {
  allowedValues?: InputMaybe<Scalars['String']['input']>;
  id: Scalars['String']['input'];
  key: Scalars['String']['input'];
  name: Scalars['String']['input'];
  propertyId: Scalars['String']['input'];
  remoteEditable: Scalars['Boolean']['input'];
  valueType: PropertyNodeValueType;
};

export type ConnectionError = CentralPatientSearchErrorInterface &
  LinkPatientPatientToStoreErrorInterface &
  UpdateUserErrorInterface & {
    __typename: 'ConnectionError';
    description: Scalars['String']['output'];
  };

export type ConsumptionHistoryConnector = {
  __typename: 'ConsumptionHistoryConnector';
  nodes: Array<ConsumptionHistoryNode>;
  totalCount: Scalars['Int']['output'];
};

export type ConsumptionHistoryNode = {
  __typename: 'ConsumptionHistoryNode';
  averageMonthlyConsumption: Scalars['Int']['output'];
  consumption: Scalars['Int']['output'];
  date: Scalars['NaiveDate']['output'];
  isCurrent: Scalars['Boolean']['output'];
  isHistoric: Scalars['Boolean']['output'];
};

export type ConsumptionOptionsInput = {
  /** Defaults to store preference amc_lookback_months */
  amcLookbackMonths?: InputMaybe<Scalars['Int']['input']>;
  /** Defaults to 12 */
  numberOfDataPoints?: InputMaybe<Scalars['Int']['input']>;
};

export enum ContactFormNodeType {
  Feedback = 'FEEDBACK',
  Support = 'SUPPORT',
}

export type ContactTraceConnector = {
  __typename: 'ContactTraceConnector';
  nodes: Array<ContactTraceNode>;
  totalCount: Scalars['Int']['output'];
};

export type ContactTraceFilterInput = {
  contactPatientId?: InputMaybe<EqualFilterStringInput>;
  contactTraceId?: InputMaybe<StringFilterInput>;
  dateOfBirth?: InputMaybe<DateFilterInput>;
  datetime?: InputMaybe<DatetimeFilterInput>;
  documentName?: InputMaybe<StringFilterInput>;
  firstName?: InputMaybe<StringFilterInput>;
  gender?: InputMaybe<EqualFilterGenderType>;
  id?: InputMaybe<EqualFilterStringInput>;
  lastName?: InputMaybe<StringFilterInput>;
  patientId?: InputMaybe<EqualFilterStringInput>;
  programId?: InputMaybe<EqualFilterStringInput>;
  type?: InputMaybe<StringFilterInput>;
};

export type ContactTraceNode = {
  __typename: 'ContactTraceNode';
  age?: Maybe<Scalars['Int']['output']>;
  contactPatient?: Maybe<PatientNode>;
  contactPatientId?: Maybe<Scalars['String']['output']>;
  contactTraceId?: Maybe<Scalars['String']['output']>;
  dateOfBirth?: Maybe<Scalars['NaiveDate']['output']>;
  datetime: Scalars['DateTime']['output'];
  /** The encounter document */
  document: DocumentNode;
  documentId: Scalars['String']['output'];
  firstName?: Maybe<Scalars['String']['output']>;
  gender?: Maybe<GenderType>;
  id: Scalars['String']['output'];
  lastName?: Maybe<Scalars['String']['output']>;
  patient: PatientNode;
  patientId: Scalars['String']['output'];
  program: ProgramNode;
  /** Returns the matching program enrolment for the root patient of this contact trace */
  programEnrolment?: Maybe<ProgramEnrolmentNode>;
  programId: Scalars['String']['output'];
  /** Relationship between the patient and the contact, e.g. mother, next of kin, etc. */
  relationship?: Maybe<Scalars['String']['output']>;
  storeId?: Maybe<Scalars['String']['output']>;
};

export type ContactTraceResponse = ContactTraceConnector;

export enum ContactTraceSortFieldInput {
  ContactTraceId = 'contactTraceId',
  DateOfBirth = 'dateOfBirth',
  Datetime = 'datetime',
  FirstName = 'firstName',
  Gender = 'gender',
  LastName = 'lastName',
  PatientId = 'patientId',
  ProgramId = 'programId',
}

export type ContactTraceSortInput = {
  /**
   * Sort query result is sorted descending or ascending (if not provided the default is
   * ascending)
   */
  desc?: InputMaybe<Scalars['Boolean']['input']>;
  /** Sort query result by `key` */
  key: ContactTraceSortFieldInput;
};

export type CreateInventoryAdjustmentError = {
  __typename: 'CreateInventoryAdjustmentError';
  error: InsertInventoryAdjustmentErrorInterface;
};

export type CreateInventoryAdjustmentInput = {
  adjustment: Scalars['Float']['input'];
  adjustmentType: AdjustmentTypeInput;
  inventoryAdjustmentReasonId?: InputMaybe<Scalars['String']['input']>;
  stockLineId: Scalars['String']['input'];
};

export type CreateInventoryAdjustmentResponse =
  | CreateInventoryAdjustmentError
  | InvoiceNode;

export type CreateRequisitionShipmentError = {
  __typename: 'CreateRequisitionShipmentError';
  error: CreateRequisitionShipmentErrorInterface;
};

export type CreateRequisitionShipmentErrorInterface = {
  description: Scalars['String']['output'];
};

export type CreateRequisitionShipmentInput = {
  responseRequisitionId: Scalars['String']['input'];
};

export type CreateRequisitionShipmentResponse =
  | CreateRequisitionShipmentError
  | InvoiceNode;

export type CurrenciesResponse = CurrencyConnector;

export type CurrencyConnector = {
  __typename: 'CurrencyConnector';
  nodes: Array<CurrencyNode>;
  totalCount: Scalars['Int']['output'];
};

export type CurrencyFilterInput = {
  id?: InputMaybe<EqualFilterStringInput>;
  isActive?: InputMaybe<Scalars['Boolean']['input']>;
  isHomeCurrency?: InputMaybe<Scalars['Boolean']['input']>;
};

export type CurrencyNode = {
  __typename: 'CurrencyNode';
  code: Scalars['String']['output'];
  dateUpdated?: Maybe<Scalars['NaiveDate']['output']>;
  id: Scalars['String']['output'];
  isHomeCurrency: Scalars['Boolean']['output'];
  rate: Scalars['Float']['output'];
};

export enum CurrencySortFieldInput {
  CurrencyCode = 'currencyCode',
  Id = 'id',
  IsHomeCurrency = 'isHomeCurrency',
}

export type CurrencySortInput = {
  /**
   * Sort query result is sorted descending or ascending (if not provided the default is
   * ascending)
   */
  desc?: InputMaybe<Scalars['Boolean']['input']>;
  /** Sort query result by `key` */
  key: CurrencySortFieldInput;
};

export type CustomerAndOrderTypeNode = {
  __typename: 'CustomerAndOrderTypeNode';
  customer: NameNode;
  orderTypes: Array<ProgramRequisitionOrderTypeNode>;
};

export type CustomerIndicatorInformationNode = {
  __typename: 'CustomerIndicatorInformationNode';
  customer: NameNode;
  /** Datetime should be null if no columns found */
  datetime?: Maybe<Scalars['DateTime']['output']>;
  id: Scalars['String']['output'];
  indicatorInformation: Array<RequisitionIndicatorInformationNode>;
};

export type CustomerIndicatorInformationNodeCustomerArgs = {
  storeId: Scalars['String']['input'];
};

export type CustomerProgramRequisitionSettingNode = {
  __typename: 'CustomerProgramRequisitionSettingNode';
  customerAndOrderTypes: Array<CustomerAndOrderTypeNode>;
  masterList: MasterListNode;
  programId: Scalars['String']['output'];
  programName: Scalars['String']['output'];
  tagName: Scalars['String']['output'];
};

export type CustomerReturnInput = {
  customerId: Scalars['String']['input'];
  customerReturnLines: Array<CustomerReturnLineInput>;
  id: Scalars['String']['input'];
  outboundShipmentId?: InputMaybe<Scalars['String']['input']>;
};

export type CustomerReturnLineInput = {
  batch?: InputMaybe<Scalars['String']['input']>;
  expiryDate?: InputMaybe<Scalars['NaiveDate']['input']>;
  id: Scalars['String']['input'];
  itemId: Scalars['String']['input'];
  itemVariantId?: InputMaybe<Scalars['String']['input']>;
  note?: InputMaybe<Scalars['String']['input']>;
  numberOfPacksReturned: Scalars['Float']['input'];
  packSize: Scalars['Float']['input'];
  reasonId?: InputMaybe<Scalars['String']['input']>;
};

export type CustomerReturnLineNode = {
  __typename: 'CustomerReturnLineNode';
  batch?: Maybe<Scalars['String']['output']>;
  expiryDate?: Maybe<Scalars['NaiveDate']['output']>;
  id: Scalars['String']['output'];
  item: ItemNode;
  itemCode: Scalars['String']['output'];
  itemName: Scalars['String']['output'];
  itemVariantId?: Maybe<Scalars['String']['output']>;
  note?: Maybe<Scalars['String']['output']>;
  numberOfPacksIssued?: Maybe<Scalars['Float']['output']>;
  numberOfPacksReturned: Scalars['Float']['output'];
  packSize: Scalars['Float']['output'];
  reasonId?: Maybe<Scalars['String']['output']>;
  stockLineId?: Maybe<Scalars['String']['output']>;
};

export type DatabaseError = DeleteAssetCatalogueItemErrorInterface &
  DeleteAssetErrorInterface &
  DeleteAssetLogReasonErrorInterface &
  DeleteLocationErrorInterface &
  DeleteVaccineCourseErrorInterface &
  InsertAssetCatalogueItemErrorInterface &
  InsertAssetErrorInterface &
  InsertAssetLogErrorInterface &
  InsertAssetLogReasonErrorInterface &
  InsertDemographicIndicatorErrorInterface &
  InsertDemographicProjectionErrorInterface &
  InsertLocationErrorInterface &
  NodeErrorInterface &
  RefreshTokenErrorInterface &
  ScannedDataParseErrorInterface &
  UpdateAssetErrorInterface &
  UpdateDemographicIndicatorErrorInterface &
  UpdateDemographicProjectionErrorInterface &
  UpdateLocationErrorInterface &
  UpdateSensorErrorInterface &
  UpdateVaccineCourseErrorInterface &
  UpsertBundledItemErrorInterface &
  UpsertItemVariantErrorInterface & {
    __typename: 'DatabaseError';
    description: Scalars['String']['output'];
    fullError: Scalars['String']['output'];
  };

export type DatabaseSettingsNode = {
  __typename: 'DatabaseSettingsNode';
  databaseType: DatabaseType;
};

export enum DatabaseType {
  Postgres = 'POSTGRES',
  SqLite = 'SQ_LITE',
}

export type DateFilterInput = {
  afterOrEqualTo?: InputMaybe<Scalars['NaiveDate']['input']>;
  beforeOrEqualTo?: InputMaybe<Scalars['NaiveDate']['input']>;
  equalTo?: InputMaybe<Scalars['NaiveDate']['input']>;
};

export type DatetimeFilterInput = {
  afterOrEqualTo?: InputMaybe<Scalars['DateTime']['input']>;
  beforeOrEqualTo?: InputMaybe<Scalars['DateTime']['input']>;
  equalTo?: InputMaybe<Scalars['DateTime']['input']>;
};

export type DeleteAssetCatalogueItemError = {
  __typename: 'DeleteAssetCatalogueItemError';
  error: DeleteAssetCatalogueItemErrorInterface;
};

export type DeleteAssetCatalogueItemErrorInterface = {
  description: Scalars['String']['output'];
};

export type DeleteAssetCatalogueItemResponse =
  | DeleteAssetCatalogueItemError
  | DeleteResponse;

export type DeleteAssetError = {
  __typename: 'DeleteAssetError';
  error: DeleteAssetErrorInterface;
};

export type DeleteAssetErrorInterface = {
  description: Scalars['String']['output'];
};

export type DeleteAssetLogReasonError = {
  __typename: 'DeleteAssetLogReasonError';
  error: DeleteAssetLogReasonErrorInterface;
};

export type DeleteAssetLogReasonErrorInterface = {
  description: Scalars['String']['output'];
};

export type DeleteAssetLogReasonResponse =
  | DeleteAssetLogReasonError
  | DeleteResponse;

export type DeleteAssetResponse = DeleteAssetError | DeleteResponse;

export type DeleteBundledItemInput = {
  id: Scalars['String']['input'];
};

export type DeleteBundledItemResponse = DeleteResponse;

export type DeleteCustomerReturnError = {
  __typename: 'DeleteCustomerReturnError';
  error: DeleteCustomerReturnErrorInterface;
};

export type DeleteCustomerReturnErrorInterface = {
  description: Scalars['String']['output'];
};

export type DeleteCustomerReturnResponse =
  | DeleteCustomerReturnError
  | DeleteResponse;

export type DeleteErrorInterface = {
  description: Scalars['String']['output'];
};

export type DeleteInboundShipmentError = {
  __typename: 'DeleteInboundShipmentError';
  error: DeleteInboundShipmentErrorInterface;
};

export type DeleteInboundShipmentErrorInterface = {
  description: Scalars['String']['output'];
};

export type DeleteInboundShipmentInput = {
  id: Scalars['String']['input'];
};

export type DeleteInboundShipmentLineError = {
  __typename: 'DeleteInboundShipmentLineError';
  error: DeleteInboundShipmentLineErrorInterface;
};

export type DeleteInboundShipmentLineErrorInterface = {
  description: Scalars['String']['output'];
};

export type DeleteInboundShipmentLineInput = {
  id: Scalars['String']['input'];
};

export type DeleteInboundShipmentLineResponse =
  | DeleteInboundShipmentLineError
  | DeleteResponse;

export type DeleteInboundShipmentLineResponseWithId = {
  __typename: 'DeleteInboundShipmentLineResponseWithId';
  id: Scalars['String']['output'];
  response: DeleteInboundShipmentLineResponse;
};

export type DeleteInboundShipmentResponse =
  | DeleteInboundShipmentError
  | DeleteResponse;

export type DeleteInboundShipmentResponseWithId = {
  __typename: 'DeleteInboundShipmentResponseWithId';
  id: Scalars['String']['output'];
  response: DeleteInboundShipmentResponse;
};

export type DeleteInboundShipmentServiceLineError = {
  __typename: 'DeleteInboundShipmentServiceLineError';
  error: DeleteInboundShipmentServiceLineErrorInterface;
};

export type DeleteInboundShipmentServiceLineErrorInterface = {
  description: Scalars['String']['output'];
};

export type DeleteInboundShipmentServiceLineInput = {
  id: Scalars['String']['input'];
};

export type DeleteInboundShipmentServiceLineResponse =
  | DeleteInboundShipmentServiceLineError
  | DeleteResponse;

export type DeleteInboundShipmentServiceLineResponseWithId = {
  __typename: 'DeleteInboundShipmentServiceLineResponseWithId';
  id: Scalars['String']['output'];
  response: DeleteInboundShipmentServiceLineResponse;
};

export type DeleteItemVariantInput = {
  id: Scalars['String']['input'];
};

export type DeleteItemVariantResponse = DeleteResponse;

export type DeleteLocationError = {
  __typename: 'DeleteLocationError';
  error: DeleteLocationErrorInterface;
};

export type DeleteLocationErrorInterface = {
  description: Scalars['String']['output'];
};

export type DeleteLocationInput = {
  id: Scalars['String']['input'];
};

export type DeleteLocationResponse = DeleteLocationError | DeleteResponse;

export type DeleteOutboundShipmentError = {
  __typename: 'DeleteOutboundShipmentError';
  error: DeleteErrorInterface;
};

export type DeleteOutboundShipmentLineError = {
  __typename: 'DeleteOutboundShipmentLineError';
  error: DeleteOutboundShipmentLineErrorInterface;
};

export type DeleteOutboundShipmentLineErrorInterface = {
  description: Scalars['String']['output'];
};

export type DeleteOutboundShipmentLineInput = {
  id: Scalars['String']['input'];
};

export type DeleteOutboundShipmentLineResponse =
  | DeleteOutboundShipmentLineError
  | DeleteResponse;

export type DeleteOutboundShipmentLineResponseWithId = {
  __typename: 'DeleteOutboundShipmentLineResponseWithId';
  id: Scalars['String']['output'];
  response: DeleteOutboundShipmentLineResponse;
};

export type DeleteOutboundShipmentResponse =
  | DeleteOutboundShipmentError
  | DeleteResponse;

export type DeleteOutboundShipmentResponseWithId = {
  __typename: 'DeleteOutboundShipmentResponseWithId';
  id: Scalars['String']['output'];
  response: DeleteOutboundShipmentResponse;
};

export type DeleteOutboundShipmentServiceLineError = {
  __typename: 'DeleteOutboundShipmentServiceLineError';
  error: DeleteOutboundShipmentServiceLineErrorInterface;
};

export type DeleteOutboundShipmentServiceLineErrorInterface = {
  description: Scalars['String']['output'];
};

export type DeleteOutboundShipmentServiceLineInput = {
  id: Scalars['String']['input'];
};

export type DeleteOutboundShipmentServiceLineResponse =
  | DeleteOutboundShipmentServiceLineError
  | DeleteResponse;

export type DeleteOutboundShipmentServiceLineResponseWithId = {
  __typename: 'DeleteOutboundShipmentServiceLineResponseWithId';
  id: Scalars['String']['output'];
  response: DeleteOutboundShipmentServiceLineResponse;
};

export type DeleteOutboundShipmentUnallocatedLineError = {
  __typename: 'DeleteOutboundShipmentUnallocatedLineError';
  error: DeleteOutboundShipmentUnallocatedLineErrorInterface;
};

export type DeleteOutboundShipmentUnallocatedLineErrorInterface = {
  description: Scalars['String']['output'];
};

export type DeleteOutboundShipmentUnallocatedLineInput = {
  id: Scalars['String']['input'];
};

export type DeleteOutboundShipmentUnallocatedLineResponse =
  | DeleteOutboundShipmentUnallocatedLineError
  | DeleteResponse;

export type DeleteOutboundShipmentUnallocatedLineResponseWithId = {
  __typename: 'DeleteOutboundShipmentUnallocatedLineResponseWithId';
  id: Scalars['String']['output'];
  response: DeleteOutboundShipmentUnallocatedLineResponse;
};

export type DeletePrescriptionError = {
  __typename: 'DeletePrescriptionError';
  error: DeletePrescriptionErrorInterface;
};

export type DeletePrescriptionErrorInterface = {
  description: Scalars['String']['output'];
};

export type DeletePrescriptionLineError = {
  __typename: 'DeletePrescriptionLineError';
  error: DeletePrescriptionLineErrorInterface;
};

export type DeletePrescriptionLineErrorInterface = {
  description: Scalars['String']['output'];
};

export type DeletePrescriptionLineInput = {
  id: Scalars['String']['input'];
};

export type DeletePrescriptionLineResponse =
  | DeletePrescriptionLineError
  | DeleteResponse;

export type DeletePrescriptionLineResponseWithId = {
  __typename: 'DeletePrescriptionLineResponseWithId';
  id: Scalars['String']['output'];
  response: DeletePrescriptionLineResponse;
};

export type DeletePrescriptionResponse =
  | DeletePrescriptionError
  | DeleteResponse;

export type DeletePrescriptionResponseWithId = {
  __typename: 'DeletePrescriptionResponseWithId';
  id: Scalars['String']['output'];
  response: DeletePrescriptionResponse;
};

export type DeleteRequestRequisitionError = {
  __typename: 'DeleteRequestRequisitionError';
  error: DeleteRequestRequisitionErrorInterface;
};

export type DeleteRequestRequisitionErrorInterface = {
  description: Scalars['String']['output'];
};

export type DeleteRequestRequisitionInput = {
  id: Scalars['String']['input'];
};

export type DeleteRequestRequisitionLineError = {
  __typename: 'DeleteRequestRequisitionLineError';
  error: DeleteRequestRequisitionLineErrorInterface;
};

export type DeleteRequestRequisitionLineErrorInterface = {
  description: Scalars['String']['output'];
};

export type DeleteRequestRequisitionLineInput = {
  id: Scalars['String']['input'];
};

export type DeleteRequestRequisitionLineResponse =
  | DeleteRequestRequisitionLineError
  | DeleteResponse;

export type DeleteRequestRequisitionLineResponseWithId = {
  __typename: 'DeleteRequestRequisitionLineResponseWithId';
  id: Scalars['String']['output'];
  response: DeleteRequestRequisitionLineResponse;
};

export type DeleteRequestRequisitionResponse =
  | DeleteRequestRequisitionError
  | DeleteResponse;

export type DeleteRequestRequisitionResponseWithId = {
  __typename: 'DeleteRequestRequisitionResponseWithId';
  id: Scalars['String']['output'];
  response: DeleteRequestRequisitionResponse;
};

export type DeleteResponse = {
  __typename: 'DeleteResponse';
  id: Scalars['String']['output'];
};

export type DeleteResponseRequisitionError = {
  __typename: 'DeleteResponseRequisitionError';
  error: DeleteResponseRequisitionErrorInterface;
};

export type DeleteResponseRequisitionErrorInterface = {
  description: Scalars['String']['output'];
};

export type DeleteResponseRequisitionInput = {
  id: Scalars['String']['input'];
};

export type DeleteResponseRequisitionLineError = {
  __typename: 'DeleteResponseRequisitionLineError';
  error: DeleteResponseRequisitionLineErrorInterface;
};

export type DeleteResponseRequisitionLineErrorInterface = {
  description: Scalars['String']['output'];
};

export type DeleteResponseRequisitionLineInput = {
  id: Scalars['String']['input'];
};

export type DeleteResponseRequisitionLineResponse =
  | DeleteResponse
  | DeleteResponseRequisitionLineError;

export type DeleteResponseRequisitionLineResponseWithId = {
  __typename: 'DeleteResponseRequisitionLineResponseWithId';
  id: Scalars['String']['output'];
  response: DeleteResponseRequisitionLineResponse;
};

export type DeleteResponseRequisitionResponse =
  | DeleteResponse
  | DeleteResponseRequisitionError;

export type DeleteResponseRequisitionResponseWithId = {
  __typename: 'DeleteResponseRequisitionResponseWithId';
  id: Scalars['String']['output'];
  response: DeleteResponseRequisitionResponse;
};

export type DeleteStocktakeError = {
  __typename: 'DeleteStocktakeError';
  error: DeleteStocktakeErrorInterface;
};

export type DeleteStocktakeErrorInterface = {
  description: Scalars['String']['output'];
};

export type DeleteStocktakeInput = {
  id: Scalars['String']['input'];
};

export type DeleteStocktakeLineError = {
  __typename: 'DeleteStocktakeLineError';
  error: DeleteStocktakeLineErrorInterface;
};

export type DeleteStocktakeLineErrorInterface = {
  description: Scalars['String']['output'];
};

export type DeleteStocktakeLineInput = {
  id: Scalars['String']['input'];
};

export type DeleteStocktakeLineResponse =
  | DeleteResponse
  | DeleteStocktakeLineError;

export type DeleteStocktakeLineResponseWithId = {
  __typename: 'DeleteStocktakeLineResponseWithId';
  id: Scalars['String']['output'];
  response: DeleteStocktakeLineResponse;
};

export type DeleteStocktakeResponse = DeleteResponse | DeleteStocktakeError;

export type DeleteStocktakeResponseWithId = {
  __typename: 'DeleteStocktakeResponseWithId';
  id: Scalars['String']['output'];
  response: DeleteStocktakeResponse;
};

export type DeleteSupplierReturnError = {
  __typename: 'DeleteSupplierReturnError';
  error: DeleteSupplierReturnErrorInterface;
};

export type DeleteSupplierReturnErrorInterface = {
  description: Scalars['String']['output'];
};

export type DeleteSupplierReturnResponse =
  | DeleteResponse
  | DeleteSupplierReturnError;

export type DeleteVaccineCourseError = {
  __typename: 'DeleteVaccineCourseError';
  error: DeleteVaccineCourseErrorInterface;
};

export type DeleteVaccineCourseErrorInterface = {
  description: Scalars['String']['output'];
};

export type DeleteVaccineCourseResponse =
  | DeleteResponse
  | DeleteVaccineCourseError;

export type DemographicConnector = {
  __typename: 'DemographicConnector';
  nodes: Array<DemographicNode>;
  totalCount: Scalars['Int']['output'];
};

export type DemographicFilterInput = {
  id?: InputMaybe<EqualFilterStringInput>;
  name?: InputMaybe<StringFilterInput>;
};

export type DemographicIndicatorConnector = {
  __typename: 'DemographicIndicatorConnector';
  nodes: Array<DemographicIndicatorNode>;
  totalCount: Scalars['Int']['output'];
};

export type DemographicIndicatorFilterInput = {
  baseYear?: InputMaybe<EqualFilterNumberInput>;
  id?: InputMaybe<EqualFilterStringInput>;
  name?: InputMaybe<StringFilterInput>;
};

export type DemographicIndicatorNode = {
  __typename: 'DemographicIndicatorNode';
  basePopulation: Scalars['Int']['output'];
  baseYear: Scalars['Int']['output'];
  id: Scalars['String']['output'];
  name: Scalars['String']['output'];
  populationPercentage: Scalars['Float']['output'];
  year1Projection: Scalars['Int']['output'];
  year2Projection: Scalars['Int']['output'];
  year3Projection: Scalars['Int']['output'];
  year4Projection: Scalars['Int']['output'];
  year5Projection: Scalars['Int']['output'];
};

export enum DemographicIndicatorSortFieldInput {
  Id = 'id',
  Name = 'name',
}

export type DemographicIndicatorSortInput = {
  desc?: InputMaybe<Scalars['Boolean']['input']>;
  key: DemographicIndicatorSortFieldInput;
};

export type DemographicIndicatorsResponse = DemographicIndicatorConnector;

export type DemographicMutations = {
  __typename: 'DemographicMutations';
  insertDemographicIndicator: InsertDemographicIndicatorResponse;
  insertDemographicProjection: InsertDemographicProjectionResponse;
  updateDemographicIndicator: UpdateDemographicIndicatorResponse;
  updateDemographicProjection: UpdateDemographicProjectionResponse;
};

export type DemographicMutationsInsertDemographicIndicatorArgs = {
  input: InsertDemographicIndicatorInput;
};

export type DemographicMutationsInsertDemographicProjectionArgs = {
  input: InsertDemographicProjectionInput;
};

export type DemographicMutationsUpdateDemographicIndicatorArgs = {
  input: UpdateDemographicIndicatorInput;
};

export type DemographicMutationsUpdateDemographicProjectionArgs = {
  input: UpdateDemographicProjectionInput;
};

export type DemographicNode = {
  __typename: 'DemographicNode';
  id: Scalars['String']['output'];
  name: Scalars['String']['output'];
};

export type DemographicProjectionConnector = {
  __typename: 'DemographicProjectionConnector';
  nodes: Array<DemographicProjectionNode>;
  totalCount: Scalars['Int']['output'];
};

export type DemographicProjectionFilterInput = {
  baseYear?: InputMaybe<EqualFilterNumberInput>;
  id?: InputMaybe<EqualFilterStringInput>;
};

export type DemographicProjectionNode = {
  __typename: 'DemographicProjectionNode';
  baseYear: Scalars['Int']['output'];
  id: Scalars['String']['output'];
  year1: Scalars['Float']['output'];
  year2: Scalars['Float']['output'];
  year3: Scalars['Float']['output'];
  year4: Scalars['Float']['output'];
  year5: Scalars['Float']['output'];
};

export type DemographicProjectionResponse =
  | DemographicProjectionNode
  | NodeError;

export enum DemographicProjectionSortFieldInput {
  Id = 'id',
}

export type DemographicProjectionSortInput = {
  desc?: InputMaybe<Scalars['Boolean']['input']>;
  key: DemographicProjectionSortFieldInput;
};

export type DemographicProjectionsResponse = DemographicProjectionConnector;

export enum DemographicSortFieldInput {
  Id = 'id',
  Name = 'name',
}

export type DemographicSortInput = {
  desc?: InputMaybe<Scalars['Boolean']['input']>;
  key: DemographicSortFieldInput;
};

export type DemographicsResponse = DemographicConnector;

export type DiagnosisNode = {
  __typename: 'DiagnosisNode';
  code: Scalars['String']['output'];
  description: Scalars['String']['output'];
  id: Scalars['String']['output'];
};

export type DisplaySettingNode = {
  __typename: 'DisplaySettingNode';
  hash: Scalars['String']['output'];
  value: Scalars['String']['output'];
};

export type DisplaySettingsHash = {
  logo: Scalars['String']['input'];
  theme: Scalars['String']['input'];
};

export type DisplaySettingsInput = {
  customLogo?: InputMaybe<Scalars['String']['input']>;
  customTheme?: InputMaybe<Scalars['String']['input']>;
};

export type DisplaySettingsNode = {
  __typename: 'DisplaySettingsNode';
  customLogo?: Maybe<DisplaySettingNode>;
  customTheme?: Maybe<DisplaySettingNode>;
};

export type DocumentConnector = {
  __typename: 'DocumentConnector';
  nodes: Array<DocumentNode>;
  totalCount: Scalars['Int']['output'];
};

export type DocumentFilterInput = {
  contextId?: InputMaybe<EqualFilterStringInput>;
  /**
   * This filter makes it possible to search the raw text json data.
   * Be beware of potential performance issues.
   */
  data?: InputMaybe<StringFilterInput>;
  datetime?: InputMaybe<DatetimeFilterInput>;
  name?: InputMaybe<StringFilterInput>;
  owner?: InputMaybe<EqualFilterStringInput>;
  type?: InputMaybe<EqualFilterStringInput>;
};

export type DocumentHistoryResponse = DocumentConnector;

export type DocumentNode = {
  __typename: 'DocumentNode';
  data: Scalars['JSON']['output'];
  documentRegistry?: Maybe<DocumentRegistryNode>;
  id: Scalars['String']['output'];
  name: Scalars['String']['output'];
  parents: Array<Scalars['String']['output']>;
  schema?: Maybe<JsonschemaNode>;
  timestamp: Scalars['DateTime']['output'];
  type: Scalars['String']['output'];
  user?: Maybe<UserNode>;
  userId: Scalars['String']['output'];
};

export enum DocumentRegistryCategoryNode {
  ContactTrace = 'CONTACT_TRACE',
  Custom = 'CUSTOM',
  Encounter = 'ENCOUNTER',
  Patient = 'PATIENT',
  ProgramEnrolment = 'PROGRAM_ENROLMENT',
}

export type DocumentRegistryConnector = {
  __typename: 'DocumentRegistryConnector';
  nodes: Array<DocumentRegistryNode>;
  totalCount: Scalars['Int']['output'];
};

export type DocumentRegistryFilterInput = {
  category?: InputMaybe<EqualFilterDocumentRegistryCategoryInput>;
  contextId?: InputMaybe<EqualFilterStringInput>;
  documentType?: InputMaybe<EqualFilterStringInput>;
  id?: InputMaybe<EqualFilterStringInput>;
};

export type DocumentRegistryNode = {
  __typename: 'DocumentRegistryNode';
  category: DocumentRegistryCategoryNode;
  contextId: Scalars['String']['output'];
  documentType: Scalars['String']['output'];
  formSchemaId: Scalars['String']['output'];
  id: Scalars['String']['output'];
  jsonSchema: Scalars['JSON']['output'];
  name?: Maybe<Scalars['String']['output']>;
  uiSchema: Scalars['JSON']['output'];
  uiSchemaType: Scalars['String']['output'];
};

export type DocumentRegistryResponse = DocumentRegistryConnector;

export enum DocumentRegistrySortFieldInput {
  DocumentType = 'documentType',
  Type = 'type',
}

export type DocumentRegistrySortInput = {
  /**
   * Sort query result is sorted descending or ascending (if not provided the default is
   * ascending)
   */
  desc?: InputMaybe<Scalars['Boolean']['input']>;
  /** Sort query result by `key` */
  key: DocumentRegistrySortFieldInput;
};

export type DocumentResponse = DocumentConnector;

export enum DocumentSortFieldInput {
  Context = 'context',
  Datetime = 'datetime',
  Name = 'name',
  Owner = 'owner',
  Type = 'type',
}

export type DocumentSortInput = {
  /**
   * Sort query result is sorted descending or ascending (if not provided the default is
   * ascending)
   */
  desc?: InputMaybe<Scalars['Boolean']['input']>;
  /** Sort query result by `key` */
  key: DocumentSortFieldInput;
};

export type EncounterConnector = {
  __typename: 'EncounterConnector';
  nodes: Array<EncounterNode>;
  totalCount: Scalars['Int']['output'];
};

export type EncounterEventFilterInput = {
  activeEndDatetime?: InputMaybe<DatetimeFilterInput>;
  activeStartDatetime?: InputMaybe<DatetimeFilterInput>;
  data?: InputMaybe<StringFilterInput>;
  datetime?: InputMaybe<DatetimeFilterInput>;
  /**
   * Only include events that are for the current encounter, i.e. have matching encounter type
   * and matching encounter name of the current encounter. If not set all events with matching
   * encounter type are returned.
   */
  isCurrentEncounter?: InputMaybe<Scalars['Boolean']['input']>;
  type?: InputMaybe<EqualFilterStringInput>;
};

export type EncounterFieldsConnector = {
  __typename: 'EncounterFieldsConnector';
  nodes: Array<EncounterFieldsNode>;
  totalCount: Scalars['Int']['output'];
};

export type EncounterFieldsInput = {
  fields: Array<Scalars['String']['input']>;
};

export type EncounterFieldsNode = {
  __typename: 'EncounterFieldsNode';
  encounter: EncounterNode;
  fields: Array<Scalars['JSON']['output']>;
};

export type EncounterFieldsResponse = EncounterFieldsConnector;

export type EncounterFilterInput = {
  clinicianId?: InputMaybe<EqualFilterStringInput>;
  createdDatetime?: InputMaybe<DatetimeFilterInput>;
  documentData?: InputMaybe<StringFilterInput>;
  documentName?: InputMaybe<EqualFilterStringInput>;
  endDatetime?: InputMaybe<DatetimeFilterInput>;
  id?: InputMaybe<EqualFilterStringInput>;
  /** Only if this filter is set encounters with status DELETED are returned */
  includeDeleted?: InputMaybe<Scalars['Boolean']['input']>;
  patient?: InputMaybe<PatientFilterInput>;
  patientId?: InputMaybe<EqualFilterStringInput>;
  programEnrolment?: InputMaybe<ProgramEnrolmentFilterInput>;
  /** The program id */
  programId?: InputMaybe<EqualFilterStringInput>;
  startDatetime?: InputMaybe<DatetimeFilterInput>;
  status?: InputMaybe<EqualFilterEncounterStatusInput>;
  type?: InputMaybe<EqualFilterStringInput>;
};

export type EncounterNode = {
  __typename: 'EncounterNode';
  activeProgramEvents: ProgramEventResponse;
  clinician?: Maybe<ClinicianNode>;
  contextId: Scalars['String']['output'];
  createdDatetime: Scalars['DateTime']['output'];
  /** The encounter document */
  document: DocumentNode;
  endDatetime?: Maybe<Scalars['DateTime']['output']>;
  id: Scalars['String']['output'];
  name: Scalars['String']['output'];
  patient: PatientNode;
  patientId: Scalars['String']['output'];
  previousEncounter?: Maybe<EncounterNode>;
  /** Returns the matching program enrolment for the patient of this encounter */
  programEnrolment?: Maybe<ProgramEnrolmentNode>;
  programEvents: ProgramEventResponse;
  programId: Scalars['String']['output'];
  startDatetime: Scalars['DateTime']['output'];
  status?: Maybe<EncounterNodeStatus>;
  /** Tries to suggest a date for the next encounter */
  suggestedNextEncounter?: Maybe<SuggestedNextEncounterNode>;
  type: Scalars['String']['output'];
};

export type EncounterNodeActiveProgramEventsArgs = {
  at?: InputMaybe<Scalars['DateTime']['input']>;
  filter?: InputMaybe<ActiveEncounterEventFilterInput>;
  page?: InputMaybe<PaginationInput>;
  sort?: InputMaybe<ProgramEventSortInput>;
};

export type EncounterNodeProgramEventsArgs = {
  filter?: InputMaybe<EncounterEventFilterInput>;
  page?: InputMaybe<PaginationInput>;
  sort?: InputMaybe<ProgramEventSortInput>;
};

export enum EncounterNodeStatus {
  Cancelled = 'CANCELLED',
  Deleted = 'DELETED',
  Pending = 'PENDING',
  Visited = 'VISITED',
}

export type EncounterResponse = EncounterConnector;

export enum EncounterSortFieldInput {
  CreatedDatetime = 'createdDatetime',
  EndDatetime = 'endDatetime',
  PatientId = 'patientId',
  Program = 'program',
  StartDatetime = 'startDatetime',
  Status = 'status',
  Type = 'type',
}

export type EncounterSortInput = {
  /**
   * Sort query result is sorted descending or ascending (if not provided the default is
   * ascending)
   */
  desc?: InputMaybe<Scalars['Boolean']['input']>;
  /** Sort query result by `key` */
  key: EncounterSortFieldInput;
};

export type EqualFilterActivityLogTypeInput = {
  equalAny?: InputMaybe<Array<ActivityLogNodeType>>;
  equalTo?: InputMaybe<ActivityLogNodeType>;
  notEqualTo?: InputMaybe<ActivityLogNodeType>;
};

export type EqualFilterBigFloatingNumberInput = {
  equalAny?: InputMaybe<Array<Scalars['Float']['input']>>;
  equalAnyOrNull?: InputMaybe<Array<Scalars['Float']['input']>>;
  equalTo?: InputMaybe<Scalars['Float']['input']>;
  notEqualTo?: InputMaybe<Scalars['Float']['input']>;
};

export type EqualFilterBigNumberInput = {
  equalAny?: InputMaybe<Array<Scalars['Int']['input']>>;
  equalAnyOrNull?: InputMaybe<Array<Scalars['Int']['input']>>;
  equalTo?: InputMaybe<Scalars['Int']['input']>;
  notEqualTo?: InputMaybe<Scalars['Int']['input']>;
};

export type EqualFilterDocumentRegistryCategoryInput = {
  equalAny?: InputMaybe<Array<DocumentRegistryCategoryNode>>;
  equalTo?: InputMaybe<DocumentRegistryCategoryNode>;
  notEqualTo?: InputMaybe<DocumentRegistryCategoryNode>;
};

export type EqualFilterEncounterStatusInput = {
  equalAny?: InputMaybe<Array<EncounterNodeStatus>>;
  equalTo?: InputMaybe<EncounterNodeStatus>;
  notEqualTo?: InputMaybe<EncounterNodeStatus>;
};

export type EqualFilterGenderType = {
  equalAny?: InputMaybe<Array<GenderType>>;
  equalTo?: InputMaybe<GenderType>;
  notEqualTo?: InputMaybe<GenderType>;
};

export type EqualFilterInventoryAdjustmentReasonTypeInput = {
  equalAny?: InputMaybe<Array<InventoryAdjustmentReasonNodeType>>;
  equalTo?: InputMaybe<InventoryAdjustmentReasonNodeType>;
  notEqualTo?: InputMaybe<InventoryAdjustmentReasonNodeType>;
};

export type EqualFilterInvoiceLineTypeInput = {
  equalAny?: InputMaybe<Array<InvoiceLineNodeType>>;
  equalTo?: InputMaybe<InvoiceLineNodeType>;
  notEqualTo?: InputMaybe<InvoiceLineNodeType>;
};

export type EqualFilterInvoiceStatusInput = {
  equalAny?: InputMaybe<Array<InvoiceNodeStatus>>;
  equalTo?: InputMaybe<InvoiceNodeStatus>;
  notEqualTo?: InputMaybe<InvoiceNodeStatus>;
};

export type EqualFilterInvoiceTypeInput = {
  equalAny?: InputMaybe<Array<InvoiceNodeType>>;
  equalTo?: InputMaybe<InvoiceNodeType>;
  notEqualTo?: InputMaybe<InvoiceNodeType>;
};

export type EqualFilterItemTypeInput = {
  equalAny?: InputMaybe<Array<ItemNodeType>>;
  equalTo?: InputMaybe<ItemNodeType>;
  notEqualTo?: InputMaybe<ItemNodeType>;
};

export type EqualFilterNumberInput = {
  equalAny?: InputMaybe<Array<Scalars['Int']['input']>>;
  equalAnyOrNull?: InputMaybe<Array<Scalars['Int']['input']>>;
  equalTo?: InputMaybe<Scalars['Int']['input']>;
  notEqualTo?: InputMaybe<Scalars['Int']['input']>;
};

export type EqualFilterReasonOptionTypeInput = {
  equalAny?: InputMaybe<Array<ReasonOptionNodeType>>;
  equalTo?: InputMaybe<ReasonOptionNodeType>;
  notEqualTo?: InputMaybe<ReasonOptionNodeType>;
};

export type EqualFilterReportContextInput = {
  equalAny?: InputMaybe<Array<ReportContext>>;
  equalTo?: InputMaybe<ReportContext>;
  notEqualTo?: InputMaybe<ReportContext>;
};

export type EqualFilterRequisitionStatusInput = {
  equalAny?: InputMaybe<Array<RequisitionNodeStatus>>;
  equalTo?: InputMaybe<RequisitionNodeStatus>;
  notEqualTo?: InputMaybe<RequisitionNodeStatus>;
};

export type EqualFilterRequisitionTypeInput = {
  equalAny?: InputMaybe<Array<RequisitionNodeType>>;
  equalTo?: InputMaybe<RequisitionNodeType>;
  notEqualTo?: InputMaybe<RequisitionNodeType>;
};

export type EqualFilterStatusInput = {
  equalAny?: InputMaybe<Array<AssetLogStatusInput>>;
  equalTo?: InputMaybe<AssetLogStatusInput>;
  notEqualTo?: InputMaybe<AssetLogStatusInput>;
};

export type EqualFilterStocktakeStatusInput = {
  equalAny?: InputMaybe<Array<StocktakeNodeStatus>>;
  equalTo?: InputMaybe<StocktakeNodeStatus>;
  notEqualTo?: InputMaybe<StocktakeNodeStatus>;
};

export type EqualFilterStringInput = {
  equalAny?: InputMaybe<Array<Scalars['String']['input']>>;
  equalAnyOrNull?: InputMaybe<Array<Scalars['String']['input']>>;
  equalTo?: InputMaybe<Scalars['String']['input']>;
  notEqualTo?: InputMaybe<Scalars['String']['input']>;
};

export type EqualFilterTemperatureBreachRowTypeInput = {
  equalAny?: InputMaybe<Array<TemperatureBreachNodeType>>;
  equalTo?: InputMaybe<TemperatureBreachNodeType>;
  notEqualTo?: InputMaybe<TemperatureBreachNodeType>;
};

export type EqualFilterTypeInput = {
  equalAny?: InputMaybe<Array<NameNodeType>>;
  equalTo?: InputMaybe<NameNodeType>;
  notEqualTo?: InputMaybe<NameNodeType>;
};

export type ExistingLinesInput = {
  itemId: Scalars['String']['input'];
  returnId: Scalars['String']['input'];
};

export type FailedToFetchReportData = PrintReportErrorInterface & {
  __typename: 'FailedToFetchReportData';
  description: Scalars['String']['output'];
  errors: Scalars['JSON']['output'];
};

export type FailedTranslation = QueryReportErrorInterface &
  QueryReportsErrorInterface & {
    __typename: 'FailedTranslation';
    description: Scalars['String']['output'];
  };

export type FinaliseRnRFormInput = {
  id: Scalars['String']['input'];
};

export type FinaliseRnRFormResponse = RnRFormNode;

export type FinalisedRequisition = DeleteResponseRequisitionErrorInterface & {
  __typename: 'FinalisedRequisition';
  description: Scalars['String']['output'];
};

export enum ForeignKey {
  InvoiceId = 'invoiceId',
  ItemId = 'itemId',
  LocationId = 'locationId',
  OtherPartyId = 'otherPartyId',
  RequisitionId = 'requisitionId',
  StockLineId = 'stockLineId',
}

export type ForeignKeyError = DeleteInboundShipmentLineErrorInterface &
  DeleteInboundShipmentServiceLineErrorInterface &
  DeleteOutboundShipmentLineErrorInterface &
  DeleteOutboundShipmentServiceLineErrorInterface &
  DeleteOutboundShipmentUnallocatedLineErrorInterface &
  DeletePrescriptionLineErrorInterface &
  DeleteResponseRequisitionLineErrorInterface &
  InsertInboundShipmentLineErrorInterface &
  InsertInboundShipmentServiceLineErrorInterface &
  InsertOutboundShipmentLineErrorInterface &
  InsertOutboundShipmentServiceLineErrorInterface &
  InsertOutboundShipmentUnallocatedLineErrorInterface &
  InsertPrescriptionLineErrorInterface &
  InsertRequestRequisitionLineErrorInterface &
  InsertResponseRequisitionLineErrorInterface &
  SetPrescribedQuantityErrorInterface &
  UpdateInboundShipmentLineErrorInterface &
  UpdateInboundShipmentServiceLineErrorInterface &
  UpdateOutboundShipmentLineErrorInterface &
  UpdateOutboundShipmentServiceLineErrorInterface &
  UpdateOutboundShipmentUnallocatedLineErrorInterface &
  UpdatePrescriptionLineErrorInterface &
  UpdateRequestRequisitionLineErrorInterface &
  UpdateResponseRequisitionLineErrorInterface & {
    __typename: 'ForeignKeyError';
    description: Scalars['String']['output'];
    key: ForeignKey;
  };

export type FormSchemaConnector = {
  __typename: 'FormSchemaConnector';
  nodes: Array<FormSchemaNode>;
  totalCount: Scalars['Int']['output'];
};

export type FormSchemaFilterInput = {
  id?: InputMaybe<EqualFilterStringInput>;
  type?: InputMaybe<EqualFilterStringInput>;
};

export type FormSchemaNode = {
  __typename: 'FormSchemaNode';
  id: Scalars['String']['output'];
  jsonSchema: Scalars['JSON']['output'];
  type: Scalars['String']['output'];
  uiSchema: Scalars['JSON']['output'];
};

export type FormSchemaResponse = FormSchemaConnector;

export enum FormSchemaSortFieldInput {
  Id = 'id',
}

export type FormSchemaSortInput = {
  /**
   * Sort query result is sorted descending or ascending (if not provided the default is
   * ascending)
   */
  desc?: InputMaybe<Scalars['Boolean']['input']>;
  /** Sort query result by `key` */
  key: FormSchemaSortFieldInput;
};

export type FrontendPluginMetadataNode = {
  __typename: 'FrontendPluginMetadataNode';
  code: Scalars['String']['output'];
  path: Scalars['String']['output'];
};

export type FullSyncStatusNode = {
  __typename: 'FullSyncStatusNode';
  error?: Maybe<SyncErrorNode>;
  integration?: Maybe<SyncStatusWithProgressNode>;
  isSyncing: Scalars['Boolean']['output'];
  lastSuccessfulSync?: Maybe<SyncStatusNode>;
  prepareInitial?: Maybe<SyncStatusNode>;
  pullCentral?: Maybe<SyncStatusWithProgressNode>;
  pullRemote?: Maybe<SyncStatusWithProgressNode>;
  pullV6?: Maybe<SyncStatusWithProgressNode>;
  push?: Maybe<SyncStatusWithProgressNode>;
  pushV6?: Maybe<SyncStatusWithProgressNode>;
  summary: SyncStatusNode;
};

export enum GenderType {
  Female = 'FEMALE',
  Male = 'MALE',
  NonBinary = 'NON_BINARY',
  Transgender = 'TRANSGENDER',
  TransgenderFemale = 'TRANSGENDER_FEMALE',
  TransgenderFemaleHormone = 'TRANSGENDER_FEMALE_HORMONE',
  TransgenderFemaleSurgical = 'TRANSGENDER_FEMALE_SURGICAL',
  TransgenderMale = 'TRANSGENDER_MALE',
  TransgenderMaleHormone = 'TRANSGENDER_MALE_HORMONE',
  TransgenderMaleSurgical = 'TRANSGENDER_MALE_SURGICAL',
  Unknown = 'UNKNOWN',
}

export type GenerateCustomerReturnLinesInput = {
  existingLinesInput?: InputMaybe<ExistingLinesInput>;
  /** The ids of the outbound shipment lines to generate new return lines for */
  outboundShipmentLineIds: Array<Scalars['String']['input']>;
};

export type GenerateCustomerReturnLinesResponse =
  GeneratedCustomerReturnLineConnector;

/** At least one input is required. */
export type GenerateSupplierReturnLinesInput = {
  /** Generate new return lines for all the available stock lines of a specific item */
  itemId?: InputMaybe<Scalars['String']['input']>;
  /** Include existing return lines in the response. Only has an effect when either `stock_line_ids` or `item_id` is set. */
  returnId?: InputMaybe<Scalars['String']['input']>;
  /** The stock line ids to generate new return lines for */
  stockLineIds: Array<Scalars['String']['input']>;
};

export type GenerateSupplierReturnLinesResponse = SupplierReturnLineConnector;

export type GeneratedCustomerReturnLineConnector = {
  __typename: 'GeneratedCustomerReturnLineConnector';
  nodes: Array<CustomerReturnLineNode>;
  totalCount: Scalars['Int']['output'];
};

export type Gs1DataElement = {
  ai: Scalars['String']['input'];
  data: Scalars['String']['input'];
};

export type IdResponse = {
  __typename: 'IdResponse';
  id: Scalars['String']['output'];
};

export type InboundInvoiceCounts = {
  __typename: 'InboundInvoiceCounts';
  created: InvoiceCountsSummary;
  notDelivered: Scalars['Int']['output'];
};

export type IndicatorColumnNode = {
  __typename: 'IndicatorColumnNode';
  columnNumber: Scalars['Int']['output'];
  id: Scalars['String']['output'];
  name: Scalars['String']['output'];
  value?: Maybe<IndicatorValueNode>;
  valueType?: Maybe<IndicatorValueTypeNode>;
};

export type IndicatorColumnNodeValueArgs = {
  customerNameId: Scalars['String']['input'];
  periodId: Scalars['String']['input'];
  storeId: Scalars['String']['input'];
};

export type IndicatorLineNode = {
  __typename: 'IndicatorLineNode';
  columns: Array<IndicatorColumnNode>;
  customerIndicatorInfo: Array<CustomerIndicatorInformationNode>;
  line: IndicatorLineRowNode;
};

export type IndicatorLineNodeCustomerIndicatorInfoArgs = {
  periodId: Scalars['String']['input'];
  storeId: Scalars['String']['input'];
};

export type IndicatorLineRowNode = {
  __typename: 'IndicatorLineRowNode';
  code: Scalars['String']['output'];
  id: Scalars['String']['output'];
  lineNumber: Scalars['Int']['output'];
  name: Scalars['String']['output'];
  valueType?: Maybe<IndicatorValueTypeNode>;
};

export type IndicatorValueNode = {
  __typename: 'IndicatorValueNode';
  id: Scalars['String']['output'];
  value: Scalars['String']['output'];
};

export enum IndicatorValueTypeNode {
  Number = 'NUMBER',
  String = 'STRING',
}

export type InitialisationStatusNode = {
  __typename: 'InitialisationStatusNode';
  siteName?: Maybe<Scalars['String']['output']>;
  status: InitialisationStatusType;
};

export enum InitialisationStatusType {
  /** Fuly initialised */
  Initialised = 'INITIALISED',
  /** Sync settings were set and sync was attempted at least once */
  Initialising = 'INITIALISING',
  /** Sync settings are not set and sync was not attempted */
  PreInitialisation = 'PRE_INITIALISATION',
}

export type InitialiseSiteResponse = SyncErrorNode | SyncSettingsNode;

export type InsertAssetCatalogueItemError = {
  __typename: 'InsertAssetCatalogueItemError';
  error: InsertAssetCatalogueItemErrorInterface;
};

export type InsertAssetCatalogueItemErrorInterface = {
  description: Scalars['String']['output'];
};

export type InsertAssetCatalogueItemInput = {
  categoryId: Scalars['String']['input'];
  classId: Scalars['String']['input'];
  code: Scalars['String']['input'];
  id: Scalars['String']['input'];
  manufacturer?: InputMaybe<Scalars['String']['input']>;
  model: Scalars['String']['input'];
  properties?: InputMaybe<Scalars['String']['input']>;
  subCatalogue: Scalars['String']['input'];
  typeId: Scalars['String']['input'];
};

export type InsertAssetCatalogueItemResponse =
  | AssetCatalogueItemNode
  | InsertAssetCatalogueItemError;

export type InsertAssetError = {
  __typename: 'InsertAssetError';
  error: InsertAssetErrorInterface;
};

export type InsertAssetErrorInterface = {
  description: Scalars['String']['output'];
};

export type InsertAssetInput = {
  assetNumber?: InputMaybe<Scalars['String']['input']>;
  catalogueItemId?: InputMaybe<Scalars['String']['input']>;
  categoryId?: InputMaybe<Scalars['String']['input']>;
  classId?: InputMaybe<Scalars['String']['input']>;
  donorNameId?: InputMaybe<Scalars['String']['input']>;
  id: Scalars['String']['input'];
  installationDate?: InputMaybe<Scalars['NaiveDate']['input']>;
  lockedFieldsJson?: InputMaybe<Scalars['String']['input']>;
  needsReplacement?: InputMaybe<Scalars['Boolean']['input']>;
  notes?: InputMaybe<Scalars['String']['input']>;
  properties?: InputMaybe<Scalars['String']['input']>;
  replacementDate?: InputMaybe<Scalars['NaiveDate']['input']>;
  serialNumber?: InputMaybe<Scalars['String']['input']>;
  storeId?: InputMaybe<Scalars['String']['input']>;
  typeId?: InputMaybe<Scalars['String']['input']>;
  warrantyEnd?: InputMaybe<Scalars['NaiveDate']['input']>;
  warrantyStart?: InputMaybe<Scalars['NaiveDate']['input']>;
};

export type InsertAssetLogError = {
  __typename: 'InsertAssetLogError';
  error: InsertAssetLogErrorInterface;
};

export type InsertAssetLogErrorInterface = {
  description: Scalars['String']['output'];
};

export type InsertAssetLogInput = {
  assetId: Scalars['String']['input'];
  comment?: InputMaybe<Scalars['String']['input']>;
  id: Scalars['String']['input'];
  reasonId?: InputMaybe<Scalars['String']['input']>;
  status?: InputMaybe<AssetLogStatusInput>;
  type?: InputMaybe<Scalars['String']['input']>;
};

export type InsertAssetLogReasonError = {
  __typename: 'InsertAssetLogReasonError';
  error: InsertAssetLogReasonErrorInterface;
};

export type InsertAssetLogReasonErrorInterface = {
  description: Scalars['String']['output'];
};

export type InsertAssetLogReasonInput = {
  assetLogStatus: AssetLogStatusInput;
  id: Scalars['String']['input'];
  reason: Scalars['String']['input'];
};

export type InsertAssetLogReasonResponse =
  | AssetLogReasonNode
  | InsertAssetLogReasonError;

export type InsertAssetLogResponse = AssetLogNode | InsertAssetLogError;

export type InsertAssetResponse = AssetNode | InsertAssetError;

export type InsertBarcodeInput = {
  gtin: Scalars['String']['input'];
  itemId: Scalars['String']['input'];
  packSize?: InputMaybe<Scalars['Float']['input']>;
};

export type InsertBarcodeResponse = BarcodeNode;

export type InsertContactFormInput = {
  body: Scalars['String']['input'];
  contactType: ContactFormNodeType;
  id: Scalars['String']['input'];
  replyEmail: Scalars['String']['input'];
};

export type InsertContactFormResponse = InsertResponse;

export type InsertContactTraceInput = {
  /** Contact trace document data */
  data: Scalars['JSON']['input'];
  /** The patient ID the contact belongs to */
  patientId: Scalars['String']['input'];
  /** The schema id used for the encounter data */
  schemaId: Scalars['String']['input'];
  /** The contact trace document type */
  type: Scalars['String']['input'];
};

export type InsertContactTraceResponse = ContactTraceNode;

export type InsertCustomerReturnError = {
  __typename: 'InsertCustomerReturnError';
  error: InsertCustomerReturnErrorInterface;
};

export type InsertCustomerReturnErrorInterface = {
  description: Scalars['String']['output'];
};

export type InsertCustomerReturnResponse =
  | InsertCustomerReturnError
  | InvoiceNode;

export type InsertDemographicIndicatorError = {
  __typename: 'InsertDemographicIndicatorError';
  error: InsertDemographicIndicatorErrorInterface;
};

export type InsertDemographicIndicatorErrorInterface = {
  description: Scalars['String']['output'];
};

export type InsertDemographicIndicatorInput = {
  basePopulation?: InputMaybe<Scalars['Int']['input']>;
  baseYear: Scalars['Int']['input'];
  id: Scalars['String']['input'];
  name?: InputMaybe<Scalars['String']['input']>;
  populationPercentage?: InputMaybe<Scalars['Float']['input']>;
  year1Projection?: InputMaybe<Scalars['Int']['input']>;
  year2Projection?: InputMaybe<Scalars['Int']['input']>;
  year3Projection?: InputMaybe<Scalars['Int']['input']>;
  year4Projection?: InputMaybe<Scalars['Int']['input']>;
  year5Projection?: InputMaybe<Scalars['Int']['input']>;
};

export type InsertDemographicIndicatorResponse =
  | DemographicIndicatorNode
  | InsertDemographicIndicatorError;

export type InsertDemographicProjectionError = {
  __typename: 'InsertDemographicProjectionError';
  error: InsertDemographicProjectionErrorInterface;
};

export type InsertDemographicProjectionErrorInterface = {
  description: Scalars['String']['output'];
};

export type InsertDemographicProjectionInput = {
  baseYear: Scalars['Int']['input'];
  id: Scalars['String']['input'];
  year1?: InputMaybe<Scalars['Float']['input']>;
  year2?: InputMaybe<Scalars['Float']['input']>;
  year3?: InputMaybe<Scalars['Float']['input']>;
  year4?: InputMaybe<Scalars['Float']['input']>;
  year5?: InputMaybe<Scalars['Float']['input']>;
};

export type InsertDemographicProjectionResponse =
  | DemographicProjectionNode
  | InsertDemographicProjectionError;

export type InsertDocumentRegistryInput = {
  category: DocumentRegistryCategoryNode;
  contextId: Scalars['String']['input'];
  documentType: Scalars['String']['input'];
  formSchemaId: Scalars['String']['input'];
  id: Scalars['String']['input'];
  name?: InputMaybe<Scalars['String']['input']>;
};

export type InsertDocumentResponse = DocumentRegistryNode;

export type InsertEncounterInput = {
  /** Encounter document data */
  data: Scalars['JSON']['input'];
  patientId: Scalars['String']['input'];
  /** The schema id used for the encounter data */
  schemaId: Scalars['String']['input'];
  /** The encounter type */
  type: Scalars['String']['input'];
};

export type InsertEncounterResponse = EncounterNode;

export type InsertErrorInterface = {
  description: Scalars['String']['output'];
};

export type InsertFormSchemaInput = {
  id: Scalars['String']['input'];
  jsonSchema: Scalars['JSON']['input'];
  type: Scalars['String']['input'];
  uiSchema: Scalars['JSON']['input'];
};

export type InsertFormSchemaResponse = FormSchemaNode;

export type InsertFromInternalOrderResponse = InvoiceLineNode;

export type InsertInboundShipmentError = {
  __typename: 'InsertInboundShipmentError';
  error: InsertInboundShipmentErrorInterface;
};

export type InsertInboundShipmentErrorInterface = {
  description: Scalars['String']['output'];
};

export type InsertInboundShipmentInput = {
  colour?: InputMaybe<Scalars['String']['input']>;
  comment?: InputMaybe<Scalars['String']['input']>;
  id: Scalars['String']['input'];
  onHold?: InputMaybe<Scalars['Boolean']['input']>;
  otherPartyId: Scalars['String']['input'];
  requisitionId?: InputMaybe<Scalars['String']['input']>;
  theirReference?: InputMaybe<Scalars['String']['input']>;
};

export type InsertInboundShipmentLineError = {
  __typename: 'InsertInboundShipmentLineError';
  error: InsertInboundShipmentLineErrorInterface;
};

export type InsertInboundShipmentLineErrorInterface = {
  description: Scalars['String']['output'];
};

export type InsertInboundShipmentLineFromInternalOrderLineInput = {
  invoiceId: Scalars['String']['input'];
  requisitionLineId: Scalars['String']['input'];
};

export type InsertInboundShipmentLineFromInternalOrderLineResponseWithId = {
  __typename: 'InsertInboundShipmentLineFromInternalOrderLineResponseWithId';
  id: Scalars['String']['output'];
  response: InsertFromInternalOrderResponse;
};

export type InsertInboundShipmentLineInput = {
  batch?: InputMaybe<Scalars['String']['input']>;
  costPricePerPack: Scalars['Float']['input'];
  expiryDate?: InputMaybe<Scalars['NaiveDate']['input']>;
  id: Scalars['String']['input'];
  invoiceId: Scalars['String']['input'];
  itemId: Scalars['String']['input'];
  itemVariantId?: InputMaybe<Scalars['String']['input']>;
  location?: InputMaybe<NullableStringUpdate>;
  numberOfPacks: Scalars['Float']['input'];
  packSize: Scalars['Float']['input'];
  sellPricePerPack: Scalars['Float']['input'];
  taxPercentage?: InputMaybe<Scalars['Float']['input']>;
  totalBeforeTax?: InputMaybe<Scalars['Float']['input']>;
};

export type InsertInboundShipmentLineResponse =
  | InsertInboundShipmentLineError
  | InvoiceLineNode;

export type InsertInboundShipmentLineResponseWithId = {
  __typename: 'InsertInboundShipmentLineResponseWithId';
  id: Scalars['String']['output'];
  response: InsertInboundShipmentLineResponse;
};

export type InsertInboundShipmentResponse =
  | InsertInboundShipmentError
  | InvoiceNode;

export type InsertInboundShipmentResponseWithId = {
  __typename: 'InsertInboundShipmentResponseWithId';
  id: Scalars['String']['output'];
  response: InsertInboundShipmentResponse;
};

export type InsertInboundShipmentServiceLineError = {
  __typename: 'InsertInboundShipmentServiceLineError';
  error: InsertInboundShipmentServiceLineErrorInterface;
};

export type InsertInboundShipmentServiceLineErrorInterface = {
  description: Scalars['String']['output'];
};

export type InsertInboundShipmentServiceLineInput = {
  id: Scalars['String']['input'];
  invoiceId: Scalars['String']['input'];
  itemId?: InputMaybe<Scalars['String']['input']>;
  name?: InputMaybe<Scalars['String']['input']>;
  note?: InputMaybe<Scalars['String']['input']>;
  taxPercentage?: InputMaybe<Scalars['Float']['input']>;
  totalBeforeTax: Scalars['Float']['input'];
};

export type InsertInboundShipmentServiceLineResponse =
  | InsertInboundShipmentServiceLineError
  | InvoiceLineNode;

export type InsertInboundShipmentServiceLineResponseWithId = {
  __typename: 'InsertInboundShipmentServiceLineResponseWithId';
  id: Scalars['String']['output'];
  response: InsertInboundShipmentServiceLineResponse;
};

export type InsertInsuranceInput = {
  discountPercentage: Scalars['Float']['input'];
  expiryDate: Scalars['NaiveDate']['input'];
  id: Scalars['String']['input'];
  insuranceProviderId: Scalars['String']['input'];
  isActive: Scalars['Boolean']['input'];
  nameId: Scalars['String']['input'];
  policyNumberFamily: Scalars['String']['input'];
  policyNumberPerson: Scalars['String']['input'];
  policyType: InsurancePolicyNodeType;
};

export type InsertInsuranceResponse = IdResponse;

export type InsertInventoryAdjustmentErrorInterface = {
  description: Scalars['String']['output'];
};

export type InsertLocationError = {
  __typename: 'InsertLocationError';
  error: InsertLocationErrorInterface;
};

export type InsertLocationErrorInterface = {
  description: Scalars['String']['output'];
};

export type InsertLocationInput = {
  code: Scalars['String']['input'];
  coldStorageTypeId?: InputMaybe<Scalars['String']['input']>;
  id: Scalars['String']['input'];
  name?: InputMaybe<Scalars['String']['input']>;
  onHold?: InputMaybe<Scalars['Boolean']['input']>;
};

export type InsertLocationResponse = InsertLocationError | LocationNode;

export type InsertOutboundShipmentError = {
  __typename: 'InsertOutboundShipmentError';
  error: InsertErrorInterface;
};

export type InsertOutboundShipmentInput = {
  colour?: InputMaybe<Scalars['String']['input']>;
  comment?: InputMaybe<Scalars['String']['input']>;
  /** The new invoice id provided by the client */
  id: Scalars['String']['input'];
  onHold?: InputMaybe<Scalars['Boolean']['input']>;
  /** The other party must be a customer of the current store */
  otherPartyId: Scalars['String']['input'];
  theirReference?: InputMaybe<Scalars['String']['input']>;
};

export type InsertOutboundShipmentLineError = {
  __typename: 'InsertOutboundShipmentLineError';
  error: InsertOutboundShipmentLineErrorInterface;
};

export type InsertOutboundShipmentLineErrorInterface = {
  description: Scalars['String']['output'];
};

export type InsertOutboundShipmentLineInput = {
  id: Scalars['String']['input'];
  invoiceId: Scalars['String']['input'];
  numberOfPacks: Scalars['Float']['input'];
  stockLineId: Scalars['String']['input'];
  taxPercentage?: InputMaybe<Scalars['Float']['input']>;
};

export type InsertOutboundShipmentLineResponse =
  | InsertOutboundShipmentLineError
  | InvoiceLineNode;

export type InsertOutboundShipmentLineResponseWithId = {
  __typename: 'InsertOutboundShipmentLineResponseWithId';
  id: Scalars['String']['output'];
  response: InsertOutboundShipmentLineResponse;
};

export type InsertOutboundShipmentResponse =
  | InsertOutboundShipmentError
  | InvoiceNode
  | NodeError;

export type InsertOutboundShipmentResponseWithId = {
  __typename: 'InsertOutboundShipmentResponseWithId';
  id: Scalars['String']['output'];
  response: InsertOutboundShipmentResponse;
};

export type InsertOutboundShipmentServiceLineError = {
  __typename: 'InsertOutboundShipmentServiceLineError';
  error: InsertOutboundShipmentServiceLineErrorInterface;
};

export type InsertOutboundShipmentServiceLineErrorInterface = {
  description: Scalars['String']['output'];
};

export type InsertOutboundShipmentServiceLineInput = {
  id: Scalars['String']['input'];
  invoiceId: Scalars['String']['input'];
  itemId?: InputMaybe<Scalars['String']['input']>;
  name?: InputMaybe<Scalars['String']['input']>;
  note?: InputMaybe<Scalars['String']['input']>;
  taxPercentage?: InputMaybe<Scalars['Float']['input']>;
  totalBeforeTax: Scalars['Float']['input'];
};

export type InsertOutboundShipmentServiceLineResponse =
  | InsertOutboundShipmentServiceLineError
  | InvoiceLineNode;

export type InsertOutboundShipmentServiceLineResponseWithId = {
  __typename: 'InsertOutboundShipmentServiceLineResponseWithId';
  id: Scalars['String']['output'];
  response: InsertOutboundShipmentServiceLineResponse;
};

export type InsertOutboundShipmentUnallocatedLineError = {
  __typename: 'InsertOutboundShipmentUnallocatedLineError';
  error: InsertOutboundShipmentUnallocatedLineErrorInterface;
};

export type InsertOutboundShipmentUnallocatedLineErrorInterface = {
  description: Scalars['String']['output'];
};

export type InsertOutboundShipmentUnallocatedLineInput = {
  id: Scalars['String']['input'];
  invoiceId: Scalars['String']['input'];
  itemId: Scalars['String']['input'];
  quantity: Scalars['Int']['input'];
};

export type InsertOutboundShipmentUnallocatedLineResponse =
  | InsertOutboundShipmentUnallocatedLineError
  | InvoiceLineNode;

export type InsertOutboundShipmentUnallocatedLineResponseWithId = {
  __typename: 'InsertOutboundShipmentUnallocatedLineResponseWithId';
  id: Scalars['String']['output'];
  response: InsertOutboundShipmentUnallocatedLineResponse;
};

export type InsertPatientInput = {
  address1?: InputMaybe<Scalars['String']['input']>;
  code: Scalars['String']['input'];
  code2?: InputMaybe<Scalars['String']['input']>;
  dateOfBirth?: InputMaybe<Scalars['NaiveDate']['input']>;
  dateOfDeath?: InputMaybe<Scalars['NaiveDate']['input']>;
  firstName?: InputMaybe<Scalars['String']['input']>;
  gender?: InputMaybe<GenderType>;
  id: Scalars['String']['input'];
  isDeceased?: InputMaybe<Scalars['Boolean']['input']>;
  lastName?: InputMaybe<Scalars['String']['input']>;
  nextOfKinId?: InputMaybe<Scalars['String']['input']>;
  nextOfKinName?: InputMaybe<Scalars['String']['input']>;
  phone?: InputMaybe<Scalars['String']['input']>;
};

export type InsertPatientResponse = PatientNode;

export type InsertPluginDataInput = {
  data: Scalars['String']['input'];
  dataIdentifier: Scalars['String']['input'];
  id: Scalars['String']['input'];
  pluginCode: Scalars['String']['input'];
  relatedRecordId?: InputMaybe<Scalars['String']['input']>;
  storeId?: InputMaybe<Scalars['String']['input']>;
};

export type InsertPluginDataResponse = PluginDataNode;

export type InsertPrescriptionInput = {
  clinicianId?: InputMaybe<Scalars['String']['input']>;
  diagnosisId?: InputMaybe<Scalars['String']['input']>;
  id: Scalars['String']['input'];
  patientId: Scalars['String']['input'];
  prescriptionDate?: InputMaybe<Scalars['DateTime']['input']>;
  programId?: InputMaybe<Scalars['String']['input']>;
  theirReference?: InputMaybe<Scalars['String']['input']>;
};

export type InsertPrescriptionLineError = {
  __typename: 'InsertPrescriptionLineError';
  error: InsertPrescriptionLineErrorInterface;
};

export type InsertPrescriptionLineErrorInterface = {
  description: Scalars['String']['output'];
};

export type InsertPrescriptionLineInput = {
  id: Scalars['String']['input'];
  invoiceId: Scalars['String']['input'];
  note?: InputMaybe<Scalars['String']['input']>;
  numberOfPacks: Scalars['Float']['input'];
  stockLineId: Scalars['String']['input'];
};

export type InsertPrescriptionLineResponse =
  | InsertPrescriptionLineError
  | InvoiceLineNode;

export type InsertPrescriptionLineResponseWithId = {
  __typename: 'InsertPrescriptionLineResponseWithId';
  id: Scalars['String']['output'];
  response: InsertPrescriptionLineResponse;
};

export type InsertPrescriptionResponse = InvoiceNode;

export type InsertPrescriptionResponseWithId = {
  __typename: 'InsertPrescriptionResponseWithId';
  id: Scalars['String']['output'];
  response: InsertPrescriptionResponse;
};

export type InsertPrinterInput = {
  address: Scalars['String']['input'];
  description: Scalars['String']['input'];
  id: Scalars['String']['input'];
  labelHeight: Scalars['Int']['input'];
  labelWidth: Scalars['Int']['input'];
  port: Scalars['Int']['input'];
};

export type InsertPrinterResponse = PrinterNode;

export type InsertProgramEnrolmentInput = {
  /** Program document data */
  data: Scalars['JSON']['input'];
  patientId: Scalars['String']['input'];
  /** The schema id used for the program data */
  schemaId: Scalars['String']['input'];
  /** The program type */
  type: Scalars['String']['input'];
};

export type InsertProgramEnrolmentResponse = ProgramEnrolmentNode;

export type InsertProgramPatientInput = {
  /** Patient document data */
  data: Scalars['JSON']['input'];
  /** The schema id used for the patient data */
  schemaId: Scalars['String']['input'];
};

export type InsertProgramPatientResponse = PatientNode;

export type InsertProgramRequestRequisitionError = {
  __typename: 'InsertProgramRequestRequisitionError';
  error: InsertProgramRequestRequisitionErrorInterface;
};

export type InsertProgramRequestRequisitionErrorInterface = {
  description: Scalars['String']['output'];
};

export type InsertProgramRequestRequisitionInput = {
  colour?: InputMaybe<Scalars['String']['input']>;
  comment?: InputMaybe<Scalars['String']['input']>;
  /** Defaults to 2 weeks from now */
  expectedDeliveryDate?: InputMaybe<Scalars['NaiveDate']['input']>;
  id: Scalars['String']['input'];
  otherPartyId: Scalars['String']['input'];
  periodId: Scalars['String']['input'];
  programOrderTypeId: Scalars['String']['input'];
  theirReference?: InputMaybe<Scalars['String']['input']>;
};

export type InsertProgramRequestRequisitionResponse =
  | InsertProgramRequestRequisitionError
  | RequisitionNode;

export type InsertProgramResponseRequisitionError = {
  __typename: 'InsertProgramResponseRequisitionError';
  error: InsertProgramResponseRequisitionErrorInterface;
};

export type InsertProgramResponseRequisitionErrorInterface = {
  description: Scalars['String']['output'];
};

export type InsertProgramResponseRequisitionInput = {
  id: Scalars['String']['input'];
  otherPartyId: Scalars['String']['input'];
  periodId: Scalars['String']['input'];
  programOrderTypeId: Scalars['String']['input'];
};

export type InsertProgramResponseRequisitionResponse =
  | InsertProgramResponseRequisitionError
  | RequisitionNode;

export type InsertRepackError = {
  __typename: 'InsertRepackError';
  error: InsertRepackErrorInterface;
};

export type InsertRepackErrorInterface = {
  description: Scalars['String']['output'];
};

export type InsertRepackInput = {
  newLocationId?: InputMaybe<Scalars['String']['input']>;
  newPackSize: Scalars['Float']['input'];
  numberOfPacks: Scalars['Float']['input'];
  stockLineId: Scalars['String']['input'];
};

export type InsertRepackResponse = InsertRepackError | InvoiceNode;

export type InsertRequestRequisitionError = {
  __typename: 'InsertRequestRequisitionError';
  error: InsertRequestRequisitionErrorInterface;
};

export type InsertRequestRequisitionErrorInterface = {
  description: Scalars['String']['output'];
};

export type InsertRequestRequisitionInput = {
  colour?: InputMaybe<Scalars['String']['input']>;
  comment?: InputMaybe<Scalars['String']['input']>;
  /** Defaults to 2 weeks from now */
  expectedDeliveryDate?: InputMaybe<Scalars['NaiveDate']['input']>;
  id: Scalars['String']['input'];
  maxMonthsOfStock: Scalars['Float']['input'];
  minMonthsOfStock: Scalars['Float']['input'];
  otherPartyId: Scalars['String']['input'];
  theirReference?: InputMaybe<Scalars['String']['input']>;
};

export type InsertRequestRequisitionLineError = {
  __typename: 'InsertRequestRequisitionLineError';
  error: InsertRequestRequisitionLineErrorInterface;
};

export type InsertRequestRequisitionLineErrorInterface = {
  description: Scalars['String']['output'];
};

export type InsertRequestRequisitionLineInput = {
  id: Scalars['String']['input'];
  itemId: Scalars['String']['input'];
  requisitionId: Scalars['String']['input'];
};

export type InsertRequestRequisitionLineResponse =
  | InsertRequestRequisitionLineError
  | RequisitionLineNode;

export type InsertRequestRequisitionLineResponseWithId = {
  __typename: 'InsertRequestRequisitionLineResponseWithId';
  id: Scalars['String']['output'];
  response: InsertRequestRequisitionLineResponse;
};

export type InsertRequestRequisitionResponse =
  | InsertRequestRequisitionError
  | RequisitionNode;

export type InsertRequestRequisitionResponseWithId = {
  __typename: 'InsertRequestRequisitionResponseWithId';
  id: Scalars['String']['output'];
  response: InsertRequestRequisitionResponse;
};

export type InsertResponse = {
  __typename: 'InsertResponse';
  id: Scalars['String']['output'];
};

export type InsertResponseRequisitionError = {
  __typename: 'InsertResponseRequisitionError';
  error: InsertResponseRequisitionErrorInterface;
};

export type InsertResponseRequisitionErrorInterface = {
  description: Scalars['String']['output'];
};

export type InsertResponseRequisitionInput = {
  id: Scalars['String']['input'];
  maxMonthsOfStock: Scalars['Float']['input'];
  minMonthsOfStock: Scalars['Float']['input'];
  otherPartyId: Scalars['String']['input'];
};

export type InsertResponseRequisitionLineError = {
  __typename: 'InsertResponseRequisitionLineError';
  error: InsertResponseRequisitionLineErrorInterface;
};

export type InsertResponseRequisitionLineErrorInterface = {
  description: Scalars['String']['output'];
};

export type InsertResponseRequisitionLineInput = {
  id: Scalars['String']['input'];
  itemId: Scalars['String']['input'];
  requisitionId: Scalars['String']['input'];
};

export type InsertResponseRequisitionLineResponse =
  | InsertResponseRequisitionLineError
  | RequisitionLineNode;

export type InsertResponseRequisitionResponse =
  | InsertResponseRequisitionError
  | RequisitionNode;

export type InsertRnRFormInput = {
  id: Scalars['String']['input'];
  periodId: Scalars['String']['input'];
  programId: Scalars['String']['input'];
  supplierId: Scalars['String']['input'];
};

export type InsertRnRFormResponse = RnRFormNode;

export type InsertStockLineError = {
  __typename: 'InsertStockLineError';
  error: InsertStockLineErrorInterface;
};

export type InsertStockLineErrorInterface = {
  description: Scalars['String']['output'];
};

export type InsertStockLineInput = {
  /** Empty barcode will unlink barcode from StockLine */
  barcode?: InputMaybe<Scalars['String']['input']>;
  batch?: InputMaybe<Scalars['String']['input']>;
  costPricePerPack: Scalars['Float']['input'];
  expiryDate?: InputMaybe<Scalars['NaiveDate']['input']>;
  id: Scalars['String']['input'];
  inventoryAdjustmentReasonId?: InputMaybe<Scalars['String']['input']>;
  itemId: Scalars['String']['input'];
  itemVariantId?: InputMaybe<Scalars['String']['input']>;
  location?: InputMaybe<NullableStringUpdate>;
  numberOfPacks: Scalars['Float']['input'];
  onHold: Scalars['Boolean']['input'];
  packSize: Scalars['Float']['input'];
  sellPricePerPack: Scalars['Float']['input'];
};

export type InsertStockLineLineResponse = InsertStockLineError | StockLineNode;

export type InsertStocktakeInput = {
  comment?: InputMaybe<Scalars['String']['input']>;
  description?: InputMaybe<Scalars['String']['input']>;
  expiresBefore?: InputMaybe<Scalars['NaiveDate']['input']>;
  id: Scalars['String']['input'];
  isLocked?: InputMaybe<Scalars['Boolean']['input']>;
  itemsHaveStock?: InputMaybe<Scalars['Boolean']['input']>;
  location?: InputMaybe<NullableStringUpdate>;
  masterListId?: InputMaybe<Scalars['String']['input']>;
  stocktakeDate?: InputMaybe<Scalars['NaiveDate']['input']>;
};

export type InsertStocktakeLineError = {
  __typename: 'InsertStocktakeLineError';
  error: InsertStocktakeLineErrorInterface;
};

export type InsertStocktakeLineErrorInterface = {
  description: Scalars['String']['output'];
};

export type InsertStocktakeLineInput = {
  batch?: InputMaybe<Scalars['String']['input']>;
  comment?: InputMaybe<Scalars['String']['input']>;
  costPricePerPack?: InputMaybe<Scalars['Float']['input']>;
  countedNumberOfPacks?: InputMaybe<Scalars['Float']['input']>;
  expiryDate?: InputMaybe<Scalars['NaiveDate']['input']>;
  id: Scalars['String']['input'];
  inventoryAdjustmentReasonId?: InputMaybe<Scalars['String']['input']>;
  itemId?: InputMaybe<Scalars['String']['input']>;
  itemVariantId?: InputMaybe<Scalars['String']['input']>;
  location?: InputMaybe<NullableStringUpdate>;
  note?: InputMaybe<Scalars['String']['input']>;
  packSize?: InputMaybe<Scalars['Float']['input']>;
  sellPricePerPack?: InputMaybe<Scalars['Float']['input']>;
  stockLineId?: InputMaybe<Scalars['String']['input']>;
  stocktakeId: Scalars['String']['input'];
};

export type InsertStocktakeLineResponse =
  | InsertStocktakeLineError
  | StocktakeLineNode;

export type InsertStocktakeLineResponseWithId = {
  __typename: 'InsertStocktakeLineResponseWithId';
  id: Scalars['String']['output'];
  response: InsertStocktakeLineResponse;
};

export type InsertStocktakeResponse = StocktakeNode;

export type InsertStocktakeResponseWithId = {
  __typename: 'InsertStocktakeResponseWithId';
  id: Scalars['String']['output'];
  response: InsertStocktakeResponse;
};

export type InsertSupplierReturnError = {
  __typename: 'InsertSupplierReturnError';
  error: InsertSupplierReturnErrorInterface;
};

export type InsertSupplierReturnErrorInterface = {
  description: Scalars['String']['output'];
};

export type InsertSupplierReturnResponse =
  | InsertSupplierReturnError
  | InvoiceNode;

export type InsertVaccinationInput = {
  clinicianId?: InputMaybe<Scalars['String']['input']>;
  comment?: InputMaybe<Scalars['String']['input']>;
  encounterId: Scalars['String']['input'];
  facilityFreeText?: InputMaybe<Scalars['String']['input']>;
  facilityNameId?: InputMaybe<Scalars['String']['input']>;
  given: Scalars['Boolean']['input'];
  id: Scalars['String']['input'];
  notGivenReason?: InputMaybe<Scalars['String']['input']>;
  stockLineId?: InputMaybe<Scalars['String']['input']>;
  vaccinationDate?: InputMaybe<Scalars['NaiveDate']['input']>;
  vaccineCourseDoseId: Scalars['String']['input'];
};

export type InsertVaccinationResponse = VaccinationNode;

export type InsertVaccineCourseError = {
  __typename: 'InsertVaccineCourseError';
  error: InsertVaccineCourseErrorInterface;
};

export type InsertVaccineCourseErrorInterface = {
  description: Scalars['String']['output'];
};

export type InsertVaccineCourseInput = {
  coverageRate: Scalars['Float']['input'];
  demographicId?: InputMaybe<Scalars['String']['input']>;
  doses: Array<UpsertVaccineCourseDoseInput>;
  id: Scalars['String']['input'];
  isActive: Scalars['Boolean']['input'];
  name: Scalars['String']['input'];
  programId: Scalars['String']['input'];
  vaccineItems: Array<UpsertVaccineCourseItemInput>;
  wastageRate: Scalars['Float']['input'];
};

export type InsertVaccineCourseResponse =
  | InsertVaccineCourseError
  | VaccineCourseNode;

export type InsuranceConnector = {
  __typename: 'InsuranceConnector';
  nodes: Array<InsurancePolicyNode>;
};

export type InsurancePolicyNode = {
  __typename: 'InsurancePolicyNode';
  discountPercentage: Scalars['Float']['output'];
  expiryDate: Scalars['NaiveDate']['output'];
  id: Scalars['String']['output'];
  insuranceProviderId: Scalars['String']['output'];
  insuranceProviders?: Maybe<InsuranceProviderNode>;
  isActive: Scalars['Boolean']['output'];
  policyNumber: Scalars['String']['output'];
  policyNumberFamily?: Maybe<Scalars['String']['output']>;
  policyNumberPerson?: Maybe<Scalars['String']['output']>;
  policyType: InsurancePolicyNodeType;
};

export enum InsurancePolicyNodeType {
  Business = 'BUSINESS',
  Personal = 'PERSONAL',
}

export type InsuranceProviderNode = {
  __typename: 'InsuranceProviderNode';
  comment?: Maybe<Scalars['String']['output']>;
  id: Scalars['String']['output'];
  isActive: Scalars['Boolean']['output'];
  prescriptionValidityDays?: Maybe<Scalars['Int']['output']>;
  providerName: Scalars['String']['output'];
};

export type InsuranceProvidersConnector = {
  __typename: 'InsuranceProvidersConnector';
  nodes: Array<InsuranceProvidersNode>;
};

export type InsuranceProvidersNode = {
  __typename: 'InsuranceProvidersNode';
  id: Scalars['String']['output'];
  isActive: Scalars['Boolean']['output'];
  prescriptionValidityDays?: Maybe<Scalars['Int']['output']>;
  providerName: Scalars['String']['output'];
};

export type InsuranceProvidersResponse = InsuranceProvidersConnector;

export type InsuranceResponse = InsurancePolicyNode;

export enum InsuranceSortFieldInput {
  ExpiryDate = 'expiryDate',
  IsActive = 'isActive',
}

export type InsuranceSortInput = {
  /**
   * Sort query result is sorted descending or ascending (if not provided the default is
   * ascending)
   */
  desc?: InputMaybe<Scalars['Boolean']['input']>;
  /** Sort query result by `key` */
  key: InsuranceSortFieldInput;
};

export type InsurancesResponse = InsuranceConnector;

export type InternalError = InsertAssetCatalogueItemErrorInterface &
  InsertAssetErrorInterface &
  InsertAssetLogErrorInterface &
  InsertAssetLogReasonErrorInterface &
  InsertDemographicIndicatorErrorInterface &
  InsertDemographicProjectionErrorInterface &
  InsertLocationErrorInterface &
  RefreshTokenErrorInterface &
  ScannedDataParseErrorInterface &
  UpdateAssetErrorInterface &
  UpdateDemographicIndicatorErrorInterface &
  UpdateDemographicProjectionErrorInterface &
  UpdateLocationErrorInterface &
  UpdateSensorErrorInterface &
  UpsertBundledItemErrorInterface &
  UpsertItemVariantErrorInterface & {
    __typename: 'InternalError';
    description: Scalars['String']['output'];
    fullError: Scalars['String']['output'];
  };

export type InvalidCredentials = AuthTokenErrorInterface &
  UpdateUserErrorInterface & {
    __typename: 'InvalidCredentials';
    description: Scalars['String']['output'];
  };

export type InvalidStockSelection = UpdatePrescriptionErrorInterface & {
  __typename: 'InvalidStockSelection';
  description: Scalars['String']['output'];
};

export type InvalidToken = RefreshTokenErrorInterface & {
  __typename: 'InvalidToken';
  description: Scalars['String']['output'];
};

export type InventoryAdjustmentReasonConnector = {
  __typename: 'InventoryAdjustmentReasonConnector';
  nodes: Array<InventoryAdjustmentReasonNode>;
  totalCount: Scalars['Int']['output'];
};

export type InventoryAdjustmentReasonFilterInput = {
  id?: InputMaybe<EqualFilterStringInput>;
  isActive?: InputMaybe<Scalars['Boolean']['input']>;
  type?: InputMaybe<EqualFilterInventoryAdjustmentReasonTypeInput>;
};

export type InventoryAdjustmentReasonNode = {
  __typename: 'InventoryAdjustmentReasonNode';
  id: Scalars['String']['output'];
  isActive: Scalars['Boolean']['output'];
  reason: Scalars['String']['output'];
  type: InventoryAdjustmentReasonNodeType;
};

export enum InventoryAdjustmentReasonNodeType {
  Negative = 'NEGATIVE',
  Positive = 'POSITIVE',
}

export type InventoryAdjustmentReasonResponse =
  InventoryAdjustmentReasonConnector;

export enum InventoryAdjustmentReasonSortFieldInput {
  Id = 'id',
  InventoryAdjustmentReasonType = 'inventoryAdjustmentReasonType',
  Reason = 'reason',
}

export type InventoryAdjustmentReasonSortInput = {
  /**
   * Sort query result is sorted descending or ascending (if not provided the default is
   * ascending)
   */
  desc?: InputMaybe<Scalars['Boolean']['input']>;
  /** Sort query result by `key` */
  key: InventoryAdjustmentReasonSortFieldInput;
};

export type InvoiceConnector = {
  __typename: 'InvoiceConnector';
  nodes: Array<InvoiceNode>;
  totalCount: Scalars['Int']['output'];
};

export type InvoiceCounts = {
  __typename: 'InvoiceCounts';
  inbound: InboundInvoiceCounts;
  outbound: OutboundInvoiceCounts;
};

export type InvoiceCountsSummary = {
  __typename: 'InvoiceCountsSummary';
  thisWeek: Scalars['Int']['output'];
  today: Scalars['Int']['output'];
};

export type InvoiceFilterInput = {
  allocatedDatetime?: InputMaybe<DatetimeFilterInput>;
  colour?: InputMaybe<EqualFilterStringInput>;
  comment?: InputMaybe<StringFilterInput>;
  createdDatetime?: InputMaybe<DatetimeFilterInput>;
  createdOrBackdatedDatetime?: InputMaybe<DatetimeFilterInput>;
  deliveredDatetime?: InputMaybe<DatetimeFilterInput>;
  id?: InputMaybe<EqualFilterStringInput>;
  invoiceNumber?: InputMaybe<EqualFilterBigNumberInput>;
  isProgramInvoice?: InputMaybe<Scalars['Boolean']['input']>;
  linkedInvoiceId?: InputMaybe<EqualFilterStringInput>;
  nameId?: InputMaybe<EqualFilterStringInput>;
  onHold?: InputMaybe<Scalars['Boolean']['input']>;
  otherPartyId?: InputMaybe<EqualFilterStringInput>;
  otherPartyName?: InputMaybe<StringFilterInput>;
  pickedDatetime?: InputMaybe<DatetimeFilterInput>;
  requisitionId?: InputMaybe<EqualFilterStringInput>;
  shippedDatetime?: InputMaybe<DatetimeFilterInput>;
  status?: InputMaybe<EqualFilterInvoiceStatusInput>;
  storeId?: InputMaybe<EqualFilterStringInput>;
  theirReference?: InputMaybe<StringFilterInput>;
  transportReference?: InputMaybe<EqualFilterStringInput>;
  type?: InputMaybe<EqualFilterInvoiceTypeInput>;
  userId?: InputMaybe<EqualFilterStringInput>;
  verifiedDatetime?: InputMaybe<DatetimeFilterInput>;
};

export type InvoiceIsNotEditable = UpdateErrorInterface &
  UpdateNameErrorInterface &
  UpdatePrescriptionErrorInterface &
  UpdateReturnOtherPartyErrorInterface & {
    __typename: 'InvoiceIsNotEditable';
    description: Scalars['String']['output'];
  };

export type InvoiceLineConnector = {
  __typename: 'InvoiceLineConnector';
  nodes: Array<InvoiceLineNode>;
  totalCount: Scalars['Int']['output'];
};

export type InvoiceLineFilterInput = {
  id?: InputMaybe<EqualFilterStringInput>;
  inventoryAdjustmentReason?: InputMaybe<EqualFilterStringInput>;
  invoiceId?: InputMaybe<EqualFilterStringInput>;
  invoiceStatus?: InputMaybe<EqualFilterInvoiceStatusInput>;
  invoiceType?: InputMaybe<EqualFilterInvoiceTypeInput>;
  itemId?: InputMaybe<EqualFilterStringInput>;
  locationId?: InputMaybe<EqualFilterStringInput>;
  numberOfPacks?: InputMaybe<EqualFilterBigFloatingNumberInput>;
  requisitionId?: InputMaybe<EqualFilterStringInput>;
  stockLineId?: InputMaybe<EqualFilterStringInput>;
  storeId?: InputMaybe<EqualFilterStringInput>;
  type?: InputMaybe<EqualFilterInvoiceLineTypeInput>;
  verifiedDatetime?: InputMaybe<DatetimeFilterInput>;
};

export type InvoiceLineNode = {
  __typename: 'InvoiceLineNode';
  batch?: Maybe<Scalars['String']['output']>;
  costPricePerPack: Scalars['Float']['output'];
  expiryDate?: Maybe<Scalars['NaiveDate']['output']>;
  foreignCurrencyPriceBeforeTax?: Maybe<Scalars['Float']['output']>;
  id: Scalars['String']['output'];
  inventoryAdjustmentReason?: Maybe<InventoryAdjustmentReasonNode>;
  invoiceId: Scalars['String']['output'];
  item: ItemNode;
  itemCode: Scalars['String']['output'];
  itemId: Scalars['String']['output'];
  itemName: Scalars['String']['output'];
  itemVariantId?: Maybe<Scalars['String']['output']>;
  location?: Maybe<LocationNode>;
  locationId?: Maybe<Scalars['String']['output']>;
  locationName?: Maybe<Scalars['String']['output']>;
  note?: Maybe<Scalars['String']['output']>;
  numberOfPacks: Scalars['Float']['output'];
  packSize: Scalars['Float']['output'];
  prescribedQuantity?: Maybe<Scalars['Float']['output']>;
  pricing: PricingNode;
  returnReason?: Maybe<ReturnReasonNode>;
  returnReasonId?: Maybe<Scalars['String']['output']>;
  sellPricePerPack: Scalars['Float']['output'];
  stockLine?: Maybe<StockLineNode>;
  taxPercentage?: Maybe<Scalars['Float']['output']>;
  totalAfterTax: Scalars['Float']['output'];
  totalBeforeTax: Scalars['Float']['output'];
  type: InvoiceLineNodeType;
};

export enum InvoiceLineNodeType {
  Service = 'SERVICE',
  StockIn = 'STOCK_IN',
  StockOut = 'STOCK_OUT',
  UnallocatedStock = 'UNALLOCATED_STOCK',
}

export enum InvoiceLineSortFieldInput {
  /** Invoice line batch */
  Batch = 'batch',
  /** Invoice line expiry date */
  ExpiryDate = 'expiryDate',
  ItemCode = 'itemCode',
  ItemName = 'itemName',
  /** Invoice line item stock location name */
  LocationName = 'locationName',
  /** Invoice line pack size */
  PackSize = 'packSize',
}

export type InvoiceLineSortInput = {
  /**
   * Sort query result is sorted descending or ascending (if not provided the default is
   * ascending)
   */
  desc?: InputMaybe<Scalars['Boolean']['input']>;
  /** Sort query result by `key` */
  key: InvoiceLineSortFieldInput;
};

export type InvoiceLinesResponse = InvoiceLineConnector;

export type InvoiceNode = {
  __typename: 'InvoiceNode';
  allocatedDatetime?: Maybe<Scalars['DateTime']['output']>;
  backdatedDatetime?: Maybe<Scalars['DateTime']['output']>;
  cancelledDatetime?: Maybe<Scalars['DateTime']['output']>;
  clinician?: Maybe<ClinicianNode>;
  clinicianId?: Maybe<Scalars['String']['output']>;
  colour?: Maybe<Scalars['String']['output']>;
  comment?: Maybe<Scalars['String']['output']>;
  createdDatetime: Scalars['DateTime']['output'];
  currency?: Maybe<CurrencyNode>;
  currencyRate: Scalars['Float']['output'];
  deliveredDatetime?: Maybe<Scalars['DateTime']['output']>;
  diagnosis?: Maybe<DiagnosisNode>;
  diagnosisId?: Maybe<Scalars['String']['output']>;
  id: Scalars['String']['output'];
  insuranceDiscountAmount?: Maybe<Scalars['Float']['output']>;
  insuranceDiscountPercentage?: Maybe<Scalars['Float']['output']>;
  insurancePolicy?: Maybe<InsurancePolicyNode>;
  invoiceNumber: Scalars['Int']['output'];
  isCancellation: Scalars['Boolean']['output'];
  lines: InvoiceLineConnector;
  /** Inbound Shipment <-> Outbound Shipment, where Inbound Shipment originated from Outbound Shipment */
  linkedShipment?: Maybe<InvoiceNode>;
  nameInsuranceJoinId?: Maybe<Scalars['String']['output']>;
  onHold: Scalars['Boolean']['output'];
  /**
   * Inbound Shipment that is the origin of this Supplier Return
   * OR Outbound Shipment that is the origin of this Customer Return
   */
  originalShipment?: Maybe<InvoiceNode>;
  otherParty: NameNode;
  otherPartyId: Scalars['String']['output'];
  otherPartyName: Scalars['String']['output'];
  patient?: Maybe<PatientNode>;
  pickedDatetime?: Maybe<Scalars['DateTime']['output']>;
  pricing: PricingNode;
  program?: Maybe<ProgramNode>;
  programId?: Maybe<Scalars['String']['output']>;
  /**
   * Response Requisition that is the origin of this Outbound Shipment
   * Or Request Requisition for Inbound Shipment that Originated from Outbound Shipment (linked through Response Requisition)
   */
  requisition?: Maybe<RequisitionNode>;
  shippedDatetime?: Maybe<Scalars['DateTime']['output']>;
  status: InvoiceNodeStatus;
  store?: Maybe<StoreNode>;
  taxPercentage?: Maybe<Scalars['Float']['output']>;
  theirReference?: Maybe<Scalars['String']['output']>;
  transportReference?: Maybe<Scalars['String']['output']>;
  type: InvoiceNodeType;
  /**
   * User that last edited invoice, if user is not found in system default unknown user is returned
   * Null is returned for transfers, where inbound has not been edited yet
   * Null is also returned for system created invoices like inventory adjustments
   */
  user?: Maybe<UserNode>;
  verifiedDatetime?: Maybe<Scalars['DateTime']['output']>;
};

export type InvoiceNodeOtherPartyArgs = {
  storeId: Scalars['String']['input'];
};

export enum InvoiceNodeStatus {
  /**
   * General description: Outbound Shipment is ready for picking (all unallocated lines need to be fullfilled)
   * Outbound Shipment: Invoice can only be turned to allocated status when
   * all unallocated lines are fullfilled
   * Inbound Shipment: not applicable
   */
  Allocated = 'ALLOCATED',
  Cancelled = 'CANCELLED',
  /**
   * General description: Inbound Shipment was received
   * Outbound Shipment: Status is updated based on corresponding inbound Shipment
   * Inbound Shipment: Stock is introduced and can be issued
   */
  Delivered = 'DELIVERED',
  /**
   * Outbound Shipment: available_number_of_packs in a stock line gets
   * updated when items are added to the invoice.
   * Inbound Shipment: No stock changes in this status, only manually entered
   * inbound Shipments have new status
   */
  New = 'NEW',
  /**
   * General description: Outbound Shipment was picked from shelf and ready for Shipment
   * Outbound Shipment: available_number_of_packs and
   * total_number_of_packs get updated when items are added to the invoice
   * Inbound Shipment: For inter store stock transfers an inbound Shipment
   * is created when corresponding outbound Shipment is picked and ready for
   * Shipment, inbound Shipment is not editable in this status
   */
  Picked = 'PICKED',
  /**
   * General description: Outbound Shipment is sent out for delivery
   * Outbound Shipment: Becomes not editable
   * Inbound Shipment: For inter store stock transfers an inbound Shipment
   * becomes editable when this status is set as a result of corresponding
   * outbound Shipment being chagned to shipped (this is similar to New status)
   */
  Shipped = 'SHIPPED',
  /**
   * General description: Received inbound Shipment was counted and verified
   * Outbound Shipment: Status is updated based on corresponding inbound Shipment
   * Inbound Shipment: Becomes not editable
   */
  Verified = 'VERIFIED',
}

export enum InvoiceNodeType {
  CustomerReturn = 'CUSTOMER_RETURN',
  InboundShipment = 'INBOUND_SHIPMENT',
  InventoryAddition = 'INVENTORY_ADDITION',
  InventoryReduction = 'INVENTORY_REDUCTION',
  OutboundShipment = 'OUTBOUND_SHIPMENT',
  Prescription = 'PRESCRIPTION',
  Repack = 'REPACK',
  SupplierReturn = 'SUPPLIER_RETURN',
}

export type InvoiceResponse = InvoiceNode | NodeError;

export enum InvoiceSortFieldInput {
  AllocatedDatetime = 'allocatedDatetime',
  Comment = 'comment',
  CreatedDatetime = 'createdDatetime',
  DeliveredDatetime = 'deliveredDatetime',
  InvoiceDatetime = 'invoiceDatetime',
  InvoiceNumber = 'invoiceNumber',
  OtherPartyName = 'otherPartyName',
  PickedDatetime = 'pickedDatetime',
  ShippedDatetime = 'shippedDatetime',
  Status = 'status',
  TheirReference = 'theirReference',
  TransportReference = 'transportReference',
  Type = 'type',
  VerifiedDatetime = 'verifiedDatetime',
}

export type InvoiceSortInput = {
  /**
   * Sort query result is sorted descending or ascending (if not provided the default is
   * ascending)
   */
  desc?: InputMaybe<Scalars['Boolean']['input']>;
  /** Sort query result by `key` */
  key: InvoiceSortFieldInput;
};

export type InvoicesResponse = InvoiceConnector;

export type ItemChartNode = {
  __typename: 'ItemChartNode';
  calculationDate?: Maybe<Scalars['NaiveDate']['output']>;
  consumptionHistory?: Maybe<ConsumptionHistoryConnector>;
  stockEvolution?: Maybe<StockEvolutionConnector>;
  suggestedQuantityCalculation: SuggestedQuantityCalculationNode;
};

export type ItemConnector = {
  __typename: 'ItemConnector';
  nodes: Array<ItemNode>;
  totalCount: Scalars['Int']['output'];
};

export type ItemCounts = {
  __typename: 'ItemCounts';
  itemCounts: ItemCountsResponse;
};

export type ItemCountsResponse = {
  __typename: 'ItemCountsResponse';
  lowStock: Scalars['Int']['output'];
  moreThanSixMonthsStock: Scalars['Int']['output'];
  noStock: Scalars['Int']['output'];
  total: Scalars['Int']['output'];
};

export type ItemDirectionNode = {
  __typename: 'ItemDirectionNode';
  directions: Scalars['String']['output'];
  id: Scalars['String']['output'];
  itemId: Scalars['String']['output'];
  priority: Scalars['Int']['output'];
};

export type ItemFilterInput = {
  categoryId?: InputMaybe<Scalars['String']['input']>;
  categoryName?: InputMaybe<Scalars['String']['input']>;
  code?: InputMaybe<StringFilterInput>;
  codeOrName?: InputMaybe<StringFilterInput>;
  id?: InputMaybe<EqualFilterStringInput>;
  isActive?: InputMaybe<Scalars['Boolean']['input']>;
  isVaccine?: InputMaybe<Scalars['Boolean']['input']>;
  /** Items that are part of a masterlist which is visible in this store. This filter is void if `is_visible_or_on_hand` is true */
  isVisible?: InputMaybe<Scalars['Boolean']['input']>;
  /** Items that are part of a masterlist which is visible in this store OR there is available stock of that item in this store */
  isVisibleOrOnHand?: InputMaybe<Scalars['Boolean']['input']>;
  masterListId?: InputMaybe<EqualFilterStringInput>;
  name?: InputMaybe<StringFilterInput>;
  type?: InputMaybe<EqualFilterItemTypeInput>;
};

export type ItemLedgerConnector = {
  __typename: 'ItemLedgerConnector';
  nodes: Array<ItemLedgerNode>;
  totalCount: Scalars['Int']['output'];
};

export type ItemLedgerNode = {
  __typename: 'ItemLedgerNode';
  balance: Scalars['Float']['output'];
  batch?: Maybe<Scalars['String']['output']>;
  costPricePerPack: Scalars['Float']['output'];
  datetime: Scalars['DateTime']['output'];
  expiryDate?: Maybe<Scalars['NaiveDate']['output']>;
  id: Scalars['String']['output'];
  invoiceNumber: Scalars['Int']['output'];
  invoiceStatus: InvoiceNodeStatus;
  invoiceType: InvoiceNodeType;
  itemId: Scalars['String']['output'];
  name: Scalars['String']['output'];
  numberOfPacks: Scalars['Float']['output'];
  packSize: Scalars['Float']['output'];
  quantity: Scalars['Float']['output'];
  reason?: Maybe<Scalars['String']['output']>;
  sellPricePerPack: Scalars['Float']['output'];
  stockLineId?: Maybe<Scalars['String']['output']>;
  storeId: Scalars['String']['output'];
  totalBeforeTax?: Maybe<Scalars['Float']['output']>;
};

export type ItemLedgerResponse = ItemLedgerConnector;

export type ItemNode = {
  __typename: 'ItemNode';
  atcCategory: Scalars['String']['output'];
  availableBatches: StockLineConnector;
  availableStockOnHand: Scalars['Int']['output'];
  code: Scalars['String']['output'];
  ddd: Scalars['String']['output'];
  defaultPackSize: Scalars['Float']['output'];
  doses: Scalars['Int']['output'];
  id: Scalars['String']['output'];
  isVaccine: Scalars['Boolean']['output'];
  itemDirections: Array<ItemDirectionNode>;
  margin: Scalars['Float']['output'];
  masterLists?: Maybe<Array<MasterListNode>>;
  msupplyUniversalCode: Scalars['String']['output'];
  msupplyUniversalName: Scalars['String']['output'];
  name: Scalars['String']['output'];
  outerPackSize: Scalars['Int']['output'];
  stats: ItemStatsNode;
  strength?: Maybe<Scalars['String']['output']>;
  type: ItemNodeType;
  unitName?: Maybe<Scalars['String']['output']>;
  variants: Array<ItemVariantNode>;
  venCategory: VenCategoryType;
  volumePerOuterPack: Scalars['Float']['output'];
  volumePerPack: Scalars['Float']['output'];
  weight: Scalars['Float']['output'];
};

export type ItemNodeAvailableBatchesArgs = {
  storeId: Scalars['String']['input'];
};

export type ItemNodeAvailableStockOnHandArgs = {
  storeId: Scalars['String']['input'];
};

export type ItemNodeMasterListsArgs = {
  storeId: Scalars['String']['input'];
};

export type ItemNodeStatsArgs = {
  amcLookbackMonths?: InputMaybe<Scalars['Float']['input']>;
  storeId: Scalars['String']['input'];
};

export enum ItemNodeType {
  NonStock = 'NON_STOCK',
  Service = 'SERVICE',
  Stock = 'STOCK',
}

export type ItemPriceInput = {
  itemId: Scalars['String']['input'];
  nameId?: InputMaybe<Scalars['String']['input']>;
};

export type ItemPriceNode = {
  __typename: 'ItemPriceNode';
  calculatedPricePerUnit?: Maybe<Scalars['Float']['output']>;
  defaultPricePerUnit?: Maybe<Scalars['Float']['output']>;
  discountPercentage?: Maybe<Scalars['Float']['output']>;
  itemId: Scalars['String']['output'];
};

export type ItemPriceResponse = ItemPriceNode;

export enum ItemSortFieldInput {
  Code = 'code',
  Name = 'name',
  Type = 'type',
}

export type ItemSortInput = {
  /**
   * Sort query result is sorted descending or ascending (if not provided the default is
   * ascending)
   */
  desc?: InputMaybe<Scalars['Boolean']['input']>;
  /** Sort query result by `key` */
  key: ItemSortFieldInput;
};

export type ItemStatsNode = {
  __typename: 'ItemStatsNode';
  availableMonthsOfStockOnHand?: Maybe<Scalars['Float']['output']>;
  availableStockOnHand: Scalars['Float']['output'];
  averageMonthlyConsumption: Scalars['Float']['output'];
  monthsOfStockOnHand?: Maybe<Scalars['Float']['output']>;
  stockOnHand: Scalars['Float']['output'];
  totalConsumption: Scalars['Float']['output'];
};

export type ItemVariantMutations = {
  __typename: 'ItemVariantMutations';
  deleteItemVariant: DeleteItemVariantResponse;
  upsertItemVariant: UpsertPackVariantResponse;
};

export type ItemVariantMutationsDeleteItemVariantArgs = {
  input: DeleteItemVariantInput;
  storeId: Scalars['String']['input'];
};

export type ItemVariantMutationsUpsertItemVariantArgs = {
  input: UpsertItemVariantInput;
  storeId: Scalars['String']['input'];
};

export type ItemVariantNode = {
  __typename: 'ItemVariantNode';
  /** This item variant is the principal item variant in a bundle - these items are bundled with it */
  bundledItemVariants: Array<BundledItemNode>;
  /** This item variant is bundled with other (principal) item variants */
  bundlesWith: Array<BundledItemNode>;
  coldStorageType?: Maybe<ColdStorageTypeNode>;
  coldStorageTypeId?: Maybe<Scalars['String']['output']>;
  id: Scalars['String']['output'];
  itemId: Scalars['String']['output'];
  itemName: Scalars['String']['output'];
  manufacturer?: Maybe<NameNode>;
  manufacturerId?: Maybe<Scalars['String']['output']>;
  name: Scalars['String']['output'];
  packagingVariants: Array<PackagingVariantNode>;
};

export type ItemVariantNodeManufacturerArgs = {
  storeId: Scalars['String']['input'];
};

export type ItemsResponse = ItemConnector;

export type JsonschemaNode = {
  __typename: 'JsonschemaNode';
  id: Scalars['String']['output'];
  jsonSchema: Scalars['JSON']['output'];
};

export type LabelPrinterSettingNode = {
  __typename: 'LabelPrinterSettingNode';
  address: Scalars['String']['output'];
  labelHeight: Scalars['Int']['output'];
  labelWidth: Scalars['Int']['output'];
  port: Scalars['Int']['output'];
};

export type LabelPrinterSettingsInput = {
  address: Scalars['String']['input'];
  labelHeight: Scalars['Int']['input'];
  labelWidth: Scalars['Int']['input'];
  port: Scalars['Int']['input'];
};

export type LabelPrinterUpdateResult = {
  __typename: 'LabelPrinterUpdateResult';
  success: Scalars['Boolean']['output'];
};

export enum LanguageType {
  English = 'ENGLISH',
  French = 'FRENCH',
  Khmer = 'KHMER',
  Laos = 'LAOS',
  Portuguese = 'PORTUGUESE',
  Russian = 'RUSSIAN',
  Spanish = 'SPANISH',
  Tetum = 'TETUM',
}

export type LedgerConnector = {
  __typename: 'LedgerConnector';
  nodes: Array<LedgerNode>;
  totalCount: Scalars['Int']['output'];
};

export type LedgerFilterInput = {
  itemId?: InputMaybe<EqualFilterStringInput>;
  stockLineId?: InputMaybe<EqualFilterStringInput>;
};

export type LedgerNode = {
  __typename: 'LedgerNode';
  datetime: Scalars['DateTime']['output'];
  id: Scalars['String']['output'];
  invoiceNumber: Scalars['Int']['output'];
  invoiceType: InvoiceNodeType;
  itemId: Scalars['String']['output'];
  name: Scalars['String']['output'];
  quantity: Scalars['Float']['output'];
  reason?: Maybe<Scalars['String']['output']>;
  stockLineId?: Maybe<Scalars['String']['output']>;
  storeId: Scalars['String']['output'];
};

export type LedgerResponse = LedgerConnector;

export enum LedgerSortFieldInput {
  Datetime = 'datetime',
  InvoiceType = 'invoiceType',
  ItemId = 'itemId',
  Name = 'name',
  Quantity = 'quantity',
  StockLineId = 'stockLineId',
}

export type LedgerSortInput = {
  /**
   * Sort query result is sorted descending or ascending (if not provided the
   * default is ascending)
   */
  desc?: InputMaybe<Scalars['Boolean']['input']>;
  /** Sort query result by `key` */
  key: LedgerSortFieldInput;
};

export type LineDeleteError = DeleteResponseRequisitionErrorInterface & {
  __typename: 'LineDeleteError';
  description: Scalars['String']['output'];
};

export type LineLinkedToTransferredInvoice =
  DeleteInboundShipmentLineErrorInterface & {
    __typename: 'LineLinkedToTransferredInvoice';
    description: Scalars['String']['output'];
  };

export type LinkPatientPatientToStoreError = {
  __typename: 'LinkPatientPatientToStoreError';
  error: LinkPatientPatientToStoreErrorInterface;
};

export type LinkPatientPatientToStoreErrorInterface = {
  description: Scalars['String']['output'];
};

export type LinkPatientToStoreResponse =
  | LinkPatientPatientToStoreError
  | NameStoreJoinNode;

export type LocationConnector = {
  __typename: 'LocationConnector';
  nodes: Array<LocationNode>;
  totalCount: Scalars['Int']['output'];
};

export type LocationFilterInput = {
  assignedToAsset?: InputMaybe<Scalars['Boolean']['input']>;
  code?: InputMaybe<StringFilterInput>;
  id?: InputMaybe<EqualFilterStringInput>;
  name?: InputMaybe<StringFilterInput>;
  onHold?: InputMaybe<Scalars['Boolean']['input']>;
  storeId?: InputMaybe<EqualFilterStringInput>;
};

export type LocationInUse = DeleteLocationErrorInterface & {
  __typename: 'LocationInUse';
  description: Scalars['String']['output'];
  invoiceLines: InvoiceLineConnector;
  stockLines: StockLineConnector;
};

export type LocationIsOnHold = InsertOutboundShipmentLineErrorInterface &
  InsertPrescriptionLineErrorInterface &
  UpdateOutboundShipmentLineErrorInterface &
  UpdatePrescriptionLineErrorInterface & {
    __typename: 'LocationIsOnHold';
    description: Scalars['String']['output'];
  };

export type LocationNode = {
  __typename: 'LocationNode';
  code: Scalars['String']['output'];
  coldStorageType?: Maybe<ColdStorageTypeNode>;
  id: Scalars['String']['output'];
  name: Scalars['String']['output'];
  onHold: Scalars['Boolean']['output'];
  stock: StockLineConnector;
};

export type LocationNotFound = InsertOutboundShipmentLineErrorInterface &
  InsertPrescriptionLineErrorInterface &
  UpdateOutboundShipmentLineErrorInterface &
  UpdatePrescriptionLineErrorInterface & {
    __typename: 'LocationNotFound';
    description: Scalars['String']['output'];
  };

export enum LocationSortFieldInput {
  Code = 'code',
  Name = 'name',
}

export type LocationSortInput = {
  /**
   * Sort query result is sorted descending or ascending (if not provided the default is
   * ascending)
   */
  desc?: InputMaybe<Scalars['Boolean']['input']>;
  /** Sort query result by `key` */
  key: LocationSortFieldInput;
};

export type LocationsResponse = LocationConnector;

export type LockedAssetFieldsNode = {
  __typename: 'LockedAssetFieldsNode';
  catalogueItemId: Scalars['Boolean']['output'];
  serialNumber: Scalars['Boolean']['output'];
  warrantyEnd: Scalars['Boolean']['output'];
  warrantyStart: Scalars['Boolean']['output'];
};

export enum LogLevelEnum {
  Debug = 'DEBUG',
  Error = 'ERROR',
  Info = 'INFO',
  Trace = 'TRACE',
  Warn = 'WARN',
}

export type LogLevelNode = {
  __typename: 'LogLevelNode';
  level: LogLevelEnum;
};

export type LogNode = {
  __typename: 'LogNode';
  fileContent?: Maybe<Array<Scalars['String']['output']>>;
  fileNames?: Maybe<Array<Scalars['String']['output']>>;
};

export type Logout = {
  __typename: 'Logout';
  /** User id of the logged out user */
  userId: Scalars['String']['output'];
};

export type LogoutResponse = Logout;

export enum LowStockStatus {
  BelowHalf = 'BELOW_HALF',
  BelowQuarter = 'BELOW_QUARTER',
  Ok = 'OK',
}

export type MasterListConnector = {
  __typename: 'MasterListConnector';
  nodes: Array<MasterListNode>;
  totalCount: Scalars['Int']['output'];
};

export type MasterListFilterInput = {
  code?: InputMaybe<StringFilterInput>;
  description?: InputMaybe<StringFilterInput>;
  existsForName?: InputMaybe<StringFilterInput>;
  existsForNameId?: InputMaybe<EqualFilterStringInput>;
  existsForStoreId?: InputMaybe<EqualFilterStringInput>;
  id?: InputMaybe<EqualFilterStringInput>;
  isProgram?: InputMaybe<Scalars['Boolean']['input']>;
  itemId?: InputMaybe<EqualFilterStringInput>;
  name?: InputMaybe<StringFilterInput>;
};

export type MasterListLineConnector = {
  __typename: 'MasterListLineConnector';
  nodes: Array<MasterListLineNode>;
  totalCount: Scalars['Int']['output'];
};

export type MasterListLineFilterInput = {
  id?: InputMaybe<EqualFilterStringInput>;
  itemId?: InputMaybe<EqualFilterStringInput>;
  masterList?: InputMaybe<MasterListFilterInput>;
  masterListId?: InputMaybe<EqualFilterStringInput>;
};

export type MasterListLineNode = {
  __typename: 'MasterListLineNode';
  id: Scalars['String']['output'];
  item: ItemNode;
  itemId: Scalars['String']['output'];
};

export enum MasterListLineSortFieldInput {
  Code = 'code',
  Name = 'name',
}

export type MasterListLineSortInput = {
  /**
   * Sort query result is sorted descending or ascending (if not provided the default is
   * ascending)
   */
  desc?: InputMaybe<Scalars['Boolean']['input']>;
  /** Sort query result by `key` */
  key: MasterListLineSortFieldInput;
};

export type MasterListLinesResponse = MasterListLineConnector;

export type MasterListNode = {
  __typename: 'MasterListNode';
  code: Scalars['String']['output'];
  description: Scalars['String']['output'];
  discountPercentage: Scalars['Float']['output'];
  id: Scalars['String']['output'];
  linesCount?: Maybe<Scalars['Int']['output']>;
  name: Scalars['String']['output'];
};

export type MasterListNotFoundForThisName =
  AddToOutboundShipmentFromMasterListErrorInterface & {
    __typename: 'MasterListNotFoundForThisName';
    description: Scalars['String']['output'];
  };

export type MasterListNotFoundForThisStore = AddFromMasterListErrorInterface &
  AddToInboundShipmentFromMasterListErrorInterface & {
    __typename: 'MasterListNotFoundForThisStore';
    description: Scalars['String']['output'];
  };

export enum MasterListSortFieldInput {
  Code = 'code',
  Description = 'description',
  DiscountPercentage = 'discountPercentage',
  Name = 'name',
}

export type MasterListSortInput = {
  /**
   * Sort query result is sorted descending or ascending (if not provided the default is
   * ascending)
   */
  desc?: InputMaybe<Scalars['Boolean']['input']>;
  /** Sort query result by `key` */
  key: MasterListSortFieldInput;
};

export type MasterListsResponse = MasterListConnector;

export type MaxOrdersReachedForPeriod =
  InsertProgramRequestRequisitionErrorInterface &
    InsertProgramResponseRequisitionErrorInterface & {
      __typename: 'MaxOrdersReachedForPeriod';
      description: Scalars['String']['output'];
    };

export type MissingCredentials = UpdateUserErrorInterface & {
  __typename: 'MissingCredentials';
  description: Scalars['String']['output'];
};

export type Mutations = {
  __typename: 'Mutations';
  /** Add requisition lines from master item master list */
  addFromMasterList: AddFromMasterListResponse;
  addToInboundShipmentFromMasterList: AddToInboundShipmentFromMasterListResponse;
  /** Add invoice lines from master item master list */
  addToOutboundShipmentFromMasterList: AddToOutboundShipmentFromMasterListResponse;
  allocateOutboundShipmentUnallocatedLine: AllocateOutboundShipmentUnallocatedLineResponse;
  allocateProgramNumber: AllocateProgramNumberResponse;
  batchInboundShipment: BatchInboundShipmentResponse;
  batchOutboundShipment: BatchOutboundShipmentResponse;
  batchPrescription: BatchPrescriptionResponse;
  batchRequestRequisition: BatchRequestRequisitionResponse;
  batchResponseRequisition: BatchResponseRequisitionResponse;
  batchStocktake: BatchStocktakeResponse;
  centralServer: CentralServerMutationNode;
  createInventoryAdjustment: CreateInventoryAdjustmentResponse;
  /**
   * Create shipment for response requisition
   * Will create Outbound Shipment with placeholder lines for each requisition line
   * placeholder line quantity will be set to requisitionLine.supply - all linked outbound shipments
   * lines quantity (placeholder and filled) for requisitionLine.item
   */
  createRequisitionShipment: CreateRequisitionShipmentResponse;
  deleteAsset: DeleteAssetResponse;
  deleteCustomerReturn: DeleteCustomerReturnResponse;
  deleteInboundShipment: DeleteInboundShipmentResponse;
  deleteInboundShipmentLine: DeleteInboundShipmentLineResponse;
  deleteInboundShipmentServiceLine: DeleteInboundShipmentServiceLineResponse;
  deleteLocation: DeleteLocationResponse;
  deleteOutboundShipment: DeleteOutboundShipmentResponse;
  deleteOutboundShipmentLine: DeleteOutboundShipmentLineResponse;
  deleteOutboundShipmentServiceLine: DeleteOutboundShipmentServiceLineResponse;
  deleteOutboundShipmentUnallocatedLine: DeleteOutboundShipmentUnallocatedLineResponse;
  deletePrescription: DeletePrescriptionResponse;
  deletePrescriptionLine: DeletePrescriptionLineResponse;
  deleteRequestRequisition: DeleteRequestRequisitionResponse;
  deleteRequestRequisitionLine: DeleteRequestRequisitionLineResponse;
  deleteResponseRequisition: DeleteResponseRequisitionResponse;
  deleteResponseRequisitionLine: DeleteResponseRequisitionLineResponse;
  deleteStocktake: DeleteStocktakeResponse;
  deleteStocktakeLine: DeleteStocktakeLineResponse;
  deleteSupplierReturn: DeleteSupplierReturnResponse;
  finaliseRnrForm: FinaliseRnRFormResponse;
  initialiseSite: InitialiseSiteResponse;
  insertAsset: InsertAssetResponse;
  insertAssetLog: InsertAssetLogResponse;
  insertBarcode: InsertBarcodeResponse;
  insertContactForm: InsertContactFormResponse;
  insertContactTrace: InsertContactTraceResponse;
  insertCustomerReturn: InsertCustomerReturnResponse;
  insertDocumentRegistry: InsertDocumentResponse;
  insertEncounter: InsertEncounterResponse;
  insertFormSchema: InsertFormSchemaResponse;
  insertInboundShipment: InsertInboundShipmentResponse;
  insertInboundShipmentLine: InsertInboundShipmentLineResponse;
  insertInboundShipmentServiceLine: InsertInboundShipmentServiceLineResponse;
  insertInsurance: InsertInsuranceResponse;
  insertLocation: InsertLocationResponse;
  insertOutboundShipment: InsertOutboundShipmentResponse;
  insertOutboundShipmentLine: InsertOutboundShipmentLineResponse;
  insertOutboundShipmentServiceLine: InsertOutboundShipmentServiceLineResponse;
  insertOutboundShipmentUnallocatedLine: InsertOutboundShipmentUnallocatedLineResponse;
  /** Inserts a new patient (without document data) */
  insertPatient: InsertPatientResponse;
  insertPluginData: InsertPluginDataResponse;
  insertPrescription: InsertPrescriptionResponse;
  insertPrescriptionLine: InsertPrescriptionLineResponse;
  insertPrinter: InsertPrinterResponse;
  /**
   * Enrols a patient into a program by adding a program document to the patient's documents.
   * Every patient can only have one program document of each program type.
   */
  insertProgramEnrolment: InsertProgramEnrolmentResponse;
  /**
   * Inserts a new program patient, i.e. a patient that can contain additional information stored
   * in a document.
   */
  insertProgramPatient: InsertProgramPatientResponse;
  insertProgramRequestRequisition: InsertProgramRequestRequisitionResponse;
  insertProgramResponseRequisition: InsertProgramResponseRequisitionResponse;
  insertRepack: InsertRepackResponse;
  insertRequestRequisition: InsertRequestRequisitionResponse;
  insertRequestRequisitionLine: InsertRequestRequisitionLineResponse;
  insertResponseRequisition: InsertResponseRequisitionResponse;
  insertResponseRequisitionLine: InsertResponseRequisitionLineResponse;
  insertRnrForm: InsertRnRFormResponse;
  insertStockLine: InsertStockLineLineResponse;
  insertStocktake: InsertStocktakeResponse;
  insertStocktakeLine: InsertStocktakeLineResponse;
  insertSupplierReturn: InsertSupplierReturnResponse;
  insertVaccination: InsertVaccinationResponse;
  /** Links a patient to a store and thus effectively to a site */
  linkPatientToStore: LinkPatientToStoreResponse;
  manualSync: Scalars['String']['output'];
  /** Set supply quantity to requested quantity */
  supplyRequestedQuantity: SupplyRequestedQuantityResponse;
  updateAsset: UpdateAssetResponse;
  updateContactTrace: UpdateContactTraceResponse;
  updateCustomerReturn: UpdateCustomerReturnResponse;
  updateCustomerReturnLines: UpdateCustomerReturnLinesResponse;
  updateDisplaySettings: UpdateDisplaySettingsResponse;
  updateEncounter: UpdateEncounterResponse;
  updateInboundShipment: UpdateInboundShipmentResponse;
  updateInboundShipmentLine: UpdateInboundShipmentLineResponse;
  updateInboundShipmentServiceLine: UpdateInboundShipmentServiceLineResponse;
  updateIndicatorValue: UpdateIndicatorValueResponse;
  updateInsurance: UpdateInsuranceResponse;
  updateLabelPrinterSettings: UpdateLabelPrinterSettingsResponse;
  updateLocation: UpdateLocationResponse;
  updateLogLevel: UpsertLogLevelResponse;
  updateNameProperties: UpdateNamePropertiesResponse;
  updateOutboundShipment: UpdateOutboundShipmentResponse;
  updateOutboundShipmentLine: UpdateOutboundShipmentLineResponse;
  updateOutboundShipmentName: UpdateOutboundShipmentNameResponse;
  updateOutboundShipmentServiceLine: UpdateOutboundShipmentServiceLineResponse;
  updateOutboundShipmentUnallocatedLine: UpdateOutboundShipmentUnallocatedLineResponse;
  /** Updates a new patient (without document data) */
  updatePatient: UpdatePatientResponse;
  updatePluginData: UpdatePluginDataResponse;
  updatePrescription: UpdatePrescriptionResponse;
  updatePrescriptionLine: UpdatePrescriptionLineResponse;
  updatePrinter: UpdatePrinterResponse;
  /** Updates an existing program document belonging to a patient. */
  updateProgramEnrolment: UpdateProgramEnrolmentResponse;
  /**
   * Updates a new program patient, i.e. a patient the can contain additional information stored
   * in a document.
   */
  updateProgramPatient: UpdateProgramPatientResponse;
  updateRequestRequisition: UpdateRequestRequisitionResponse;
  updateRequestRequisitionLine: UpdateRequestRequisitionLineResponse;
  updateResponseRequisition: UpdateResponseRequisitionResponse;
  updateResponseRequisitionLine: UpdateResponseRequisitionLineResponse;
  updateRnrForm: UpdateRnRFormResponse;
  updateSensor: UpdateSensorResponse;
  updateStockLine: UpdateStockLineLineResponse;
  updateStocktake: UpdateStocktakeResponse;
  updateStocktakeLine: UpdateStocktakeLineResponse;
  updateSupplierReturn: UpdateSupplierReturnResponse;
  updateSupplierReturnLines: UpdateSupplierReturnLinesResponse;
  updateSupplierReturnOtherParty: UpdateSupplierReturnOtherPartyResponse;
  updateSyncSettings: UpdateSyncSettingsResponse;
  updateTemperatureBreach: UpdateTemperatureBreachResponse;
  updateUser: UpdateUserResponse;
  updateVaccination: UpdateVaccinationResponse;
  /** Set requested for each line in request requisition to calculated */
  useSuggestedQuantity: UseSuggestedQuantityResponse;
};

export type MutationsAddFromMasterListArgs = {
  input: AddFromMasterListInput;
  storeId: Scalars['String']['input'];
};

export type MutationsAddToInboundShipmentFromMasterListArgs = {
  input: AddToShipmentFromMasterListInput;
  storeId: Scalars['String']['input'];
};

export type MutationsAddToOutboundShipmentFromMasterListArgs = {
  input: AddToShipmentFromMasterListInput;
  storeId: Scalars['String']['input'];
};

export type MutationsAllocateOutboundShipmentUnallocatedLineArgs = {
  lineId: Scalars['String']['input'];
  storeId: Scalars['String']['input'];
};

export type MutationsAllocateProgramNumberArgs = {
  input: AllocateProgramNumberInput;
  storeId: Scalars['String']['input'];
};

export type MutationsBatchInboundShipmentArgs = {
  input: BatchInboundShipmentInput;
  storeId: Scalars['String']['input'];
};

export type MutationsBatchOutboundShipmentArgs = {
  input: BatchOutboundShipmentInput;
  storeId: Scalars['String']['input'];
};

export type MutationsBatchPrescriptionArgs = {
  input: BatchPrescriptionInput;
  storeId: Scalars['String']['input'];
};

export type MutationsBatchRequestRequisitionArgs = {
  input: BatchRequestRequisitionInput;
  storeId: Scalars['String']['input'];
};

export type MutationsBatchResponseRequisitionArgs = {
  input: BatchResponseRequisitionInput;
  storeId: Scalars['String']['input'];
};

export type MutationsBatchStocktakeArgs = {
  input: BatchStocktakeInput;
  storeId: Scalars['String']['input'];
};

export type MutationsCreateInventoryAdjustmentArgs = {
  input: CreateInventoryAdjustmentInput;
  storeId: Scalars['String']['input'];
};

export type MutationsCreateRequisitionShipmentArgs = {
  input: CreateRequisitionShipmentInput;
  storeId: Scalars['String']['input'];
};

export type MutationsDeleteAssetArgs = {
  assetId: Scalars['String']['input'];
  storeId: Scalars['String']['input'];
};

export type MutationsDeleteCustomerReturnArgs = {
  id: Scalars['String']['input'];
  storeId: Scalars['String']['input'];
};

export type MutationsDeleteInboundShipmentArgs = {
  input: DeleteInboundShipmentInput;
  storeId: Scalars['String']['input'];
};

export type MutationsDeleteInboundShipmentLineArgs = {
  input: DeleteInboundShipmentLineInput;
  storeId: Scalars['String']['input'];
};

export type MutationsDeleteInboundShipmentServiceLineArgs = {
  input: DeleteInboundShipmentServiceLineInput;
  storeId: Scalars['String']['input'];
};

export type MutationsDeleteLocationArgs = {
  input: DeleteLocationInput;
  storeId: Scalars['String']['input'];
};

export type MutationsDeleteOutboundShipmentArgs = {
  id: Scalars['String']['input'];
  storeId: Scalars['String']['input'];
};

export type MutationsDeleteOutboundShipmentLineArgs = {
  input: DeleteOutboundShipmentLineInput;
  storeId: Scalars['String']['input'];
};

export type MutationsDeleteOutboundShipmentServiceLineArgs = {
  input: DeleteOutboundShipmentServiceLineInput;
  storeId: Scalars['String']['input'];
};

export type MutationsDeleteOutboundShipmentUnallocatedLineArgs = {
  input: DeleteOutboundShipmentUnallocatedLineInput;
  storeId: Scalars['String']['input'];
};

export type MutationsDeletePrescriptionArgs = {
  id: Scalars['String']['input'];
  storeId: Scalars['String']['input'];
};

export type MutationsDeletePrescriptionLineArgs = {
  input: DeletePrescriptionLineInput;
  storeId: Scalars['String']['input'];
};

export type MutationsDeleteRequestRequisitionArgs = {
  input: DeleteRequestRequisitionInput;
  storeId: Scalars['String']['input'];
};

export type MutationsDeleteRequestRequisitionLineArgs = {
  input: DeleteRequestRequisitionLineInput;
  storeId: Scalars['String']['input'];
};

export type MutationsDeleteResponseRequisitionArgs = {
  input: DeleteResponseRequisitionInput;
  storeId: Scalars['String']['input'];
};

export type MutationsDeleteResponseRequisitionLineArgs = {
  input: DeleteResponseRequisitionLineInput;
  storeId: Scalars['String']['input'];
};

export type MutationsDeleteStocktakeArgs = {
  input: DeleteStocktakeInput;
  storeId: Scalars['String']['input'];
};

export type MutationsDeleteStocktakeLineArgs = {
  input: DeleteStocktakeLineInput;
  storeId: Scalars['String']['input'];
};

export type MutationsDeleteSupplierReturnArgs = {
  id: Scalars['String']['input'];
  storeId: Scalars['String']['input'];
};

export type MutationsFinaliseRnrFormArgs = {
  input: FinaliseRnRFormInput;
  storeId: Scalars['String']['input'];
};

export type MutationsInitialiseSiteArgs = {
  input: SyncSettingsInput;
};

export type MutationsInsertAssetArgs = {
  input: InsertAssetInput;
  storeId: Scalars['String']['input'];
};

export type MutationsInsertAssetLogArgs = {
  input: InsertAssetLogInput;
  storeId: Scalars['String']['input'];
};

export type MutationsInsertBarcodeArgs = {
  input: InsertBarcodeInput;
  storeId: Scalars['String']['input'];
};

export type MutationsInsertContactFormArgs = {
  input: InsertContactFormInput;
  storeId: Scalars['String']['input'];
};

export type MutationsInsertContactTraceArgs = {
  input: InsertContactTraceInput;
  storeId: Scalars['String']['input'];
};

export type MutationsInsertCustomerReturnArgs = {
  input: CustomerReturnInput;
  storeId: Scalars['String']['input'];
};

export type MutationsInsertDocumentRegistryArgs = {
  input: InsertDocumentRegistryInput;
};

export type MutationsInsertEncounterArgs = {
  input: InsertEncounterInput;
  storeId: Scalars['String']['input'];
};

export type MutationsInsertFormSchemaArgs = {
  input: InsertFormSchemaInput;
};

export type MutationsInsertInboundShipmentArgs = {
  input: InsertInboundShipmentInput;
  storeId: Scalars['String']['input'];
};

export type MutationsInsertInboundShipmentLineArgs = {
  input: InsertInboundShipmentLineInput;
  storeId: Scalars['String']['input'];
};

export type MutationsInsertInboundShipmentServiceLineArgs = {
  input: InsertInboundShipmentServiceLineInput;
  storeId: Scalars['String']['input'];
};

export type MutationsInsertInsuranceArgs = {
  input: InsertInsuranceInput;
  storeId: Scalars['String']['input'];
};

export type MutationsInsertLocationArgs = {
  input: InsertLocationInput;
  storeId: Scalars['String']['input'];
};

export type MutationsInsertOutboundShipmentArgs = {
  input: InsertOutboundShipmentInput;
  storeId: Scalars['String']['input'];
};

export type MutationsInsertOutboundShipmentLineArgs = {
  input: InsertOutboundShipmentLineInput;
  storeId: Scalars['String']['input'];
};

export type MutationsInsertOutboundShipmentServiceLineArgs = {
  input: InsertOutboundShipmentServiceLineInput;
  storeId: Scalars['String']['input'];
};

export type MutationsInsertOutboundShipmentUnallocatedLineArgs = {
  input: InsertOutboundShipmentUnallocatedLineInput;
  storeId: Scalars['String']['input'];
};

export type MutationsInsertPatientArgs = {
  input: InsertPatientInput;
  storeId: Scalars['String']['input'];
};

export type MutationsInsertPluginDataArgs = {
  input: InsertPluginDataInput;
  storeId: Scalars['String']['input'];
};

export type MutationsInsertPrescriptionArgs = {
  input: InsertPrescriptionInput;
  storeId: Scalars['String']['input'];
};

export type MutationsInsertPrescriptionLineArgs = {
  input: InsertPrescriptionLineInput;
  storeId: Scalars['String']['input'];
};

export type MutationsInsertPrinterArgs = {
  input: InsertPrinterInput;
};

export type MutationsInsertProgramEnrolmentArgs = {
  input: InsertProgramEnrolmentInput;
  storeId: Scalars['String']['input'];
};

export type MutationsInsertProgramPatientArgs = {
  input: InsertProgramPatientInput;
  storeId: Scalars['String']['input'];
};

export type MutationsInsertProgramRequestRequisitionArgs = {
  input: InsertProgramRequestRequisitionInput;
  storeId: Scalars['String']['input'];
};

export type MutationsInsertProgramResponseRequisitionArgs = {
  input: InsertProgramResponseRequisitionInput;
  storeId: Scalars['String']['input'];
};

export type MutationsInsertRepackArgs = {
  input: InsertRepackInput;
  storeId: Scalars['String']['input'];
};

export type MutationsInsertRequestRequisitionArgs = {
  input: InsertRequestRequisitionInput;
  storeId: Scalars['String']['input'];
};

export type MutationsInsertRequestRequisitionLineArgs = {
  input: InsertRequestRequisitionLineInput;
  storeId: Scalars['String']['input'];
};

export type MutationsInsertResponseRequisitionArgs = {
  input: InsertResponseRequisitionInput;
  storeId: Scalars['String']['input'];
};

export type MutationsInsertResponseRequisitionLineArgs = {
  input: InsertResponseRequisitionLineInput;
  storeId: Scalars['String']['input'];
};

export type MutationsInsertRnrFormArgs = {
  input: InsertRnRFormInput;
  storeId: Scalars['String']['input'];
};

export type MutationsInsertStockLineArgs = {
  input: InsertStockLineInput;
  storeId: Scalars['String']['input'];
};

export type MutationsInsertStocktakeArgs = {
  input: InsertStocktakeInput;
  storeId: Scalars['String']['input'];
};

export type MutationsInsertStocktakeLineArgs = {
  input: InsertStocktakeLineInput;
  storeId: Scalars['String']['input'];
};

export type MutationsInsertSupplierReturnArgs = {
  input: SupplierReturnInput;
  storeId: Scalars['String']['input'];
};

export type MutationsInsertVaccinationArgs = {
  input: InsertVaccinationInput;
  storeId: Scalars['String']['input'];
};

export type MutationsLinkPatientToStoreArgs = {
  nameId: Scalars['String']['input'];
  storeId: Scalars['String']['input'];
};

export type MutationsSupplyRequestedQuantityArgs = {
  input: SupplyRequestedQuantityInput;
  storeId: Scalars['String']['input'];
};

export type MutationsUpdateAssetArgs = {
  input: UpdateAssetInput;
  storeId: Scalars['String']['input'];
};

export type MutationsUpdateContactTraceArgs = {
  input: UpdateContactTraceInput;
  storeId: Scalars['String']['input'];
};

export type MutationsUpdateCustomerReturnArgs = {
  input: UpdateCustomerReturnInput;
  storeId: Scalars['String']['input'];
};

export type MutationsUpdateCustomerReturnLinesArgs = {
  input: UpdateCustomerReturnLinesInput;
  storeId: Scalars['String']['input'];
};

export type MutationsUpdateDisplaySettingsArgs = {
  input: DisplaySettingsInput;
};

export type MutationsUpdateEncounterArgs = {
  input: UpdateEncounterInput;
  storeId: Scalars['String']['input'];
};

export type MutationsUpdateInboundShipmentArgs = {
  input: UpdateInboundShipmentInput;
  storeId: Scalars['String']['input'];
};

export type MutationsUpdateInboundShipmentLineArgs = {
  input: UpdateInboundShipmentLineInput;
  storeId: Scalars['String']['input'];
};

export type MutationsUpdateInboundShipmentServiceLineArgs = {
  input: UpdateInboundShipmentServiceLineInput;
  storeId: Scalars['String']['input'];
};

export type MutationsUpdateIndicatorValueArgs = {
  input: UpdateIndicatorValueInput;
  storeId: Scalars['String']['input'];
};

export type MutationsUpdateInsuranceArgs = {
  input: UpdateInsuranceInput;
  storeId: Scalars['String']['input'];
};

export type MutationsUpdateLabelPrinterSettingsArgs = {
  input: LabelPrinterSettingsInput;
};

export type MutationsUpdateLocationArgs = {
  input: UpdateLocationInput;
  storeId: Scalars['String']['input'];
};

export type MutationsUpdateLogLevelArgs = {
  input: UpsertLogLevelInput;
  storeId: Scalars['String']['input'];
};

export type MutationsUpdateNamePropertiesArgs = {
  input: UpdateNamePropertiesInput;
  storeId: Scalars['String']['input'];
};

export type MutationsUpdateOutboundShipmentArgs = {
  input: UpdateOutboundShipmentInput;
  storeId: Scalars['String']['input'];
};

export type MutationsUpdateOutboundShipmentLineArgs = {
  input: UpdateOutboundShipmentLineInput;
  storeId: Scalars['String']['input'];
};

export type MutationsUpdateOutboundShipmentNameArgs = {
  input: UpdateOutboundShipmentNameInput;
  storeId: Scalars['String']['input'];
};

export type MutationsUpdateOutboundShipmentServiceLineArgs = {
  input: UpdateOutboundShipmentServiceLineInput;
  storeId: Scalars['String']['input'];
};

export type MutationsUpdateOutboundShipmentUnallocatedLineArgs = {
  input: UpdateOutboundShipmentUnallocatedLineInput;
  storeId: Scalars['String']['input'];
};

export type MutationsUpdatePatientArgs = {
  input: UpdatePatientInput;
  storeId: Scalars['String']['input'];
};

export type MutationsUpdatePluginDataArgs = {
  input: UpdatePluginDataInput;
  storeId: Scalars['String']['input'];
};

export type MutationsUpdatePrescriptionArgs = {
  input: UpdatePrescriptionInput;
  storeId: Scalars['String']['input'];
};

export type MutationsUpdatePrescriptionLineArgs = {
  input: UpdatePrescriptionLineInput;
  storeId: Scalars['String']['input'];
};

export type MutationsUpdatePrinterArgs = {
  input: UpdatePrinterInput;
};

export type MutationsUpdateProgramEnrolmentArgs = {
  input: UpdateProgramEnrolmentInput;
  storeId: Scalars['String']['input'];
};

export type MutationsUpdateProgramPatientArgs = {
  input: UpdateProgramPatientInput;
  storeId: Scalars['String']['input'];
};

export type MutationsUpdateRequestRequisitionArgs = {
  input: UpdateRequestRequisitionInput;
  storeId: Scalars['String']['input'];
};

export type MutationsUpdateRequestRequisitionLineArgs = {
  input: UpdateRequestRequisitionLineInput;
  storeId: Scalars['String']['input'];
};

export type MutationsUpdateResponseRequisitionArgs = {
  input: UpdateResponseRequisitionInput;
  storeId: Scalars['String']['input'];
};

export type MutationsUpdateResponseRequisitionLineArgs = {
  input: UpdateResponseRequisitionLineInput;
  storeId: Scalars['String']['input'];
};

export type MutationsUpdateRnrFormArgs = {
  input: UpdateRnRFormInput;
  storeId: Scalars['String']['input'];
};

export type MutationsUpdateSensorArgs = {
  input: UpdateSensorInput;
  storeId: Scalars['String']['input'];
};

export type MutationsUpdateStockLineArgs = {
  input: UpdateStockLineInput;
  storeId: Scalars['String']['input'];
};

export type MutationsUpdateStocktakeArgs = {
  input: UpdateStocktakeInput;
  storeId: Scalars['String']['input'];
};

export type MutationsUpdateStocktakeLineArgs = {
  input: UpdateStocktakeLineInput;
  storeId: Scalars['String']['input'];
};

export type MutationsUpdateSupplierReturnArgs = {
  input: UpdateSupplierReturnInput;
  storeId: Scalars['String']['input'];
};

export type MutationsUpdateSupplierReturnLinesArgs = {
  input: UpdateSupplierReturnLinesInput;
  storeId: Scalars['String']['input'];
};

export type MutationsUpdateSupplierReturnOtherPartyArgs = {
  input: UpdateSupplierReturnOtherPartyInput;
  storeId: Scalars['String']['input'];
};

export type MutationsUpdateSyncSettingsArgs = {
  input: SyncSettingsInput;
};

export type MutationsUpdateTemperatureBreachArgs = {
  input: UpdateTemperatureBreachInput;
  storeId: Scalars['String']['input'];
};

export type MutationsUpdateVaccinationArgs = {
  input: UpdateVaccinationInput;
  storeId: Scalars['String']['input'];
};

export type MutationsUseSuggestedQuantityArgs = {
  input: UseSuggestedQuantityInput;
  storeId: Scalars['String']['input'];
};

export type NameConnector = {
  __typename: 'NameConnector';
  nodes: Array<NameNode>;
  totalCount: Scalars['Int']['output'];
};

export type NameFilterInput = {
  address1?: InputMaybe<StringFilterInput>;
  address2?: InputMaybe<StringFilterInput>;
  /** Filter by code */
  code?: InputMaybe<StringFilterInput>;
  /** Search filter across name or code */
  codeOrName?: InputMaybe<StringFilterInput>;
  country?: InputMaybe<StringFilterInput>;
  email?: InputMaybe<StringFilterInput>;
  id?: InputMaybe<EqualFilterStringInput>;
  /** Filter by customer property */
  isCustomer?: InputMaybe<Scalars['Boolean']['input']>;
  /** Filter by donor property */
  isDonor?: InputMaybe<Scalars['Boolean']['input']>;
  /** Filter by manufacturer property */
  isManufacturer?: InputMaybe<Scalars['Boolean']['input']>;
  /** Is this name a store */
  isStore?: InputMaybe<Scalars['Boolean']['input']>;
  /** Filter by supplier property */
  isSupplier?: InputMaybe<Scalars['Boolean']['input']>;
  /**
   * Show system names (defaults to false)
   * System names don't have name_store_join thus if queried with true filter, is_visible filter should also be true or null
   * if is_visible is set to true and is_system_name is also true no system names will be returned
   */
  isSystemName?: InputMaybe<Scalars['Boolean']['input']>;
  /** Visibility in current store (based on store_id parameter and existence of name_store_join record) */
  isVisible?: InputMaybe<Scalars['Boolean']['input']>;
  /** Filter by name */
  name?: InputMaybe<StringFilterInput>;
  phone?: InputMaybe<StringFilterInput>;
  /** Code of the store if store is linked to name */
  storeCode?: InputMaybe<StringFilterInput>;
  supplyingStoreId?: InputMaybe<EqualFilterStringInput>;
  /** Filter by the name type */
  type?: InputMaybe<EqualFilterTypeInput>;
};

export type NameNode = {
  __typename: 'NameNode';
  address1?: Maybe<Scalars['String']['output']>;
  address2?: Maybe<Scalars['String']['output']>;
  chargeCode?: Maybe<Scalars['String']['output']>;
  code: Scalars['String']['output'];
  comment?: Maybe<Scalars['String']['output']>;
  country?: Maybe<Scalars['String']['output']>;
  createdDatetime?: Maybe<Scalars['DateTime']['output']>;
  customData?: Maybe<Scalars['JSON']['output']>;
  dateOfBirth?: Maybe<Scalars['NaiveDate']['output']>;
  email?: Maybe<Scalars['String']['output']>;
  firstName?: Maybe<Scalars['String']['output']>;
  gender?: Maybe<GenderType>;
  id: Scalars['String']['output'];
  isCustomer: Scalars['Boolean']['output'];
  isDonor: Scalars['Boolean']['output'];
  isManufacturer: Scalars['Boolean']['output'];
  isOnHold: Scalars['Boolean']['output'];
  isSupplier: Scalars['Boolean']['output'];
  isSystemName: Scalars['Boolean']['output'];
  isVisible: Scalars['Boolean']['output'];
  lastName?: Maybe<Scalars['String']['output']>;
  name: Scalars['String']['output'];
  phone?: Maybe<Scalars['String']['output']>;
  /** Returns a JSON string of the name properties e.g {"property_key": "value"} */
  properties: Scalars['String']['output'];
  store?: Maybe<StoreNode>;
  type: NameNodeType;
  website?: Maybe<Scalars['String']['output']>;
};

export enum NameNodeType {
  Facility = 'FACILITY',
  Invad = 'INVAD',
  Repack = 'REPACK',
  Store = 'STORE',
}

export type NamePropertyConnector = {
  __typename: 'NamePropertyConnector';
  nodes: Array<NamePropertyNode>;
  totalCount: Scalars['Int']['output'];
};

export type NamePropertyNode = {
  __typename: 'NamePropertyNode';
  id: Scalars['String']['output'];
  property: PropertyNode;
  remoteEditable: Scalars['Boolean']['output'];
};

export type NamePropertyResponse = NamePropertyConnector;

export enum NameSortFieldInput {
  Code = 'code',
  Name = 'name',
}

export type NameSortInput = {
  /**
   * Sort query result is sorted descending or ascending (if not provided the default is
   * ascending)
   */
  desc?: InputMaybe<Scalars['Boolean']['input']>;
  /** Sort query result by `key` */
  key: NameSortFieldInput;
};

export type NameStoreJoinNode = {
  __typename: 'NameStoreJoinNode';
  id: Scalars['String']['output'];
  nameId: Scalars['String']['output'];
  storeId: Scalars['String']['output'];
};

export type NamesResponse = NameConnector;

export type NoPermissionForThisStore = InsertAssetErrorInterface &
  InsertDemographicIndicatorErrorInterface &
  InsertDemographicProjectionErrorInterface &
  UpdateDemographicIndicatorErrorInterface &
  UpdateDemographicProjectionErrorInterface & {
    __typename: 'NoPermissionForThisStore';
    description: Scalars['String']['output'];
  };

export type NoRefreshTokenProvided = RefreshTokenErrorInterface & {
  __typename: 'NoRefreshTokenProvided';
  description: Scalars['String']['output'];
};

export type NoSiteAccess = AuthTokenErrorInterface & {
  __typename: 'NoSiteAccess';
  description: Scalars['String']['output'];
};

/** Generic Error Wrapper */
export type NodeError = {
  __typename: 'NodeError';
  error: NodeErrorInterface;
};

export type NodeErrorInterface = {
  description: Scalars['String']['output'];
};

export type NotARefreshToken = RefreshTokenErrorInterface & {
  __typename: 'NotARefreshToken';
  description: Scalars['String']['output'];
};

export type NotAnInboundShipment = UpdateInboundShipmentLineErrorInterface & {
  __typename: 'NotAnInboundShipment';
  description: Scalars['String']['output'];
};

export type NotAnOutboundShipmentError = UpdateErrorInterface &
  UpdateNameErrorInterface & {
    __typename: 'NotAnOutboundShipmentError';
    description: Scalars['String']['output'];
  };

export type NotEnoughStockForReduction =
  InsertOutboundShipmentLineErrorInterface &
    InsertPrescriptionLineErrorInterface &
    UpdateOutboundShipmentLineErrorInterface &
    UpdatePrescriptionLineErrorInterface & {
      __typename: 'NotEnoughStockForReduction';
      batch: StockLineResponse;
      description: Scalars['String']['output'];
      line?: Maybe<InvoiceLineNode>;
    };

export type NotMostRecentGivenDose = UpdateVaccinationErrorInterface & {
  __typename: 'NotMostRecentGivenDose';
  description: Scalars['String']['output'];
};

export type NothingRemainingToSupply =
  CreateRequisitionShipmentErrorInterface & {
    __typename: 'NothingRemainingToSupply';
    description: Scalars['String']['output'];
  };

/**
 * Update a nullable value
 *
 * This struct is usually used as an optional value.
 * For example, in an API update input object like `mutableValue:  NullableUpdate | null | undefined`.
 * This is done to encode the following cases (using `mutableValue` from previous example):
 * 1) if `mutableValue` is `null | undefined`, nothing is updated
 * 2) if `mutableValue` object is set:
 * a) if `NullableUpdate.value` is `undefined | null`, the `mutableValue` is set to `null`
 * b) if `NullableUpdate.value` is set, the `mutableValue` is set to the provided `NullableUpdate.value`
 */
export type NullableDateUpdate = {
  value?: InputMaybe<Scalars['NaiveDate']['input']>;
};

/**
 * Update a nullable value
 *
 * This struct is usually used as an optional value.
 * For example, in an API update input object like `mutableValue:  NullableUpdate | null | undefined`.
 * This is done to encode the following cases (using `mutableValue` from previous example):
 * 1) if `mutableValue` is `null | undefined`, nothing is updated
 * 2) if `mutableValue` object is set:
 * a) if `NullableUpdate.value` is `undefined | null`, the `mutableValue` is set to `null`
 * b) if `NullableUpdate.value` is set, the `mutableValue` is set to the provided `NullableUpdate.value`
 */
export type NullableStringUpdate = {
  value?: InputMaybe<Scalars['String']['input']>;
};

export type NumberNode = {
  __typename: 'NumberNode';
  number: Scalars['Int']['output'];
};

export type OrderingTooManyItems = UpdateRequestRequisitionErrorInterface &
  UpdateResponseRequisitionErrorInterface & {
    __typename: 'OrderingTooManyItems';
    description: Scalars['String']['output'];
    maxItemsInEmergencyOrder: Scalars['Int']['output'];
  };

export type OtherPartyNotACustomer = InsertCustomerReturnErrorInterface &
  InsertErrorInterface &
  InsertResponseRequisitionErrorInterface &
  UpdateCustomerReturnErrorInterface &
  UpdateNameErrorInterface & {
    __typename: 'OtherPartyNotACustomer';
    description: Scalars['String']['output'];
  };

export type OtherPartyNotASupplier = InsertInboundShipmentErrorInterface &
  InsertRequestRequisitionErrorInterface &
  InsertSupplierReturnErrorInterface &
  UpdateInboundShipmentErrorInterface &
  UpdateRequestRequisitionErrorInterface &
  UpdateReturnOtherPartyErrorInterface & {
    __typename: 'OtherPartyNotASupplier';
    description: Scalars['String']['output'];
  };

export type OtherPartyNotVisible = InsertCustomerReturnErrorInterface &
  InsertErrorInterface &
  InsertInboundShipmentErrorInterface &
  InsertRequestRequisitionErrorInterface &
  InsertResponseRequisitionErrorInterface &
  InsertSupplierReturnErrorInterface &
  UpdateCustomerReturnErrorInterface &
  UpdateInboundShipmentErrorInterface &
  UpdateNameErrorInterface &
  UpdateRequestRequisitionErrorInterface &
  UpdateReturnOtherPartyErrorInterface & {
    __typename: 'OtherPartyNotVisible';
    description: Scalars['String']['output'];
  };

export type OutboundInvoiceCounts = {
  __typename: 'OutboundInvoiceCounts';
  created: InvoiceCountsSummary;
  /** Number of outbound shipments not shipped yet */
  notShipped: Scalars['Int']['output'];
};

export type PackagingVariantInput = {
  id: Scalars['String']['input'];
  name: Scalars['String']['input'];
  packSize?: InputMaybe<Scalars['Float']['input']>;
  packagingLevel: Scalars['Int']['input'];
  volumePerUnit?: InputMaybe<Scalars['Float']['input']>;
};

export type PackagingVariantNode = {
  __typename: 'PackagingVariantNode';
  id: Scalars['String']['output'];
  name: Scalars['String']['output'];
  packSize?: Maybe<Scalars['Float']['output']>;
  packagingLevel: Scalars['Int']['output'];
  volumePerUnit?: Maybe<Scalars['Float']['output']>;
};

/**
 * Pagination input.
 *
 * Option to limit the number of returned items and/or queries large lists in "pages".
 */
export type PaginationInput = {
  /** Max number of returned items */
  first?: InputMaybe<Scalars['Int']['input']>;
  /** First returned item is at the `offset` position in the full list */
  offset?: InputMaybe<Scalars['Int']['input']>;
};

export type PatientConnector = {
  __typename: 'PatientConnector';
  nodes: Array<PatientNode>;
  totalCount: Scalars['Int']['output'];
};

export type PatientFilterInput = {
  address1?: InputMaybe<StringFilterInput>;
  address2?: InputMaybe<StringFilterInput>;
  code?: InputMaybe<StringFilterInput>;
  code2?: InputMaybe<StringFilterInput>;
  country?: InputMaybe<StringFilterInput>;
  dateOfBirth?: InputMaybe<DateFilterInput>;
  dateOfDeath?: InputMaybe<DateFilterInput>;
  email?: InputMaybe<StringFilterInput>;
  firstName?: InputMaybe<StringFilterInput>;
  gender?: InputMaybe<EqualFilterGenderType>;
  id?: InputMaybe<EqualFilterStringInput>;
  identifier?: InputMaybe<StringFilterInput>;
  lastName?: InputMaybe<StringFilterInput>;
  name?: InputMaybe<StringFilterInput>;
  nextOfKinName?: InputMaybe<StringFilterInput>;
  phone?: InputMaybe<StringFilterInput>;
  programEnrolmentName?: InputMaybe<StringFilterInput>;
};

export type PatientNode = {
  __typename: 'PatientNode';
  address1?: Maybe<Scalars['String']['output']>;
  address2?: Maybe<Scalars['String']['output']>;
  age?: Maybe<Scalars['Int']['output']>;
  code: Scalars['String']['output'];
  code2?: Maybe<Scalars['String']['output']>;
  contactTraces: ContactTraceResponse;
  country?: Maybe<Scalars['String']['output']>;
  createdDatetime?: Maybe<Scalars['DateTime']['output']>;
  dateOfBirth?: Maybe<Scalars['NaiveDate']['output']>;
  dateOfDeath?: Maybe<Scalars['NaiveDate']['output']>;
  document?: Maybe<DocumentNode>;
  /**
   * Returns a draft version of the document data.
   *
   * The draft version can differ from the current document data if a patient has been edited
   * remotely in mSupply.
   * In this case the draft version contains the mSupply patient changes, i.e. information from
   * the name row has been integrated into the current document version.
   * When editing a patient in omSupply the document draft version should be used.
   * This means when the document is eventually saved, the remote changes are incorporated into
   * the document data.
   */
  documentDraft?: Maybe<Scalars['JSON']['output']>;
  email?: Maybe<Scalars['String']['output']>;
  firstName?: Maybe<Scalars['String']['output']>;
  gender?: Maybe<GenderType>;
  id: Scalars['String']['output'];
  isDeceased: Scalars['Boolean']['output'];
  lastName?: Maybe<Scalars['String']['output']>;
  name: Scalars['String']['output'];
  nextOfKin?: Maybe<PatientNode>;
  nextOfKinId?: Maybe<Scalars['String']['output']>;
  /**
   * If a next of kin link exists, returns the name of the next of kin patient.
   * Otherwise, this returns the plain text field, which allows for recording
   * next of kin name where a patient record for the next of kin does not exist.
   */
  nextOfKinName?: Maybe<Scalars['String']['output']>;
  phone?: Maybe<Scalars['String']['output']>;
  programEnrolments: ProgramEnrolmentResponse;
  website?: Maybe<Scalars['String']['output']>;
};

export type PatientNodeContactTracesArgs = {
  filter?: InputMaybe<ContactTraceFilterInput>;
  page?: InputMaybe<PaginationInput>;
  sort?: InputMaybe<ContactTraceSortInput>;
};

export type PatientNodeProgramEnrolmentsArgs = {
  filter?: InputMaybe<ProgramEnrolmentFilterInput>;
};

export type PatientResponse = PatientConnector;

export type PatientSearchConnector = {
  __typename: 'PatientSearchConnector';
  nodes: Array<PatientSearchNode>;
  totalCount: Scalars['Int']['output'];
};

export type PatientSearchInput = {
  /** Patient code */
  code?: InputMaybe<Scalars['String']['input']>;
  /** Secondary patient code */
  code2?: InputMaybe<Scalars['String']['input']>;
  dateOfBirth?: InputMaybe<Scalars['NaiveDate']['input']>;
  firstName?: InputMaybe<Scalars['String']['input']>;
  gender?: InputMaybe<GenderType>;
  identifier?: InputMaybe<Scalars['String']['input']>;
  lastName?: InputMaybe<Scalars['String']['input']>;
  name?: InputMaybe<Scalars['String']['input']>;
};

export type PatientSearchNode = {
  __typename: 'PatientSearchNode';
  patient: PatientNode;
  score: Scalars['Float']['output'];
};

export type PatientSearchResponse = PatientSearchConnector;

export enum PatientSortFieldInput {
  Address1 = 'address1',
  Address2 = 'address2',
  Code = 'code',
  Code2 = 'code2',
  Country = 'country',
  CreatedDatetime = 'createdDatetime',
  DateOfBirth = 'dateOfBirth',
  DateOfDeath = 'dateOfDeath',
  Email = 'email',
  FirstName = 'firstName',
  Gender = 'gender',
  LastName = 'lastName',
  Name = 'name',
  Phone = 'phone',
}

export type PatientSortInput = {
  /**
   * Sort query result is sorted descending or ascending (if not provided the default is
   * ascending)
   */
  desc?: InputMaybe<Scalars['Boolean']['input']>;
  /** Sort query result by `key` */
  key: PatientSortFieldInput;
};

export type PeriodConnector = {
  __typename: 'PeriodConnector';
  nodes: Array<PeriodNode>;
  totalCount: Scalars['Int']['output'];
};

export type PeriodFilterInput = {
  endDate?: InputMaybe<DateFilterInput>;
  startDate?: InputMaybe<DateFilterInput>;
};

export type PeriodNode = {
  __typename: 'PeriodNode';
  endDate: Scalars['NaiveDate']['output'];
  id: Scalars['String']['output'];
  name: Scalars['String']['output'];
  startDate: Scalars['NaiveDate']['output'];
};

export type PeriodScheduleNode = {
  __typename: 'PeriodScheduleNode';
  id: Scalars['String']['output'];
  name: Scalars['String']['output'];
  periods: Array<SchedulePeriodNode>;
};

export type PeriodSchedulesConnector = {
  __typename: 'PeriodSchedulesConnector';
  nodes: Array<PeriodScheduleNode>;
};

export type PeriodSchedulesResponse = PeriodSchedulesConnector;

export type PeriodsResponse = PeriodConnector;

export type PluginDataConnector = {
  __typename: 'PluginDataConnector';
  nodes: Array<PluginDataNode>;
  totalCount: Scalars['Int']['output'];
};

export type PluginDataFilterInput = {
  dataIdentifier?: InputMaybe<EqualFilterStringInput>;
  id?: InputMaybe<EqualFilterStringInput>;
  relatedRecordId?: InputMaybe<EqualFilterStringInput>;
  storeId?: InputMaybe<EqualFilterStringInput>;
};

export type PluginDataNode = {
  __typename: 'PluginDataNode';
  data: Scalars['String']['output'];
  dataIdentifier: Scalars['String']['output'];
  id: Scalars['String']['output'];
  pluginCode: Scalars['String']['output'];
  relatedRecordId?: Maybe<Scalars['String']['output']>;
  storeId?: Maybe<Scalars['String']['output']>;
};

export type PluginDataResponse = PluginDataConnector;

export enum PluginDataSortFieldInput {
  Id = 'id',
  PluginCode = 'pluginCode',
}

export type PluginDataSortInput = {
  /**
   * Sort query result is sorted descending or ascending (if not provided the default is
   * ascending)
   */
  desc?: InputMaybe<Scalars['Boolean']['input']>;
  /** Sort query result by `key` */
  key: PluginDataSortFieldInput;
};

export type PluginInfoNode = {
  __typename: 'PluginInfoNode';
  pluginInfo: Scalars['JSON']['output'];
};

<<<<<<< HEAD
export type PreferencesNode = {
  __typename: 'PreferencesNode';
  complexPref: ComplexPrefNode;
  usePaymentsInPrescriptions: Scalars['Boolean']['output'];
=======
export type PreferenceDescriptionNode = {
  __typename: 'PreferenceDescriptionNode';
  jsonSchema: Scalars['JSON']['output'];
  key: Scalars['String']['output'];
  uiSchema: Scalars['JSON']['output'];
};

export type PreferenceMutations = {
  __typename: 'PreferenceMutations';
  upsertPreference: PreferenceNode;
};

export type PreferenceMutationsUpsertPreferenceArgs = {
  input: UpsertPreferenceInput;
  storeId: Scalars['String']['input'];
};

export type PreferenceNode = {
  __typename: 'PreferenceNode';
  id: Scalars['String']['output'];
  key: Scalars['String']['output'];
  storeId?: Maybe<Scalars['String']['output']>;
  /** JSON serialized value */
  value: Scalars['String']['output'];
};

export type PreferencesNode = {
  __typename: 'PreferencesNode';
  showContactTracing: Scalars['Boolean']['output'];
>>>>>>> 4676c197
};

export type PricingNode = {
  __typename: 'PricingNode';
  foreignCurrencyTotalAfterTax?: Maybe<Scalars['Float']['output']>;
  serviceTotalAfterTax: Scalars['Float']['output'];
  serviceTotalBeforeTax: Scalars['Float']['output'];
  stockTotalAfterTax: Scalars['Float']['output'];
  stockTotalBeforeTax: Scalars['Float']['output'];
  taxPercentage?: Maybe<Scalars['Float']['output']>;
  totalAfterTax: Scalars['Float']['output'];
  totalBeforeTax: Scalars['Float']['output'];
};

export enum PrintFormat {
  Excel = 'EXCEL',
  Html = 'HTML',
  Pdf = 'PDF',
}

export type PrintReportError = {
  __typename: 'PrintReportError';
  error: PrintReportErrorInterface;
};

export type PrintReportErrorInterface = {
  description: Scalars['String']['output'];
};

export type PrintReportNode = {
  __typename: 'PrintReportNode';
  /**
   * Return the file id of the generated report.
   * The file can be fetched using the /files?id={id} endpoint
   */
  fileId: Scalars['String']['output'];
};

export type PrintReportResponse = PrintReportError | PrintReportNode;

/** This struct is used to sort report data by a key and in descending or ascending order */
export type PrintReportSortInput = {
  /**
   * Sort query result is sorted descending or ascending (if not provided the default is
   * ascending)
   */
  desc?: InputMaybe<Scalars['Boolean']['input']>;
  /** Sort query result by `key` */
  key: Scalars['String']['input'];
};

export type PrinterConnector = {
  __typename: 'PrinterConnector';
  nodes: Array<PrinterNode>;
  totalCount: Scalars['Int']['output'];
};

export type PrinterFilterInput = {
  address?: InputMaybe<EqualFilterStringInput>;
  description?: InputMaybe<StringFilterInput>;
  id?: InputMaybe<EqualFilterStringInput>;
};

export type PrinterNode = {
  __typename: 'PrinterNode';
  address: Scalars['String']['output'];
  description: Scalars['String']['output'];
  id: Scalars['String']['output'];
  labelHeight: Scalars['Int']['output'];
  labelWidth: Scalars['Int']['output'];
  port: Scalars['Int']['output'];
};

export type ProgramConnector = {
  __typename: 'ProgramConnector';
  nodes: Array<ProgramNode>;
  totalCount: Scalars['Int']['output'];
};

export type ProgramEnrolmentConnector = {
  __typename: 'ProgramEnrolmentConnector';
  nodes: Array<ProgramEnrolmentNode>;
  totalCount: Scalars['Int']['output'];
};

export type ProgramEnrolmentFilterInput = {
  documentName?: InputMaybe<EqualFilterStringInput>;
  enrolmentDatetime?: InputMaybe<DatetimeFilterInput>;
  isImmunisationProgram?: InputMaybe<Scalars['Boolean']['input']>;
  patientId?: InputMaybe<EqualFilterStringInput>;
  programEnrolmentId?: InputMaybe<StringFilterInput>;
  /** The program id */
  programId?: InputMaybe<EqualFilterStringInput>;
  programName?: InputMaybe<StringFilterInput>;
  status?: InputMaybe<StringFilterInput>;
  /** Same as program enrolment document type */
  type?: InputMaybe<EqualFilterStringInput>;
};

export type ProgramEnrolmentNode = {
  __typename: 'ProgramEnrolmentNode';
  activeProgramEvents: ProgramEventResponse;
  contextId: Scalars['String']['output'];
  /** The encounter document */
  document: DocumentNode;
  /** The program document */
  encounters: EncounterConnector;
  enrolmentDatetime: Scalars['DateTime']['output'];
  id: Scalars['String']['output'];
  isImmunisationProgram: Scalars['Boolean']['output'];
  /** The program document name */
  name: Scalars['String']['output'];
  patient: PatientNode;
  patientId: Scalars['String']['output'];
  programEnrolmentId?: Maybe<Scalars['String']['output']>;
  status?: Maybe<Scalars['String']['output']>;
  /** The program type */
  type: Scalars['String']['output'];
};

export type ProgramEnrolmentNodeActiveProgramEventsArgs = {
  at?: InputMaybe<Scalars['DateTime']['input']>;
  filter?: InputMaybe<ProgramEventFilterInput>;
  page?: InputMaybe<PaginationInput>;
  sort?: InputMaybe<ProgramEventSortInput>;
};

export type ProgramEnrolmentNodeEncountersArgs = {
  filter?: InputMaybe<EncounterFilterInput>;
  page?: InputMaybe<PaginationInput>;
  sort?: InputMaybe<EncounterSortInput>;
};

export type ProgramEnrolmentResponse = ProgramEnrolmentConnector;

export enum ProgramEnrolmentSortFieldInput {
  EnrolmentDatetime = 'enrolmentDatetime',
  PatientId = 'patientId',
  ProgramEnrolmentId = 'programEnrolmentId',
  Status = 'status',
  Type = 'type',
}

export type ProgramEnrolmentSortInput = {
  /**
   * Sort query result is sorted descending or ascending (if not provided the default is
   * ascending)
   */
  desc?: InputMaybe<Scalars['Boolean']['input']>;
  /** Sort query result by `key` */
  key: ProgramEnrolmentSortFieldInput;
};

export type ProgramEventConnector = {
  __typename: 'ProgramEventConnector';
  nodes: Array<ProgramEventNode>;
  totalCount: Scalars['Int']['output'];
};

export type ProgramEventFilterInput = {
  activeEndDatetime?: InputMaybe<DatetimeFilterInput>;
  activeStartDatetime?: InputMaybe<DatetimeFilterInput>;
  data?: InputMaybe<StringFilterInput>;
  documentName?: InputMaybe<EqualFilterStringInput>;
  documentType?: InputMaybe<EqualFilterStringInput>;
  patientId?: InputMaybe<EqualFilterStringInput>;
  /** The event type */
  type?: InputMaybe<EqualFilterStringInput>;
};

export type ProgramEventNode = {
  __typename: 'ProgramEventNode';
  activeEndDatetime: Scalars['DateTime']['output'];
  activeStartDatetime: Scalars['DateTime']['output'];
  data?: Maybe<Scalars['String']['output']>;
  datetime: Scalars['DateTime']['output'];
  /** The document associated with the document_name */
  document?: Maybe<DocumentNode>;
  documentName?: Maybe<Scalars['String']['output']>;
  documentType: Scalars['String']['output'];
  patient?: Maybe<PatientNode>;
  patientId?: Maybe<Scalars['String']['output']>;
  type: Scalars['String']['output'];
};

export type ProgramEventResponse = ProgramEventConnector;

export enum ProgramEventSortFieldInput {
  ActiveEndDatetime = 'activeEndDatetime',
  ActiveStartDatetime = 'activeStartDatetime',
  Datetime = 'datetime',
  DocumentName = 'documentName',
  DocumentType = 'documentType',
  Type = 'type',
}

export type ProgramEventSortInput = {
  /**
   * Sort query result is sorted descending or ascending (if not provided the default is
   * ascending)
   */
  desc?: InputMaybe<Scalars['Boolean']['input']>;
  /** Sort query result by `key` */
  key: ProgramEventSortFieldInput;
};

export type ProgramFilterInput = {
  contextId?: InputMaybe<EqualFilterStringInput>;
  elmisCode?: InputMaybe<EqualFilterStringInput>;
  existsForStoreId?: InputMaybe<EqualFilterStringInput>;
  id?: InputMaybe<EqualFilterStringInput>;
  isImmunisation?: InputMaybe<Scalars['Boolean']['input']>;
  name?: InputMaybe<StringFilterInput>;
};

export type ProgramIndicatorConnector = {
  __typename: 'ProgramIndicatorConnector';
  nodes: Array<ProgramIndicatorNode>;
  totalCount: Scalars['Int']['output'];
};

export type ProgramIndicatorFilterInput = {
  id?: InputMaybe<EqualFilterStringInput>;
  programId?: InputMaybe<EqualFilterStringInput>;
};

export type ProgramIndicatorNode = {
  __typename: 'ProgramIndicatorNode';
  code?: Maybe<Scalars['String']['output']>;
  id: Scalars['String']['output'];
  lineAndColumns: Array<IndicatorLineNode>;
  program: ProgramNode;
};

export type ProgramIndicatorResponse = ProgramIndicatorConnector;

export enum ProgramIndicatorSortFieldInput {
  Code = 'code',
  ProgramId = 'programId',
}

export type ProgramIndicatorSortInput = {
  desc?: InputMaybe<Scalars['Boolean']['input']>;
  key: ProgramIndicatorSortFieldInput;
};

export type ProgramNode = {
  __typename: 'ProgramNode';
  elmisCode?: Maybe<Scalars['String']['output']>;
  id: Scalars['String']['output'];
  isImmunisation: Scalars['Boolean']['output'];
  name: Scalars['String']['output'];
  vaccineCourses?: Maybe<Array<VaccineCourseNode>>;
};

export type ProgramRequisitionOrderTypeNode = {
  __typename: 'ProgramRequisitionOrderTypeNode';
  availablePeriods: Array<PeriodNode>;
  id: Scalars['String']['output'];
  isEmergency: Scalars['Boolean']['output'];
  name: Scalars['String']['output'];
};

export enum ProgramSortFieldInput {
  Name = 'name',
}

export type ProgramSortInput = {
  /**
   * Sort query result is sorted descending or ascending (if not provided the default is
   * ascending)
   */
  desc?: InputMaybe<Scalars['Boolean']['input']>;
  /** Sort query result by `key` */
  key: ProgramSortFieldInput;
};

export type ProgramsResponse = ProgramConnector;

export type PropertyNode = {
  __typename: 'PropertyNode';
  /**
   * If `valueType` is `String`, this field can contain a comma-separated
   * list of allowed values, essentially defining an enum.
   * If `valueType` is Integer or Float, this field will include the
   * word `negative` if negative values are allowed.
   */
  allowedValues?: Maybe<Scalars['String']['output']>;
  id: Scalars['String']['output'];
  key: Scalars['String']['output'];
  name: Scalars['String']['output'];
  valueType: PropertyNodeValueType;
};

export enum PropertyNodeValueType {
  Boolean = 'BOOLEAN',
  Float = 'FLOAT',
  Integer = 'INTEGER',
  String = 'STRING',
}

export type Queries = {
  __typename: 'Queries';
  abbreviations: Array<AbbreviationNode>;
  /**
   * Returns active program events at a given date time.
   * This can also be achieved by using the program_events endpoint with the filter:
   * `active_start_datetime <= at && active_end_datetime + 1 >= at`
   */
  activeProgramEvents: ProgramEventResponse;
  activityLogs: ActivityLogResponse;
  apiVersion: Scalars['String']['output'];
  assetCatalogueItem: AssetCatalogueItemResponse;
  assetCatalogueItems: AssetCatalogueItemsResponse;
  assetCategories: AssetCategoriesResponse;
  assetCategory: AssetCategoryResponse;
  assetClass: AssetClassResponse;
  assetClasses: AssetClassesResponse;
  assetFromGs1Data: AssetParseResponse;
  assetLogReasons: AssetLogReasonsResponse;
  assetLogs: AssetLogsResponse;
  assetProperties: AssetPropertiesResponse;
  assetType: AssetTypeResponse;
  assetTypes: AssetTypesResponse;
  /** Query omSupply "assets" entries */
  assets: AssetsResponse;
  /**
   * Retrieves a new auth bearer and refresh token
   * The refresh token is returned as a cookie
   */
  authToken: AuthTokenResponse;
  availablePreferences: Array<PreferenceDescriptionNode>;
  barcodeByGtin: BarcodeResponse;
  centralPatientSearch: CentralPatientSearchResponse;
  centralServer: CentralServerQueryNode;
  clinicians: CliniciansResponse;
  /** Query omSupply "cold_storage_type" entries */
  coldStorageTypes: ColdStorageTypesResponse;
  contactTraces: ContactTraceResponse;
  currencies: CurrenciesResponse;
  customerProgramRequisitionSettings: Array<CustomerProgramRequisitionSettingNode>;
  databaseSettings: DatabaseSettingsNode;
  demographicIndicators: DemographicIndicatorsResponse;
  demographicProjectionByBaseYear: DemographicProjectionResponse;
  demographicProjections: DemographicProjectionsResponse;
  demographics: DemographicsResponse;
  diagnosesActive: Array<DiagnosisNode>;
  displaySettings: DisplaySettingsNode;
  document?: Maybe<DocumentNode>;
  documentHistory: DocumentHistoryResponse;
  documentRegistries: DocumentRegistryResponse;
  documents: DocumentResponse;
  encounterFields: EncounterFieldsResponse;
  encounters: EncounterResponse;
  formSchemas: FormSchemaResponse;
  frontendPluginMetadata: Array<FrontendPluginMetadataNode>;
  /**
   * Generates new customer_return lines in memory, based on supplier return line ids.
   * Optionally includes existing customer_return lines for a specific item in a return.
   * Provides an friendly shape to edit these lines before calling the insert/update mutations.
   */
  generateCustomerReturnLines: GenerateCustomerReturnLinesResponse;
  /**
   * Creates a generated report.
   *
   * All details about the report, e.g. the output format, are specified in the report definition
   * which is referred to by the report_id.
   * The generated report can be retrieved from the `/files` endpoint using the returned file id.
   */
  generateReport: PrintReportResponse;
  /**
   * Can be used when developing reports, e.g. to generate a report that is not already in the
   * system.
   */
  generateReportDefinition: PrintReportResponse;
  /**
   * Generates new supplier return lines in memory, based on either stock line ids, or an item id.
   * Optionally includes existing supplier return lines for a specific item in a return.
   * Provides an friendly shape to edit these lines before calling the insert/update mutations.
   */
  generateSupplierReturnLines: GenerateSupplierReturnLinesResponse;
  /** Query for "historical_stock_line" entries */
  historicalStockLines: StockLinesResponse;
  /** Available without authorisation in operational and initialisation states */
  initialisationStatus: InitialisationStatusNode;
  insertPrescription: InsertPrescriptionResponse;
  insurancePolicies: InsurancesResponse;
  insurancePolicy: InsuranceResponse;
  insuranceProviders: InsuranceProvidersResponse;
  inventoryAdjustmentReasons: InventoryAdjustmentReasonResponse;
  invoice: InvoiceResponse;
  invoiceByNumber: InvoiceResponse;
  invoiceCounts: InvoiceCounts;
  invoiceLines: InvoiceLinesResponse;
  invoices: InvoicesResponse;
  isCentralServer: Scalars['Boolean']['output'];
  itemCounts: ItemCounts;
  itemLedger: ItemLedgerResponse;
  itemPrice: ItemPriceResponse;
  itemVariantsConfigured: Scalars['Boolean']['output'];
  /** Query omSupply "item" entries */
  items: ItemsResponse;
  labelPrinterSettings?: Maybe<LabelPrinterSettingNode>;
  lastSuccessfulUserSync: UpdateUserNode;
  latestSyncStatus?: Maybe<FullSyncStatusNode>;
  ledger: LedgerResponse;
  /** Query omSupply "locations" entries */
  locations: LocationsResponse;
  logContents: LogNode;
  logFileNames: LogNode;
  logLevel: LogLevelNode;
  logout: LogoutResponse;
  masterListLines: MasterListLinesResponse;
  /** Query omSupply "master_lists" entries */
  masterLists: MasterListsResponse;
  me: UserResponse;
  nameProperties: NamePropertyResponse;
  /** Query omSupply "name" entries */
  names: NamesResponse;
  numberOfRecordsInPushQueue: Scalars['Int']['output'];
  patient?: Maybe<PatientNode>;
  patientSearch: PatientSearchResponse;
  patients: PatientResponse;
  periods: PeriodsResponse;
  pluginData: PluginDataResponse;
<<<<<<< HEAD
=======
  pluginGraphqlQuery: Scalars['JSON']['output'];
>>>>>>> 4676c197
  preferences: PreferencesNode;
  printers: PrinterConnector;
  programEnrolments: ProgramEnrolmentResponse;
  programEvents: ProgramEventResponse;
  programIndicators: ProgramIndicatorResponse;
  programs: ProgramsResponse;
  rAndRForm: RnRFormResponse;
  rAndRForms: RnRFormsResponse;
  reasonOptions: ReasonOptionResponse;
  /**
   * Retrieves a new auth bearer and refresh token
   * The refresh token is returned as a cookie
   */
  refreshToken: RefreshTokenResponse;
  repack: RepackResponse;
  repacksByStockLine: RepackConnector;
  report: ReportResponse;
  /** Queries a list of available reports */
  reports: ReportsResponse;
  requisition: RequisitionResponse;
  requisitionByNumber: RequisitionResponse;
  requisitionCounts: RequisitionCounts;
  requisitionLineChart: RequisitionLineChartResponse;
  requisitions: RequisitionsResponse;
  responseRequisitionStats: RequisitionLineStatsResponse;
  returnReasons: ReturnReasonResponse;
  schedulesWithPeriodsByProgram: PeriodSchedulesResponse;
  /** Query omSupply "sensor" entries */
  sensors: SensorsResponse;
  stockCounts: StockCounts;
  /** Query for "stock_line" entries */
  stockLines: StockLinesResponse;
  stocktake: StocktakeResponse;
  stocktakeByNumber: StocktakeResponse;
  stocktakeLines: StocktakesLinesResponse;
  stocktakes: StocktakesResponse;
  store: StoreResponse;
  storePreferences: StorePreferenceNode;
  stores: StoresResponse;
  supplierProgramRequisitionSettings: Array<SupplierProgramRequisitionSettingNode>;
  syncSettings?: Maybe<SyncSettingsNode>;
  /** Query omSupply "temperature_breach" entries */
  temperatureBreaches: TemperatureBreachesResponse;
  /** Query omSupply "temperature_log" entries */
  temperatureLogs: TemperatureLogsResponse;
  /** Query omSupply temperature notification entries */
  temperatureNotifications: TemperatureNotificationsResponse;
  vaccination?: Maybe<VaccinationNode>;
  vaccinationCard: VaccinationCardResponse;
  vaccineCourse: VaccineCourseResponse;
  vaccineCourseDose: VaccineCourseDoseResponse;
  vaccineCourses: VaccineCoursesResponse;
};

export type QueriesAbbreviationsArgs = {
  filter?: InputMaybe<AbbreviationFilterInput>;
};

export type QueriesActiveProgramEventsArgs = {
  at?: InputMaybe<Scalars['DateTime']['input']>;
  filter?: InputMaybe<ProgramEventFilterInput>;
  page?: InputMaybe<PaginationInput>;
  sort?: InputMaybe<ProgramEventSortInput>;
  storeId: Scalars['String']['input'];
};

export type QueriesActivityLogsArgs = {
  filter?: InputMaybe<ActivityLogFilterInput>;
  page?: InputMaybe<PaginationInput>;
  sort?: InputMaybe<Array<ActivityLogSortInput>>;
};

export type QueriesAssetCatalogueItemArgs = {
  id: Scalars['String']['input'];
};

export type QueriesAssetCatalogueItemsArgs = {
  filter?: InputMaybe<AssetCatalogueItemFilterInput>;
  page?: InputMaybe<PaginationInput>;
  sort?: InputMaybe<Array<AssetCatalogueItemSortInput>>;
};

export type QueriesAssetCategoriesArgs = {
  filter?: InputMaybe<AssetCategoryFilterInput>;
  page?: InputMaybe<PaginationInput>;
  sort?: InputMaybe<Array<AssetCategorySortInput>>;
};

export type QueriesAssetCategoryArgs = {
  id: Scalars['String']['input'];
};

export type QueriesAssetClassArgs = {
  id: Scalars['String']['input'];
};

export type QueriesAssetClassesArgs = {
  filter?: InputMaybe<AssetClassFilterInput>;
  page?: InputMaybe<PaginationInput>;
  sort?: InputMaybe<Array<AssetClassSortInput>>;
};

export type QueriesAssetFromGs1DataArgs = {
  gs1: Array<Gs1DataElement>;
  storeId: Scalars['String']['input'];
};

export type QueriesAssetLogReasonsArgs = {
  filter?: InputMaybe<AssetLogReasonFilterInput>;
  page?: InputMaybe<PaginationInput>;
  sort?: InputMaybe<Array<AssetLogReasonSortInput>>;
  storeId: Scalars['String']['input'];
};

export type QueriesAssetLogsArgs = {
  filter?: InputMaybe<AssetLogFilterInput>;
  page?: InputMaybe<PaginationInput>;
  sort?: InputMaybe<Array<AssetLogSortInput>>;
  storeId: Scalars['String']['input'];
};

export type QueriesAssetPropertiesArgs = {
  filter?: InputMaybe<AssetPropertyFilterInput>;
};

export type QueriesAssetTypeArgs = {
  id: Scalars['String']['input'];
};

export type QueriesAssetTypesArgs = {
  filter?: InputMaybe<AssetTypeFilterInput>;
  page?: InputMaybe<PaginationInput>;
  sort?: InputMaybe<Array<AssetTypeSortInput>>;
};

export type QueriesAssetsArgs = {
  filter?: InputMaybe<AssetFilterInput>;
  page?: InputMaybe<PaginationInput>;
  sort?: InputMaybe<Array<AssetSortInput>>;
  storeId: Scalars['String']['input'];
};

export type QueriesAuthTokenArgs = {
  password: Scalars['String']['input'];
  username: Scalars['String']['input'];
};

export type QueriesBarcodeByGtinArgs = {
  gtin: Scalars['String']['input'];
  storeId: Scalars['String']['input'];
};

export type QueriesCentralPatientSearchArgs = {
  input: CentralPatientSearchInput;
  storeId: Scalars['String']['input'];
};

export type QueriesCliniciansArgs = {
  filter?: InputMaybe<ClinicianFilterInput>;
  page?: InputMaybe<PaginationInput>;
  sort?: InputMaybe<Array<ClinicianSortInput>>;
  storeId: Scalars['String']['input'];
};

export type QueriesColdStorageTypesArgs = {
  filter?: InputMaybe<ColdStorageTypeFilterInput>;
  page?: InputMaybe<PaginationInput>;
  sort?: InputMaybe<Array<ColdStorageTypeSortInput>>;
  storeId: Scalars['String']['input'];
};

export type QueriesContactTracesArgs = {
  filter?: InputMaybe<ContactTraceFilterInput>;
  page?: InputMaybe<PaginationInput>;
  sort?: InputMaybe<ContactTraceSortInput>;
  storeId: Scalars['String']['input'];
};

export type QueriesCurrenciesArgs = {
  filter?: InputMaybe<CurrencyFilterInput>;
  sort?: InputMaybe<Array<CurrencySortInput>>;
};

export type QueriesCustomerProgramRequisitionSettingsArgs = {
  storeId: Scalars['String']['input'];
};

export type QueriesDemographicIndicatorsArgs = {
  filter?: InputMaybe<DemographicIndicatorFilterInput>;
  page?: InputMaybe<PaginationInput>;
  sort?: InputMaybe<Array<DemographicIndicatorSortInput>>;
  storeId: Scalars['String']['input'];
};

export type QueriesDemographicProjectionByBaseYearArgs = {
  baseYear: Scalars['Int']['input'];
};

export type QueriesDemographicProjectionsArgs = {
  filter?: InputMaybe<DemographicProjectionFilterInput>;
  page?: InputMaybe<PaginationInput>;
  sort?: InputMaybe<Array<DemographicProjectionSortInput>>;
};

export type QueriesDemographicsArgs = {
  filter?: InputMaybe<DemographicFilterInput>;
  page?: InputMaybe<PaginationInput>;
  sort?: InputMaybe<Array<DemographicSortInput>>;
  storeId: Scalars['String']['input'];
};

export type QueriesDisplaySettingsArgs = {
  input: DisplaySettingsHash;
};

export type QueriesDocumentArgs = {
  name: Scalars['String']['input'];
  storeId: Scalars['String']['input'];
};

export type QueriesDocumentHistoryArgs = {
  name: Scalars['String']['input'];
  storeId: Scalars['String']['input'];
};

export type QueriesDocumentRegistriesArgs = {
  filter?: InputMaybe<DocumentRegistryFilterInput>;
  sort?: InputMaybe<Array<DocumentRegistrySortInput>>;
  storeId: Scalars['String']['input'];
};

export type QueriesDocumentsArgs = {
  filter?: InputMaybe<DocumentFilterInput>;
  page?: InputMaybe<PaginationInput>;
  sort?: InputMaybe<DocumentSortInput>;
  storeId: Scalars['String']['input'];
};

export type QueriesEncounterFieldsArgs = {
  filter?: InputMaybe<EncounterFilterInput>;
  input: EncounterFieldsInput;
  page?: InputMaybe<PaginationInput>;
  sort?: InputMaybe<EncounterSortInput>;
  storeId: Scalars['String']['input'];
};

export type QueriesEncountersArgs = {
  filter?: InputMaybe<EncounterFilterInput>;
  page?: InputMaybe<PaginationInput>;
  sort?: InputMaybe<EncounterSortInput>;
  storeId: Scalars['String']['input'];
};

export type QueriesFormSchemasArgs = {
  filter?: InputMaybe<FormSchemaFilterInput>;
  page?: InputMaybe<PaginationInput>;
  sort?: InputMaybe<Array<FormSchemaSortInput>>;
};

export type QueriesGenerateCustomerReturnLinesArgs = {
  input: GenerateCustomerReturnLinesInput;
  storeId: Scalars['String']['input'];
};

export type QueriesGenerateReportArgs = {
  arguments?: InputMaybe<Scalars['JSON']['input']>;
  currentLanguage?: InputMaybe<Scalars['String']['input']>;
  dataId?: InputMaybe<Scalars['String']['input']>;
  format?: InputMaybe<PrintFormat>;
  reportId: Scalars['String']['input'];
  sort?: InputMaybe<PrintReportSortInput>;
  storeId: Scalars['String']['input'];
};

export type QueriesGenerateReportDefinitionArgs = {
  arguments?: InputMaybe<Scalars['JSON']['input']>;
  currentLanguage?: InputMaybe<Scalars['String']['input']>;
  dataId?: InputMaybe<Scalars['String']['input']>;
  format?: InputMaybe<PrintFormat>;
  name?: InputMaybe<Scalars['String']['input']>;
  report: Scalars['JSON']['input'];
  storeId: Scalars['String']['input'];
};

export type QueriesGenerateSupplierReturnLinesArgs = {
  input: GenerateSupplierReturnLinesInput;
  storeId: Scalars['String']['input'];
};

export type QueriesHistoricalStockLinesArgs = {
  datetime?: InputMaybe<Scalars['DateTime']['input']>;
  itemId: Scalars['String']['input'];
  storeId: Scalars['String']['input'];
};

export type QueriesInsertPrescriptionArgs = {
  input: InsertPrescriptionInput;
  storeId: Scalars['String']['input'];
};

export type QueriesInsurancePoliciesArgs = {
  nameId: Scalars['String']['input'];
  sort?: InputMaybe<Array<InsuranceSortInput>>;
  storeId: Scalars['String']['input'];
};

export type QueriesInsurancePolicyArgs = {
  id: Scalars['String']['input'];
  storeId: Scalars['String']['input'];
};

export type QueriesInsuranceProvidersArgs = {
  storeId: Scalars['String']['input'];
};

export type QueriesInventoryAdjustmentReasonsArgs = {
  filter?: InputMaybe<InventoryAdjustmentReasonFilterInput>;
  page?: InputMaybe<PaginationInput>;
  sort?: InputMaybe<Array<InventoryAdjustmentReasonSortInput>>;
};

export type QueriesInvoiceArgs = {
  id: Scalars['String']['input'];
  storeId: Scalars['String']['input'];
};

export type QueriesInvoiceByNumberArgs = {
  invoiceNumber: Scalars['Int']['input'];
  storeId: Scalars['String']['input'];
  type: InvoiceNodeType;
};

export type QueriesInvoiceCountsArgs = {
  storeId: Scalars['String']['input'];
  timezoneOffset?: InputMaybe<Scalars['Int']['input']>;
};

export type QueriesInvoiceLinesArgs = {
  filter?: InputMaybe<InvoiceLineFilterInput>;
  page?: InputMaybe<PaginationInput>;
  reportSort?: InputMaybe<PrintReportSortInput>;
  sort?: InputMaybe<Array<InvoiceLineSortInput>>;
  storeId: Scalars['String']['input'];
};

export type QueriesInvoicesArgs = {
  filter?: InputMaybe<InvoiceFilterInput>;
  page?: InputMaybe<PaginationInput>;
  sort?: InputMaybe<Array<InvoiceSortInput>>;
  storeId: Scalars['String']['input'];
};

export type QueriesItemCountsArgs = {
  lowStockThreshold?: InputMaybe<Scalars['Int']['input']>;
  storeId: Scalars['String']['input'];
};

export type QueriesItemLedgerArgs = {
  filter?: InputMaybe<LedgerFilterInput>;
  page?: InputMaybe<PaginationInput>;
  sort?: InputMaybe<Array<LedgerSortInput>>;
  storeId: Scalars['String']['input'];
};

export type QueriesItemPriceArgs = {
  input: ItemPriceInput;
  storeId: Scalars['String']['input'];
};

export type QueriesItemVariantsConfiguredArgs = {
  storeId: Scalars['String']['input'];
};

export type QueriesItemsArgs = {
  filter?: InputMaybe<ItemFilterInput>;
  page?: InputMaybe<PaginationInput>;
  sort?: InputMaybe<Array<ItemSortInput>>;
  storeId: Scalars['String']['input'];
};

export type QueriesLedgerArgs = {
  filter?: InputMaybe<LedgerFilterInput>;
  sort?: InputMaybe<Array<LedgerSortInput>>;
  storeId: Scalars['String']['input'];
};

export type QueriesLocationsArgs = {
  filter?: InputMaybe<LocationFilterInput>;
  page?: InputMaybe<PaginationInput>;
  sort?: InputMaybe<Array<LocationSortInput>>;
  storeId: Scalars['String']['input'];
};

export type QueriesLogContentsArgs = {
  fileName?: InputMaybe<Scalars['String']['input']>;
};

export type QueriesMasterListLinesArgs = {
  filter?: InputMaybe<MasterListLineFilterInput>;
  masterListId: Scalars['String']['input'];
  page?: InputMaybe<PaginationInput>;
  sort?: InputMaybe<Array<MasterListLineSortInput>>;
  storeId: Scalars['String']['input'];
};

export type QueriesMasterListsArgs = {
  filter?: InputMaybe<MasterListFilterInput>;
  page?: InputMaybe<PaginationInput>;
  sort?: InputMaybe<Array<MasterListSortInput>>;
  storeId: Scalars['String']['input'];
};

export type QueriesNamesArgs = {
  filter?: InputMaybe<NameFilterInput>;
  page?: InputMaybe<PaginationInput>;
  sort?: InputMaybe<Array<NameSortInput>>;
  storeId: Scalars['String']['input'];
};

export type QueriesPatientArgs = {
  patientId: Scalars['String']['input'];
  storeId: Scalars['String']['input'];
};

export type QueriesPatientSearchArgs = {
  input: PatientSearchInput;
  storeId: Scalars['String']['input'];
};

export type QueriesPatientsArgs = {
  filter?: InputMaybe<PatientFilterInput>;
  page?: InputMaybe<PaginationInput>;
  sort?: InputMaybe<Array<PatientSortInput>>;
  storeId: Scalars['String']['input'];
};

export type QueriesPeriodsArgs = {
  filter?: InputMaybe<PeriodFilterInput>;
  page?: InputMaybe<PaginationInput>;
  programId?: InputMaybe<Scalars['String']['input']>;
  storeId: Scalars['String']['input'];
};

export type QueriesPluginDataArgs = {
  filter?: InputMaybe<PluginDataFilterInput>;
  pluginCode: Scalars['String']['input'];
  sort?: InputMaybe<Array<PluginDataSortInput>>;
  storeId: Scalars['String']['input'];
};

<<<<<<< HEAD
=======
export type QueriesPluginGraphqlQueryArgs = {
  input: Scalars['JSON']['input'];
  pluginCode: Scalars['String']['input'];
  storeId: Scalars['String']['input'];
};

>>>>>>> 4676c197
export type QueriesPreferencesArgs = {
  storeId: Scalars['String']['input'];
};

export type QueriesPrintersArgs = {
  filter?: InputMaybe<PrinterFilterInput>;
};

export type QueriesProgramEnrolmentsArgs = {
  filter?: InputMaybe<ProgramEnrolmentFilterInput>;
  sort?: InputMaybe<ProgramEnrolmentSortInput>;
  storeId: Scalars['String']['input'];
};

export type QueriesProgramEventsArgs = {
  filter?: InputMaybe<ProgramEventFilterInput>;
  page?: InputMaybe<PaginationInput>;
  sort?: InputMaybe<ProgramEventSortInput>;
  storeId: Scalars['String']['input'];
};

export type QueriesProgramIndicatorsArgs = {
  filter?: InputMaybe<ProgramIndicatorFilterInput>;
  sort?: InputMaybe<ProgramIndicatorSortInput>;
  storeId: Scalars['String']['input'];
};

export type QueriesProgramsArgs = {
  filter?: InputMaybe<ProgramFilterInput>;
  page?: InputMaybe<PaginationInput>;
  sort?: InputMaybe<ProgramSortInput>;
  storeId: Scalars['String']['input'];
};

export type QueriesRAndRFormArgs = {
  rnrFormId: Scalars['String']['input'];
  storeId: Scalars['String']['input'];
};

export type QueriesRAndRFormsArgs = {
  filter?: InputMaybe<RnRFormFilterInput>;
  page?: InputMaybe<PaginationInput>;
  sort?: InputMaybe<RnRFormSortInput>;
  storeId: Scalars['String']['input'];
};

export type QueriesReasonOptionsArgs = {
  filter?: InputMaybe<ReasonOptionFilterInput>;
  page?: InputMaybe<PaginationInput>;
  sort?: InputMaybe<Array<ReasonOptionSortInput>>;
};

export type QueriesRepackArgs = {
  invoiceId: Scalars['String']['input'];
  storeId: Scalars['String']['input'];
};

export type QueriesRepacksByStockLineArgs = {
  stockLineId: Scalars['String']['input'];
  storeId: Scalars['String']['input'];
};

export type QueriesReportArgs = {
  id: Scalars['String']['input'];
  storeId: Scalars['String']['input'];
  userLanguage: Scalars['String']['input'];
};

export type QueriesReportsArgs = {
  filter?: InputMaybe<ReportFilterInput>;
  sort?: InputMaybe<Array<ReportSortInput>>;
  storeId: Scalars['String']['input'];
  userLanguage: Scalars['String']['input'];
};

export type QueriesRequisitionArgs = {
  id: Scalars['String']['input'];
  storeId: Scalars['String']['input'];
};

export type QueriesRequisitionByNumberArgs = {
  requisitionNumber: Scalars['Int']['input'];
  storeId: Scalars['String']['input'];
  type: RequisitionNodeType;
};

export type QueriesRequisitionCountsArgs = {
  storeId: Scalars['String']['input'];
};

export type QueriesRequisitionLineChartArgs = {
  consumptionOptionsInput?: InputMaybe<ConsumptionOptionsInput>;
  requestRequisitionLineId: Scalars['String']['input'];
  stockEvolutionOptionsInput?: InputMaybe<StockEvolutionOptionsInput>;
  storeId: Scalars['String']['input'];
};

export type QueriesRequisitionsArgs = {
  filter?: InputMaybe<RequisitionFilterInput>;
  page?: InputMaybe<PaginationInput>;
  sort?: InputMaybe<Array<RequisitionSortInput>>;
  storeId: Scalars['String']['input'];
};

export type QueriesResponseRequisitionStatsArgs = {
  requisitionLineId: Scalars['String']['input'];
  storeId: Scalars['String']['input'];
};

export type QueriesReturnReasonsArgs = {
  filter?: InputMaybe<ReturnReasonFilterInput>;
  page?: InputMaybe<PaginationInput>;
  sort?: InputMaybe<Array<ReturnReasonSortInput>>;
};

export type QueriesSchedulesWithPeriodsByProgramArgs = {
  programId: Scalars['String']['input'];
  storeId: Scalars['String']['input'];
};

export type QueriesSensorsArgs = {
  filter?: InputMaybe<SensorFilterInput>;
  page?: InputMaybe<PaginationInput>;
  sort?: InputMaybe<Array<SensorSortInput>>;
  storeId: Scalars['String']['input'];
};

export type QueriesStockCountsArgs = {
  daysTillExpired?: InputMaybe<Scalars['Int']['input']>;
  storeId: Scalars['String']['input'];
  timezoneOffset?: InputMaybe<Scalars['Int']['input']>;
};

export type QueriesStockLinesArgs = {
  filter?: InputMaybe<StockLineFilterInput>;
  page?: InputMaybe<PaginationInput>;
  sort?: InputMaybe<Array<StockLineSortInput>>;
  storeId: Scalars['String']['input'];
};

export type QueriesStocktakeArgs = {
  id: Scalars['String']['input'];
  storeId: Scalars['String']['input'];
};

export type QueriesStocktakeByNumberArgs = {
  stocktakeNumber: Scalars['Int']['input'];
  storeId: Scalars['String']['input'];
};

export type QueriesStocktakeLinesArgs = {
  filter?: InputMaybe<StocktakeLineFilterInput>;
  page?: InputMaybe<PaginationInput>;
  reportSort?: InputMaybe<PrintReportSortInput>;
  sort?: InputMaybe<Array<StocktakeLineSortInput>>;
  stocktakeId: Scalars['String']['input'];
  storeId: Scalars['String']['input'];
};

export type QueriesStocktakesArgs = {
  filter?: InputMaybe<StocktakeFilterInput>;
  page?: InputMaybe<PaginationInput>;
  sort?: InputMaybe<Array<StocktakeSortInput>>;
  storeId: Scalars['String']['input'];
};

export type QueriesStoreArgs = {
  id: Scalars['String']['input'];
};

export type QueriesStorePreferencesArgs = {
  storeId: Scalars['String']['input'];
};

export type QueriesStoresArgs = {
  filter?: InputMaybe<StoreFilterInput>;
  page?: InputMaybe<PaginationInput>;
  sort?: InputMaybe<Array<StoreSortInput>>;
};

export type QueriesSupplierProgramRequisitionSettingsArgs = {
  storeId: Scalars['String']['input'];
};

export type QueriesTemperatureBreachesArgs = {
  filter?: InputMaybe<TemperatureBreachFilterInput>;
  page?: InputMaybe<PaginationInput>;
  sort?: InputMaybe<Array<TemperatureBreachSortInput>>;
  storeId: Scalars['String']['input'];
};

export type QueriesTemperatureLogsArgs = {
  filter?: InputMaybe<TemperatureLogFilterInput>;
  page?: InputMaybe<PaginationInput>;
  sort?: InputMaybe<Array<TemperatureLogSortInput>>;
  storeId: Scalars['String']['input'];
};

export type QueriesTemperatureNotificationsArgs = {
  page?: InputMaybe<PaginationInput>;
  storeId: Scalars['String']['input'];
};

export type QueriesVaccinationArgs = {
  id: Scalars['String']['input'];
  storeId: Scalars['String']['input'];
};

export type QueriesVaccinationCardArgs = {
  programEnrolmentId: Scalars['String']['input'];
  storeId: Scalars['String']['input'];
};

export type QueriesVaccineCourseArgs = {
  id: Scalars['String']['input'];
};

export type QueriesVaccineCourseDoseArgs = {
  id: Scalars['String']['input'];
};

export type QueriesVaccineCoursesArgs = {
  filter?: InputMaybe<VaccineCourseFilterInput>;
  page?: InputMaybe<PaginationInput>;
  sort?: InputMaybe<Array<VaccineCourseSortInput>>;
};

export type QueryReportError = {
  __typename: 'QueryReportError';
  error: QueryReportErrorInterface;
};

export type QueryReportErrorInterface = {
  description: Scalars['String']['output'];
};

export type QueryReportsError = {
  __typename: 'QueryReportsError';
  error: QueryReportsErrorInterface;
};

export type QueryReportsErrorInterface = {
  description: Scalars['String']['output'];
};

export type ReasonOptionConnector = {
  __typename: 'ReasonOptionConnector';
  nodes: Array<ReasonOptionNode>;
  totalCount: Scalars['Int']['output'];
};

export type ReasonOptionFilterInput = {
  id?: InputMaybe<EqualFilterStringInput>;
  isActive?: InputMaybe<Scalars['Boolean']['input']>;
  type?: InputMaybe<EqualFilterReasonOptionTypeInput>;
};

export type ReasonOptionNode = {
  __typename: 'ReasonOptionNode';
  id: Scalars['String']['output'];
  isActive: Scalars['Boolean']['output'];
  reason: Scalars['String']['output'];
  type: ReasonOptionNodeType;
};

export enum ReasonOptionNodeType {
  NegativeInventoryAdjustment = 'NEGATIVE_INVENTORY_ADJUSTMENT',
  PositiveInventoryAdjustment = 'POSITIVE_INVENTORY_ADJUSTMENT',
  RequisitionLineVariance = 'REQUISITION_LINE_VARIANCE',
  ReturnReason = 'RETURN_REASON',
}

export type ReasonOptionResponse = ReasonOptionConnector;

export enum ReasonOptionSortFieldInput {
  Reason = 'reason',
  ReasonOptionType = 'reasonOptionType',
}

export type ReasonOptionSortInput = {
  /**
   * Sort query result is sorted descending or ascending (if not provided the default is
   * ascending)
   */
  desc?: InputMaybe<Scalars['Boolean']['input']>;
  /** Sort query result by `key` */
  key: ReasonOptionSortFieldInput;
};

export type RecordAlreadyExist = InsertAssetCatalogueItemErrorInterface &
  InsertAssetErrorInterface &
  InsertAssetLogErrorInterface &
  InsertAssetLogReasonErrorInterface &
  InsertDemographicIndicatorErrorInterface &
  InsertDemographicProjectionErrorInterface &
  InsertLocationErrorInterface &
  InsertVaccineCourseErrorInterface &
  UpdateDemographicIndicatorErrorInterface &
  UpdateDemographicProjectionErrorInterface & {
    __typename: 'RecordAlreadyExist';
    description: Scalars['String']['output'];
  };

export type RecordBelongsToAnotherStore = DeleteAssetErrorInterface &
  DeleteAssetLogReasonErrorInterface &
  DeleteLocationErrorInterface &
  UpdateAssetErrorInterface &
  UpdateLocationErrorInterface &
  UpdateSensorErrorInterface & {
    __typename: 'RecordBelongsToAnotherStore';
    description: Scalars['String']['output'];
  };

export type RecordNotFound = AddFromMasterListErrorInterface &
  AddToInboundShipmentFromMasterListErrorInterface &
  AddToOutboundShipmentFromMasterListErrorInterface &
  AllocateOutboundShipmentUnallocatedLineErrorInterface &
  CreateRequisitionShipmentErrorInterface &
  DeleteAssetCatalogueItemErrorInterface &
  DeleteAssetErrorInterface &
  DeleteAssetLogReasonErrorInterface &
  DeleteCustomerReturnErrorInterface &
  DeleteErrorInterface &
  DeleteInboundShipmentErrorInterface &
  DeleteInboundShipmentLineErrorInterface &
  DeleteInboundShipmentServiceLineErrorInterface &
  DeleteLocationErrorInterface &
  DeleteOutboundShipmentLineErrorInterface &
  DeleteOutboundShipmentServiceLineErrorInterface &
  DeleteOutboundShipmentUnallocatedLineErrorInterface &
  DeletePrescriptionErrorInterface &
  DeletePrescriptionLineErrorInterface &
  DeleteRequestRequisitionErrorInterface &
  DeleteRequestRequisitionLineErrorInterface &
  DeleteResponseRequisitionErrorInterface &
  DeleteResponseRequisitionLineErrorInterface &
  DeleteSupplierReturnErrorInterface &
  DeleteVaccineCourseErrorInterface &
  NodeErrorInterface &
  RequisitionLineChartErrorInterface &
  RequisitionLineStatsErrorInterface &
  ScannedDataParseErrorInterface &
  SupplyRequestedQuantityErrorInterface &
  UpdateAssetErrorInterface &
  UpdateErrorInterface &
  UpdateInboundShipmentErrorInterface &
  UpdateInboundShipmentLineErrorInterface &
  UpdateInboundShipmentServiceLineErrorInterface &
  UpdateIndicatorValueErrorInterface &
  UpdateLocationErrorInterface &
  UpdateNameErrorInterface &
  UpdateNamePropertiesErrorInterface &
  UpdateOutboundShipmentLineErrorInterface &
  UpdateOutboundShipmentServiceLineErrorInterface &
  UpdateOutboundShipmentUnallocatedLineErrorInterface &
  UpdatePrescriptionErrorInterface &
  UpdatePrescriptionLineErrorInterface &
  UpdateRequestRequisitionErrorInterface &
  UpdateRequestRequisitionLineErrorInterface &
  UpdateResponseRequisitionErrorInterface &
  UpdateResponseRequisitionLineErrorInterface &
  UpdateReturnOtherPartyErrorInterface &
  UpdateSensorErrorInterface &
  UpdateStockLineErrorInterface &
  UseSuggestedQuantityErrorInterface & {
    __typename: 'RecordNotFound';
    description: Scalars['String']['output'];
  };

export type RecordProgramCombinationAlreadyExists =
  InsertVaccineCourseErrorInterface &
    UpdateVaccineCourseErrorInterface & {
      __typename: 'RecordProgramCombinationAlreadyExists';
      description: Scalars['String']['output'];
    };

export type RefreshToken = {
  __typename: 'RefreshToken';
  /** New Bearer token */
  token: Scalars['String']['output'];
};

export type RefreshTokenError = {
  __typename: 'RefreshTokenError';
  error: RefreshTokenErrorInterface;
};

export type RefreshTokenErrorInterface = {
  description: Scalars['String']['output'];
};

export type RefreshTokenResponse = RefreshToken | RefreshTokenError;

export type RepackConnector = {
  __typename: 'RepackConnector';
  nodes: Array<RepackNode>;
  totalCount: Scalars['Int']['output'];
};

export type RepackNode = {
  __typename: 'RepackNode';
  batch?: Maybe<Scalars['String']['output']>;
  datetime: Scalars['DateTime']['output'];
  from: RepackStockLineNode;
  id: Scalars['String']['output'];
  invoice: InvoiceNode;
  repackId: Scalars['String']['output'];
  to: RepackStockLineNode;
};

export type RepackResponse = NodeError | RepackNode;

export type RepackStockLineNode = {
  __typename: 'RepackStockLineNode';
  location?: Maybe<LocationNode>;
  numberOfPacks: Scalars['Float']['output'];
  packSize: Scalars['Float']['output'];
  stockLine?: Maybe<StockLineNode>;
};

export type ReportConnector = {
  __typename: 'ReportConnector';
  nodes: Array<ReportNode>;
  totalCount: Scalars['Int']['output'];
};

export enum ReportContext {
  Asset = 'ASSET',
  Dispensary = 'DISPENSARY',
  InboundReturn = 'INBOUND_RETURN',
  InboundShipment = 'INBOUND_SHIPMENT',
  InternalOrder = 'INTERNAL_ORDER',
  OutboundReturn = 'OUTBOUND_RETURN',
  OutboundShipment = 'OUTBOUND_SHIPMENT',
  Patient = 'PATIENT',
  Prescription = 'PRESCRIPTION',
  Repack = 'REPACK',
  Report = 'REPORT',
  Requisition = 'REQUISITION',
  Resource = 'RESOURCE',
  Stocktake = 'STOCKTAKE',
}

export type ReportFilterInput = {
  context?: InputMaybe<EqualFilterReportContextInput>;
  id?: InputMaybe<EqualFilterStringInput>;
  isActive?: InputMaybe<Scalars['Boolean']['input']>;
  name?: InputMaybe<StringFilterInput>;
  subContext?: InputMaybe<EqualFilterStringInput>;
};

export type ReportNode = {
  __typename: 'ReportNode';
  argumentSchema?: Maybe<FormSchemaNode>;
  context: ReportContext;
  id: Scalars['String']['output'];
  isActive: Scalars['Boolean']['output'];
  isCustom: Scalars['Boolean']['output'];
  /** Human readable name of the report */
  name: Scalars['String']['output'];
  subContext?: Maybe<Scalars['String']['output']>;
};

export type ReportResponse = QueryReportError | ReportNode;

export enum ReportSortFieldInput {
  Id = 'id',
  Name = 'name',
}

export type ReportSortInput = {
  /**
   * Sort query result is sorted descending or ascending (if not provided the default is
   * ascending)
   */
  desc?: InputMaybe<Scalars['Boolean']['input']>;
  /** Sort query result by `key` */
  key: ReportSortFieldInput;
};

export type ReportsResponse = QueryReportsError | ReportConnector;

export type RequestRequisitionCounts = {
  __typename: 'RequestRequisitionCounts';
  draft: Scalars['Int']['output'];
};

export type RequestStoreStatsNode = {
  __typename: 'RequestStoreStatsNode';
  averageMonthlyConsumption: Scalars['Float']['output'];
  maxMonthsOfStock: Scalars['Float']['output'];
  stockOnHand: Scalars['Float']['output'];
  suggestedQuantity: Scalars['Float']['output'];
};

export type RequisitionConnector = {
  __typename: 'RequisitionConnector';
  nodes: Array<RequisitionNode>;
  totalCount: Scalars['Int']['output'];
};

export type RequisitionCounts = {
  __typename: 'RequisitionCounts';
  request: RequestRequisitionCounts;
  response: ResponseRequisitionCounts;
};

export type RequisitionFilterInput = {
  aShipmentHasBeenCreated?: InputMaybe<Scalars['Boolean']['input']>;
  colour?: InputMaybe<EqualFilterStringInput>;
  comment?: InputMaybe<StringFilterInput>;
  createdDatetime?: InputMaybe<DatetimeFilterInput>;
  elmisCode?: InputMaybe<EqualFilterStringInput>;
  expectedDeliveryDate?: InputMaybe<DateFilterInput>;
  finalisedDatetime?: InputMaybe<DatetimeFilterInput>;
  id?: InputMaybe<EqualFilterStringInput>;
  orderType?: InputMaybe<EqualFilterStringInput>;
  otherPartyId?: InputMaybe<EqualFilterStringInput>;
  otherPartyName?: InputMaybe<StringFilterInput>;
  periodId?: InputMaybe<EqualFilterStringInput>;
  programId?: InputMaybe<EqualFilterStringInput>;
  requisitionNumber?: InputMaybe<EqualFilterBigNumberInput>;
  sentDatetime?: InputMaybe<DatetimeFilterInput>;
  status?: InputMaybe<EqualFilterRequisitionStatusInput>;
  theirReference?: InputMaybe<StringFilterInput>;
  type?: InputMaybe<EqualFilterRequisitionTypeInput>;
  userId?: InputMaybe<EqualFilterStringInput>;
};

export type RequisitionIndicatorInformationNode = {
  __typename: 'RequisitionIndicatorInformationNode';
  columnId: Scalars['String']['output'];
  value: Scalars['String']['output'];
};

export type RequisitionLineChartError = {
  __typename: 'RequisitionLineChartError';
  error: RequisitionLineChartErrorInterface;
};

export type RequisitionLineChartErrorInterface = {
  description: Scalars['String']['output'];
};

export type RequisitionLineChartResponse =
  | ItemChartNode
  | RequisitionLineChartError;

export type RequisitionLineConnector = {
  __typename: 'RequisitionLineConnector';
  nodes: Array<RequisitionLineNode>;
  totalCount: Scalars['Int']['output'];
};

export type RequisitionLineNode = {
  __typename: 'RequisitionLineNode';
  additionInUnits: Scalars['Float']['output'];
  /** Quantity already issued in outbound shipments */
  alreadyIssued: Scalars['Float']['output'];
  approvalComment?: Maybe<Scalars['String']['output']>;
  approvedQuantity: Scalars['Float']['output'];
  availableStockOnHand: Scalars['Float']['output'];
  averageMonthlyConsumption: Scalars['Float']['output'];
  comment?: Maybe<Scalars['String']['output']>;
  daysOutOfStock: Scalars['Float']['output'];
  expiringUnits: Scalars['Float']['output'];
  id: Scalars['String']['output'];
  /** InboundShipment lines linked to requisitions line */
  inboundShipmentLines: InvoiceLineConnector;
  incomingUnits: Scalars['Float']['output'];
  initialStockOnHandUnits: Scalars['Float']['output'];
  item: ItemNode;
  itemId: Scalars['String']['output'];
  itemName: Scalars['String']['output'];
  /**
   * For request requisition: snapshot stats (when requisition was created)
   * For response requisition current item stats
   */
  itemStats: ItemStatsNode;
  linkedRequisitionLine?: Maybe<RequisitionLineNode>;
  lossInUnits: Scalars['Float']['output'];
  optionId?: Maybe<Scalars['String']['output']>;
  /** OutboundShipment lines linked to requisitions line */
  outboundShipmentLines: InvoiceLineConnector;
  outgoingUnits: Scalars['Float']['output'];
  reason?: Maybe<ReasonOptionNode>;
  /**
   * Quantity remaining to supply
   * supplyQuantity minus all (including unallocated) linked invoice lines numberOfPacks * packSize
   * Only available in response requisition, request requisition returns 0
   */
  remainingQuantityToSupply: Scalars['Float']['output'];
  /** Quantity requested */
  requestedQuantity: Scalars['Float']['output'];
  requisitionNumber: Scalars['Int']['output'];
  /**
   * Calculated quantity
   * When months_of_stock < requisition.min_months_of_stock, calculated = average_monthly_consumption * requisition.max_months_of_stock - months_of_stock
   */
  suggestedQuantity: Scalars['Float']['output'];
  /** Quantity to be supplied in the next shipment, only used in response requisition */
  supplyQuantity: Scalars['Float']['output'];
};

export type RequisitionLineNodeItemStatsArgs = {
  amcLookbackMonths?: InputMaybe<Scalars['Float']['input']>;
};

export type RequisitionLineStatsError = {
  __typename: 'RequisitionLineStatsError';
  error: RequisitionLineStatsErrorInterface;
};

export type RequisitionLineStatsErrorInterface = {
  description: Scalars['String']['output'];
};

export type RequisitionLineStatsResponse =
  | RequisitionLineStatsError
  | ResponseRequisitionStatsNode;

export type RequisitionLineWithItemIdExists =
  InsertRequestRequisitionLineErrorInterface &
    InsertResponseRequisitionLineErrorInterface & {
      __typename: 'RequisitionLineWithItemIdExists';
      description: Scalars['String']['output'];
    };

export type RequisitionNode = {
  __typename: 'RequisitionNode';
  approvalStatus: RequisitionNodeApprovalStatus;
  colour?: Maybe<Scalars['String']['output']>;
  comment?: Maybe<Scalars['String']['output']>;
  createdDatetime: Scalars['DateTime']['output'];
  expectedDeliveryDate?: Maybe<Scalars['NaiveDate']['output']>;
  finalisedDatetime?: Maybe<Scalars['DateTime']['output']>;
  id: Scalars['String']['output'];
  isEmergency: Scalars['Boolean']['output'];
  lines: RequisitionLineConnector;
  /**
   * All lines that have not been supplied
   * based on same logic as RequisitionLineNode.remainingQuantityToSupply
   * only applicable to Response requisition, Request requisition will empty connector
   */
  linesRemainingToSupply: RequisitionLineConnector;
  /** Linked requisition */
  linkedRequisition?: Maybe<RequisitionNode>;
  /** Maximum calculated quantity, used to deduce calculated quantity for each line, see calculated in requisition line */
  maxMonthsOfStock: Scalars['Float']['output'];
  /** Minimum quantity to have for stock to be ordered, used to deduce calculated quantity for each line, see calculated in requisition line */
  minMonthsOfStock: Scalars['Float']['output'];
  orderType?: Maybe<Scalars['String']['output']>;
  /**
   * Request Requisition: Supplying store (store that is supplying stock)
   * Response Requisition: Customer store (store that is ordering stock)
   */
  otherParty: NameNode;
  otherPartyId: Scalars['String']['output'];
  otherPartyName: Scalars['String']['output'];
  period?: Maybe<PeriodNode>;
  program?: Maybe<ProgramNode>;
  /** @deprecated use `program.name` instead. */
  programName?: Maybe<Scalars['String']['output']>;
  requisitionNumber: Scalars['Int']['output'];
  /** Applicable to request requisition only */
  sentDatetime?: Maybe<Scalars['DateTime']['output']>;
  /**
   * Response Requisition: Outbound Shipments linked requisition
   * Request Requisition: Inbound Shipments linked to requisition
   */
  shipments: InvoiceConnector;
  status: RequisitionNodeStatus;
  theirReference?: Maybe<Scalars['String']['output']>;
  type: RequisitionNodeType;
  /**
   * User that last edited requisition, if user is not found in system default unknown user is returned
   * Null is returned for transfers, where response requisition has not been edited yet
   */
  user?: Maybe<UserNode>;
};

export type RequisitionNodeOtherPartyArgs = {
  storeId: Scalars['String']['input'];
};

/** Approval status is applicable to response requisition only */
export enum RequisitionNodeApprovalStatus {
  /** Approved */
  Approved = 'APPROVED',
  /** Approval was denied, requisition is not editable */
  Denied = 'DENIED',
  None = 'NONE',
  /** Pending authorisation, requisition should not be editable */
  Pending = 'PENDING',
}

export enum RequisitionNodeStatus {
  /** New requisition when manually created */
  Draft = 'DRAFT',
  /**
   * Response requisition: When supplier finished fulfilling requisition, locked for future editing
   * Request requisition: When response requisition is finalised
   */
  Finalised = 'FINALISED',
  /** New requisition when automatically created, only applicable to response requisition when it's duplicated in supplying store from request requisition */
  New = 'NEW',
  /** Request requisition is sent and locked for future editing, only applicable to request requisition */
  Sent = 'SENT',
}

export enum RequisitionNodeType {
  /** Requisition created by store that is ordering stock */
  Request = 'REQUEST',
  /** Supplying store requisition in response to request requisition */
  Response = 'RESPONSE',
}

export type RequisitionReasonNotProvided = {
  __typename: 'RequisitionReasonNotProvided';
  description: Scalars['String']['output'];
  requisitionLine: RequisitionLineNode;
};

export type RequisitionReasonsNotProvided =
  UpdateRequestRequisitionErrorInterface &
    UpdateResponseRequisitionErrorInterface & {
      __typename: 'RequisitionReasonsNotProvided';
      description: Scalars['String']['output'];
      errors: Array<RequisitionReasonNotProvided>;
    };

export type RequisitionResponse = RecordNotFound | RequisitionNode;

export enum RequisitionSortFieldInput {
  Comment = 'comment',
  CreatedDatetime = 'createdDatetime',
  ExpectedDeliveryDate = 'expectedDeliveryDate',
  FinalisedDatetime = 'finalisedDatetime',
  OrderType = 'orderType',
  OtherPartyName = 'otherPartyName',
  PeriodStartDate = 'periodStartDate',
  ProgramName = 'programName',
  RequisitionNumber = 'requisitionNumber',
  SentDatetime = 'sentDatetime',
  Status = 'status',
  TheirReference = 'theirReference',
  Type = 'type',
}

export type RequisitionSortInput = {
  /**
   * Sort query result is sorted descending or ascending (if not provided the default is
   * ascending)
   */
  desc?: InputMaybe<Scalars['Boolean']['input']>;
  /** Sort query result by `key` */
  key: RequisitionSortFieldInput;
};

export type RequisitionWithShipment =
  DeleteResponseRequisitionErrorInterface & {
    __typename: 'RequisitionWithShipment';
    description: Scalars['String']['output'];
  };

export type RequisitionsResponse = RequisitionConnector;

export type ResponseRequisitionCounts = {
  __typename: 'ResponseRequisitionCounts';
  new: Scalars['Int']['output'];
};

export type ResponseRequisitionStatsNode = {
  __typename: 'ResponseRequisitionStatsNode';
  requestStoreStats: RequestStoreStatsNode;
  responseStoreStats: ResponseStoreStatsNode;
};

export type ResponseStoreStatsNode = {
  __typename: 'ResponseStoreStatsNode';
  incomingStock: Scalars['Int']['output'];
  otherRequestedQuantity: Scalars['Float']['output'];
  requestedQuantity: Scalars['Float']['output'];
  stockOnHand: Scalars['Float']['output'];
  stockOnOrder: Scalars['Float']['output'];
};

export type ReturnReasonConnector = {
  __typename: 'ReturnReasonConnector';
  nodes: Array<ReturnReasonNode>;
  totalCount: Scalars['Int']['output'];
};

export type ReturnReasonFilterInput = {
  id?: InputMaybe<EqualFilterStringInput>;
  isActive?: InputMaybe<Scalars['Boolean']['input']>;
};

export type ReturnReasonNode = {
  __typename: 'ReturnReasonNode';
  id: Scalars['String']['output'];
  isActive: Scalars['Boolean']['output'];
  reason: Scalars['String']['output'];
};

export type ReturnReasonResponse = ReturnReasonConnector;

export enum ReturnReasonSortFieldInput {
  Id = 'id',
  Reason = 'reason',
}

export type ReturnReasonSortInput = {
  /**
   * Sort query result is sorted descending or ascending (if not provided the default is
   * ascending)
   */
  desc?: InputMaybe<Scalars['Boolean']['input']>;
  /** Sort query result by `key` */
  key: ReturnReasonSortFieldInput;
};

export type RnRFormConnector = {
  __typename: 'RnRFormConnector';
  nodes: Array<RnRFormNode>;
  totalCount: Scalars['Int']['output'];
};

export type RnRFormFilterInput = {
  createdDatetime?: InputMaybe<DatetimeFilterInput>;
  id?: InputMaybe<EqualFilterStringInput>;
  periodScheduleId?: InputMaybe<EqualFilterStringInput>;
  programId?: InputMaybe<EqualFilterStringInput>;
  storeId?: InputMaybe<EqualFilterStringInput>;
};

export type RnRFormLineNode = {
  __typename: 'RnRFormLineNode';
  adjustedQuantityConsumed: Scalars['Float']['output'];
  adjustments: Scalars['Float']['output'];
  approvedQuantity?: Maybe<Scalars['Float']['output']>;
  averageMonthlyConsumption: Scalars['Float']['output'];
  calculatedRequestedQuantity: Scalars['Float']['output'];
  comment?: Maybe<Scalars['String']['output']>;
  confirmed: Scalars['Boolean']['output'];
  enteredRequestedQuantity?: Maybe<Scalars['Float']['output']>;
  expiryDate?: Maybe<Scalars['NaiveDate']['output']>;
  finalBalance: Scalars['Float']['output'];
  id: Scalars['String']['output'];
  initialBalance: Scalars['Float']['output'];
  item: ItemNode;
  itemId: Scalars['String']['output'];
  losses: Scalars['Float']['output'];
  lowStock: LowStockStatus;
  maximumQuantity: Scalars['Float']['output'];
  minimumQuantity: Scalars['Float']['output'];
  previousMonthlyConsumptionValues: Scalars['String']['output'];
  quantityConsumed: Scalars['Float']['output'];
  quantityReceived: Scalars['Float']['output'];
  rnrFormId: Scalars['String']['output'];
  stockOutDuration: Scalars['Int']['output'];
};

export type RnRFormNode = {
  __typename: 'RnRFormNode';
  comment?: Maybe<Scalars['String']['output']>;
  createdDatetime: Scalars['DateTime']['output'];
  id: Scalars['String']['output'];
  lines: Array<RnRFormLineNode>;
  periodId: Scalars['String']['output'];
  periodLength: Scalars['Int']['output'];
  periodName: Scalars['String']['output'];
  programId: Scalars['String']['output'];
  programName: Scalars['String']['output'];
  status: RnRFormNodeStatus;
  supplierId: Scalars['String']['output'];
  supplierName: Scalars['String']['output'];
  theirReference?: Maybe<Scalars['String']['output']>;
};

export enum RnRFormNodeStatus {
  Draft = 'DRAFT',
  Finalised = 'FINALISED',
}

export type RnRFormResponse = NodeError | RnRFormNode;

export enum RnRFormSortFieldInput {
  CreatedDatetime = 'createdDatetime',
  Period = 'period',
  Program = 'program',
  Status = 'status',
  SupplierName = 'supplierName',
}

export type RnRFormSortInput = {
  /**
   * Sort query result is sorted descending or ascending (if not provided the default is
   * ascending)
   */
  desc?: InputMaybe<Scalars['Boolean']['input']>;
  /** Sort query result by `key` */
  key: RnRFormSortFieldInput;
};

export type RnRFormsResponse = RnRFormConnector;

export type ScannedDataParseError = {
  __typename: 'ScannedDataParseError';
  error: ScannedDataParseErrorInterface;
};

export type ScannedDataParseErrorInterface = {
  description: Scalars['String']['output'];
};

export type SchedulePeriodNode = {
  __typename: 'SchedulePeriodNode';
  id: Scalars['String']['output'];
  inUse: Scalars['Boolean']['output'];
  period: PeriodNode;
};

export type SensorConnector = {
  __typename: 'SensorConnector';
  nodes: Array<SensorNode>;
  totalCount: Scalars['Int']['output'];
};

export type SensorFilterInput = {
  id?: InputMaybe<EqualFilterStringInput>;
  isActive?: InputMaybe<Scalars['Boolean']['input']>;
  name?: InputMaybe<StringFilterInput>;
  serial?: InputMaybe<EqualFilterStringInput>;
};

export type SensorNode = {
  __typename: 'SensorNode';
  assets: AssetConnector;
  batteryLevel?: Maybe<Scalars['Int']['output']>;
  breach?: Maybe<TemperatureBreachNodeType>;
  id: Scalars['String']['output'];
  isActive: Scalars['Boolean']['output'];
  lastConnectionDatetime?: Maybe<Scalars['DateTime']['output']>;
  latestTemperatureLog?: Maybe<TemperatureLogConnector>;
  location?: Maybe<LocationNode>;
  logInterval?: Maybe<Scalars['Int']['output']>;
  name: Scalars['String']['output'];
  serial: Scalars['String']['output'];
  type: SensorNodeType;
};

export enum SensorNodeType {
  Berlinger = 'BERLINGER',
  BlueMaestro = 'BLUE_MAESTRO',
  Laird = 'LAIRD',
}

export enum SensorSortFieldInput {
  Name = 'name',
  Serial = 'serial',
}

export type SensorSortInput = {
  /**
   * Sort query result is sorted descending or ascending (if not provided the default is
   * ascending)
   */
  desc?: InputMaybe<Scalars['Boolean']['input']>;
  /** Sort query result by `key` */
  key: SensorSortFieldInput;
};

export type SensorsResponse = SensorConnector;

export type SetPrescribedQuantityError = {
  __typename: 'SetPrescribedQuantityError';
  error: SetPrescribedQuantityErrorInterface;
};

export type SetPrescribedQuantityErrorInterface = {
  description: Scalars['String']['output'];
};

export type SetPrescribedQuantityInput = {
  invoiceId: Scalars['String']['input'];
  itemId: Scalars['String']['input'];
  prescribedQuantity: Scalars['Float']['input'];
};

export type SetPrescribedQuantityResponse =
  | InvoiceLineNode
  | SetPrescribedQuantityError;

export type SetPrescribedQuantityWithId = {
  __typename: 'SetPrescribedQuantityWithId';
  id: Scalars['String']['output'];
  response: SetPrescribedQuantityResponse;
};

export type SnapshotCountCurrentCountMismatch =
  UpdateStocktakeErrorInterface & {
    __typename: 'SnapshotCountCurrentCountMismatch';
    description: Scalars['String']['output'];
    lines: Array<SnapshotCountCurrentCountMismatchLine>;
  };

export type SnapshotCountCurrentCountMismatchLine =
  UpdateStocktakeLineErrorInterface & {
    __typename: 'SnapshotCountCurrentCountMismatchLine';
    description: Scalars['String']['output'];
    stocktakeLine: StocktakeLineNode;
  };

export enum StatusType {
  Decommissioned = 'DECOMMISSIONED',
  Functioning = 'FUNCTIONING',
  FunctioningButNeedsAttention = 'FUNCTIONING_BUT_NEEDS_ATTENTION',
  NotFunctioning = 'NOT_FUNCTIONING',
  NotInUse = 'NOT_IN_USE',
  Unserviceable = 'UNSERVICEABLE',
}

export type StockCounts = {
  __typename: 'StockCounts';
  expired: Scalars['Int']['output'];
  expiringSoon: Scalars['Int']['output'];
};

export type StockEvolutionConnector = {
  __typename: 'StockEvolutionConnector';
  nodes: Array<StockEvolutionNode>;
  totalCount: Scalars['Int']['output'];
};

export type StockEvolutionNode = {
  __typename: 'StockEvolutionNode';
  date: Scalars['NaiveDate']['output'];
  isHistoric: Scalars['Boolean']['output'];
  isProjected: Scalars['Boolean']['output'];
  maximumStockOnHand: Scalars['Int']['output'];
  minimumStockOnHand: Scalars['Int']['output'];
  stockOnHand: Scalars['Int']['output'];
};

export type StockEvolutionOptionsInput = {
  /** Defaults to 30, number of data points for historic stock on hand in stock evolution chart */
  numberOfHistoricDataPoints?: InputMaybe<Scalars['Int']['input']>;
  /** Defaults to 20, number of data points for projected stock on hand in stock evolution chart */
  numberOfProjectedDataPoints?: InputMaybe<Scalars['Int']['input']>;
};

export type StockLineAlreadyExistsInInvoice =
  InsertOutboundShipmentLineErrorInterface &
    InsertPrescriptionLineErrorInterface &
    UpdateOutboundShipmentLineErrorInterface &
    UpdatePrescriptionLineErrorInterface & {
      __typename: 'StockLineAlreadyExistsInInvoice';
      description: Scalars['String']['output'];
      line: InvoiceLineNode;
    };

export type StockLineConnector = {
  __typename: 'StockLineConnector';
  nodes: Array<StockLineNode>;
  totalCount: Scalars['Int']['output'];
};

export type StockLineFilterInput = {
  expiryDate?: InputMaybe<DateFilterInput>;
  hasPacksInStore?: InputMaybe<Scalars['Boolean']['input']>;
  id?: InputMaybe<EqualFilterStringInput>;
  isActive?: InputMaybe<Scalars['Boolean']['input']>;
  isAvailable?: InputMaybe<Scalars['Boolean']['input']>;
  itemCodeOrName?: InputMaybe<StringFilterInput>;
  itemId?: InputMaybe<EqualFilterStringInput>;
  location?: InputMaybe<LocationFilterInput>;
  locationId?: InputMaybe<EqualFilterStringInput>;
  masterList?: InputMaybe<MasterListFilterInput>;
  storeId?: InputMaybe<EqualFilterStringInput>;
};

export type StockLineIsOnHold = InsertOutboundShipmentLineErrorInterface &
  InsertPrescriptionLineErrorInterface &
  UpdateOutboundShipmentLineErrorInterface &
  UpdatePrescriptionLineErrorInterface & {
    __typename: 'StockLineIsOnHold';
    description: Scalars['String']['output'];
  };

export type StockLineNode = {
  __typename: 'StockLineNode';
  availableNumberOfPacks: Scalars['Float']['output'];
  barcode?: Maybe<Scalars['String']['output']>;
  batch?: Maybe<Scalars['String']['output']>;
  costPricePerPack: Scalars['Float']['output'];
  expiryDate?: Maybe<Scalars['NaiveDate']['output']>;
  id: Scalars['String']['output'];
  item: ItemNode;
  itemId: Scalars['String']['output'];
  itemName: Scalars['String']['output'];
  itemVariantId?: Maybe<Scalars['String']['output']>;
  location?: Maybe<LocationNode>;
  locationId?: Maybe<Scalars['String']['output']>;
  locationName?: Maybe<Scalars['String']['output']>;
  note?: Maybe<Scalars['String']['output']>;
  onHold: Scalars['Boolean']['output'];
  packSize: Scalars['Float']['output'];
  sellPricePerPack: Scalars['Float']['output'];
  storeId: Scalars['String']['output'];
  supplierName?: Maybe<Scalars['String']['output']>;
  totalNumberOfPacks: Scalars['Float']['output'];
};

export type StockLineReducedBelowZero =
  InsertInventoryAdjustmentErrorInterface &
    InsertRepackErrorInterface &
    InsertStocktakeLineErrorInterface &
    UpdateStocktakeLineErrorInterface & {
      __typename: 'StockLineReducedBelowZero';
      description: Scalars['String']['output'];
      stockLine: StockLineNode;
    };

export type StockLineResponse = NodeError | StockLineNode;

export enum StockLineSortFieldInput {
  Batch = 'batch',
  ExpiryDate = 'expiryDate',
  ItemCode = 'itemCode',
  ItemName = 'itemName',
  LocationCode = 'locationCode',
  NumberOfPacks = 'numberOfPacks',
  PackSize = 'packSize',
  SupplierName = 'supplierName',
}

export type StockLineSortInput = {
  /**
   * Sort query result is sorted descending or ascending (if not provided the default is
   * ascending)
   */
  desc?: InputMaybe<Scalars['Boolean']['input']>;
  /** Sort query result by `key` */
  key: StockLineSortFieldInput;
};

export type StockLinesReducedBelowZero = UpdateStocktakeErrorInterface & {
  __typename: 'StockLinesReducedBelowZero';
  description: Scalars['String']['output'];
  errors: Array<StockLineReducedBelowZero>;
};

export type StockLinesResponse = StockLineConnector;

export type StocktakeConnector = {
  __typename: 'StocktakeConnector';
  nodes: Array<StocktakeNode>;
  totalCount: Scalars['Int']['output'];
};

export type StocktakeFilterInput = {
  comment?: InputMaybe<StringFilterInput>;
  createdDatetime?: InputMaybe<DatetimeFilterInput>;
  description?: InputMaybe<StringFilterInput>;
  finalisedDatetime?: InputMaybe<DatetimeFilterInput>;
  id?: InputMaybe<EqualFilterStringInput>;
  isLocked?: InputMaybe<Scalars['Boolean']['input']>;
  isProgramStocktake?: InputMaybe<Scalars['Boolean']['input']>;
  status?: InputMaybe<EqualFilterStocktakeStatusInput>;
  stocktakeDate?: InputMaybe<DateFilterInput>;
  stocktakeNumber?: InputMaybe<EqualFilterBigNumberInput>;
  userId?: InputMaybe<EqualFilterStringInput>;
};

export type StocktakeIsLocked = UpdateStocktakeErrorInterface & {
  __typename: 'StocktakeIsLocked';
  description: Scalars['String']['output'];
};

export type StocktakeLineConnector = {
  __typename: 'StocktakeLineConnector';
  nodes: Array<StocktakeLineNode>;
  totalCount: Scalars['Int']['output'];
};

export type StocktakeLineFilterInput = {
  id?: InputMaybe<EqualFilterStringInput>;
  itemCodeOrName?: InputMaybe<StringFilterInput>;
  locationId?: InputMaybe<EqualFilterStringInput>;
  stocktakeId?: InputMaybe<EqualFilterStringInput>;
};

export type StocktakeLineNode = {
  __typename: 'StocktakeLineNode';
  batch?: Maybe<Scalars['String']['output']>;
  comment?: Maybe<Scalars['String']['output']>;
  costPricePerPack?: Maybe<Scalars['Float']['output']>;
  countedNumberOfPacks?: Maybe<Scalars['Float']['output']>;
  expiryDate?: Maybe<Scalars['NaiveDate']['output']>;
  id: Scalars['String']['output'];
  inventoryAdjustmentReason?: Maybe<InventoryAdjustmentReasonNode>;
  inventoryAdjustmentReasonId?: Maybe<Scalars['String']['output']>;
  item: ItemNode;
  itemId: Scalars['String']['output'];
  itemName: Scalars['String']['output'];
  itemVariantId?: Maybe<Scalars['String']['output']>;
  location?: Maybe<LocationNode>;
  note?: Maybe<Scalars['String']['output']>;
  packSize?: Maybe<Scalars['Float']['output']>;
  sellPricePerPack?: Maybe<Scalars['Float']['output']>;
  snapshotNumberOfPacks: Scalars['Float']['output'];
  stockLine?: Maybe<StockLineNode>;
  stocktakeId: Scalars['String']['output'];
};

export enum StocktakeLineSortFieldInput {
  /** Stocktake line batch */
  Batch = 'batch',
  /** Stocktake line expiry date */
  ExpiryDate = 'expiryDate',
  ItemCode = 'itemCode',
  ItemName = 'itemName',
  /** Stocktake line item stock location code */
  LocationCode = 'locationCode',
  /** Stocktake line pack size */
  PackSize = 'packSize',
}

export type StocktakeLineSortInput = {
  /**
   * Sort query result is sorted descending or ascending (if not provided the default is
   * ascending)
   */
  desc?: InputMaybe<Scalars['Boolean']['input']>;
  /** Sort query result by `key` */
  key: StocktakeLineSortFieldInput;
};

export type StocktakeNode = {
  __typename: 'StocktakeNode';
  comment?: Maybe<Scalars['String']['output']>;
  countedBy?: Maybe<Scalars['String']['output']>;
  createdDatetime: Scalars['DateTime']['output'];
  description?: Maybe<Scalars['String']['output']>;
  finalisedDatetime?: Maybe<Scalars['DateTime']['output']>;
  id: Scalars['String']['output'];
  inventoryAddition?: Maybe<InvoiceNode>;
  inventoryAdditionId?: Maybe<Scalars['String']['output']>;
  inventoryReduction?: Maybe<InvoiceNode>;
  inventoryReductionId?: Maybe<Scalars['String']['output']>;
  isLocked: Scalars['Boolean']['output'];
  lines: StocktakeLineConnector;
  program?: Maybe<ProgramNode>;
  status: StocktakeNodeStatus;
  stocktakeDate?: Maybe<Scalars['NaiveDate']['output']>;
  stocktakeNumber: Scalars['Int']['output'];
  storeId: Scalars['String']['output'];
  user?: Maybe<UserNode>;
  verifiedBy?: Maybe<Scalars['String']['output']>;
};

export enum StocktakeNodeStatus {
  Finalised = 'FINALISED',
  New = 'NEW',
}

export type StocktakeResponse = NodeError | StocktakeNode;

export enum StocktakeSortFieldInput {
  Comment = 'comment',
  CreatedDatetime = 'createdDatetime',
  Description = 'description',
  FinalisedDatetime = 'finalisedDatetime',
  Status = 'status',
  StocktakeDate = 'stocktakeDate',
  StocktakeNumber = 'stocktakeNumber',
}

export type StocktakeSortInput = {
  /**
   * Sort query result is sorted descending or ascending (if not provided the default is
   * ascending)
   */
  desc?: InputMaybe<Scalars['Boolean']['input']>;
  /** Sort query result by `key` */
  key: StocktakeSortFieldInput;
};

export type StocktakesLinesResponse = StocktakeLineConnector;

export type StocktakesResponse = StocktakeConnector;

export type StoreConnector = {
  __typename: 'StoreConnector';
  nodes: Array<StoreNode>;
  totalCount: Scalars['Int']['output'];
};

export type StoreFilterInput = {
  code?: InputMaybe<StringFilterInput>;
  id?: InputMaybe<EqualFilterStringInput>;
  name?: InputMaybe<StringFilterInput>;
  nameCode?: InputMaybe<StringFilterInput>;
  siteId?: InputMaybe<EqualFilterNumberInput>;
};

export enum StoreModeNodeType {
  Dispensary = 'DISPENSARY',
  Store = 'STORE',
}

export type StoreNode = {
  __typename: 'StoreNode';
  code: Scalars['String']['output'];
  createdDate?: Maybe<Scalars['NaiveDate']['output']>;
  id: Scalars['String']['output'];
  /**
   * Returns the associated store logo.
   * The logo is returned as a data URL schema, e.g. "data:image/png;base64,..."
   */
  logo?: Maybe<Scalars['String']['output']>;
  name: NameNode;
  siteId: Scalars['Int']['output'];
  storeName: Scalars['String']['output'];
};

export type StoreNodeNameArgs = {
  storeId: Scalars['String']['input'];
};

export type StorePreferenceNode = {
  __typename: 'StorePreferenceNode';
  editPrescribedQuantityOnPrescription: Scalars['Boolean']['output'];
  extraFieldsInRequisition: Scalars['Boolean']['output'];
  id: Scalars['String']['output'];
  issueInForeignCurrency: Scalars['Boolean']['output'];
  manuallyLinkInternalOrderToInboundShipment: Scalars['Boolean']['output'];
  monthlyConsumptionLookBackPeriod: Scalars['Float']['output'];
  monthsItemsExpire: Scalars['Float']['output'];
  monthsLeadTime: Scalars['Float']['output'];
  monthsOverstock: Scalars['Float']['output'];
  monthsUnderstock: Scalars['Float']['output'];
  omProgramModule: Scalars['Boolean']['output'];
  packToOne: Scalars['Boolean']['output'];
  requestRequisitionRequiresAuthorisation: Scalars['Boolean']['output'];
  responseRequisitionRequiresAuthorisation: Scalars['Boolean']['output'];
  stocktakeFrequency: Scalars['Float']['output'];
  useConsumptionAndStockFromCustomersForInternalOrders: Scalars['Boolean']['output'];
  vaccineModule: Scalars['Boolean']['output'];
};

export type StoreResponse = NodeError | StoreNode;

export enum StoreSortFieldInput {
  Code = 'code',
  Name = 'name',
  NameCode = 'nameCode',
}

export type StoreSortInput = {
  /**
   * Sort query result is sorted descending or ascending (if not provided the default is
   * ascending)
   */
  desc?: InputMaybe<Scalars['Boolean']['input']>;
  /** Sort query result by `key` */
  key: StoreSortFieldInput;
};

export type StoresResponse = StoreConnector;

export type StringFilterInput = {
  /** Search term must be an exact match (case sensitive) */
  equalTo?: InputMaybe<Scalars['String']['input']>;
  /** Search term must be included in search candidate (case insensitive) */
  like?: InputMaybe<Scalars['String']['input']>;
};

export type Success = {
  __typename: 'Success';
  success: Scalars['Boolean']['output'];
};

export type SuggestedNextEncounterNode = {
  __typename: 'SuggestedNextEncounterNode';
  label?: Maybe<Scalars['String']['output']>;
  startDatetime: Scalars['DateTime']['output'];
};

export type SuggestedQuantityCalculationNode = {
  __typename: 'SuggestedQuantityCalculationNode';
  averageMonthlyConsumption: Scalars['Int']['output'];
  maximumStockOnHand: Scalars['Int']['output'];
  minimumStockOnHand: Scalars['Int']['output'];
  stockOnHand: Scalars['Int']['output'];
  suggestedQuantity: Scalars['Int']['output'];
};

export type SupplierProgramRequisitionSettingNode = {
  __typename: 'SupplierProgramRequisitionSettingNode';
  masterList: MasterListNode;
  orderTypes: Array<ProgramRequisitionOrderTypeNode>;
  programId: Scalars['String']['output'];
  programName: Scalars['String']['output'];
  suppliers: Array<NameNode>;
  tagName: Scalars['String']['output'];
};

export type SupplierReturnInput = {
  id: Scalars['String']['input'];
  inboundShipmentId?: InputMaybe<Scalars['String']['input']>;
  supplierId: Scalars['String']['input'];
  supplierReturnLines: Array<SupplierReturnLineInput>;
};

export type SupplierReturnLineConnector = {
  __typename: 'SupplierReturnLineConnector';
  nodes: Array<SupplierReturnLineNode>;
  totalCount: Scalars['Int']['output'];
};

export type SupplierReturnLineInput = {
  id: Scalars['String']['input'];
  note?: InputMaybe<Scalars['String']['input']>;
  numberOfPacksToReturn: Scalars['Float']['input'];
  reasonId?: InputMaybe<Scalars['String']['input']>;
  stockLineId: Scalars['String']['input'];
};

export type SupplierReturnLineNode = {
  __typename: 'SupplierReturnLineNode';
  availableNumberOfPacks: Scalars['Float']['output'];
  batch?: Maybe<Scalars['String']['output']>;
  expiryDate?: Maybe<Scalars['NaiveDate']['output']>;
  id: Scalars['String']['output'];
  item: ItemNode;
  itemCode: Scalars['String']['output'];
  itemName: Scalars['String']['output'];
  note?: Maybe<Scalars['String']['output']>;
  numberOfPacksToReturn: Scalars['Float']['output'];
  packSize: Scalars['Float']['output'];
  reasonId?: Maybe<Scalars['String']['output']>;
  stockLineId: Scalars['String']['output'];
};

export type SupplyRequestedQuantityError = {
  __typename: 'SupplyRequestedQuantityError';
  error: SupplyRequestedQuantityErrorInterface;
};

export type SupplyRequestedQuantityErrorInterface = {
  description: Scalars['String']['output'];
};

export type SupplyRequestedQuantityInput = {
  responseRequisitionId: Scalars['String']['input'];
};

export type SupplyRequestedQuantityResponse =
  | RequisitionLineConnector
  | SupplyRequestedQuantityError;

export type SyncErrorNode = {
  __typename: 'SyncErrorNode';
  fullError: Scalars['String']['output'];
  variant: SyncErrorVariant;
};

export enum SyncErrorVariant {
  ApiVersionIncompatible = 'API_VERSION_INCOMPATIBLE',
  CentralV6NotConfigured = 'CENTRAL_V6_NOT_CONFIGURED',
  ConnectionError = 'CONNECTION_ERROR',
  HardwareIdMismatch = 'HARDWARE_ID_MISMATCH',
  IncorrectPassword = 'INCORRECT_PASSWORD',
  IntegrationError = 'INTEGRATION_ERROR',
  IntegrationTimeoutReached = 'INTEGRATION_TIMEOUT_REACHED',
  InvalidUrl = 'INVALID_URL',
  SiteAuthTimeout = 'SITE_AUTH_TIMEOUT',
  SiteHasNoStore = 'SITE_HAS_NO_STORE',
  SiteNameNotFound = 'SITE_NAME_NOT_FOUND',
  SiteUuidIsBeingChanged = 'SITE_UUID_IS_BEING_CHANGED',
  Unknown = 'UNKNOWN',
  V6ApiVersionIncompatible = 'V6_API_VERSION_INCOMPATIBLE',
}

export type SyncFileReferenceConnector = {
  __typename: 'SyncFileReferenceConnector';
  nodes: Array<SyncFileReferenceNode>;
  totalCount: Scalars['Int']['output'];
};

export type SyncFileReferenceNode = {
  __typename: 'SyncFileReferenceNode';
  createdDatetime: Scalars['NaiveDateTime']['output'];
  fileName: Scalars['String']['output'];
  id: Scalars['String']['output'];
  mimeType?: Maybe<Scalars['String']['output']>;
  recordId: Scalars['String']['output'];
  tableName: Scalars['String']['output'];
};

export type SyncSettingsInput = {
  /** Sync interval */
  intervalSeconds: Scalars['Int']['input'];
  /** Plain text password */
  password: Scalars['String']['input'];
  url: Scalars['String']['input'];
  username: Scalars['String']['input'];
};

export type SyncSettingsNode = {
  __typename: 'SyncSettingsNode';
  /** How frequently central data is synced */
  intervalSeconds: Scalars['Int']['output'];
  /** Central server url */
  url: Scalars['String']['output'];
  /** Central server username */
  username: Scalars['String']['output'];
};

export type SyncStatusNode = {
  __typename: 'SyncStatusNode';
  durationInSeconds: Scalars['Int']['output'];
  finished?: Maybe<Scalars['DateTime']['output']>;
  started: Scalars['DateTime']['output'];
};

export type SyncStatusWithProgressNode = {
  __typename: 'SyncStatusWithProgressNode';
  done?: Maybe<Scalars['Int']['output']>;
  finished?: Maybe<Scalars['DateTime']['output']>;
  started: Scalars['DateTime']['output'];
  total?: Maybe<Scalars['Int']['output']>;
};

export type TaxInput = {
  /** Set or unset the tax value (in percentage) */
  percentage?: InputMaybe<Scalars['Float']['input']>;
};

export type TemperatureBreachConnector = {
  __typename: 'TemperatureBreachConnector';
  nodes: Array<TemperatureBreachNode>;
  totalCount: Scalars['Int']['output'];
};

export type TemperatureBreachFilterInput = {
  endDatetime?: InputMaybe<DatetimeFilterInput>;
  id?: InputMaybe<EqualFilterStringInput>;
  location?: InputMaybe<LocationFilterInput>;
  sensor?: InputMaybe<SensorFilterInput>;
  startDatetime?: InputMaybe<DatetimeFilterInput>;
  type?: InputMaybe<EqualFilterTemperatureBreachRowTypeInput>;
  unacknowledged?: InputMaybe<Scalars['Boolean']['input']>;
};

export type TemperatureBreachNode = {
  __typename: 'TemperatureBreachNode';
  comment?: Maybe<Scalars['String']['output']>;
  durationMilliseconds: Scalars['Int']['output'];
  endDatetime?: Maybe<Scalars['DateTime']['output']>;
  id: Scalars['String']['output'];
  location?: Maybe<LocationNode>;
  maxOrMinTemperature?: Maybe<Scalars['Float']['output']>;
  sensor?: Maybe<SensorNode>;
  sensorId: Scalars['String']['output'];
  startDatetime: Scalars['DateTime']['output'];
  type: TemperatureBreachNodeType;
  unacknowledged: Scalars['Boolean']['output'];
};

export enum TemperatureBreachNodeType {
  ColdConsecutive = 'COLD_CONSECUTIVE',
  ColdCumulative = 'COLD_CUMULATIVE',
  HotConsecutive = 'HOT_CONSECUTIVE',
  HotCumulative = 'HOT_CUMULATIVE',
}

export enum TemperatureBreachSortFieldInput {
  EndDatetime = 'endDatetime',
  StartDatetime = 'startDatetime',
}

export type TemperatureBreachSortInput = {
  /**
   * Sort query result is sorted descending or ascending (if not provided the default is
   * ascending)
   */
  desc?: InputMaybe<Scalars['Boolean']['input']>;
  /** Sort query result by `key` */
  key: TemperatureBreachSortFieldInput;
};

export type TemperatureBreachesResponse = TemperatureBreachConnector;

export type TemperatureExcursionConnector = {
  __typename: 'TemperatureExcursionConnector';
  nodes: Array<TemperatureExcursionNode>;
  totalCount: Scalars['Int']['output'];
};

export type TemperatureExcursionNode = {
  __typename: 'TemperatureExcursionNode';
  id: Scalars['String']['output'];
  location?: Maybe<LocationNode>;
  maxOrMinTemperature: Scalars['Float']['output'];
  sensor?: Maybe<SensorNode>;
  sensorId: Scalars['String']['output'];
  startDatetime: Scalars['DateTime']['output'];
};

export type TemperatureLogConnector = {
  __typename: 'TemperatureLogConnector';
  nodes: Array<TemperatureLogNode>;
  totalCount: Scalars['Int']['output'];
};

export type TemperatureLogFilterInput = {
  datetime?: InputMaybe<DatetimeFilterInput>;
  id?: InputMaybe<EqualFilterStringInput>;
  location?: InputMaybe<LocationFilterInput>;
  sensor?: InputMaybe<SensorFilterInput>;
  temperatureBreach?: InputMaybe<TemperatureBreachFilterInput>;
};

export type TemperatureLogNode = {
  __typename: 'TemperatureLogNode';
  datetime: Scalars['DateTime']['output'];
  id: Scalars['String']['output'];
  location?: Maybe<LocationNode>;
  sensor?: Maybe<SensorNode>;
  sensorId: Scalars['String']['output'];
  temperature: Scalars['Float']['output'];
  temperatureBreach?: Maybe<TemperatureBreachNode>;
};

export enum TemperatureLogSortFieldInput {
  Datetime = 'datetime',
  Temperature = 'temperature',
}

export type TemperatureLogSortInput = {
  /**
   * Sort query result is sorted descending or ascending (if not provided the default is
   * ascending)
   */
  desc?: InputMaybe<Scalars['Boolean']['input']>;
  /** Sort query result by `key` */
  key: TemperatureLogSortFieldInput;
};

export type TemperatureLogsResponse = TemperatureLogConnector;

export type TemperatureNotificationConnector = {
  __typename: 'TemperatureNotificationConnector';
  breaches: TemperatureBreachConnector;
  excursions: TemperatureExcursionConnector;
};

export type TemperatureNotificationsResponse = TemperatureNotificationConnector;

export type TokenExpired = RefreshTokenErrorInterface & {
  __typename: 'TokenExpired';
  description: Scalars['String']['output'];
};

export type TransferredRequisition = DeleteResponseRequisitionErrorInterface & {
  __typename: 'TransferredRequisition';
  description: Scalars['String']['output'];
};

export type UnallocatedLineForItemAlreadyExists =
  InsertOutboundShipmentUnallocatedLineErrorInterface & {
    __typename: 'UnallocatedLineForItemAlreadyExists';
    description: Scalars['String']['output'];
  };

export type UnallocatedLinesOnlyEditableInNewInvoice =
  InsertOutboundShipmentUnallocatedLineErrorInterface & {
    __typename: 'UnallocatedLinesOnlyEditableInNewInvoice';
    description: Scalars['String']['output'];
  };

export enum UniqueCombinationKey {
  Manufacturer = 'manufacturer',
  Model = 'model',
}

export type UniqueCombinationViolation =
  InsertAssetCatalogueItemErrorInterface & {
    __typename: 'UniqueCombinationViolation';
    description: Scalars['String']['output'];
    fields: Array<UniqueCombinationKey>;
  };

export enum UniqueValueKey {
  Code = 'code',
  Name = 'name',
  Serial = 'serial',
}

export type UniqueValueViolation = InsertAssetCatalogueItemErrorInterface &
  InsertAssetErrorInterface &
  InsertAssetLogErrorInterface &
  InsertAssetLogReasonErrorInterface &
  InsertDemographicIndicatorErrorInterface &
  InsertDemographicProjectionErrorInterface &
  InsertLocationErrorInterface &
  UpdateAssetErrorInterface &
  UpdateDemographicIndicatorErrorInterface &
  UpdateDemographicProjectionErrorInterface &
  UpdateLocationErrorInterface &
  UpdateSensorErrorInterface &
  UpsertItemVariantErrorInterface & {
    __typename: 'UniqueValueViolation';
    description: Scalars['String']['output'];
    field: UniqueValueKey;
  };

export type UpdateAssetError = {
  __typename: 'UpdateAssetError';
  error: UpdateAssetErrorInterface;
};

export type UpdateAssetErrorInterface = {
  description: Scalars['String']['output'];
};

export type UpdateAssetInput = {
  assetNumber?: InputMaybe<Scalars['String']['input']>;
  catalogueItemId?: InputMaybe<NullableStringUpdate>;
  donorNameId?: InputMaybe<NullableStringUpdate>;
  id: Scalars['String']['input'];
  installationDate?: InputMaybe<NullableDateUpdate>;
  locationIds?: InputMaybe<Array<Scalars['String']['input']>>;
  needsReplacement?: InputMaybe<Scalars['Boolean']['input']>;
  notes?: InputMaybe<Scalars['String']['input']>;
  properties?: InputMaybe<Scalars['String']['input']>;
  replacementDate?: InputMaybe<NullableDateUpdate>;
  serialNumber?: InputMaybe<NullableStringUpdate>;
  storeId?: InputMaybe<NullableStringUpdate>;
  warrantyEnd?: InputMaybe<NullableDateUpdate>;
  warrantyStart?: InputMaybe<NullableDateUpdate>;
};

export type UpdateAssetResponse = AssetNode | UpdateAssetError;

export type UpdateContactTraceInput = {
  /** Contact trace document data */
  data: Scalars['JSON']['input'];
  /** The document ID of the contact trace document which should be updated */
  parent: Scalars['String']['input'];
  /** The patient ID the contact belongs to */
  patientId: Scalars['String']['input'];
  /** The schema id used for the contact trace data */
  schemaId: Scalars['String']['input'];
  /** The contact trace document type */
  type: Scalars['String']['input'];
};

export type UpdateContactTraceResponse = ContactTraceNode;

export type UpdateCustomerReturnError = {
  __typename: 'UpdateCustomerReturnError';
  error: UpdateCustomerReturnErrorInterface;
};

export type UpdateCustomerReturnErrorInterface = {
  description: Scalars['String']['output'];
};

export type UpdateCustomerReturnInput = {
  colour?: InputMaybe<Scalars['String']['input']>;
  comment?: InputMaybe<Scalars['String']['input']>;
  id: Scalars['String']['input'];
  onHold?: InputMaybe<Scalars['Boolean']['input']>;
  otherPartyId?: InputMaybe<Scalars['String']['input']>;
  status?: InputMaybe<UpdateCustomerReturnStatusInput>;
  theirReference?: InputMaybe<Scalars['String']['input']>;
};

export type UpdateCustomerReturnLinesInput = {
  customerReturnId: Scalars['String']['input'];
  customerReturnLines: Array<CustomerReturnLineInput>;
};

export type UpdateCustomerReturnLinesResponse = InvoiceNode;

export type UpdateCustomerReturnResponse =
  | InvoiceNode
  | UpdateCustomerReturnError;

export enum UpdateCustomerReturnStatusInput {
  Delivered = 'DELIVERED',
  Verified = 'VERIFIED',
}

export type UpdateDemographicIndicatorError = {
  __typename: 'UpdateDemographicIndicatorError';
  error: UpdateDemographicIndicatorErrorInterface;
};

export type UpdateDemographicIndicatorErrorInterface = {
  description: Scalars['String']['output'];
};

export type UpdateDemographicIndicatorInput = {
  basePopulation?: InputMaybe<Scalars['Int']['input']>;
  baseYear?: InputMaybe<Scalars['Int']['input']>;
  id: Scalars['String']['input'];
  name?: InputMaybe<Scalars['String']['input']>;
  populationPercentage?: InputMaybe<Scalars['Float']['input']>;
  year1Projection?: InputMaybe<Scalars['Int']['input']>;
  year2Projection?: InputMaybe<Scalars['Int']['input']>;
  year3Projection?: InputMaybe<Scalars['Int']['input']>;
  year4Projection?: InputMaybe<Scalars['Int']['input']>;
  year5Projection?: InputMaybe<Scalars['Int']['input']>;
};

export type UpdateDemographicIndicatorResponse =
  | DemographicIndicatorNode
  | UpdateDemographicIndicatorError;

export type UpdateDemographicProjectionError = {
  __typename: 'UpdateDemographicProjectionError';
  error: UpdateDemographicProjectionErrorInterface;
};

export type UpdateDemographicProjectionErrorInterface = {
  description: Scalars['String']['output'];
};

export type UpdateDemographicProjectionInput = {
  baseYear?: InputMaybe<Scalars['Int']['input']>;
  id: Scalars['String']['input'];
  year1?: InputMaybe<Scalars['Float']['input']>;
  year2?: InputMaybe<Scalars['Float']['input']>;
  year3?: InputMaybe<Scalars['Float']['input']>;
  year4?: InputMaybe<Scalars['Float']['input']>;
  year5?: InputMaybe<Scalars['Float']['input']>;
};

export type UpdateDemographicProjectionResponse =
  | DemographicProjectionNode
  | UpdateDemographicProjectionError;

export type UpdateDisplaySettingsError = {
  __typename: 'UpdateDisplaySettingsError';
  error: Scalars['String']['output'];
};

export type UpdateDisplaySettingsResponse =
  | UpdateDisplaySettingsError
  | UpdateResult;

export type UpdateEncounterInput = {
  /** Encounter document data */
  data: Scalars['JSON']['input'];
  /** The document id of the encounter document which should be updated */
  parent: Scalars['String']['input'];
  /** The schema id used for the encounter data */
  schemaId: Scalars['String']['input'];
  /** The encounter type */
  type: Scalars['String']['input'];
};

export type UpdateEncounterResponse = EncounterNode;

export type UpdateErrorInterface = {
  description: Scalars['String']['output'];
};

export type UpdateInboundShipmentError = {
  __typename: 'UpdateInboundShipmentError';
  error: UpdateInboundShipmentErrorInterface;
};

export type UpdateInboundShipmentErrorInterface = {
  description: Scalars['String']['output'];
};

export type UpdateInboundShipmentInput = {
  colour?: InputMaybe<Scalars['String']['input']>;
  comment?: InputMaybe<Scalars['String']['input']>;
  currencyId?: InputMaybe<Scalars['String']['input']>;
  currencyRate?: InputMaybe<Scalars['Float']['input']>;
  id: Scalars['String']['input'];
  onHold?: InputMaybe<Scalars['Boolean']['input']>;
  otherPartyId?: InputMaybe<Scalars['String']['input']>;
  status?: InputMaybe<UpdateInboundShipmentStatusInput>;
  tax?: InputMaybe<TaxInput>;
  theirReference?: InputMaybe<Scalars['String']['input']>;
};

export type UpdateInboundShipmentLineError = {
  __typename: 'UpdateInboundShipmentLineError';
  error: UpdateInboundShipmentLineErrorInterface;
};

export type UpdateInboundShipmentLineErrorInterface = {
  description: Scalars['String']['output'];
};

export type UpdateInboundShipmentLineInput = {
  batch?: InputMaybe<Scalars['String']['input']>;
  costPricePerPack?: InputMaybe<Scalars['Float']['input']>;
  expiryDate?: InputMaybe<Scalars['NaiveDate']['input']>;
  id: Scalars['String']['input'];
  itemId?: InputMaybe<Scalars['String']['input']>;
  itemVariantId?: InputMaybe<NullableStringUpdate>;
  location?: InputMaybe<NullableStringUpdate>;
  numberOfPacks?: InputMaybe<Scalars['Float']['input']>;
  packSize?: InputMaybe<Scalars['Float']['input']>;
  sellPricePerPack?: InputMaybe<Scalars['Float']['input']>;
  tax?: InputMaybe<TaxInput>;
  totalBeforeTax?: InputMaybe<Scalars['Float']['input']>;
};

export type UpdateInboundShipmentLineResponse =
  | InvoiceLineNode
  | UpdateInboundShipmentLineError;

export type UpdateInboundShipmentLineResponseWithId = {
  __typename: 'UpdateInboundShipmentLineResponseWithId';
  id: Scalars['String']['output'];
  response: UpdateInboundShipmentLineResponse;
};

export type UpdateInboundShipmentResponse =
  | InvoiceNode
  | UpdateInboundShipmentError;

export type UpdateInboundShipmentResponseWithId = {
  __typename: 'UpdateInboundShipmentResponseWithId';
  id: Scalars['String']['output'];
  response: UpdateInboundShipmentResponse;
};

export type UpdateInboundShipmentServiceLineError = {
  __typename: 'UpdateInboundShipmentServiceLineError';
  error: UpdateInboundShipmentServiceLineErrorInterface;
};

export type UpdateInboundShipmentServiceLineErrorInterface = {
  description: Scalars['String']['output'];
};

export type UpdateInboundShipmentServiceLineInput = {
  id: Scalars['String']['input'];
  itemId?: InputMaybe<Scalars['String']['input']>;
  name?: InputMaybe<Scalars['String']['input']>;
  note?: InputMaybe<Scalars['String']['input']>;
  tax?: InputMaybe<TaxInput>;
  totalBeforeTax?: InputMaybe<Scalars['Float']['input']>;
};

export type UpdateInboundShipmentServiceLineResponse =
  | InvoiceLineNode
  | UpdateInboundShipmentServiceLineError;

export type UpdateInboundShipmentServiceLineResponseWithId = {
  __typename: 'UpdateInboundShipmentServiceLineResponseWithId';
  id: Scalars['String']['output'];
  response: UpdateInboundShipmentServiceLineResponse;
};

export enum UpdateInboundShipmentStatusInput {
  Delivered = 'DELIVERED',
  Verified = 'VERIFIED',
}

export type UpdateIndicatorValueError = {
  __typename: 'UpdateIndicatorValueError';
  error: UpdateIndicatorValueErrorInterface;
};

export type UpdateIndicatorValueErrorInterface = {
  description: Scalars['String']['output'];
};

export type UpdateIndicatorValueInput = {
  id: Scalars['String']['input'];
  value: Scalars['String']['input'];
};

export type UpdateIndicatorValueResponse =
  | IndicatorValueNode
  | UpdateIndicatorValueError;

export type UpdateInsuranceInput = {
  discountPercentage?: InputMaybe<Scalars['Float']['input']>;
  expiryDate?: InputMaybe<Scalars['NaiveDate']['input']>;
  id: Scalars['String']['input'];
  insuranceProviderId?: InputMaybe<Scalars['String']['input']>;
  isActive?: InputMaybe<Scalars['Boolean']['input']>;
  policyType?: InputMaybe<InsurancePolicyNodeType>;
};

export type UpdateInsuranceResponse = IdResponse;

export type UpdateLabelPrinterSettingsError = {
  __typename: 'UpdateLabelPrinterSettingsError';
  error: Scalars['String']['output'];
};

export type UpdateLabelPrinterSettingsResponse =
  | LabelPrinterUpdateResult
  | UpdateLabelPrinterSettingsError;

export type UpdateLocationError = {
  __typename: 'UpdateLocationError';
  error: UpdateLocationErrorInterface;
};

export type UpdateLocationErrorInterface = {
  description: Scalars['String']['output'];
};

export type UpdateLocationInput = {
  code?: InputMaybe<Scalars['String']['input']>;
  coldStorageTypeId?: InputMaybe<Scalars['String']['input']>;
  id: Scalars['String']['input'];
  name?: InputMaybe<Scalars['String']['input']>;
  onHold?: InputMaybe<Scalars['Boolean']['input']>;
};

export type UpdateLocationResponse = LocationNode | UpdateLocationError;

export type UpdateNameErrorInterface = {
  description: Scalars['String']['output'];
};

export type UpdateNamePropertiesError = {
  __typename: 'UpdateNamePropertiesError';
  error: UpdateNamePropertiesErrorInterface;
};

export type UpdateNamePropertiesErrorInterface = {
  description: Scalars['String']['output'];
};

export type UpdateNamePropertiesInput = {
  id: Scalars['String']['input'];
  properties?: InputMaybe<Scalars['String']['input']>;
};

export type UpdateNamePropertiesResponse = NameNode | UpdateNamePropertiesError;

export type UpdateOutboundShipmentError = {
  __typename: 'UpdateOutboundShipmentError';
  error: UpdateErrorInterface;
};

export type UpdateOutboundShipmentInput = {
  colour?: InputMaybe<Scalars['String']['input']>;
  comment?: InputMaybe<Scalars['String']['input']>;
  currencyId?: InputMaybe<Scalars['String']['input']>;
  currencyRate?: InputMaybe<Scalars['Float']['input']>;
  /** The new invoice id provided by the client */
  id: Scalars['String']['input'];
  onHold?: InputMaybe<Scalars['Boolean']['input']>;
  /**
   * When changing the status from DRAFT to CONFIRMED or FINALISED the total_number_of_packs for
   * existing invoice items gets updated.
   */
  status?: InputMaybe<UpdateOutboundShipmentStatusInput>;
  tax?: InputMaybe<TaxInput>;
  /** External invoice reference, e.g. purchase or shipment number */
  theirReference?: InputMaybe<Scalars['String']['input']>;
  transportReference?: InputMaybe<Scalars['String']['input']>;
};

export type UpdateOutboundShipmentLineError = {
  __typename: 'UpdateOutboundShipmentLineError';
  error: UpdateOutboundShipmentLineErrorInterface;
};

export type UpdateOutboundShipmentLineErrorInterface = {
  description: Scalars['String']['output'];
};

export type UpdateOutboundShipmentLineInput = {
  id: Scalars['String']['input'];
  numberOfPacks?: InputMaybe<Scalars['Float']['input']>;
  prescribedQuantity?: InputMaybe<Scalars['Float']['input']>;
  stockLineId?: InputMaybe<Scalars['String']['input']>;
  tax?: InputMaybe<TaxInput>;
};

export type UpdateOutboundShipmentLineResponse =
  | InvoiceLineNode
  | UpdateOutboundShipmentLineError;

export type UpdateOutboundShipmentLineResponseWithId = {
  __typename: 'UpdateOutboundShipmentLineResponseWithId';
  id: Scalars['String']['output'];
  response: UpdateOutboundShipmentLineResponse;
};

export type UpdateOutboundShipmentNameError = {
  __typename: 'UpdateOutboundShipmentNameError';
  error: UpdateNameErrorInterface;
};

export type UpdateOutboundShipmentNameInput = {
  id: Scalars['String']['input'];
  otherPartyId?: InputMaybe<Scalars['String']['input']>;
};

export type UpdateOutboundShipmentNameResponse =
  | InvoiceNode
  | UpdateOutboundShipmentNameError;

export type UpdateOutboundShipmentResponse =
  | InvoiceNode
  | NodeError
  | UpdateOutboundShipmentError;

export type UpdateOutboundShipmentResponseWithId = {
  __typename: 'UpdateOutboundShipmentResponseWithId';
  id: Scalars['String']['output'];
  response: UpdateOutboundShipmentResponse;
};

export type UpdateOutboundShipmentServiceLineError = {
  __typename: 'UpdateOutboundShipmentServiceLineError';
  error: UpdateOutboundShipmentServiceLineErrorInterface;
};

export type UpdateOutboundShipmentServiceLineErrorInterface = {
  description: Scalars['String']['output'];
};

export type UpdateOutboundShipmentServiceLineInput = {
  id: Scalars['String']['input'];
  itemId?: InputMaybe<Scalars['String']['input']>;
  name?: InputMaybe<Scalars['String']['input']>;
  note?: InputMaybe<Scalars['String']['input']>;
  tax?: InputMaybe<TaxInput>;
  totalBeforeTax?: InputMaybe<Scalars['Float']['input']>;
};

export type UpdateOutboundShipmentServiceLineResponse =
  | InvoiceLineNode
  | UpdateOutboundShipmentServiceLineError;

export type UpdateOutboundShipmentServiceLineResponseWithId = {
  __typename: 'UpdateOutboundShipmentServiceLineResponseWithId';
  id: Scalars['String']['output'];
  response: UpdateOutboundShipmentServiceLineResponse;
};

export enum UpdateOutboundShipmentStatusInput {
  Allocated = 'ALLOCATED',
  Picked = 'PICKED',
  Shipped = 'SHIPPED',
}

export type UpdateOutboundShipmentUnallocatedLineError = {
  __typename: 'UpdateOutboundShipmentUnallocatedLineError';
  error: UpdateOutboundShipmentUnallocatedLineErrorInterface;
};

export type UpdateOutboundShipmentUnallocatedLineErrorInterface = {
  description: Scalars['String']['output'];
};

export type UpdateOutboundShipmentUnallocatedLineInput = {
  id: Scalars['String']['input'];
  quantity: Scalars['Float']['input'];
};

export type UpdateOutboundShipmentUnallocatedLineResponse =
  | InvoiceLineNode
  | UpdateOutboundShipmentUnallocatedLineError;

export type UpdateOutboundShipmentUnallocatedLineResponseWithId = {
  __typename: 'UpdateOutboundShipmentUnallocatedLineResponseWithId';
  id: Scalars['String']['output'];
  response: UpdateOutboundShipmentUnallocatedLineResponse;
};

/**
 * All fields in the input object will be used to update the patient record.
 * This means that the caller also has to provide the fields that are not going to change.
 * For example, if the last_name is not provided, the last_name in the patient record will be cleared.
 */
export type UpdatePatientInput = {
  address1?: InputMaybe<Scalars['String']['input']>;
  code: Scalars['String']['input'];
  code2?: InputMaybe<Scalars['String']['input']>;
  dateOfBirth?: InputMaybe<Scalars['NaiveDate']['input']>;
  dateOfDeath?: InputMaybe<Scalars['NaiveDate']['input']>;
  firstName?: InputMaybe<Scalars['String']['input']>;
  gender?: InputMaybe<GenderType>;
  id: Scalars['String']['input'];
  isDeceased?: InputMaybe<Scalars['Boolean']['input']>;
  lastName?: InputMaybe<Scalars['String']['input']>;
  nextOfKinId?: InputMaybe<Scalars['String']['input']>;
  nextOfKinName?: InputMaybe<Scalars['String']['input']>;
  phone?: InputMaybe<Scalars['String']['input']>;
};

export type UpdatePatientResponse = PatientNode;

export type UpdatePluginDataInput = {
  data: Scalars['String']['input'];
  dataIdentifier: Scalars['String']['input'];
  id: Scalars['String']['input'];
  pluginCode: Scalars['String']['input'];
  relatedRecordId?: InputMaybe<Scalars['String']['input']>;
  storeId?: InputMaybe<Scalars['String']['input']>;
};

export type UpdatePluginDataResponse = PluginDataNode;

export type UpdatePrescriptionError = {
  __typename: 'UpdatePrescriptionError';
  error: UpdatePrescriptionErrorInterface;
};

export type UpdatePrescriptionErrorInterface = {
  description: Scalars['String']['output'];
};

export type UpdatePrescriptionInput = {
  clinicianId?: InputMaybe<NullableStringUpdate>;
  colour?: InputMaybe<Scalars['String']['input']>;
  comment?: InputMaybe<Scalars['String']['input']>;
  diagnosisId?: InputMaybe<NullableStringUpdate>;
  id: Scalars['String']['input'];
  insuranceDiscountAmount?: InputMaybe<Scalars['Float']['input']>;
  insuranceDiscountPercentage?: InputMaybe<Scalars['Float']['input']>;
  nameInsuranceJoinId?: InputMaybe<NullableStringUpdate>;
  patientId?: InputMaybe<Scalars['String']['input']>;
  prescriptionDate?: InputMaybe<Scalars['DateTime']['input']>;
  programId?: InputMaybe<NullableStringUpdate>;
  status?: InputMaybe<UpdatePrescriptionStatusInput>;
  theirReference?: InputMaybe<NullableStringUpdate>;
};

export type UpdatePrescriptionLineError = {
  __typename: 'UpdatePrescriptionLineError';
  error: UpdatePrescriptionLineErrorInterface;
};

export type UpdatePrescriptionLineErrorInterface = {
  description: Scalars['String']['output'];
};

export type UpdatePrescriptionLineInput = {
  id: Scalars['String']['input'];
  note?: InputMaybe<Scalars['String']['input']>;
  numberOfPacks?: InputMaybe<Scalars['Float']['input']>;
  stockLineId?: InputMaybe<Scalars['String']['input']>;
};

export type UpdatePrescriptionLineResponse =
  | InvoiceLineNode
  | UpdatePrescriptionLineError;

export type UpdatePrescriptionLineResponseWithId = {
  __typename: 'UpdatePrescriptionLineResponseWithId';
  id: Scalars['String']['output'];
  response: UpdatePrescriptionLineResponse;
};

export type UpdatePrescriptionResponse =
  | InvoiceNode
  | NodeError
  | UpdatePrescriptionError;

export type UpdatePrescriptionResponseWithId = {
  __typename: 'UpdatePrescriptionResponseWithId';
  id: Scalars['String']['output'];
  response: UpdatePrescriptionResponse;
};

export enum UpdatePrescriptionStatusInput {
  Cancelled = 'CANCELLED',
  Picked = 'PICKED',
  Verified = 'VERIFIED',
}

export type UpdatePrinterInput = {
  address: Scalars['String']['input'];
  description: Scalars['String']['input'];
  id: Scalars['String']['input'];
  labelHeight: Scalars['Int']['input'];
  labelWidth: Scalars['Int']['input'];
  port: Scalars['Int']['input'];
};

export type UpdatePrinterResponse = PrinterNode;

export type UpdateProgramEnrolmentInput = {
  /** Program document data */
  data: Scalars['JSON']['input'];
  parent: Scalars['String']['input'];
  patientId: Scalars['String']['input'];
  /** The schema id used for the program data */
  schemaId: Scalars['String']['input'];
  /** The program type */
  type: Scalars['String']['input'];
};

export type UpdateProgramEnrolmentResponse = ProgramEnrolmentNode;

export type UpdateProgramPatientInput = {
  /** Patient document data */
  data: Scalars['JSON']['input'];
  parent: Scalars['String']['input'];
  /** The schema id used for the patient data */
  schemaId: Scalars['String']['input'];
};

export type UpdateProgramPatientResponse = PatientNode;

export type UpdateRequestRequisitionError = {
  __typename: 'UpdateRequestRequisitionError';
  error: UpdateRequestRequisitionErrorInterface;
};

export type UpdateRequestRequisitionErrorInterface = {
  description: Scalars['String']['output'];
};

export type UpdateRequestRequisitionInput = {
  colour?: InputMaybe<Scalars['String']['input']>;
  comment?: InputMaybe<Scalars['String']['input']>;
  expectedDeliveryDate?: InputMaybe<Scalars['NaiveDate']['input']>;
  id: Scalars['String']['input'];
  maxMonthsOfStock?: InputMaybe<Scalars['Float']['input']>;
  minMonthsOfStock?: InputMaybe<Scalars['Float']['input']>;
  otherPartyId?: InputMaybe<Scalars['String']['input']>;
  status?: InputMaybe<UpdateRequestRequisitionStatusInput>;
  theirReference?: InputMaybe<Scalars['String']['input']>;
};

export type UpdateRequestRequisitionLineError = {
  __typename: 'UpdateRequestRequisitionLineError';
  error: UpdateRequestRequisitionLineErrorInterface;
};

export type UpdateRequestRequisitionLineErrorInterface = {
  description: Scalars['String']['output'];
};

export type UpdateRequestRequisitionLineInput = {
  comment?: InputMaybe<Scalars['String']['input']>;
  id: Scalars['String']['input'];
  optionId?: InputMaybe<Scalars['String']['input']>;
  requestedQuantity?: InputMaybe<Scalars['Float']['input']>;
};

export type UpdateRequestRequisitionLineResponse =
  | RequisitionLineNode
  | UpdateRequestRequisitionLineError;

export type UpdateRequestRequisitionLineResponseWithId = {
  __typename: 'UpdateRequestRequisitionLineResponseWithId';
  id: Scalars['String']['output'];
  response: UpdateRequestRequisitionLineResponse;
};

export type UpdateRequestRequisitionResponse =
  | RequisitionNode
  | UpdateRequestRequisitionError;

export type UpdateRequestRequisitionResponseWithId = {
  __typename: 'UpdateRequestRequisitionResponseWithId';
  id: Scalars['String']['output'];
  response: UpdateRequestRequisitionResponse;
};

export enum UpdateRequestRequisitionStatusInput {
  Sent = 'SENT',
}

export type UpdateResponseRequisitionError = {
  __typename: 'UpdateResponseRequisitionError';
  error: UpdateResponseRequisitionErrorInterface;
};

export type UpdateResponseRequisitionErrorInterface = {
  description: Scalars['String']['output'];
};

export type UpdateResponseRequisitionInput = {
  colour?: InputMaybe<Scalars['String']['input']>;
  comment?: InputMaybe<Scalars['String']['input']>;
  id: Scalars['String']['input'];
  status?: InputMaybe<UpdateResponseRequisitionStatusInput>;
  theirReference?: InputMaybe<Scalars['String']['input']>;
};

export type UpdateResponseRequisitionLineError = {
  __typename: 'UpdateResponseRequisitionLineError';
  error: UpdateResponseRequisitionLineErrorInterface;
};

export type UpdateResponseRequisitionLineErrorInterface = {
  description: Scalars['String']['output'];
};

export type UpdateResponseRequisitionLineInput = {
  additionInUnits?: InputMaybe<Scalars['Float']['input']>;
  averageMonthlyConsumption?: InputMaybe<Scalars['Float']['input']>;
  comment?: InputMaybe<Scalars['String']['input']>;
  daysOutOfStock?: InputMaybe<Scalars['Float']['input']>;
  expiringUnits?: InputMaybe<Scalars['Float']['input']>;
  id: Scalars['String']['input'];
  incomingUnits?: InputMaybe<Scalars['Float']['input']>;
  initialStockOnHand?: InputMaybe<Scalars['Float']['input']>;
  lossInUnits?: InputMaybe<Scalars['Float']['input']>;
  optionId?: InputMaybe<Scalars['String']['input']>;
  outgoingUnits?: InputMaybe<Scalars['Float']['input']>;
  requestedQuantity?: InputMaybe<Scalars['Float']['input']>;
  stockOnHand?: InputMaybe<Scalars['Float']['input']>;
  supplyQuantity?: InputMaybe<Scalars['Float']['input']>;
};

export type UpdateResponseRequisitionLineResponse =
  | RequisitionLineNode
  | UpdateResponseRequisitionLineError;

export type UpdateResponseRequisitionResponse =
  | RequisitionNode
  | UpdateResponseRequisitionError;

export enum UpdateResponseRequisitionStatusInput {
  Finalised = 'FINALISED',
}

export type UpdateResult = {
  __typename: 'UpdateResult';
  logo?: Maybe<Scalars['String']['output']>;
  theme?: Maybe<Scalars['String']['output']>;
};

export type UpdateReturnOtherPartyErrorInterface = {
  description: Scalars['String']['output'];
};

export type UpdateRnRFormInput = {
  comment?: InputMaybe<Scalars['String']['input']>;
  id: Scalars['String']['input'];
  lines: Array<UpdateRnRFormLineInput>;
  theirReference?: InputMaybe<Scalars['String']['input']>;
};

export type UpdateRnRFormLineInput = {
  adjustedQuantityConsumed: Scalars['Float']['input'];
  adjustments?: InputMaybe<Scalars['Float']['input']>;
  averageMonthlyConsumption: Scalars['Float']['input'];
  calculatedRequestedQuantity: Scalars['Float']['input'];
  comment?: InputMaybe<Scalars['String']['input']>;
  confirmed: Scalars['Boolean']['input'];
  enteredRequestedQuantity?: InputMaybe<Scalars['Float']['input']>;
  expiryDate?: InputMaybe<Scalars['NaiveDate']['input']>;
  finalBalance: Scalars['Float']['input'];
  id: Scalars['String']['input'];
  initialBalance: Scalars['Float']['input'];
  losses?: InputMaybe<Scalars['Float']['input']>;
  lowStock: LowStockStatus;
  maximumQuantity: Scalars['Float']['input'];
  minimumQuantity: Scalars['Float']['input'];
  quantityConsumed?: InputMaybe<Scalars['Float']['input']>;
  quantityReceived?: InputMaybe<Scalars['Float']['input']>;
  stockOutDuration: Scalars['Int']['input'];
};

export type UpdateRnRFormResponse = RnRFormNode;

export type UpdateSensorError = {
  __typename: 'UpdateSensorError';
  error: UpdateSensorErrorInterface;
};

export type UpdateSensorErrorInterface = {
  description: Scalars['String']['output'];
};

export type UpdateSensorInput = {
  id: Scalars['String']['input'];
  isActive?: InputMaybe<Scalars['Boolean']['input']>;
  locationId?: InputMaybe<NullableStringUpdate>;
  name?: InputMaybe<Scalars['String']['input']>;
};

export type UpdateSensorResponse = SensorNode | UpdateSensorError;

export type UpdateStockLineError = {
  __typename: 'UpdateStockLineError';
  error: UpdateStockLineErrorInterface;
};

export type UpdateStockLineErrorInterface = {
  description: Scalars['String']['output'];
};

export type UpdateStockLineInput = {
  /** Empty barcode will unlink barcode from StockLine */
  barcode?: InputMaybe<Scalars['String']['input']>;
  batch?: InputMaybe<Scalars['String']['input']>;
  costPricePerPack?: InputMaybe<Scalars['Float']['input']>;
  expiryDate?: InputMaybe<Scalars['NaiveDate']['input']>;
  id: Scalars['String']['input'];
  itemVariantId?: InputMaybe<NullableStringUpdate>;
  location?: InputMaybe<NullableStringUpdate>;
  onHold?: InputMaybe<Scalars['Boolean']['input']>;
  sellPricePerPack?: InputMaybe<Scalars['Float']['input']>;
};

export type UpdateStockLineLineResponse = StockLineNode | UpdateStockLineError;

export type UpdateStocktakeError = {
  __typename: 'UpdateStocktakeError';
  error: UpdateStocktakeErrorInterface;
};

export type UpdateStocktakeErrorInterface = {
  description: Scalars['String']['output'];
};

export type UpdateStocktakeInput = {
  comment?: InputMaybe<Scalars['String']['input']>;
  countedBy?: InputMaybe<Scalars['String']['input']>;
  description?: InputMaybe<Scalars['String']['input']>;
  id: Scalars['String']['input'];
  isLocked?: InputMaybe<Scalars['Boolean']['input']>;
  status?: InputMaybe<UpdateStocktakeStatusInput>;
  stocktakeDate?: InputMaybe<Scalars['NaiveDate']['input']>;
  verifiedBy?: InputMaybe<Scalars['String']['input']>;
};

export type UpdateStocktakeLineError = {
  __typename: 'UpdateStocktakeLineError';
  error: UpdateStocktakeLineErrorInterface;
};

export type UpdateStocktakeLineErrorInterface = {
  description: Scalars['String']['output'];
};

export type UpdateStocktakeLineInput = {
  batch?: InputMaybe<Scalars['String']['input']>;
  comment?: InputMaybe<Scalars['String']['input']>;
  costPricePerPack?: InputMaybe<Scalars['Float']['input']>;
  countedNumberOfPacks?: InputMaybe<Scalars['Float']['input']>;
  expiryDate?: InputMaybe<Scalars['NaiveDate']['input']>;
  id: Scalars['String']['input'];
  inventoryAdjustmentReasonId?: InputMaybe<Scalars['String']['input']>;
  itemVariantId?: InputMaybe<NullableStringUpdate>;
  location?: InputMaybe<NullableStringUpdate>;
  note?: InputMaybe<Scalars['String']['input']>;
  packSize?: InputMaybe<Scalars['Float']['input']>;
  sellPricePerPack?: InputMaybe<Scalars['Float']['input']>;
  snapshotNumberOfPacks?: InputMaybe<Scalars['Float']['input']>;
};

export type UpdateStocktakeLineResponse =
  | StocktakeLineNode
  | UpdateStocktakeLineError;

export type UpdateStocktakeLineResponseWithId = {
  __typename: 'UpdateStocktakeLineResponseWithId';
  id: Scalars['String']['output'];
  response: UpdateStocktakeLineResponse;
};

export type UpdateStocktakeResponse = StocktakeNode | UpdateStocktakeError;

export type UpdateStocktakeResponseWithId = {
  __typename: 'UpdateStocktakeResponseWithId';
  id: Scalars['String']['output'];
  response: UpdateStocktakeResponse;
};

export enum UpdateStocktakeStatusInput {
  Finalised = 'FINALISED',
}

export type UpdateSupplierReturnInput = {
  colour?: InputMaybe<Scalars['String']['input']>;
  comment?: InputMaybe<Scalars['String']['input']>;
  id: Scalars['String']['input'];
  onHold?: InputMaybe<Scalars['Boolean']['input']>;
  status?: InputMaybe<UpdateSupplierReturnStatusInput>;
  theirReference?: InputMaybe<Scalars['String']['input']>;
  transportReference?: InputMaybe<Scalars['String']['input']>;
};

export type UpdateSupplierReturnLinesInput = {
  supplierReturnId: Scalars['String']['input'];
  supplierReturnLines: Array<SupplierReturnLineInput>;
};

export type UpdateSupplierReturnLinesResponse = InvoiceNode;

export type UpdateSupplierReturnOtherPartyError = {
  __typename: 'UpdateSupplierReturnOtherPartyError';
  error: UpdateReturnOtherPartyErrorInterface;
};

export type UpdateSupplierReturnOtherPartyInput = {
  id: Scalars['String']['input'];
  otherPartyId?: InputMaybe<Scalars['String']['input']>;
};

export type UpdateSupplierReturnOtherPartyResponse =
  | InvoiceNode
  | UpdateSupplierReturnOtherPartyError;

export type UpdateSupplierReturnResponse = InvoiceNode;

export enum UpdateSupplierReturnStatusInput {
  Picked = 'PICKED',
  Shipped = 'SHIPPED',
}

export type UpdateSyncSettingsResponse = SyncErrorNode | SyncSettingsNode;

export type UpdateTemperatureBreachInput = {
  comment?: InputMaybe<Scalars['String']['input']>;
  id: Scalars['String']['input'];
  unacknowledged: Scalars['Boolean']['input'];
};

export type UpdateTemperatureBreachResponse = TemperatureBreachNode;

export type UpdateUserError = {
  __typename: 'UpdateUserError';
  error: UpdateUserErrorInterface;
};

export type UpdateUserErrorInterface = {
  description: Scalars['String']['output'];
};

export type UpdateUserNode = {
  __typename: 'UpdateUserNode';
  lastSuccessfulSync?: Maybe<Scalars['DateTime']['output']>;
};

export type UpdateUserResponse = UpdateUserError | UpdateUserNode;

export type UpdateVaccinationError = {
  __typename: 'UpdateVaccinationError';
  error: UpdateVaccinationErrorInterface;
};

export type UpdateVaccinationErrorInterface = {
  description: Scalars['String']['output'];
};

export type UpdateVaccinationInput = {
  clinicianId?: InputMaybe<NullableStringUpdate>;
  comment?: InputMaybe<Scalars['String']['input']>;
  facilityFreeText?: InputMaybe<NullableStringUpdate>;
  facilityNameId?: InputMaybe<NullableStringUpdate>;
  given?: InputMaybe<Scalars['Boolean']['input']>;
  id: Scalars['String']['input'];
  notGivenReason?: InputMaybe<Scalars['String']['input']>;
  stockLineId?: InputMaybe<NullableStringUpdate>;
  updateTransactions?: InputMaybe<Scalars['Boolean']['input']>;
  vaccinationDate?: InputMaybe<NullableDateUpdate>;
};

export type UpdateVaccinationResponse =
  | UpdateVaccinationError
  | VaccinationNode;

export type UpdateVaccineCourseError = {
  __typename: 'UpdateVaccineCourseError';
  error: UpdateVaccineCourseErrorInterface;
};

export type UpdateVaccineCourseErrorInterface = {
  description: Scalars['String']['output'];
};

export type UpdateVaccineCourseInput = {
  coverageRate: Scalars['Float']['input'];
  demographicId?: InputMaybe<Scalars['String']['input']>;
  doses: Array<UpsertVaccineCourseDoseInput>;
  id: Scalars['String']['input'];
  isActive: Scalars['Boolean']['input'];
  name?: InputMaybe<Scalars['String']['input']>;
  vaccineItems: Array<UpsertVaccineCourseItemInput>;
  wastageRate: Scalars['Float']['input'];
};

export type UpdateVaccineCourseResponse =
  | UpdateVaccineCourseError
  | VaccineCourseNode;

export type UploadedPluginError = {
  __typename: 'UploadedPluginError';
  error: UploadedPluginErrorVariant;
};

export enum UploadedPluginErrorVariant {
  CannotParseFile = 'CANNOT_PARSE_FILE',
}

export type UploadedPluginInfoResponse = PluginInfoNode | UploadedPluginError;

export type UpsertBundledItemError = {
  __typename: 'UpsertBundledItemError';
  error: UpsertBundledItemErrorInterface;
};

export type UpsertBundledItemErrorInterface = {
  description: Scalars['String']['output'];
};

export type UpsertBundledItemInput = {
  bundledItemVariantId: Scalars['String']['input'];
  id: Scalars['String']['input'];
  principalItemVariantId: Scalars['String']['input'];
  ratio: Scalars['Float']['input'];
};

export type UpsertBundledItemResponse =
  | BundledItemNode
  | UpsertBundledItemError;

export type UpsertItemVariantError = {
  __typename: 'UpsertItemVariantError';
  error: UpsertItemVariantErrorInterface;
};

export type UpsertItemVariantErrorInterface = {
  description: Scalars['String']['output'];
};

export type UpsertItemVariantInput = {
  coldStorageTypeId?: InputMaybe<Scalars['String']['input']>;
  id: Scalars['String']['input'];
  itemId: Scalars['String']['input'];
  manufacturerId?: InputMaybe<Scalars['String']['input']>;
  name: Scalars['String']['input'];
  packagingVariants: Array<PackagingVariantInput>;
};

export type UpsertLogLevelInput = {
  level: LogLevelEnum;
};

export type UpsertLogLevelResponse = {
  __typename: 'UpsertLogLevelResponse';
  level: LogLevelEnum;
};

export type UpsertPackVariantResponse =
  | ItemVariantNode
  | UpsertItemVariantError;

export type UpsertPreferenceInput = {
  id: Scalars['String']['input'];
  key: Scalars['String']['input'];
  storeId?: InputMaybe<Scalars['String']['input']>;
  value: Scalars['String']['input'];
};

export type UpsertVaccineCourseDoseInput = {
  customAgeLabel?: InputMaybe<Scalars['String']['input']>;
  id: Scalars['String']['input'];
  label: Scalars['String']['input'];
  maxAge: Scalars['Float']['input'];
  minAge: Scalars['Float']['input'];
  minIntervalDays: Scalars['Int']['input'];
};

export type UpsertVaccineCourseItemInput = {
  id: Scalars['String']['input'];
  itemId: Scalars['String']['input'];
};

export type UseSuggestedQuantityError = {
  __typename: 'UseSuggestedQuantityError';
  error: UseSuggestedQuantityErrorInterface;
};

export type UseSuggestedQuantityErrorInterface = {
  description: Scalars['String']['output'];
};

export type UseSuggestedQuantityInput = {
  requestRequisitionId: Scalars['String']['input'];
};

export type UseSuggestedQuantityResponse =
  | RequisitionLineConnector
  | UseSuggestedQuantityError;

export type UserNode = {
  __typename: 'UserNode';
  defaultStore?: Maybe<UserStoreNode>;
  /** The user's email address */
  email?: Maybe<Scalars['String']['output']>;
  firstName?: Maybe<Scalars['String']['output']>;
  jobTitle?: Maybe<Scalars['String']['output']>;
  language: LanguageType;
  lastName?: Maybe<Scalars['String']['output']>;
  permissions: UserStorePermissionConnector;
  phoneNumber?: Maybe<Scalars['String']['output']>;
  stores: UserStoreConnector;
  /** Internal user id */
  userId: Scalars['String']['output'];
  username: Scalars['String']['output'];
};

export type UserNodePermissionsArgs = {
  storeId?: InputMaybe<Scalars['String']['input']>;
};

export enum UserPermission {
  AssetCatalogueItemMutate = 'ASSET_CATALOGUE_ITEM_MUTATE',
  AssetMutate = 'ASSET_MUTATE',
  AssetMutateViaDataMatrix = 'ASSET_MUTATE_VIA_DATA_MATRIX',
  AssetQuery = 'ASSET_QUERY',
  ColdChainApi = 'COLD_CHAIN_API',
  CreateRepack = 'CREATE_REPACK',
  CustomerReturnMutate = 'CUSTOMER_RETURN_MUTATE',
  CustomerReturnQuery = 'CUSTOMER_RETURN_QUERY',
  DocumentMutate = 'DOCUMENT_MUTATE',
  DocumentQuery = 'DOCUMENT_QUERY',
  EditCentralData = 'EDIT_CENTRAL_DATA',
  InboundShipmentMutate = 'INBOUND_SHIPMENT_MUTATE',
  InboundShipmentQuery = 'INBOUND_SHIPMENT_QUERY',
  InventoryAdjustmentMutate = 'INVENTORY_ADJUSTMENT_MUTATE',
  ItemMutate = 'ITEM_MUTATE',
  ItemNamesCodesAndUnitsMutate = 'ITEM_NAMES_CODES_AND_UNITS_MUTATE',
  LocationMutate = 'LOCATION_MUTATE',
  LogQuery = 'LOG_QUERY',
  NamePropertiesMutate = 'NAME_PROPERTIES_MUTATE',
  OutboundShipmentMutate = 'OUTBOUND_SHIPMENT_MUTATE',
  OutboundShipmentQuery = 'OUTBOUND_SHIPMENT_QUERY',
  PatientMutate = 'PATIENT_MUTATE',
  PatientQuery = 'PATIENT_QUERY',
  PrescriptionMutate = 'PRESCRIPTION_MUTATE',
  PrescriptionQuery = 'PRESCRIPTION_QUERY',
  Report = 'REPORT',
  RequisitionCreateOutboundShipment = 'REQUISITION_CREATE_OUTBOUND_SHIPMENT',
  RequisitionMutate = 'REQUISITION_MUTATE',
  RequisitionQuery = 'REQUISITION_QUERY',
  RequisitionSend = 'REQUISITION_SEND',
  RnRFormMutate = 'RN_R_FORM_MUTATE',
  RnRFormQuery = 'RN_R_FORM_QUERY',
  SensorMutate = 'SENSOR_MUTATE',
  SensorQuery = 'SENSOR_QUERY',
  ServerAdmin = 'SERVER_ADMIN',
  StocktakeMutate = 'STOCKTAKE_MUTATE',
  StocktakeQuery = 'STOCKTAKE_QUERY',
  StockLineMutate = 'STOCK_LINE_MUTATE',
  StockLineQuery = 'STOCK_LINE_QUERY',
  StoreAccess = 'STORE_ACCESS',
  SupplierReturnMutate = 'SUPPLIER_RETURN_MUTATE',
  SupplierReturnQuery = 'SUPPLIER_RETURN_QUERY',
  TemperatureBreachQuery = 'TEMPERATURE_BREACH_QUERY',
  TemperatureLogQuery = 'TEMPERATURE_LOG_QUERY',
}

export type UserResponse = UserNode;

export type UserStoreConnector = {
  __typename: 'UserStoreConnector';
  nodes: Array<UserStoreNode>;
  totalCount: Scalars['Int']['output'];
};

export type UserStoreNode = {
  __typename: 'UserStoreNode';
  code: Scalars['String']['output'];
  createdDate?: Maybe<Scalars['NaiveDate']['output']>;
  homeCurrencyCode?: Maybe<Scalars['String']['output']>;
  id: Scalars['String']['output'];
  isDisabled: Scalars['Boolean']['output'];
  name: Scalars['String']['output'];
  nameId: Scalars['String']['output'];
  preferences: StorePreferenceNode;
  storeMode: StoreModeNodeType;
};

export type UserStorePermissionConnector = {
  __typename: 'UserStorePermissionConnector';
  nodes: Array<UserStorePermissionNode>;
  totalCount: Scalars['Int']['output'];
};

export type UserStorePermissionNode = {
  __typename: 'UserStorePermissionNode';
  context: Array<Scalars['String']['output']>;
  permissions: Array<UserPermission>;
  storeId: Scalars['String']['output'];
};

export type VaccinationCardItemNode = {
  __typename: 'VaccinationCardItemNode';
  batch?: Maybe<Scalars['String']['output']>;
  customAgeLabel?: Maybe<Scalars['String']['output']>;
  facilityName?: Maybe<Scalars['String']['output']>;
  given?: Maybe<Scalars['Boolean']['output']>;
  id: Scalars['String']['output'];
  label: Scalars['String']['output'];
  maxAgeMonths: Scalars['Float']['output'];
  minAgeMonths: Scalars['Float']['output'];
  minIntervalDays: Scalars['Int']['output'];
  status?: Maybe<VaccinationCardItemNodeStatus>;
  stockLine?: Maybe<StockLineNode>;
  suggestedDate?: Maybe<Scalars['NaiveDate']['output']>;
  vaccinationDate?: Maybe<Scalars['NaiveDate']['output']>;
  vaccinationId?: Maybe<Scalars['String']['output']>;
  vaccineCourseDoseId: Scalars['String']['output'];
  vaccineCourseId: Scalars['String']['output'];
};

export type VaccinationCardItemNodeFacilityNameArgs = {
  storeId: Scalars['String']['input'];
};

export enum VaccinationCardItemNodeStatus {
  Given = 'GIVEN',
  Late = 'LATE',
  NotGiven = 'NOT_GIVEN',
  Pending = 'PENDING',
}

export type VaccinationCardNode = {
  __typename: 'VaccinationCardNode';
  enrolmentStoreId?: Maybe<Scalars['String']['output']>;
  id: Scalars['String']['output'];
  items: Array<VaccinationCardItemNode>;
  patientFirstName?: Maybe<Scalars['String']['output']>;
  patientLastName?: Maybe<Scalars['String']['output']>;
  programName: Scalars['String']['output'];
};

export type VaccinationCardResponse = NodeError | VaccinationCardNode;

export type VaccinationNode = {
  __typename: 'VaccinationNode';
  clinician?: Maybe<ClinicianNode>;
  clinicianId?: Maybe<Scalars['String']['output']>;
  comment?: Maybe<Scalars['String']['output']>;
  facilityFreeText?: Maybe<Scalars['String']['output']>;
  facilityName?: Maybe<Scalars['String']['output']>;
  facilityNameId?: Maybe<Scalars['String']['output']>;
  given: Scalars['Boolean']['output'];
  id: Scalars['String']['output'];
  invoice?: Maybe<InvoiceNode>;
  invoiceId?: Maybe<Scalars['String']['output']>;
  notGivenReason?: Maybe<Scalars['String']['output']>;
  stockLine?: Maybe<StockLineNode>;
  vaccinationDate?: Maybe<Scalars['NaiveDate']['output']>;
};

export type VaccineCourseConnector = {
  __typename: 'VaccineCourseConnector';
  nodes: Array<VaccineCourseNode>;
  totalCount: Scalars['Int']['output'];
};

export type VaccineCourseDoseNode = {
  __typename: 'VaccineCourseDoseNode';
  customAgeLabel?: Maybe<Scalars['String']['output']>;
  id: Scalars['String']['output'];
  label: Scalars['String']['output'];
  maxAgeMonths: Scalars['Float']['output'];
  minAgeMonths: Scalars['Float']['output'];
  minIntervalDays: Scalars['Int']['output'];
  /** Will return deleted vaccine courses as well, to support display of existing vaccinations. */
  vaccineCourse: VaccineCourseNode;
};

export type VaccineCourseDoseResponse = NodeError | VaccineCourseDoseNode;

export type VaccineCourseFilterInput = {
  id?: InputMaybe<EqualFilterStringInput>;
  name?: InputMaybe<StringFilterInput>;
  programId?: InputMaybe<EqualFilterStringInput>;
};

export type VaccineCourseItemNode = {
  __typename: 'VaccineCourseItemNode';
  id: Scalars['String']['output'];
  itemId: Scalars['String']['output'];
  name: Scalars['String']['output'];
};

export type VaccineCourseMutations = {
  __typename: 'VaccineCourseMutations';
  deleteVaccineCourse: DeleteVaccineCourseResponse;
  insertVaccineCourse: InsertVaccineCourseResponse;
  updateVaccineCourse: UpdateVaccineCourseResponse;
};

export type VaccineCourseMutationsDeleteVaccineCourseArgs = {
  vaccineCourseId: Scalars['String']['input'];
};

export type VaccineCourseMutationsInsertVaccineCourseArgs = {
  input: InsertVaccineCourseInput;
  storeId: Scalars['String']['input'];
};

export type VaccineCourseMutationsUpdateVaccineCourseArgs = {
  input: UpdateVaccineCourseInput;
  storeId: Scalars['String']['input'];
};

export type VaccineCourseNode = {
  __typename: 'VaccineCourseNode';
  coverageRate: Scalars['Float']['output'];
  demographic?: Maybe<DemographicNode>;
  demographicId?: Maybe<Scalars['String']['output']>;
  id: Scalars['String']['output'];
  isActive: Scalars['Boolean']['output'];
  name: Scalars['String']['output'];
  programId: Scalars['String']['output'];
  vaccineCourseDoses?: Maybe<Array<VaccineCourseDoseNode>>;
  vaccineCourseItems?: Maybe<Array<VaccineCourseItemNode>>;
  wastageRate: Scalars['Float']['output'];
};

export type VaccineCourseResponse = NodeError | VaccineCourseNode;

export enum VaccineCourseSortFieldInput {
  Name = 'name',
}

export type VaccineCourseSortInput = {
  desc?: InputMaybe<Scalars['Boolean']['input']>;
  key: VaccineCourseSortFieldInput;
};

export type VaccineCoursesResponse = VaccineCourseConnector;

export type ValueTypeNotCorrect = UpdateIndicatorValueErrorInterface & {
  __typename: 'ValueTypeNotCorrect';
  description: Scalars['String']['output'];
};

export enum VenCategoryType {
  E = 'E',
  N = 'N',
  NotAssigned = 'NOT_ASSIGNED',
  V = 'V',
}<|MERGE_RESOLUTION|>--- conflicted
+++ resolved
@@ -1253,12 +1253,6 @@
 };
 
 export type ColdStorageTypesResponse = ColdStorageTypeConnector;
-
-export type ComplexPrefNode = {
-  __typename: 'ComplexPrefNode';
-  somethingElse: Scalars['String']['output'];
-  somethingHere: Scalars['Int']['output'];
-};
 
 export type ConfigureNamePropertiesResponse = Success;
 
@@ -5878,12 +5872,6 @@
   pluginInfo: Scalars['JSON']['output'];
 };
 
-<<<<<<< HEAD
-export type PreferencesNode = {
-  __typename: 'PreferencesNode';
-  complexPref: ComplexPrefNode;
-  usePaymentsInPrescriptions: Scalars['Boolean']['output'];
-=======
 export type PreferenceDescriptionNode = {
   __typename: 'PreferenceDescriptionNode';
   jsonSchema: Scalars['JSON']['output'];
@@ -5913,7 +5901,6 @@
 export type PreferencesNode = {
   __typename: 'PreferencesNode';
   showContactTracing: Scalars['Boolean']['output'];
->>>>>>> 4676c197
 };
 
 export type PricingNode = {
@@ -6339,10 +6326,7 @@
   patients: PatientResponse;
   periods: PeriodsResponse;
   pluginData: PluginDataResponse;
-<<<<<<< HEAD
-=======
   pluginGraphqlQuery: Scalars['JSON']['output'];
->>>>>>> 4676c197
   preferences: PreferencesNode;
   printers: PrinterConnector;
   programEnrolments: ProgramEnrolmentResponse;
@@ -6793,15 +6777,12 @@
   storeId: Scalars['String']['input'];
 };
 
-<<<<<<< HEAD
-=======
 export type QueriesPluginGraphqlQueryArgs = {
   input: Scalars['JSON']['input'];
   pluginCode: Scalars['String']['input'];
   storeId: Scalars['String']['input'];
 };
 
->>>>>>> 4676c197
 export type QueriesPreferencesArgs = {
   storeId: Scalars['String']['input'];
 };
