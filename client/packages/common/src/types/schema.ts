--- conflicted
+++ resolved
@@ -3446,11 +3446,7 @@
   deliveredDatetime?: InputMaybe<DatetimeFilterInput>;
   id?: InputMaybe<EqualFilterStringInput>;
   invoiceNumber?: InputMaybe<EqualFilterBigNumberInput>;
-<<<<<<< HEAD
-  isCancellation?: InputMaybe<Scalars['Boolean']['input']>;
-=======
   isProgramInvoice?: InputMaybe<Scalars['Boolean']['input']>;
->>>>>>> f4c8fcc2
   linkedInvoiceId?: InputMaybe<EqualFilterStringInput>;
   nameId?: InputMaybe<EqualFilterStringInput>;
   onHold?: InputMaybe<Scalars['Boolean']['input']>;
@@ -3560,7 +3556,6 @@
   __typename: 'InvoiceNode';
   allocatedDatetime?: Maybe<Scalars['DateTime']['output']>;
   backdatedDatetime?: Maybe<Scalars['DateTime']['output']>;
-  cancelledDatetime?: Maybe<Scalars['DateTime']['output']>;
   clinician?: Maybe<ClinicianNode>;
   clinicianId?: Maybe<Scalars['String']['output']>;
   colour?: Maybe<Scalars['String']['output']>;
@@ -3651,7 +3646,7 @@
    * Outbound Shipment: Becomes not editable
    * Inbound Shipment: For inter store stock transfers an inbound Shipment
    * becomes editable when this status is set as a result of corresponding
-   * outbound Shipment being changed to shipped (this is similar to New status)
+   * outbound Shipment being chagned to shipped (this is similar to New status)
    */
   Shipped = 'SHIPPED',
   /**
