--- conflicted
+++ resolved
@@ -2259,11 +2259,7 @@
   code: Scalars['String'];
   country?: Maybe<Scalars['String']>;
   dateOfBirth?: Maybe<Scalars['NaiveDate']>;
-<<<<<<< HEAD
-  document: DocumentNode;
-=======
   document?: Maybe<DocumentNode>;
->>>>>>> 91658298
   email?: Maybe<Scalars['String']>;
   firstName?: Maybe<Scalars['String']>;
   gender?: Maybe<GenderType>;
@@ -2279,10 +2275,7 @@
 export enum PatientSortFieldInput {
   Address1 = 'address1',
   Address2 = 'address2',
-<<<<<<< HEAD
-=======
   Code = 'code',
->>>>>>> 91658298
   Country = 'country',
   DateOfBirth = 'dateOfBirth',
   Email = 'email',
@@ -2295,11 +2288,7 @@
 
 export type PatientSortInput = {
   /**
-<<<<<<< HEAD
-   * Sort query result is sorted descending or ascending (if not provided the default is
-=======
    * 	Sort query result is sorted descending or ascending (if not provided the default is
->>>>>>> 91658298
    * ascending)
    */
   desc?: InputMaybe<Scalars['Boolean']>;
