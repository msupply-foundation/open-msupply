--- conflicted
+++ resolved
@@ -3019,15 +3019,12 @@
   Unauthorised = 'UNAUTHORISED',
 }
 
-<<<<<<< HEAD
 export type GoodsReceivedLineNotFound = DeleteGoodsReceivedLineInterface &
   UpdateGoodsReceivedLineErrorInterface & {
     __typename: 'GoodsReceivedLineNotFound';
     description: Scalars['String']['output'];
   };
 
-=======
->>>>>>> aa47b323
 export type GoodsReceivedLineResponse = GoodsReceivedLineNode | RecordNotFound;
 
 export enum GoodsReceivedLineSortFieldInput {
@@ -3042,15 +3039,12 @@
   key: GoodsReceivedLineSortFieldInput;
 };
 
-<<<<<<< HEAD
 export type GoodsReceivedLineWithIdExists =
   InsertGoodsReceivedLineErrorInterface & {
     __typename: 'GoodsReceivedLineWithIdExists';
     description: Scalars['String']['output'];
   };
 
-=======
->>>>>>> aa47b323
 export type GoodsReceivedLinesResponse = GoodsReceivedLineConnector;
 
 export type GoodsReceivedListResponse = GoodsReceivedConnector;
