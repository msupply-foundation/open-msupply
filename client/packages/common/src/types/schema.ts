export type Maybe<T> = T | null;
export type InputMaybe<T> = Maybe<T>;
export type Exact<T extends { [key: string]: unknown }> = { [K in keyof T]: T[K] };
export type MakeOptional<T, K extends keyof T> = Omit<T, K> & { [SubKey in K]?: Maybe<T[SubKey]> };
export type MakeMaybe<T, K extends keyof T> = Omit<T, K> & { [SubKey in K]: Maybe<T[SubKey]> };
/** All built-in and custom scalars, mapped to their actual values */
export type Scalars = {
  ID: string;
  String: string;
  Boolean: boolean;
  Int: number;
  Float: number;
  /**
   * Implement the DateTime<Utc> scalar
   *
   * The input/output is a string in RFC3339 format.
   */
  DateTime: string;
  /** A scalar that can represent any JSON value. */
  JSON: any;
  /**
   * ISO 8601 calendar date without timezone.
   * Format: %Y-%m-%d
   *
   * # Examples
   *
   * * `1994-11-13`
   * * `2000-02-24`
   */
  NaiveDate: string;
  /**
   * ISO 8601 combined date and time without timezone.
   *
   * # Examples
   *
   * * `2015-07-01T08:59:60.123`,
   */
  NaiveDateTime: string;
};

export type AddFromMasterListError = {
  __typename: 'AddFromMasterListError';
  error: AddFromMasterListErrorInterface;
};

export type AddFromMasterListErrorInterface = {
  description: Scalars['String'];
};

export type AddFromMasterListInput = {
  masterListId: Scalars['String'];
  requestRequisitionId: Scalars['String'];
};

export type AddFromMasterListResponse = AddFromMasterListError | RequisitionLineConnector;

export type AddToShipmentFromMasterListError = {
  __typename: 'AddToShipmentFromMasterListError';
  error: AddToShipmentFromMasterListErrorInterface;
};

export type AddToShipmentFromMasterListErrorInterface = {
  description: Scalars['String'];
};

export type AddToShipmentFromMasterListInput = {
  masterListId: Scalars['String'];
  outboundShipmentId: Scalars['String'];
};

export type AddToShipmentFromMasterListResponse = AddToShipmentFromMasterListError | InvoiceLineConnector;

export type AllocateOutboundShipmentUnallocatedLineError = {
  __typename: 'AllocateOutboundShipmentUnallocatedLineError';
  error: AllocateOutboundShipmentUnallocatedLineErrorInterface;
};

export type AllocateOutboundShipmentUnallocatedLineErrorInterface = {
  description: Scalars['String'];
};

export type AllocateOutboundShipmentUnallocatedLineNode = {
  __typename: 'AllocateOutboundShipmentUnallocatedLineNode';
  deletes: Array<DeleteResponse>;
  inserts: InvoiceLineConnector;
  issuedExpiringSoonStockLines: StockLineConnector;
  skippedExpiredStockLines: StockLineConnector;
  skippedOnHoldStockLines: StockLineConnector;
  updates: InvoiceLineConnector;
};

export type AllocateOutboundShipmentUnallocatedLineResponse = AllocateOutboundShipmentUnallocatedLineError | AllocateOutboundShipmentUnallocatedLineNode;

export type AllocateOutboundShipmentUnallocatedLineResponseWithId = {
  __typename: 'AllocateOutboundShipmentUnallocatedLineResponseWithId';
  id: Scalars['String'];
  response: AllocateOutboundShipmentUnallocatedLineResponse;
};

export type AuthToken = {
  __typename: 'AuthToken';
  /** Bearer token */
  token: Scalars['String'];
};

export type AuthTokenError = {
  __typename: 'AuthTokenError';
  error: AuthTokenErrorInterface;
};

export type AuthTokenErrorInterface = {
  description: Scalars['String'];
};

export type AuthTokenResponse = AuthToken | AuthTokenError;

export type BatchInboundShipmentInput = {
  continueOnError?: InputMaybe<Scalars['Boolean']>;
  deleteInboundShipmentLines?: InputMaybe<Array<DeleteInboundShipmentLineInput>>;
  deleteInboundShipmentServiceLines?: InputMaybe<Array<DeleteInboundShipmentServiceLineInput>>;
  deleteInboundShipments?: InputMaybe<Array<DeleteInboundShipmentInput>>;
  insertInboundShipmentLines?: InputMaybe<Array<InsertInboundShipmentLineInput>>;
  insertInboundShipmentServiceLines?: InputMaybe<Array<InsertInboundShipmentServiceLineInput>>;
  insertInboundShipments?: InputMaybe<Array<InsertInboundShipmentInput>>;
  updateInboundShipmentLines?: InputMaybe<Array<UpdateInboundShipmentLineInput>>;
  updateInboundShipmentServiceLines?: InputMaybe<Array<UpdateInboundShipmentServiceLineInput>>;
  updateInboundShipments?: InputMaybe<Array<UpdateInboundShipmentInput>>;
};

export type BatchInboundShipmentResponse = {
  __typename: 'BatchInboundShipmentResponse';
  deleteInboundShipmentLines?: Maybe<Array<DeleteInboundShipmentLineResponseWithId>>;
  deleteInboundShipmentServiceLines?: Maybe<Array<DeleteInboundShipmentServiceLineResponseWithId>>;
  deleteInboundShipments?: Maybe<Array<DeleteInboundShipmentResponseWithId>>;
  insertInboundShipmentLines?: Maybe<Array<InsertInboundShipmentLineResponseWithId>>;
  insertInboundShipmentServiceLines?: Maybe<Array<InsertInboundShipmentServiceLineResponseWithId>>;
  insertInboundShipments?: Maybe<Array<InsertInboundShipmentResponseWithId>>;
  updateInboundShipmentLines?: Maybe<Array<UpdateInboundShipmentLineResponseWithId>>;
  updateInboundShipmentServiceLines?: Maybe<Array<UpdateInboundShipmentServiceLineResponseWithId>>;
  updateInboundShipments?: Maybe<Array<UpdateInboundShipmentResponseWithId>>;
};

export type BatchIsReserved = DeleteInboundShipmentLineErrorInterface & UpdateInboundShipmentLineErrorInterface & {
  __typename: 'BatchIsReserved';
  description: Scalars['String'];
};

export type BatchOutboundShipmentInput = {
  allocatedOutboundShipmentUnallocatedLines?: InputMaybe<Array<Scalars['String']>>;
  continueOnError?: InputMaybe<Scalars['Boolean']>;
  deleteOutboundShipmentLines?: InputMaybe<Array<DeleteOutboundShipmentLineInput>>;
  deleteOutboundShipmentServiceLines?: InputMaybe<Array<DeleteOutboundShipmentServiceLineInput>>;
  deleteOutboundShipmentUnallocatedLines?: InputMaybe<Array<DeleteOutboundShipmentUnallocatedLineInput>>;
  deleteOutboundShipments?: InputMaybe<Array<Scalars['String']>>;
  insertOutboundShipmentLines?: InputMaybe<Array<InsertOutboundShipmentLineInput>>;
  insertOutboundShipmentServiceLines?: InputMaybe<Array<InsertOutboundShipmentServiceLineInput>>;
  insertOutboundShipmentUnallocatedLines?: InputMaybe<Array<InsertOutboundShipmentUnallocatedLineInput>>;
  insertOutboundShipments?: InputMaybe<Array<InsertOutboundShipmentInput>>;
  updateOutboundShipmentLines?: InputMaybe<Array<UpdateOutboundShipmentLineInput>>;
  updateOutboundShipmentServiceLines?: InputMaybe<Array<UpdateOutboundShipmentServiceLineInput>>;
  updateOutboundShipmentUnallocatedLines?: InputMaybe<Array<UpdateOutboundShipmentUnallocatedLineInput>>;
  updateOutboundShipments?: InputMaybe<Array<UpdateOutboundShipmentInput>>;
};

export type BatchOutboundShipmentResponse = {
  __typename: 'BatchOutboundShipmentResponse';
  allocateOutboundShipmentUnallocatedLines?: Maybe<Array<AllocateOutboundShipmentUnallocatedLineResponseWithId>>;
  deleteOutboundShipmentLines?: Maybe<Array<DeleteOutboundShipmentLineResponseWithId>>;
  deleteOutboundShipmentServiceLines?: Maybe<Array<DeleteOutboundShipmentServiceLineResponseWithId>>;
  deleteOutboundShipmentUnallocatedLines?: Maybe<Array<DeleteOutboundShipmentUnallocatedLineResponseWithId>>;
  deleteOutboundShipments?: Maybe<Array<DeleteOutboundShipmentResponseWithId>>;
  insertOutboundShipmentLines?: Maybe<Array<InsertOutboundShipmentLineResponseWithId>>;
  insertOutboundShipmentServiceLines?: Maybe<Array<InsertOutboundShipmentServiceLineResponseWithId>>;
  insertOutboundShipmentUnallocatedLines?: Maybe<Array<InsertOutboundShipmentUnallocatedLineResponseWithId>>;
  insertOutboundShipments?: Maybe<Array<InsertOutboundShipmentResponseWithId>>;
  updateOutboundShipmentLines?: Maybe<Array<UpdateOutboundShipmentLineResponseWithId>>;
  updateOutboundShipmentServiceLines?: Maybe<Array<UpdateOutboundShipmentServiceLineResponseWithId>>;
  updateOutboundShipmentUnallocatedLines?: Maybe<Array<UpdateOutboundShipmentUnallocatedLineResponseWithId>>;
  updateOutboundShipments?: Maybe<Array<UpdateOutboundShipmentResponseWithId>>;
};

export type BatchRequestRequisitionInput = {
  continueOnError?: InputMaybe<Scalars['Boolean']>;
  deleteRequestRequisitionLines?: InputMaybe<Array<DeleteRequestRequisitionLineInput>>;
  deleteRequestRequisitions?: InputMaybe<Array<DeleteRequestRequisitionInput>>;
  insertRequestRequisitionLines?: InputMaybe<Array<InsertRequestRequisitionLineInput>>;
  insertRequestRequisitions?: InputMaybe<Array<InsertRequestRequisitionInput>>;
  updateRequestRequisitionLines?: InputMaybe<Array<UpdateRequestRequisitionLineInput>>;
  updateRequestRequisitions?: InputMaybe<Array<UpdateRequestRequisitionInput>>;
};

export type BatchRequestRequisitionResponse = {
  __typename: 'BatchRequestRequisitionResponse';
  deleteRequestRequisitionLines?: Maybe<Array<DeleteRequestRequisitionLineResponseWithId>>;
  deleteRequestRequisitions?: Maybe<Array<DeleteRequestRequisitionResponseWithId>>;
  insertRequestRequisitionLines?: Maybe<Array<InsertRequestRequisitionLineResponseWithId>>;
  insertRequestRequisitions?: Maybe<Array<InsertRequestRequisitionResponseWithId>>;
  updateRequestRequisitionLines?: Maybe<Array<UpdateRequestRequisitionLineResponseWithId>>;
  updateRequestRequisitions?: Maybe<Array<UpdateRequestRequisitionResponseWithId>>;
};

export type BatchStocktakeInput = {
  continueOnError?: InputMaybe<Scalars['Boolean']>;
  deleteStocktakeLines?: InputMaybe<Array<DeleteStocktakeLineInput>>;
  deleteStocktakes?: InputMaybe<Array<DeleteStocktakeInput>>;
  insertStocktakeLines?: InputMaybe<Array<InsertStocktakeLineInput>>;
  insertStocktakes?: InputMaybe<Array<InsertStocktakeInput>>;
  updateStocktakeLines?: InputMaybe<Array<UpdateStocktakeLineInput>>;
  updateStocktakes?: InputMaybe<Array<UpdateStocktakeInput>>;
};

export type BatchStocktakeResponse = {
  __typename: 'BatchStocktakeResponse';
  deleteStocktakeLines?: Maybe<Array<DeleteStocktakeLineResponseWithId>>;
  deleteStocktakes?: Maybe<Array<DeleteStocktakeResponseWithId>>;
  insertStocktakeLines?: Maybe<Array<InsertStocktakeLineResponseWithId>>;
  insertStocktakes?: Maybe<Array<InsertStocktakeResponseWithId>>;
  updateStocktakeLines?: Maybe<Array<UpdateStocktakeLineResponseWithId>>;
  updateStocktakes?: Maybe<Array<UpdateStocktakeResponseWithId>>;
};

export type CanOnlyChangeToAllocatedWhenNoUnallocatedLines = UpdateErrorInterface & {
  __typename: 'CanOnlyChangeToAllocatedWhenNoUnallocatedLines';
  description: Scalars['String'];
  invoiceLines: InvoiceLineConnector;
};

export type CannotChangeStatusOfInvoiceOnHold = UpdateErrorInterface & UpdateInboundShipmentErrorInterface & {
  __typename: 'CannotChangeStatusOfInvoiceOnHold';
  description: Scalars['String'];
};

export type CannotDeleteInvoiceWithLines = DeleteErrorInterface & DeleteInboundShipmentErrorInterface & {
  __typename: 'CannotDeleteInvoiceWithLines';
  description: Scalars['String'];
  lines: InvoiceLineConnector;
};

export type CannotDeleteRequisitionWithLines = DeleteRequestRequisitionErrorInterface & {
  __typename: 'CannotDeleteRequisitionWithLines';
  description: Scalars['String'];
};

export type CannotEditInvoice = AddToShipmentFromMasterListErrorInterface & DeleteErrorInterface & DeleteInboundShipmentErrorInterface & DeleteInboundShipmentLineErrorInterface & DeleteInboundShipmentServiceLineErrorInterface & DeleteOutboundShipmentLineErrorInterface & DeleteOutboundShipmentServiceLineErrorInterface & InsertInboundShipmentLineErrorInterface & InsertInboundShipmentServiceLineErrorInterface & InsertOutboundShipmentLineErrorInterface & InsertOutboundShipmentServiceLineErrorInterface & UpdateInboundShipmentErrorInterface & UpdateInboundShipmentLineErrorInterface & UpdateInboundShipmentServiceLineErrorInterface & UpdateOutboundShipmentLineErrorInterface & UpdateOutboundShipmentServiceLineErrorInterface & {
  __typename: 'CannotEditInvoice';
  description: Scalars['String'];
};

export type CannotEditRequisition = AddFromMasterListErrorInterface & CreateRequisitionShipmentErrorInterface & DeleteRequestRequisitionErrorInterface & DeleteRequestRequisitionLineErrorInterface & InsertRequestRequisitionLineErrorInterface & SupplyRequestedQuantityErrorInterface & UpdateRequestRequisitionErrorInterface & UpdateRequestRequisitionLineErrorInterface & UpdateResponseRequisitionErrorInterface & UpdateResponseRequisitionLineErrorInterface & UseSuggestedQuantityErrorInterface & {
  __typename: 'CannotEditRequisition';
  description: Scalars['String'];
};

export type CannotEditStocktake = DeleteStocktakeErrorInterface & DeleteStocktakeLineErrorInterface & InsertStocktakeLineErrorInterface & UpdateStocktakeErrorInterface & UpdateStocktakeLineErrorInterface & {
  __typename: 'CannotEditStocktake';
  description: Scalars['String'];
};

export type CannotReverseInvoiceStatus = UpdateErrorInterface & UpdateInboundShipmentErrorInterface & {
  __typename: 'CannotReverseInvoiceStatus';
  description: Scalars['String'];
};

export type ConsumptionHistoryConnector = {
  __typename: 'ConsumptionHistoryConnector';
  nodes: Array<ConsumptionHistoryNode>;
  totalCount: Scalars['Int'];
};

export type ConsumptionHistoryNode = {
  __typename: 'ConsumptionHistoryNode';
  averageMonthlyConsumption: Scalars['Int'];
  consumption: Scalars['Int'];
  date: Scalars['NaiveDate'];
  isCurrent: Scalars['Boolean'];
  isHistoric: Scalars['Boolean'];
};

export type ConsumptionOptionsInput = {
  /** Defaults to 3 months */
  amcLookbackMonths?: InputMaybe<Scalars['Int']>;
  /** Defaults to 12 */
  numberOfDataPoints?: InputMaybe<Scalars['Int']>;
};

export type CreateRequisitionShipmentError = {
  __typename: 'CreateRequisitionShipmentError';
  error: CreateRequisitionShipmentErrorInterface;
};

export type CreateRequisitionShipmentErrorInterface = {
  description: Scalars['String'];
};

export type CreateRequisitionShipmentInput = {
  responseRequisitionId: Scalars['String'];
};

export type CreateRequisitionShipmentResponse = CreateRequisitionShipmentError | InvoiceNode;

export type DatabaseError = DeleteLocationErrorInterface & InsertLocationErrorInterface & NodeErrorInterface & RefreshTokenErrorInterface & UpdateLocationErrorInterface & {
  __typename: 'DatabaseError';
  description: Scalars['String'];
  fullError: Scalars['String'];
};

export type DateFilterInput = {
  afterOrEqualTo?: InputMaybe<Scalars['NaiveDate']>;
  beforeOrEqualTo?: InputMaybe<Scalars['NaiveDate']>;
  equalTo?: InputMaybe<Scalars['NaiveDate']>;
};

export type DatetimeFilterInput = {
  afterOrEqualTo?: InputMaybe<Scalars['DateTime']>;
  beforeOrEqualTo?: InputMaybe<Scalars['DateTime']>;
  equalTo?: InputMaybe<Scalars['DateTime']>;
};

export type DeleteErrorInterface = {
  description: Scalars['String'];
};

export type DeleteInboundShipmentError = {
  __typename: 'DeleteInboundShipmentError';
  error: DeleteInboundShipmentErrorInterface;
};

export type DeleteInboundShipmentErrorInterface = {
  description: Scalars['String'];
};

export type DeleteInboundShipmentInput = {
  id: Scalars['String'];
};

export type DeleteInboundShipmentLineError = {
  __typename: 'DeleteInboundShipmentLineError';
  error: DeleteInboundShipmentLineErrorInterface;
};

export type DeleteInboundShipmentLineErrorInterface = {
  description: Scalars['String'];
};

export type DeleteInboundShipmentLineInput = {
  id: Scalars['String'];
};

export type DeleteInboundShipmentLineResponse = DeleteInboundShipmentLineError | DeleteResponse;

export type DeleteInboundShipmentLineResponseWithId = {
  __typename: 'DeleteInboundShipmentLineResponseWithId';
  id: Scalars['String'];
  response: DeleteInboundShipmentLineResponse;
};

export type DeleteInboundShipmentResponse = DeleteInboundShipmentError | DeleteResponse;

export type DeleteInboundShipmentResponseWithId = {
  __typename: 'DeleteInboundShipmentResponseWithId';
  id: Scalars['String'];
  response: DeleteInboundShipmentResponse;
};

export type DeleteInboundShipmentServiceLineError = {
  __typename: 'DeleteInboundShipmentServiceLineError';
  error: DeleteInboundShipmentServiceLineErrorInterface;
};

export type DeleteInboundShipmentServiceLineErrorInterface = {
  description: Scalars['String'];
};

export type DeleteInboundShipmentServiceLineInput = {
  id: Scalars['String'];
};

export type DeleteInboundShipmentServiceLineResponse = DeleteInboundShipmentServiceLineError | DeleteResponse;

export type DeleteInboundShipmentServiceLineResponseWithId = {
  __typename: 'DeleteInboundShipmentServiceLineResponseWithId';
  id: Scalars['String'];
  response: DeleteInboundShipmentServiceLineResponse;
};

export type DeleteLocationError = {
  __typename: 'DeleteLocationError';
  error: DeleteLocationErrorInterface;
};

export type DeleteLocationErrorInterface = {
  description: Scalars['String'];
};

export type DeleteLocationInput = {
  id: Scalars['String'];
};

export type DeleteLocationResponse = DeleteLocationError | DeleteResponse;

export type DeleteOutboundShipmentError = {
  __typename: 'DeleteOutboundShipmentError';
  error: DeleteErrorInterface;
};

export type DeleteOutboundShipmentLineError = {
  __typename: 'DeleteOutboundShipmentLineError';
  error: DeleteOutboundShipmentLineErrorInterface;
};

export type DeleteOutboundShipmentLineErrorInterface = {
  description: Scalars['String'];
};

export type DeleteOutboundShipmentLineInput = {
  id: Scalars['String'];
};

export type DeleteOutboundShipmentLineResponse = DeleteOutboundShipmentLineError | DeleteResponse;

export type DeleteOutboundShipmentLineResponseWithId = {
  __typename: 'DeleteOutboundShipmentLineResponseWithId';
  id: Scalars['String'];
  response: DeleteOutboundShipmentLineResponse;
};

export type DeleteOutboundShipmentResponse = DeleteOutboundShipmentError | DeleteResponse;

export type DeleteOutboundShipmentResponseWithId = {
  __typename: 'DeleteOutboundShipmentResponseWithId';
  id: Scalars['String'];
  response: DeleteOutboundShipmentResponse;
};

export type DeleteOutboundShipmentServiceLineError = {
  __typename: 'DeleteOutboundShipmentServiceLineError';
  error: DeleteOutboundShipmentServiceLineErrorInterface;
};

export type DeleteOutboundShipmentServiceLineErrorInterface = {
  description: Scalars['String'];
};

export type DeleteOutboundShipmentServiceLineInput = {
  id: Scalars['String'];
};

export type DeleteOutboundShipmentServiceLineResponse = DeleteOutboundShipmentServiceLineError | DeleteResponse;

export type DeleteOutboundShipmentServiceLineResponseWithId = {
  __typename: 'DeleteOutboundShipmentServiceLineResponseWithId';
  id: Scalars['String'];
  response: DeleteOutboundShipmentServiceLineResponse;
};

export type DeleteOutboundShipmentUnallocatedLineError = {
  __typename: 'DeleteOutboundShipmentUnallocatedLineError';
  error: DeleteOutboundShipmentUnallocatedLineErrorInterface;
};

export type DeleteOutboundShipmentUnallocatedLineErrorInterface = {
  description: Scalars['String'];
};

export type DeleteOutboundShipmentUnallocatedLineInput = {
  id: Scalars['String'];
};

export type DeleteOutboundShipmentUnallocatedLineResponse = DeleteOutboundShipmentUnallocatedLineError | DeleteResponse;

export type DeleteOutboundShipmentUnallocatedLineResponseWithId = {
  __typename: 'DeleteOutboundShipmentUnallocatedLineResponseWithId';
  id: Scalars['String'];
  response: DeleteOutboundShipmentUnallocatedLineResponse;
};

export type DeleteRequestRequisitionError = {
  __typename: 'DeleteRequestRequisitionError';
  error: DeleteRequestRequisitionErrorInterface;
};

export type DeleteRequestRequisitionErrorInterface = {
  description: Scalars['String'];
};

export type DeleteRequestRequisitionInput = {
  id: Scalars['String'];
};

export type DeleteRequestRequisitionLineError = {
  __typename: 'DeleteRequestRequisitionLineError';
  error: DeleteRequestRequisitionLineErrorInterface;
};

export type DeleteRequestRequisitionLineErrorInterface = {
  description: Scalars['String'];
};

export type DeleteRequestRequisitionLineInput = {
  id: Scalars['String'];
};

export type DeleteRequestRequisitionLineResponse = DeleteRequestRequisitionLineError | DeleteResponse;

export type DeleteRequestRequisitionLineResponseWithId = {
  __typename: 'DeleteRequestRequisitionLineResponseWithId';
  id: Scalars['String'];
  response: DeleteRequestRequisitionLineResponse;
};

export type DeleteRequestRequisitionResponse = DeleteRequestRequisitionError | DeleteResponse;

export type DeleteRequestRequisitionResponseWithId = {
  __typename: 'DeleteRequestRequisitionResponseWithId';
  id: Scalars['String'];
  response: DeleteRequestRequisitionResponse;
};

export type DeleteResponse = {
  __typename: 'DeleteResponse';
  id: Scalars['String'];
};

export type DeleteStocktakeError = {
  __typename: 'DeleteStocktakeError';
  error: DeleteStocktakeErrorInterface;
};

export type DeleteStocktakeErrorInterface = {
  description: Scalars['String'];
};

export type DeleteStocktakeInput = {
  id: Scalars['String'];
};

export type DeleteStocktakeLineError = {
  __typename: 'DeleteStocktakeLineError';
  error: DeleteStocktakeLineErrorInterface;
};

export type DeleteStocktakeLineErrorInterface = {
  description: Scalars['String'];
};

export type DeleteStocktakeLineInput = {
  id: Scalars['String'];
};

export type DeleteStocktakeLineResponse = DeleteResponse | DeleteStocktakeLineError;

export type DeleteStocktakeLineResponseWithId = {
  __typename: 'DeleteStocktakeLineResponseWithId';
  id: Scalars['String'];
  response: DeleteStocktakeLineResponse;
};

export type DeleteStocktakeResponse = DeleteResponse | DeleteStocktakeError;

export type DeleteStocktakeResponseWithId = {
  __typename: 'DeleteStocktakeResponseWithId';
  id: Scalars['String'];
  response: DeleteStocktakeResponse;
};

export type DocumentConnector = {
  __typename: 'DocumentConnector';
  nodes: Array<DocumentNode>;
  totalCount: Scalars['Int'];
};

export type DocumentFilterInput = {
  name?: InputMaybe<EqualFilterStringInput>;
  storeId?: InputMaybe<EqualFilterStringInput>;
};

export type DocumentHistoryResponse = DocumentConnector;

export type DocumentNode = {
  __typename: 'DocumentNode';
  author: Scalars['String'];
  data: Scalars['JSON'];
  documentRegistry?: Maybe<DocumentRegistryNode>;
  id: Scalars['String'];
  name: Scalars['String'];
  parents: Array<Scalars['String']>;
  schema?: Maybe<JsonschemaNode>;
  timestamp: Scalars['DateTime'];
  type: Scalars['String'];
};

export type DocumentRegistryConnector = {
  __typename: 'DocumentRegistryConnector';
  nodes: Array<DocumentRegistryNode>;
  totalCount: Scalars['Int'];
};

export type DocumentRegistryFilterInput = {
  context?: InputMaybe<EqualFilterDocumentRegistryContextInput>;
  documentType?: InputMaybe<EqualFilterStringInput>;
  id?: InputMaybe<EqualFilterStringInput>;
  parentId?: InputMaybe<EqualFilterStringInput>;
};

export type DocumentRegistryNode = {
  __typename: 'DocumentRegistryNode';
  children: Array<DocumentRegistryNode>;
  context: DocumentRegistryNodeContext;
  documentType: Scalars['String'];
  formSchemaId: Scalars['String'];
  id: Scalars['String'];
  jsonSchema: Scalars['JSON'];
  name?: Maybe<Scalars['String']>;
  parentId?: Maybe<Scalars['String']>;
  uiSchema: Scalars['JSON'];
  uiSchemaType: Scalars['String'];
};

export enum DocumentRegistryNodeContext {
  Custom = 'CUSTOM',
  Encounter = 'ENCOUNTER',
  Patient = 'PATIENT',
  Program = 'PROGRAM'
}

export type DocumentRegistryResponse = DocumentRegistryConnector;

export enum DocumentRegistrySortFieldInput {
  Context = 'context',
  DocumentType = 'documentType'
}

export type DocumentRegistrySortInput = {
  /**
   * Sort query result is sorted descending or ascending (if not provided the default is
   * ascending)
   */
  desc?: InputMaybe<Scalars['Boolean']>;
  /** Sort query result by `key` */
  key: DocumentRegistrySortFieldInput;
};

export type DocumentResponse = DocumentConnector;

export type EncounterNode = {
  __typename: 'EncounterNode';
  /** The encounter document */
  document: DocumentNode;
};

export type EqualFilterBigNumberInput = {
  equalAny?: InputMaybe<Array<Scalars['Int']>>;
  equalTo?: InputMaybe<Scalars['Int']>;
  notEqualTo?: InputMaybe<Scalars['Int']>;
};

export type EqualFilterDocumentRegistryContextInput = {
  equalAny?: InputMaybe<Array<DocumentRegistryNodeContext>>;
  equalTo?: InputMaybe<DocumentRegistryNodeContext>;
  notEqualTo?: InputMaybe<DocumentRegistryNodeContext>;
};

export type EqualFilterGenderInput = {
  equalAny?: InputMaybe<Array<GenderInput>>;
  equalTo?: InputMaybe<GenderInput>;
  notEqualTo?: InputMaybe<GenderInput>;
};

export type EqualFilterInvoiceStatusInput = {
  equalAny?: InputMaybe<Array<InvoiceNodeStatus>>;
  equalTo?: InputMaybe<InvoiceNodeStatus>;
  notEqualTo?: InputMaybe<InvoiceNodeStatus>;
};

export type EqualFilterInvoiceTypeInput = {
  equalAny?: InputMaybe<Array<InvoiceNodeType>>;
  equalTo?: InputMaybe<InvoiceNodeType>;
  notEqualTo?: InputMaybe<InvoiceNodeType>;
};

export type EqualFilterItemTypeInput = {
  equalAny?: InputMaybe<Array<ItemNodeType>>;
  equalTo?: InputMaybe<ItemNodeType>;
  notEqualTo?: InputMaybe<ItemNodeType>;
};

export type EqualFilterLogTypeInput = {
  equalAny?: InputMaybe<Array<LogNodeType>>;
  equalTo?: InputMaybe<LogNodeType>;
  notEqualTo?: InputMaybe<LogNodeType>;
};

<<<<<<< HEAD
export type EqualFilterNameTypeInput = {
  equalAny?: InputMaybe<Array<NameNodeType>>;
  equalTo?: InputMaybe<NameNodeType>;
  notEqualTo?: InputMaybe<NameNodeType>;
};

=======
>>>>>>> 38541c32
export type EqualFilterNumberInput = {
  equalAny?: InputMaybe<Array<Scalars['Int']>>;
  equalTo?: InputMaybe<Scalars['Int']>;
  notEqualTo?: InputMaybe<Scalars['Int']>;
};

export type EqualFilterReportContextInput = {
  equalAny?: InputMaybe<Array<ReportContext>>;
  equalTo?: InputMaybe<ReportContext>;
  notEqualTo?: InputMaybe<ReportContext>;
};

export type EqualFilterRequisitionStatusInput = {
  equalAny?: InputMaybe<Array<RequisitionNodeStatus>>;
  equalTo?: InputMaybe<RequisitionNodeStatus>;
  notEqualTo?: InputMaybe<RequisitionNodeStatus>;
};

export type EqualFilterRequisitionTypeInput = {
  equalAny?: InputMaybe<Array<RequisitionNodeType>>;
  equalTo?: InputMaybe<RequisitionNodeType>;
  notEqualTo?: InputMaybe<RequisitionNodeType>;
};

export type EqualFilterStocktakeStatusInput = {
  equalAny?: InputMaybe<Array<StocktakeNodeStatus>>;
  equalTo?: InputMaybe<StocktakeNodeStatus>;
  notEqualTo?: InputMaybe<StocktakeNodeStatus>;
};

export type EqualFilterStringInput = {
  equalAny?: InputMaybe<Array<Scalars['String']>>;
  equalTo?: InputMaybe<Scalars['String']>;
  notEqualTo?: InputMaybe<Scalars['String']>;
};

export type FailedToFetchReportData = PrintReportErrorInterface & {
  __typename: 'FailedToFetchReportData';
  description: Scalars['String'];
  errors: Scalars['JSON'];
};

export enum ForeignKey {
  InvoiceId = 'invoiceId',
  ItemId = 'itemId',
  LocationId = 'locationId',
  OtherPartyId = 'otherPartyId',
  RequisitionId = 'requisitionId',
  StockLineId = 'stockLineId'
}

export type ForeignKeyError = DeleteInboundShipmentLineErrorInterface & DeleteInboundShipmentServiceLineErrorInterface & DeleteOutboundShipmentLineErrorInterface & DeleteOutboundShipmentServiceLineErrorInterface & InsertInboundShipmentLineErrorInterface & InsertInboundShipmentServiceLineErrorInterface & InsertOutboundShipmentLineErrorInterface & InsertOutboundShipmentServiceLineErrorInterface & InsertOutboundShipmentUnallocatedLineErrorInterface & InsertRequestRequisitionLineErrorInterface & UpdateInboundShipmentLineErrorInterface & UpdateInboundShipmentServiceLineErrorInterface & UpdateOutboundShipmentLineErrorInterface & UpdateOutboundShipmentServiceLineErrorInterface & UpdateRequestRequisitionLineErrorInterface & UpdateResponseRequisitionLineErrorInterface & {
  __typename: 'ForeignKeyError';
  description: Scalars['String'];
  key: ForeignKey;
};

export type FormSchemaNode = {
  __typename: 'FormSchemaNode';
  id: Scalars['String'];
  jsonSchema: Scalars['JSON'];
  type: Scalars['String'];
  uiSchema: Scalars['JSON'];
};

export type FullMutation = {
  __typename: 'FullMutation';
  /** Add requisition lines from master item master list */
  addFromMasterList: AddFromMasterListResponse;
  /** Add invoice lines from master item master list */
  addToShipmentFromMasterList: AddToShipmentFromMasterListResponse;
  allocateOutboundShipmentUnallocatedLine: AllocateOutboundShipmentUnallocatedLineResponse;
  batchInboundShipment: BatchInboundShipmentResponse;
  batchOutboundShipment: BatchOutboundShipmentResponse;
  batchRequestRequisition: BatchRequestRequisitionResponse;
  batchStocktake: BatchStocktakeResponse;
  /**
   * Create shipment for response requisition
   * Will create Outbound Shipment with placeholder lines for each requisition line
   * placeholder line quantity will be set to requisitionLine.supply - all linked outbound shipments
   * lines quantity (placeholder and filled) for requisitionLine.item
   */
  createRequisitionShipment: CreateRequisitionShipmentResponse;
  deleteInboundShipment: DeleteInboundShipmentResponse;
  deleteInboundShipmentLine: DeleteInboundShipmentLineResponse;
  deleteInboundShipmentServiceLine: DeleteInboundShipmentServiceLineResponse;
  deleteLocation: DeleteLocationResponse;
  deleteOutboundShipment: DeleteOutboundShipmentResponse;
  deleteOutboundShipmentLine: DeleteOutboundShipmentLineResponse;
  deleteOutboundShipmentServiceLine: DeleteOutboundShipmentServiceLineResponse;
  deleteOutboundShipmentUnallocatedLine: DeleteOutboundShipmentUnallocatedLineResponse;
  deleteRequestRequisition: DeleteRequestRequisitionResponse;
  deleteRequestRequisitionLine: DeleteRequestRequisitionLineResponse;
  deleteStocktake: DeleteStocktakeResponse;
  deleteStocktakeLine: DeleteStocktakeLineResponse;
  insertDocumentRegistry: InsertDocumentResponse;
  insertFormSchema: InsertFormSchemaResponse;
  insertInboundShipment: InsertInboundShipmentResponse;
  insertInboundShipmentLine: InsertInboundShipmentLineResponse;
  insertInboundShipmentServiceLine: InsertInboundShipmentServiceLineResponse;
  insertLocation: InsertLocationResponse;
  insertOutboundShipment: InsertOutboundShipmentResponse;
  insertOutboundShipmentLine: InsertOutboundShipmentLineResponse;
  insertOutboundShipmentServiceLine: InsertOutboundShipmentServiceLineResponse;
  insertOutboundShipmentUnallocatedLine: InsertOutboundShipmentUnallocatedLineResponse;
  insertPatient: InsertPatientResponse;
  insertRequestRequisition: InsertRequestRequisitionResponse;
  insertRequestRequisitionLine: InsertRequestRequisitionLineResponse;
  insertStocktake: InsertStocktakeResponse;
  insertStocktakeLine: InsertStocktakeLineResponse;
  /** Set supply quantity to requested quantity */
  supplyRequestedQuantity: SupplyRequestedQuantityResponse;
  updateDocument: UpdateDocumentResponse;
  updateInboundShipment: UpdateInboundShipmentResponse;
  updateInboundShipmentLine: UpdateInboundShipmentLineResponse;
  updateInboundShipmentServiceLine: UpdateInboundShipmentServiceLineResponse;
  updateLocation: UpdateLocationResponse;
  updateOutboundShipment: UpdateOutboundShipmentResponse;
  updateOutboundShipmentLine: UpdateOutboundShipmentLineResponse;
  updateOutboundShipmentServiceLine: UpdateOutboundShipmentServiceLineResponse;
  updateOutboundShipmentUnallocatedLine: UpdateOutboundShipmentUnallocatedLineResponse;
  updatePatient: UpdatePatientResponse;
  updateRequestRequisition: UpdateRequestRequisitionResponse;
  updateRequestRequisitionLine: UpdateRequestRequisitionLineResponse;
  updateResponseRequisition: UpdateResponseRequisitionResponse;
  updateResponseRequisitionLine: UpdateResponseRequisitionLineResponse;
  updateServerSettings: UpdateServerSettingsResponse;
  updateStocktake: UpdateStocktakeResponse;
  updateStocktakeLine: UpdateStocktakeLineResponse;
  /** Set requested for each line in request requisition to calculated */
  useSuggestedQuantity: UseSuggestedQuantityResponse;
};


export type FullMutationAddFromMasterListArgs = {
  input: AddFromMasterListInput;
  storeId: Scalars['String'];
};


export type FullMutationAddToShipmentFromMasterListArgs = {
  input: AddToShipmentFromMasterListInput;
  storeId: Scalars['String'];
};


export type FullMutationAllocateOutboundShipmentUnallocatedLineArgs = {
  lineId: Scalars['String'];
  storeId: Scalars['String'];
};


export type FullMutationBatchInboundShipmentArgs = {
  input: BatchInboundShipmentInput;
  storeId: Scalars['String'];
};


export type FullMutationBatchOutboundShipmentArgs = {
  input: BatchOutboundShipmentInput;
  storeId: Scalars['String'];
};


export type FullMutationBatchRequestRequisitionArgs = {
  input: BatchRequestRequisitionInput;
  storeId: Scalars['String'];
};


export type FullMutationBatchStocktakeArgs = {
  input: BatchStocktakeInput;
  storeId: Scalars['String'];
};


export type FullMutationCreateRequisitionShipmentArgs = {
  input: CreateRequisitionShipmentInput;
  storeId: Scalars['String'];
};


export type FullMutationDeleteInboundShipmentArgs = {
  input: DeleteInboundShipmentInput;
  storeId: Scalars['String'];
};


export type FullMutationDeleteInboundShipmentLineArgs = {
  input: DeleteInboundShipmentLineInput;
  storeId: Scalars['String'];
};


export type FullMutationDeleteInboundShipmentServiceLineArgs = {
  input: DeleteInboundShipmentServiceLineInput;
  storeId: Scalars['String'];
};


export type FullMutationDeleteLocationArgs = {
  input: DeleteLocationInput;
  storeId: Scalars['String'];
};


export type FullMutationDeleteOutboundShipmentArgs = {
  id: Scalars['String'];
  storeId: Scalars['String'];
};


export type FullMutationDeleteOutboundShipmentLineArgs = {
  input: DeleteOutboundShipmentLineInput;
  storeId: Scalars['String'];
};


export type FullMutationDeleteOutboundShipmentServiceLineArgs = {
  input: DeleteOutboundShipmentServiceLineInput;
  storeId: Scalars['String'];
};


export type FullMutationDeleteOutboundShipmentUnallocatedLineArgs = {
  input: DeleteOutboundShipmentUnallocatedLineInput;
  storeId: Scalars['String'];
};


export type FullMutationDeleteRequestRequisitionArgs = {
  input: DeleteRequestRequisitionInput;
  storeId: Scalars['String'];
};


export type FullMutationDeleteRequestRequisitionLineArgs = {
  input: DeleteRequestRequisitionLineInput;
  storeId: Scalars['String'];
};


export type FullMutationDeleteStocktakeArgs = {
  input: DeleteStocktakeInput;
  storeId: Scalars['String'];
};


export type FullMutationDeleteStocktakeLineArgs = {
  input: DeleteStocktakeLineInput;
  storeId: Scalars['String'];
};


export type FullMutationInsertDocumentRegistryArgs = {
  input: InsertDocumentRegistryInput;
};


export type FullMutationInsertFormSchemaArgs = {
  input: InsertFormSchemaInput;
};


export type FullMutationInsertInboundShipmentArgs = {
  input: InsertInboundShipmentInput;
  storeId: Scalars['String'];
};


export type FullMutationInsertInboundShipmentLineArgs = {
  input: InsertInboundShipmentLineInput;
  storeId: Scalars['String'];
};


export type FullMutationInsertInboundShipmentServiceLineArgs = {
  input: InsertInboundShipmentServiceLineInput;
  storeId: Scalars['String'];
};


export type FullMutationInsertLocationArgs = {
  input: InsertLocationInput;
  storeId: Scalars['String'];
};


export type FullMutationInsertOutboundShipmentArgs = {
  input: InsertOutboundShipmentInput;
  storeId: Scalars['String'];
};


export type FullMutationInsertOutboundShipmentLineArgs = {
  input: InsertOutboundShipmentLineInput;
  storeId: Scalars['String'];
};


export type FullMutationInsertOutboundShipmentServiceLineArgs = {
  input: InsertOutboundShipmentServiceLineInput;
  storeId: Scalars['String'];
};


export type FullMutationInsertOutboundShipmentUnallocatedLineArgs = {
  input: InsertOutboundShipmentUnallocatedLineInput;
  storeId: Scalars['String'];
};


export type FullMutationInsertPatientArgs = {
  input: InsertPatientInput;
  storeId: Scalars['String'];
};


export type FullMutationInsertRequestRequisitionArgs = {
  input: InsertRequestRequisitionInput;
  storeId: Scalars['String'];
};


export type FullMutationInsertRequestRequisitionLineArgs = {
  input: InsertRequestRequisitionLineInput;
  storeId: Scalars['String'];
};


export type FullMutationInsertStocktakeArgs = {
  input: InsertStocktakeInput;
  storeId: Scalars['String'];
};


export type FullMutationInsertStocktakeLineArgs = {
  input: InsertStocktakeLineInput;
  storeId: Scalars['String'];
};


export type FullMutationSupplyRequestedQuantityArgs = {
  input: SupplyRequestedQuantityInput;
  storeId: Scalars['String'];
};


export type FullMutationUpdateDocumentArgs = {
  input: UpdateDocumentInput;
  storeId: Scalars['String'];
};


export type FullMutationUpdateInboundShipmentArgs = {
  input: UpdateInboundShipmentInput;
  storeId: Scalars['String'];
};


export type FullMutationUpdateInboundShipmentLineArgs = {
  input: UpdateInboundShipmentLineInput;
  storeId: Scalars['String'];
};


export type FullMutationUpdateInboundShipmentServiceLineArgs = {
  input: UpdateInboundShipmentServiceLineInput;
  storeId: Scalars['String'];
};


export type FullMutationUpdateLocationArgs = {
  input: UpdateLocationInput;
  storeId: Scalars['String'];
};


export type FullMutationUpdateOutboundShipmentArgs = {
  input: UpdateOutboundShipmentInput;
  storeId: Scalars['String'];
};


export type FullMutationUpdateOutboundShipmentLineArgs = {
  input: UpdateOutboundShipmentLineInput;
  storeId: Scalars['String'];
};


export type FullMutationUpdateOutboundShipmentServiceLineArgs = {
  input: UpdateOutboundShipmentServiceLineInput;
  storeId: Scalars['String'];
};


export type FullMutationUpdateOutboundShipmentUnallocatedLineArgs = {
  input: UpdateOutboundShipmentUnallocatedLineInput;
  storeId: Scalars['String'];
};


export type FullMutationUpdatePatientArgs = {
  input: UpdatePatientInput;
  storeId: Scalars['String'];
};


export type FullMutationUpdateRequestRequisitionArgs = {
  input: UpdateRequestRequisitionInput;
  storeId: Scalars['String'];
};


export type FullMutationUpdateRequestRequisitionLineArgs = {
  input: UpdateRequestRequisitionLineInput;
  storeId: Scalars['String'];
};


export type FullMutationUpdateResponseRequisitionArgs = {
  input: UpdateResponseRequisitionInput;
  storeId: Scalars['String'];
};


export type FullMutationUpdateResponseRequisitionLineArgs = {
  input: UpdateResponseRequisitionLineInput;
  storeId: Scalars['String'];
};


export type FullMutationUpdateServerSettingsArgs = {
  input: UpdateServerSettingsInput;
};


export type FullMutationUpdateStocktakeArgs = {
  input: UpdateStocktakeInput;
  storeId: Scalars['String'];
};


export type FullMutationUpdateStocktakeLineArgs = {
  input: UpdateStocktakeLineInput;
  storeId: Scalars['String'];
};


export type FullMutationUseSuggestedQuantityArgs = {
  input: UseSuggestedQuantityInput;
  storeId: Scalars['String'];
};

export type FullQuery = {
  __typename: 'FullQuery';
  apiVersion: Scalars['String'];
  /**
   * Retrieves a new auth bearer and refresh token
   * The refresh token is returned as a cookie
   */
  authToken: AuthTokenResponse;
  document?: Maybe<DocumentNode>;
  documentHistory: DocumentHistoryResponse;
  documentRegistries: DocumentRegistryResponse;
  documents: DocumentResponse;
  formSchema?: Maybe<FormSchemaNode>;
  invoice: InvoiceResponse;
  invoiceByNumber: InvoiceResponse;
  invoiceCounts: InvoiceCounts;
  invoices: InvoicesResponse;
  /** Query omSupply "item" entries */
  items: ItemsResponse;
  /** Query omSupply "locations" entries */
  locations: LocationsResponse;
  logout: LogoutResponse;
  logs: LogResponse;
  /** Query omSupply "master_lists" entries */
  masterLists: MasterListsResponse;
  me: UserResponse;
  /** Query omSupply "name" entries */
  names: NamesResponse;
  patient?: Maybe<PatientNode>;
  patientSearch: PatientSearchResponse;
  patients: PatientResponse;
  /**
   * Creates a printed report.
   *
   * All details about the report, e.g. the output format, are specified in the report definition
   * which is referred to by the report_id.
   * The printed report can be retrieved from the `/files` endpoint using the returned file id.
   */
  printReport: PrintReportResponse;
  printReportDefinition: PrintReportResponse;
  /**
   * Retrieves a new auth bearer and refresh token
   * The refresh token is returned as a cookie
   */
  refreshToken: RefreshTokenResponse;
  /** Queries a list of available reports */
  reports: ReportsResponse;
  requisition: RequisitionResponse;
  requisitionByNumber: RequisitionResponse;
  requisitionLineChart: RequisitionLineChartResponse;
  requisitions: RequisitionsResponse;
  /** Restarts the server */
  serverRestart: RestartNode;
  /**
   * Retrieves a new auth bearer and refresh token
   * The refresh token is returned as a cookie
   */
  serverSettings: ServerSettingsResponse;
  stockCounts: StockCounts;
  stocktake: StocktakeResponse;
  stocktakeByNumber: StocktakeResponse;
  stocktakes: StocktakesResponse;
  store: StoreResponse;
  stores: StoresResponse;
};


export type FullQueryAuthTokenArgs = {
  password: Scalars['String'];
  username: Scalars['String'];
};


export type FullQueryDocumentArgs = {
  name: Scalars['String'];
  storeId: Scalars['String'];
};


export type FullQueryDocumentHistoryArgs = {
  name: Scalars['String'];
  storeId: Scalars['String'];
};


export type FullQueryDocumentRegistriesArgs = {
  filter?: InputMaybe<DocumentRegistryFilterInput>;
  sort?: InputMaybe<Array<DocumentRegistrySortInput>>;
};


export type FullQueryDocumentsArgs = {
  filter?: InputMaybe<DocumentFilterInput>;
  storeId: Scalars['String'];
};


export type FullQueryFormSchemaArgs = {
  id: Scalars['String'];
};


export type FullQueryInvoiceArgs = {
  id: Scalars['String'];
  storeId: Scalars['String'];
};


export type FullQueryInvoiceByNumberArgs = {
  invoiceNumber: Scalars['Int'];
  storeId: Scalars['String'];
  type: InvoiceNodeType;
};


export type FullQueryInvoiceCountsArgs = {
  storeId: Scalars['String'];
  timezoneOffset?: InputMaybe<Scalars['Int']>;
};


export type FullQueryInvoicesArgs = {
  filter?: InputMaybe<InvoiceFilterInput>;
  page?: InputMaybe<PaginationInput>;
  sort?: InputMaybe<Array<InvoiceSortInput>>;
  storeId: Scalars['String'];
};


export type FullQueryItemsArgs = {
  filter?: InputMaybe<ItemFilterInput>;
  page?: InputMaybe<PaginationInput>;
  sort?: InputMaybe<Array<ItemSortInput>>;
  storeId: Scalars['String'];
};


export type FullQueryLocationsArgs = {
  filter?: InputMaybe<LocationFilterInput>;
  page?: InputMaybe<PaginationInput>;
  sort?: InputMaybe<Array<LocationSortInput>>;
  storeId: Scalars['String'];
};


export type FullQueryLogsArgs = {
  filter?: InputMaybe<LogFilterInput>;
  page?: InputMaybe<PaginationInput>;
  sort?: InputMaybe<Array<LogSortInput>>;
};


export type FullQueryMasterListsArgs = {
  filter?: InputMaybe<MasterListFilterInput>;
  page?: InputMaybe<PaginationInput>;
  sort?: InputMaybe<Array<MasterListSortInput>>;
  storeId: Scalars['String'];
};


export type FullQueryNamesArgs = {
  filter?: InputMaybe<NameFilterInput>;
  page?: InputMaybe<PaginationInput>;
  sort?: InputMaybe<Array<NameSortInput>>;
  storeId: Scalars['String'];
};


export type FullQueryPatientArgs = {
  patientId: Scalars['String'];
  storeId: Scalars['String'];
};


export type FullQueryPatientSearchArgs = {
  input: PatientSearchInput;
  storeId: Scalars['String'];
};


export type FullQueryPatientsArgs = {
  filter?: InputMaybe<PatientFilterInput>;
  page?: InputMaybe<PaginationInput>;
  sort?: InputMaybe<Array<PatientSortInput>>;
  storeId: Scalars['String'];
};


export type FullQueryPrintReportArgs = {
  dataId: Scalars['String'];
  format?: InputMaybe<PrintFormat>;
  reportId: Scalars['String'];
  storeId: Scalars['String'];
};


export type FullQueryPrintReportDefinitionArgs = {
  dataId: Scalars['String'];
  name?: InputMaybe<Scalars['String']>;
  report: Scalars['JSON'];
  storeId: Scalars['String'];
};


export type FullQueryReportsArgs = {
  filter?: InputMaybe<ReportFilterInput>;
  page?: InputMaybe<PaginationInput>;
  sort?: InputMaybe<Array<ReportSortInput>>;
  storeId: Scalars['String'];
};


export type FullQueryRequisitionArgs = {
  id: Scalars['String'];
  storeId: Scalars['String'];
};


export type FullQueryRequisitionByNumberArgs = {
  requisitionNumber: Scalars['Int'];
  storeId: Scalars['String'];
  type: RequisitionNodeType;
};


export type FullQueryRequisitionLineChartArgs = {
  consumptionOptionsInput?: InputMaybe<ConsumptionOptionsInput>;
  requestRequisitionLineId: Scalars['String'];
  stockEvolutionOptionsInput?: InputMaybe<StockEvolutionOptionsInput>;
  storeId: Scalars['String'];
};


export type FullQueryRequisitionsArgs = {
  filter?: InputMaybe<RequisitionFilterInput>;
  page?: InputMaybe<PaginationInput>;
  sort?: InputMaybe<Array<RequisitionSortInput>>;
  storeId: Scalars['String'];
};


export type FullQueryStockCountsArgs = {
  daysTillExpired?: InputMaybe<Scalars['Int']>;
  storeId: Scalars['String'];
  timezoneOffset?: InputMaybe<Scalars['Int']>;
};


export type FullQueryStocktakeArgs = {
  id: Scalars['String'];
  storeId: Scalars['String'];
};


export type FullQueryStocktakeByNumberArgs = {
  stocktakeNumber: Scalars['Int'];
  storeId: Scalars['String'];
};


export type FullQueryStocktakesArgs = {
  filter?: InputMaybe<StocktakeFilterInput>;
  page?: InputMaybe<PaginationInput>;
  sort?: InputMaybe<Array<StocktakeSortInput>>;
  storeId: Scalars['String'];
};


export type FullQueryStoreArgs = {
  id: Scalars['String'];
};


export type FullQueryStoresArgs = {
  filter?: InputMaybe<StoreFilterInput>;
  page?: InputMaybe<PaginationInput>;
  sort?: InputMaybe<Array<StoreSortInput>>;
};

export enum GenderInput {
  Female = 'FEMALE',
  Male = 'MALE',
  NonBinary = 'NON_BINARY',
  TransgenderFemale = 'TRANSGENDER_FEMALE',
  TransgenderFemaleHormone = 'TRANSGENDER_FEMALE_HORMONE',
  TransgenderFemaleSurgical = 'TRANSGENDER_FEMALE_SURGICAL',
  TransgenderMale = 'TRANSGENDER_MALE',
  TransgenderMaleHormone = 'TRANSGENDER_MALE_HORMONE',
  TransgenderMaleSurgical = 'TRANSGENDER_MALE_SURGICAL',
  Unknown = 'UNKNOWN'
}

export enum GenderType {
  Female = 'FEMALE',
  Male = 'MALE',
  NonBinary = 'NON_BINARY',
  TransgenderFemale = 'TRANSGENDER_FEMALE',
  TransgenderFemaleHormone = 'TRANSGENDER_FEMALE_HORMONE',
  TransgenderFemaleSurgical = 'TRANSGENDER_FEMALE_SURGICAL',
  TransgenderMale = 'TRANSGENDER_MALE',
  TransgenderMaleHormone = 'TRANSGENDER_MALE_HORMONE',
  TransgenderMaleSurgical = 'TRANSGENDER_MALE_SURGICAL',
  Unknown = 'UNKNOWN'
}

export type InboundInvoiceCounts = {
  __typename: 'InboundInvoiceCounts';
  created: InvoiceCountsSummary;
};

export type InsertDocumentRegistryInput = {
  context: DocumentRegistryNodeContext;
  documentType: Scalars['String'];
  formSchemaId: Scalars['String'];
  id: Scalars['String'];
  name?: InputMaybe<Scalars['String']>;
  parentId?: InputMaybe<Scalars['String']>;
};

export type InsertDocumentResponse = DocumentRegistryNode;

export type InsertErrorInterface = {
  description: Scalars['String'];
};

export type InsertFormSchemaInput = {
  id: Scalars['String'];
  jsonSchema: Scalars['JSON'];
  type: Scalars['String'];
  uiSchema: Scalars['JSON'];
};

export type InsertFormSchemaResponse = FormSchemaNode;

export type InsertInboundShipmentError = {
  __typename: 'InsertInboundShipmentError';
  error: InsertInboundShipmentErrorInterface;
};

export type InsertInboundShipmentErrorInterface = {
  description: Scalars['String'];
};

export type InsertInboundShipmentInput = {
  colour?: InputMaybe<Scalars['String']>;
  comment?: InputMaybe<Scalars['String']>;
  id: Scalars['String'];
  onHold?: InputMaybe<Scalars['Boolean']>;
  otherPartyId: Scalars['String'];
  theirReference?: InputMaybe<Scalars['String']>;
};

export type InsertInboundShipmentLineError = {
  __typename: 'InsertInboundShipmentLineError';
  error: InsertInboundShipmentLineErrorInterface;
};

export type InsertInboundShipmentLineErrorInterface = {
  description: Scalars['String'];
};

export type InsertInboundShipmentLineInput = {
  batch?: InputMaybe<Scalars['String']>;
  costPricePerPack: Scalars['Float'];
  expiryDate?: InputMaybe<Scalars['NaiveDate']>;
  id: Scalars['String'];
  invoiceId: Scalars['String'];
  itemId: Scalars['String'];
  locationId?: InputMaybe<Scalars['String']>;
  numberOfPacks: Scalars['Int'];
  packSize: Scalars['Int'];
  sellPricePerPack: Scalars['Float'];
  tax?: InputMaybe<TaxUpdate>;
  totalAfterTax: Scalars['Float'];
  totalBeforeTax: Scalars['Float'];
};

export type InsertInboundShipmentLineResponse = InsertInboundShipmentLineError | InvoiceLineNode;

export type InsertInboundShipmentLineResponseWithId = {
  __typename: 'InsertInboundShipmentLineResponseWithId';
  id: Scalars['String'];
  response: InsertInboundShipmentLineResponse;
};

export type InsertInboundShipmentResponse = InsertInboundShipmentError | InvoiceNode;

export type InsertInboundShipmentResponseWithId = {
  __typename: 'InsertInboundShipmentResponseWithId';
  id: Scalars['String'];
  response: InsertInboundShipmentResponse;
};

export type InsertInboundShipmentServiceLineError = {
  __typename: 'InsertInboundShipmentServiceLineError';
  error: InsertInboundShipmentServiceLineErrorInterface;
};

export type InsertInboundShipmentServiceLineErrorInterface = {
  description: Scalars['String'];
};

export type InsertInboundShipmentServiceLineInput = {
  id: Scalars['String'];
  invoiceId: Scalars['String'];
  itemId?: InputMaybe<Scalars['String']>;
  name?: InputMaybe<Scalars['String']>;
  note?: InputMaybe<Scalars['String']>;
  tax?: InputMaybe<TaxUpdate>;
  totalAfterTax: Scalars['Float'];
  totalBeforeTax: Scalars['Float'];
};

export type InsertInboundShipmentServiceLineResponse = InsertInboundShipmentServiceLineError | InvoiceLineNode;

export type InsertInboundShipmentServiceLineResponseWithId = {
  __typename: 'InsertInboundShipmentServiceLineResponseWithId';
  id: Scalars['String'];
  response: InsertInboundShipmentServiceLineResponse;
};

export type InsertLocationError = {
  __typename: 'InsertLocationError';
  error: InsertLocationErrorInterface;
};

export type InsertLocationErrorInterface = {
  description: Scalars['String'];
};

export type InsertLocationInput = {
  code: Scalars['String'];
  id: Scalars['String'];
  name?: InputMaybe<Scalars['String']>;
  onHold?: InputMaybe<Scalars['Boolean']>;
};

export type InsertLocationResponse = InsertLocationError | LocationNode;

export type InsertOutboundShipmentError = {
  __typename: 'InsertOutboundShipmentError';
  error: InsertErrorInterface;
};

export type InsertOutboundShipmentInput = {
  colour?: InputMaybe<Scalars['String']>;
  comment?: InputMaybe<Scalars['String']>;
  /** The new invoice id provided by the client */
  id: Scalars['String'];
  onHold?: InputMaybe<Scalars['Boolean']>;
  /** The other party must be an customer of the current store */
  otherPartyId: Scalars['String'];
  theirReference?: InputMaybe<Scalars['String']>;
};

export type InsertOutboundShipmentLineError = {
  __typename: 'InsertOutboundShipmentLineError';
  error: InsertOutboundShipmentLineErrorInterface;
};

export type InsertOutboundShipmentLineErrorInterface = {
  description: Scalars['String'];
};

export type InsertOutboundShipmentLineInput = {
  id: Scalars['String'];
  invoiceId: Scalars['String'];
  itemId: Scalars['String'];
  numberOfPacks: Scalars['Int'];
  stockLineId: Scalars['String'];
  tax?: InputMaybe<TaxUpdate>;
  totalAfterTax: Scalars['Float'];
  totalBeforeTax: Scalars['Float'];
};

export type InsertOutboundShipmentLineResponse = InsertOutboundShipmentLineError | InvoiceLineNode;

export type InsertOutboundShipmentLineResponseWithId = {
  __typename: 'InsertOutboundShipmentLineResponseWithId';
  id: Scalars['String'];
  response: InsertOutboundShipmentLineResponse;
};

export type InsertOutboundShipmentResponse = InsertOutboundShipmentError | InvoiceNode | NodeError;

export type InsertOutboundShipmentResponseWithId = {
  __typename: 'InsertOutboundShipmentResponseWithId';
  id: Scalars['String'];
  response: InsertOutboundShipmentResponse;
};

export type InsertOutboundShipmentServiceLineError = {
  __typename: 'InsertOutboundShipmentServiceLineError';
  error: InsertOutboundShipmentServiceLineErrorInterface;
};

export type InsertOutboundShipmentServiceLineErrorInterface = {
  description: Scalars['String'];
};

export type InsertOutboundShipmentServiceLineInput = {
  id: Scalars['String'];
  invoiceId: Scalars['String'];
  itemId?: InputMaybe<Scalars['String']>;
  name?: InputMaybe<Scalars['String']>;
  note?: InputMaybe<Scalars['String']>;
  tax?: InputMaybe<TaxUpdate>;
  totalAfterTax: Scalars['Float'];
  totalBeforeTax: Scalars['Float'];
};

export type InsertOutboundShipmentServiceLineResponse = InsertOutboundShipmentServiceLineError | InvoiceLineNode;

export type InsertOutboundShipmentServiceLineResponseWithId = {
  __typename: 'InsertOutboundShipmentServiceLineResponseWithId';
  id: Scalars['String'];
  response: InsertOutboundShipmentServiceLineResponse;
};

export type InsertOutboundShipmentUnallocatedLineError = {
  __typename: 'InsertOutboundShipmentUnallocatedLineError';
  error: InsertOutboundShipmentUnallocatedLineErrorInterface;
};

export type InsertOutboundShipmentUnallocatedLineErrorInterface = {
  description: Scalars['String'];
};

export type InsertOutboundShipmentUnallocatedLineInput = {
  id: Scalars['String'];
  invoiceId: Scalars['String'];
  itemId: Scalars['String'];
  quantity: Scalars['Int'];
};

export type InsertOutboundShipmentUnallocatedLineResponse = InsertOutboundShipmentUnallocatedLineError | InvoiceLineNode;

export type InsertOutboundShipmentUnallocatedLineResponseWithId = {
  __typename: 'InsertOutboundShipmentUnallocatedLineResponseWithId';
  id: Scalars['String'];
  response: InsertOutboundShipmentUnallocatedLineResponse;
};

export type InsertPatientInput = {
  /** Patient document data */
  data: Scalars['JSON'];
  /** The schema id used for the patient data */
  schemaId: Scalars['String'];
};

export type InsertPatientResponse = PatientNode;

export type InsertRequestRequisitionError = {
  __typename: 'InsertRequestRequisitionError';
  error: InsertRequestRequisitionErrorInterface;
};

export type InsertRequestRequisitionErrorInterface = {
  description: Scalars['String'];
};

export type InsertRequestRequisitionInput = {
  colour?: InputMaybe<Scalars['String']>;
  comment?: InputMaybe<Scalars['String']>;
  /** Defaults to 2 weeks from now */
  expectedDeliveryDate?: InputMaybe<Scalars['NaiveDate']>;
  id: Scalars['String'];
  maxMonthsOfStock: Scalars['Float'];
  minMonthsOfStock: Scalars['Float'];
  otherPartyId: Scalars['String'];
  theirReference?: InputMaybe<Scalars['String']>;
};

export type InsertRequestRequisitionLineError = {
  __typename: 'InsertRequestRequisitionLineError';
  error: InsertRequestRequisitionLineErrorInterface;
};

export type InsertRequestRequisitionLineErrorInterface = {
  description: Scalars['String'];
};

export type InsertRequestRequisitionLineInput = {
  comment?: InputMaybe<Scalars['String']>;
  id: Scalars['String'];
  itemId: Scalars['String'];
  requestedQuantity?: InputMaybe<Scalars['Int']>;
  requisitionId: Scalars['String'];
};

export type InsertRequestRequisitionLineResponse = InsertRequestRequisitionLineError | RequisitionLineNode;

export type InsertRequestRequisitionLineResponseWithId = {
  __typename: 'InsertRequestRequisitionLineResponseWithId';
  id: Scalars['String'];
  response: InsertRequestRequisitionLineResponse;
};

export type InsertRequestRequisitionResponse = InsertRequestRequisitionError | RequisitionNode;

export type InsertRequestRequisitionResponseWithId = {
  __typename: 'InsertRequestRequisitionResponseWithId';
  id: Scalars['String'];
  response: InsertRequestRequisitionResponse;
};

export type InsertStocktakeInput = {
  comment?: InputMaybe<Scalars['String']>;
  description?: InputMaybe<Scalars['String']>;
  id: Scalars['String'];
  isLocked?: InputMaybe<Scalars['Boolean']>;
  stocktakeDate?: InputMaybe<Scalars['NaiveDate']>;
};

export type InsertStocktakeLineError = {
  __typename: 'InsertStocktakeLineError';
  error: InsertStocktakeLineErrorInterface;
};

export type InsertStocktakeLineErrorInterface = {
  description: Scalars['String'];
};

export type InsertStocktakeLineInput = {
  batch?: InputMaybe<Scalars['String']>;
  comment?: InputMaybe<Scalars['String']>;
  costPricePerPack?: InputMaybe<Scalars['Float']>;
  countedNumberOfPacks?: InputMaybe<Scalars['Int']>;
  expiryDate?: InputMaybe<Scalars['NaiveDate']>;
  id: Scalars['String'];
  itemId?: InputMaybe<Scalars['String']>;
  locationId?: InputMaybe<Scalars['String']>;
  note?: InputMaybe<Scalars['String']>;
  packSize?: InputMaybe<Scalars['Int']>;
  sellPricePerPack?: InputMaybe<Scalars['Float']>;
  stockLineId?: InputMaybe<Scalars['String']>;
  stocktakeId: Scalars['String'];
};

export type InsertStocktakeLineResponse = InsertStocktakeLineError | StocktakeLineNode;

export type InsertStocktakeLineResponseWithId = {
  __typename: 'InsertStocktakeLineResponseWithId';
  id: Scalars['String'];
  response: InsertStocktakeLineResponse;
};

export type InsertStocktakeResponse = StocktakeNode;

export type InsertStocktakeResponseWithId = {
  __typename: 'InsertStocktakeResponseWithId';
  id: Scalars['String'];
  response: InsertStocktakeResponse;
};

export type InternalError = InsertLocationErrorInterface & RefreshTokenErrorInterface & UpdateLocationErrorInterface & {
  __typename: 'InternalError';
  description: Scalars['String'];
  fullError: Scalars['String'];
};

export type InvalidCredentials = AuthTokenErrorInterface & {
  __typename: 'InvalidCredentials';
  description: Scalars['String'];
};

export type InvalidToken = RefreshTokenErrorInterface & {
  __typename: 'InvalidToken';
  description: Scalars['String'];
};

export type InvoiceConnector = {
  __typename: 'InvoiceConnector';
  nodes: Array<InvoiceNode>;
  totalCount: Scalars['Int'];
};

export type InvoiceCounts = {
  __typename: 'InvoiceCounts';
  inbound: InboundInvoiceCounts;
  outbound: OutboundInvoiceCounts;
};

export type InvoiceCountsSummary = {
  __typename: 'InvoiceCountsSummary';
  thisWeek: Scalars['Int'];
  today: Scalars['Int'];
};

export type InvoiceFilterInput = {
  allocatedDatetime?: InputMaybe<DatetimeFilterInput>;
  colour?: InputMaybe<EqualFilterStringInput>;
  comment?: InputMaybe<SimpleStringFilterInput>;
  createdDatetime?: InputMaybe<DatetimeFilterInput>;
  deliveredDatetime?: InputMaybe<DatetimeFilterInput>;
  id?: InputMaybe<EqualFilterStringInput>;
  invoiceNumber?: InputMaybe<EqualFilterBigNumberInput>;
  linkedInvoiceId?: InputMaybe<EqualFilterStringInput>;
  nameId?: InputMaybe<EqualFilterStringInput>;
  onHold?: InputMaybe<Scalars['Boolean']>;
  otherPartyId?: InputMaybe<EqualFilterStringInput>;
  otherPartyName?: InputMaybe<SimpleStringFilterInput>;
  pickedDatetime?: InputMaybe<DatetimeFilterInput>;
  requisitionId?: InputMaybe<EqualFilterStringInput>;
  shippedDatetime?: InputMaybe<DatetimeFilterInput>;
  status?: InputMaybe<EqualFilterInvoiceStatusInput>;
  storeId?: InputMaybe<EqualFilterStringInput>;
  theirReference?: InputMaybe<EqualFilterStringInput>;
  transportReference?: InputMaybe<EqualFilterStringInput>;
  type?: InputMaybe<EqualFilterInvoiceTypeInput>;
  userId?: InputMaybe<EqualFilterStringInput>;
  verifiedDatetime?: InputMaybe<DatetimeFilterInput>;
};

export type InvoiceIsNotEditable = UpdateErrorInterface & {
  __typename: 'InvoiceIsNotEditable';
  description: Scalars['String'];
};

export type InvoiceLineConnector = {
  __typename: 'InvoiceLineConnector';
  nodes: Array<InvoiceLineNode>;
  totalCount: Scalars['Int'];
};

export type InvoiceLineNode = {
  __typename: 'InvoiceLineNode';
  batch?: Maybe<Scalars['String']>;
  costPricePerPack: Scalars['Float'];
  expiryDate?: Maybe<Scalars['NaiveDate']>;
  id: Scalars['String'];
  invoiceId: Scalars['String'];
  item: ItemNode;
  itemCode: Scalars['String'];
  itemId: Scalars['String'];
  itemName: Scalars['String'];
  location?: Maybe<LocationNode>;
  locationId?: Maybe<Scalars['String']>;
  locationName?: Maybe<Scalars['String']>;
  note?: Maybe<Scalars['String']>;
  numberOfPacks: Scalars['Int'];
  packSize: Scalars['Int'];
  pricing: PricingNode;
  sellPricePerPack: Scalars['Float'];
  stockLine?: Maybe<StockLineNode>;
  taxPercentage?: Maybe<Scalars['Float']>;
  totalAfterTax: Scalars['Float'];
  totalBeforeTax: Scalars['Float'];
  type: InvoiceLineNodeType;
};

export enum InvoiceLineNodeType {
  Service = 'SERVICE',
  StockIn = 'STOCK_IN',
  StockOut = 'STOCK_OUT',
  UnallocatedStock = 'UNALLOCATED_STOCK'
}

export type InvoiceNode = {
  __typename: 'InvoiceNode';
  allocatedDatetime?: Maybe<Scalars['DateTime']>;
  colour?: Maybe<Scalars['String']>;
  comment?: Maybe<Scalars['String']>;
  createdDatetime: Scalars['DateTime'];
  deliveredDatetime?: Maybe<Scalars['DateTime']>;
  id: Scalars['String'];
  invoiceNumber: Scalars['Int'];
  lines: InvoiceLineConnector;
  /** Inbound Shipment <-> Outbound Shipment, where Inbound Shipment originated from Outbound Shipment */
  linkedShipment?: Maybe<InvoiceNode>;
  onHold: Scalars['Boolean'];
  otherParty: NameNode;
  otherPartyId: Scalars['String'];
  otherPartyName: Scalars['String'];
  otherPartyStore?: Maybe<StoreNode>;
  pickedDatetime?: Maybe<Scalars['DateTime']>;
  pricing: PricingNode;
  /**
   * Response Requisition that is the origin of this Outbound Shipment
   * Or Request Requisition for Inbound Shipment that Originated from Outbound Shipment (linked through Response Requisition)
   */
  requisition?: Maybe<RequisitionNode>;
  shippedDatetime?: Maybe<Scalars['DateTime']>;
  status: InvoiceNodeStatus;
  theirReference?: Maybe<Scalars['String']>;
  transportReference?: Maybe<Scalars['String']>;
  type: InvoiceNodeType;
  /**
   * User that last edited invoice, if user is not found in system default unknown user is returned
   * Null is returned for transfers, where inbound has not been edited yet
   * Null is also returned for system created invoices like inventory adjustments
   */
  user?: Maybe<UserNode>;
  verifiedDatetime?: Maybe<Scalars['DateTime']>;
};


export type InvoiceNodeOtherPartyArgs = {
  storeId: Scalars['String'];
};

export enum InvoiceNodeStatus {
  /**
   * General description: Outbound Shipment is ready for picking (all unallocated lines need to be fullfilled)
   * Outbound Shipment: Invoice can only be turned to allocated status when
   * all unallocated lines are fullfilled
   * Inbound Shipment: not applicable
   */
  Allocated = 'ALLOCATED',
  /**
   * General description: Inbound Shipment was received
   * Outbound Shipment: Status is updated based on corresponding inbound Shipment
   * Inbound Shipment: Stock is introduced and can be issued
   */
  Delivered = 'DELIVERED',
  /**
   * Outbound Shipment: available_number_of_packs in a stock line gets
   * updated when items are added to the invoice.
   * Inbound Shipment: No stock changes in this status, only manually entered
   * inbound Shipments have new status
   */
  New = 'NEW',
  /**
   * General description: Outbound Shipment was picked from shelf and ready for Shipment
   * Outbound Shipment: available_number_of_packs and
   * total_number_of_packs get updated when items are added to the invoice
   * Inbound Shipment: For inter store stock transfers an inbound Shipment
   * is created when corresponding outbound Shipment is picked and ready for
   * Shipment, inbound Shipment is not editable in this status
   */
  Picked = 'PICKED',
  /**
   * General description: Outbound Shipment is sent out for delivery
   * Outbound Shipment: Becomes not editable
   * Inbound Shipment: For inter store stock transfers an inbound Shipment
   * becomes editable when this status is set as a result of corresponding
   * outbound Shipment being chagned to shipped (this is similar to New status)
   */
  Shipped = 'SHIPPED',
  /**
   * General description: Received inbound Shipment was counted and verified
   * Outbound Shipment: Status is updated based on corresponding inbound Shipment
   * Inbound Shipment: Becomes not editable
   */
  Verified = 'VERIFIED'
}

export enum InvoiceNodeType {
  InboundShipment = 'INBOUND_SHIPMENT',
  InventoryAdjustment = 'INVENTORY_ADJUSTMENT',
  OutboundShipment = 'OUTBOUND_SHIPMENT'
}

export type InvoiceResponse = InvoiceNode | NodeError;

export enum InvoiceSortFieldInput {
  AllocatedDatetime = 'allocatedDatetime',
  Comment = 'comment',
  CreatedDatetime = 'createdDatetime',
  DeliveredDatetime = 'deliveredDatetime',
  InvoiceNumber = 'invoiceNumber',
  OtherPartyName = 'otherPartyName',
  PickedDatetime = 'pickedDatetime',
  ShippedDatetime = 'shippedDatetime',
  Status = 'status',
  TheirReference = 'theirReference',
  TransportReference = 'transportReference',
  Type = 'type',
  VerifiedDatetime = 'verifiedDatetime'
}

export type InvoiceSortInput = {
  /**
   * Sort query result is sorted descending or ascending (if not provided the default is
   * ascending)
   */
  desc?: InputMaybe<Scalars['Boolean']>;
  /** Sort query result by `key` */
  key: InvoiceSortFieldInput;
};

export type InvoicesResponse = InvoiceConnector;

export type ItemChartNode = {
  __typename: 'ItemChartNode';
  calculationDate?: Maybe<Scalars['NaiveDate']>;
  consumptionHistory?: Maybe<ConsumptionHistoryConnector>;
  stockEvolution?: Maybe<StockEvolutionConnector>;
  suggestedQuantityCalculation: SuggestedQuantityCalculationNode;
};

export type ItemConnector = {
  __typename: 'ItemConnector';
  nodes: Array<ItemNode>;
  totalCount: Scalars['Int'];
};

export type ItemFilterInput = {
  code?: InputMaybe<SimpleStringFilterInput>;
  id?: InputMaybe<EqualFilterStringInput>;
  isVisible?: InputMaybe<Scalars['Boolean']>;
  name?: InputMaybe<SimpleStringFilterInput>;
  type?: InputMaybe<EqualFilterItemTypeInput>;
};

export type ItemNode = {
  __typename: 'ItemNode';
  atcCategory: Scalars['String'];
  availableBatches: StockLineConnector;
  code: Scalars['String'];
  ddd: Scalars['String'];
  defaultPackSize: Scalars['Int'];
  doses: Scalars['Int'];
  id: Scalars['String'];
  isVaccine: Scalars['Boolean'];
  isVisible: Scalars['Boolean'];
  margin: Scalars['Float'];
  msupplyUniversalCode: Scalars['String'];
  msupplyUniversalName: Scalars['String'];
  name: Scalars['String'];
  outerPackSize: Scalars['Int'];
  stats: ItemStatsNode;
  strength: Scalars['String'];
  type: ItemNodeType;
  unitName?: Maybe<Scalars['String']>;
  volumePerOuterPack: Scalars['Float'];
  volumePerPack: Scalars['Float'];
  weight: Scalars['Float'];
};


export type ItemNodeAvailableBatchesArgs = {
  storeId: Scalars['String'];
};


export type ItemNodeStatsArgs = {
  amcLookbackMonths?: InputMaybe<Scalars['Int']>;
  storeId: Scalars['String'];
};

export enum ItemNodeType {
  NonStock = 'NON_STOCK',
  Service = 'SERVICE',
  Stock = 'STOCK'
}

export enum ItemSortFieldInput {
  Code = 'code',
  Name = 'name',
  Type = 'type'
}

export type ItemSortInput = {
  /**
   * Sort query result is sorted descending or ascending (if not provided the default is
   * ascending)
   */
  desc?: InputMaybe<Scalars['Boolean']>;
  /** Sort query result by `key` */
  key: ItemSortFieldInput;
};

export type ItemStatsNode = {
  __typename: 'ItemStatsNode';
  availableMonthsOfStockOnHand?: Maybe<Scalars['Float']>;
  availableStockOnHand: Scalars['Int'];
  averageMonthlyConsumption: Scalars['Float'];
};

export type ItemsResponse = ItemConnector;

export type JsonschemaNode = {
  __typename: 'JsonschemaNode';
  id: Scalars['String'];
  jsonSchema: Scalars['JSON'];
};

export type LocationConnector = {
  __typename: 'LocationConnector';
  nodes: Array<LocationNode>;
  totalCount: Scalars['Int'];
};

export type LocationFilterInput = {
  code?: InputMaybe<EqualFilterStringInput>;
  id?: InputMaybe<EqualFilterStringInput>;
  name?: InputMaybe<EqualFilterStringInput>;
  onHold?: InputMaybe<Scalars['Boolean']>;
};

export type LocationInUse = DeleteLocationErrorInterface & {
  __typename: 'LocationInUse';
  description: Scalars['String'];
  invoiceLines: InvoiceLineConnector;
  stockLines: StockLineConnector;
};

export type LocationIsOnHold = InsertOutboundShipmentLineErrorInterface & UpdateOutboundShipmentLineErrorInterface & {
  __typename: 'LocationIsOnHold';
  description: Scalars['String'];
};

export type LocationNode = {
  __typename: 'LocationNode';
  code: Scalars['String'];
  id: Scalars['String'];
  name: Scalars['String'];
  onHold: Scalars['Boolean'];
  stock: StockLineConnector;
};

export type LocationNotFound = InsertOutboundShipmentLineErrorInterface & UpdateOutboundShipmentLineErrorInterface & {
  __typename: 'LocationNotFound';
  description: Scalars['String'];
};

export enum LocationSortFieldInput {
  Code = 'code',
  Name = 'name'
}

export type LocationSortInput = {
  /**
   * Sort query result is sorted descending or ascending (if not provided the default is
   * ascending)
   */
  desc?: InputMaybe<Scalars['Boolean']>;
  /** Sort query result by `key` */
  key: LocationSortFieldInput;
};

export type LocationsResponse = LocationConnector;

export type LogConnector = {
  __typename: 'LogConnector';
  nodes: Array<LogNode>;
  totalCount: Scalars['Int'];
};

export type LogFilterInput = {
  id?: InputMaybe<EqualFilterStringInput>;
  recordId?: InputMaybe<EqualFilterStringInput>;
  storeId?: InputMaybe<EqualFilterStringInput>;
  type?: InputMaybe<EqualFilterLogTypeInput>;
  userId?: InputMaybe<EqualFilterStringInput>;
};

export type LogNode = {
  __typename: 'LogNode';
  datetime: Scalars['NaiveDateTime'];
  id: Scalars['String'];
  recordId?: Maybe<Scalars['String']>;
  store?: Maybe<StoreNode>;
  storeId?: Maybe<Scalars['String']>;
  type: LogNodeType;
  user?: Maybe<UserNode>;
};

export enum LogNodeType {
  InvoiceCreated = 'INVOICE_CREATED',
  InvoiceDeleted = 'INVOICE_DELETED',
  InvoiceStatusAllocated = 'INVOICE_STATUS_ALLOCATED',
  InvoiceStatusDelivered = 'INVOICE_STATUS_DELIVERED',
  InvoiceStatusPicked = 'INVOICE_STATUS_PICKED',
  InvoiceStatusShipped = 'INVOICE_STATUS_SHIPPED',
  InvoiceStatusVerified = 'INVOICE_STATUS_VERIFIED',
  RequisitionCreated = 'REQUISITION_CREATED',
  RequisitionDeleted = 'REQUISITION_DELETED',
  RequisitionStatusFinalised = 'REQUISITION_STATUS_FINALISED',
  RequisitionStatusSent = 'REQUISITION_STATUS_SENT',
  StocktakeCreated = 'STOCKTAKE_CREATED',
  StocktakeDeleted = 'STOCKTAKE_DELETED',
  StocktakeStatusFinalised = 'STOCKTAKE_STATUS_FINALISED',
  UserLoggedIn = 'USER_LOGGED_IN'
}

export type LogResponse = LogConnector;

export enum LogSortFieldInput {
  Id = 'id',
  LogType = 'logType',
  RecordId = 'recordId',
  UserId = 'userId'
}

export type LogSortInput = {
  /**
   * Sort query result is sorted descending or ascending (if not provided the default is
   * ascending)
   */
  desc?: InputMaybe<Scalars['Boolean']>;
  /** Sort query result by `key` */
  key: LogSortFieldInput;
};

export type Logout = {
  __typename: 'Logout';
  /** User id of the logged out user */
  userId: Scalars['String'];
};

export type LogoutResponse = Logout;

export type MasterListConnector = {
  __typename: 'MasterListConnector';
  nodes: Array<MasterListNode>;
  totalCount: Scalars['Int'];
};

export type MasterListFilterInput = {
  code?: InputMaybe<SimpleStringFilterInput>;
  description?: InputMaybe<SimpleStringFilterInput>;
  existsForName?: InputMaybe<SimpleStringFilterInput>;
  existsForNameId?: InputMaybe<EqualFilterStringInput>;
  existsForStoreId?: InputMaybe<EqualFilterStringInput>;
  id?: InputMaybe<EqualFilterStringInput>;
  name?: InputMaybe<SimpleStringFilterInput>;
};

export type MasterListLineConnector = {
  __typename: 'MasterListLineConnector';
  nodes: Array<MasterListLineNode>;
  totalCount: Scalars['Int'];
};

export type MasterListLineNode = {
  __typename: 'MasterListLineNode';
  id: Scalars['String'];
  item: ItemNode;
  itemId: Scalars['String'];
};

export type MasterListNode = {
  __typename: 'MasterListNode';
  code: Scalars['String'];
  description: Scalars['String'];
  id: Scalars['String'];
  lines: MasterListLineConnector;
  name: Scalars['String'];
};

export type MasterListNotFoundForThisName = AddToShipmentFromMasterListErrorInterface & {
  __typename: 'MasterListNotFoundForThisName';
  description: Scalars['String'];
};

export type MasterListNotFoundForThisStore = AddFromMasterListErrorInterface & {
  __typename: 'MasterListNotFoundForThisStore';
  description: Scalars['String'];
};

export enum MasterListSortFieldInput {
  Code = 'code',
  Description = 'description',
  Name = 'name'
}

export type MasterListSortInput = {
  /**
   * Sort query result is sorted descending or ascending (if not provided the default is
   * ascending)
   */
  desc?: InputMaybe<Scalars['Boolean']>;
  /** Sort query result by `key` */
  key: MasterListSortFieldInput;
};

export type MasterListsResponse = MasterListConnector;

export type MergeRequiredError = UpdateDocumentErrorInterface & {
  __typename: 'MergeRequiredError';
  autoMerge?: Maybe<RawDocumentNode>;
  description: Scalars['String'];
};

export type NameConnector = {
  __typename: 'NameConnector';
  nodes: Array<NameNode>;
  totalCount: Scalars['Int'];
};

export type NameFilterInput = {
  address1?: InputMaybe<SimpleStringFilterInput>;
  address2?: InputMaybe<SimpleStringFilterInput>;
  /** Filter by code */
  code?: InputMaybe<SimpleStringFilterInput>;
  country?: InputMaybe<SimpleStringFilterInput>;
  dateOfBirth?: InputMaybe<DateFilterInput>;
  email?: InputMaybe<SimpleStringFilterInput>;
  firstName?: InputMaybe<SimpleStringFilterInput>;
  gender?: InputMaybe<EqualFilterGenderInput>;
  id?: InputMaybe<EqualFilterStringInput>;
  /** Filter by customer property */
  isCustomer?: InputMaybe<Scalars['Boolean']>;
  /** Is this name a store */
  isStore?: InputMaybe<Scalars['Boolean']>;
  /** Filter by supplier property */
  isSupplier?: InputMaybe<Scalars['Boolean']>;
  /**
   * Show system names (defaults to false)
   * System names don't have name_store_join thus if queried with true filter, is_visible filter should also be true or null
   * if is_visible is set to true and is_system_name is also true no system names will be returned
   */
  isSystemName?: InputMaybe<Scalars['Boolean']>;
  /** Visibility in current store (based on store_id parameter and existence of name_store_join record) */
  isVisible?: InputMaybe<Scalars['Boolean']>;
  lastName?: InputMaybe<SimpleStringFilterInput>;
  /** Filter by name */
  name?: InputMaybe<SimpleStringFilterInput>;
  phone?: InputMaybe<SimpleStringFilterInput>;
  /** Code of the store if store is linked to name */
  storeCode?: InputMaybe<SimpleStringFilterInput>;
  /** Filter by name type */
  type?: InputMaybe<EqualFilterNameTypeInput>;
};

export type NameNode = {
  __typename: 'NameNode';
  address1?: Maybe<Scalars['String']>;
  address2?: Maybe<Scalars['String']>;
  chargeCode?: Maybe<Scalars['String']>;
  code: Scalars['String'];
  comment?: Maybe<Scalars['String']>;
  country?: Maybe<Scalars['String']>;
  createdDatetime?: Maybe<Scalars['DateTime']>;
  dateOfBirth?: Maybe<Scalars['NaiveDate']>;
  email?: Maybe<Scalars['String']>;
  firstName?: Maybe<Scalars['String']>;
  gender?: Maybe<GenderType>;
  id: Scalars['String'];
  isCustomer: Scalars['Boolean'];
  isDonor: Scalars['Boolean'];
  isManufacturer: Scalars['Boolean'];
  isOnHold: Scalars['Boolean'];
  isSupplier: Scalars['Boolean'];
  isSystemName: Scalars['Boolean'];
  isVisible: Scalars['Boolean'];
  lastName?: Maybe<Scalars['String']>;
  name: Scalars['String'];
  phone?: Maybe<Scalars['String']>;
  store?: Maybe<StoreNode>;
  type: NameNodeType;
  website?: Maybe<Scalars['String']>;
};

export enum NameNodeType {
  Build = 'BUILD',
  Facility = 'FACILITY',
  Invad = 'INVAD',
  Others = 'OTHERS',
  Patient = 'PATIENT',
  Repack = 'REPACK',
  Store = 'STORE'
}

export enum NameSortFieldInput {
  Code = 'code',
  Name = 'name'
}

export type NameSortInput = {
  /**
   * Sort query result is sorted descending or ascending (if not provided the default is
   * ascending)
   */
  desc?: InputMaybe<Scalars['Boolean']>;
  /** Sort query result by `key` */
  key: NameSortFieldInput;
};

export type NamesResponse = NameConnector;

export type NoRefreshTokenProvided = RefreshTokenErrorInterface & {
  __typename: 'NoRefreshTokenProvided';
  description: Scalars['String'];
};

/** Generic Error Wrapper */
export type NodeError = {
  __typename: 'NodeError';
  error: NodeErrorInterface;
};

export type NodeErrorInterface = {
  description: Scalars['String'];
};

export type NotARefreshToken = RefreshTokenErrorInterface & {
  __typename: 'NotARefreshToken';
  description: Scalars['String'];
};

export type NotAnInboundShipment = UpdateInboundShipmentLineErrorInterface & {
  __typename: 'NotAnInboundShipment';
  description: Scalars['String'];
};

export type NotAnOutboundShipmentError = UpdateErrorInterface & {
  __typename: 'NotAnOutboundShipmentError';
  description: Scalars['String'];
};

export type NotEnoughStockForReduction = InsertOutboundShipmentLineErrorInterface & UpdateOutboundShipmentLineErrorInterface & {
  __typename: 'NotEnoughStockForReduction';
  batch: StockLineResponse;
  description: Scalars['String'];
  line?: Maybe<InvoiceLineNode>;
};

export type NothingRemainingToSupply = CreateRequisitionShipmentErrorInterface & {
  __typename: 'NothingRemainingToSupply';
  description: Scalars['String'];
};

export type OtherPartyNotACustomer = InsertErrorInterface & UpdateErrorInterface & {
  __typename: 'OtherPartyNotACustomer';
  description: Scalars['String'];
};

export type OtherPartyNotASupplier = InsertInboundShipmentErrorInterface & InsertRequestRequisitionErrorInterface & UpdateInboundShipmentErrorInterface & UpdateRequestRequisitionErrorInterface & {
  __typename: 'OtherPartyNotASupplier';
  description: Scalars['String'];
};

export type OtherPartyNotVisible = InsertErrorInterface & InsertInboundShipmentErrorInterface & InsertRequestRequisitionErrorInterface & UpdateErrorInterface & UpdateInboundShipmentErrorInterface & UpdateRequestRequisitionErrorInterface & {
  __typename: 'OtherPartyNotVisible';
  description: Scalars['String'];
};

export type OutboundInvoiceCounts = {
  __typename: 'OutboundInvoiceCounts';
  created: InvoiceCountsSummary;
  /** Number of outbound shipments ready to be picked */
  toBePicked: Scalars['Int'];
};

/**
 * Pagination input.
 *
 * Option to limit the number of returned items and/or queries large lists in "pages".
 */
export type PaginationInput = {
  /** Max number of returned items */
  first?: InputMaybe<Scalars['Int']>;
  /** First returned item is at the `offset` position in the full list */
  offset?: InputMaybe<Scalars['Int']>;
};

export type PatientConnector = {
  __typename: 'PatientConnector';
  nodes: Array<PatientNode>;
  totalCount: Scalars['Int'];
};

export type PatientFilterInput = {
  address1?: InputMaybe<SimpleStringFilterInput>;
  address2?: InputMaybe<SimpleStringFilterInput>;
  code?: InputMaybe<SimpleStringFilterInput>;
  country?: InputMaybe<SimpleStringFilterInput>;
  dateOfBirth?: InputMaybe<DateFilterInput>;
  email?: InputMaybe<SimpleStringFilterInput>;
  firstName?: InputMaybe<SimpleStringFilterInput>;
  gender?: InputMaybe<EqualFilterGenderInput>;
  id?: InputMaybe<EqualFilterStringInput>;
  lastName?: InputMaybe<SimpleStringFilterInput>;
  phone?: InputMaybe<SimpleStringFilterInput>;
};

export type PatientNode = {
  __typename: 'PatientNode';
  address1?: Maybe<Scalars['String']>;
  address2?: Maybe<Scalars['String']>;
  code: Scalars['String'];
  country?: Maybe<Scalars['String']>;
  dateOfBirth?: Maybe<Scalars['NaiveDate']>;
  document?: Maybe<DocumentNode>;
  email?: Maybe<Scalars['String']>;
  firstName?: Maybe<Scalars['String']>;
  gender?: Maybe<GenderType>;
  id: Scalars['String'];
  lastName?: Maybe<Scalars['String']>;
  name: Scalars['String'];
  phone?: Maybe<Scalars['String']>;
  programs: Array<ProgramNode>;
  website?: Maybe<Scalars['String']>;
};

export type PatientResponse = PatientConnector;

export type PatientSearchConnector = {
  __typename: 'PatientSearchConnector';
  nodes: Array<PatientSearchNode>;
  totalCount: Scalars['Int'];
};

export type PatientSearchInput = {
  dateOfBirth?: InputMaybe<Scalars['NaiveDate']>;
  firstName?: InputMaybe<Scalars['String']>;
  lastName?: InputMaybe<Scalars['String']>;
};

export type PatientSearchNode = {
  __typename: 'PatientSearchNode';
  patient: PatientNode;
  score: Scalars['Float'];
};

export type PatientSearchResponse = PatientSearchConnector;

export enum PatientSortFieldInput {
  Address1 = 'address1',
  Address2 = 'address2',
  Code = 'code',
  Country = 'country',
  DateOfBirth = 'dateOfBirth',
  Email = 'email',
  FirstName = 'firstName',
  Gender = 'gender',
  LastName = 'lastName',
  Name = 'name',
  Phone = 'phone'
}

export type PatientSortInput = {
  /**
   * Sort query result is sorted descending or ascending (if not provided the default is
   * ascending)
   */
  desc?: InputMaybe<Scalars['Boolean']>;
  /** Sort query result by `key` */
  key: PatientSortFieldInput;
};

export type PricingNode = {
  __typename: 'PricingNode';
  serviceTotalAfterTax: Scalars['Float'];
  serviceTotalBeforeTax: Scalars['Float'];
  stockTotalAfterTax: Scalars['Float'];
  stockTotalBeforeTax: Scalars['Float'];
  taxPercentage?: Maybe<Scalars['Float']>;
  totalAfterTax: Scalars['Float'];
  totalBeforeTax: Scalars['Float'];
};

export enum PrintFormat {
  Html = 'HTML',
  Pdf = 'PDF'
}

export type PrintReportError = {
  __typename: 'PrintReportError';
  error: PrintReportErrorInterface;
};

export type PrintReportErrorInterface = {
  description: Scalars['String'];
};

export type PrintReportNode = {
  __typename: 'PrintReportNode';
  /**
   * Return the file id of the printed report.
   * The file can be fetched using the /files?id={id} endpoint
   */
  fileId: Scalars['String'];
};

export type PrintReportResponse = PrintReportError | PrintReportNode;

export type ProgramNode = {
  __typename: 'ProgramNode';
  /** The encounter document */
  document: DocumentNode;
  /** The program document */
  encounters: Array<EncounterNode>;
};

export type RawDocumentNode = {
  __typename: 'RawDocumentNode';
  author: Scalars['String'];
  data: Scalars['String'];
  name: Scalars['String'];
  parents: Array<Scalars['String']>;
  schemaId?: Maybe<Scalars['String']>;
  timestamp: Scalars['DateTime'];
  type: Scalars['String'];
};

export type RecordAlreadyExist = InsertLocationErrorInterface & {
  __typename: 'RecordAlreadyExist';
  description: Scalars['String'];
};

export type RecordBelongsToAnotherStore = DeleteLocationErrorInterface & UpdateLocationErrorInterface & {
  __typename: 'RecordBelongsToAnotherStore';
  description: Scalars['String'];
};

export type RecordNotFound = AddFromMasterListErrorInterface & AddToShipmentFromMasterListErrorInterface & AllocateOutboundShipmentUnallocatedLineErrorInterface & CreateRequisitionShipmentErrorInterface & DeleteErrorInterface & DeleteInboundShipmentErrorInterface & DeleteInboundShipmentLineErrorInterface & DeleteInboundShipmentServiceLineErrorInterface & DeleteLocationErrorInterface & DeleteOutboundShipmentLineErrorInterface & DeleteOutboundShipmentServiceLineErrorInterface & DeleteOutboundShipmentUnallocatedLineErrorInterface & DeleteRequestRequisitionErrorInterface & DeleteRequestRequisitionLineErrorInterface & NodeErrorInterface & RequisitionLineChartErrorInterface & SupplyRequestedQuantityErrorInterface & UpdateErrorInterface & UpdateInboundShipmentErrorInterface & UpdateInboundShipmentLineErrorInterface & UpdateInboundShipmentServiceLineErrorInterface & UpdateLocationErrorInterface & UpdateOutboundShipmentLineErrorInterface & UpdateOutboundShipmentServiceLineErrorInterface & UpdateOutboundShipmentUnallocatedLineErrorInterface & UpdateRequestRequisitionErrorInterface & UpdateRequestRequisitionLineErrorInterface & UpdateResponseRequisitionErrorInterface & UpdateResponseRequisitionLineErrorInterface & UseSuggestedQuantityErrorInterface & {
  __typename: 'RecordNotFound';
  description: Scalars['String'];
};

export type RefreshToken = {
  __typename: 'RefreshToken';
  /** New Bearer token */
  token: Scalars['String'];
};

export type RefreshTokenError = {
  __typename: 'RefreshTokenError';
  error: RefreshTokenErrorInterface;
};

export type RefreshTokenErrorInterface = {
  description: Scalars['String'];
};

export type RefreshTokenResponse = RefreshToken | RefreshTokenError;

export type ReportConnector = {
  __typename: 'ReportConnector';
  nodes: Array<ReportNode>;
  totalCount: Scalars['Int'];
};

export enum ReportContext {
  InboundShipment = 'INBOUND_SHIPMENT',
  OutboundShipment = 'OUTBOUND_SHIPMENT',
  Requisition = 'REQUISITION',
  Resource = 'RESOURCE',
  Stocktake = 'STOCKTAKE'
}

export type ReportFilterInput = {
  context?: InputMaybe<EqualFilterReportContextInput>;
  id?: InputMaybe<EqualFilterStringInput>;
  name?: InputMaybe<SimpleStringFilterInput>;
};

export type ReportNode = {
  __typename: 'ReportNode';
  context: ReportContext;
  id: Scalars['String'];
  /** Human readable name of the report */
  name: Scalars['String'];
};

export enum ReportSortFieldInput {
  Id = 'id',
  Name = 'name'
}

export type ReportSortInput = {
  /**
   * Sort query result is sorted descending or ascending (if not provided the default is
   * ascending)
   */
  desc?: InputMaybe<Scalars['Boolean']>;
  /** Sort query result by `key` */
  key: ReportSortFieldInput;
};

export type ReportsResponse = ReportConnector;

export type RequisitionConnector = {
  __typename: 'RequisitionConnector';
  nodes: Array<RequisitionNode>;
  totalCount: Scalars['Int'];
};

export type RequisitionFilterInput = {
  colour?: InputMaybe<EqualFilterStringInput>;
  comment?: InputMaybe<SimpleStringFilterInput>;
  createdDatetime?: InputMaybe<DatetimeFilterInput>;
  expectedDeliveryDate?: InputMaybe<DateFilterInput>;
  finalisedDatetime?: InputMaybe<DatetimeFilterInput>;
  id?: InputMaybe<EqualFilterStringInput>;
  otherPartyId?: InputMaybe<EqualFilterStringInput>;
  otherPartyName?: InputMaybe<SimpleStringFilterInput>;
  requisitionNumber?: InputMaybe<EqualFilterBigNumberInput>;
  sentDatetime?: InputMaybe<DatetimeFilterInput>;
  status?: InputMaybe<EqualFilterRequisitionStatusInput>;
  theirReference?: InputMaybe<SimpleStringFilterInput>;
  type?: InputMaybe<EqualFilterRequisitionTypeInput>;
  userId?: InputMaybe<EqualFilterStringInput>;
};

export type RequisitionLineChartError = {
  __typename: 'RequisitionLineChartError';
  error: RequisitionLineChartErrorInterface;
};

export type RequisitionLineChartErrorInterface = {
  description: Scalars['String'];
};

export type RequisitionLineChartResponse = ItemChartNode | RequisitionLineChartError;

export type RequisitionLineConnector = {
  __typename: 'RequisitionLineConnector';
  nodes: Array<RequisitionLineNode>;
  totalCount: Scalars['Int'];
};

export type RequisitionLineNode = {
  __typename: 'RequisitionLineNode';
  comment?: Maybe<Scalars['String']>;
  id: Scalars['String'];
  /** InboundShipment lines linked to requisitions line */
  inboundShipmentLines: InvoiceLineConnector;
  item: ItemNode;
  itemId: Scalars['String'];
  /**
   * For request requisition: snapshot stats (when requisition was created)
   * For response requisition current item stats
   */
  itemStats: ItemStatsNode;
  linkedRequisitionLine?: Maybe<RequisitionLineNode>;
  /** OutboundShipment lines linked to requisitions line */
  outboundShipmentLines: InvoiceLineConnector;
  /**
   * Quantity remaining to supply
   * supplyQuantity minus all (including unallocated) linked invoice lines numberOfPacks * packSize
   * Only available in response requisition, request requistion returns 0
   */
  remainingQuantityToSupply: Scalars['Int'];
  /** Quantity requested */
  requestedQuantity: Scalars['Int'];
  /**
   * Calculated quantity
   * When months_of_stock < requisition.min_months_of_stock, calculated = average_monthy_consumption * requisition.max_months_of_stock - months_of_stock
   */
  suggestedQuantity: Scalars['Int'];
  /** Quantity to be supplied in the next shipment, only used in response requisition */
  supplyQuantity: Scalars['Int'];
};


export type RequisitionLineNodeItemStatsArgs = {
  amcLookbackMonths?: InputMaybe<Scalars['Int']>;
};

export type RequisitionLineWithItemIdExists = InsertRequestRequisitionLineErrorInterface & {
  __typename: 'RequisitionLineWithItemIdExists';
  description: Scalars['String'];
};

export type RequisitionNode = {
  __typename: 'RequisitionNode';
  colour?: Maybe<Scalars['String']>;
  comment?: Maybe<Scalars['String']>;
  createdDatetime: Scalars['DateTime'];
  expectedDeliveryDate?: Maybe<Scalars['NaiveDate']>;
  finalisedDatetime?: Maybe<Scalars['DateTime']>;
  id: Scalars['String'];
  lines: RequisitionLineConnector;
  /**
   * All lines that have not been supplied
   * based on same logic as RequisitionLineNode.remainingQuantityToSupply
   * only applicable to Response requisition, Request requisition will empty connector
   */
  linesRemainingToSupply: RequisitionLineConnector;
  /** Maximum calculated quantity, used to deduce calculated quantity for each line, see calculated in requisition line */
  maxMonthsOfStock: Scalars['Float'];
  /** Minimum quantity to have for stock to be ordered, used to deduce calculated quantity for each line, see calculated in requisition line */
  minMonthsOfStock: Scalars['Float'];
  /**
   * Request Requisition: Supplying store (store that is supplying stock)
   * Response Requisition: Customer store (store that is ordering stock)
   */
  otherParty: NameNode;
  otherPartyId: Scalars['String'];
  otherPartyName: Scalars['String'];
  /** Link to request requisition */
  requestRequisition?: Maybe<RequisitionNode>;
  requisitionNumber: Scalars['Int'];
  /** Applicable to request requisition only */
  sentDatetime?: Maybe<Scalars['DateTime']>;
  /**
   * Response Requisition: Outbound Shipments linked requisition
   * Request Requisition: Inbound Shipments linked to requisition
   */
  shipments: InvoiceConnector;
  status: RequisitionNodeStatus;
  theirReference?: Maybe<Scalars['String']>;
  type: RequisitionNodeType;
  /**
   * User that last edited requisition, if user is not found in system default unknown user is returned
   * Null is returned for transfers, where response requisition has not been edited yet
   */
  user?: Maybe<UserNode>;
};


export type RequisitionNodeOtherPartyArgs = {
  storeId: Scalars['String'];
};

export enum RequisitionNodeStatus {
  /** New requisition when manually created */
  Draft = 'DRAFT',
  /**
   * Response requisition: When supplier finished fulfilling requisition, locked for future editing
   * Request requisition: When response requisition is finalised
   */
  Finalised = 'FINALISED',
  /** New requisition when automatically created, only applicable to response requisition when it's duplicated in supplying store from request requisition */
  New = 'NEW',
  /** Request requisition is sent and locked for future editing, only applicable to request requisition */
  Sent = 'SENT'
}

export enum RequisitionNodeType {
  /** Requisition created by store that is ordering stock */
  Request = 'REQUEST',
  /** Supplying store requisition in response to request requisition */
  Response = 'RESPONSE'
}

export type RequisitionResponse = RecordNotFound | RequisitionNode;

export enum RequisitionSortFieldInput {
  Comment = 'comment',
  CreatedDatetime = 'createdDatetime',
  ExpectedDeliveryDate = 'expectedDeliveryDate',
  FinalisedDatetime = 'finalisedDatetime',
  OtherPartyName = 'otherPartyName',
  RequisitionNumber = 'requisitionNumber',
  SentDatetime = 'sentDatetime',
  Status = 'status',
  TheirReference = 'theirReference',
  Type = 'type'
}

export type RequisitionSortInput = {
  /**
   * Sort query result is sorted descending or ascending (if not provided the default is
   * ascending)
   */
  desc?: InputMaybe<Scalars['Boolean']>;
  /** Sort query result by `key` */
  key: RequisitionSortFieldInput;
};

export type RequisitionsResponse = RequisitionConnector;

export type RestartNode = {
  __typename: 'RestartNode';
  message: Scalars['String'];
};

export type ServerSettingsNode = {
  __typename: 'ServerSettingsNode';
  status: ServerStatus;
  /** Currently used sync settings (may differ from what is stored in the DB) */
  syncSettings?: Maybe<SyncSettingsNode>;
  /** Returns sync settings as currently stored on the server. If null no sync settings are set. */
  syncSettingsDb?: Maybe<SyncSettingsNode>;
};

export type ServerSettingsResponse = ServerSettingsNode;

export enum ServerStatus {
  Running = 'RUNNING',
  /** Server misses configuration to start up fully */
  Stage_0 = 'STAGE_0'
}

export type SimpleStringFilterInput = {
  /** Search term must be an exact match (case sensitive) */
  equalTo?: InputMaybe<Scalars['String']>;
  /** Search term must be included in search candidate (case insensitive) */
  like?: InputMaybe<Scalars['String']>;
};

export type SnapshotCountCurrentCountMismatch = UpdateStocktakeErrorInterface & {
  __typename: 'SnapshotCountCurrentCountMismatch';
  description: Scalars['String'];
  lines: StocktakeLineConnector;
};

export type StockCounts = {
  __typename: 'StockCounts';
  expired: Scalars['Int'];
  expiringSoon: Scalars['Int'];
};

export type StockEvolutionConnector = {
  __typename: 'StockEvolutionConnector';
  nodes: Array<StockEvolutionNode>;
  totalCount: Scalars['Int'];
};

export type StockEvolutionNode = {
  __typename: 'StockEvolutionNode';
  date: Scalars['NaiveDate'];
  isHistoric: Scalars['Boolean'];
  isProjected: Scalars['Boolean'];
  maximumStockOnHand: Scalars['Int'];
  minimumStockOnHand: Scalars['Int'];
  stockOnHand: Scalars['Int'];
};

export type StockEvolutionOptionsInput = {
  /** Defaults to 30, number of data points for historic stock on hand in stock evolution chart */
  numberOfHistoricDataPoints?: InputMaybe<Scalars['Int']>;
  /** Defaults to 20, number of data points for projected stock on hand in stock evolution chart */
  numberOfProjectedDataPoints?: InputMaybe<Scalars['Int']>;
};

export type StockLineAlreadyExistsInInvoice = InsertOutboundShipmentLineErrorInterface & UpdateOutboundShipmentLineErrorInterface & {
  __typename: 'StockLineAlreadyExistsInInvoice';
  description: Scalars['String'];
  line: InvoiceLineNode;
};

export type StockLineConnector = {
  __typename: 'StockLineConnector';
  nodes: Array<StockLineNode>;
  totalCount: Scalars['Int'];
};

export type StockLineIsOnHold = InsertOutboundShipmentLineErrorInterface & UpdateOutboundShipmentLineErrorInterface & {
  __typename: 'StockLineIsOnHold';
  description: Scalars['String'];
};

export type StockLineNode = {
  __typename: 'StockLineNode';
  availableNumberOfPacks: Scalars['Int'];
  batch?: Maybe<Scalars['String']>;
  costPricePerPack: Scalars['Float'];
  expiryDate?: Maybe<Scalars['NaiveDate']>;
  id: Scalars['String'];
  item: ItemNode;
  itemId: Scalars['String'];
  location?: Maybe<LocationNode>;
  locationId?: Maybe<Scalars['String']>;
  locationName?: Maybe<Scalars['String']>;
  note?: Maybe<Scalars['String']>;
  onHold: Scalars['Boolean'];
  packSize: Scalars['Int'];
  sellPricePerPack: Scalars['Float'];
  storeId: Scalars['String'];
  totalNumberOfPacks: Scalars['Int'];
};

export type StockLineResponse = NodeError | StockLineNode;

export type StocktakeConnector = {
  __typename: 'StocktakeConnector';
  nodes: Array<StocktakeNode>;
  totalCount: Scalars['Int'];
};

export type StocktakeFilterInput = {
  comment?: InputMaybe<SimpleStringFilterInput>;
  createdDatetime?: InputMaybe<DatetimeFilterInput>;
  description?: InputMaybe<SimpleStringFilterInput>;
  finalisedDatetime?: InputMaybe<DatetimeFilterInput>;
  id?: InputMaybe<EqualFilterStringInput>;
  inventoryAdjustmentId?: InputMaybe<EqualFilterStringInput>;
  isLocked?: InputMaybe<Scalars['Boolean']>;
  status?: InputMaybe<EqualFilterStocktakeStatusInput>;
  stocktakeDate?: InputMaybe<DateFilterInput>;
  stocktakeNumber?: InputMaybe<EqualFilterBigNumberInput>;
  userId?: InputMaybe<EqualFilterStringInput>;
};

export type StocktakeIsLocked = UpdateStocktakeErrorInterface & {
  __typename: 'StocktakeIsLocked';
  description: Scalars['String'];
};

export type StocktakeLineConnector = {
  __typename: 'StocktakeLineConnector';
  nodes: Array<StocktakeLineNode>;
  totalCount: Scalars['Int'];
};

export type StocktakeLineNode = {
  __typename: 'StocktakeLineNode';
  batch?: Maybe<Scalars['String']>;
  comment?: Maybe<Scalars['String']>;
  costPricePerPack?: Maybe<Scalars['Float']>;
  countedNumberOfPacks?: Maybe<Scalars['Int']>;
  expiryDate?: Maybe<Scalars['NaiveDate']>;
  id: Scalars['String'];
  item: ItemNode;
  itemId: Scalars['String'];
  location?: Maybe<LocationNode>;
  note?: Maybe<Scalars['String']>;
  packSize?: Maybe<Scalars['Int']>;
  sellPricePerPack?: Maybe<Scalars['Float']>;
  snapshotNumberOfPacks: Scalars['Int'];
  stockLine?: Maybe<StockLineNode>;
  stocktakeId: Scalars['String'];
};

export type StocktakeNode = {
  __typename: 'StocktakeNode';
  comment?: Maybe<Scalars['String']>;
  createdDatetime: Scalars['DateTime'];
  description?: Maybe<Scalars['String']>;
  finalisedDatetime?: Maybe<Scalars['DateTime']>;
  id: Scalars['String'];
  inventoryAdjustment?: Maybe<InvoiceNode>;
  inventoryAdjustmentId?: Maybe<Scalars['String']>;
  isLocked: Scalars['Boolean'];
  lines: StocktakeLineConnector;
  status: StocktakeNodeStatus;
  stocktakeDate?: Maybe<Scalars['NaiveDate']>;
  stocktakeNumber: Scalars['Int'];
  storeId: Scalars['String'];
  /** User that created stocktake, if user is not found in system default unknown user is returned */
  user: UserNode;
};

export enum StocktakeNodeStatus {
  Finalised = 'FINALISED',
  New = 'NEW'
}

export type StocktakeResponse = NodeError | StocktakeNode;

export enum StocktakeSortFieldInput {
  Comment = 'comment',
  CreatedDatetime = 'createdDatetime',
  Description = 'description',
  FinalisedDatetime = 'finalisedDatetime',
  Status = 'status',
  StocktakeDate = 'stocktakeDate',
  StocktakeNumber = 'stocktakeNumber'
}

export type StocktakeSortInput = {
  /**
   * Sort query result is sorted descending or ascending (if not provided the default is
   * ascending)
   */
  desc?: InputMaybe<Scalars['Boolean']>;
  /** Sort query result by `key` */
  key: StocktakeSortFieldInput;
};

export type StocktakesResponse = StocktakeConnector;

export type StoreConnector = {
  __typename: 'StoreConnector';
  nodes: Array<StoreNode>;
  totalCount: Scalars['Int'];
};

export type StoreFilterInput = {
  code?: InputMaybe<SimpleStringFilterInput>;
  id?: InputMaybe<EqualFilterStringInput>;
  name?: InputMaybe<SimpleStringFilterInput>;
  nameCode?: InputMaybe<SimpleStringFilterInput>;
  siteId?: InputMaybe<EqualFilterNumberInput>;
};

export type StoreNode = {
  __typename: 'StoreNode';
  code: Scalars['String'];
  id: Scalars['String'];
  name: NameNode;
  siteId: Scalars['Int'];
  storeName: Scalars['String'];
};


export type StoreNodeNameArgs = {
  storeId: Scalars['String'];
};

export type StoreResponse = NodeError | StoreNode;

export enum StoreSortFieldInput {
  Code = 'code',
  Name = 'name',
  NameCode = 'nameCode'
}

export type StoreSortInput = {
  /**
   * Sort query result is sorted descending or ascending (if not provided the default is
   * ascending)
   */
  desc?: InputMaybe<Scalars['Boolean']>;
  /** Sort query result by `key` */
  key: StoreSortFieldInput;
};

export type StoresResponse = StoreConnector;

export type SuggestedQuantityCalculationNode = {
  __typename: 'SuggestedQuantityCalculationNode';
  averageMonthlyConsumption: Scalars['Int'];
  maximumStockOnHand: Scalars['Int'];
  minimumStockOnHand: Scalars['Int'];
  stockOnHand: Scalars['Int'];
  suggestedQuantity: Scalars['Int'];
};

export type SupplyRequestedQuantityError = {
  __typename: 'SupplyRequestedQuantityError';
  error: SupplyRequestedQuantityErrorInterface;
};

export type SupplyRequestedQuantityErrorInterface = {
  description: Scalars['String'];
};

export type SupplyRequestedQuantityInput = {
  responseRequisitionId: Scalars['String'];
};

export type SupplyRequestedQuantityResponse = RequisitionLineConnector | SupplyRequestedQuantityError;

export type SyncSettingsNode = {
  __typename: 'SyncSettingsNode';
  centralServerSiteId: Scalars['Int'];
  /** How frequently central data is synced */
  intervalSec: Scalars['Int'];
  siteId: Scalars['Int'];
  /** Central server url */
  url: Scalars['String'];
  /** Central server username */
  username: Scalars['String'];
};

export type TaxUpdate = {
  /** Set or unset the tax value (in percentage) */
  percentage?: InputMaybe<Scalars['Float']>;
};

export type TokenExpired = RefreshTokenErrorInterface & {
  __typename: 'TokenExpired';
  description: Scalars['String'];
};

export type UnallocatedLineForItemAlreadyExists = InsertOutboundShipmentUnallocatedLineErrorInterface & {
  __typename: 'UnallocatedLineForItemAlreadyExists';
  description: Scalars['String'];
};

export type UnallocatedLinesOnlyEditableInNewInvoice = InsertOutboundShipmentUnallocatedLineErrorInterface & {
  __typename: 'UnallocatedLinesOnlyEditableInNewInvoice';
  description: Scalars['String'];
};

export enum UniqueValueKey {
  Code = 'code'
}

export type UniqueValueViolation = InsertLocationErrorInterface & UpdateLocationErrorInterface & {
  __typename: 'UniqueValueViolation';
  description: Scalars['String'];
  field: UniqueValueKey;
};

export type UpdateDocumentError = {
  __typename: 'UpdateDocumentError';
  error: UpdateDocumentErrorInterface;
};

export type UpdateDocumentErrorInterface = {
  description: Scalars['String'];
};

export type UpdateDocumentInput = {
  author: Scalars['String'];
  data: Scalars['JSON'];
  name: Scalars['String'];
  parents: Array<Scalars['String']>;
  schemaId?: InputMaybe<Scalars['String']>;
  timestamp: Scalars['DateTime'];
  type: Scalars['String'];
};

export type UpdateDocumentResponse = DocumentNode | UpdateDocumentError;

export type UpdateErrorInterface = {
  description: Scalars['String'];
};

export type UpdateInboundShipmentError = {
  __typename: 'UpdateInboundShipmentError';
  error: UpdateInboundShipmentErrorInterface;
};

export type UpdateInboundShipmentErrorInterface = {
  description: Scalars['String'];
};

export type UpdateInboundShipmentInput = {
  colour?: InputMaybe<Scalars['String']>;
  comment?: InputMaybe<Scalars['String']>;
  id: Scalars['String'];
  onHold?: InputMaybe<Scalars['Boolean']>;
  otherPartyId?: InputMaybe<Scalars['String']>;
  status?: InputMaybe<UpdateInboundShipmentStatusInput>;
  theirReference?: InputMaybe<Scalars['String']>;
};

export type UpdateInboundShipmentLineError = {
  __typename: 'UpdateInboundShipmentLineError';
  error: UpdateInboundShipmentLineErrorInterface;
};

export type UpdateInboundShipmentLineErrorInterface = {
  description: Scalars['String'];
};

export type UpdateInboundShipmentLineInput = {
  batch?: InputMaybe<Scalars['String']>;
  costPricePerPack?: InputMaybe<Scalars['Float']>;
  expiryDate?: InputMaybe<Scalars['NaiveDate']>;
  id: Scalars['String'];
  itemId?: InputMaybe<Scalars['String']>;
  locationId?: InputMaybe<Scalars['String']>;
  numberOfPacks?: InputMaybe<Scalars['Int']>;
  packSize?: InputMaybe<Scalars['Int']>;
  sellPricePerPack?: InputMaybe<Scalars['Float']>;
};

export type UpdateInboundShipmentLineResponse = InvoiceLineNode | UpdateInboundShipmentLineError;

export type UpdateInboundShipmentLineResponseWithId = {
  __typename: 'UpdateInboundShipmentLineResponseWithId';
  id: Scalars['String'];
  response: UpdateInboundShipmentLineResponse;
};

export type UpdateInboundShipmentResponse = InvoiceNode | UpdateInboundShipmentError;

export type UpdateInboundShipmentResponseWithId = {
  __typename: 'UpdateInboundShipmentResponseWithId';
  id: Scalars['String'];
  response: UpdateInboundShipmentResponse;
};

export type UpdateInboundShipmentServiceLineError = {
  __typename: 'UpdateInboundShipmentServiceLineError';
  error: UpdateInboundShipmentServiceLineErrorInterface;
};

export type UpdateInboundShipmentServiceLineErrorInterface = {
  description: Scalars['String'];
};

export type UpdateInboundShipmentServiceLineInput = {
  id: Scalars['String'];
  itemId?: InputMaybe<Scalars['String']>;
  name?: InputMaybe<Scalars['String']>;
  note?: InputMaybe<Scalars['String']>;
  tax?: InputMaybe<TaxUpdate>;
  totalAfterTax?: InputMaybe<Scalars['Float']>;
  totalBeforeTax?: InputMaybe<Scalars['Float']>;
};

export type UpdateInboundShipmentServiceLineResponse = InvoiceLineNode | UpdateInboundShipmentServiceLineError;

export type UpdateInboundShipmentServiceLineResponseWithId = {
  __typename: 'UpdateInboundShipmentServiceLineResponseWithId';
  id: Scalars['String'];
  response: UpdateInboundShipmentServiceLineResponse;
};

export enum UpdateInboundShipmentStatusInput {
  Delivered = 'DELIVERED',
  Verified = 'VERIFIED'
}

export type UpdateLocationError = {
  __typename: 'UpdateLocationError';
  error: UpdateLocationErrorInterface;
};

export type UpdateLocationErrorInterface = {
  description: Scalars['String'];
};

export type UpdateLocationInput = {
  code?: InputMaybe<Scalars['String']>;
  id: Scalars['String'];
  name?: InputMaybe<Scalars['String']>;
  onHold?: InputMaybe<Scalars['Boolean']>;
};

export type UpdateLocationResponse = LocationNode | UpdateLocationError;

export type UpdateOutboundShipmentError = {
  __typename: 'UpdateOutboundShipmentError';
  error: UpdateErrorInterface;
};

export type UpdateOutboundShipmentInput = {
  colour?: InputMaybe<Scalars['String']>;
  comment?: InputMaybe<Scalars['String']>;
  /** The new invoice id provided by the client */
  id: Scalars['String'];
  onHold?: InputMaybe<Scalars['Boolean']>;
  /**
   * The other party must be a customer of the current store.
   * This field can be used to change the other_party of an invoice
   */
  otherPartyId?: InputMaybe<Scalars['String']>;
  /**
   * When changing the status from DRAFT to CONFIRMED or FINALISED the total_number_of_packs for
   * existing invoice items gets updated.
   */
  status?: InputMaybe<UpdateOutboundShipmentStatusInput>;
  /** External invoice reference, e.g. purchase or shipment number */
  theirReference?: InputMaybe<Scalars['String']>;
  transportReference?: InputMaybe<Scalars['String']>;
};

export type UpdateOutboundShipmentLineError = {
  __typename: 'UpdateOutboundShipmentLineError';
  error: UpdateOutboundShipmentLineErrorInterface;
};

export type UpdateOutboundShipmentLineErrorInterface = {
  description: Scalars['String'];
};

export type UpdateOutboundShipmentLineInput = {
  id: Scalars['String'];
  itemId?: InputMaybe<Scalars['String']>;
  numberOfPacks?: InputMaybe<Scalars['Int']>;
  stockLineId?: InputMaybe<Scalars['String']>;
  tax?: InputMaybe<TaxUpdate>;
  totalAfterTax?: InputMaybe<Scalars['Float']>;
  totalBeforeTax?: InputMaybe<Scalars['Float']>;
};

export type UpdateOutboundShipmentLineResponse = InvoiceLineNode | UpdateOutboundShipmentLineError;

export type UpdateOutboundShipmentLineResponseWithId = {
  __typename: 'UpdateOutboundShipmentLineResponseWithId';
  id: Scalars['String'];
  response: UpdateOutboundShipmentLineResponse;
};

export type UpdateOutboundShipmentResponse = InvoiceNode | NodeError | UpdateOutboundShipmentError;

export type UpdateOutboundShipmentResponseWithId = {
  __typename: 'UpdateOutboundShipmentResponseWithId';
  id: Scalars['String'];
  response: UpdateOutboundShipmentResponse;
};

export type UpdateOutboundShipmentServiceLineError = {
  __typename: 'UpdateOutboundShipmentServiceLineError';
  error: UpdateOutboundShipmentServiceLineErrorInterface;
};

export type UpdateOutboundShipmentServiceLineErrorInterface = {
  description: Scalars['String'];
};

export type UpdateOutboundShipmentServiceLineInput = {
  id: Scalars['String'];
  itemId?: InputMaybe<Scalars['String']>;
  name?: InputMaybe<Scalars['String']>;
  note?: InputMaybe<Scalars['String']>;
  tax?: InputMaybe<TaxUpdate>;
  totalAfterTax?: InputMaybe<Scalars['Float']>;
  totalBeforeTax?: InputMaybe<Scalars['Float']>;
};

export type UpdateOutboundShipmentServiceLineResponse = InvoiceLineNode | UpdateOutboundShipmentServiceLineError;

export type UpdateOutboundShipmentServiceLineResponseWithId = {
  __typename: 'UpdateOutboundShipmentServiceLineResponseWithId';
  id: Scalars['String'];
  response: UpdateOutboundShipmentServiceLineResponse;
};

export enum UpdateOutboundShipmentStatusInput {
  Allocated = 'ALLOCATED',
  Picked = 'PICKED',
  Shipped = 'SHIPPED'
}

export type UpdateOutboundShipmentUnallocatedLineError = {
  __typename: 'UpdateOutboundShipmentUnallocatedLineError';
  error: UpdateOutboundShipmentUnallocatedLineErrorInterface;
};

export type UpdateOutboundShipmentUnallocatedLineErrorInterface = {
  description: Scalars['String'];
};

export type UpdateOutboundShipmentUnallocatedLineInput = {
  id: Scalars['String'];
  quantity: Scalars['Int'];
};

export type UpdateOutboundShipmentUnallocatedLineResponse = InvoiceLineNode | UpdateOutboundShipmentUnallocatedLineError;

export type UpdateOutboundShipmentUnallocatedLineResponseWithId = {
  __typename: 'UpdateOutboundShipmentUnallocatedLineResponseWithId';
  id: Scalars['String'];
  response: UpdateOutboundShipmentUnallocatedLineResponse;
};

export type UpdatePatientInput = {
  /** Patient document data */
  data: Scalars['JSON'];
  parent: Scalars['String'];
  /** The schema id used for the patient data */
  schemaId: Scalars['String'];
};

export type UpdatePatientResponse = PatientNode;

export type UpdateRequestRequisitionError = {
  __typename: 'UpdateRequestRequisitionError';
  error: UpdateRequestRequisitionErrorInterface;
};

export type UpdateRequestRequisitionErrorInterface = {
  description: Scalars['String'];
};

export type UpdateRequestRequisitionInput = {
  colour?: InputMaybe<Scalars['String']>;
  comment?: InputMaybe<Scalars['String']>;
  expectedDeliveryDate?: InputMaybe<Scalars['NaiveDate']>;
  id: Scalars['String'];
  maxMonthsOfStock?: InputMaybe<Scalars['Float']>;
  minMonthsOfStock?: InputMaybe<Scalars['Float']>;
  otherPartyId?: InputMaybe<Scalars['String']>;
  status?: InputMaybe<UpdateRequestRequisitionStatusInput>;
  theirReference?: InputMaybe<Scalars['String']>;
};

export type UpdateRequestRequisitionLineError = {
  __typename: 'UpdateRequestRequisitionLineError';
  error: UpdateRequestRequisitionLineErrorInterface;
};

export type UpdateRequestRequisitionLineErrorInterface = {
  description: Scalars['String'];
};

export type UpdateRequestRequisitionLineInput = {
  comment?: InputMaybe<Scalars['String']>;
  id: Scalars['String'];
  requestedQuantity?: InputMaybe<Scalars['Int']>;
};

export type UpdateRequestRequisitionLineResponse = RequisitionLineNode | UpdateRequestRequisitionLineError;

export type UpdateRequestRequisitionLineResponseWithId = {
  __typename: 'UpdateRequestRequisitionLineResponseWithId';
  id: Scalars['String'];
  response: UpdateRequestRequisitionLineResponse;
};

export type UpdateRequestRequisitionResponse = RequisitionNode | UpdateRequestRequisitionError;

export type UpdateRequestRequisitionResponseWithId = {
  __typename: 'UpdateRequestRequisitionResponseWithId';
  id: Scalars['String'];
  response: UpdateRequestRequisitionResponse;
};

export enum UpdateRequestRequisitionStatusInput {
  Sent = 'SENT'
}

export type UpdateResponseRequisitionError = {
  __typename: 'UpdateResponseRequisitionError';
  error: UpdateResponseRequisitionErrorInterface;
};

export type UpdateResponseRequisitionErrorInterface = {
  description: Scalars['String'];
};

export type UpdateResponseRequisitionInput = {
  colour?: InputMaybe<Scalars['String']>;
  comment?: InputMaybe<Scalars['String']>;
  id: Scalars['String'];
  status?: InputMaybe<UpdateResponseRequisitionStatusInput>;
  theirReference?: InputMaybe<Scalars['String']>;
};

export type UpdateResponseRequisitionLineError = {
  __typename: 'UpdateResponseRequisitionLineError';
  error: UpdateResponseRequisitionLineErrorInterface;
};

export type UpdateResponseRequisitionLineErrorInterface = {
  description: Scalars['String'];
};

export type UpdateResponseRequisitionLineInput = {
  comment?: InputMaybe<Scalars['String']>;
  id: Scalars['String'];
  supplyQuantity?: InputMaybe<Scalars['Int']>;
};

export type UpdateResponseRequisitionLineResponse = RequisitionLineNode | UpdateResponseRequisitionLineError;

export type UpdateResponseRequisitionResponse = RequisitionNode | UpdateResponseRequisitionError;

export enum UpdateResponseRequisitionStatusInput {
  Finalised = 'FINALISED'
}

export type UpdateServerSettingsInput = {
  syncSettings?: InputMaybe<UpdateSyncSettingsInput>;
};

export type UpdateServerSettingsResponse = ServerSettingsNode;

export type UpdateStocktakeError = {
  __typename: 'UpdateStocktakeError';
  error: UpdateStocktakeErrorInterface;
};

export type UpdateStocktakeErrorInterface = {
  description: Scalars['String'];
};

export type UpdateStocktakeInput = {
  comment?: InputMaybe<Scalars['String']>;
  description?: InputMaybe<Scalars['String']>;
  id: Scalars['String'];
  isLocked?: InputMaybe<Scalars['Boolean']>;
  status?: InputMaybe<StocktakeNodeStatus>;
  stocktakeDate?: InputMaybe<Scalars['NaiveDate']>;
};

export type UpdateStocktakeLineError = {
  __typename: 'UpdateStocktakeLineError';
  error: UpdateStocktakeLineErrorInterface;
};

export type UpdateStocktakeLineErrorInterface = {
  description: Scalars['String'];
};

export type UpdateStocktakeLineInput = {
  batch?: InputMaybe<Scalars['String']>;
  comment?: InputMaybe<Scalars['String']>;
  costPricePerPack?: InputMaybe<Scalars['Float']>;
  countedNumberOfPacks?: InputMaybe<Scalars['Int']>;
  expiryDate?: InputMaybe<Scalars['NaiveDate']>;
  id: Scalars['String'];
  locationId?: InputMaybe<Scalars['String']>;
  note?: InputMaybe<Scalars['String']>;
  packSize?: InputMaybe<Scalars['Int']>;
  sellPricePerPack?: InputMaybe<Scalars['Float']>;
  snapshotNumberOfPacks?: InputMaybe<Scalars['Int']>;
};

export type UpdateStocktakeLineResponse = StocktakeLineNode | UpdateStocktakeLineError;

export type UpdateStocktakeLineResponseWithId = {
  __typename: 'UpdateStocktakeLineResponseWithId';
  id: Scalars['String'];
  response: UpdateStocktakeLineResponse;
};

export type UpdateStocktakeResponse = StocktakeNode | UpdateStocktakeError;

export type UpdateStocktakeResponseWithId = {
  __typename: 'UpdateStocktakeResponseWithId';
  id: Scalars['String'];
  response: UpdateStocktakeResponse;
};

export type UpdateSyncSettingsInput = {
  centralServerSiteId: Scalars['Int'];
  /** Sync interval in sec */
  intervalSec: Scalars['Int'];
  /** Plain text password */
  password: Scalars['String'];
  siteId: Scalars['Int'];
  url: Scalars['String'];
  username: Scalars['String'];
};

export type UseSuggestedQuantityError = {
  __typename: 'UseSuggestedQuantityError';
  error: UseSuggestedQuantityErrorInterface;
};

export type UseSuggestedQuantityErrorInterface = {
  description: Scalars['String'];
};

export type UseSuggestedQuantityInput = {
  requestRequisitionId: Scalars['String'];
};

export type UseSuggestedQuantityResponse = RequisitionLineConnector | UseSuggestedQuantityError;

export type UserNode = {
  __typename: 'UserNode';
  defaultStore?: Maybe<UserStoreNode>;
  /** The user's email address */
  email?: Maybe<Scalars['String']>;
  stores: UserStoreConnector;
  /** Internal user id */
  userId: Scalars['String'];
  username: Scalars['String'];
};

export type UserResponse = UserNode;

export type UserStoreConnector = {
  __typename: 'UserStoreConnector';
  nodes: Array<UserStoreNode>;
  totalCount: Scalars['Int'];
};

export type UserStoreNode = {
  __typename: 'UserStoreNode';
  code: Scalars['String'];
  id: Scalars['String'];
  name: Scalars['String'];
};<|MERGE_RESOLUTION|>--- conflicted
+++ resolved
@@ -10,31 +10,9 @@
   Boolean: boolean;
   Int: number;
   Float: number;
-  /**
-   * Implement the DateTime<Utc> scalar
-   *
-   * The input/output is a string in RFC3339 format.
-   */
   DateTime: string;
-  /** A scalar that can represent any JSON value. */
   JSON: any;
-  /**
-   * ISO 8601 calendar date without timezone.
-   * Format: %Y-%m-%d
-   *
-   * # Examples
-   *
-   * * `1994-11-13`
-   * * `2000-02-24`
-   */
   NaiveDate: string;
-  /**
-   * ISO 8601 combined date and time without timezone.
-   *
-   * # Examples
-   *
-   * * `2015-07-01T08:59:60.123`,
-   */
   NaiveDateTime: string;
 };
 
@@ -690,15 +668,12 @@
   notEqualTo?: InputMaybe<LogNodeType>;
 };
 
-<<<<<<< HEAD
 export type EqualFilterNameTypeInput = {
   equalAny?: InputMaybe<Array<NameNodeType>>;
   equalTo?: InputMaybe<NameNodeType>;
   notEqualTo?: InputMaybe<NameNodeType>;
 };
 
-=======
->>>>>>> 38541c32
 export type EqualFilterNumberInput = {
   equalAny?: InputMaybe<Array<Scalars['Int']>>;
   equalTo?: InputMaybe<Scalars['Int']>;
@@ -795,6 +770,7 @@
   deleteStocktake: DeleteStocktakeResponse;
   deleteStocktakeLine: DeleteStocktakeLineResponse;
   insertDocumentRegistry: InsertDocumentResponse;
+  insertEncounter: InsertEncounterResponse;
   insertFormSchema: InsertFormSchemaResponse;
   insertInboundShipment: InsertInboundShipmentResponse;
   insertInboundShipmentLine: InsertInboundShipmentLineResponse;
@@ -805,6 +781,11 @@
   insertOutboundShipmentServiceLine: InsertOutboundShipmentServiceLineResponse;
   insertOutboundShipmentUnallocatedLine: InsertOutboundShipmentUnallocatedLineResponse;
   insertPatient: InsertPatientResponse;
+  /**
+   * Enrols a patient into a program by adding a program document to the patient's documents.
+   * Every patient can only have one program document of each program type.
+   */
+  insertProgram: InsertProgramResponse;
   insertRequestRequisition: InsertRequestRequisitionResponse;
   insertRequestRequisitionLine: InsertRequestRequisitionLineResponse;
   insertStocktake: InsertStocktakeResponse;
@@ -812,6 +793,7 @@
   /** Set supply quantity to requested quantity */
   supplyRequestedQuantity: SupplyRequestedQuantityResponse;
   updateDocument: UpdateDocumentResponse;
+  updateEncounter: UpdateEncounterResponse;
   updateInboundShipment: UpdateInboundShipmentResponse;
   updateInboundShipmentLine: UpdateInboundShipmentLineResponse;
   updateInboundShipmentServiceLine: UpdateInboundShipmentServiceLineResponse;
@@ -821,6 +803,8 @@
   updateOutboundShipmentServiceLine: UpdateOutboundShipmentServiceLineResponse;
   updateOutboundShipmentUnallocatedLine: UpdateOutboundShipmentUnallocatedLineResponse;
   updatePatient: UpdatePatientResponse;
+  /** Updates an existing program document belonging to a patient. */
+  updateProgram: UpdateProgramResponse;
   updateRequestRequisition: UpdateRequestRequisitionResponse;
   updateRequestRequisitionLine: UpdateRequestRequisitionLineResponse;
   updateResponseRequisition: UpdateResponseRequisitionResponse;
@@ -958,6 +942,12 @@
 };
 
 
+export type FullMutationInsertEncounterArgs = {
+  input: InsertEncounterInput;
+  storeId: Scalars['String'];
+};
+
+
 export type FullMutationInsertFormSchemaArgs = {
   input: InsertFormSchemaInput;
 };
@@ -1017,6 +1007,12 @@
 };
 
 
+export type FullMutationInsertProgramArgs = {
+  input: InsertProgramInput;
+  storeId: Scalars['String'];
+};
+
+
 export type FullMutationInsertRequestRequisitionArgs = {
   input: InsertRequestRequisitionInput;
   storeId: Scalars['String'];
@@ -1053,6 +1049,12 @@
 };
 
 
+export type FullMutationUpdateEncounterArgs = {
+  input: UpdateEncounterInput;
+  storeId: Scalars['String'];
+};
+
+
 export type FullMutationUpdateInboundShipmentArgs = {
   input: UpdateInboundShipmentInput;
   storeId: Scalars['String'];
@@ -1103,6 +1105,12 @@
 
 export type FullMutationUpdatePatientArgs = {
   input: UpdatePatientInput;
+  storeId: Scalars['String'];
+};
+
+
+export type FullMutationUpdateProgramArgs = {
+  input: UpdateProgramInput;
   storeId: Scalars['String'];
 };
 
@@ -1474,6 +1482,20 @@
 
 export type InsertDocumentResponse = DocumentRegistryNode;
 
+export type InsertEncounterInput = {
+  /** Encounter document data */
+  data: Scalars['JSON'];
+  patientId: Scalars['String'];
+  /** The program type */
+  programType: Scalars['String'];
+  /** The schema id used for the encounter data */
+  schemaId: Scalars['String'];
+  /** The encounter type */
+  type: Scalars['String'];
+};
+
+export type InsertEncounterResponse = DocumentNode;
+
 export type InsertErrorInterface = {
   description: Scalars['String'];
 };
@@ -1704,6 +1726,18 @@
 };
 
 export type InsertPatientResponse = PatientNode;
+
+export type InsertProgramInput = {
+  /** Program document data */
+  data: Scalars['JSON'];
+  patientId: Scalars['String'];
+  /** The schema id used for the program data */
+  schemaId: Scalars['String'];
+  /** The program type */
+  type: Scalars['String'];
+};
+
+export type InsertProgramResponse = DocumentNode;
 
 export type InsertRequestRequisitionError = {
   __typename: 'InsertRequestRequisitionError';
@@ -3237,6 +3271,17 @@
 
 export type UpdateDocumentResponse = DocumentNode | UpdateDocumentError;
 
+export type UpdateEncounterInput = {
+  /** Encounter document data */
+  data: Scalars['JSON'];
+  /** The document id of the encounter document which should be updated */
+  parent: Scalars['String'];
+  /** The schema id used for the counter data */
+  schemaId: Scalars['String'];
+};
+
+export type UpdateEncounterResponse = DocumentNode;
+
 export type UpdateErrorInterface = {
   description: Scalars['String'];
 };
@@ -3473,6 +3518,19 @@
 
 export type UpdatePatientResponse = PatientNode;
 
+export type UpdateProgramInput = {
+  /** Program document data */
+  data: Scalars['JSON'];
+  parent: Scalars['String'];
+  patientId: Scalars['String'];
+  /** The schema id used for the program data */
+  schemaId: Scalars['String'];
+  /** The program type */
+  type: Scalars['String'];
+};
+
+export type UpdateProgramResponse = DocumentNode;
+
 export type UpdateRequestRequisitionError = {
   __typename: 'UpdateRequestRequisitionError';
   error: UpdateRequestRequisitionErrorInterface;
