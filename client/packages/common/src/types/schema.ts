export type Maybe<T> = T | null;
export type InputMaybe<T> = Maybe<T>;
export type Exact<T extends { [key: string]: unknown }> = {
  [K in keyof T]: T[K];
};
export type MakeOptional<T, K extends keyof T> = Omit<T, K> & {
  [SubKey in K]?: Maybe<T[SubKey]>;
};
export type MakeMaybe<T, K extends keyof T> = Omit<T, K> & {
  [SubKey in K]: Maybe<T[SubKey]>;
};
export type MakeEmpty<
  T extends { [key: string]: unknown },
  K extends keyof T,
> = { [_ in K]?: never };
export type Incremental<T> =
  | T
  | {
      [P in keyof T]?: P extends ' $fragmentName' | '__typename' ? T[P] : never;
    };
/** All built-in and custom scalars, mapped to their actual values */
export type Scalars = {
  ID: { input: string; output: string };
  String: { input: string; output: string };
  Boolean: { input: boolean; output: boolean };
  Int: { input: number; output: number };
  Float: { input: number; output: number };
  /**
   * Implement the DateTime<Utc> scalar
   *
   * The input/output is a string in RFC3339 format.
   */
  DateTime: { input: string; output: string };
  /** A scalar that can represent any JSON value. */
  JSON: { input: any; output: any };
  /**
   * ISO 8601 calendar date without timezone.
   * Format: %Y-%m-%d
   *
   * # Examples
   *
   * * `1994-11-13`
   * * `2000-02-24`
   */
  NaiveDate: { input: string; output: string };
  /**
   * ISO 8601 combined date and time without timezone.
   *
   * # Examples
   *
   * * `2015-07-01T08:59:60.123`,
   */
  NaiveDateTime: { input: string; output: string };
};

export type AbbreviationFilterInput = {
  id?: InputMaybe<EqualFilterStringInput>;
  text?: InputMaybe<StringFilterInput>;
};

export type AbbreviationNode = {
  __typename: 'AbbreviationNode';
  expansion: Scalars['String']['output'];
  id: Scalars['String']['output'];
  text: Scalars['String']['output'];
};

export type AccountBlocked = AuthTokenErrorInterface & {
  __typename: 'AccountBlocked';
  description: Scalars['String']['output'];
  timeoutRemaining: Scalars['Int']['output'];
};

export type ActiveEncounterEventFilterInput = {
  data?: InputMaybe<StringFilterInput>;
  /**
   * Only include events that are for the current encounter, i.e. have matching encounter type
   * and matching encounter name of the current encounter. If not set all events with matching
   * encounter type are returned.
   */
  isCurrentEncounter?: InputMaybe<Scalars['Boolean']['input']>;
  type?: InputMaybe<EqualFilterStringInput>;
};

export type ActivityLogConnector = {
  __typename: 'ActivityLogConnector';
  nodes: Array<ActivityLogNode>;
  totalCount: Scalars['Int']['output'];
};

export type ActivityLogFilterInput = {
  id?: InputMaybe<EqualFilterStringInput>;
  recordId?: InputMaybe<EqualFilterStringInput>;
  storeId?: InputMaybe<EqualFilterStringInput>;
  type?: InputMaybe<EqualFilterActivityLogTypeInput>;
  userId?: InputMaybe<EqualFilterStringInput>;
};

export type ActivityLogNode = {
  __typename: 'ActivityLogNode';
  datetime: Scalars['DateTime']['output'];
  from?: Maybe<Scalars['String']['output']>;
  id: Scalars['String']['output'];
  recordId?: Maybe<Scalars['String']['output']>;
  store?: Maybe<StoreNode>;
  storeId?: Maybe<Scalars['String']['output']>;
  to?: Maybe<Scalars['String']['output']>;
  type: ActivityLogNodeType;
  user?: Maybe<UserNode>;
};

export enum ActivityLogNodeType {
  AssetCatalogueItemCreated = 'ASSET_CATALOGUE_ITEM_CREATED',
  AssetCatalogueItemPropertyCreated = 'ASSET_CATALOGUE_ITEM_PROPERTY_CREATED',
  AssetCreated = 'ASSET_CREATED',
  AssetDeleted = 'ASSET_DELETED',
  AssetLogCreated = 'ASSET_LOG_CREATED',
  AssetLogReasonCreated = 'ASSET_LOG_REASON_CREATED',
  AssetLogReasonDeleted = 'ASSET_LOG_REASON_DELETED',
  AssetPropertyCreated = 'ASSET_PROPERTY_CREATED',
  AssetUpdated = 'ASSET_UPDATED',
  DemographicIndicatorCreated = 'DEMOGRAPHIC_INDICATOR_CREATED',
  DemographicIndicatorUpdated = 'DEMOGRAPHIC_INDICATOR_UPDATED',
  DemographicProjectionCreated = 'DEMOGRAPHIC_PROJECTION_CREATED',
  DemographicProjectionUpdated = 'DEMOGRAPHIC_PROJECTION_UPDATED',
  InventoryAdjustment = 'INVENTORY_ADJUSTMENT',
  InvoiceCreated = 'INVOICE_CREATED',
  InvoiceDeleted = 'INVOICE_DELETED',
  InvoiceNumberAllocated = 'INVOICE_NUMBER_ALLOCATED',
  InvoiceStatusAllocated = 'INVOICE_STATUS_ALLOCATED',
  InvoiceStatusCancelled = 'INVOICE_STATUS_CANCELLED',
  InvoiceStatusDelivered = 'INVOICE_STATUS_DELIVERED',
  InvoiceStatusPicked = 'INVOICE_STATUS_PICKED',
  InvoiceStatusShipped = 'INVOICE_STATUS_SHIPPED',
  InvoiceStatusVerified = 'INVOICE_STATUS_VERIFIED',
  PrescriptionCreated = 'PRESCRIPTION_CREATED',
  PrescriptionDeleted = 'PRESCRIPTION_DELETED',
  PrescriptionStatusCancelled = 'PRESCRIPTION_STATUS_CANCELLED',
  PrescriptionStatusPicked = 'PRESCRIPTION_STATUS_PICKED',
  PrescriptionStatusVerified = 'PRESCRIPTION_STATUS_VERIFIED',
  ProgramCreated = 'PROGRAM_CREATED',
  ProgramUpdated = 'PROGRAM_UPDATED',
  QuantityForLineHasBeenSetToZero = 'QUANTITY_FOR_LINE_HAS_BEEN_SET_TO_ZERO',
  Repack = 'REPACK',
  RequisitionApproved = 'REQUISITION_APPROVED',
  RequisitionCreated = 'REQUISITION_CREATED',
  RequisitionDeleted = 'REQUISITION_DELETED',
  RequisitionNumberAllocated = 'REQUISITION_NUMBER_ALLOCATED',
  RequisitionStatusFinalised = 'REQUISITION_STATUS_FINALISED',
  RequisitionStatusSent = 'REQUISITION_STATUS_SENT',
  RnrFormCreated = 'RNR_FORM_CREATED',
  RnrFormFinalised = 'RNR_FORM_FINALISED',
  RnrFormUpdated = 'RNR_FORM_UPDATED',
  SensorLocationChanged = 'SENSOR_LOCATION_CHANGED',
  StocktakeCreated = 'STOCKTAKE_CREATED',
  StocktakeDeleted = 'STOCKTAKE_DELETED',
  StocktakeStatusFinalised = 'STOCKTAKE_STATUS_FINALISED',
  StockBatchChange = 'STOCK_BATCH_CHANGE',
  StockCostPriceChange = 'STOCK_COST_PRICE_CHANGE',
  StockExpiryDateChange = 'STOCK_EXPIRY_DATE_CHANGE',
  StockLocationChange = 'STOCK_LOCATION_CHANGE',
  StockOffHold = 'STOCK_OFF_HOLD',
  StockOnHold = 'STOCK_ON_HOLD',
  StockSellPriceChange = 'STOCK_SELL_PRICE_CHANGE',
  UserLoggedIn = 'USER_LOGGED_IN',
  VaccinationCreated = 'VACCINATION_CREATED',
  VaccinationDeleted = 'VACCINATION_DELETED',
  VaccinationUpdated = 'VACCINATION_UPDATED',
  VaccineCourseCreated = 'VACCINE_COURSE_CREATED',
  VaccineCourseUpdated = 'VACCINE_COURSE_UPDATED',
}

export type ActivityLogResponse = ActivityLogConnector;

export enum ActivityLogSortFieldInput {
  ActivityLogType = 'activityLogType',
  Id = 'id',
  RecordId = 'recordId',
  UserId = 'userId',
}

export type ActivityLogSortInput = {
  /**
   * Sort query result is sorted descending or ascending (if not provided the default is
   * ascending)
   */
  desc?: InputMaybe<Scalars['Boolean']['input']>;
  /** Sort query result by `key` */
  key: ActivityLogSortFieldInput;
};

export type AddFromMasterListError = {
  __typename: 'AddFromMasterListError';
  error: AddFromMasterListErrorInterface;
};

export type AddFromMasterListErrorInterface = {
  description: Scalars['String']['output'];
};

export type AddFromMasterListInput = {
  masterListId: Scalars['String']['input'];
  requestRequisitionId: Scalars['String']['input'];
};

export type AddFromMasterListResponse =
  | AddFromMasterListError
  | RequisitionLineConnector;

export type AddToInboundShipmentFromMasterListError = {
  __typename: 'AddToInboundShipmentFromMasterListError';
  error: AddToInboundShipmentFromMasterListErrorInterface;
};

export type AddToInboundShipmentFromMasterListErrorInterface = {
  description: Scalars['String']['output'];
};

export type AddToInboundShipmentFromMasterListResponse =
  | AddToInboundShipmentFromMasterListError
  | InvoiceLineConnector;

export type AddToOutboundShipmentFromMasterListError = {
  __typename: 'AddToOutboundShipmentFromMasterListError';
  error: AddToOutboundShipmentFromMasterListErrorInterface;
};

export type AddToOutboundShipmentFromMasterListErrorInterface = {
  description: Scalars['String']['output'];
};

export type AddToOutboundShipmentFromMasterListResponse =
  | AddToOutboundShipmentFromMasterListError
  | InvoiceLineConnector;

export type AddToShipmentFromMasterListInput = {
  masterListId: Scalars['String']['input'];
  shipmentId: Scalars['String']['input'];
};

<<<<<<< HEAD
export type AdjustmentReasonNotProvided = InsertStocktakeLineErrorInterface &
  UpdateStocktakeLineErrorInterface & {
    __typename: 'AdjustmentReasonNotProvided';
    description: Scalars['String']['output'];
  };
=======
export type AdjustmentReasonNotProvided = InsertInventoryAdjustmentErrorInterface & InsertStockLineErrorInterface & InsertStocktakeLineErrorInterface & UpdateStocktakeLineErrorInterface & {
  __typename: 'AdjustmentReasonNotProvided';
  description: Scalars['String']['output'];
};
>>>>>>> 8420d39f

export type AdjustmentReasonNotValid = InsertStocktakeLineErrorInterface &
  UpdateStocktakeLineErrorInterface & {
    __typename: 'AdjustmentReasonNotValid';
    description: Scalars['String']['output'];
  };

export enum AdjustmentTypeInput {
  Addition = 'ADDITION',
  Reduction = 'REDUCTION',
}

export type AllocateOutboundShipmentUnallocatedLineError = {
  __typename: 'AllocateOutboundShipmentUnallocatedLineError';
  error: AllocateOutboundShipmentUnallocatedLineErrorInterface;
};

export type AllocateOutboundShipmentUnallocatedLineErrorInterface = {
  description: Scalars['String']['output'];
};

export type AllocateOutboundShipmentUnallocatedLineNode = {
  __typename: 'AllocateOutboundShipmentUnallocatedLineNode';
  deletes: Array<DeleteResponse>;
  inserts: InvoiceLineConnector;
  issuedExpiringSoonStockLines: StockLineConnector;
  skippedExpiredStockLines: StockLineConnector;
  skippedOnHoldStockLines: StockLineConnector;
  updates: InvoiceLineConnector;
};

export type AllocateOutboundShipmentUnallocatedLineResponse =
  | AllocateOutboundShipmentUnallocatedLineError
  | AllocateOutboundShipmentUnallocatedLineNode;

export type AllocateOutboundShipmentUnallocatedLineResponseWithId = {
  __typename: 'AllocateOutboundShipmentUnallocatedLineResponseWithId';
  id: Scalars['String']['output'];
  response: AllocateOutboundShipmentUnallocatedLineResponse;
};

export type AllocateProgramNumberInput = {
  numberName: Scalars['String']['input'];
};

export type AllocateProgramNumberResponse = NumberNode;

export type AssetCatalogueItemConnector = {
  __typename: 'AssetCatalogueItemConnector';
  nodes: Array<AssetCatalogueItemNode>;
  totalCount: Scalars['Int']['output'];
};

export type AssetCatalogueItemFilterInput = {
  category?: InputMaybe<StringFilterInput>;
  categoryId?: InputMaybe<EqualFilterStringInput>;
  class?: InputMaybe<StringFilterInput>;
  classId?: InputMaybe<EqualFilterStringInput>;
  code?: InputMaybe<StringFilterInput>;
  id?: InputMaybe<EqualFilterStringInput>;
  manufacturer?: InputMaybe<StringFilterInput>;
  model?: InputMaybe<StringFilterInput>;
  search?: InputMaybe<StringFilterInput>;
  subCatalogue?: InputMaybe<StringFilterInput>;
  type?: InputMaybe<StringFilterInput>;
  typeId?: InputMaybe<EqualFilterStringInput>;
};

export type AssetCatalogueItemNode = {
  __typename: 'AssetCatalogueItemNode';
  assetCategory?: Maybe<AssetCategoryNode>;
  assetCategoryId: Scalars['String']['output'];
  assetClass?: Maybe<AssetClassNode>;
  assetClassId: Scalars['String']['output'];
  assetType?: Maybe<AssetTypeNode>;
  assetTypeId: Scalars['String']['output'];
  code: Scalars['String']['output'];
  id: Scalars['String']['output'];
  manufacturer?: Maybe<Scalars['String']['output']>;
  model: Scalars['String']['output'];
  properties: Scalars['String']['output'];
  subCatalogue: Scalars['String']['output'];
};

export type AssetCatalogueItemResponse = AssetCatalogueItemNode | NodeError;

export enum AssetCatalogueItemSortFieldInput {
  Catalogue = 'catalogue',
  Code = 'code',
  Manufacturer = 'manufacturer',
  Model = 'model',
}

export type AssetCatalogueItemSortInput = {
  desc?: InputMaybe<Scalars['Boolean']['input']>;
  key: AssetCatalogueItemSortFieldInput;
};

export type AssetCatalogueItemsResponse = AssetCatalogueItemConnector;

export type AssetCatalogueMutations = {
  __typename: 'AssetCatalogueMutations';
  deleteAssetCatalogueItem: DeleteAssetCatalogueItemResponse;
  insertAssetCatalogueItem: InsertAssetCatalogueItemResponse;
};

export type AssetCatalogueMutationsDeleteAssetCatalogueItemArgs = {
  assetCatalogueItemId: Scalars['String']['input'];
};

export type AssetCatalogueMutationsInsertAssetCatalogueItemArgs = {
  input: InsertAssetCatalogueItemInput;
  storeId: Scalars['String']['input'];
};

export type AssetCategoriesResponse = AssetCategoryConnector;

export type AssetCategoryConnector = {
  __typename: 'AssetCategoryConnector';
  nodes: Array<AssetCategoryNode>;
  totalCount: Scalars['Int']['output'];
};

export type AssetCategoryFilterInput = {
  classId?: InputMaybe<EqualFilterStringInput>;
  id?: InputMaybe<EqualFilterStringInput>;
  name?: InputMaybe<StringFilterInput>;
};

export type AssetCategoryNode = {
  __typename: 'AssetCategoryNode';
  classId: Scalars['String']['output'];
  id: Scalars['String']['output'];
  name: Scalars['String']['output'];
};

export type AssetCategoryResponse = AssetCategoryNode | NodeError;

export enum AssetCategorySortFieldInput {
  Name = 'name',
}

export type AssetCategorySortInput = {
  desc?: InputMaybe<Scalars['Boolean']['input']>;
  key: AssetCategorySortFieldInput;
};

export type AssetClassConnector = {
  __typename: 'AssetClassConnector';
  nodes: Array<AssetClassNode>;
  totalCount: Scalars['Int']['output'];
};

export type AssetClassFilterInput = {
  id?: InputMaybe<EqualFilterStringInput>;
  name?: InputMaybe<StringFilterInput>;
};

export type AssetClassNode = {
  __typename: 'AssetClassNode';
  id: Scalars['String']['output'];
  name: Scalars['String']['output'];
};

export type AssetClassResponse = AssetClassNode | NodeError;

export enum AssetClassSortFieldInput {
  Name = 'name',
}

export type AssetClassSortInput = {
  desc?: InputMaybe<Scalars['Boolean']['input']>;
  key: AssetClassSortFieldInput;
};

export type AssetClassesResponse = AssetClassConnector;

export type AssetConnector = {
  __typename: 'AssetConnector';
  nodes: Array<AssetNode>;
  totalCount: Scalars['Int']['output'];
};

export type AssetFilterInput = {
  assetNumber?: InputMaybe<StringFilterInput>;
  catalogueItemId?: InputMaybe<EqualFilterStringInput>;
  categoryId?: InputMaybe<EqualFilterStringInput>;
  classId?: InputMaybe<EqualFilterStringInput>;
  functionalStatus?: InputMaybe<EqualFilterStatusInput>;
  id?: InputMaybe<EqualFilterStringInput>;
  installationDate?: InputMaybe<DateFilterInput>;
  isNonCatalogue?: InputMaybe<Scalars['Boolean']['input']>;
  notes?: InputMaybe<StringFilterInput>;
  replacementDate?: InputMaybe<DateFilterInput>;
  serialNumber?: InputMaybe<StringFilterInput>;
  storeCodeOrName?: InputMaybe<StringFilterInput>;
  typeId?: InputMaybe<EqualFilterStringInput>;
};

export type AssetLogConnector = {
  __typename: 'AssetLogConnector';
  nodes: Array<AssetLogNode>;
  totalCount: Scalars['Int']['output'];
};

export type AssetLogFilterInput = {
  assetId?: InputMaybe<EqualFilterStringInput>;
  id?: InputMaybe<EqualFilterStringInput>;
  logDatetime?: InputMaybe<DatetimeFilterInput>;
  reasonId?: InputMaybe<EqualFilterStringInput>;
  status?: InputMaybe<EqualFilterStatusInput>;
  user?: InputMaybe<StringFilterInput>;
};

export type AssetLogNode = {
  __typename: 'AssetLogNode';
  assetId: Scalars['String']['output'];
  comment?: Maybe<Scalars['String']['output']>;
  documents: SyncFileReferenceConnector;
  id: Scalars['String']['output'];
  logDatetime: Scalars['NaiveDateTime']['output'];
  reason?: Maybe<AssetLogReasonNode>;
  status?: Maybe<StatusType>;
  type?: Maybe<Scalars['String']['output']>;
  user?: Maybe<UserNode>;
};

export type AssetLogReasonConnector = {
  __typename: 'AssetLogReasonConnector';
  nodes: Array<AssetLogReasonNode>;
  totalCount: Scalars['Int']['output'];
};

export type AssetLogReasonFilterInput = {
  assetLogStatus?: InputMaybe<EqualFilterStatusInput>;
  id?: InputMaybe<EqualFilterStringInput>;
  reason?: InputMaybe<StringFilterInput>;
};

export type AssetLogReasonMutations = {
  __typename: 'AssetLogReasonMutations';
  deleteLogReason: DeleteAssetLogReasonResponse;
  insertAssetLogReason: InsertAssetLogReasonResponse;
};

export type AssetLogReasonMutationsDeleteLogReasonArgs = {
  reasonId: Scalars['String']['input'];
};

export type AssetLogReasonMutationsInsertAssetLogReasonArgs = {
  input: InsertAssetLogReasonInput;
};

export type AssetLogReasonNode = {
  __typename: 'AssetLogReasonNode';
  assetLogStatus: StatusType;
  id: Scalars['String']['output'];
  reason: Scalars['String']['output'];
};

export enum AssetLogReasonSortFieldInput {
  Status = 'status',
}

export type AssetLogReasonSortInput = {
  /**
   * Sort query result is sorted descending or ascending (if not provided the default is
   * ascending)
   */
  desc?: InputMaybe<Scalars['Boolean']['input']>;
  /** Sort query result by `key` */
  key: AssetLogReasonSortFieldInput;
};

export type AssetLogReasonsResponse = AssetLogReasonConnector;

export enum AssetLogSortFieldInput {
  LogDatetime = 'logDatetime',
  Status = 'status',
}

export type AssetLogSortInput = {
  /**
   * Sort query result is sorted descending or ascending (if not provided the default is
   * ascending)
   */
  desc?: InputMaybe<Scalars['Boolean']['input']>;
  /** Sort query result by `key` */
  key: AssetLogSortFieldInput;
};

export enum AssetLogStatusInput {
  Decommissioned = 'DECOMMISSIONED',
  Functioning = 'FUNCTIONING',
  FunctioningButNeedsAttention = 'FUNCTIONING_BUT_NEEDS_ATTENTION',
  NotFunctioning = 'NOT_FUNCTIONING',
  NotInUse = 'NOT_IN_USE',
  Unserviceable = 'UNSERVICEABLE',
}

export type AssetLogsResponse = AssetLogConnector;

export type AssetNode = {
  __typename: 'AssetNode';
  assetCategory?: Maybe<AssetCategoryNode>;
  assetClass?: Maybe<AssetClassNode>;
  assetNumber?: Maybe<Scalars['String']['output']>;
  assetType?: Maybe<AssetTypeNode>;
  /** Returns a JSON string of the asset catalogue properties e.g {"property_key": "value"} */
  catalogProperties?: Maybe<Scalars['String']['output']>;
  catalogueItem?: Maybe<AssetCatalogueItemNode>;
  catalogueItemId?: Maybe<Scalars['String']['output']>;
  createdDatetime: Scalars['NaiveDateTime']['output'];
  documents: SyncFileReferenceConnector;
  donor?: Maybe<NameNode>;
  donorNameId?: Maybe<Scalars['String']['output']>;
  id: Scalars['String']['output'];
  installationDate?: Maybe<Scalars['NaiveDate']['output']>;
  locations: LocationConnector;
  modifiedDatetime: Scalars['NaiveDateTime']['output'];
  needsReplacement?: Maybe<Scalars['Boolean']['output']>;
  notes?: Maybe<Scalars['String']['output']>;
  /** Returns a JSON string of the asset properties (defined on the asset itself) e.g {"property_key": "value"} */
  properties: Scalars['String']['output'];
  replacementDate?: Maybe<Scalars['NaiveDate']['output']>;
  serialNumber?: Maybe<Scalars['String']['output']>;
  statusLog?: Maybe<AssetLogNode>;
  store?: Maybe<StoreNode>;
  storeId?: Maybe<Scalars['String']['output']>;
  warrantyEnd?: Maybe<Scalars['NaiveDate']['output']>;
  warrantyStart?: Maybe<Scalars['NaiveDate']['output']>;
};

export type AssetNodeDonorArgs = {
  storeId: Scalars['String']['input'];
};

export type AssetParseResponse = AssetNode | ScannedDataParseError;

export type AssetPropertiesResponse = AssetPropertyConnector;

export type AssetPropertyConnector = {
  __typename: 'AssetPropertyConnector';
  nodes: Array<AssetPropertyNode>;
  totalCount: Scalars['Int']['output'];
};

export type AssetPropertyFilterInput = {
  assetCategoryId?: InputMaybe<EqualFilterStringInput>;
  assetClassId?: InputMaybe<EqualFilterStringInput>;
  assetTypeId?: InputMaybe<EqualFilterStringInput>;
  id?: InputMaybe<EqualFilterStringInput>;
  key?: InputMaybe<EqualFilterStringInput>;
  name?: InputMaybe<StringFilterInput>;
};

export type AssetPropertyNode = {
  __typename: 'AssetPropertyNode';
  allowedValues?: Maybe<Scalars['String']['output']>;
  assetCategoryId?: Maybe<Scalars['String']['output']>;
  assetClassId?: Maybe<Scalars['String']['output']>;
  assetTypeId?: Maybe<Scalars['String']['output']>;
  id: Scalars['String']['output'];
  key: Scalars['String']['output'];
  name: Scalars['String']['output'];
  valueType: PropertyNodeValueType;
};

export enum AssetSortFieldInput {
  AssetNumber = 'assetNumber',
  InstallationDate = 'installationDate',
  ModifiedDatetime = 'modifiedDatetime',
  ReplacementDate = 'replacementDate',
  SerialNumber = 'serialNumber',
  Store = 'store',
}

export type AssetSortInput = {
  /**
   * Sort query result is sorted descending or ascending (if not provided the default is
   * ascending)
   */
  desc?: InputMaybe<Scalars['Boolean']['input']>;
  /** Sort query result by `key` */
  key: AssetSortFieldInput;
};

export type AssetTypeConnector = {
  __typename: 'AssetTypeConnector';
  nodes: Array<AssetTypeNode>;
  totalCount: Scalars['Int']['output'];
};

export type AssetTypeFilterInput = {
  categoryId?: InputMaybe<EqualFilterStringInput>;
  id?: InputMaybe<EqualFilterStringInput>;
  name?: InputMaybe<StringFilterInput>;
};

export type AssetTypeNode = {
  __typename: 'AssetTypeNode';
  categoryId: Scalars['String']['output'];
  id: Scalars['String']['output'];
  name: Scalars['String']['output'];
};

export type AssetTypeResponse = AssetTypeNode | NodeError;

export enum AssetTypeSortFieldInput {
  Name = 'name',
}

export type AssetTypeSortInput = {
  desc?: InputMaybe<Scalars['Boolean']['input']>;
  key: AssetTypeSortFieldInput;
};

export type AssetTypesResponse = AssetTypeConnector;

export type AssetsResponse = AssetConnector;

export type AuthToken = {
  __typename: 'AuthToken';
  /** Bearer token */
  token: Scalars['String']['output'];
};

export type AuthTokenError = {
  __typename: 'AuthTokenError';
  error: AuthTokenErrorInterface;
};

export type AuthTokenErrorInterface = {
  description: Scalars['String']['output'];
};

export type AuthTokenResponse = AuthToken | AuthTokenError;

export type BarcodeNode = {
  __typename: 'BarcodeNode';
  gtin: Scalars['String']['output'];
  id: Scalars['String']['output'];
  itemId: Scalars['String']['output'];
  manufacturerId?: Maybe<Scalars['String']['output']>;
  packSize?: Maybe<Scalars['Float']['output']>;
  parentId?: Maybe<Scalars['String']['output']>;
};

export type BarcodeResponse = BarcodeNode | NodeError;

export type BatchInboundShipmentInput = {
  continueOnError?: InputMaybe<Scalars['Boolean']['input']>;
  deleteInboundShipmentLines?: InputMaybe<
    Array<DeleteInboundShipmentLineInput>
  >;
  deleteInboundShipmentServiceLines?: InputMaybe<
    Array<DeleteInboundShipmentServiceLineInput>
  >;
  deleteInboundShipments?: InputMaybe<Array<DeleteInboundShipmentInput>>;
  insertFromInternalOrderLines?: InputMaybe<
    Array<InsertInboundShipmentLineFromInternalOrderLineInput>
  >;
  insertInboundShipmentLines?: InputMaybe<
    Array<InsertInboundShipmentLineInput>
  >;
  insertInboundShipmentServiceLines?: InputMaybe<
    Array<InsertInboundShipmentServiceLineInput>
  >;
  insertInboundShipments?: InputMaybe<Array<InsertInboundShipmentInput>>;
  updateInboundShipmentLines?: InputMaybe<
    Array<UpdateInboundShipmentLineInput>
  >;
  updateInboundShipmentServiceLines?: InputMaybe<
    Array<UpdateInboundShipmentServiceLineInput>
  >;
  updateInboundShipments?: InputMaybe<Array<UpdateInboundShipmentInput>>;
};

export type BatchInboundShipmentResponse = {
  __typename: 'BatchInboundShipmentResponse';
  deleteInboundShipmentLines?: Maybe<
    Array<DeleteInboundShipmentLineResponseWithId>
  >;
  deleteInboundShipmentServiceLines?: Maybe<
    Array<DeleteInboundShipmentServiceLineResponseWithId>
  >;
  deleteInboundShipments?: Maybe<Array<DeleteInboundShipmentResponseWithId>>;
  insertFromInternalOrderLines?: Maybe<
    Array<InsertInboundShipmentLineFromInternalOrderLineResponseWithId>
  >;
  insertInboundShipmentLines?: Maybe<
    Array<InsertInboundShipmentLineResponseWithId>
  >;
  insertInboundShipmentServiceLines?: Maybe<
    Array<InsertInboundShipmentServiceLineResponseWithId>
  >;
  insertInboundShipments?: Maybe<Array<InsertInboundShipmentResponseWithId>>;
  updateInboundShipmentLines?: Maybe<
    Array<UpdateInboundShipmentLineResponseWithId>
  >;
  updateInboundShipmentServiceLines?: Maybe<
    Array<UpdateInboundShipmentServiceLineResponseWithId>
  >;
  updateInboundShipments?: Maybe<Array<UpdateInboundShipmentResponseWithId>>;
};

export type BatchIsReserved = DeleteInboundShipmentLineErrorInterface &
  UpdateInboundShipmentLineErrorInterface & {
    __typename: 'BatchIsReserved';
    description: Scalars['String']['output'];
  };

export type BatchOutboundShipmentInput = {
  allocatedOutboundShipmentUnallocatedLines?: InputMaybe<
    Array<Scalars['String']['input']>
  >;
  continueOnError?: InputMaybe<Scalars['Boolean']['input']>;
  deleteOutboundShipmentLines?: InputMaybe<
    Array<DeleteOutboundShipmentLineInput>
  >;
  deleteOutboundShipmentServiceLines?: InputMaybe<
    Array<DeleteOutboundShipmentServiceLineInput>
  >;
  deleteOutboundShipmentUnallocatedLines?: InputMaybe<
    Array<DeleteOutboundShipmentUnallocatedLineInput>
  >;
  deleteOutboundShipments?: InputMaybe<Array<Scalars['String']['input']>>;
  insertOutboundShipmentLines?: InputMaybe<
    Array<InsertOutboundShipmentLineInput>
  >;
  insertOutboundShipmentServiceLines?: InputMaybe<
    Array<InsertOutboundShipmentServiceLineInput>
  >;
  insertOutboundShipmentUnallocatedLines?: InputMaybe<
    Array<InsertOutboundShipmentUnallocatedLineInput>
  >;
  insertOutboundShipments?: InputMaybe<Array<InsertOutboundShipmentInput>>;
  updateOutboundShipmentLines?: InputMaybe<
    Array<UpdateOutboundShipmentLineInput>
  >;
  updateOutboundShipmentServiceLines?: InputMaybe<
    Array<UpdateOutboundShipmentServiceLineInput>
  >;
  updateOutboundShipmentUnallocatedLines?: InputMaybe<
    Array<UpdateOutboundShipmentUnallocatedLineInput>
  >;
  updateOutboundShipments?: InputMaybe<Array<UpdateOutboundShipmentInput>>;
};

export type BatchOutboundShipmentResponse = {
  __typename: 'BatchOutboundShipmentResponse';
  allocateOutboundShipmentUnallocatedLines?: Maybe<
    Array<AllocateOutboundShipmentUnallocatedLineResponseWithId>
  >;
  deleteOutboundShipmentLines?: Maybe<
    Array<DeleteOutboundShipmentLineResponseWithId>
  >;
  deleteOutboundShipmentServiceLines?: Maybe<
    Array<DeleteOutboundShipmentServiceLineResponseWithId>
  >;
  deleteOutboundShipmentUnallocatedLines?: Maybe<
    Array<DeleteOutboundShipmentUnallocatedLineResponseWithId>
  >;
  deleteOutboundShipments?: Maybe<Array<DeleteOutboundShipmentResponseWithId>>;
  insertOutboundShipmentLines?: Maybe<
    Array<InsertOutboundShipmentLineResponseWithId>
  >;
  insertOutboundShipmentServiceLines?: Maybe<
    Array<InsertOutboundShipmentServiceLineResponseWithId>
  >;
  insertOutboundShipmentUnallocatedLines?: Maybe<
    Array<InsertOutboundShipmentUnallocatedLineResponseWithId>
  >;
  insertOutboundShipments?: Maybe<Array<InsertOutboundShipmentResponseWithId>>;
  updateOutboundShipmentLines?: Maybe<
    Array<UpdateOutboundShipmentLineResponseWithId>
  >;
  updateOutboundShipmentServiceLines?: Maybe<
    Array<UpdateOutboundShipmentServiceLineResponseWithId>
  >;
  updateOutboundShipmentUnallocatedLines?: Maybe<
    Array<UpdateOutboundShipmentUnallocatedLineResponseWithId>
  >;
  updateOutboundShipments?: Maybe<Array<UpdateOutboundShipmentResponseWithId>>;
};

export type BatchPrescriptionInput = {
  continueOnError?: InputMaybe<Scalars['Boolean']['input']>;
  deletePrescriptionLines?: InputMaybe<Array<DeletePrescriptionLineInput>>;
  deletePrescriptions?: InputMaybe<Array<Scalars['String']['input']>>;
  insertPrescriptionLines?: InputMaybe<Array<InsertPrescriptionLineInput>>;
  insertPrescriptions?: InputMaybe<Array<InsertPrescriptionInput>>;
  updatePrescriptionLines?: InputMaybe<Array<UpdatePrescriptionLineInput>>;
  updatePrescriptions?: InputMaybe<Array<UpdatePrescriptionInput>>;
};

export type BatchPrescriptionResponse = {
  __typename: 'BatchPrescriptionResponse';
  deletePrescriptionLines?: Maybe<Array<DeletePrescriptionLineResponseWithId>>;
  deletePrescriptions?: Maybe<Array<DeletePrescriptionResponseWithId>>;
  insertPrescriptionLines?: Maybe<Array<InsertPrescriptionLineResponseWithId>>;
  insertPrescriptions?: Maybe<Array<InsertPrescriptionResponseWithId>>;
  updatePrescriptionLines?: Maybe<Array<UpdatePrescriptionLineResponseWithId>>;
  updatePrescriptions?: Maybe<Array<UpdatePrescriptionResponseWithId>>;
};

export type BatchRequestRequisitionInput = {
  continueOnError?: InputMaybe<Scalars['Boolean']['input']>;
  deleteRequestRequisitionLines?: InputMaybe<
    Array<DeleteRequestRequisitionLineInput>
  >;
  deleteRequestRequisitions?: InputMaybe<Array<DeleteRequestRequisitionInput>>;
  insertRequestRequisitionLines?: InputMaybe<
    Array<InsertRequestRequisitionLineInput>
  >;
  insertRequestRequisitions?: InputMaybe<Array<InsertRequestRequisitionInput>>;
  updateRequestRequisitionLines?: InputMaybe<
    Array<UpdateRequestRequisitionLineInput>
  >;
  updateRequestRequisitions?: InputMaybe<Array<UpdateRequestRequisitionInput>>;
};

export type BatchRequestRequisitionResponse = {
  __typename: 'BatchRequestRequisitionResponse';
  deleteRequestRequisitionLines?: Maybe<
    Array<DeleteRequestRequisitionLineResponseWithId>
  >;
  deleteRequestRequisitions?: Maybe<
    Array<DeleteRequestRequisitionResponseWithId>
  >;
  insertRequestRequisitionLines?: Maybe<
    Array<InsertRequestRequisitionLineResponseWithId>
  >;
  insertRequestRequisitions?: Maybe<
    Array<InsertRequestRequisitionResponseWithId>
  >;
  updateRequestRequisitionLines?: Maybe<
    Array<UpdateRequestRequisitionLineResponseWithId>
  >;
  updateRequestRequisitions?: Maybe<
    Array<UpdateRequestRequisitionResponseWithId>
  >;
};

export type BatchResponseRequisitionInput = {
  continueOnError?: InputMaybe<Scalars['Boolean']['input']>;
  deleteResponseRequisitionLines?: InputMaybe<
    Array<DeleteResponseRequisitionLineInput>
  >;
  deleteResponseRequisitions?: InputMaybe<
    Array<DeleteResponseRequisitionInput>
  >;
};

export type BatchResponseRequisitionResponse = {
  __typename: 'BatchResponseRequisitionResponse';
  deleteResponseRequisitionLines?: Maybe<
    Array<DeleteResponseRequisitionLineResponseWithId>
  >;
  deleteResponseRequisitions?: Maybe<
    Array<DeleteResponseRequisitionResponseWithId>
  >;
};

export type BatchStocktakeInput = {
  continueOnError?: InputMaybe<Scalars['Boolean']['input']>;
  deleteStocktakeLines?: InputMaybe<Array<DeleteStocktakeLineInput>>;
  deleteStocktakes?: InputMaybe<Array<DeleteStocktakeInput>>;
  insertStocktakeLines?: InputMaybe<Array<InsertStocktakeLineInput>>;
  insertStocktakes?: InputMaybe<Array<InsertStocktakeInput>>;
  updateStocktakeLines?: InputMaybe<Array<UpdateStocktakeLineInput>>;
  updateStocktakes?: InputMaybe<Array<UpdateStocktakeInput>>;
};

export type BatchStocktakeResponse = {
  __typename: 'BatchStocktakeResponse';
  deleteStocktakeLines?: Maybe<Array<DeleteStocktakeLineResponseWithId>>;
  deleteStocktakes?: Maybe<Array<DeleteStocktakeResponseWithId>>;
  insertStocktakeLines?: Maybe<Array<InsertStocktakeLineResponseWithId>>;
  insertStocktakes?: Maybe<Array<InsertStocktakeResponseWithId>>;
  updateStocktakeLines?: Maybe<Array<UpdateStocktakeLineResponseWithId>>;
  updateStocktakes?: Maybe<Array<UpdateStocktakeResponseWithId>>;
};

export type BundledItemMutations = {
  __typename: 'BundledItemMutations';
  deleteBundledItem: DeleteBundledItemResponse;
  upsertBundledItem: UpsertBundledItemResponse;
};

export type BundledItemMutationsDeleteBundledItemArgs = {
  input: DeleteBundledItemInput;
  storeId: Scalars['String']['input'];
};

export type BundledItemMutationsUpsertBundledItemArgs = {
  input: UpsertBundledItemInput;
  storeId: Scalars['String']['input'];
};

export type BundledItemNode = {
  __typename: 'BundledItemNode';
  bundledItemVariant?: Maybe<ItemVariantNode>;
  bundledItemVariantId: Scalars['String']['output'];
  id: Scalars['String']['output'];
  principalItemVariant?: Maybe<ItemVariantNode>;
  principalItemVariantId: Scalars['String']['output'];
  ratio: Scalars['Float']['output'];
};

export type CanOnlyChangeToAllocatedWhenNoUnallocatedLines =
  UpdateErrorInterface & {
    __typename: 'CanOnlyChangeToAllocatedWhenNoUnallocatedLines';
    description: Scalars['String']['output'];
    invoiceLines: InvoiceLineConnector;
  };

export type CanOnlyChangeToPickedWhenNoUnallocatedLines =
  UpdatePrescriptionErrorInterface & {
    __typename: 'CanOnlyChangeToPickedWhenNoUnallocatedLines';
    description: Scalars['String']['output'];
    invoiceLines: InvoiceLineConnector;
  };

export type CannotChangeStatusOfInvoiceOnHold = UpdateErrorInterface &
  UpdateInboundShipmentErrorInterface & {
    __typename: 'CannotChangeStatusOfInvoiceOnHold';
    description: Scalars['String']['output'];
  };

export type CannotDeleteInvoiceWithLines = DeleteCustomerReturnErrorInterface &
  DeleteErrorInterface &
  DeleteInboundShipmentErrorInterface &
  DeletePrescriptionErrorInterface &
  DeleteSupplierReturnErrorInterface & {
    __typename: 'CannotDeleteInvoiceWithLines';
    description: Scalars['String']['output'];
    lines: InvoiceLineConnector;
  };

export type CannotDeleteLineLinkedToShipment =
  DeleteResponseRequisitionLineErrorInterface & {
    __typename: 'CannotDeleteLineLinkedToShipment';
    description: Scalars['String']['output'];
  };

export type CannotDeleteRequisitionWithLines =
  DeleteRequestRequisitionErrorInterface & {
    __typename: 'CannotDeleteRequisitionWithLines';
    description: Scalars['String']['output'];
  };

export type CannotEditInvoice =
  AddToInboundShipmentFromMasterListErrorInterface &
    AddToOutboundShipmentFromMasterListErrorInterface &
    DeleteCustomerReturnErrorInterface &
    DeleteErrorInterface &
    DeleteInboundShipmentErrorInterface &
    DeleteInboundShipmentLineErrorInterface &
    DeleteInboundShipmentServiceLineErrorInterface &
    DeleteOutboundShipmentLineErrorInterface &
    DeleteOutboundShipmentServiceLineErrorInterface &
    DeletePrescriptionErrorInterface &
    DeletePrescriptionLineErrorInterface &
    DeleteSupplierReturnErrorInterface &
    InsertInboundShipmentLineErrorInterface &
    InsertInboundShipmentServiceLineErrorInterface &
    InsertOutboundShipmentLineErrorInterface &
    InsertOutboundShipmentServiceLineErrorInterface &
    InsertPrescriptionLineErrorInterface &
    UpdateInboundShipmentErrorInterface &
    UpdateInboundShipmentLineErrorInterface &
    UpdateInboundShipmentServiceLineErrorInterface &
    UpdateOutboundShipmentLineErrorInterface &
    UpdateOutboundShipmentServiceLineErrorInterface &
    UpdatePrescriptionLineErrorInterface & {
      __typename: 'CannotEditInvoice';
      description: Scalars['String']['output'];
    };

export type CannotEditRequisition = AddFromMasterListErrorInterface &
  CreateRequisitionShipmentErrorInterface &
  DeleteRequestRequisitionErrorInterface &
  DeleteRequestRequisitionLineErrorInterface &
  DeleteResponseRequisitionLineErrorInterface &
  InsertRequestRequisitionLineErrorInterface &
  InsertResponseRequisitionLineErrorInterface &
  SupplyRequestedQuantityErrorInterface &
  UpdateRequestRequisitionErrorInterface &
  UpdateRequestRequisitionLineErrorInterface &
  UpdateResponseRequisitionErrorInterface &
  UpdateResponseRequisitionLineErrorInterface &
  UseSuggestedQuantityErrorInterface & {
    __typename: 'CannotEditRequisition';
    description: Scalars['String']['output'];
  };

export type CannotEditStocktake = DeleteStocktakeErrorInterface &
  DeleteStocktakeLineErrorInterface &
  InsertStocktakeLineErrorInterface &
  UpdateStocktakeErrorInterface &
  UpdateStocktakeLineErrorInterface & {
    __typename: 'CannotEditStocktake';
    description: Scalars['String']['output'];
  };

export type CannotHaveFractionalPack = InsertRepackErrorInterface & {
  __typename: 'CannotHaveFractionalPack';
  description: Scalars['String']['output'];
};

export type CannotIssueInForeignCurrency = UpdateErrorInterface &
  UpdateInboundShipmentErrorInterface & {
    __typename: 'CannotIssueInForeignCurrency';
    description: Scalars['String']['output'];
  };

export type CannotReverseInvoiceStatus = UpdateErrorInterface &
  UpdateInboundShipmentErrorInterface &
  UpdatePrescriptionErrorInterface & {
    __typename: 'CannotReverseInvoiceStatus';
    description: Scalars['String']['output'];
  };

export type CentralGeneralMutations = {
  __typename: 'CentralGeneralMutations';
  configureNameProperties: ConfigureNamePropertiesResponse;
};

export type CentralGeneralMutationsConfigureNamePropertiesArgs = {
  input: Array<ConfigureNamePropertyInput>;
};

export type CentralPatientNode = {
  __typename: 'CentralPatientNode';
  code: Scalars['String']['output'];
  dateOfBirth?: Maybe<Scalars['NaiveDate']['output']>;
  firstName: Scalars['String']['output'];
  id: Scalars['String']['output'];
  lastName: Scalars['String']['output'];
};

export type CentralPatientSearchConnector = {
  __typename: 'CentralPatientSearchConnector';
  nodes: Array<CentralPatientNode>;
  totalCount: Scalars['Int']['output'];
};

export type CentralPatientSearchError = {
  __typename: 'CentralPatientSearchError';
  error: CentralPatientSearchErrorInterface;
};

export type CentralPatientSearchErrorInterface = {
  description: Scalars['String']['output'];
};

export type CentralPatientSearchInput = {
  /** Patient code */
  code?: InputMaybe<Scalars['String']['input']>;
  dateOfBirth?: InputMaybe<Scalars['NaiveDate']['input']>;
  firstName?: InputMaybe<Scalars['String']['input']>;
  lastName?: InputMaybe<Scalars['String']['input']>;
};

export type CentralPatientSearchResponse =
  | CentralPatientSearchConnector
  | CentralPatientSearchError;

export type CentralPluginMutations = {
  __typename: 'CentralPluginMutations';
  installUploadedPlugin: PluginInfoNode;
};

export type CentralPluginMutationsInstallUploadedPluginArgs = {
  fileId: Scalars['String']['input'];
};

export type CentralPluginQueries = {
  __typename: 'CentralPluginQueries';
  uploadedPluginInfo: UploadedPluginInfoResponse;
};

export type CentralPluginQueriesUploadedPluginInfoArgs = {
  fileId: Scalars['String']['input'];
};

export type CentralServerMutationNode = {
  __typename: 'CentralServerMutationNode';
  assetCatalogue: AssetCatalogueMutations;
  bundledItem: BundledItemMutations;
  demographic: DemographicMutations;
  general: CentralGeneralMutations;
  itemVariant: ItemVariantMutations;
  logReason: AssetLogReasonMutations;
  plugins: CentralPluginMutations;
  vaccineCourse: VaccineCourseMutations;
};

export type CentralServerQueryNode = {
  __typename: 'CentralServerQueryNode';
  plugin: CentralPluginQueries;
};

export type CentralSyncRequired = AuthTokenErrorInterface & {
  __typename: 'CentralSyncRequired';
  description: Scalars['String']['output'];
};

export type ClinicianConnector = {
  __typename: 'ClinicianConnector';
  nodes: Array<ClinicianNode>;
  totalCount: Scalars['Int']['output'];
};

export type ClinicianFilterInput = {
  address1?: InputMaybe<StringFilterInput>;
  address2?: InputMaybe<StringFilterInput>;
  code?: InputMaybe<StringFilterInput>;
  email?: InputMaybe<StringFilterInput>;
  firstName?: InputMaybe<StringFilterInput>;
  id?: InputMaybe<EqualFilterStringInput>;
  initials?: InputMaybe<StringFilterInput>;
  lastName?: InputMaybe<StringFilterInput>;
  mobile?: InputMaybe<StringFilterInput>;
  phone?: InputMaybe<StringFilterInput>;
};

export type ClinicianNode = {
  __typename: 'ClinicianNode';
  address1?: Maybe<Scalars['String']['output']>;
  address2?: Maybe<Scalars['String']['output']>;
  code: Scalars['String']['output'];
  email?: Maybe<Scalars['String']['output']>;
  firstName?: Maybe<Scalars['String']['output']>;
  gender?: Maybe<GenderType>;
  id: Scalars['String']['output'];
  initials: Scalars['String']['output'];
  lastName: Scalars['String']['output'];
  mobile?: Maybe<Scalars['String']['output']>;
  phone?: Maybe<Scalars['String']['output']>;
};

export enum ClinicianSortFieldInput {
  Address1 = 'address1',
  Address2 = 'address2',
  Code = 'code',
  Email = 'email',
  FirstName = 'firstName',
  Initials = 'initials',
  LastName = 'lastName',
  Mobile = 'mobile',
  Phone = 'phone',
}

export type ClinicianSortInput = {
  /**
   * Sort query result is sorted descending or ascending (if not provided the default is
   * ascending)
   */
  desc?: InputMaybe<Scalars['Boolean']['input']>;
  /** Sort query result by `key` */
  key: ClinicianSortFieldInput;
};

export type CliniciansResponse = ClinicianConnector;

export type ColdStorageTypeConnector = {
  __typename: 'ColdStorageTypeConnector';
  nodes: Array<ColdStorageTypeNode>;
  totalCount: Scalars['Int']['output'];
};

export type ColdStorageTypeFilterInput = {
  id?: InputMaybe<EqualFilterStringInput>;
  name?: InputMaybe<EqualFilterStringInput>;
};

export type ColdStorageTypeNode = {
  __typename: 'ColdStorageTypeNode';
  id: Scalars['String']['output'];
  maxTemperature: Scalars['Float']['output'];
  minTemperature: Scalars['Float']['output'];
  name: Scalars['String']['output'];
};

export enum ColdStorageTypeSortFieldInput {
  Id = 'id',
  Name = 'name',
}

export type ColdStorageTypeSortInput = {
  /**
   * Sort query result is sorted descending or ascending (if not provided the default is
   * ascending)
   */
  desc?: InputMaybe<Scalars['Boolean']['input']>;
  /** Sort query result by `key` */
  key: ColdStorageTypeSortFieldInput;
};

export type ColdStorageTypesResponse = ColdStorageTypeConnector;

export type ConfigureNamePropertiesResponse = Success;

export type ConfigureNamePropertyInput = {
  allowedValues?: InputMaybe<Scalars['String']['input']>;
  id: Scalars['String']['input'];
  key: Scalars['String']['input'];
  name: Scalars['String']['input'];
  propertyId: Scalars['String']['input'];
  remoteEditable: Scalars['Boolean']['input'];
  valueType: PropertyNodeValueType;
};

export type ConnectionError = CentralPatientSearchErrorInterface &
  LinkPatientPatientToStoreErrorInterface &
  UpdateUserErrorInterface & {
    __typename: 'ConnectionError';
    description: Scalars['String']['output'];
  };

export type ConsumptionHistoryConnector = {
  __typename: 'ConsumptionHistoryConnector';
  nodes: Array<ConsumptionHistoryNode>;
  totalCount: Scalars['Int']['output'];
};

export type ConsumptionHistoryNode = {
  __typename: 'ConsumptionHistoryNode';
  averageMonthlyConsumption: Scalars['Int']['output'];
  consumption: Scalars['Int']['output'];
  date: Scalars['NaiveDate']['output'];
  isCurrent: Scalars['Boolean']['output'];
  isHistoric: Scalars['Boolean']['output'];
};

export type ConsumptionOptionsInput = {
  /** Defaults to store preference amc_lookback_months */
  amcLookbackMonths?: InputMaybe<Scalars['Int']['input']>;
  /** Defaults to 12 */
  numberOfDataPoints?: InputMaybe<Scalars['Int']['input']>;
};

export enum ContactFormNodeType {
  Feedback = 'FEEDBACK',
  Support = 'SUPPORT',
}

export type ContactTraceConnector = {
  __typename: 'ContactTraceConnector';
  nodes: Array<ContactTraceNode>;
  totalCount: Scalars['Int']['output'];
};

export type ContactTraceFilterInput = {
  contactPatientId?: InputMaybe<EqualFilterStringInput>;
  contactTraceId?: InputMaybe<StringFilterInput>;
  dateOfBirth?: InputMaybe<DateFilterInput>;
  datetime?: InputMaybe<DatetimeFilterInput>;
  documentName?: InputMaybe<StringFilterInput>;
  firstName?: InputMaybe<StringFilterInput>;
  gender?: InputMaybe<EqualFilterGenderType>;
  id?: InputMaybe<EqualFilterStringInput>;
  lastName?: InputMaybe<StringFilterInput>;
  patientId?: InputMaybe<EqualFilterStringInput>;
  programId?: InputMaybe<EqualFilterStringInput>;
  type?: InputMaybe<StringFilterInput>;
};

export type ContactTraceNode = {
  __typename: 'ContactTraceNode';
  age?: Maybe<Scalars['Int']['output']>;
  contactPatient?: Maybe<PatientNode>;
  contactPatientId?: Maybe<Scalars['String']['output']>;
  contactTraceId?: Maybe<Scalars['String']['output']>;
  dateOfBirth?: Maybe<Scalars['NaiveDate']['output']>;
  datetime: Scalars['DateTime']['output'];
  /** The encounter document */
  document: DocumentNode;
  documentId: Scalars['String']['output'];
  firstName?: Maybe<Scalars['String']['output']>;
  gender?: Maybe<GenderType>;
  id: Scalars['String']['output'];
  lastName?: Maybe<Scalars['String']['output']>;
  patient: PatientNode;
  patientId: Scalars['String']['output'];
  program: ProgramNode;
  /** Returns the matching program enrolment for the root patient of this contact trace */
  programEnrolment?: Maybe<ProgramEnrolmentNode>;
  programId: Scalars['String']['output'];
  /** Relationship between the patient and the contact, e.g. mother, next of kin, etc. */
  relationship?: Maybe<Scalars['String']['output']>;
  storeId?: Maybe<Scalars['String']['output']>;
};

export type ContactTraceResponse = ContactTraceConnector;

export enum ContactTraceSortFieldInput {
  ContactTraceId = 'contactTraceId',
  DateOfBirth = 'dateOfBirth',
  Datetime = 'datetime',
  FirstName = 'firstName',
  Gender = 'gender',
  LastName = 'lastName',
  PatientId = 'patientId',
  ProgramId = 'programId',
}

export type ContactTraceSortInput = {
  /**
   * Sort query result is sorted descending or ascending (if not provided the default is
   * ascending)
   */
  desc?: InputMaybe<Scalars['Boolean']['input']>;
  /** Sort query result by `key` */
  key: ContactTraceSortFieldInput;
};

export type CreateInventoryAdjustmentError = {
  __typename: 'CreateInventoryAdjustmentError';
  error: InsertInventoryAdjustmentErrorInterface;
};

export type CreateInventoryAdjustmentInput = {
  adjustment: Scalars['Float']['input'];
  adjustmentType: AdjustmentTypeInput;
  inventoryAdjustmentReasonId?: InputMaybe<Scalars['String']['input']>;
  stockLineId: Scalars['String']['input'];
};

export type CreateInventoryAdjustmentResponse =
  | CreateInventoryAdjustmentError
  | InvoiceNode;

export type CreateRequisitionShipmentError = {
  __typename: 'CreateRequisitionShipmentError';
  error: CreateRequisitionShipmentErrorInterface;
};

export type CreateRequisitionShipmentErrorInterface = {
  description: Scalars['String']['output'];
};

export type CreateRequisitionShipmentInput = {
  responseRequisitionId: Scalars['String']['input'];
};

export type CreateRequisitionShipmentResponse =
  | CreateRequisitionShipmentError
  | InvoiceNode;

export type CurrenciesResponse = CurrencyConnector;

export type CurrencyConnector = {
  __typename: 'CurrencyConnector';
  nodes: Array<CurrencyNode>;
  totalCount: Scalars['Int']['output'];
};

export type CurrencyFilterInput = {
  id?: InputMaybe<EqualFilterStringInput>;
  isActive?: InputMaybe<Scalars['Boolean']['input']>;
  isHomeCurrency?: InputMaybe<Scalars['Boolean']['input']>;
};

export type CurrencyNode = {
  __typename: 'CurrencyNode';
  code: Scalars['String']['output'];
  dateUpdated?: Maybe<Scalars['NaiveDate']['output']>;
  id: Scalars['String']['output'];
  isHomeCurrency: Scalars['Boolean']['output'];
  rate: Scalars['Float']['output'];
};

export enum CurrencySortFieldInput {
  CurrencyCode = 'currencyCode',
  Id = 'id',
  IsHomeCurrency = 'isHomeCurrency',
}

export type CurrencySortInput = {
  /**
   * Sort query result is sorted descending or ascending (if not provided the default is
   * ascending)
   */
  desc?: InputMaybe<Scalars['Boolean']['input']>;
  /** Sort query result by `key` */
  key: CurrencySortFieldInput;
};

export type CustomerAndOrderTypeNode = {
  __typename: 'CustomerAndOrderTypeNode';
  customer: NameNode;
  orderTypes: Array<ProgramRequisitionOrderTypeNode>;
};

export type CustomerIndicatorInformationNode = {
  __typename: 'CustomerIndicatorInformationNode';
  customer: NameNode;
  /** Datetime should be null if no columns found */
  datetime?: Maybe<Scalars['DateTime']['output']>;
  id: Scalars['String']['output'];
  indicatorInformation: Array<RequisitionIndicatorInformationNode>;
};

export type CustomerIndicatorInformationNodeCustomerArgs = {
  storeId: Scalars['String']['input'];
};

export type CustomerProgramRequisitionSettingNode = {
  __typename: 'CustomerProgramRequisitionSettingNode';
  customerAndOrderTypes: Array<CustomerAndOrderTypeNode>;
  masterList: MasterListNode;
  programId: Scalars['String']['output'];
  programName: Scalars['String']['output'];
  tagName: Scalars['String']['output'];
};

export type CustomerReturnInput = {
  customerId: Scalars['String']['input'];
  customerReturnLines: Array<CustomerReturnLineInput>;
  id: Scalars['String']['input'];
  outboundShipmentId?: InputMaybe<Scalars['String']['input']>;
};

export type CustomerReturnLineInput = {
  batch?: InputMaybe<Scalars['String']['input']>;
  expiryDate?: InputMaybe<Scalars['NaiveDate']['input']>;
  id: Scalars['String']['input'];
  itemId: Scalars['String']['input'];
  itemVariantId?: InputMaybe<Scalars['String']['input']>;
  note?: InputMaybe<Scalars['String']['input']>;
  numberOfPacksReturned: Scalars['Float']['input'];
  packSize: Scalars['Float']['input'];
  reasonId?: InputMaybe<Scalars['String']['input']>;
};

export type CustomerReturnLineNode = {
  __typename: 'CustomerReturnLineNode';
  batch?: Maybe<Scalars['String']['output']>;
  expiryDate?: Maybe<Scalars['NaiveDate']['output']>;
  id: Scalars['String']['output'];
  item: ItemNode;
  itemCode: Scalars['String']['output'];
  itemName: Scalars['String']['output'];
  itemVariantId?: Maybe<Scalars['String']['output']>;
  note?: Maybe<Scalars['String']['output']>;
  numberOfPacksIssued?: Maybe<Scalars['Float']['output']>;
  numberOfPacksReturned: Scalars['Float']['output'];
  packSize: Scalars['Float']['output'];
  reasonId?: Maybe<Scalars['String']['output']>;
  stockLineId?: Maybe<Scalars['String']['output']>;
};

export type DatabaseError = DeleteAssetCatalogueItemErrorInterface &
  DeleteAssetErrorInterface &
  DeleteAssetLogReasonErrorInterface &
  DeleteLocationErrorInterface &
  DeleteVaccineCourseErrorInterface &
  InsertAssetCatalogueItemErrorInterface &
  InsertAssetErrorInterface &
  InsertAssetLogErrorInterface &
  InsertAssetLogReasonErrorInterface &
  InsertDemographicIndicatorErrorInterface &
  InsertDemographicProjectionErrorInterface &
  InsertLocationErrorInterface &
  NodeErrorInterface &
  RefreshTokenErrorInterface &
  ScannedDataParseErrorInterface &
  UpdateAssetErrorInterface &
  UpdateDemographicIndicatorErrorInterface &
  UpdateDemographicProjectionErrorInterface &
  UpdateLocationErrorInterface &
  UpdateSensorErrorInterface &
  UpdateVaccineCourseErrorInterface &
  UpsertBundledItemErrorInterface &
  UpsertItemVariantErrorInterface & {
    __typename: 'DatabaseError';
    description: Scalars['String']['output'];
    fullError: Scalars['String']['output'];
  };

export type DatabaseSettingsNode = {
  __typename: 'DatabaseSettingsNode';
  databaseType: DatabaseType;
};

export enum DatabaseType {
  Postgres = 'POSTGRES',
  SqLite = 'SQ_LITE',
}

export type DateFilterInput = {
  afterOrEqualTo?: InputMaybe<Scalars['NaiveDate']['input']>;
  beforeOrEqualTo?: InputMaybe<Scalars['NaiveDate']['input']>;
  equalTo?: InputMaybe<Scalars['NaiveDate']['input']>;
};

export type DatetimeFilterInput = {
  afterOrEqualTo?: InputMaybe<Scalars['DateTime']['input']>;
  beforeOrEqualTo?: InputMaybe<Scalars['DateTime']['input']>;
  equalTo?: InputMaybe<Scalars['DateTime']['input']>;
};

export type DeleteAssetCatalogueItemError = {
  __typename: 'DeleteAssetCatalogueItemError';
  error: DeleteAssetCatalogueItemErrorInterface;
};

export type DeleteAssetCatalogueItemErrorInterface = {
  description: Scalars['String']['output'];
};

export type DeleteAssetCatalogueItemResponse =
  | DeleteAssetCatalogueItemError
  | DeleteResponse;

export type DeleteAssetError = {
  __typename: 'DeleteAssetError';
  error: DeleteAssetErrorInterface;
};

export type DeleteAssetErrorInterface = {
  description: Scalars['String']['output'];
};

export type DeleteAssetLogReasonError = {
  __typename: 'DeleteAssetLogReasonError';
  error: DeleteAssetLogReasonErrorInterface;
};

export type DeleteAssetLogReasonErrorInterface = {
  description: Scalars['String']['output'];
};

export type DeleteAssetLogReasonResponse =
  | DeleteAssetLogReasonError
  | DeleteResponse;

export type DeleteAssetResponse = DeleteAssetError | DeleteResponse;

export type DeleteBundledItemInput = {
  id: Scalars['String']['input'];
};

export type DeleteBundledItemResponse = DeleteResponse;

export type DeleteCustomerReturnError = {
  __typename: 'DeleteCustomerReturnError';
  error: DeleteCustomerReturnErrorInterface;
};

export type DeleteCustomerReturnErrorInterface = {
  description: Scalars['String']['output'];
};

export type DeleteCustomerReturnResponse =
  | DeleteCustomerReturnError
  | DeleteResponse;

export type DeleteErrorInterface = {
  description: Scalars['String']['output'];
};

export type DeleteInboundShipmentError = {
  __typename: 'DeleteInboundShipmentError';
  error: DeleteInboundShipmentErrorInterface;
};

export type DeleteInboundShipmentErrorInterface = {
  description: Scalars['String']['output'];
};

export type DeleteInboundShipmentInput = {
  id: Scalars['String']['input'];
};

export type DeleteInboundShipmentLineError = {
  __typename: 'DeleteInboundShipmentLineError';
  error: DeleteInboundShipmentLineErrorInterface;
};

export type DeleteInboundShipmentLineErrorInterface = {
  description: Scalars['String']['output'];
};

export type DeleteInboundShipmentLineInput = {
  id: Scalars['String']['input'];
};

export type DeleteInboundShipmentLineResponse =
  | DeleteInboundShipmentLineError
  | DeleteResponse;

export type DeleteInboundShipmentLineResponseWithId = {
  __typename: 'DeleteInboundShipmentLineResponseWithId';
  id: Scalars['String']['output'];
  response: DeleteInboundShipmentLineResponse;
};

export type DeleteInboundShipmentResponse =
  | DeleteInboundShipmentError
  | DeleteResponse;

export type DeleteInboundShipmentResponseWithId = {
  __typename: 'DeleteInboundShipmentResponseWithId';
  id: Scalars['String']['output'];
  response: DeleteInboundShipmentResponse;
};

export type DeleteInboundShipmentServiceLineError = {
  __typename: 'DeleteInboundShipmentServiceLineError';
  error: DeleteInboundShipmentServiceLineErrorInterface;
};

export type DeleteInboundShipmentServiceLineErrorInterface = {
  description: Scalars['String']['output'];
};

export type DeleteInboundShipmentServiceLineInput = {
  id: Scalars['String']['input'];
};

export type DeleteInboundShipmentServiceLineResponse =
  | DeleteInboundShipmentServiceLineError
  | DeleteResponse;

export type DeleteInboundShipmentServiceLineResponseWithId = {
  __typename: 'DeleteInboundShipmentServiceLineResponseWithId';
  id: Scalars['String']['output'];
  response: DeleteInboundShipmentServiceLineResponse;
};

export type DeleteItemVariantInput = {
  id: Scalars['String']['input'];
};

export type DeleteItemVariantResponse = DeleteResponse;

export type DeleteLocationError = {
  __typename: 'DeleteLocationError';
  error: DeleteLocationErrorInterface;
};

export type DeleteLocationErrorInterface = {
  description: Scalars['String']['output'];
};

export type DeleteLocationInput = {
  id: Scalars['String']['input'];
};

export type DeleteLocationResponse = DeleteLocationError | DeleteResponse;

export type DeleteOutboundShipmentError = {
  __typename: 'DeleteOutboundShipmentError';
  error: DeleteErrorInterface;
};

export type DeleteOutboundShipmentLineError = {
  __typename: 'DeleteOutboundShipmentLineError';
  error: DeleteOutboundShipmentLineErrorInterface;
};

export type DeleteOutboundShipmentLineErrorInterface = {
  description: Scalars['String']['output'];
};

export type DeleteOutboundShipmentLineInput = {
  id: Scalars['String']['input'];
};

export type DeleteOutboundShipmentLineResponse =
  | DeleteOutboundShipmentLineError
  | DeleteResponse;

export type DeleteOutboundShipmentLineResponseWithId = {
  __typename: 'DeleteOutboundShipmentLineResponseWithId';
  id: Scalars['String']['output'];
  response: DeleteOutboundShipmentLineResponse;
};

export type DeleteOutboundShipmentResponse =
  | DeleteOutboundShipmentError
  | DeleteResponse;

export type DeleteOutboundShipmentResponseWithId = {
  __typename: 'DeleteOutboundShipmentResponseWithId';
  id: Scalars['String']['output'];
  response: DeleteOutboundShipmentResponse;
};

export type DeleteOutboundShipmentServiceLineError = {
  __typename: 'DeleteOutboundShipmentServiceLineError';
  error: DeleteOutboundShipmentServiceLineErrorInterface;
};

export type DeleteOutboundShipmentServiceLineErrorInterface = {
  description: Scalars['String']['output'];
};

export type DeleteOutboundShipmentServiceLineInput = {
  id: Scalars['String']['input'];
};

export type DeleteOutboundShipmentServiceLineResponse =
  | DeleteOutboundShipmentServiceLineError
  | DeleteResponse;

export type DeleteOutboundShipmentServiceLineResponseWithId = {
  __typename: 'DeleteOutboundShipmentServiceLineResponseWithId';
  id: Scalars['String']['output'];
  response: DeleteOutboundShipmentServiceLineResponse;
};

export type DeleteOutboundShipmentUnallocatedLineError = {
  __typename: 'DeleteOutboundShipmentUnallocatedLineError';
  error: DeleteOutboundShipmentUnallocatedLineErrorInterface;
};

export type DeleteOutboundShipmentUnallocatedLineErrorInterface = {
  description: Scalars['String']['output'];
};

export type DeleteOutboundShipmentUnallocatedLineInput = {
  id: Scalars['String']['input'];
};

export type DeleteOutboundShipmentUnallocatedLineResponse =
  | DeleteOutboundShipmentUnallocatedLineError
  | DeleteResponse;

export type DeleteOutboundShipmentUnallocatedLineResponseWithId = {
  __typename: 'DeleteOutboundShipmentUnallocatedLineResponseWithId';
  id: Scalars['String']['output'];
  response: DeleteOutboundShipmentUnallocatedLineResponse;
};

export type DeletePrescriptionError = {
  __typename: 'DeletePrescriptionError';
  error: DeletePrescriptionErrorInterface;
};

export type DeletePrescriptionErrorInterface = {
  description: Scalars['String']['output'];
};

export type DeletePrescriptionLineError = {
  __typename: 'DeletePrescriptionLineError';
  error: DeletePrescriptionLineErrorInterface;
};

export type DeletePrescriptionLineErrorInterface = {
  description: Scalars['String']['output'];
};

export type DeletePrescriptionLineInput = {
  id: Scalars['String']['input'];
};

export type DeletePrescriptionLineResponse =
  | DeletePrescriptionLineError
  | DeleteResponse;

export type DeletePrescriptionLineResponseWithId = {
  __typename: 'DeletePrescriptionLineResponseWithId';
  id: Scalars['String']['output'];
  response: DeletePrescriptionLineResponse;
};

export type DeletePrescriptionResponse =
  | DeletePrescriptionError
  | DeleteResponse;

export type DeletePrescriptionResponseWithId = {
  __typename: 'DeletePrescriptionResponseWithId';
  id: Scalars['String']['output'];
  response: DeletePrescriptionResponse;
};

export type DeleteRequestRequisitionError = {
  __typename: 'DeleteRequestRequisitionError';
  error: DeleteRequestRequisitionErrorInterface;
};

export type DeleteRequestRequisitionErrorInterface = {
  description: Scalars['String']['output'];
};

export type DeleteRequestRequisitionInput = {
  id: Scalars['String']['input'];
};

export type DeleteRequestRequisitionLineError = {
  __typename: 'DeleteRequestRequisitionLineError';
  error: DeleteRequestRequisitionLineErrorInterface;
};

export type DeleteRequestRequisitionLineErrorInterface = {
  description: Scalars['String']['output'];
};

export type DeleteRequestRequisitionLineInput = {
  id: Scalars['String']['input'];
};

export type DeleteRequestRequisitionLineResponse =
  | DeleteRequestRequisitionLineError
  | DeleteResponse;

export type DeleteRequestRequisitionLineResponseWithId = {
  __typename: 'DeleteRequestRequisitionLineResponseWithId';
  id: Scalars['String']['output'];
  response: DeleteRequestRequisitionLineResponse;
};

export type DeleteRequestRequisitionResponse =
  | DeleteRequestRequisitionError
  | DeleteResponse;

export type DeleteRequestRequisitionResponseWithId = {
  __typename: 'DeleteRequestRequisitionResponseWithId';
  id: Scalars['String']['output'];
  response: DeleteRequestRequisitionResponse;
};

export type DeleteResponse = {
  __typename: 'DeleteResponse';
  id: Scalars['String']['output'];
};

export type DeleteResponseRequisitionError = {
  __typename: 'DeleteResponseRequisitionError';
  error: DeleteResponseRequisitionErrorInterface;
};

export type DeleteResponseRequisitionErrorInterface = {
  description: Scalars['String']['output'];
};

export type DeleteResponseRequisitionInput = {
  id: Scalars['String']['input'];
};

export type DeleteResponseRequisitionLineError = {
  __typename: 'DeleteResponseRequisitionLineError';
  error: DeleteResponseRequisitionLineErrorInterface;
};

export type DeleteResponseRequisitionLineErrorInterface = {
  description: Scalars['String']['output'];
};

export type DeleteResponseRequisitionLineInput = {
  id: Scalars['String']['input'];
};

export type DeleteResponseRequisitionLineResponse =
  | DeleteResponse
  | DeleteResponseRequisitionLineError;

export type DeleteResponseRequisitionLineResponseWithId = {
  __typename: 'DeleteResponseRequisitionLineResponseWithId';
  id: Scalars['String']['output'];
  response: DeleteResponseRequisitionLineResponse;
};

export type DeleteResponseRequisitionResponse =
  | DeleteResponse
  | DeleteResponseRequisitionError;

export type DeleteResponseRequisitionResponseWithId = {
  __typename: 'DeleteResponseRequisitionResponseWithId';
  id: Scalars['String']['output'];
  response: DeleteResponseRequisitionResponse;
};

export type DeleteStocktakeError = {
  __typename: 'DeleteStocktakeError';
  error: DeleteStocktakeErrorInterface;
};

export type DeleteStocktakeErrorInterface = {
  description: Scalars['String']['output'];
};

export type DeleteStocktakeInput = {
  id: Scalars['String']['input'];
};

export type DeleteStocktakeLineError = {
  __typename: 'DeleteStocktakeLineError';
  error: DeleteStocktakeLineErrorInterface;
};

export type DeleteStocktakeLineErrorInterface = {
  description: Scalars['String']['output'];
};

export type DeleteStocktakeLineInput = {
  id: Scalars['String']['input'];
};

export type DeleteStocktakeLineResponse =
  | DeleteResponse
  | DeleteStocktakeLineError;

export type DeleteStocktakeLineResponseWithId = {
  __typename: 'DeleteStocktakeLineResponseWithId';
  id: Scalars['String']['output'];
  response: DeleteStocktakeLineResponse;
};

export type DeleteStocktakeResponse = DeleteResponse | DeleteStocktakeError;

export type DeleteStocktakeResponseWithId = {
  __typename: 'DeleteStocktakeResponseWithId';
  id: Scalars['String']['output'];
  response: DeleteStocktakeResponse;
};

export type DeleteSupplierReturnError = {
  __typename: 'DeleteSupplierReturnError';
  error: DeleteSupplierReturnErrorInterface;
};

export type DeleteSupplierReturnErrorInterface = {
  description: Scalars['String']['output'];
};

export type DeleteSupplierReturnResponse =
  | DeleteResponse
  | DeleteSupplierReturnError;

export type DeleteVaccineCourseError = {
  __typename: 'DeleteVaccineCourseError';
  error: DeleteVaccineCourseErrorInterface;
};

export type DeleteVaccineCourseErrorInterface = {
  description: Scalars['String']['output'];
};

export type DeleteVaccineCourseResponse =
  | DeleteResponse
  | DeleteVaccineCourseError;

export type DemographicConnector = {
  __typename: 'DemographicConnector';
  nodes: Array<DemographicNode>;
  totalCount: Scalars['Int']['output'];
};

export type DemographicFilterInput = {
  id?: InputMaybe<EqualFilterStringInput>;
  name?: InputMaybe<StringFilterInput>;
};

export type DemographicIndicatorConnector = {
  __typename: 'DemographicIndicatorConnector';
  nodes: Array<DemographicIndicatorNode>;
  totalCount: Scalars['Int']['output'];
};

export type DemographicIndicatorFilterInput = {
  baseYear?: InputMaybe<EqualFilterNumberInput>;
  id?: InputMaybe<EqualFilterStringInput>;
  name?: InputMaybe<StringFilterInput>;
};

export type DemographicIndicatorNode = {
  __typename: 'DemographicIndicatorNode';
  basePopulation: Scalars['Int']['output'];
  baseYear: Scalars['Int']['output'];
  id: Scalars['String']['output'];
  name: Scalars['String']['output'];
  populationPercentage: Scalars['Float']['output'];
  year1Projection: Scalars['Int']['output'];
  year2Projection: Scalars['Int']['output'];
  year3Projection: Scalars['Int']['output'];
  year4Projection: Scalars['Int']['output'];
  year5Projection: Scalars['Int']['output'];
};

export enum DemographicIndicatorSortFieldInput {
  Id = 'id',
  Name = 'name',
}

export type DemographicIndicatorSortInput = {
  desc?: InputMaybe<Scalars['Boolean']['input']>;
  key: DemographicIndicatorSortFieldInput;
};

export type DemographicIndicatorsResponse = DemographicIndicatorConnector;

export type DemographicMutations = {
  __typename: 'DemographicMutations';
  insertDemographicIndicator: InsertDemographicIndicatorResponse;
  insertDemographicProjection: InsertDemographicProjectionResponse;
  updateDemographicIndicator: UpdateDemographicIndicatorResponse;
  updateDemographicProjection: UpdateDemographicProjectionResponse;
};

export type DemographicMutationsInsertDemographicIndicatorArgs = {
  input: InsertDemographicIndicatorInput;
};

export type DemographicMutationsInsertDemographicProjectionArgs = {
  input: InsertDemographicProjectionInput;
};

export type DemographicMutationsUpdateDemographicIndicatorArgs = {
  input: UpdateDemographicIndicatorInput;
};

export type DemographicMutationsUpdateDemographicProjectionArgs = {
  input: UpdateDemographicProjectionInput;
};

export type DemographicNode = {
  __typename: 'DemographicNode';
  id: Scalars['String']['output'];
  name: Scalars['String']['output'];
};

export type DemographicProjectionConnector = {
  __typename: 'DemographicProjectionConnector';
  nodes: Array<DemographicProjectionNode>;
  totalCount: Scalars['Int']['output'];
};

export type DemographicProjectionFilterInput = {
  baseYear?: InputMaybe<EqualFilterNumberInput>;
  id?: InputMaybe<EqualFilterStringInput>;
};

export type DemographicProjectionNode = {
  __typename: 'DemographicProjectionNode';
  baseYear: Scalars['Int']['output'];
  id: Scalars['String']['output'];
  year1: Scalars['Float']['output'];
  year2: Scalars['Float']['output'];
  year3: Scalars['Float']['output'];
  year4: Scalars['Float']['output'];
  year5: Scalars['Float']['output'];
};

export type DemographicProjectionResponse =
  | DemographicProjectionNode
  | NodeError;

export enum DemographicProjectionSortFieldInput {
  Id = 'id',
}

export type DemographicProjectionSortInput = {
  desc?: InputMaybe<Scalars['Boolean']['input']>;
  key: DemographicProjectionSortFieldInput;
};

export type DemographicProjectionsResponse = DemographicProjectionConnector;

export enum DemographicSortFieldInput {
  Id = 'id',
  Name = 'name',
}

export type DemographicSortInput = {
  desc?: InputMaybe<Scalars['Boolean']['input']>;
  key: DemographicSortFieldInput;
};

export type DemographicsResponse = DemographicConnector;

export type DiagnosisNode = {
  __typename: 'DiagnosisNode';
  code: Scalars['String']['output'];
  description: Scalars['String']['output'];
  id: Scalars['String']['output'];
};

export type DisplaySettingNode = {
  __typename: 'DisplaySettingNode';
  hash: Scalars['String']['output'];
  value: Scalars['String']['output'];
};

export type DisplaySettingsHash = {
  logo: Scalars['String']['input'];
  theme: Scalars['String']['input'];
};

export type DisplaySettingsInput = {
  customLogo?: InputMaybe<Scalars['String']['input']>;
  customTheme?: InputMaybe<Scalars['String']['input']>;
};

export type DisplaySettingsNode = {
  __typename: 'DisplaySettingsNode';
  customLogo?: Maybe<DisplaySettingNode>;
  customTheme?: Maybe<DisplaySettingNode>;
};

export type DocumentConnector = {
  __typename: 'DocumentConnector';
  nodes: Array<DocumentNode>;
  totalCount: Scalars['Int']['output'];
};

export type DocumentFilterInput = {
  contextId?: InputMaybe<EqualFilterStringInput>;
  /**
   * This filter makes it possible to search the raw text json data.
   * Be beware of potential performance issues.
   */
  data?: InputMaybe<StringFilterInput>;
  datetime?: InputMaybe<DatetimeFilterInput>;
  name?: InputMaybe<StringFilterInput>;
  owner?: InputMaybe<EqualFilterStringInput>;
  type?: InputMaybe<EqualFilterStringInput>;
};

export type DocumentHistoryResponse = DocumentConnector;

export type DocumentNode = {
  __typename: 'DocumentNode';
  data: Scalars['JSON']['output'];
  documentRegistry?: Maybe<DocumentRegistryNode>;
  id: Scalars['String']['output'];
  name: Scalars['String']['output'];
  parents: Array<Scalars['String']['output']>;
  schema?: Maybe<JsonschemaNode>;
  timestamp: Scalars['DateTime']['output'];
  type: Scalars['String']['output'];
  user?: Maybe<UserNode>;
  userId: Scalars['String']['output'];
};

export enum DocumentRegistryCategoryNode {
  ContactTrace = 'CONTACT_TRACE',
  Custom = 'CUSTOM',
  Encounter = 'ENCOUNTER',
  Patient = 'PATIENT',
  ProgramEnrolment = 'PROGRAM_ENROLMENT',
}

export type DocumentRegistryConnector = {
  __typename: 'DocumentRegistryConnector';
  nodes: Array<DocumentRegistryNode>;
  totalCount: Scalars['Int']['output'];
};

export type DocumentRegistryFilterInput = {
  category?: InputMaybe<EqualFilterDocumentRegistryCategoryInput>;
  contextId?: InputMaybe<EqualFilterStringInput>;
  documentType?: InputMaybe<EqualFilterStringInput>;
  id?: InputMaybe<EqualFilterStringInput>;
};

export type DocumentRegistryNode = {
  __typename: 'DocumentRegistryNode';
  category: DocumentRegistryCategoryNode;
  contextId: Scalars['String']['output'];
  documentType: Scalars['String']['output'];
  formSchemaId: Scalars['String']['output'];
  id: Scalars['String']['output'];
  jsonSchema: Scalars['JSON']['output'];
  name?: Maybe<Scalars['String']['output']>;
  uiSchema: Scalars['JSON']['output'];
  uiSchemaType: Scalars['String']['output'];
};

export type DocumentRegistryResponse = DocumentRegistryConnector;

export enum DocumentRegistrySortFieldInput {
  DocumentType = 'documentType',
  Type = 'type',
}

export type DocumentRegistrySortInput = {
  /**
   * Sort query result is sorted descending or ascending (if not provided the default is
   * ascending)
   */
  desc?: InputMaybe<Scalars['Boolean']['input']>;
  /** Sort query result by `key` */
  key: DocumentRegistrySortFieldInput;
};

export type DocumentResponse = DocumentConnector;

export enum DocumentSortFieldInput {
  Context = 'context',
  Datetime = 'datetime',
  Name = 'name',
  Owner = 'owner',
  Type = 'type',
}

export type DocumentSortInput = {
  /**
   * Sort query result is sorted descending or ascending (if not provided the default is
   * ascending)
   */
  desc?: InputMaybe<Scalars['Boolean']['input']>;
  /** Sort query result by `key` */
  key: DocumentSortFieldInput;
};

export type EncounterConnector = {
  __typename: 'EncounterConnector';
  nodes: Array<EncounterNode>;
  totalCount: Scalars['Int']['output'];
};

export type EncounterEventFilterInput = {
  activeEndDatetime?: InputMaybe<DatetimeFilterInput>;
  activeStartDatetime?: InputMaybe<DatetimeFilterInput>;
  data?: InputMaybe<StringFilterInput>;
  datetime?: InputMaybe<DatetimeFilterInput>;
  /**
   * Only include events that are for the current encounter, i.e. have matching encounter type
   * and matching encounter name of the current encounter. If not set all events with matching
   * encounter type are returned.
   */
  isCurrentEncounter?: InputMaybe<Scalars['Boolean']['input']>;
  type?: InputMaybe<EqualFilterStringInput>;
};

export type EncounterFieldsConnector = {
  __typename: 'EncounterFieldsConnector';
  nodes: Array<EncounterFieldsNode>;
  totalCount: Scalars['Int']['output'];
};

export type EncounterFieldsInput = {
  fields: Array<Scalars['String']['input']>;
};

export type EncounterFieldsNode = {
  __typename: 'EncounterFieldsNode';
  encounter: EncounterNode;
  fields: Array<Scalars['JSON']['output']>;
};

export type EncounterFieldsResponse = EncounterFieldsConnector;

export type EncounterFilterInput = {
  clinicianId?: InputMaybe<EqualFilterStringInput>;
  createdDatetime?: InputMaybe<DatetimeFilterInput>;
  documentData?: InputMaybe<StringFilterInput>;
  documentName?: InputMaybe<EqualFilterStringInput>;
  endDatetime?: InputMaybe<DatetimeFilterInput>;
  id?: InputMaybe<EqualFilterStringInput>;
  /** Only if this filter is set encounters with status DELETED are returned */
  includeDeleted?: InputMaybe<Scalars['Boolean']['input']>;
  patient?: InputMaybe<PatientFilterInput>;
  patientId?: InputMaybe<EqualFilterStringInput>;
  programEnrolment?: InputMaybe<ProgramEnrolmentFilterInput>;
  /** The program id */
  programId?: InputMaybe<EqualFilterStringInput>;
  startDatetime?: InputMaybe<DatetimeFilterInput>;
  status?: InputMaybe<EqualFilterEncounterStatusInput>;
  type?: InputMaybe<EqualFilterStringInput>;
};

export type EncounterNode = {
  __typename: 'EncounterNode';
  activeProgramEvents: ProgramEventResponse;
  clinician?: Maybe<ClinicianNode>;
  contextId: Scalars['String']['output'];
  createdDatetime: Scalars['DateTime']['output'];
  /** The encounter document */
  document: DocumentNode;
  endDatetime?: Maybe<Scalars['DateTime']['output']>;
  id: Scalars['String']['output'];
  name: Scalars['String']['output'];
  patient: PatientNode;
  patientId: Scalars['String']['output'];
  previousEncounter?: Maybe<EncounterNode>;
  /** Returns the matching program enrolment for the patient of this encounter */
  programEnrolment?: Maybe<ProgramEnrolmentNode>;
  programEvents: ProgramEventResponse;
  programId: Scalars['String']['output'];
  startDatetime: Scalars['DateTime']['output'];
  status?: Maybe<EncounterNodeStatus>;
  /** Tries to suggest a date for the next encounter */
  suggestedNextEncounter?: Maybe<SuggestedNextEncounterNode>;
  type: Scalars['String']['output'];
};

export type EncounterNodeActiveProgramEventsArgs = {
  at?: InputMaybe<Scalars['DateTime']['input']>;
  filter?: InputMaybe<ActiveEncounterEventFilterInput>;
  page?: InputMaybe<PaginationInput>;
  sort?: InputMaybe<ProgramEventSortInput>;
};

export type EncounterNodeProgramEventsArgs = {
  filter?: InputMaybe<EncounterEventFilterInput>;
  page?: InputMaybe<PaginationInput>;
  sort?: InputMaybe<ProgramEventSortInput>;
};

export enum EncounterNodeStatus {
  Cancelled = 'CANCELLED',
  Deleted = 'DELETED',
  Pending = 'PENDING',
  Visited = 'VISITED',
}

export type EncounterResponse = EncounterConnector;

export enum EncounterSortFieldInput {
  CreatedDatetime = 'createdDatetime',
  EndDatetime = 'endDatetime',
  PatientId = 'patientId',
  Program = 'program',
  StartDatetime = 'startDatetime',
  Status = 'status',
  Type = 'type',
}

export type EncounterSortInput = {
  /**
   * Sort query result is sorted descending or ascending (if not provided the default is
   * ascending)
   */
  desc?: InputMaybe<Scalars['Boolean']['input']>;
  /** Sort query result by `key` */
  key: EncounterSortFieldInput;
};

export type EqualFilterActivityLogTypeInput = {
  equalAny?: InputMaybe<Array<ActivityLogNodeType>>;
  equalTo?: InputMaybe<ActivityLogNodeType>;
  notEqualTo?: InputMaybe<ActivityLogNodeType>;
};

export type EqualFilterBigFloatingNumberInput = {
  equalAny?: InputMaybe<Array<Scalars['Float']['input']>>;
  equalAnyOrNull?: InputMaybe<Array<Scalars['Float']['input']>>;
  equalTo?: InputMaybe<Scalars['Float']['input']>;
  notEqualTo?: InputMaybe<Scalars['Float']['input']>;
};

export type EqualFilterBigNumberInput = {
  equalAny?: InputMaybe<Array<Scalars['Int']['input']>>;
  equalAnyOrNull?: InputMaybe<Array<Scalars['Int']['input']>>;
  equalTo?: InputMaybe<Scalars['Int']['input']>;
  notEqualTo?: InputMaybe<Scalars['Int']['input']>;
};

export type EqualFilterDocumentRegistryCategoryInput = {
  equalAny?: InputMaybe<Array<DocumentRegistryCategoryNode>>;
  equalTo?: InputMaybe<DocumentRegistryCategoryNode>;
  notEqualTo?: InputMaybe<DocumentRegistryCategoryNode>;
};

export type EqualFilterEncounterStatusInput = {
  equalAny?: InputMaybe<Array<EncounterNodeStatus>>;
  equalTo?: InputMaybe<EncounterNodeStatus>;
  notEqualTo?: InputMaybe<EncounterNodeStatus>;
};

export type EqualFilterGenderType = {
  equalAny?: InputMaybe<Array<GenderType>>;
  equalTo?: InputMaybe<GenderType>;
  notEqualTo?: InputMaybe<GenderType>;
};

export type EqualFilterInventoryAdjustmentReasonTypeInput = {
  equalAny?: InputMaybe<Array<InventoryAdjustmentReasonNodeType>>;
  equalTo?: InputMaybe<InventoryAdjustmentReasonNodeType>;
  notEqualTo?: InputMaybe<InventoryAdjustmentReasonNodeType>;
};

export type EqualFilterInvoiceLineTypeInput = {
  equalAny?: InputMaybe<Array<InvoiceLineNodeType>>;
  equalTo?: InputMaybe<InvoiceLineNodeType>;
  notEqualTo?: InputMaybe<InvoiceLineNodeType>;
};

export type EqualFilterInvoiceStatusInput = {
  equalAny?: InputMaybe<Array<InvoiceNodeStatus>>;
  equalTo?: InputMaybe<InvoiceNodeStatus>;
  notEqualTo?: InputMaybe<InvoiceNodeStatus>;
};

export type EqualFilterInvoiceTypeInput = {
  equalAny?: InputMaybe<Array<InvoiceNodeType>>;
  equalTo?: InputMaybe<InvoiceNodeType>;
  notEqualTo?: InputMaybe<InvoiceNodeType>;
};

export type EqualFilterItemTypeInput = {
  equalAny?: InputMaybe<Array<ItemNodeType>>;
  equalTo?: InputMaybe<ItemNodeType>;
  notEqualTo?: InputMaybe<ItemNodeType>;
};

export type EqualFilterNumberInput = {
  equalAny?: InputMaybe<Array<Scalars['Int']['input']>>;
  equalAnyOrNull?: InputMaybe<Array<Scalars['Int']['input']>>;
  equalTo?: InputMaybe<Scalars['Int']['input']>;
  notEqualTo?: InputMaybe<Scalars['Int']['input']>;
};

export type EqualFilterReasonOptionTypeInput = {
  equalAny?: InputMaybe<Array<ReasonOptionNodeType>>;
  equalTo?: InputMaybe<ReasonOptionNodeType>;
  notEqualTo?: InputMaybe<ReasonOptionNodeType>;
};

export type EqualFilterReportContextInput = {
  equalAny?: InputMaybe<Array<ReportContext>>;
  equalTo?: InputMaybe<ReportContext>;
  notEqualTo?: InputMaybe<ReportContext>;
};

export type EqualFilterRequisitionStatusInput = {
  equalAny?: InputMaybe<Array<RequisitionNodeStatus>>;
  equalTo?: InputMaybe<RequisitionNodeStatus>;
  notEqualTo?: InputMaybe<RequisitionNodeStatus>;
};

export type EqualFilterRequisitionTypeInput = {
  equalAny?: InputMaybe<Array<RequisitionNodeType>>;
  equalTo?: InputMaybe<RequisitionNodeType>;
  notEqualTo?: InputMaybe<RequisitionNodeType>;
};

export type EqualFilterStatusInput = {
  equalAny?: InputMaybe<Array<AssetLogStatusInput>>;
  equalTo?: InputMaybe<AssetLogStatusInput>;
  notEqualTo?: InputMaybe<AssetLogStatusInput>;
};

export type EqualFilterStocktakeStatusInput = {
  equalAny?: InputMaybe<Array<StocktakeNodeStatus>>;
  equalTo?: InputMaybe<StocktakeNodeStatus>;
  notEqualTo?: InputMaybe<StocktakeNodeStatus>;
};

export type EqualFilterStringInput = {
  equalAny?: InputMaybe<Array<Scalars['String']['input']>>;
  equalAnyOrNull?: InputMaybe<Array<Scalars['String']['input']>>;
  equalTo?: InputMaybe<Scalars['String']['input']>;
  notEqualTo?: InputMaybe<Scalars['String']['input']>;
};

export type EqualFilterTemperatureBreachRowTypeInput = {
  equalAny?: InputMaybe<Array<TemperatureBreachNodeType>>;
  equalTo?: InputMaybe<TemperatureBreachNodeType>;
  notEqualTo?: InputMaybe<TemperatureBreachNodeType>;
};

export type EqualFilterTypeInput = {
  equalAny?: InputMaybe<Array<NameNodeType>>;
  equalTo?: InputMaybe<NameNodeType>;
  notEqualTo?: InputMaybe<NameNodeType>;
};

export type ExistingLinesInput = {
  itemId: Scalars['String']['input'];
  returnId: Scalars['String']['input'];
};

export type FailedToFetchReportData = PrintReportErrorInterface & {
  __typename: 'FailedToFetchReportData';
  description: Scalars['String']['output'];
  errors: Scalars['JSON']['output'];
};

export type FailedTranslation = QueryReportErrorInterface &
  QueryReportsErrorInterface & {
    __typename: 'FailedTranslation';
    description: Scalars['String']['output'];
  };

export type FinaliseRnRFormInput = {
  id: Scalars['String']['input'];
};

export type FinaliseRnRFormResponse = RnRFormNode;

export type FinalisedRequisition = DeleteResponseRequisitionErrorInterface & {
  __typename: 'FinalisedRequisition';
  description: Scalars['String']['output'];
};

export enum ForeignKey {
  InvoiceId = 'invoiceId',
  ItemId = 'itemId',
  LocationId = 'locationId',
  OtherPartyId = 'otherPartyId',
  RequisitionId = 'requisitionId',
  StockLineId = 'stockLineId',
}

export type ForeignKeyError = DeleteInboundShipmentLineErrorInterface &
  DeleteInboundShipmentServiceLineErrorInterface &
  DeleteOutboundShipmentLineErrorInterface &
  DeleteOutboundShipmentServiceLineErrorInterface &
  DeleteOutboundShipmentUnallocatedLineErrorInterface &
  DeletePrescriptionLineErrorInterface &
  DeleteResponseRequisitionLineErrorInterface &
  InsertInboundShipmentLineErrorInterface &
  InsertInboundShipmentServiceLineErrorInterface &
  InsertOutboundShipmentLineErrorInterface &
  InsertOutboundShipmentServiceLineErrorInterface &
  InsertOutboundShipmentUnallocatedLineErrorInterface &
  InsertPrescriptionLineErrorInterface &
  InsertRequestRequisitionLineErrorInterface &
  InsertResponseRequisitionLineErrorInterface &
  UpdateInboundShipmentLineErrorInterface &
  UpdateInboundShipmentServiceLineErrorInterface &
  UpdateOutboundShipmentLineErrorInterface &
  UpdateOutboundShipmentServiceLineErrorInterface &
  UpdateOutboundShipmentUnallocatedLineErrorInterface &
  UpdatePrescriptionLineErrorInterface &
  UpdateRequestRequisitionLineErrorInterface &
  UpdateResponseRequisitionLineErrorInterface & {
    __typename: 'ForeignKeyError';
    description: Scalars['String']['output'];
    key: ForeignKey;
  };

export type FormSchemaConnector = {
  __typename: 'FormSchemaConnector';
  nodes: Array<FormSchemaNode>;
  totalCount: Scalars['Int']['output'];
};

export type FormSchemaFilterInput = {
  id?: InputMaybe<EqualFilterStringInput>;
  type?: InputMaybe<EqualFilterStringInput>;
};

export type FormSchemaNode = {
  __typename: 'FormSchemaNode';
  id: Scalars['String']['output'];
  jsonSchema: Scalars['JSON']['output'];
  type: Scalars['String']['output'];
  uiSchema: Scalars['JSON']['output'];
};

export type FormSchemaResponse = FormSchemaConnector;

export enum FormSchemaSortFieldInput {
  Id = 'id',
}

export type FormSchemaSortInput = {
  /**
   * Sort query result is sorted descending or ascending (if not provided the default is
   * ascending)
   */
  desc?: InputMaybe<Scalars['Boolean']['input']>;
  /** Sort query result by `key` */
  key: FormSchemaSortFieldInput;
};

export type FrontendPluginMetadataNode = {
  __typename: 'FrontendPluginMetadataNode';
  code: Scalars['String']['output'];
  path: Scalars['String']['output'];
};

export type FullSyncStatusNode = {
  __typename: 'FullSyncStatusNode';
  error?: Maybe<SyncErrorNode>;
  integration?: Maybe<SyncStatusWithProgressNode>;
  isSyncing: Scalars['Boolean']['output'];
  lastSuccessfulSync?: Maybe<SyncStatusNode>;
  prepareInitial?: Maybe<SyncStatusNode>;
  pullCentral?: Maybe<SyncStatusWithProgressNode>;
  pullRemote?: Maybe<SyncStatusWithProgressNode>;
  pullV6?: Maybe<SyncStatusWithProgressNode>;
  push?: Maybe<SyncStatusWithProgressNode>;
  pushV6?: Maybe<SyncStatusWithProgressNode>;
  summary: SyncStatusNode;
};

export enum GenderType {
  Female = 'FEMALE',
  Male = 'MALE',
  NonBinary = 'NON_BINARY',
  Transgender = 'TRANSGENDER',
  TransgenderFemale = 'TRANSGENDER_FEMALE',
  TransgenderFemaleHormone = 'TRANSGENDER_FEMALE_HORMONE',
  TransgenderFemaleSurgical = 'TRANSGENDER_FEMALE_SURGICAL',
  TransgenderMale = 'TRANSGENDER_MALE',
  TransgenderMaleHormone = 'TRANSGENDER_MALE_HORMONE',
  TransgenderMaleSurgical = 'TRANSGENDER_MALE_SURGICAL',
  Unknown = 'UNKNOWN',
}

export type GenerateCustomerReturnLinesInput = {
  existingLinesInput?: InputMaybe<ExistingLinesInput>;
  /** The ids of the outbound shipment lines to generate new return lines for */
  outboundShipmentLineIds: Array<Scalars['String']['input']>;
};

export type GenerateCustomerReturnLinesResponse =
  GeneratedCustomerReturnLineConnector;

/** At least one input is required. */
export type GenerateSupplierReturnLinesInput = {
  /** Generate new return lines for all the available stock lines of a specific item */
  itemId?: InputMaybe<Scalars['String']['input']>;
  /** Include existing return lines in the response. Only has an effect when either `stock_line_ids` or `item_id` is set. */
  returnId?: InputMaybe<Scalars['String']['input']>;
  /** The stock line ids to generate new return lines for */
  stockLineIds: Array<Scalars['String']['input']>;
};

export type GenerateSupplierReturnLinesResponse = SupplierReturnLineConnector;

export type GeneratedCustomerReturnLineConnector = {
  __typename: 'GeneratedCustomerReturnLineConnector';
  nodes: Array<CustomerReturnLineNode>;
  totalCount: Scalars['Int']['output'];
};

export type Gs1DataElement = {
  ai: Scalars['String']['input'];
  data: Scalars['String']['input'];
};

export type IdResponse = {
  __typename: 'IdResponse';
  id: Scalars['String']['output'];
};

export type InboundInvoiceCounts = {
  __typename: 'InboundInvoiceCounts';
  created: InvoiceCountsSummary;
  notDelivered: Scalars['Int']['output'];
};

export type IndicatorColumnNode = {
  __typename: 'IndicatorColumnNode';
  columnNumber: Scalars['Int']['output'];
  id: Scalars['String']['output'];
  name: Scalars['String']['output'];
  value?: Maybe<IndicatorValueNode>;
  valueType?: Maybe<IndicatorValueTypeNode>;
};

export type IndicatorColumnNodeValueArgs = {
  customerNameId: Scalars['String']['input'];
  periodId: Scalars['String']['input'];
  storeId: Scalars['String']['input'];
};

export type IndicatorLineNode = {
  __typename: 'IndicatorLineNode';
  columns: Array<IndicatorColumnNode>;
  customerIndicatorInfo: Array<CustomerIndicatorInformationNode>;
  line: IndicatorLineRowNode;
};

export type IndicatorLineNodeCustomerIndicatorInfoArgs = {
  periodId: Scalars['String']['input'];
  storeId: Scalars['String']['input'];
};

export type IndicatorLineRowNode = {
  __typename: 'IndicatorLineRowNode';
  code: Scalars['String']['output'];
  id: Scalars['String']['output'];
  lineNumber: Scalars['Int']['output'];
  name: Scalars['String']['output'];
  valueType?: Maybe<IndicatorValueTypeNode>;
};

export type IndicatorValueNode = {
  __typename: 'IndicatorValueNode';
  id: Scalars['String']['output'];
  value: Scalars['String']['output'];
};

export enum IndicatorValueTypeNode {
  Number = 'NUMBER',
  String = 'STRING',
}

export type InitialisationStatusNode = {
  __typename: 'InitialisationStatusNode';
  siteName?: Maybe<Scalars['String']['output']>;
  status: InitialisationStatusType;
};

export enum InitialisationStatusType {
  /** Fuly initialised */
  Initialised = 'INITIALISED',
  /** Sync settings were set and sync was attempted at least once */
  Initialising = 'INITIALISING',
  /** Sync settings are not set and sync was not attempted */
  PreInitialisation = 'PRE_INITIALISATION',
}

export type InitialiseSiteResponse = SyncErrorNode | SyncSettingsNode;

export type InsertAssetCatalogueItemError = {
  __typename: 'InsertAssetCatalogueItemError';
  error: InsertAssetCatalogueItemErrorInterface;
};

export type InsertAssetCatalogueItemErrorInterface = {
  description: Scalars['String']['output'];
};

export type InsertAssetCatalogueItemInput = {
  categoryId: Scalars['String']['input'];
  classId: Scalars['String']['input'];
  code: Scalars['String']['input'];
  id: Scalars['String']['input'];
  manufacturer?: InputMaybe<Scalars['String']['input']>;
  model: Scalars['String']['input'];
  properties?: InputMaybe<Scalars['String']['input']>;
  subCatalogue: Scalars['String']['input'];
  typeId: Scalars['String']['input'];
};

export type InsertAssetCatalogueItemResponse =
  | AssetCatalogueItemNode
  | InsertAssetCatalogueItemError;

export type InsertAssetError = {
  __typename: 'InsertAssetError';
  error: InsertAssetErrorInterface;
};

export type InsertAssetErrorInterface = {
  description: Scalars['String']['output'];
};

export type InsertAssetInput = {
  assetNumber?: InputMaybe<Scalars['String']['input']>;
  catalogueItemId?: InputMaybe<Scalars['String']['input']>;
  categoryId?: InputMaybe<Scalars['String']['input']>;
  classId?: InputMaybe<Scalars['String']['input']>;
  donorNameId?: InputMaybe<Scalars['String']['input']>;
  id: Scalars['String']['input'];
  installationDate?: InputMaybe<Scalars['NaiveDate']['input']>;
  needsReplacement?: InputMaybe<Scalars['Boolean']['input']>;
  notes?: InputMaybe<Scalars['String']['input']>;
  properties?: InputMaybe<Scalars['String']['input']>;
  replacementDate?: InputMaybe<Scalars['NaiveDate']['input']>;
  serialNumber?: InputMaybe<Scalars['String']['input']>;
  storeId?: InputMaybe<Scalars['String']['input']>;
  typeId?: InputMaybe<Scalars['String']['input']>;
  warrantyEnd?: InputMaybe<Scalars['NaiveDate']['input']>;
  warrantyStart?: InputMaybe<Scalars['NaiveDate']['input']>;
};

export type InsertAssetLogError = {
  __typename: 'InsertAssetLogError';
  error: InsertAssetLogErrorInterface;
};

export type InsertAssetLogErrorInterface = {
  description: Scalars['String']['output'];
};

export type InsertAssetLogInput = {
  assetId: Scalars['String']['input'];
  comment?: InputMaybe<Scalars['String']['input']>;
  id: Scalars['String']['input'];
  reasonId?: InputMaybe<Scalars['String']['input']>;
  status?: InputMaybe<AssetLogStatusInput>;
  type?: InputMaybe<Scalars['String']['input']>;
};

export type InsertAssetLogReasonError = {
  __typename: 'InsertAssetLogReasonError';
  error: InsertAssetLogReasonErrorInterface;
};

export type InsertAssetLogReasonErrorInterface = {
  description: Scalars['String']['output'];
};

export type InsertAssetLogReasonInput = {
  assetLogStatus: AssetLogStatusInput;
  id: Scalars['String']['input'];
  reason: Scalars['String']['input'];
};

export type InsertAssetLogReasonResponse =
  | AssetLogReasonNode
  | InsertAssetLogReasonError;

export type InsertAssetLogResponse = AssetLogNode | InsertAssetLogError;

export type InsertAssetResponse = AssetNode | InsertAssetError;

export type InsertBarcodeInput = {
  gtin: Scalars['String']['input'];
  itemId: Scalars['String']['input'];
  packSize?: InputMaybe<Scalars['Float']['input']>;
};

export type InsertBarcodeResponse = BarcodeNode;

export type InsertContactFormInput = {
  body: Scalars['String']['input'];
  contactType: ContactFormNodeType;
  id: Scalars['String']['input'];
  replyEmail: Scalars['String']['input'];
};

export type InsertContactFormResponse = InsertResponse;

export type InsertContactTraceInput = {
  /** Contact trace document data */
  data: Scalars['JSON']['input'];
  /** The patient ID the contact belongs to */
  patientId: Scalars['String']['input'];
  /** The schema id used for the encounter data */
  schemaId: Scalars['String']['input'];
  /** The contact trace document type */
  type: Scalars['String']['input'];
};

export type InsertContactTraceResponse = ContactTraceNode;

export type InsertCustomerReturnError = {
  __typename: 'InsertCustomerReturnError';
  error: InsertCustomerReturnErrorInterface;
};

export type InsertCustomerReturnErrorInterface = {
  description: Scalars['String']['output'];
};

export type InsertCustomerReturnResponse =
  | InsertCustomerReturnError
  | InvoiceNode;

export type InsertDemographicIndicatorError = {
  __typename: 'InsertDemographicIndicatorError';
  error: InsertDemographicIndicatorErrorInterface;
};

export type InsertDemographicIndicatorErrorInterface = {
  description: Scalars['String']['output'];
};

export type InsertDemographicIndicatorInput = {
  basePopulation?: InputMaybe<Scalars['Int']['input']>;
  baseYear: Scalars['Int']['input'];
  id: Scalars['String']['input'];
  name?: InputMaybe<Scalars['String']['input']>;
  populationPercentage?: InputMaybe<Scalars['Float']['input']>;
  year1Projection?: InputMaybe<Scalars['Int']['input']>;
  year2Projection?: InputMaybe<Scalars['Int']['input']>;
  year3Projection?: InputMaybe<Scalars['Int']['input']>;
  year4Projection?: InputMaybe<Scalars['Int']['input']>;
  year5Projection?: InputMaybe<Scalars['Int']['input']>;
};

export type InsertDemographicIndicatorResponse =
  | DemographicIndicatorNode
  | InsertDemographicIndicatorError;

export type InsertDemographicProjectionError = {
  __typename: 'InsertDemographicProjectionError';
  error: InsertDemographicProjectionErrorInterface;
};

export type InsertDemographicProjectionErrorInterface = {
  description: Scalars['String']['output'];
};

export type InsertDemographicProjectionInput = {
  baseYear: Scalars['Int']['input'];
  id: Scalars['String']['input'];
  year1?: InputMaybe<Scalars['Float']['input']>;
  year2?: InputMaybe<Scalars['Float']['input']>;
  year3?: InputMaybe<Scalars['Float']['input']>;
  year4?: InputMaybe<Scalars['Float']['input']>;
  year5?: InputMaybe<Scalars['Float']['input']>;
};

export type InsertDemographicProjectionResponse =
  | DemographicProjectionNode
  | InsertDemographicProjectionError;

export type InsertDocumentRegistryInput = {
  category: DocumentRegistryCategoryNode;
  contextId: Scalars['String']['input'];
  documentType: Scalars['String']['input'];
  formSchemaId: Scalars['String']['input'];
  id: Scalars['String']['input'];
  name?: InputMaybe<Scalars['String']['input']>;
};

export type InsertDocumentResponse = DocumentRegistryNode;

export type InsertEncounterInput = {
  /** Encounter document data */
  data: Scalars['JSON']['input'];
  patientId: Scalars['String']['input'];
  /** The schema id used for the encounter data */
  schemaId: Scalars['String']['input'];
  /** The encounter type */
  type: Scalars['String']['input'];
};

export type InsertEncounterResponse = EncounterNode;

export type InsertErrorInterface = {
  description: Scalars['String']['output'];
};

export type InsertFormSchemaInput = {
  id: Scalars['String']['input'];
  jsonSchema: Scalars['JSON']['input'];
  type: Scalars['String']['input'];
  uiSchema: Scalars['JSON']['input'];
};

export type InsertFormSchemaResponse = FormSchemaNode;

export type InsertFromInternalOrderResponse = InvoiceLineNode;

export type InsertInboundShipmentError = {
  __typename: 'InsertInboundShipmentError';
  error: InsertInboundShipmentErrorInterface;
};

export type InsertInboundShipmentErrorInterface = {
  description: Scalars['String']['output'];
};

export type InsertInboundShipmentInput = {
  colour?: InputMaybe<Scalars['String']['input']>;
  comment?: InputMaybe<Scalars['String']['input']>;
  id: Scalars['String']['input'];
  onHold?: InputMaybe<Scalars['Boolean']['input']>;
  otherPartyId: Scalars['String']['input'];
  requisitionId?: InputMaybe<Scalars['String']['input']>;
  theirReference?: InputMaybe<Scalars['String']['input']>;
};

export type InsertInboundShipmentLineError = {
  __typename: 'InsertInboundShipmentLineError';
  error: InsertInboundShipmentLineErrorInterface;
};

export type InsertInboundShipmentLineErrorInterface = {
  description: Scalars['String']['output'];
};

export type InsertInboundShipmentLineFromInternalOrderLineInput = {
  invoiceId: Scalars['String']['input'];
  requisitionLineId: Scalars['String']['input'];
};

export type InsertInboundShipmentLineFromInternalOrderLineResponseWithId = {
  __typename: 'InsertInboundShipmentLineFromInternalOrderLineResponseWithId';
  id: Scalars['String']['output'];
  response: InsertFromInternalOrderResponse;
};

export type InsertInboundShipmentLineInput = {
  batch?: InputMaybe<Scalars['String']['input']>;
  costPricePerPack: Scalars['Float']['input'];
  expiryDate?: InputMaybe<Scalars['NaiveDate']['input']>;
  id: Scalars['String']['input'];
  invoiceId: Scalars['String']['input'];
  itemId: Scalars['String']['input'];
  itemVariantId?: InputMaybe<Scalars['String']['input']>;
  location?: InputMaybe<NullableStringUpdate>;
  numberOfPacks: Scalars['Float']['input'];
  packSize: Scalars['Float']['input'];
  sellPricePerPack: Scalars['Float']['input'];
  taxPercentage?: InputMaybe<Scalars['Float']['input']>;
  totalBeforeTax?: InputMaybe<Scalars['Float']['input']>;
};

export type InsertInboundShipmentLineResponse =
  | InsertInboundShipmentLineError
  | InvoiceLineNode;

export type InsertInboundShipmentLineResponseWithId = {
  __typename: 'InsertInboundShipmentLineResponseWithId';
  id: Scalars['String']['output'];
  response: InsertInboundShipmentLineResponse;
};

export type InsertInboundShipmentResponse =
  | InsertInboundShipmentError
  | InvoiceNode;

export type InsertInboundShipmentResponseWithId = {
  __typename: 'InsertInboundShipmentResponseWithId';
  id: Scalars['String']['output'];
  response: InsertInboundShipmentResponse;
};

export type InsertInboundShipmentServiceLineError = {
  __typename: 'InsertInboundShipmentServiceLineError';
  error: InsertInboundShipmentServiceLineErrorInterface;
};

export type InsertInboundShipmentServiceLineErrorInterface = {
  description: Scalars['String']['output'];
};

export type InsertInboundShipmentServiceLineInput = {
  id: Scalars['String']['input'];
  invoiceId: Scalars['String']['input'];
  itemId?: InputMaybe<Scalars['String']['input']>;
  name?: InputMaybe<Scalars['String']['input']>;
  note?: InputMaybe<Scalars['String']['input']>;
  taxPercentage?: InputMaybe<Scalars['Float']['input']>;
  totalBeforeTax: Scalars['Float']['input'];
};

export type InsertInboundShipmentServiceLineResponse =
  | InsertInboundShipmentServiceLineError
  | InvoiceLineNode;

export type InsertInboundShipmentServiceLineResponseWithId = {
  __typename: 'InsertInboundShipmentServiceLineResponseWithId';
  id: Scalars['String']['output'];
  response: InsertInboundShipmentServiceLineResponse;
};

export type InsertInsuranceInput = {
  discountPercentage: Scalars['Float']['input'];
  expiryDate: Scalars['NaiveDate']['input'];
  id: Scalars['String']['input'];
  insuranceProviderId: Scalars['String']['input'];
  isActive: Scalars['Boolean']['input'];
  nameId: Scalars['String']['input'];
  policyNumberFamily: Scalars['String']['input'];
  policyNumberPerson: Scalars['String']['input'];
  policyType: InsurancePolicyNodeType;
};

export type InsertInsuranceResponse = IdResponse;

export type InsertInventoryAdjustmentErrorInterface = {
  description: Scalars['String']['output'];
};

export type InsertLocationError = {
  __typename: 'InsertLocationError';
  error: InsertLocationErrorInterface;
};

export type InsertLocationErrorInterface = {
  description: Scalars['String']['output'];
};

export type InsertLocationInput = {
  code: Scalars['String']['input'];
  coldStorageTypeId?: InputMaybe<Scalars['String']['input']>;
  id: Scalars['String']['input'];
  name?: InputMaybe<Scalars['String']['input']>;
  onHold?: InputMaybe<Scalars['Boolean']['input']>;
};

export type InsertLocationResponse = InsertLocationError | LocationNode;

export type InsertOutboundShipmentError = {
  __typename: 'InsertOutboundShipmentError';
  error: InsertErrorInterface;
};

export type InsertOutboundShipmentInput = {
  colour?: InputMaybe<Scalars['String']['input']>;
  comment?: InputMaybe<Scalars['String']['input']>;
  /** The new invoice id provided by the client */
  id: Scalars['String']['input'];
  onHold?: InputMaybe<Scalars['Boolean']['input']>;
  /** The other party must be a customer of the current store */
  otherPartyId: Scalars['String']['input'];
  theirReference?: InputMaybe<Scalars['String']['input']>;
};

export type InsertOutboundShipmentLineError = {
  __typename: 'InsertOutboundShipmentLineError';
  error: InsertOutboundShipmentLineErrorInterface;
};

export type InsertOutboundShipmentLineErrorInterface = {
  description: Scalars['String']['output'];
};

export type InsertOutboundShipmentLineInput = {
  id: Scalars['String']['input'];
  invoiceId: Scalars['String']['input'];
  numberOfPacks: Scalars['Float']['input'];
  stockLineId: Scalars['String']['input'];
  taxPercentage?: InputMaybe<Scalars['Float']['input']>;
};

export type InsertOutboundShipmentLineResponse =
  | InsertOutboundShipmentLineError
  | InvoiceLineNode;

export type InsertOutboundShipmentLineResponseWithId = {
  __typename: 'InsertOutboundShipmentLineResponseWithId';
  id: Scalars['String']['output'];
  response: InsertOutboundShipmentLineResponse;
};

export type InsertOutboundShipmentResponse =
  | InsertOutboundShipmentError
  | InvoiceNode
  | NodeError;

export type InsertOutboundShipmentResponseWithId = {
  __typename: 'InsertOutboundShipmentResponseWithId';
  id: Scalars['String']['output'];
  response: InsertOutboundShipmentResponse;
};

export type InsertOutboundShipmentServiceLineError = {
  __typename: 'InsertOutboundShipmentServiceLineError';
  error: InsertOutboundShipmentServiceLineErrorInterface;
};

export type InsertOutboundShipmentServiceLineErrorInterface = {
  description: Scalars['String']['output'];
};

export type InsertOutboundShipmentServiceLineInput = {
  id: Scalars['String']['input'];
  invoiceId: Scalars['String']['input'];
  itemId?: InputMaybe<Scalars['String']['input']>;
  name?: InputMaybe<Scalars['String']['input']>;
  note?: InputMaybe<Scalars['String']['input']>;
  taxPercentage?: InputMaybe<Scalars['Float']['input']>;
  totalBeforeTax: Scalars['Float']['input'];
};

export type InsertOutboundShipmentServiceLineResponse =
  | InsertOutboundShipmentServiceLineError
  | InvoiceLineNode;

export type InsertOutboundShipmentServiceLineResponseWithId = {
  __typename: 'InsertOutboundShipmentServiceLineResponseWithId';
  id: Scalars['String']['output'];
  response: InsertOutboundShipmentServiceLineResponse;
};

export type InsertOutboundShipmentUnallocatedLineError = {
  __typename: 'InsertOutboundShipmentUnallocatedLineError';
  error: InsertOutboundShipmentUnallocatedLineErrorInterface;
};

export type InsertOutboundShipmentUnallocatedLineErrorInterface = {
  description: Scalars['String']['output'];
};

export type InsertOutboundShipmentUnallocatedLineInput = {
  id: Scalars['String']['input'];
  invoiceId: Scalars['String']['input'];
  itemId: Scalars['String']['input'];
  quantity: Scalars['Int']['input'];
};

export type InsertOutboundShipmentUnallocatedLineResponse =
  | InsertOutboundShipmentUnallocatedLineError
  | InvoiceLineNode;

export type InsertOutboundShipmentUnallocatedLineResponseWithId = {
  __typename: 'InsertOutboundShipmentUnallocatedLineResponseWithId';
  id: Scalars['String']['output'];
  response: InsertOutboundShipmentUnallocatedLineResponse;
};

export type InsertPatientInput = {
  address1?: InputMaybe<Scalars['String']['input']>;
  code: Scalars['String']['input'];
  code2?: InputMaybe<Scalars['String']['input']>;
  dateOfBirth?: InputMaybe<Scalars['NaiveDate']['input']>;
  dateOfDeath?: InputMaybe<Scalars['NaiveDate']['input']>;
  firstName?: InputMaybe<Scalars['String']['input']>;
  gender?: InputMaybe<GenderType>;
  id: Scalars['String']['input'];
  isDeceased?: InputMaybe<Scalars['Boolean']['input']>;
  lastName?: InputMaybe<Scalars['String']['input']>;
  nextOfKinId?: InputMaybe<Scalars['String']['input']>;
  nextOfKinName?: InputMaybe<Scalars['String']['input']>;
  phone?: InputMaybe<Scalars['String']['input']>;
};

export type InsertPatientResponse = PatientNode;

export type InsertPluginDataInput = {
  data: Scalars['String']['input'];
  dataIdentifier: Scalars['String']['input'];
  id: Scalars['String']['input'];
  pluginCode: Scalars['String']['input'];
  relatedRecordId?: InputMaybe<Scalars['String']['input']>;
  storeId?: InputMaybe<Scalars['String']['input']>;
};

export type InsertPluginDataResponse = PluginDataNode;

export type InsertPrescriptionInput = {
  clinicianId?: InputMaybe<Scalars['String']['input']>;
  diagnosisId?: InputMaybe<Scalars['String']['input']>;
  id: Scalars['String']['input'];
  patientId: Scalars['String']['input'];
  prescriptionDate?: InputMaybe<Scalars['DateTime']['input']>;
  programId?: InputMaybe<Scalars['String']['input']>;
  theirReference?: InputMaybe<Scalars['String']['input']>;
};

export type InsertPrescriptionLineError = {
  __typename: 'InsertPrescriptionLineError';
  error: InsertPrescriptionLineErrorInterface;
};

export type InsertPrescriptionLineErrorInterface = {
  description: Scalars['String']['output'];
};

export type InsertPrescriptionLineInput = {
  id: Scalars['String']['input'];
  invoiceId: Scalars['String']['input'];
  note?: InputMaybe<Scalars['String']['input']>;
  numberOfPacks: Scalars['Float']['input'];
  prescribedQuantity?: InputMaybe<Scalars['Float']['input']>;
  stockLineId: Scalars['String']['input'];
};

export type InsertPrescriptionLineResponse =
  | InsertPrescriptionLineError
  | InvoiceLineNode;

export type InsertPrescriptionLineResponseWithId = {
  __typename: 'InsertPrescriptionLineResponseWithId';
  id: Scalars['String']['output'];
  response: InsertPrescriptionLineResponse;
};

export type InsertPrescriptionResponse = InvoiceNode;

export type InsertPrescriptionResponseWithId = {
  __typename: 'InsertPrescriptionResponseWithId';
  id: Scalars['String']['output'];
  response: InsertPrescriptionResponse;
};

export type InsertPrinterInput = {
  address: Scalars['String']['input'];
  description: Scalars['String']['input'];
  id: Scalars['String']['input'];
  labelHeight: Scalars['Int']['input'];
  labelWidth: Scalars['Int']['input'];
  port: Scalars['Int']['input'];
};

export type InsertPrinterResponse = PrinterNode;

export type InsertProgramEnrolmentInput = {
  /** Program document data */
  data: Scalars['JSON']['input'];
  patientId: Scalars['String']['input'];
  /** The schema id used for the program data */
  schemaId: Scalars['String']['input'];
  /** The program type */
  type: Scalars['String']['input'];
};

export type InsertProgramEnrolmentResponse = ProgramEnrolmentNode;

export type InsertProgramPatientInput = {
  /** Patient document data */
  data: Scalars['JSON']['input'];
  /** The schema id used for the patient data */
  schemaId: Scalars['String']['input'];
};

export type InsertProgramPatientResponse = PatientNode;

export type InsertProgramRequestRequisitionError = {
  __typename: 'InsertProgramRequestRequisitionError';
  error: InsertProgramRequestRequisitionErrorInterface;
};

export type InsertProgramRequestRequisitionErrorInterface = {
  description: Scalars['String']['output'];
};

export type InsertProgramRequestRequisitionInput = {
  colour?: InputMaybe<Scalars['String']['input']>;
  comment?: InputMaybe<Scalars['String']['input']>;
  /** Defaults to 2 weeks from now */
  expectedDeliveryDate?: InputMaybe<Scalars['NaiveDate']['input']>;
  id: Scalars['String']['input'];
  otherPartyId: Scalars['String']['input'];
  periodId: Scalars['String']['input'];
  programOrderTypeId: Scalars['String']['input'];
  theirReference?: InputMaybe<Scalars['String']['input']>;
};

export type InsertProgramRequestRequisitionResponse =
  | InsertProgramRequestRequisitionError
  | RequisitionNode;

export type InsertProgramResponseRequisitionError = {
  __typename: 'InsertProgramResponseRequisitionError';
  error: InsertProgramResponseRequisitionErrorInterface;
};

export type InsertProgramResponseRequisitionErrorInterface = {
  description: Scalars['String']['output'];
};

export type InsertProgramResponseRequisitionInput = {
  id: Scalars['String']['input'];
  otherPartyId: Scalars['String']['input'];
  periodId: Scalars['String']['input'];
  programOrderTypeId: Scalars['String']['input'];
};

export type InsertProgramResponseRequisitionResponse =
  | InsertProgramResponseRequisitionError
  | RequisitionNode;

export type InsertRepackError = {
  __typename: 'InsertRepackError';
  error: InsertRepackErrorInterface;
};

export type InsertRepackErrorInterface = {
  description: Scalars['String']['output'];
};

export type InsertRepackInput = {
  newLocationId?: InputMaybe<Scalars['String']['input']>;
  newPackSize: Scalars['Float']['input'];
  numberOfPacks: Scalars['Float']['input'];
  stockLineId: Scalars['String']['input'];
};

export type InsertRepackResponse = InsertRepackError | InvoiceNode;

export type InsertRequestRequisitionError = {
  __typename: 'InsertRequestRequisitionError';
  error: InsertRequestRequisitionErrorInterface;
};

export type InsertRequestRequisitionErrorInterface = {
  description: Scalars['String']['output'];
};

export type InsertRequestRequisitionInput = {
  colour?: InputMaybe<Scalars['String']['input']>;
  comment?: InputMaybe<Scalars['String']['input']>;
  /** Defaults to 2 weeks from now */
  expectedDeliveryDate?: InputMaybe<Scalars['NaiveDate']['input']>;
  id: Scalars['String']['input'];
  maxMonthsOfStock: Scalars['Float']['input'];
  minMonthsOfStock: Scalars['Float']['input'];
  otherPartyId: Scalars['String']['input'];
  theirReference?: InputMaybe<Scalars['String']['input']>;
};

export type InsertRequestRequisitionLineError = {
  __typename: 'InsertRequestRequisitionLineError';
  error: InsertRequestRequisitionLineErrorInterface;
};

export type InsertRequestRequisitionLineErrorInterface = {
  description: Scalars['String']['output'];
};

export type InsertRequestRequisitionLineInput = {
  id: Scalars['String']['input'];
  itemId: Scalars['String']['input'];
  requisitionId: Scalars['String']['input'];
};

export type InsertRequestRequisitionLineResponse =
  | InsertRequestRequisitionLineError
  | RequisitionLineNode;

export type InsertRequestRequisitionLineResponseWithId = {
  __typename: 'InsertRequestRequisitionLineResponseWithId';
  id: Scalars['String']['output'];
  response: InsertRequestRequisitionLineResponse;
};

export type InsertRequestRequisitionResponse =
  | InsertRequestRequisitionError
  | RequisitionNode;

export type InsertRequestRequisitionResponseWithId = {
  __typename: 'InsertRequestRequisitionResponseWithId';
  id: Scalars['String']['output'];
  response: InsertRequestRequisitionResponse;
};

export type InsertResponse = {
  __typename: 'InsertResponse';
  id: Scalars['String']['output'];
};

export type InsertResponseRequisitionError = {
  __typename: 'InsertResponseRequisitionError';
  error: InsertResponseRequisitionErrorInterface;
};

export type InsertResponseRequisitionErrorInterface = {
  description: Scalars['String']['output'];
};

export type InsertResponseRequisitionInput = {
  id: Scalars['String']['input'];
  maxMonthsOfStock: Scalars['Float']['input'];
  minMonthsOfStock: Scalars['Float']['input'];
  otherPartyId: Scalars['String']['input'];
};

export type InsertResponseRequisitionLineError = {
  __typename: 'InsertResponseRequisitionLineError';
  error: InsertResponseRequisitionLineErrorInterface;
};

export type InsertResponseRequisitionLineErrorInterface = {
  description: Scalars['String']['output'];
};

export type InsertResponseRequisitionLineInput = {
  id: Scalars['String']['input'];
  itemId: Scalars['String']['input'];
  requisitionId: Scalars['String']['input'];
};

export type InsertResponseRequisitionLineResponse =
  | InsertResponseRequisitionLineError
  | RequisitionLineNode;

export type InsertResponseRequisitionResponse =
  | InsertResponseRequisitionError
  | RequisitionNode;

export type InsertRnRFormInput = {
  id: Scalars['String']['input'];
  periodId: Scalars['String']['input'];
  programId: Scalars['String']['input'];
  supplierId: Scalars['String']['input'];
};

export type InsertRnRFormResponse = RnRFormNode;

export type InsertStockLineError = {
  __typename: 'InsertStockLineError';
  error: InsertStockLineErrorInterface;
};

export type InsertStockLineErrorInterface = {
  description: Scalars['String']['output'];
};

export type InsertStockLineInput = {
  /** Empty barcode will unlink barcode from StockLine */
  barcode?: InputMaybe<Scalars['String']['input']>;
  batch?: InputMaybe<Scalars['String']['input']>;
  costPricePerPack: Scalars['Float']['input'];
  expiryDate?: InputMaybe<Scalars['NaiveDate']['input']>;
  id: Scalars['String']['input'];
  inventoryAdjustmentReasonId?: InputMaybe<Scalars['String']['input']>;
  itemId: Scalars['String']['input'];
  itemVariantId?: InputMaybe<Scalars['String']['input']>;
  location?: InputMaybe<NullableStringUpdate>;
  numberOfPacks: Scalars['Float']['input'];
  onHold: Scalars['Boolean']['input'];
  packSize: Scalars['Float']['input'];
  sellPricePerPack: Scalars['Float']['input'];
};

export type InsertStockLineLineResponse = InsertStockLineError | StockLineNode;

export type InsertStocktakeInput = {
  comment?: InputMaybe<Scalars['String']['input']>;
  description?: InputMaybe<Scalars['String']['input']>;
  expiresBefore?: InputMaybe<Scalars['NaiveDate']['input']>;
  id: Scalars['String']['input'];
  isLocked?: InputMaybe<Scalars['Boolean']['input']>;
  itemsHaveStock?: InputMaybe<Scalars['Boolean']['input']>;
  location?: InputMaybe<NullableStringUpdate>;
  masterListId?: InputMaybe<Scalars['String']['input']>;
  stocktakeDate?: InputMaybe<Scalars['NaiveDate']['input']>;
};

export type InsertStocktakeLineError = {
  __typename: 'InsertStocktakeLineError';
  error: InsertStocktakeLineErrorInterface;
};

export type InsertStocktakeLineErrorInterface = {
  description: Scalars['String']['output'];
};

export type InsertStocktakeLineInput = {
  batch?: InputMaybe<Scalars['String']['input']>;
  comment?: InputMaybe<Scalars['String']['input']>;
  costPricePerPack?: InputMaybe<Scalars['Float']['input']>;
  countedNumberOfPacks?: InputMaybe<Scalars['Float']['input']>;
  expiryDate?: InputMaybe<Scalars['NaiveDate']['input']>;
  id: Scalars['String']['input'];
  inventoryAdjustmentReasonId?: InputMaybe<Scalars['String']['input']>;
  itemId?: InputMaybe<Scalars['String']['input']>;
  itemVariantId?: InputMaybe<Scalars['String']['input']>;
  location?: InputMaybe<NullableStringUpdate>;
  note?: InputMaybe<Scalars['String']['input']>;
  packSize?: InputMaybe<Scalars['Float']['input']>;
  sellPricePerPack?: InputMaybe<Scalars['Float']['input']>;
  stockLineId?: InputMaybe<Scalars['String']['input']>;
  stocktakeId: Scalars['String']['input'];
};

export type InsertStocktakeLineResponse =
  | InsertStocktakeLineError
  | StocktakeLineNode;

export type InsertStocktakeLineResponseWithId = {
  __typename: 'InsertStocktakeLineResponseWithId';
  id: Scalars['String']['output'];
  response: InsertStocktakeLineResponse;
};

export type InsertStocktakeResponse = StocktakeNode;

export type InsertStocktakeResponseWithId = {
  __typename: 'InsertStocktakeResponseWithId';
  id: Scalars['String']['output'];
  response: InsertStocktakeResponse;
};

export type InsertSupplierReturnError = {
  __typename: 'InsertSupplierReturnError';
  error: InsertSupplierReturnErrorInterface;
};

export type InsertSupplierReturnErrorInterface = {
  description: Scalars['String']['output'];
};

export type InsertSupplierReturnResponse =
  | InsertSupplierReturnError
  | InvoiceNode;

export type InsertVaccinationInput = {
  clinicianId?: InputMaybe<Scalars['String']['input']>;
  comment?: InputMaybe<Scalars['String']['input']>;
  encounterId: Scalars['String']['input'];
  facilityFreeText?: InputMaybe<Scalars['String']['input']>;
  facilityNameId?: InputMaybe<Scalars['String']['input']>;
  given: Scalars['Boolean']['input'];
  id: Scalars['String']['input'];
  notGivenReason?: InputMaybe<Scalars['String']['input']>;
  stockLineId?: InputMaybe<Scalars['String']['input']>;
  vaccinationDate?: InputMaybe<Scalars['NaiveDate']['input']>;
  vaccineCourseDoseId: Scalars['String']['input'];
};

export type InsertVaccinationResponse = VaccinationNode;

export type InsertVaccineCourseError = {
  __typename: 'InsertVaccineCourseError';
  error: InsertVaccineCourseErrorInterface;
};

export type InsertVaccineCourseErrorInterface = {
  description: Scalars['String']['output'];
};

export type InsertVaccineCourseInput = {
  coverageRate: Scalars['Float']['input'];
  demographicId?: InputMaybe<Scalars['String']['input']>;
  doses: Array<UpsertVaccineCourseDoseInput>;
  id: Scalars['String']['input'];
  isActive: Scalars['Boolean']['input'];
  name: Scalars['String']['input'];
  programId: Scalars['String']['input'];
  vaccineItems: Array<UpsertVaccineCourseItemInput>;
  wastageRate: Scalars['Float']['input'];
};

export type InsertVaccineCourseResponse =
  | InsertVaccineCourseError
  | VaccineCourseNode;

export type InsuranceConnector = {
  __typename: 'InsuranceConnector';
  nodes: Array<InsurancePolicyNode>;
};

export type InsurancePolicyNode = {
  __typename: 'InsurancePolicyNode';
  discountPercentage: Scalars['Float']['output'];
  expiryDate: Scalars['NaiveDate']['output'];
  id: Scalars['String']['output'];
  insuranceProviderId: Scalars['String']['output'];
  insuranceProviders?: Maybe<InsuranceProviderNode>;
  isActive: Scalars['Boolean']['output'];
  policyNumber: Scalars['String']['output'];
  policyNumberFamily?: Maybe<Scalars['String']['output']>;
  policyNumberPerson?: Maybe<Scalars['String']['output']>;
  policyType: InsurancePolicyNodeType;
};

export enum InsurancePolicyNodeType {
  Business = 'BUSINESS',
  Personal = 'PERSONAL',
}

export type InsuranceProviderNode = {
  __typename: 'InsuranceProviderNode';
  comment?: Maybe<Scalars['String']['output']>;
  id: Scalars['String']['output'];
  isActive: Scalars['Boolean']['output'];
  prescriptionValidityDays?: Maybe<Scalars['Int']['output']>;
  providerName: Scalars['String']['output'];
};

export type InsuranceProvidersConnector = {
  __typename: 'InsuranceProvidersConnector';
  nodes: Array<InsuranceProvidersNode>;
};

export type InsuranceProvidersNode = {
  __typename: 'InsuranceProvidersNode';
  id: Scalars['String']['output'];
  isActive: Scalars['Boolean']['output'];
  prescriptionValidityDays?: Maybe<Scalars['Int']['output']>;
  providerName: Scalars['String']['output'];
};

export type InsuranceProvidersResponse = InsuranceProvidersConnector;

export type InsuranceResponse = InsurancePolicyNode;

export enum InsuranceSortFieldInput {
  ExpiryDate = 'expiryDate',
  IsActive = 'isActive',
}

export type InsuranceSortInput = {
  /**
   * Sort query result is sorted descending or ascending (if not provided the default is
   * ascending)
   */
  desc?: InputMaybe<Scalars['Boolean']['input']>;
  /** Sort query result by `key` */
  key: InsuranceSortFieldInput;
};

export type InsurancesResponse = InsuranceConnector;

export type InternalError = InsertAssetCatalogueItemErrorInterface &
  InsertAssetErrorInterface &
  InsertAssetLogErrorInterface &
  InsertAssetLogReasonErrorInterface &
  InsertDemographicIndicatorErrorInterface &
  InsertDemographicProjectionErrorInterface &
  InsertLocationErrorInterface &
  RefreshTokenErrorInterface &
  ScannedDataParseErrorInterface &
  UpdateAssetErrorInterface &
  UpdateDemographicIndicatorErrorInterface &
  UpdateDemographicProjectionErrorInterface &
  UpdateLocationErrorInterface &
  UpdateSensorErrorInterface &
  UpsertBundledItemErrorInterface &
  UpsertItemVariantErrorInterface & {
    __typename: 'InternalError';
    description: Scalars['String']['output'];
    fullError: Scalars['String']['output'];
  };

export type InvalidCredentials = AuthTokenErrorInterface &
  UpdateUserErrorInterface & {
    __typename: 'InvalidCredentials';
    description: Scalars['String']['output'];
  };

export type InvalidStockSelection = UpdatePrescriptionErrorInterface & {
  __typename: 'InvalidStockSelection';
  description: Scalars['String']['output'];
};

export type InvalidToken = RefreshTokenErrorInterface & {
  __typename: 'InvalidToken';
  description: Scalars['String']['output'];
};

export type InventoryAdjustmentReasonConnector = {
  __typename: 'InventoryAdjustmentReasonConnector';
  nodes: Array<InventoryAdjustmentReasonNode>;
  totalCount: Scalars['Int']['output'];
};

export type InventoryAdjustmentReasonFilterInput = {
  id?: InputMaybe<EqualFilterStringInput>;
  isActive?: InputMaybe<Scalars['Boolean']['input']>;
  type?: InputMaybe<EqualFilterInventoryAdjustmentReasonTypeInput>;
};

export type InventoryAdjustmentReasonNode = {
  __typename: 'InventoryAdjustmentReasonNode';
  id: Scalars['String']['output'];
  isActive: Scalars['Boolean']['output'];
  reason: Scalars['String']['output'];
  type: InventoryAdjustmentReasonNodeType;
};

export enum InventoryAdjustmentReasonNodeType {
  Negative = 'NEGATIVE',
  Positive = 'POSITIVE',
}

export type InventoryAdjustmentReasonResponse =
  InventoryAdjustmentReasonConnector;

export enum InventoryAdjustmentReasonSortFieldInput {
  Id = 'id',
  InventoryAdjustmentReasonType = 'inventoryAdjustmentReasonType',
  Reason = 'reason',
}

export type InventoryAdjustmentReasonSortInput = {
  /**
   * Sort query result is sorted descending or ascending (if not provided the default is
   * ascending)
   */
  desc?: InputMaybe<Scalars['Boolean']['input']>;
  /** Sort query result by `key` */
  key: InventoryAdjustmentReasonSortFieldInput;
};

export type InvoiceConnector = {
  __typename: 'InvoiceConnector';
  nodes: Array<InvoiceNode>;
  totalCount: Scalars['Int']['output'];
};

export type InvoiceCounts = {
  __typename: 'InvoiceCounts';
  inbound: InboundInvoiceCounts;
  outbound: OutboundInvoiceCounts;
};

export type InvoiceCountsSummary = {
  __typename: 'InvoiceCountsSummary';
  thisWeek: Scalars['Int']['output'];
  today: Scalars['Int']['output'];
};

export type InvoiceFilterInput = {
  allocatedDatetime?: InputMaybe<DatetimeFilterInput>;
  colour?: InputMaybe<EqualFilterStringInput>;
  comment?: InputMaybe<StringFilterInput>;
  createdDatetime?: InputMaybe<DatetimeFilterInput>;
  createdOrBackdatedDatetime?: InputMaybe<DatetimeFilterInput>;
  deliveredDatetime?: InputMaybe<DatetimeFilterInput>;
  id?: InputMaybe<EqualFilterStringInput>;
  invoiceNumber?: InputMaybe<EqualFilterBigNumberInput>;
  isProgramInvoice?: InputMaybe<Scalars['Boolean']['input']>;
  linkedInvoiceId?: InputMaybe<EqualFilterStringInput>;
  nameId?: InputMaybe<EqualFilterStringInput>;
  onHold?: InputMaybe<Scalars['Boolean']['input']>;
  otherPartyId?: InputMaybe<EqualFilterStringInput>;
  otherPartyName?: InputMaybe<StringFilterInput>;
  pickedDatetime?: InputMaybe<DatetimeFilterInput>;
  requisitionId?: InputMaybe<EqualFilterStringInput>;
  shippedDatetime?: InputMaybe<DatetimeFilterInput>;
  status?: InputMaybe<EqualFilterInvoiceStatusInput>;
  storeId?: InputMaybe<EqualFilterStringInput>;
  theirReference?: InputMaybe<StringFilterInput>;
  transportReference?: InputMaybe<EqualFilterStringInput>;
  type?: InputMaybe<EqualFilterInvoiceTypeInput>;
  userId?: InputMaybe<EqualFilterStringInput>;
  verifiedDatetime?: InputMaybe<DatetimeFilterInput>;
};

export type InvoiceIsNotEditable = UpdateErrorInterface &
  UpdateNameErrorInterface &
  UpdatePrescriptionErrorInterface &
  UpdateReturnOtherPartyErrorInterface & {
    __typename: 'InvoiceIsNotEditable';
    description: Scalars['String']['output'];
  };

export type InvoiceLineConnector = {
  __typename: 'InvoiceLineConnector';
  nodes: Array<InvoiceLineNode>;
  totalCount: Scalars['Int']['output'];
};

export type InvoiceLineFilterInput = {
  id?: InputMaybe<EqualFilterStringInput>;
  inventoryAdjustmentReason?: InputMaybe<EqualFilterStringInput>;
  invoiceId?: InputMaybe<EqualFilterStringInput>;
  invoiceStatus?: InputMaybe<EqualFilterInvoiceStatusInput>;
  invoiceType?: InputMaybe<EqualFilterInvoiceTypeInput>;
  itemId?: InputMaybe<EqualFilterStringInput>;
  locationId?: InputMaybe<EqualFilterStringInput>;
  numberOfPacks?: InputMaybe<EqualFilterBigFloatingNumberInput>;
  requisitionId?: InputMaybe<EqualFilterStringInput>;
  stockLineId?: InputMaybe<EqualFilterStringInput>;
  storeId?: InputMaybe<EqualFilterStringInput>;
  type?: InputMaybe<EqualFilterInvoiceLineTypeInput>;
  verifiedDatetime?: InputMaybe<DatetimeFilterInput>;
};

export type InvoiceLineNode = {
  __typename: 'InvoiceLineNode';
  batch?: Maybe<Scalars['String']['output']>;
  costPricePerPack: Scalars['Float']['output'];
  expiryDate?: Maybe<Scalars['NaiveDate']['output']>;
  foreignCurrencyPriceBeforeTax?: Maybe<Scalars['Float']['output']>;
  id: Scalars['String']['output'];
  inventoryAdjustmentReason?: Maybe<InventoryAdjustmentReasonNode>;
  invoiceId: Scalars['String']['output'];
  item: ItemNode;
  itemCode: Scalars['String']['output'];
  itemId: Scalars['String']['output'];
  itemName: Scalars['String']['output'];
  itemVariantId?: Maybe<Scalars['String']['output']>;
  location?: Maybe<LocationNode>;
  locationId?: Maybe<Scalars['String']['output']>;
  locationName?: Maybe<Scalars['String']['output']>;
  note?: Maybe<Scalars['String']['output']>;
  numberOfPacks: Scalars['Float']['output'];
  packSize: Scalars['Float']['output'];
  prescribedQuantity?: Maybe<Scalars['Float']['output']>;
  pricing: PricingNode;
  returnReason?: Maybe<ReturnReasonNode>;
  returnReasonId?: Maybe<Scalars['String']['output']>;
  sellPricePerPack: Scalars['Float']['output'];
  stockLine?: Maybe<StockLineNode>;
  taxPercentage?: Maybe<Scalars['Float']['output']>;
  totalAfterTax: Scalars['Float']['output'];
  totalBeforeTax: Scalars['Float']['output'];
  type: InvoiceLineNodeType;
};

export enum InvoiceLineNodeType {
  Service = 'SERVICE',
  StockIn = 'STOCK_IN',
  StockOut = 'STOCK_OUT',
  UnallocatedStock = 'UNALLOCATED_STOCK',
}

export enum InvoiceLineSortFieldInput {
  /** Invoice line batch */
  Batch = 'batch',
  /** Invoice line expiry date */
  ExpiryDate = 'expiryDate',
  ItemCode = 'itemCode',
  ItemName = 'itemName',
  /** Invoice line item stock location name */
  LocationName = 'locationName',
  /** Invoice line pack size */
  PackSize = 'packSize',
}

export type InvoiceLineSortInput = {
  /**
   * Sort query result is sorted descending or ascending (if not provided the default is
   * ascending)
   */
  desc?: InputMaybe<Scalars['Boolean']['input']>;
  /** Sort query result by `key` */
  key: InvoiceLineSortFieldInput;
};

export type InvoiceLinesResponse = InvoiceLineConnector;

export type InvoiceNode = {
  __typename: 'InvoiceNode';
  allocatedDatetime?: Maybe<Scalars['DateTime']['output']>;
  backdatedDatetime?: Maybe<Scalars['DateTime']['output']>;
  cancelledDatetime?: Maybe<Scalars['DateTime']['output']>;
  clinician?: Maybe<ClinicianNode>;
  clinicianId?: Maybe<Scalars['String']['output']>;
  colour?: Maybe<Scalars['String']['output']>;
  comment?: Maybe<Scalars['String']['output']>;
  createdDatetime: Scalars['DateTime']['output'];
  currency?: Maybe<CurrencyNode>;
  currencyRate: Scalars['Float']['output'];
  deliveredDatetime?: Maybe<Scalars['DateTime']['output']>;
  diagnosis?: Maybe<DiagnosisNode>;
  diagnosisId?: Maybe<Scalars['String']['output']>;
  id: Scalars['String']['output'];
  insuranceDiscountAmount?: Maybe<Scalars['Float']['output']>;
  insuranceDiscountPercentage?: Maybe<Scalars['Float']['output']>;
  insurancePolicy?: Maybe<InsurancePolicyNode>;
  invoiceNumber: Scalars['Int']['output'];
  isCancellation: Scalars['Boolean']['output'];
  lines: InvoiceLineConnector;
  /** Inbound Shipment <-> Outbound Shipment, where Inbound Shipment originated from Outbound Shipment */
  linkedShipment?: Maybe<InvoiceNode>;
  nameInsuranceJoinId?: Maybe<Scalars['String']['output']>;
  onHold: Scalars['Boolean']['output'];
  /**
   * Inbound Shipment that is the origin of this Supplier Return
   * OR Outbound Shipment that is the origin of this Customer Return
   */
  originalShipment?: Maybe<InvoiceNode>;
  otherParty: NameNode;
  otherPartyId: Scalars['String']['output'];
  otherPartyName: Scalars['String']['output'];
  patient?: Maybe<PatientNode>;
  pickedDatetime?: Maybe<Scalars['DateTime']['output']>;
  pricing: PricingNode;
  program?: Maybe<ProgramNode>;
  programId?: Maybe<Scalars['String']['output']>;
  /**
   * Response Requisition that is the origin of this Outbound Shipment
   * Or Request Requisition for Inbound Shipment that Originated from Outbound Shipment (linked through Response Requisition)
   */
  requisition?: Maybe<RequisitionNode>;
  shippedDatetime?: Maybe<Scalars['DateTime']['output']>;
  status: InvoiceNodeStatus;
  store?: Maybe<StoreNode>;
  taxPercentage?: Maybe<Scalars['Float']['output']>;
  theirReference?: Maybe<Scalars['String']['output']>;
  transportReference?: Maybe<Scalars['String']['output']>;
  type: InvoiceNodeType;
  /**
   * User that last edited invoice, if user is not found in system default unknown user is returned
   * Null is returned for transfers, where inbound has not been edited yet
   * Null is also returned for system created invoices like inventory adjustments
   */
  user?: Maybe<UserNode>;
  verifiedDatetime?: Maybe<Scalars['DateTime']['output']>;
};

export type InvoiceNodeOtherPartyArgs = {
  storeId: Scalars['String']['input'];
};

export enum InvoiceNodeStatus {
  /**
   * General description: Outbound Shipment is ready for picking (all unallocated lines need to be fullfilled)
   * Outbound Shipment: Invoice can only be turned to allocated status when
   * all unallocated lines are fullfilled
   * Inbound Shipment: not applicable
   */
  Allocated = 'ALLOCATED',
  Cancelled = 'CANCELLED',
  /**
   * General description: Inbound Shipment was received
   * Outbound Shipment: Status is updated based on corresponding inbound Shipment
   * Inbound Shipment: Stock is introduced and can be issued
   */
  Delivered = 'DELIVERED',
  /**
   * Outbound Shipment: available_number_of_packs in a stock line gets
   * updated when items are added to the invoice.
   * Inbound Shipment: No stock changes in this status, only manually entered
   * inbound Shipments have new status
   */
  New = 'NEW',
  /**
   * General description: Outbound Shipment was picked from shelf and ready for Shipment
   * Outbound Shipment: available_number_of_packs and
   * total_number_of_packs get updated when items are added to the invoice
   * Inbound Shipment: For inter store stock transfers an inbound Shipment
   * is created when corresponding outbound Shipment is picked and ready for
   * Shipment, inbound Shipment is not editable in this status
   */
  Picked = 'PICKED',
  /**
   * General description: Outbound Shipment is sent out for delivery
   * Outbound Shipment: Becomes not editable
   * Inbound Shipment: For inter store stock transfers an inbound Shipment
   * becomes editable when this status is set as a result of corresponding
   * outbound Shipment being chagned to shipped (this is similar to New status)
   */
  Shipped = 'SHIPPED',
  /**
   * General description: Received inbound Shipment was counted and verified
   * Outbound Shipment: Status is updated based on corresponding inbound Shipment
   * Inbound Shipment: Becomes not editable
   */
  Verified = 'VERIFIED',
}

export enum InvoiceNodeType {
  CustomerReturn = 'CUSTOMER_RETURN',
  InboundShipment = 'INBOUND_SHIPMENT',
  InventoryAddition = 'INVENTORY_ADDITION',
  InventoryReduction = 'INVENTORY_REDUCTION',
  OutboundShipment = 'OUTBOUND_SHIPMENT',
  Prescription = 'PRESCRIPTION',
  Repack = 'REPACK',
  SupplierReturn = 'SUPPLIER_RETURN',
}

export type InvoiceResponse = InvoiceNode | NodeError;

export enum InvoiceSortFieldInput {
  AllocatedDatetime = 'allocatedDatetime',
  Comment = 'comment',
  CreatedDatetime = 'createdDatetime',
  DeliveredDatetime = 'deliveredDatetime',
  InvoiceDatetime = 'invoiceDatetime',
  InvoiceNumber = 'invoiceNumber',
  OtherPartyName = 'otherPartyName',
  PickedDatetime = 'pickedDatetime',
  ShippedDatetime = 'shippedDatetime',
  Status = 'status',
  TheirReference = 'theirReference',
  TransportReference = 'transportReference',
  Type = 'type',
  VerifiedDatetime = 'verifiedDatetime',
}

export type InvoiceSortInput = {
  /**
   * Sort query result is sorted descending or ascending (if not provided the default is
   * ascending)
   */
  desc?: InputMaybe<Scalars['Boolean']['input']>;
  /** Sort query result by `key` */
  key: InvoiceSortFieldInput;
};

export type InvoicesResponse = InvoiceConnector;

export type ItemChartNode = {
  __typename: 'ItemChartNode';
  calculationDate?: Maybe<Scalars['NaiveDate']['output']>;
  consumptionHistory?: Maybe<ConsumptionHistoryConnector>;
  stockEvolution?: Maybe<StockEvolutionConnector>;
  suggestedQuantityCalculation: SuggestedQuantityCalculationNode;
};

export type ItemConnector = {
  __typename: 'ItemConnector';
  nodes: Array<ItemNode>;
  totalCount: Scalars['Int']['output'];
};

export type ItemCounts = {
  __typename: 'ItemCounts';
  itemCounts: ItemCountsResponse;
};

export type ItemCountsResponse = {
  __typename: 'ItemCountsResponse';
  lowStock: Scalars['Int']['output'];
  moreThanSixMonthsStock: Scalars['Int']['output'];
  noStock: Scalars['Int']['output'];
  total: Scalars['Int']['output'];
};

export type ItemDirectionNode = {
  __typename: 'ItemDirectionNode';
  directions: Scalars['String']['output'];
  id: Scalars['String']['output'];
  itemId: Scalars['String']['output'];
  priority: Scalars['Int']['output'];
};

export type ItemFilterInput = {
  categoryId?: InputMaybe<Scalars['String']['input']>;
  categoryName?: InputMaybe<Scalars['String']['input']>;
  code?: InputMaybe<StringFilterInput>;
  codeOrName?: InputMaybe<StringFilterInput>;
  id?: InputMaybe<EqualFilterStringInput>;
  isActive?: InputMaybe<Scalars['Boolean']['input']>;
  isVaccine?: InputMaybe<Scalars['Boolean']['input']>;
  /** Items that are part of a masterlist which is visible in this store. This filter is void if `is_visible_or_on_hand` is true */
  isVisible?: InputMaybe<Scalars['Boolean']['input']>;
  /** Items that are part of a masterlist which is visible in this store OR there is available stock of that item in this store */
  isVisibleOrOnHand?: InputMaybe<Scalars['Boolean']['input']>;
  masterListId?: InputMaybe<EqualFilterStringInput>;
  name?: InputMaybe<StringFilterInput>;
  type?: InputMaybe<EqualFilterItemTypeInput>;
};

export type ItemLedgerConnector = {
  __typename: 'ItemLedgerConnector';
  nodes: Array<ItemLedgerNode>;
  totalCount: Scalars['Int']['output'];
};

export type ItemLedgerNode = {
  __typename: 'ItemLedgerNode';
  balance: Scalars['Float']['output'];
  batch?: Maybe<Scalars['String']['output']>;
  costPricePerPack: Scalars['Float']['output'];
  datetime: Scalars['DateTime']['output'];
  expiryDate?: Maybe<Scalars['NaiveDate']['output']>;
  id: Scalars['String']['output'];
  invoiceNumber: Scalars['Int']['output'];
  invoiceStatus: InvoiceNodeStatus;
  invoiceType: InvoiceNodeType;
  itemId: Scalars['String']['output'];
  name: Scalars['String']['output'];
  numberOfPacks: Scalars['Float']['output'];
  packSize: Scalars['Float']['output'];
  quantity: Scalars['Float']['output'];
  reason?: Maybe<Scalars['String']['output']>;
  sellPricePerPack: Scalars['Float']['output'];
  stockLineId?: Maybe<Scalars['String']['output']>;
  storeId: Scalars['String']['output'];
  totalBeforeTax?: Maybe<Scalars['Float']['output']>;
};

export type ItemLedgerResponse = ItemLedgerConnector;

export type ItemNode = {
  __typename: 'ItemNode';
  atcCategory: Scalars['String']['output'];
  availableBatches: StockLineConnector;
  availableStockOnHand: Scalars['Int']['output'];
  code: Scalars['String']['output'];
  ddd: Scalars['String']['output'];
  defaultPackSize: Scalars['Float']['output'];
  doses: Scalars['Int']['output'];
  id: Scalars['String']['output'];
  isVaccine: Scalars['Boolean']['output'];
  itemDirections: Array<ItemDirectionNode>;
  margin: Scalars['Float']['output'];
  masterLists?: Maybe<Array<MasterListNode>>;
  msupplyUniversalCode: Scalars['String']['output'];
  msupplyUniversalName: Scalars['String']['output'];
  name: Scalars['String']['output'];
  outerPackSize: Scalars['Int']['output'];
  stats: ItemStatsNode;
  strength?: Maybe<Scalars['String']['output']>;
  type: ItemNodeType;
  unitName?: Maybe<Scalars['String']['output']>;
  variants: Array<ItemVariantNode>;
  venCategory: VenCategoryType;
  volumePerOuterPack: Scalars['Float']['output'];
  volumePerPack: Scalars['Float']['output'];
  weight: Scalars['Float']['output'];
};

export type ItemNodeAvailableBatchesArgs = {
  storeId: Scalars['String']['input'];
};

export type ItemNodeAvailableStockOnHandArgs = {
  storeId: Scalars['String']['input'];
};

export type ItemNodeMasterListsArgs = {
  storeId: Scalars['String']['input'];
};

export type ItemNodeStatsArgs = {
  amcLookbackMonths?: InputMaybe<Scalars['Float']['input']>;
  storeId: Scalars['String']['input'];
};

export enum ItemNodeType {
  NonStock = 'NON_STOCK',
  Service = 'SERVICE',
  Stock = 'STOCK',
}

export type ItemPriceInput = {
  itemId: Scalars['String']['input'];
  nameId?: InputMaybe<Scalars['String']['input']>;
};

export type ItemPriceNode = {
  __typename: 'ItemPriceNode';
  calculatedPricePerUnit?: Maybe<Scalars['Float']['output']>;
  defaultPricePerUnit?: Maybe<Scalars['Float']['output']>;
  discountPercentage?: Maybe<Scalars['Float']['output']>;
  itemId: Scalars['String']['output'];
};

export type ItemPriceResponse = ItemPriceNode;

export enum ItemSortFieldInput {
  Code = 'code',
  Name = 'name',
  Type = 'type',
}

export type ItemSortInput = {
  /**
   * Sort query result is sorted descending or ascending (if not provided the default is
   * ascending)
   */
  desc?: InputMaybe<Scalars['Boolean']['input']>;
  /** Sort query result by `key` */
  key: ItemSortFieldInput;
};

export type ItemStatsNode = {
  __typename: 'ItemStatsNode';
  availableMonthsOfStockOnHand?: Maybe<Scalars['Float']['output']>;
  availableStockOnHand: Scalars['Float']['output'];
  averageMonthlyConsumption: Scalars['Float']['output'];
  monthsOfStockOnHand?: Maybe<Scalars['Float']['output']>;
  stockOnHand: Scalars['Float']['output'];
  totalConsumption: Scalars['Float']['output'];
};

export type ItemVariantMutations = {
  __typename: 'ItemVariantMutations';
  deleteItemVariant: DeleteItemVariantResponse;
  upsertItemVariant: UpsertPackVariantResponse;
};

export type ItemVariantMutationsDeleteItemVariantArgs = {
  input: DeleteItemVariantInput;
  storeId: Scalars['String']['input'];
};

export type ItemVariantMutationsUpsertItemVariantArgs = {
  input: UpsertItemVariantInput;
  storeId: Scalars['String']['input'];
};

export type ItemVariantNode = {
  __typename: 'ItemVariantNode';
  /** This item variant is the principal item variant in a bundle - these items are bundled with it */
  bundledItemVariants: Array<BundledItemNode>;
  /** This item variant is bundled with other (principal) item variants */
  bundlesWith: Array<BundledItemNode>;
  coldStorageType?: Maybe<ColdStorageTypeNode>;
  coldStorageTypeId?: Maybe<Scalars['String']['output']>;
  id: Scalars['String']['output'];
  itemId: Scalars['String']['output'];
  itemName: Scalars['String']['output'];
  manufacturer?: Maybe<NameNode>;
  manufacturerId?: Maybe<Scalars['String']['output']>;
  name: Scalars['String']['output'];
  packagingVariants: Array<PackagingVariantNode>;
};

export type ItemVariantNodeManufacturerArgs = {
  storeId: Scalars['String']['input'];
};

export type ItemsResponse = ItemConnector;

export type JsonschemaNode = {
  __typename: 'JsonschemaNode';
  id: Scalars['String']['output'];
  jsonSchema: Scalars['JSON']['output'];
};

export type LabelPrinterSettingNode = {
  __typename: 'LabelPrinterSettingNode';
  address: Scalars['String']['output'];
  labelHeight: Scalars['Int']['output'];
  labelWidth: Scalars['Int']['output'];
  port: Scalars['Int']['output'];
};

export type LabelPrinterSettingsInput = {
  address: Scalars['String']['input'];
  labelHeight: Scalars['Int']['input'];
  labelWidth: Scalars['Int']['input'];
  port: Scalars['Int']['input'];
};

export type LabelPrinterUpdateResult = {
  __typename: 'LabelPrinterUpdateResult';
  success: Scalars['Boolean']['output'];
};

export enum LanguageType {
  English = 'ENGLISH',
  French = 'FRENCH',
  Khmer = 'KHMER',
  Laos = 'LAOS',
  Portuguese = 'PORTUGUESE',
  Russian = 'RUSSIAN',
  Spanish = 'SPANISH',
  Tetum = 'TETUM',
}

export type LedgerConnector = {
  __typename: 'LedgerConnector';
  nodes: Array<LedgerNode>;
  totalCount: Scalars['Int']['output'];
};

export type LedgerFilterInput = {
  itemId?: InputMaybe<EqualFilterStringInput>;
  stockLineId?: InputMaybe<EqualFilterStringInput>;
};

export type LedgerNode = {
  __typename: 'LedgerNode';
  datetime: Scalars['DateTime']['output'];
  id: Scalars['String']['output'];
  invoiceNumber: Scalars['Int']['output'];
  invoiceType: InvoiceNodeType;
  itemId: Scalars['String']['output'];
  name: Scalars['String']['output'];
  quantity: Scalars['Float']['output'];
  reason?: Maybe<Scalars['String']['output']>;
  stockLineId?: Maybe<Scalars['String']['output']>;
  storeId: Scalars['String']['output'];
};

export type LedgerResponse = LedgerConnector;

export enum LedgerSortFieldInput {
  Datetime = 'datetime',
  InvoiceType = 'invoiceType',
  ItemId = 'itemId',
  Name = 'name',
  Quantity = 'quantity',
  StockLineId = 'stockLineId',
}

export type LedgerSortInput = {
  /**
   * Sort query result is sorted descending or ascending (if not provided the
   * default is ascending)
   */
  desc?: InputMaybe<Scalars['Boolean']['input']>;
  /** Sort query result by `key` */
  key: LedgerSortFieldInput;
};

export type LineDeleteError = DeleteResponseRequisitionErrorInterface & {
  __typename: 'LineDeleteError';
  description: Scalars['String']['output'];
};

export type LinkPatientPatientToStoreError = {
  __typename: 'LinkPatientPatientToStoreError';
  error: LinkPatientPatientToStoreErrorInterface;
};

export type LinkPatientPatientToStoreErrorInterface = {
  description: Scalars['String']['output'];
};

export type LinkPatientToStoreResponse =
  | LinkPatientPatientToStoreError
  | NameStoreJoinNode;

export type LocationConnector = {
  __typename: 'LocationConnector';
  nodes: Array<LocationNode>;
  totalCount: Scalars['Int']['output'];
};

export type LocationFilterInput = {
  assignedToAsset?: InputMaybe<Scalars['Boolean']['input']>;
  code?: InputMaybe<StringFilterInput>;
  id?: InputMaybe<EqualFilterStringInput>;
  name?: InputMaybe<StringFilterInput>;
  onHold?: InputMaybe<Scalars['Boolean']['input']>;
  storeId?: InputMaybe<EqualFilterStringInput>;
};

export type LocationInUse = DeleteLocationErrorInterface & {
  __typename: 'LocationInUse';
  description: Scalars['String']['output'];
  invoiceLines: InvoiceLineConnector;
  stockLines: StockLineConnector;
};

export type LocationIsOnHold = InsertOutboundShipmentLineErrorInterface &
  InsertPrescriptionLineErrorInterface &
  UpdateOutboundShipmentLineErrorInterface &
  UpdatePrescriptionLineErrorInterface & {
    __typename: 'LocationIsOnHold';
    description: Scalars['String']['output'];
  };

export type LocationNode = {
  __typename: 'LocationNode';
  code: Scalars['String']['output'];
  coldStorageType?: Maybe<ColdStorageTypeNode>;
  id: Scalars['String']['output'];
  name: Scalars['String']['output'];
  onHold: Scalars['Boolean']['output'];
  stock: StockLineConnector;
};

export type LocationNotFound = InsertOutboundShipmentLineErrorInterface &
  InsertPrescriptionLineErrorInterface &
  UpdateOutboundShipmentLineErrorInterface &
  UpdatePrescriptionLineErrorInterface & {
    __typename: 'LocationNotFound';
    description: Scalars['String']['output'];
  };

export enum LocationSortFieldInput {
  Code = 'code',
  Name = 'name',
}

export type LocationSortInput = {
  /**
   * Sort query result is sorted descending or ascending (if not provided the default is
   * ascending)
   */
  desc?: InputMaybe<Scalars['Boolean']['input']>;
  /** Sort query result by `key` */
  key: LocationSortFieldInput;
};

export type LocationsResponse = LocationConnector;

export enum LogLevelEnum {
  Debug = 'DEBUG',
  Error = 'ERROR',
  Info = 'INFO',
  Trace = 'TRACE',
  Warn = 'WARN',
}

export type LogLevelNode = {
  __typename: 'LogLevelNode';
  level: LogLevelEnum;
};

export type LogNode = {
  __typename: 'LogNode';
  fileContent?: Maybe<Array<Scalars['String']['output']>>;
  fileNames?: Maybe<Array<Scalars['String']['output']>>;
};

export type Logout = {
  __typename: 'Logout';
  /** User id of the logged out user */
  userId: Scalars['String']['output'];
};

export type LogoutResponse = Logout;

export enum LowStockStatus {
  BelowHalf = 'BELOW_HALF',
  BelowQuarter = 'BELOW_QUARTER',
  Ok = 'OK',
}

export type MasterListConnector = {
  __typename: 'MasterListConnector';
  nodes: Array<MasterListNode>;
  totalCount: Scalars['Int']['output'];
};

export type MasterListFilterInput = {
  code?: InputMaybe<StringFilterInput>;
  description?: InputMaybe<StringFilterInput>;
  existsForName?: InputMaybe<StringFilterInput>;
  existsForNameId?: InputMaybe<EqualFilterStringInput>;
  existsForStoreId?: InputMaybe<EqualFilterStringInput>;
  id?: InputMaybe<EqualFilterStringInput>;
  isProgram?: InputMaybe<Scalars['Boolean']['input']>;
  itemId?: InputMaybe<EqualFilterStringInput>;
  name?: InputMaybe<StringFilterInput>;
};

export type MasterListLineConnector = {
  __typename: 'MasterListLineConnector';
  nodes: Array<MasterListLineNode>;
  totalCount: Scalars['Int']['output'];
};

export type MasterListLineFilterInput = {
  id?: InputMaybe<EqualFilterStringInput>;
  itemId?: InputMaybe<EqualFilterStringInput>;
  masterList?: InputMaybe<MasterListFilterInput>;
  masterListId?: InputMaybe<EqualFilterStringInput>;
};

export type MasterListLineNode = {
  __typename: 'MasterListLineNode';
  id: Scalars['String']['output'];
  item: ItemNode;
  itemId: Scalars['String']['output'];
};

export enum MasterListLineSortFieldInput {
  Code = 'code',
  Name = 'name',
}

export type MasterListLineSortInput = {
  /**
   * Sort query result is sorted descending or ascending (if not provided the default is
   * ascending)
   */
  desc?: InputMaybe<Scalars['Boolean']['input']>;
  /** Sort query result by `key` */
  key: MasterListLineSortFieldInput;
};

export type MasterListLinesResponse = MasterListLineConnector;

export type MasterListNode = {
  __typename: 'MasterListNode';
  code: Scalars['String']['output'];
  description: Scalars['String']['output'];
  id: Scalars['String']['output'];
  linesCount?: Maybe<Scalars['Int']['output']>;
  name: Scalars['String']['output'];
};

export type MasterListNotFoundForThisName =
  AddToOutboundShipmentFromMasterListErrorInterface & {
    __typename: 'MasterListNotFoundForThisName';
    description: Scalars['String']['output'];
  };

export type MasterListNotFoundForThisStore = AddFromMasterListErrorInterface &
  AddToInboundShipmentFromMasterListErrorInterface & {
    __typename: 'MasterListNotFoundForThisStore';
    description: Scalars['String']['output'];
  };

export enum MasterListSortFieldInput {
  Code = 'code',
  Description = 'description',
  DiscountPercentage = 'discountPercentage',
  Name = 'name',
}

export type MasterListSortInput = {
  /**
   * Sort query result is sorted descending or ascending (if not provided the default is
   * ascending)
   */
  desc?: InputMaybe<Scalars['Boolean']['input']>;
  /** Sort query result by `key` */
  key: MasterListSortFieldInput;
};

export type MasterListsResponse = MasterListConnector;

export type MaxOrdersReachedForPeriod =
  InsertProgramRequestRequisitionErrorInterface &
    InsertProgramResponseRequisitionErrorInterface & {
      __typename: 'MaxOrdersReachedForPeriod';
      description: Scalars['String']['output'];
    };

export type MissingCredentials = UpdateUserErrorInterface & {
  __typename: 'MissingCredentials';
  description: Scalars['String']['output'];
};

export type Mutations = {
  __typename: 'Mutations';
  /** Add requisition lines from master item master list */
  addFromMasterList: AddFromMasterListResponse;
  addToInboundShipmentFromMasterList: AddToInboundShipmentFromMasterListResponse;
  /** Add invoice lines from master item master list */
  addToOutboundShipmentFromMasterList: AddToOutboundShipmentFromMasterListResponse;
  allocateOutboundShipmentUnallocatedLine: AllocateOutboundShipmentUnallocatedLineResponse;
  allocateProgramNumber: AllocateProgramNumberResponse;
  batchInboundShipment: BatchInboundShipmentResponse;
  batchOutboundShipment: BatchOutboundShipmentResponse;
  batchPrescription: BatchPrescriptionResponse;
  batchRequestRequisition: BatchRequestRequisitionResponse;
  batchResponseRequisition: BatchResponseRequisitionResponse;
  batchStocktake: BatchStocktakeResponse;
  centralServer: CentralServerMutationNode;
  createInventoryAdjustment: CreateInventoryAdjustmentResponse;
  /**
   * Create shipment for response requisition
   * Will create Outbound Shipment with placeholder lines for each requisition line
   * placeholder line quantity will be set to requisitionLine.supply - all linked outbound shipments
   * lines quantity (placeholder and filled) for requisitionLine.item
   */
  createRequisitionShipment: CreateRequisitionShipmentResponse;
  deleteAsset: DeleteAssetResponse;
  deleteCustomerReturn: DeleteCustomerReturnResponse;
  deleteInboundShipment: DeleteInboundShipmentResponse;
  deleteInboundShipmentLine: DeleteInboundShipmentLineResponse;
  deleteInboundShipmentServiceLine: DeleteInboundShipmentServiceLineResponse;
  deleteLocation: DeleteLocationResponse;
  deleteOutboundShipment: DeleteOutboundShipmentResponse;
  deleteOutboundShipmentLine: DeleteOutboundShipmentLineResponse;
  deleteOutboundShipmentServiceLine: DeleteOutboundShipmentServiceLineResponse;
  deleteOutboundShipmentUnallocatedLine: DeleteOutboundShipmentUnallocatedLineResponse;
  deletePrescription: DeletePrescriptionResponse;
  deletePrescriptionLine: DeletePrescriptionLineResponse;
  deleteRequestRequisition: DeleteRequestRequisitionResponse;
  deleteRequestRequisitionLine: DeleteRequestRequisitionLineResponse;
  deleteResponseRequisition: DeleteResponseRequisitionResponse;
  deleteResponseRequisitionLine: DeleteResponseRequisitionLineResponse;
  deleteStocktake: DeleteStocktakeResponse;
  deleteStocktakeLine: DeleteStocktakeLineResponse;
  deleteSupplierReturn: DeleteSupplierReturnResponse;
  finaliseRnrForm: FinaliseRnRFormResponse;
  initialiseSite: InitialiseSiteResponse;
  insertAsset: InsertAssetResponse;
  insertAssetLog: InsertAssetLogResponse;
  insertBarcode: InsertBarcodeResponse;
  insertContactForm: InsertContactFormResponse;
  insertContactTrace: InsertContactTraceResponse;
  insertCustomerReturn: InsertCustomerReturnResponse;
  insertDocumentRegistry: InsertDocumentResponse;
  insertEncounter: InsertEncounterResponse;
  insertFormSchema: InsertFormSchemaResponse;
  insertInboundShipment: InsertInboundShipmentResponse;
  insertInboundShipmentLine: InsertInboundShipmentLineResponse;
  insertInboundShipmentServiceLine: InsertInboundShipmentServiceLineResponse;
  insertInsurance: InsertInsuranceResponse;
  insertLocation: InsertLocationResponse;
  insertOutboundShipment: InsertOutboundShipmentResponse;
  insertOutboundShipmentLine: InsertOutboundShipmentLineResponse;
  insertOutboundShipmentServiceLine: InsertOutboundShipmentServiceLineResponse;
  insertOutboundShipmentUnallocatedLine: InsertOutboundShipmentUnallocatedLineResponse;
  /** Inserts a new patient (without document data) */
  insertPatient: InsertPatientResponse;
  insertPluginData: InsertPluginDataResponse;
  insertPrescription: InsertPrescriptionResponse;
  insertPrescriptionLine: InsertPrescriptionLineResponse;
  insertPrinter: InsertPrinterResponse;
  /**
   * Enrols a patient into a program by adding a program document to the patient's documents.
   * Every patient can only have one program document of each program type.
   */
  insertProgramEnrolment: InsertProgramEnrolmentResponse;
  /**
   * Inserts a new program patient, i.e. a patient that can contain additional information stored
   * in a document.
   */
  insertProgramPatient: InsertProgramPatientResponse;
  insertProgramRequestRequisition: InsertProgramRequestRequisitionResponse;
  insertProgramResponseRequisition: InsertProgramResponseRequisitionResponse;
  insertRepack: InsertRepackResponse;
  insertRequestRequisition: InsertRequestRequisitionResponse;
  insertRequestRequisitionLine: InsertRequestRequisitionLineResponse;
  insertResponseRequisition: InsertResponseRequisitionResponse;
  insertResponseRequisitionLine: InsertResponseRequisitionLineResponse;
  insertRnrForm: InsertRnRFormResponse;
  insertStockLine: InsertStockLineLineResponse;
  insertStocktake: InsertStocktakeResponse;
  insertStocktakeLine: InsertStocktakeLineResponse;
  insertSupplierReturn: InsertSupplierReturnResponse;
  insertVaccination: InsertVaccinationResponse;
  /** Links a patient to a store and thus effectively to a site */
  linkPatientToStore: LinkPatientToStoreResponse;
  manualSync: Scalars['String']['output'];
  /** Set supply quantity to requested quantity */
  supplyRequestedQuantity: SupplyRequestedQuantityResponse;
  updateAsset: UpdateAssetResponse;
  updateContactTrace: UpdateContactTraceResponse;
  updateCustomerReturn: UpdateCustomerReturnResponse;
  updateCustomerReturnLines: UpdateCustomerReturnLinesResponse;
  updateDisplaySettings: UpdateDisplaySettingsResponse;
  updateEncounter: UpdateEncounterResponse;
  updateInboundShipment: UpdateInboundShipmentResponse;
  updateInboundShipmentLine: UpdateInboundShipmentLineResponse;
  updateInboundShipmentServiceLine: UpdateInboundShipmentServiceLineResponse;
  updateIndicatorValue: UpdateIndicatorValueResponse;
  updateInsurance: UpdateInsuranceResponse;
  updateLabelPrinterSettings: UpdateLabelPrinterSettingsResponse;
  updateLocation: UpdateLocationResponse;
  updateLogLevel: UpsertLogLevelResponse;
  updateNameProperties: UpdateNamePropertiesResponse;
  updateOutboundShipment: UpdateOutboundShipmentResponse;
  updateOutboundShipmentLine: UpdateOutboundShipmentLineResponse;
  updateOutboundShipmentName: UpdateOutboundShipmentNameResponse;
  updateOutboundShipmentServiceLine: UpdateOutboundShipmentServiceLineResponse;
  updateOutboundShipmentUnallocatedLine: UpdateOutboundShipmentUnallocatedLineResponse;
  /** Updates a new patient (without document data) */
  updatePatient: UpdatePatientResponse;
  updatePluginData: UpdatePluginDataResponse;
  updatePrescription: UpdatePrescriptionResponse;
  updatePrescriptionLine: UpdatePrescriptionLineResponse;
  updatePrinter: UpdatePrinterResponse;
  /** Updates an existing program document belonging to a patient. */
  updateProgramEnrolment: UpdateProgramEnrolmentResponse;
  /**
   * Updates a new program patient, i.e. a patient the can contain additional information stored
   * in a document.
   */
  updateProgramPatient: UpdateProgramPatientResponse;
  updateRequestRequisition: UpdateRequestRequisitionResponse;
  updateRequestRequisitionLine: UpdateRequestRequisitionLineResponse;
  updateResponseRequisition: UpdateResponseRequisitionResponse;
  updateResponseRequisitionLine: UpdateResponseRequisitionLineResponse;
  updateRnrForm: UpdateRnRFormResponse;
  updateSensor: UpdateSensorResponse;
  updateStockLine: UpdateStockLineLineResponse;
  updateStocktake: UpdateStocktakeResponse;
  updateStocktakeLine: UpdateStocktakeLineResponse;
  updateSupplierReturn: UpdateSupplierReturnResponse;
  updateSupplierReturnLines: UpdateSupplierReturnLinesResponse;
  updateSupplierReturnOtherParty: UpdateSupplierReturnOtherPartyResponse;
  updateSyncSettings: UpdateSyncSettingsResponse;
  updateTemperatureBreach: UpdateTemperatureBreachResponse;
  updateUser: UpdateUserResponse;
  updateVaccination: UpdateVaccinationResponse;
  /** Set requested for each line in request requisition to calculated */
  useSuggestedQuantity: UseSuggestedQuantityResponse;
};

export type MutationsAddFromMasterListArgs = {
  input: AddFromMasterListInput;
  storeId: Scalars['String']['input'];
};

export type MutationsAddToInboundShipmentFromMasterListArgs = {
  input: AddToShipmentFromMasterListInput;
  storeId: Scalars['String']['input'];
};

export type MutationsAddToOutboundShipmentFromMasterListArgs = {
  input: AddToShipmentFromMasterListInput;
  storeId: Scalars['String']['input'];
};

export type MutationsAllocateOutboundShipmentUnallocatedLineArgs = {
  lineId: Scalars['String']['input'];
  storeId: Scalars['String']['input'];
};

export type MutationsAllocateProgramNumberArgs = {
  input: AllocateProgramNumberInput;
  storeId: Scalars['String']['input'];
};

export type MutationsBatchInboundShipmentArgs = {
  input: BatchInboundShipmentInput;
  storeId: Scalars['String']['input'];
};

export type MutationsBatchOutboundShipmentArgs = {
  input: BatchOutboundShipmentInput;
  storeId: Scalars['String']['input'];
};

export type MutationsBatchPrescriptionArgs = {
  input: BatchPrescriptionInput;
  storeId: Scalars['String']['input'];
};

export type MutationsBatchRequestRequisitionArgs = {
  input: BatchRequestRequisitionInput;
  storeId: Scalars['String']['input'];
};

export type MutationsBatchResponseRequisitionArgs = {
  input: BatchResponseRequisitionInput;
  storeId: Scalars['String']['input'];
};

export type MutationsBatchStocktakeArgs = {
  input: BatchStocktakeInput;
  storeId: Scalars['String']['input'];
};

export type MutationsCreateInventoryAdjustmentArgs = {
  input: CreateInventoryAdjustmentInput;
  storeId: Scalars['String']['input'];
};

export type MutationsCreateRequisitionShipmentArgs = {
  input: CreateRequisitionShipmentInput;
  storeId: Scalars['String']['input'];
};

export type MutationsDeleteAssetArgs = {
  assetId: Scalars['String']['input'];
  storeId: Scalars['String']['input'];
};

export type MutationsDeleteCustomerReturnArgs = {
  id: Scalars['String']['input'];
  storeId: Scalars['String']['input'];
};

export type MutationsDeleteInboundShipmentArgs = {
  input: DeleteInboundShipmentInput;
  storeId: Scalars['String']['input'];
};

export type MutationsDeleteInboundShipmentLineArgs = {
  input: DeleteInboundShipmentLineInput;
  storeId: Scalars['String']['input'];
};

export type MutationsDeleteInboundShipmentServiceLineArgs = {
  input: DeleteInboundShipmentServiceLineInput;
  storeId: Scalars['String']['input'];
};

export type MutationsDeleteLocationArgs = {
  input: DeleteLocationInput;
  storeId: Scalars['String']['input'];
};

export type MutationsDeleteOutboundShipmentArgs = {
  id: Scalars['String']['input'];
  storeId: Scalars['String']['input'];
};

export type MutationsDeleteOutboundShipmentLineArgs = {
  input: DeleteOutboundShipmentLineInput;
  storeId: Scalars['String']['input'];
};

export type MutationsDeleteOutboundShipmentServiceLineArgs = {
  input: DeleteOutboundShipmentServiceLineInput;
  storeId: Scalars['String']['input'];
};

export type MutationsDeleteOutboundShipmentUnallocatedLineArgs = {
  input: DeleteOutboundShipmentUnallocatedLineInput;
  storeId: Scalars['String']['input'];
};

export type MutationsDeletePrescriptionArgs = {
  id: Scalars['String']['input'];
  storeId: Scalars['String']['input'];
};

export type MutationsDeletePrescriptionLineArgs = {
  input: DeletePrescriptionLineInput;
  storeId: Scalars['String']['input'];
};

export type MutationsDeleteRequestRequisitionArgs = {
  input: DeleteRequestRequisitionInput;
  storeId: Scalars['String']['input'];
};

export type MutationsDeleteRequestRequisitionLineArgs = {
  input: DeleteRequestRequisitionLineInput;
  storeId: Scalars['String']['input'];
};

export type MutationsDeleteResponseRequisitionArgs = {
  input: DeleteResponseRequisitionInput;
  storeId: Scalars['String']['input'];
};

export type MutationsDeleteResponseRequisitionLineArgs = {
  input: DeleteResponseRequisitionLineInput;
  storeId: Scalars['String']['input'];
};

export type MutationsDeleteStocktakeArgs = {
  input: DeleteStocktakeInput;
  storeId: Scalars['String']['input'];
};

export type MutationsDeleteStocktakeLineArgs = {
  input: DeleteStocktakeLineInput;
  storeId: Scalars['String']['input'];
};

export type MutationsDeleteSupplierReturnArgs = {
  id: Scalars['String']['input'];
  storeId: Scalars['String']['input'];
};

export type MutationsFinaliseRnrFormArgs = {
  input: FinaliseRnRFormInput;
  storeId: Scalars['String']['input'];
};

export type MutationsInitialiseSiteArgs = {
  input: SyncSettingsInput;
};

export type MutationsInsertAssetArgs = {
  input: InsertAssetInput;
  storeId: Scalars['String']['input'];
};

export type MutationsInsertAssetLogArgs = {
  input: InsertAssetLogInput;
  storeId: Scalars['String']['input'];
};

export type MutationsInsertBarcodeArgs = {
  input: InsertBarcodeInput;
  storeId: Scalars['String']['input'];
};

export type MutationsInsertContactFormArgs = {
  input: InsertContactFormInput;
  storeId: Scalars['String']['input'];
};

export type MutationsInsertContactTraceArgs = {
  input: InsertContactTraceInput;
  storeId: Scalars['String']['input'];
};

export type MutationsInsertCustomerReturnArgs = {
  input: CustomerReturnInput;
  storeId: Scalars['String']['input'];
};

export type MutationsInsertDocumentRegistryArgs = {
  input: InsertDocumentRegistryInput;
};

export type MutationsInsertEncounterArgs = {
  input: InsertEncounterInput;
  storeId: Scalars['String']['input'];
};

export type MutationsInsertFormSchemaArgs = {
  input: InsertFormSchemaInput;
};

export type MutationsInsertInboundShipmentArgs = {
  input: InsertInboundShipmentInput;
  storeId: Scalars['String']['input'];
};

export type MutationsInsertInboundShipmentLineArgs = {
  input: InsertInboundShipmentLineInput;
  storeId: Scalars['String']['input'];
};

export type MutationsInsertInboundShipmentServiceLineArgs = {
  input: InsertInboundShipmentServiceLineInput;
  storeId: Scalars['String']['input'];
};

export type MutationsInsertInsuranceArgs = {
  input: InsertInsuranceInput;
  storeId: Scalars['String']['input'];
};

export type MutationsInsertLocationArgs = {
  input: InsertLocationInput;
  storeId: Scalars['String']['input'];
};

export type MutationsInsertOutboundShipmentArgs = {
  input: InsertOutboundShipmentInput;
  storeId: Scalars['String']['input'];
};

export type MutationsInsertOutboundShipmentLineArgs = {
  input: InsertOutboundShipmentLineInput;
  storeId: Scalars['String']['input'];
};

export type MutationsInsertOutboundShipmentServiceLineArgs = {
  input: InsertOutboundShipmentServiceLineInput;
  storeId: Scalars['String']['input'];
};

export type MutationsInsertOutboundShipmentUnallocatedLineArgs = {
  input: InsertOutboundShipmentUnallocatedLineInput;
  storeId: Scalars['String']['input'];
};

export type MutationsInsertPatientArgs = {
  input: InsertPatientInput;
  storeId: Scalars['String']['input'];
};

export type MutationsInsertPluginDataArgs = {
  input: InsertPluginDataInput;
  storeId: Scalars['String']['input'];
};

export type MutationsInsertPrescriptionArgs = {
  input: InsertPrescriptionInput;
  storeId: Scalars['String']['input'];
};

export type MutationsInsertPrescriptionLineArgs = {
  input: InsertPrescriptionLineInput;
  storeId: Scalars['String']['input'];
};

export type MutationsInsertPrinterArgs = {
  input: InsertPrinterInput;
};

export type MutationsInsertProgramEnrolmentArgs = {
  input: InsertProgramEnrolmentInput;
  storeId: Scalars['String']['input'];
};

export type MutationsInsertProgramPatientArgs = {
  input: InsertProgramPatientInput;
  storeId: Scalars['String']['input'];
};

export type MutationsInsertProgramRequestRequisitionArgs = {
  input: InsertProgramRequestRequisitionInput;
  storeId: Scalars['String']['input'];
};

export type MutationsInsertProgramResponseRequisitionArgs = {
  input: InsertProgramResponseRequisitionInput;
  storeId: Scalars['String']['input'];
};

export type MutationsInsertRepackArgs = {
  input: InsertRepackInput;
  storeId: Scalars['String']['input'];
};

export type MutationsInsertRequestRequisitionArgs = {
  input: InsertRequestRequisitionInput;
  storeId: Scalars['String']['input'];
};

export type MutationsInsertRequestRequisitionLineArgs = {
  input: InsertRequestRequisitionLineInput;
  storeId: Scalars['String']['input'];
};

export type MutationsInsertResponseRequisitionArgs = {
  input: InsertResponseRequisitionInput;
  storeId: Scalars['String']['input'];
};

export type MutationsInsertResponseRequisitionLineArgs = {
  input: InsertResponseRequisitionLineInput;
  storeId: Scalars['String']['input'];
};

export type MutationsInsertRnrFormArgs = {
  input: InsertRnRFormInput;
  storeId: Scalars['String']['input'];
};

export type MutationsInsertStockLineArgs = {
  input: InsertStockLineInput;
  storeId: Scalars['String']['input'];
};

export type MutationsInsertStocktakeArgs = {
  input: InsertStocktakeInput;
  storeId: Scalars['String']['input'];
};

export type MutationsInsertStocktakeLineArgs = {
  input: InsertStocktakeLineInput;
  storeId: Scalars['String']['input'];
};

export type MutationsInsertSupplierReturnArgs = {
  input: SupplierReturnInput;
  storeId: Scalars['String']['input'];
};

export type MutationsInsertVaccinationArgs = {
  input: InsertVaccinationInput;
  storeId: Scalars['String']['input'];
};

export type MutationsLinkPatientToStoreArgs = {
  nameId: Scalars['String']['input'];
  storeId: Scalars['String']['input'];
};

export type MutationsSupplyRequestedQuantityArgs = {
  input: SupplyRequestedQuantityInput;
  storeId: Scalars['String']['input'];
};

export type MutationsUpdateAssetArgs = {
  input: UpdateAssetInput;
  storeId: Scalars['String']['input'];
};

export type MutationsUpdateContactTraceArgs = {
  input: UpdateContactTraceInput;
  storeId: Scalars['String']['input'];
};

export type MutationsUpdateCustomerReturnArgs = {
  input: UpdateCustomerReturnInput;
  storeId: Scalars['String']['input'];
};

export type MutationsUpdateCustomerReturnLinesArgs = {
  input: UpdateCustomerReturnLinesInput;
  storeId: Scalars['String']['input'];
};

export type MutationsUpdateDisplaySettingsArgs = {
  input: DisplaySettingsInput;
};

export type MutationsUpdateEncounterArgs = {
  input: UpdateEncounterInput;
  storeId: Scalars['String']['input'];
};

export type MutationsUpdateInboundShipmentArgs = {
  input: UpdateInboundShipmentInput;
  storeId: Scalars['String']['input'];
};

export type MutationsUpdateInboundShipmentLineArgs = {
  input: UpdateInboundShipmentLineInput;
  storeId: Scalars['String']['input'];
};

export type MutationsUpdateInboundShipmentServiceLineArgs = {
  input: UpdateInboundShipmentServiceLineInput;
  storeId: Scalars['String']['input'];
};

export type MutationsUpdateIndicatorValueArgs = {
  input: UpdateIndicatorValueInput;
  storeId: Scalars['String']['input'];
};

export type MutationsUpdateInsuranceArgs = {
  input: UpdateInsuranceInput;
  storeId: Scalars['String']['input'];
};

export type MutationsUpdateLabelPrinterSettingsArgs = {
  input: LabelPrinterSettingsInput;
};

export type MutationsUpdateLocationArgs = {
  input: UpdateLocationInput;
  storeId: Scalars['String']['input'];
};

export type MutationsUpdateLogLevelArgs = {
  input: UpsertLogLevelInput;
  storeId: Scalars['String']['input'];
};

export type MutationsUpdateNamePropertiesArgs = {
  input: UpdateNamePropertiesInput;
  storeId: Scalars['String']['input'];
};

export type MutationsUpdateOutboundShipmentArgs = {
  input: UpdateOutboundShipmentInput;
  storeId: Scalars['String']['input'];
};

export type MutationsUpdateOutboundShipmentLineArgs = {
  input: UpdateOutboundShipmentLineInput;
  storeId: Scalars['String']['input'];
};

export type MutationsUpdateOutboundShipmentNameArgs = {
  input: UpdateOutboundShipmentNameInput;
  storeId: Scalars['String']['input'];
};

export type MutationsUpdateOutboundShipmentServiceLineArgs = {
  input: UpdateOutboundShipmentServiceLineInput;
  storeId: Scalars['String']['input'];
};

export type MutationsUpdateOutboundShipmentUnallocatedLineArgs = {
  input: UpdateOutboundShipmentUnallocatedLineInput;
  storeId: Scalars['String']['input'];
};

export type MutationsUpdatePatientArgs = {
  input: UpdatePatientInput;
  storeId: Scalars['String']['input'];
};

export type MutationsUpdatePluginDataArgs = {
  input: UpdatePluginDataInput;
  storeId: Scalars['String']['input'];
};

export type MutationsUpdatePrescriptionArgs = {
  input: UpdatePrescriptionInput;
  storeId: Scalars['String']['input'];
};

export type MutationsUpdatePrescriptionLineArgs = {
  input: UpdatePrescriptionLineInput;
  storeId: Scalars['String']['input'];
};

export type MutationsUpdatePrinterArgs = {
  input: UpdatePrinterInput;
};

export type MutationsUpdateProgramEnrolmentArgs = {
  input: UpdateProgramEnrolmentInput;
  storeId: Scalars['String']['input'];
};

export type MutationsUpdateProgramPatientArgs = {
  input: UpdateProgramPatientInput;
  storeId: Scalars['String']['input'];
};

export type MutationsUpdateRequestRequisitionArgs = {
  input: UpdateRequestRequisitionInput;
  storeId: Scalars['String']['input'];
};

export type MutationsUpdateRequestRequisitionLineArgs = {
  input: UpdateRequestRequisitionLineInput;
  storeId: Scalars['String']['input'];
};

export type MutationsUpdateResponseRequisitionArgs = {
  input: UpdateResponseRequisitionInput;
  storeId: Scalars['String']['input'];
};

export type MutationsUpdateResponseRequisitionLineArgs = {
  input: UpdateResponseRequisitionLineInput;
  storeId: Scalars['String']['input'];
};

export type MutationsUpdateRnrFormArgs = {
  input: UpdateRnRFormInput;
  storeId: Scalars['String']['input'];
};

export type MutationsUpdateSensorArgs = {
  input: UpdateSensorInput;
  storeId: Scalars['String']['input'];
};

export type MutationsUpdateStockLineArgs = {
  input: UpdateStockLineInput;
  storeId: Scalars['String']['input'];
};

export type MutationsUpdateStocktakeArgs = {
  input: UpdateStocktakeInput;
  storeId: Scalars['String']['input'];
};

export type MutationsUpdateStocktakeLineArgs = {
  input: UpdateStocktakeLineInput;
  storeId: Scalars['String']['input'];
};

export type MutationsUpdateSupplierReturnArgs = {
  input: UpdateSupplierReturnInput;
  storeId: Scalars['String']['input'];
};

export type MutationsUpdateSupplierReturnLinesArgs = {
  input: UpdateSupplierReturnLinesInput;
  storeId: Scalars['String']['input'];
};

export type MutationsUpdateSupplierReturnOtherPartyArgs = {
  input: UpdateSupplierReturnOtherPartyInput;
  storeId: Scalars['String']['input'];
};

export type MutationsUpdateSyncSettingsArgs = {
  input: SyncSettingsInput;
};

export type MutationsUpdateTemperatureBreachArgs = {
  input: UpdateTemperatureBreachInput;
  storeId: Scalars['String']['input'];
};

export type MutationsUpdateVaccinationArgs = {
  input: UpdateVaccinationInput;
  storeId: Scalars['String']['input'];
};

export type MutationsUseSuggestedQuantityArgs = {
  input: UseSuggestedQuantityInput;
  storeId: Scalars['String']['input'];
};

export type NameConnector = {
  __typename: 'NameConnector';
  nodes: Array<NameNode>;
  totalCount: Scalars['Int']['output'];
};

export type NameFilterInput = {
  address1?: InputMaybe<StringFilterInput>;
  address2?: InputMaybe<StringFilterInput>;
  /** Filter by code */
  code?: InputMaybe<StringFilterInput>;
  /** Search filter across name or code */
  codeOrName?: InputMaybe<StringFilterInput>;
  country?: InputMaybe<StringFilterInput>;
  email?: InputMaybe<StringFilterInput>;
  id?: InputMaybe<EqualFilterStringInput>;
  /** Filter by customer property */
  isCustomer?: InputMaybe<Scalars['Boolean']['input']>;
  /** Filter by donor property */
  isDonor?: InputMaybe<Scalars['Boolean']['input']>;
  /** Filter by manufacturer property */
  isManufacturer?: InputMaybe<Scalars['Boolean']['input']>;
  /** Is this name a store */
  isStore?: InputMaybe<Scalars['Boolean']['input']>;
  /** Filter by supplier property */
  isSupplier?: InputMaybe<Scalars['Boolean']['input']>;
  /**
   * Show system names (defaults to false)
   * System names don't have name_store_join thus if queried with true filter, is_visible filter should also be true or null
   * if is_visible is set to true and is_system_name is also true no system names will be returned
   */
  isSystemName?: InputMaybe<Scalars['Boolean']['input']>;
  /** Visibility in current store (based on store_id parameter and existence of name_store_join record) */
  isVisible?: InputMaybe<Scalars['Boolean']['input']>;
  /** Filter by name */
  name?: InputMaybe<StringFilterInput>;
  phone?: InputMaybe<StringFilterInput>;
  /** Code of the store if store is linked to name */
  storeCode?: InputMaybe<StringFilterInput>;
  supplyingStoreId?: InputMaybe<EqualFilterStringInput>;
  /** Filter by the name type */
  type?: InputMaybe<EqualFilterTypeInput>;
};

export type NameNode = {
  __typename: 'NameNode';
  address1?: Maybe<Scalars['String']['output']>;
  address2?: Maybe<Scalars['String']['output']>;
  chargeCode?: Maybe<Scalars['String']['output']>;
  code: Scalars['String']['output'];
  comment?: Maybe<Scalars['String']['output']>;
  country?: Maybe<Scalars['String']['output']>;
  createdDatetime?: Maybe<Scalars['DateTime']['output']>;
  customData?: Maybe<Scalars['JSON']['output']>;
  dateOfBirth?: Maybe<Scalars['NaiveDate']['output']>;
  email?: Maybe<Scalars['String']['output']>;
  firstName?: Maybe<Scalars['String']['output']>;
  gender?: Maybe<GenderType>;
  id: Scalars['String']['output'];
  isCustomer: Scalars['Boolean']['output'];
  isDonor: Scalars['Boolean']['output'];
  isManufacturer: Scalars['Boolean']['output'];
  isOnHold: Scalars['Boolean']['output'];
  isSupplier: Scalars['Boolean']['output'];
  isSystemName: Scalars['Boolean']['output'];
  isVisible: Scalars['Boolean']['output'];
  lastName?: Maybe<Scalars['String']['output']>;
  name: Scalars['String']['output'];
  phone?: Maybe<Scalars['String']['output']>;
  /** Returns a JSON string of the name properties e.g {"property_key": "value"} */
  properties: Scalars['String']['output'];
  store?: Maybe<StoreNode>;
  type: NameNodeType;
  website?: Maybe<Scalars['String']['output']>;
};

export enum NameNodeType {
  Facility = 'FACILITY',
  Invad = 'INVAD',
  Repack = 'REPACK',
  Store = 'STORE',
}

export type NamePropertyConnector = {
  __typename: 'NamePropertyConnector';
  nodes: Array<NamePropertyNode>;
  totalCount: Scalars['Int']['output'];
};

export type NamePropertyNode = {
  __typename: 'NamePropertyNode';
  id: Scalars['String']['output'];
  property: PropertyNode;
  remoteEditable: Scalars['Boolean']['output'];
};

export type NamePropertyResponse = NamePropertyConnector;

export enum NameSortFieldInput {
  Code = 'code',
  Name = 'name',
}

export type NameSortInput = {
  /**
   * Sort query result is sorted descending or ascending (if not provided the default is
   * ascending)
   */
  desc?: InputMaybe<Scalars['Boolean']['input']>;
  /** Sort query result by `key` */
  key: NameSortFieldInput;
};

export type NameStoreJoinNode = {
  __typename: 'NameStoreJoinNode';
  id: Scalars['String']['output'];
  nameId: Scalars['String']['output'];
  storeId: Scalars['String']['output'];
};

export type NamesResponse = NameConnector;

export type NoPermissionForThisStore = InsertAssetErrorInterface &
  InsertDemographicIndicatorErrorInterface &
  InsertDemographicProjectionErrorInterface &
  UpdateDemographicIndicatorErrorInterface &
  UpdateDemographicProjectionErrorInterface & {
    __typename: 'NoPermissionForThisStore';
    description: Scalars['String']['output'];
  };

export type NoRefreshTokenProvided = RefreshTokenErrorInterface & {
  __typename: 'NoRefreshTokenProvided';
  description: Scalars['String']['output'];
};

export type NoSiteAccess = AuthTokenErrorInterface & {
  __typename: 'NoSiteAccess';
  description: Scalars['String']['output'];
};

/** Generic Error Wrapper */
export type NodeError = {
  __typename: 'NodeError';
  error: NodeErrorInterface;
};

export type NodeErrorInterface = {
  description: Scalars['String']['output'];
};

export type NotARefreshToken = RefreshTokenErrorInterface & {
  __typename: 'NotARefreshToken';
  description: Scalars['String']['output'];
};

export type NotAnInboundShipment = UpdateInboundShipmentLineErrorInterface & {
  __typename: 'NotAnInboundShipment';
  description: Scalars['String']['output'];
};

export type NotAnOutboundShipmentError = UpdateErrorInterface &
  UpdateNameErrorInterface & {
    __typename: 'NotAnOutboundShipmentError';
    description: Scalars['String']['output'];
  };

export type NotEnoughStockForReduction =
  InsertOutboundShipmentLineErrorInterface &
    InsertPrescriptionLineErrorInterface &
    UpdateOutboundShipmentLineErrorInterface &
    UpdatePrescriptionLineErrorInterface & {
      __typename: 'NotEnoughStockForReduction';
      batch: StockLineResponse;
      description: Scalars['String']['output'];
      line?: Maybe<InvoiceLineNode>;
    };

export type NotMostRecentGivenDose = UpdateVaccinationErrorInterface & {
  __typename: 'NotMostRecentGivenDose';
  description: Scalars['String']['output'];
};

export type NothingRemainingToSupply =
  CreateRequisitionShipmentErrorInterface & {
    __typename: 'NothingRemainingToSupply';
    description: Scalars['String']['output'];
  };

/**
 * Update a nullable value
 *
 * This struct is usually used as an optional value.
 * For example, in an API update input object like `mutableValue:  NullableUpdate | null | undefined`.
 * This is done to encode the following cases (using `mutableValue` from previous example):
 * 1) if `mutableValue` is `null | undefined`, nothing is updated
 * 2) if `mutableValue` object is set:
 * a) if `NullableUpdate.value` is `undefined | null`, the `mutableValue` is set to `null`
 * b) if `NullableUpdate.value` is set, the `mutableValue` is set to the provided `NullableUpdate.value`
 */
export type NullableDateUpdate = {
  value?: InputMaybe<Scalars['NaiveDate']['input']>;
};

/**
 * Update a nullable value
 *
 * This struct is usually used as an optional value.
 * For example, in an API update input object like `mutableValue:  NullableUpdate | null | undefined`.
 * This is done to encode the following cases (using `mutableValue` from previous example):
 * 1) if `mutableValue` is `null | undefined`, nothing is updated
 * 2) if `mutableValue` object is set:
 * a) if `NullableUpdate.value` is `undefined | null`, the `mutableValue` is set to `null`
 * b) if `NullableUpdate.value` is set, the `mutableValue` is set to the provided `NullableUpdate.value`
 */
export type NullableStringUpdate = {
  value?: InputMaybe<Scalars['String']['input']>;
};

export type NumberNode = {
  __typename: 'NumberNode';
  number: Scalars['Int']['output'];
};

export type OrderingTooManyItems = UpdateRequestRequisitionErrorInterface &
  UpdateResponseRequisitionErrorInterface & {
    __typename: 'OrderingTooManyItems';
    description: Scalars['String']['output'];
    maxItemsInEmergencyOrder: Scalars['Int']['output'];
  };

export type OtherPartyNotACustomer = InsertCustomerReturnErrorInterface &
  InsertErrorInterface &
  InsertResponseRequisitionErrorInterface &
  UpdateCustomerReturnErrorInterface &
  UpdateNameErrorInterface & {
    __typename: 'OtherPartyNotACustomer';
    description: Scalars['String']['output'];
  };

export type OtherPartyNotASupplier = InsertInboundShipmentErrorInterface &
  InsertRequestRequisitionErrorInterface &
  InsertSupplierReturnErrorInterface &
  UpdateInboundShipmentErrorInterface &
  UpdateRequestRequisitionErrorInterface &
  UpdateReturnOtherPartyErrorInterface & {
    __typename: 'OtherPartyNotASupplier';
    description: Scalars['String']['output'];
  };

export type OtherPartyNotVisible = InsertCustomerReturnErrorInterface &
  InsertErrorInterface &
  InsertInboundShipmentErrorInterface &
  InsertRequestRequisitionErrorInterface &
  InsertResponseRequisitionErrorInterface &
  InsertSupplierReturnErrorInterface &
  UpdateCustomerReturnErrorInterface &
  UpdateInboundShipmentErrorInterface &
  UpdateNameErrorInterface &
  UpdateRequestRequisitionErrorInterface &
  UpdateReturnOtherPartyErrorInterface & {
    __typename: 'OtherPartyNotVisible';
    description: Scalars['String']['output'];
  };

export type OutboundInvoiceCounts = {
  __typename: 'OutboundInvoiceCounts';
  created: InvoiceCountsSummary;
  /** Number of outbound shipments not shipped yet */
  notShipped: Scalars['Int']['output'];
};

export type PackagingVariantInput = {
  id: Scalars['String']['input'];
  name: Scalars['String']['input'];
  packSize?: InputMaybe<Scalars['Float']['input']>;
  packagingLevel: Scalars['Int']['input'];
  volumePerUnit?: InputMaybe<Scalars['Float']['input']>;
};

export type PackagingVariantNode = {
  __typename: 'PackagingVariantNode';
  id: Scalars['String']['output'];
  name: Scalars['String']['output'];
  packSize?: Maybe<Scalars['Float']['output']>;
  packagingLevel: Scalars['Int']['output'];
  volumePerUnit?: Maybe<Scalars['Float']['output']>;
};

/**
 * Pagination input.
 *
 * Option to limit the number of returned items and/or queries large lists in "pages".
 */
export type PaginationInput = {
  /** Max number of returned items */
  first?: InputMaybe<Scalars['Int']['input']>;
  /** First returned item is at the `offset` position in the full list */
  offset?: InputMaybe<Scalars['Int']['input']>;
};

export type PatientConnector = {
  __typename: 'PatientConnector';
  nodes: Array<PatientNode>;
  totalCount: Scalars['Int']['output'];
};

export type PatientFilterInput = {
  address1?: InputMaybe<StringFilterInput>;
  address2?: InputMaybe<StringFilterInput>;
  code?: InputMaybe<StringFilterInput>;
  code2?: InputMaybe<StringFilterInput>;
  country?: InputMaybe<StringFilterInput>;
  dateOfBirth?: InputMaybe<DateFilterInput>;
  dateOfDeath?: InputMaybe<DateFilterInput>;
  email?: InputMaybe<StringFilterInput>;
  firstName?: InputMaybe<StringFilterInput>;
  gender?: InputMaybe<EqualFilterGenderType>;
  id?: InputMaybe<EqualFilterStringInput>;
  identifier?: InputMaybe<StringFilterInput>;
  lastName?: InputMaybe<StringFilterInput>;
  name?: InputMaybe<StringFilterInput>;
  nextOfKinName?: InputMaybe<StringFilterInput>;
  phone?: InputMaybe<StringFilterInput>;
  programEnrolmentName?: InputMaybe<StringFilterInput>;
};

export type PatientNode = {
  __typename: 'PatientNode';
  address1?: Maybe<Scalars['String']['output']>;
  address2?: Maybe<Scalars['String']['output']>;
  age?: Maybe<Scalars['Int']['output']>;
  code: Scalars['String']['output'];
  code2?: Maybe<Scalars['String']['output']>;
  contactTraces: ContactTraceResponse;
  country?: Maybe<Scalars['String']['output']>;
  createdDatetime?: Maybe<Scalars['DateTime']['output']>;
  dateOfBirth?: Maybe<Scalars['NaiveDate']['output']>;
  dateOfDeath?: Maybe<Scalars['NaiveDate']['output']>;
  document?: Maybe<DocumentNode>;
  /**
   * Returns a draft version of the document data.
   *
   * The draft version can differ from the current document data if a patient has been edited
   * remotely in mSupply.
   * In this case the draft version contains the mSupply patient changes, i.e. information from
   * the name row has been integrated into the current document version.
   * When editing a patient in omSupply the document draft version should be used.
   * This means when the document is eventually saved, the remote changes are incorporated into
   * the document data.
   */
  documentDraft?: Maybe<Scalars['JSON']['output']>;
  email?: Maybe<Scalars['String']['output']>;
  firstName?: Maybe<Scalars['String']['output']>;
  gender?: Maybe<GenderType>;
  id: Scalars['String']['output'];
  isDeceased: Scalars['Boolean']['output'];
  lastName?: Maybe<Scalars['String']['output']>;
  name: Scalars['String']['output'];
  nextOfKin?: Maybe<PatientNode>;
  nextOfKinId?: Maybe<Scalars['String']['output']>;
  /**
   * If a next of kin link exists, returns the name of the next of kin patient.
   * Otherwise, this returns the plain text field, which allows for recording
   * next of kin name where a patient record for the next of kin does not exist.
   */
  nextOfKinName?: Maybe<Scalars['String']['output']>;
  phone?: Maybe<Scalars['String']['output']>;
  programEnrolments: ProgramEnrolmentResponse;
  website?: Maybe<Scalars['String']['output']>;
};

export type PatientNodeContactTracesArgs = {
  filter?: InputMaybe<ContactTraceFilterInput>;
  page?: InputMaybe<PaginationInput>;
  sort?: InputMaybe<ContactTraceSortInput>;
};

export type PatientNodeProgramEnrolmentsArgs = {
  filter?: InputMaybe<ProgramEnrolmentFilterInput>;
};

export type PatientResponse = PatientConnector;

export type PatientSearchConnector = {
  __typename: 'PatientSearchConnector';
  nodes: Array<PatientSearchNode>;
  totalCount: Scalars['Int']['output'];
};

export type PatientSearchInput = {
  /** Patient code */
  code?: InputMaybe<Scalars['String']['input']>;
  /** Secondary patient code */
  code2?: InputMaybe<Scalars['String']['input']>;
  dateOfBirth?: InputMaybe<Scalars['NaiveDate']['input']>;
  firstName?: InputMaybe<Scalars['String']['input']>;
  gender?: InputMaybe<GenderType>;
  identifier?: InputMaybe<Scalars['String']['input']>;
  lastName?: InputMaybe<Scalars['String']['input']>;
  name?: InputMaybe<Scalars['String']['input']>;
};

export type PatientSearchNode = {
  __typename: 'PatientSearchNode';
  patient: PatientNode;
  score: Scalars['Float']['output'];
};

export type PatientSearchResponse = PatientSearchConnector;

export enum PatientSortFieldInput {
  Address1 = 'address1',
  Address2 = 'address2',
  Code = 'code',
  Code2 = 'code2',
  Country = 'country',
  CreatedDatetime = 'createdDatetime',
  DateOfBirth = 'dateOfBirth',
  DateOfDeath = 'dateOfDeath',
  Email = 'email',
  FirstName = 'firstName',
  Gender = 'gender',
  LastName = 'lastName',
  Name = 'name',
  Phone = 'phone',
}

export type PatientSortInput = {
  /**
   * Sort query result is sorted descending or ascending (if not provided the default is
   * ascending)
   */
  desc?: InputMaybe<Scalars['Boolean']['input']>;
  /** Sort query result by `key` */
  key: PatientSortFieldInput;
};

export type PeriodConnector = {
  __typename: 'PeriodConnector';
  nodes: Array<PeriodNode>;
  totalCount: Scalars['Int']['output'];
};

export type PeriodFilterInput = {
  endDate?: InputMaybe<DateFilterInput>;
  startDate?: InputMaybe<DateFilterInput>;
};

export type PeriodNode = {
  __typename: 'PeriodNode';
  endDate: Scalars['NaiveDate']['output'];
  id: Scalars['String']['output'];
  name: Scalars['String']['output'];
  startDate: Scalars['NaiveDate']['output'];
};

export type PeriodScheduleNode = {
  __typename: 'PeriodScheduleNode';
  id: Scalars['String']['output'];
  name: Scalars['String']['output'];
  periods: Array<SchedulePeriodNode>;
};

export type PeriodSchedulesConnector = {
  __typename: 'PeriodSchedulesConnector';
  nodes: Array<PeriodScheduleNode>;
};

export type PeriodSchedulesResponse = PeriodSchedulesConnector;

export type PeriodsResponse = PeriodConnector;

export type PluginDataConnector = {
  __typename: 'PluginDataConnector';
  nodes: Array<PluginDataNode>;
  totalCount: Scalars['Int']['output'];
};

export type PluginDataFilterInput = {
  dataIdentifier?: InputMaybe<EqualFilterStringInput>;
  id?: InputMaybe<EqualFilterStringInput>;
  relatedRecordId?: InputMaybe<EqualFilterStringInput>;
  storeId?: InputMaybe<EqualFilterStringInput>;
};

export type PluginDataNode = {
  __typename: 'PluginDataNode';
  data: Scalars['String']['output'];
  dataIdentifier: Scalars['String']['output'];
  id: Scalars['String']['output'];
  pluginCode: Scalars['String']['output'];
  relatedRecordId?: Maybe<Scalars['String']['output']>;
  storeId?: Maybe<Scalars['String']['output']>;
};

export type PluginDataResponse = PluginDataConnector;

export enum PluginDataSortFieldInput {
  Id = 'id',
  PluginCode = 'pluginCode',
}

export type PluginDataSortInput = {
  /**
   * Sort query result is sorted descending or ascending (if not provided the default is
   * ascending)
   */
  desc?: InputMaybe<Scalars['Boolean']['input']>;
  /** Sort query result by `key` */
  key: PluginDataSortFieldInput;
};

export type PluginInfoNode = {
  __typename: 'PluginInfoNode';
  pluginInfo: Scalars['JSON']['output'];
};

export type PricingNode = {
  __typename: 'PricingNode';
  foreignCurrencyTotalAfterTax?: Maybe<Scalars['Float']['output']>;
  serviceTotalAfterTax: Scalars['Float']['output'];
  serviceTotalBeforeTax: Scalars['Float']['output'];
  stockTotalAfterTax: Scalars['Float']['output'];
  stockTotalBeforeTax: Scalars['Float']['output'];
  taxPercentage?: Maybe<Scalars['Float']['output']>;
  totalAfterTax: Scalars['Float']['output'];
  totalBeforeTax: Scalars['Float']['output'];
};

export enum PrintFormat {
  Excel = 'EXCEL',
  Html = 'HTML',
  Pdf = 'PDF',
}

export type PrintReportError = {
  __typename: 'PrintReportError';
  error: PrintReportErrorInterface;
};

export type PrintReportErrorInterface = {
  description: Scalars['String']['output'];
};

export type PrintReportNode = {
  __typename: 'PrintReportNode';
  /**
   * Return the file id of the generated report.
   * The file can be fetched using the /files?id={id} endpoint
   */
  fileId: Scalars['String']['output'];
};

export type PrintReportResponse = PrintReportError | PrintReportNode;

/** This struct is used to sort report data by a key and in descending or ascending order */
export type PrintReportSortInput = {
  /**
   * Sort query result is sorted descending or ascending (if not provided the default is
   * ascending)
   */
  desc?: InputMaybe<Scalars['Boolean']['input']>;
  /** Sort query result by `key` */
  key: Scalars['String']['input'];
};

export type PrinterConnector = {
  __typename: 'PrinterConnector';
  nodes: Array<PrinterNode>;
  totalCount: Scalars['Int']['output'];
};

export type PrinterFilterInput = {
  address?: InputMaybe<EqualFilterStringInput>;
  description?: InputMaybe<StringFilterInput>;
  id?: InputMaybe<EqualFilterStringInput>;
};

export type PrinterNode = {
  __typename: 'PrinterNode';
  address: Scalars['String']['output'];
  description: Scalars['String']['output'];
  id: Scalars['String']['output'];
  labelHeight: Scalars['Int']['output'];
  labelWidth: Scalars['Int']['output'];
  port: Scalars['Int']['output'];
};

export type ProgramConnector = {
  __typename: 'ProgramConnector';
  nodes: Array<ProgramNode>;
  totalCount: Scalars['Int']['output'];
};

export type ProgramEnrolmentConnector = {
  __typename: 'ProgramEnrolmentConnector';
  nodes: Array<ProgramEnrolmentNode>;
  totalCount: Scalars['Int']['output'];
};

export type ProgramEnrolmentFilterInput = {
  documentName?: InputMaybe<EqualFilterStringInput>;
  enrolmentDatetime?: InputMaybe<DatetimeFilterInput>;
  isImmunisationProgram?: InputMaybe<Scalars['Boolean']['input']>;
  patientId?: InputMaybe<EqualFilterStringInput>;
  programEnrolmentId?: InputMaybe<StringFilterInput>;
  /** The program id */
  programId?: InputMaybe<EqualFilterStringInput>;
  programName?: InputMaybe<StringFilterInput>;
  status?: InputMaybe<StringFilterInput>;
  /** Same as program enrolment document type */
  type?: InputMaybe<EqualFilterStringInput>;
};

export type ProgramEnrolmentNode = {
  __typename: 'ProgramEnrolmentNode';
  activeProgramEvents: ProgramEventResponse;
  contextId: Scalars['String']['output'];
  /** The encounter document */
  document: DocumentNode;
  /** The program document */
  encounters: EncounterConnector;
  enrolmentDatetime: Scalars['DateTime']['output'];
  id: Scalars['String']['output'];
  isImmunisationProgram: Scalars['Boolean']['output'];
  /** The program document name */
  name: Scalars['String']['output'];
  patient: PatientNode;
  patientId: Scalars['String']['output'];
  programEnrolmentId?: Maybe<Scalars['String']['output']>;
  status?: Maybe<Scalars['String']['output']>;
  /** The program type */
  type: Scalars['String']['output'];
};

export type ProgramEnrolmentNodeActiveProgramEventsArgs = {
  at?: InputMaybe<Scalars['DateTime']['input']>;
  filter?: InputMaybe<ProgramEventFilterInput>;
  page?: InputMaybe<PaginationInput>;
  sort?: InputMaybe<ProgramEventSortInput>;
};

export type ProgramEnrolmentNodeEncountersArgs = {
  filter?: InputMaybe<EncounterFilterInput>;
  page?: InputMaybe<PaginationInput>;
  sort?: InputMaybe<EncounterSortInput>;
};

export type ProgramEnrolmentResponse = ProgramEnrolmentConnector;

export enum ProgramEnrolmentSortFieldInput {
  EnrolmentDatetime = 'enrolmentDatetime',
  PatientId = 'patientId',
  ProgramEnrolmentId = 'programEnrolmentId',
  Status = 'status',
  Type = 'type',
}

export type ProgramEnrolmentSortInput = {
  /**
   * Sort query result is sorted descending or ascending (if not provided the default is
   * ascending)
   */
  desc?: InputMaybe<Scalars['Boolean']['input']>;
  /** Sort query result by `key` */
  key: ProgramEnrolmentSortFieldInput;
};

export type ProgramEventConnector = {
  __typename: 'ProgramEventConnector';
  nodes: Array<ProgramEventNode>;
  totalCount: Scalars['Int']['output'];
};

export type ProgramEventFilterInput = {
  activeEndDatetime?: InputMaybe<DatetimeFilterInput>;
  activeStartDatetime?: InputMaybe<DatetimeFilterInput>;
  data?: InputMaybe<StringFilterInput>;
  documentName?: InputMaybe<EqualFilterStringInput>;
  documentType?: InputMaybe<EqualFilterStringInput>;
  patientId?: InputMaybe<EqualFilterStringInput>;
  /** The event type */
  type?: InputMaybe<EqualFilterStringInput>;
};

export type ProgramEventNode = {
  __typename: 'ProgramEventNode';
  activeEndDatetime: Scalars['DateTime']['output'];
  activeStartDatetime: Scalars['DateTime']['output'];
  data?: Maybe<Scalars['String']['output']>;
  datetime: Scalars['DateTime']['output'];
  /** The document associated with the document_name */
  document?: Maybe<DocumentNode>;
  documentName?: Maybe<Scalars['String']['output']>;
  documentType: Scalars['String']['output'];
  patient?: Maybe<PatientNode>;
  patientId?: Maybe<Scalars['String']['output']>;
  type: Scalars['String']['output'];
};

export type ProgramEventResponse = ProgramEventConnector;

export enum ProgramEventSortFieldInput {
  ActiveEndDatetime = 'activeEndDatetime',
  ActiveStartDatetime = 'activeStartDatetime',
  Datetime = 'datetime',
  DocumentName = 'documentName',
  DocumentType = 'documentType',
  Type = 'type',
}

export type ProgramEventSortInput = {
  /**
   * Sort query result is sorted descending or ascending (if not provided the default is
   * ascending)
   */
  desc?: InputMaybe<Scalars['Boolean']['input']>;
  /** Sort query result by `key` */
  key: ProgramEventSortFieldInput;
};

export type ProgramFilterInput = {
  contextId?: InputMaybe<EqualFilterStringInput>;
  elmisCode?: InputMaybe<EqualFilterStringInput>;
  existsForStoreId?: InputMaybe<EqualFilterStringInput>;
  id?: InputMaybe<EqualFilterStringInput>;
  isImmunisation?: InputMaybe<Scalars['Boolean']['input']>;
  name?: InputMaybe<StringFilterInput>;
};

export type ProgramIndicatorConnector = {
  __typename: 'ProgramIndicatorConnector';
  nodes: Array<ProgramIndicatorNode>;
  totalCount: Scalars['Int']['output'];
};

export type ProgramIndicatorFilterInput = {
  id?: InputMaybe<EqualFilterStringInput>;
  programId?: InputMaybe<EqualFilterStringInput>;
};

export type ProgramIndicatorNode = {
  __typename: 'ProgramIndicatorNode';
  code?: Maybe<Scalars['String']['output']>;
  id: Scalars['String']['output'];
  lineAndColumns: Array<IndicatorLineNode>;
  program: ProgramNode;
};

export type ProgramIndicatorResponse = ProgramIndicatorConnector;

export enum ProgramIndicatorSortFieldInput {
  Code = 'code',
  ProgramId = 'programId',
}

export type ProgramIndicatorSortInput = {
  desc?: InputMaybe<Scalars['Boolean']['input']>;
  key: ProgramIndicatorSortFieldInput;
};

export type ProgramNode = {
  __typename: 'ProgramNode';
  elmisCode?: Maybe<Scalars['String']['output']>;
  id: Scalars['String']['output'];
  isImmunisation: Scalars['Boolean']['output'];
  name: Scalars['String']['output'];
  vaccineCourses?: Maybe<Array<VaccineCourseNode>>;
};

export type ProgramRequisitionOrderTypeNode = {
  __typename: 'ProgramRequisitionOrderTypeNode';
  availablePeriods: Array<PeriodNode>;
  id: Scalars['String']['output'];
  isEmergency: Scalars['Boolean']['output'];
  name: Scalars['String']['output'];
};

export enum ProgramSortFieldInput {
  Name = 'name',
}

export type ProgramSortInput = {
  /**
   * Sort query result is sorted descending or ascending (if not provided the default is
   * ascending)
   */
  desc?: InputMaybe<Scalars['Boolean']['input']>;
  /** Sort query result by `key` */
  key: ProgramSortFieldInput;
};

export type ProgramsResponse = ProgramConnector;

export type PropertyNode = {
  __typename: 'PropertyNode';
  /**
   * If `valueType` is `String`, this field can contain a comma-separated
   * list of allowed values, essentially defining an enum.
   * If `valueType` is Integer or Float, this field will include the
   * word `negative` if negative values are allowed.
   */
  allowedValues?: Maybe<Scalars['String']['output']>;
  id: Scalars['String']['output'];
  key: Scalars['String']['output'];
  name: Scalars['String']['output'];
  valueType: PropertyNodeValueType;
};

export enum PropertyNodeValueType {
  Boolean = 'BOOLEAN',
  Float = 'FLOAT',
  Integer = 'INTEGER',
  String = 'STRING',
}

export type Queries = {
  __typename: 'Queries';
  abbreviations: Array<AbbreviationNode>;
  /**
   * Returns active program events at a given date time.
   * This can also be achieved by using the program_events endpoint with the filter:
   * `active_start_datetime <= at && active_end_datetime + 1 >= at`
   */
  activeProgramEvents: ProgramEventResponse;
  activityLogs: ActivityLogResponse;
  apiVersion: Scalars['String']['output'];
  assetCatalogueItem: AssetCatalogueItemResponse;
  assetCatalogueItems: AssetCatalogueItemsResponse;
  assetCategories: AssetCategoriesResponse;
  assetCategory: AssetCategoryResponse;
  assetClass: AssetClassResponse;
  assetClasses: AssetClassesResponse;
  assetFromGs1Data: AssetParseResponse;
  assetLogReasons: AssetLogReasonsResponse;
  assetLogs: AssetLogsResponse;
  assetProperties: AssetPropertiesResponse;
  assetType: AssetTypeResponse;
  assetTypes: AssetTypesResponse;
  /** Query omSupply "assets" entries */
  assets: AssetsResponse;
  /**
   * Retrieves a new auth bearer and refresh token
   * The refresh token is returned as a cookie
   */
  authToken: AuthTokenResponse;
  barcodeByGtin: BarcodeResponse;
  centralPatientSearch: CentralPatientSearchResponse;
  centralServer: CentralServerQueryNode;
  clinicians: CliniciansResponse;
  /** Query omSupply "cold_storage_type" entries */
  coldStorageTypes: ColdStorageTypesResponse;
  contactTraces: ContactTraceResponse;
  currencies: CurrenciesResponse;
  customerProgramRequisitionSettings: Array<CustomerProgramRequisitionSettingNode>;
  databaseSettings: DatabaseSettingsNode;
  demographicIndicators: DemographicIndicatorsResponse;
  demographicProjectionByBaseYear: DemographicProjectionResponse;
  demographicProjections: DemographicProjectionsResponse;
  demographics: DemographicsResponse;
  diagnosesActive: Array<DiagnosisNode>;
  displaySettings: DisplaySettingsNode;
  document?: Maybe<DocumentNode>;
  documentHistory: DocumentHistoryResponse;
  documentRegistries: DocumentRegistryResponse;
  documents: DocumentResponse;
  encounterFields: EncounterFieldsResponse;
  encounters: EncounterResponse;
  formSchemas: FormSchemaResponse;
  frontendPluginMetadata: Array<FrontendPluginMetadataNode>;
  /**
   * Generates new customer_return lines in memory, based on supplier return line ids.
   * Optionally includes existing customer_return lines for a specific item in a return.
   * Provides an friendly shape to edit these lines before calling the insert/update mutations.
   */
  generateCustomerReturnLines: GenerateCustomerReturnLinesResponse;
  /**
   * Creates a generated report.
   *
   * All details about the report, e.g. the output format, are specified in the report definition
   * which is referred to by the report_id.
   * The generated report can be retrieved from the `/files` endpoint using the returned file id.
   */
  generateReport: PrintReportResponse;
  /**
   * Can be used when developing reports, e.g. to generate a report that is not already in the
   * system.
   */
  generateReportDefinition: PrintReportResponse;
  /**
   * Generates new supplier return lines in memory, based on either stock line ids, or an item id.
   * Optionally includes existing supplier return lines for a specific item in a return.
   * Provides an friendly shape to edit these lines before calling the insert/update mutations.
   */
  generateSupplierReturnLines: GenerateSupplierReturnLinesResponse;
  /** Query for "historical_stock_line" entries */
  historicalStockLines: StockLinesResponse;
  /** Available without authorisation in operational and initialisation states */
  initialisationStatus: InitialisationStatusNode;
  insertPrescription: InsertPrescriptionResponse;
  insurancePolicies: InsurancesResponse;
  insurancePolicy: InsuranceResponse;
  insuranceProviders: InsuranceProvidersResponse;
  inventoryAdjustmentReasons: InventoryAdjustmentReasonResponse;
  invoice: InvoiceResponse;
  invoiceByNumber: InvoiceResponse;
  invoiceCounts: InvoiceCounts;
  invoiceLines: InvoiceLinesResponse;
  invoices: InvoicesResponse;
  isCentralServer: Scalars['Boolean']['output'];
  itemCounts: ItemCounts;
  itemLedger: ItemLedgerResponse;
  itemPrice: ItemPriceResponse;
  itemVariantsConfigured: Scalars['Boolean']['output'];
  /** Query omSupply "item" entries */
  items: ItemsResponse;
  labelPrinterSettings?: Maybe<LabelPrinterSettingNode>;
  lastSuccessfulUserSync: UpdateUserNode;
  latestSyncStatus?: Maybe<FullSyncStatusNode>;
  ledger: LedgerResponse;
  /** Query omSupply "locations" entries */
  locations: LocationsResponse;
  logContents: LogNode;
  logFileNames: LogNode;
  logLevel: LogLevelNode;
  logout: LogoutResponse;
  masterListLines: MasterListLinesResponse;
  /** Query omSupply "master_lists" entries */
  masterLists: MasterListsResponse;
  me: UserResponse;
  nameProperties: NamePropertyResponse;
  /** Query omSupply "name" entries */
  names: NamesResponse;
  numberOfRecordsInPushQueue: Scalars['Int']['output'];
  patient?: Maybe<PatientNode>;
  patientSearch: PatientSearchResponse;
  patients: PatientResponse;
  periods: PeriodsResponse;
  pluginData: PluginDataResponse;
  printers: PrinterConnector;
  programEnrolments: ProgramEnrolmentResponse;
  programEvents: ProgramEventResponse;
  programIndicators: ProgramIndicatorResponse;
  programs: ProgramsResponse;
  rAndRForm: RnRFormResponse;
  rAndRForms: RnRFormsResponse;
  reasonOptions: ReasonOptionResponse;
  /**
   * Retrieves a new auth bearer and refresh token
   * The refresh token is returned as a cookie
   */
  refreshToken: RefreshTokenResponse;
  repack: RepackResponse;
  repacksByStockLine: RepackConnector;
  report: ReportResponse;
  /** Queries a list of available reports */
  reports: ReportsResponse;
  requisition: RequisitionResponse;
  requisitionByNumber: RequisitionResponse;
  requisitionCounts: RequisitionCounts;
  requisitionLineChart: RequisitionLineChartResponse;
  requisitions: RequisitionsResponse;
  responseRequisitionStats: RequisitionLineStatsResponse;
  returnReasons: ReturnReasonResponse;
  schedulesWithPeriodsByProgram: PeriodSchedulesResponse;
  /** Query omSupply "sensor" entries */
  sensors: SensorsResponse;
  stockCounts: StockCounts;
  /** Query for "stock_line" entries */
  stockLines: StockLinesResponse;
  stocktake: StocktakeResponse;
  stocktakeByNumber: StocktakeResponse;
  stocktakeLines: StocktakesLinesResponse;
  stocktakes: StocktakesResponse;
  store: StoreResponse;
  storePreferences: StorePreferenceNode;
  stores: StoresResponse;
  supplierProgramRequisitionSettings: Array<SupplierProgramRequisitionSettingNode>;
  syncSettings?: Maybe<SyncSettingsNode>;
  /** Query omSupply "temperature_breach" entries */
  temperatureBreaches: TemperatureBreachesResponse;
  /** Query omSupply "temperature_log" entries */
  temperatureLogs: TemperatureLogsResponse;
  /** Query omSupply temperature notification entries */
  temperatureNotifications: TemperatureNotificationsResponse;
  vaccination?: Maybe<VaccinationNode>;
  vaccinationCard: VaccinationCardResponse;
  vaccineCourse: VaccineCourseResponse;
  vaccineCourseDose: VaccineCourseDoseResponse;
  vaccineCourses: VaccineCoursesResponse;
};

export type QueriesAbbreviationsArgs = {
  filter?: InputMaybe<AbbreviationFilterInput>;
};

export type QueriesActiveProgramEventsArgs = {
  at?: InputMaybe<Scalars['DateTime']['input']>;
  filter?: InputMaybe<ProgramEventFilterInput>;
  page?: InputMaybe<PaginationInput>;
  sort?: InputMaybe<ProgramEventSortInput>;
  storeId: Scalars['String']['input'];
};

export type QueriesActivityLogsArgs = {
  filter?: InputMaybe<ActivityLogFilterInput>;
  page?: InputMaybe<PaginationInput>;
  sort?: InputMaybe<Array<ActivityLogSortInput>>;
};

export type QueriesAssetCatalogueItemArgs = {
  id: Scalars['String']['input'];
};

export type QueriesAssetCatalogueItemsArgs = {
  filter?: InputMaybe<AssetCatalogueItemFilterInput>;
  page?: InputMaybe<PaginationInput>;
  sort?: InputMaybe<Array<AssetCatalogueItemSortInput>>;
};

export type QueriesAssetCategoriesArgs = {
  filter?: InputMaybe<AssetCategoryFilterInput>;
  page?: InputMaybe<PaginationInput>;
  sort?: InputMaybe<Array<AssetCategorySortInput>>;
};

export type QueriesAssetCategoryArgs = {
  id: Scalars['String']['input'];
};

export type QueriesAssetClassArgs = {
  id: Scalars['String']['input'];
};

export type QueriesAssetClassesArgs = {
  filter?: InputMaybe<AssetClassFilterInput>;
  page?: InputMaybe<PaginationInput>;
  sort?: InputMaybe<Array<AssetClassSortInput>>;
};

export type QueriesAssetFromGs1DataArgs = {
  gs1: Array<Gs1DataElement>;
  storeId: Scalars['String']['input'];
};

export type QueriesAssetLogReasonsArgs = {
  filter?: InputMaybe<AssetLogReasonFilterInput>;
  page?: InputMaybe<PaginationInput>;
  sort?: InputMaybe<Array<AssetLogReasonSortInput>>;
  storeId: Scalars['String']['input'];
};

export type QueriesAssetLogsArgs = {
  filter?: InputMaybe<AssetLogFilterInput>;
  page?: InputMaybe<PaginationInput>;
  sort?: InputMaybe<Array<AssetLogSortInput>>;
  storeId: Scalars['String']['input'];
};

export type QueriesAssetPropertiesArgs = {
  filter?: InputMaybe<AssetPropertyFilterInput>;
};

export type QueriesAssetTypeArgs = {
  id: Scalars['String']['input'];
};

export type QueriesAssetTypesArgs = {
  filter?: InputMaybe<AssetTypeFilterInput>;
  page?: InputMaybe<PaginationInput>;
  sort?: InputMaybe<Array<AssetTypeSortInput>>;
};

export type QueriesAssetsArgs = {
  filter?: InputMaybe<AssetFilterInput>;
  page?: InputMaybe<PaginationInput>;
  sort?: InputMaybe<Array<AssetSortInput>>;
  storeId: Scalars['String']['input'];
};

export type QueriesAuthTokenArgs = {
  password: Scalars['String']['input'];
  username: Scalars['String']['input'];
};

export type QueriesBarcodeByGtinArgs = {
  gtin: Scalars['String']['input'];
  storeId: Scalars['String']['input'];
};

export type QueriesCentralPatientSearchArgs = {
  input: CentralPatientSearchInput;
  storeId: Scalars['String']['input'];
};

export type QueriesCliniciansArgs = {
  filter?: InputMaybe<ClinicianFilterInput>;
  page?: InputMaybe<PaginationInput>;
  sort?: InputMaybe<Array<ClinicianSortInput>>;
  storeId: Scalars['String']['input'];
};

export type QueriesColdStorageTypesArgs = {
  filter?: InputMaybe<ColdStorageTypeFilterInput>;
  page?: InputMaybe<PaginationInput>;
  sort?: InputMaybe<Array<ColdStorageTypeSortInput>>;
  storeId: Scalars['String']['input'];
};

export type QueriesContactTracesArgs = {
  filter?: InputMaybe<ContactTraceFilterInput>;
  page?: InputMaybe<PaginationInput>;
  sort?: InputMaybe<ContactTraceSortInput>;
  storeId: Scalars['String']['input'];
};

export type QueriesCurrenciesArgs = {
  filter?: InputMaybe<CurrencyFilterInput>;
  sort?: InputMaybe<Array<CurrencySortInput>>;
};

export type QueriesCustomerProgramRequisitionSettingsArgs = {
  storeId: Scalars['String']['input'];
};

export type QueriesDemographicIndicatorsArgs = {
  filter?: InputMaybe<DemographicIndicatorFilterInput>;
  page?: InputMaybe<PaginationInput>;
  sort?: InputMaybe<Array<DemographicIndicatorSortInput>>;
  storeId: Scalars['String']['input'];
};

export type QueriesDemographicProjectionByBaseYearArgs = {
  baseYear: Scalars['Int']['input'];
};

export type QueriesDemographicProjectionsArgs = {
  filter?: InputMaybe<DemographicProjectionFilterInput>;
  page?: InputMaybe<PaginationInput>;
  sort?: InputMaybe<Array<DemographicProjectionSortInput>>;
};

export type QueriesDemographicsArgs = {
  filter?: InputMaybe<DemographicFilterInput>;
  page?: InputMaybe<PaginationInput>;
  sort?: InputMaybe<Array<DemographicSortInput>>;
  storeId: Scalars['String']['input'];
};

export type QueriesDisplaySettingsArgs = {
  input: DisplaySettingsHash;
};

export type QueriesDocumentArgs = {
  name: Scalars['String']['input'];
  storeId: Scalars['String']['input'];
};

export type QueriesDocumentHistoryArgs = {
  name: Scalars['String']['input'];
  storeId: Scalars['String']['input'];
};

export type QueriesDocumentRegistriesArgs = {
  filter?: InputMaybe<DocumentRegistryFilterInput>;
  sort?: InputMaybe<Array<DocumentRegistrySortInput>>;
  storeId: Scalars['String']['input'];
};

export type QueriesDocumentsArgs = {
  filter?: InputMaybe<DocumentFilterInput>;
  page?: InputMaybe<PaginationInput>;
  sort?: InputMaybe<DocumentSortInput>;
  storeId: Scalars['String']['input'];
};

export type QueriesEncounterFieldsArgs = {
  filter?: InputMaybe<EncounterFilterInput>;
  input: EncounterFieldsInput;
  page?: InputMaybe<PaginationInput>;
  sort?: InputMaybe<EncounterSortInput>;
  storeId: Scalars['String']['input'];
};

export type QueriesEncountersArgs = {
  filter?: InputMaybe<EncounterFilterInput>;
  page?: InputMaybe<PaginationInput>;
  sort?: InputMaybe<EncounterSortInput>;
  storeId: Scalars['String']['input'];
};

export type QueriesFormSchemasArgs = {
  filter?: InputMaybe<FormSchemaFilterInput>;
  page?: InputMaybe<PaginationInput>;
  sort?: InputMaybe<Array<FormSchemaSortInput>>;
};

export type QueriesGenerateCustomerReturnLinesArgs = {
  input: GenerateCustomerReturnLinesInput;
  storeId: Scalars['String']['input'];
};

export type QueriesGenerateReportArgs = {
  arguments?: InputMaybe<Scalars['JSON']['input']>;
  currentLanguage?: InputMaybe<Scalars['String']['input']>;
  dataId?: InputMaybe<Scalars['String']['input']>;
  format?: InputMaybe<PrintFormat>;
  reportId: Scalars['String']['input'];
  sort?: InputMaybe<PrintReportSortInput>;
  storeId: Scalars['String']['input'];
};

export type QueriesGenerateReportDefinitionArgs = {
  arguments?: InputMaybe<Scalars['JSON']['input']>;
  currentLanguage?: InputMaybe<Scalars['String']['input']>;
  dataId?: InputMaybe<Scalars['String']['input']>;
  format?: InputMaybe<PrintFormat>;
  name?: InputMaybe<Scalars['String']['input']>;
  report: Scalars['JSON']['input'];
  storeId: Scalars['String']['input'];
};

export type QueriesGenerateSupplierReturnLinesArgs = {
  input: GenerateSupplierReturnLinesInput;
  storeId: Scalars['String']['input'];
};

export type QueriesHistoricalStockLinesArgs = {
  datetime?: InputMaybe<Scalars['DateTime']['input']>;
  itemId: Scalars['String']['input'];
  storeId: Scalars['String']['input'];
};

export type QueriesInsertPrescriptionArgs = {
  input: InsertPrescriptionInput;
  storeId: Scalars['String']['input'];
};

export type QueriesInsurancePoliciesArgs = {
  nameId: Scalars['String']['input'];
  sort?: InputMaybe<Array<InsuranceSortInput>>;
  storeId: Scalars['String']['input'];
};

export type QueriesInsurancePolicyArgs = {
  id: Scalars['String']['input'];
  storeId: Scalars['String']['input'];
};

export type QueriesInsuranceProvidersArgs = {
  storeId: Scalars['String']['input'];
};

export type QueriesInventoryAdjustmentReasonsArgs = {
  filter?: InputMaybe<InventoryAdjustmentReasonFilterInput>;
  page?: InputMaybe<PaginationInput>;
  sort?: InputMaybe<Array<InventoryAdjustmentReasonSortInput>>;
};

export type QueriesInvoiceArgs = {
  id: Scalars['String']['input'];
  storeId: Scalars['String']['input'];
};

export type QueriesInvoiceByNumberArgs = {
  invoiceNumber: Scalars['Int']['input'];
  storeId: Scalars['String']['input'];
  type: InvoiceNodeType;
};

export type QueriesInvoiceCountsArgs = {
  storeId: Scalars['String']['input'];
  timezoneOffset?: InputMaybe<Scalars['Int']['input']>;
};

export type QueriesInvoiceLinesArgs = {
  filter?: InputMaybe<InvoiceLineFilterInput>;
  page?: InputMaybe<PaginationInput>;
  reportSort?: InputMaybe<PrintReportSortInput>;
  sort?: InputMaybe<Array<InvoiceLineSortInput>>;
  storeId: Scalars['String']['input'];
};

export type QueriesInvoicesArgs = {
  filter?: InputMaybe<InvoiceFilterInput>;
  page?: InputMaybe<PaginationInput>;
  sort?: InputMaybe<Array<InvoiceSortInput>>;
  storeId: Scalars['String']['input'];
};

export type QueriesItemCountsArgs = {
  lowStockThreshold?: InputMaybe<Scalars['Int']['input']>;
  storeId: Scalars['String']['input'];
};

export type QueriesItemLedgerArgs = {
  filter?: InputMaybe<LedgerFilterInput>;
  page?: InputMaybe<PaginationInput>;
  sort?: InputMaybe<Array<LedgerSortInput>>;
  storeId: Scalars['String']['input'];
};

export type QueriesItemPriceArgs = {
  input: ItemPriceInput;
  storeId: Scalars['String']['input'];
};

export type QueriesItemVariantsConfiguredArgs = {
  storeId: Scalars['String']['input'];
};

export type QueriesItemsArgs = {
  filter?: InputMaybe<ItemFilterInput>;
  page?: InputMaybe<PaginationInput>;
  sort?: InputMaybe<Array<ItemSortInput>>;
  storeId: Scalars['String']['input'];
};

export type QueriesLedgerArgs = {
  filter?: InputMaybe<LedgerFilterInput>;
  sort?: InputMaybe<Array<LedgerSortInput>>;
  storeId: Scalars['String']['input'];
};

export type QueriesLocationsArgs = {
  filter?: InputMaybe<LocationFilterInput>;
  page?: InputMaybe<PaginationInput>;
  sort?: InputMaybe<Array<LocationSortInput>>;
  storeId: Scalars['String']['input'];
};

export type QueriesLogContentsArgs = {
  fileName?: InputMaybe<Scalars['String']['input']>;
};

export type QueriesMasterListLinesArgs = {
  filter?: InputMaybe<MasterListLineFilterInput>;
  masterListId: Scalars['String']['input'];
  page?: InputMaybe<PaginationInput>;
  sort?: InputMaybe<Array<MasterListLineSortInput>>;
  storeId: Scalars['String']['input'];
};

export type QueriesMasterListsArgs = {
  filter?: InputMaybe<MasterListFilterInput>;
  page?: InputMaybe<PaginationInput>;
  sort?: InputMaybe<Array<MasterListSortInput>>;
  storeId: Scalars['String']['input'];
};

export type QueriesNamesArgs = {
  filter?: InputMaybe<NameFilterInput>;
  page?: InputMaybe<PaginationInput>;
  sort?: InputMaybe<Array<NameSortInput>>;
  storeId: Scalars['String']['input'];
};

export type QueriesPatientArgs = {
  patientId: Scalars['String']['input'];
  storeId: Scalars['String']['input'];
};

export type QueriesPatientSearchArgs = {
  input: PatientSearchInput;
  storeId: Scalars['String']['input'];
};

export type QueriesPatientsArgs = {
  filter?: InputMaybe<PatientFilterInput>;
  page?: InputMaybe<PaginationInput>;
  sort?: InputMaybe<Array<PatientSortInput>>;
  storeId: Scalars['String']['input'];
};

export type QueriesPeriodsArgs = {
  filter?: InputMaybe<PeriodFilterInput>;
  page?: InputMaybe<PaginationInput>;
  programId?: InputMaybe<Scalars['String']['input']>;
  storeId: Scalars['String']['input'];
};

export type QueriesPluginDataArgs = {
  filter?: InputMaybe<PluginDataFilterInput>;
  pluginCode: Scalars['String']['input'];
  sort?: InputMaybe<Array<PluginDataSortInput>>;
  storeId: Scalars['String']['input'];
};

export type QueriesPrintersArgs = {
  filter?: InputMaybe<PrinterFilterInput>;
};

export type QueriesProgramEnrolmentsArgs = {
  filter?: InputMaybe<ProgramEnrolmentFilterInput>;
  sort?: InputMaybe<ProgramEnrolmentSortInput>;
  storeId: Scalars['String']['input'];
};

export type QueriesProgramEventsArgs = {
  filter?: InputMaybe<ProgramEventFilterInput>;
  page?: InputMaybe<PaginationInput>;
  sort?: InputMaybe<ProgramEventSortInput>;
  storeId: Scalars['String']['input'];
};

export type QueriesProgramIndicatorsArgs = {
  filter?: InputMaybe<ProgramIndicatorFilterInput>;
  sort?: InputMaybe<ProgramIndicatorSortInput>;
  storeId: Scalars['String']['input'];
};

export type QueriesProgramsArgs = {
  filter?: InputMaybe<ProgramFilterInput>;
  page?: InputMaybe<PaginationInput>;
  sort?: InputMaybe<ProgramSortInput>;
  storeId: Scalars['String']['input'];
};

export type QueriesRAndRFormArgs = {
  rnrFormId: Scalars['String']['input'];
  storeId: Scalars['String']['input'];
};

export type QueriesRAndRFormsArgs = {
  filter?: InputMaybe<RnRFormFilterInput>;
  page?: InputMaybe<PaginationInput>;
  sort?: InputMaybe<RnRFormSortInput>;
  storeId: Scalars['String']['input'];
};

export type QueriesReasonOptionsArgs = {
  filter?: InputMaybe<ReasonOptionFilterInput>;
  page?: InputMaybe<PaginationInput>;
  sort?: InputMaybe<Array<ReasonOptionSortInput>>;
};

export type QueriesRepackArgs = {
  invoiceId: Scalars['String']['input'];
  storeId: Scalars['String']['input'];
};

export type QueriesRepacksByStockLineArgs = {
  stockLineId: Scalars['String']['input'];
  storeId: Scalars['String']['input'];
};

export type QueriesReportArgs = {
  id: Scalars['String']['input'];
  storeId: Scalars['String']['input'];
  userLanguage: Scalars['String']['input'];
};

export type QueriesReportsArgs = {
  filter?: InputMaybe<ReportFilterInput>;
  sort?: InputMaybe<Array<ReportSortInput>>;
  storeId: Scalars['String']['input'];
  userLanguage: Scalars['String']['input'];
};

export type QueriesRequisitionArgs = {
  id: Scalars['String']['input'];
  storeId: Scalars['String']['input'];
};

export type QueriesRequisitionByNumberArgs = {
  requisitionNumber: Scalars['Int']['input'];
  storeId: Scalars['String']['input'];
  type: RequisitionNodeType;
};

export type QueriesRequisitionCountsArgs = {
  storeId: Scalars['String']['input'];
};

export type QueriesRequisitionLineChartArgs = {
  consumptionOptionsInput?: InputMaybe<ConsumptionOptionsInput>;
  requestRequisitionLineId: Scalars['String']['input'];
  stockEvolutionOptionsInput?: InputMaybe<StockEvolutionOptionsInput>;
  storeId: Scalars['String']['input'];
};

export type QueriesRequisitionsArgs = {
  filter?: InputMaybe<RequisitionFilterInput>;
  page?: InputMaybe<PaginationInput>;
  sort?: InputMaybe<Array<RequisitionSortInput>>;
  storeId: Scalars['String']['input'];
};

export type QueriesResponseRequisitionStatsArgs = {
  requisitionLineId: Scalars['String']['input'];
  storeId: Scalars['String']['input'];
};

export type QueriesReturnReasonsArgs = {
  filter?: InputMaybe<ReturnReasonFilterInput>;
  page?: InputMaybe<PaginationInput>;
  sort?: InputMaybe<Array<ReturnReasonSortInput>>;
};

export type QueriesSchedulesWithPeriodsByProgramArgs = {
  programId: Scalars['String']['input'];
  storeId: Scalars['String']['input'];
};

export type QueriesSensorsArgs = {
  filter?: InputMaybe<SensorFilterInput>;
  page?: InputMaybe<PaginationInput>;
  sort?: InputMaybe<Array<SensorSortInput>>;
  storeId: Scalars['String']['input'];
};

export type QueriesStockCountsArgs = {
  daysTillExpired?: InputMaybe<Scalars['Int']['input']>;
  storeId: Scalars['String']['input'];
  timezoneOffset?: InputMaybe<Scalars['Int']['input']>;
};

export type QueriesStockLinesArgs = {
  filter?: InputMaybe<StockLineFilterInput>;
  page?: InputMaybe<PaginationInput>;
  sort?: InputMaybe<Array<StockLineSortInput>>;
  storeId: Scalars['String']['input'];
};

export type QueriesStocktakeArgs = {
  id: Scalars['String']['input'];
  storeId: Scalars['String']['input'];
};

export type QueriesStocktakeByNumberArgs = {
  stocktakeNumber: Scalars['Int']['input'];
  storeId: Scalars['String']['input'];
};

export type QueriesStocktakeLinesArgs = {
  filter?: InputMaybe<StocktakeLineFilterInput>;
  page?: InputMaybe<PaginationInput>;
  reportSort?: InputMaybe<PrintReportSortInput>;
  sort?: InputMaybe<Array<StocktakeLineSortInput>>;
  stocktakeId: Scalars['String']['input'];
  storeId: Scalars['String']['input'];
};

export type QueriesStocktakesArgs = {
  filter?: InputMaybe<StocktakeFilterInput>;
  page?: InputMaybe<PaginationInput>;
  sort?: InputMaybe<Array<StocktakeSortInput>>;
  storeId: Scalars['String']['input'];
};

export type QueriesStoreArgs = {
  id: Scalars['String']['input'];
};

export type QueriesStorePreferencesArgs = {
  storeId: Scalars['String']['input'];
};

export type QueriesStoresArgs = {
  filter?: InputMaybe<StoreFilterInput>;
  page?: InputMaybe<PaginationInput>;
  sort?: InputMaybe<Array<StoreSortInput>>;
};

export type QueriesSupplierProgramRequisitionSettingsArgs = {
  storeId: Scalars['String']['input'];
};

export type QueriesTemperatureBreachesArgs = {
  filter?: InputMaybe<TemperatureBreachFilterInput>;
  page?: InputMaybe<PaginationInput>;
  sort?: InputMaybe<Array<TemperatureBreachSortInput>>;
  storeId: Scalars['String']['input'];
};

export type QueriesTemperatureLogsArgs = {
  filter?: InputMaybe<TemperatureLogFilterInput>;
  page?: InputMaybe<PaginationInput>;
  sort?: InputMaybe<Array<TemperatureLogSortInput>>;
  storeId: Scalars['String']['input'];
};

export type QueriesTemperatureNotificationsArgs = {
  page?: InputMaybe<PaginationInput>;
  storeId: Scalars['String']['input'];
};

export type QueriesVaccinationArgs = {
  id: Scalars['String']['input'];
  storeId: Scalars['String']['input'];
};

export type QueriesVaccinationCardArgs = {
  programEnrolmentId: Scalars['String']['input'];
  storeId: Scalars['String']['input'];
};

export type QueriesVaccineCourseArgs = {
  id: Scalars['String']['input'];
};

export type QueriesVaccineCourseDoseArgs = {
  id: Scalars['String']['input'];
};

export type QueriesVaccineCoursesArgs = {
  filter?: InputMaybe<VaccineCourseFilterInput>;
  page?: InputMaybe<PaginationInput>;
  sort?: InputMaybe<Array<VaccineCourseSortInput>>;
};

export type QueryReportError = {
  __typename: 'QueryReportError';
  error: QueryReportErrorInterface;
};

export type QueryReportErrorInterface = {
  description: Scalars['String']['output'];
};

export type QueryReportsError = {
  __typename: 'QueryReportsError';
  error: QueryReportsErrorInterface;
};

export type QueryReportsErrorInterface = {
  description: Scalars['String']['output'];
};

export type ReasonOptionConnector = {
  __typename: 'ReasonOptionConnector';
  nodes: Array<ReasonOptionNode>;
  totalCount: Scalars['Int']['output'];
};

export type ReasonOptionFilterInput = {
  id?: InputMaybe<EqualFilterStringInput>;
  isActive?: InputMaybe<Scalars['Boolean']['input']>;
  type?: InputMaybe<EqualFilterReasonOptionTypeInput>;
};

export type ReasonOptionNode = {
  __typename: 'ReasonOptionNode';
  id: Scalars['String']['output'];
  isActive: Scalars['Boolean']['output'];
  reason: Scalars['String']['output'];
  type: ReasonOptionNodeType;
};

export enum ReasonOptionNodeType {
  NegativeInventoryAdjustment = 'NEGATIVE_INVENTORY_ADJUSTMENT',
  PositiveInventoryAdjustment = 'POSITIVE_INVENTORY_ADJUSTMENT',
  RequisitionLineVariance = 'REQUISITION_LINE_VARIANCE',
  ReturnReason = 'RETURN_REASON',
}

export type ReasonOptionResponse = ReasonOptionConnector;

export enum ReasonOptionSortFieldInput {
  Reason = 'reason',
  ReasonOptionType = 'reasonOptionType',
}

export type ReasonOptionSortInput = {
  /**
   * Sort query result is sorted descending or ascending (if not provided the default is
   * ascending)
   */
  desc?: InputMaybe<Scalars['Boolean']['input']>;
  /** Sort query result by `key` */
  key: ReasonOptionSortFieldInput;
};

export type RecordAlreadyExist = InsertAssetCatalogueItemErrorInterface &
  InsertAssetErrorInterface &
  InsertAssetLogErrorInterface &
  InsertAssetLogReasonErrorInterface &
  InsertDemographicIndicatorErrorInterface &
  InsertDemographicProjectionErrorInterface &
  InsertLocationErrorInterface &
  InsertVaccineCourseErrorInterface &
  UpdateDemographicIndicatorErrorInterface &
  UpdateDemographicProjectionErrorInterface & {
    __typename: 'RecordAlreadyExist';
    description: Scalars['String']['output'];
  };

export type RecordBelongsToAnotherStore = DeleteAssetErrorInterface &
  DeleteAssetLogReasonErrorInterface &
  DeleteLocationErrorInterface &
  UpdateAssetErrorInterface &
  UpdateLocationErrorInterface &
  UpdateSensorErrorInterface & {
    __typename: 'RecordBelongsToAnotherStore';
    description: Scalars['String']['output'];
  };

export type RecordNotFound = AddFromMasterListErrorInterface &
  AddToInboundShipmentFromMasterListErrorInterface &
  AddToOutboundShipmentFromMasterListErrorInterface &
  AllocateOutboundShipmentUnallocatedLineErrorInterface &
  CreateRequisitionShipmentErrorInterface &
  DeleteAssetCatalogueItemErrorInterface &
  DeleteAssetErrorInterface &
  DeleteAssetLogReasonErrorInterface &
  DeleteCustomerReturnErrorInterface &
  DeleteErrorInterface &
  DeleteInboundShipmentErrorInterface &
  DeleteInboundShipmentLineErrorInterface &
  DeleteInboundShipmentServiceLineErrorInterface &
  DeleteLocationErrorInterface &
  DeleteOutboundShipmentLineErrorInterface &
  DeleteOutboundShipmentServiceLineErrorInterface &
  DeleteOutboundShipmentUnallocatedLineErrorInterface &
  DeletePrescriptionErrorInterface &
  DeletePrescriptionLineErrorInterface &
  DeleteRequestRequisitionErrorInterface &
  DeleteRequestRequisitionLineErrorInterface &
  DeleteResponseRequisitionErrorInterface &
  DeleteResponseRequisitionLineErrorInterface &
  DeleteSupplierReturnErrorInterface &
  DeleteVaccineCourseErrorInterface &
  NodeErrorInterface &
  RequisitionLineChartErrorInterface &
  RequisitionLineStatsErrorInterface &
  ScannedDataParseErrorInterface &
  SupplyRequestedQuantityErrorInterface &
  UpdateAssetErrorInterface &
  UpdateErrorInterface &
  UpdateInboundShipmentErrorInterface &
  UpdateInboundShipmentLineErrorInterface &
  UpdateInboundShipmentServiceLineErrorInterface &
  UpdateIndicatorValueErrorInterface &
  UpdateLocationErrorInterface &
  UpdateNameErrorInterface &
  UpdateNamePropertiesErrorInterface &
  UpdateOutboundShipmentLineErrorInterface &
  UpdateOutboundShipmentServiceLineErrorInterface &
  UpdateOutboundShipmentUnallocatedLineErrorInterface &
  UpdatePrescriptionErrorInterface &
  UpdatePrescriptionLineErrorInterface &
  UpdateRequestRequisitionErrorInterface &
  UpdateRequestRequisitionLineErrorInterface &
  UpdateResponseRequisitionErrorInterface &
  UpdateResponseRequisitionLineErrorInterface &
  UpdateReturnOtherPartyErrorInterface &
  UpdateSensorErrorInterface &
  UpdateStockLineErrorInterface &
  UseSuggestedQuantityErrorInterface & {
    __typename: 'RecordNotFound';
    description: Scalars['String']['output'];
  };

export type RecordProgramCombinationAlreadyExists =
  InsertVaccineCourseErrorInterface &
    UpdateVaccineCourseErrorInterface & {
      __typename: 'RecordProgramCombinationAlreadyExists';
      description: Scalars['String']['output'];
    };

export type RefreshToken = {
  __typename: 'RefreshToken';
  /** New Bearer token */
  token: Scalars['String']['output'];
};

export type RefreshTokenError = {
  __typename: 'RefreshTokenError';
  error: RefreshTokenErrorInterface;
};

export type RefreshTokenErrorInterface = {
  description: Scalars['String']['output'];
};

export type RefreshTokenResponse = RefreshToken | RefreshTokenError;

export type RepackConnector = {
  __typename: 'RepackConnector';
  nodes: Array<RepackNode>;
  totalCount: Scalars['Int']['output'];
};

export type RepackNode = {
  __typename: 'RepackNode';
  batch?: Maybe<Scalars['String']['output']>;
  datetime: Scalars['DateTime']['output'];
  from: RepackStockLineNode;
  id: Scalars['String']['output'];
  invoice: InvoiceNode;
  repackId: Scalars['String']['output'];
  to: RepackStockLineNode;
};

export type RepackResponse = NodeError | RepackNode;

export type RepackStockLineNode = {
  __typename: 'RepackStockLineNode';
  location?: Maybe<LocationNode>;
  numberOfPacks: Scalars['Float']['output'];
  packSize: Scalars['Float']['output'];
  stockLine?: Maybe<StockLineNode>;
};

export type ReportConnector = {
  __typename: 'ReportConnector';
  nodes: Array<ReportNode>;
  totalCount: Scalars['Int']['output'];
};

export enum ReportContext {
  Asset = 'ASSET',
  Dispensary = 'DISPENSARY',
  InboundReturn = 'INBOUND_RETURN',
  InboundShipment = 'INBOUND_SHIPMENT',
  OutboundReturn = 'OUTBOUND_RETURN',
  OutboundShipment = 'OUTBOUND_SHIPMENT',
  Patient = 'PATIENT',
  Prescription = 'PRESCRIPTION',
  Repack = 'REPACK',
  Report = 'REPORT',
  Requisition = 'REQUISITION',
  Resource = 'RESOURCE',
  Stocktake = 'STOCKTAKE',
}

export type ReportFilterInput = {
  context?: InputMaybe<EqualFilterReportContextInput>;
  id?: InputMaybe<EqualFilterStringInput>;
  isActive?: InputMaybe<Scalars['Boolean']['input']>;
  name?: InputMaybe<StringFilterInput>;
  subContext?: InputMaybe<EqualFilterStringInput>;
};

export type ReportNode = {
  __typename: 'ReportNode';
  argumentSchema?: Maybe<FormSchemaNode>;
  context: ReportContext;
  id: Scalars['String']['output'];
  isActive: Scalars['Boolean']['output'];
  isCustom: Scalars['Boolean']['output'];
  /** Human readable name of the report */
  name: Scalars['String']['output'];
  subContext?: Maybe<Scalars['String']['output']>;
};

export type ReportResponse = QueryReportError | ReportNode;

export enum ReportSortFieldInput {
  Id = 'id',
  Name = 'name',
}

export type ReportSortInput = {
  /**
   * Sort query result is sorted descending or ascending (if not provided the default is
   * ascending)
   */
  desc?: InputMaybe<Scalars['Boolean']['input']>;
  /** Sort query result by `key` */
  key: ReportSortFieldInput;
};

export type ReportsResponse = QueryReportsError | ReportConnector;

export type RequestRequisitionCounts = {
  __typename: 'RequestRequisitionCounts';
  draft: Scalars['Int']['output'];
};

export type RequestStoreStatsNode = {
  __typename: 'RequestStoreStatsNode';
  averageMonthlyConsumption: Scalars['Float']['output'];
  maxMonthsOfStock: Scalars['Float']['output'];
  stockOnHand: Scalars['Float']['output'];
  suggestedQuantity: Scalars['Float']['output'];
};

export type RequisitionConnector = {
  __typename: 'RequisitionConnector';
  nodes: Array<RequisitionNode>;
  totalCount: Scalars['Int']['output'];
};

export type RequisitionCounts = {
  __typename: 'RequisitionCounts';
  request: RequestRequisitionCounts;
  response: ResponseRequisitionCounts;
};

export type RequisitionFilterInput = {
  aShipmentHasBeenCreated?: InputMaybe<Scalars['Boolean']['input']>;
  colour?: InputMaybe<EqualFilterStringInput>;
  comment?: InputMaybe<StringFilterInput>;
  createdDatetime?: InputMaybe<DatetimeFilterInput>;
  elmisCode?: InputMaybe<EqualFilterStringInput>;
  expectedDeliveryDate?: InputMaybe<DateFilterInput>;
  finalisedDatetime?: InputMaybe<DatetimeFilterInput>;
  id?: InputMaybe<EqualFilterStringInput>;
  orderType?: InputMaybe<EqualFilterStringInput>;
  otherPartyId?: InputMaybe<EqualFilterStringInput>;
  otherPartyName?: InputMaybe<StringFilterInput>;
  periodId?: InputMaybe<EqualFilterStringInput>;
  programId?: InputMaybe<EqualFilterStringInput>;
  requisitionNumber?: InputMaybe<EqualFilterBigNumberInput>;
  sentDatetime?: InputMaybe<DatetimeFilterInput>;
  status?: InputMaybe<EqualFilterRequisitionStatusInput>;
  theirReference?: InputMaybe<StringFilterInput>;
  type?: InputMaybe<EqualFilterRequisitionTypeInput>;
  userId?: InputMaybe<EqualFilterStringInput>;
};

export type RequisitionIndicatorInformationNode = {
  __typename: 'RequisitionIndicatorInformationNode';
  columnId: Scalars['String']['output'];
  value: Scalars['String']['output'];
};

export type RequisitionItemInformationNode = {
  __typename: 'RequisitionItemInformationNode';
  adjustmentsInUnits: Scalars['Float']['output'];
  amcInUnits: Scalars['Float']['output'];
  dateRange?: Maybe<Scalars['DateTime']['output']>;
  id: Scalars['String']['output'];
  name: NameNode;
  outgoingUnits: Scalars['Float']['output'];
  stockInUnits: Scalars['Float']['output'];
};

export type RequisitionItemInformationNodeNameArgs = {
  storeId: Scalars['String']['input'];
};

export type RequisitionLineChartError = {
  __typename: 'RequisitionLineChartError';
  error: RequisitionLineChartErrorInterface;
};

export type RequisitionLineChartErrorInterface = {
  description: Scalars['String']['output'];
};

export type RequisitionLineChartResponse =
  | ItemChartNode
  | RequisitionLineChartError;

export type RequisitionLineConnector = {
  __typename: 'RequisitionLineConnector';
  nodes: Array<RequisitionLineNode>;
  totalCount: Scalars['Int']['output'];
};

export type RequisitionLineNode = {
  __typename: 'RequisitionLineNode';
  additionInUnits: Scalars['Float']['output'];
  /** Quantity already issued in outbound shipments */
  alreadyIssued: Scalars['Float']['output'];
  approvalComment?: Maybe<Scalars['String']['output']>;
  approvedQuantity: Scalars['Float']['output'];
  availableStockOnHand: Scalars['Float']['output'];
  averageMonthlyConsumption: Scalars['Float']['output'];
  comment?: Maybe<Scalars['String']['output']>;
  daysOutOfStock: Scalars['Float']['output'];
  expiringUnits: Scalars['Float']['output'];
  id: Scalars['String']['output'];
  /** InboundShipment lines linked to requisitions line */
  inboundShipmentLines: InvoiceLineConnector;
  incomingUnits: Scalars['Float']['output'];
  initialStockOnHandUnits: Scalars['Float']['output'];
  item: ItemNode;
  itemId: Scalars['String']['output'];
  itemInformation?: Maybe<Array<RequisitionItemInformationNode>>;
  itemName: Scalars['String']['output'];
  /**
   * For request requisition: snapshot stats (when requisition was created)
   * For response requisition current item stats
   */
  itemStats: ItemStatsNode;
  linkedRequisitionLine?: Maybe<RequisitionLineNode>;
  lossInUnits: Scalars['Float']['output'];
  optionId?: Maybe<Scalars['String']['output']>;
  /** OutboundShipment lines linked to requisitions line */
  outboundShipmentLines: InvoiceLineConnector;
  outgoingUnits: Scalars['Float']['output'];
  reason?: Maybe<ReasonOptionNode>;
  /**
   * Quantity remaining to supply
   * supplyQuantity minus all (including unallocated) linked invoice lines numberOfPacks * packSize
   * Only available in response requisition, request requisition returns 0
   */
  remainingQuantityToSupply: Scalars['Float']['output'];
  /** Quantity requested */
  requestedQuantity: Scalars['Float']['output'];
  requisitionNumber: Scalars['Int']['output'];
  /**
   * Calculated quantity
   * When months_of_stock < requisition.min_months_of_stock, calculated = average_monthly_consumption * requisition.max_months_of_stock - months_of_stock
   */
  suggestedQuantity: Scalars['Float']['output'];
  /** Quantity to be supplied in the next shipment, only used in response requisition */
  supplyQuantity: Scalars['Float']['output'];
};

export type RequisitionLineNodeItemStatsArgs = {
  amcLookbackMonths?: InputMaybe<Scalars['Float']['input']>;
};

export type RequisitionLineStatsError = {
  __typename: 'RequisitionLineStatsError';
  error: RequisitionLineStatsErrorInterface;
};

export type RequisitionLineStatsErrorInterface = {
  description: Scalars['String']['output'];
};

export type RequisitionLineStatsResponse =
  | RequisitionLineStatsError
  | ResponseRequisitionStatsNode;

export type RequisitionLineWithItemIdExists =
  InsertRequestRequisitionLineErrorInterface &
    InsertResponseRequisitionLineErrorInterface & {
      __typename: 'RequisitionLineWithItemIdExists';
      description: Scalars['String']['output'];
    };

export type RequisitionNode = {
  __typename: 'RequisitionNode';
  approvalStatus: RequisitionNodeApprovalStatus;
  colour?: Maybe<Scalars['String']['output']>;
  comment?: Maybe<Scalars['String']['output']>;
  createdDatetime: Scalars['DateTime']['output'];
  expectedDeliveryDate?: Maybe<Scalars['NaiveDate']['output']>;
  finalisedDatetime?: Maybe<Scalars['DateTime']['output']>;
  id: Scalars['String']['output'];
  isEmergency: Scalars['Boolean']['output'];
  lines: RequisitionLineConnector;
  /**
   * All lines that have not been supplied
   * based on same logic as RequisitionLineNode.remainingQuantityToSupply
   * only applicable to Response requisition, Request requisition will empty connector
   */
  linesRemainingToSupply: RequisitionLineConnector;
  /** Linked requisition */
  linkedRequisition?: Maybe<RequisitionNode>;
  /** Maximum calculated quantity, used to deduce calculated quantity for each line, see calculated in requisition line */
  maxMonthsOfStock: Scalars['Float']['output'];
  /** Minimum quantity to have for stock to be ordered, used to deduce calculated quantity for each line, see calculated in requisition line */
  minMonthsOfStock: Scalars['Float']['output'];
  orderType?: Maybe<Scalars['String']['output']>;
  /**
   * Request Requisition: Supplying store (store that is supplying stock)
   * Response Requisition: Customer store (store that is ordering stock)
   */
  otherParty: NameNode;
  otherPartyId: Scalars['String']['output'];
  otherPartyName: Scalars['String']['output'];
  period?: Maybe<PeriodNode>;
  program?: Maybe<ProgramNode>;
  /** @deprecated use `program.name` instead. */
  programName?: Maybe<Scalars['String']['output']>;
  requisitionNumber: Scalars['Int']['output'];
  /** Applicable to request requisition only */
  sentDatetime?: Maybe<Scalars['DateTime']['output']>;
  /**
   * Response Requisition: Outbound Shipments linked requisition
   * Request Requisition: Inbound Shipments linked to requisition
   */
  shipments: InvoiceConnector;
  status: RequisitionNodeStatus;
  theirReference?: Maybe<Scalars['String']['output']>;
  type: RequisitionNodeType;
  /**
   * User that last edited requisition, if user is not found in system default unknown user is returned
   * Null is returned for transfers, where response requisition has not been edited yet
   */
  user?: Maybe<UserNode>;
};

export type RequisitionNodeOtherPartyArgs = {
  storeId: Scalars['String']['input'];
};

/** Approval status is applicable to response requisition only */
export enum RequisitionNodeApprovalStatus {
  /** Approved */
  Approved = 'APPROVED',
  /** Approval was denied, requisition is not editable */
  Denied = 'DENIED',
  None = 'NONE',
  /** Pending authorisation, requisition should not be editable */
  Pending = 'PENDING',
}

export enum RequisitionNodeStatus {
  /** New requisition when manually created */
  Draft = 'DRAFT',
  /**
   * Response requisition: When supplier finished fulfilling requisition, locked for future editing
   * Request requisition: When response requisition is finalised
   */
  Finalised = 'FINALISED',
  /** New requisition when automatically created, only applicable to response requisition when it's duplicated in supplying store from request requisition */
  New = 'NEW',
  /** Request requisition is sent and locked for future editing, only applicable to request requisition */
  Sent = 'SENT',
}

export enum RequisitionNodeType {
  /** Requisition created by store that is ordering stock */
  Request = 'REQUEST',
  /** Supplying store requisition in response to request requisition */
  Response = 'RESPONSE',
}

export type RequisitionReasonNotProvided = {
  __typename: 'RequisitionReasonNotProvided';
  description: Scalars['String']['output'];
  requisitionLine: RequisitionLineNode;
};

export type RequisitionReasonsNotProvided =
  UpdateRequestRequisitionErrorInterface &
    UpdateResponseRequisitionErrorInterface & {
      __typename: 'RequisitionReasonsNotProvided';
      description: Scalars['String']['output'];
      errors: Array<RequisitionReasonNotProvided>;
    };

export type RequisitionResponse = RecordNotFound | RequisitionNode;

export enum RequisitionSortFieldInput {
  Comment = 'comment',
  CreatedDatetime = 'createdDatetime',
  ExpectedDeliveryDate = 'expectedDeliveryDate',
  FinalisedDatetime = 'finalisedDatetime',
  OrderType = 'orderType',
  OtherPartyName = 'otherPartyName',
  PeriodStartDate = 'periodStartDate',
  ProgramName = 'programName',
  RequisitionNumber = 'requisitionNumber',
  SentDatetime = 'sentDatetime',
  Status = 'status',
  TheirReference = 'theirReference',
  Type = 'type',
}

export type RequisitionSortInput = {
  /**
   * Sort query result is sorted descending or ascending (if not provided the default is
   * ascending)
   */
  desc?: InputMaybe<Scalars['Boolean']['input']>;
  /** Sort query result by `key` */
  key: RequisitionSortFieldInput;
};

export type RequisitionWithShipment =
  DeleteResponseRequisitionErrorInterface & {
    __typename: 'RequisitionWithShipment';
    description: Scalars['String']['output'];
  };

export type RequisitionsResponse = RequisitionConnector;

export type ResponseRequisitionCounts = {
  __typename: 'ResponseRequisitionCounts';
  new: Scalars['Int']['output'];
};

export type ResponseRequisitionStatsNode = {
  __typename: 'ResponseRequisitionStatsNode';
  requestStoreStats: RequestStoreStatsNode;
  responseStoreStats: ResponseStoreStatsNode;
};

export type ResponseStoreStatsNode = {
  __typename: 'ResponseStoreStatsNode';
  incomingStock: Scalars['Int']['output'];
  otherRequestedQuantity: Scalars['Float']['output'];
  requestedQuantity: Scalars['Float']['output'];
  stockOnHand: Scalars['Float']['output'];
  stockOnOrder: Scalars['Float']['output'];
};

export type ReturnReasonConnector = {
  __typename: 'ReturnReasonConnector';
  nodes: Array<ReturnReasonNode>;
  totalCount: Scalars['Int']['output'];
};

export type ReturnReasonFilterInput = {
  id?: InputMaybe<EqualFilterStringInput>;
  isActive?: InputMaybe<Scalars['Boolean']['input']>;
};

export type ReturnReasonNode = {
  __typename: 'ReturnReasonNode';
  id: Scalars['String']['output'];
  isActive: Scalars['Boolean']['output'];
  reason: Scalars['String']['output'];
};

export type ReturnReasonResponse = ReturnReasonConnector;

export enum ReturnReasonSortFieldInput {
  Id = 'id',
  Reason = 'reason',
}

export type ReturnReasonSortInput = {
  /**
   * Sort query result is sorted descending or ascending (if not provided the default is
   * ascending)
   */
  desc?: InputMaybe<Scalars['Boolean']['input']>;
  /** Sort query result by `key` */
  key: ReturnReasonSortFieldInput;
};

export type RnRFormConnector = {
  __typename: 'RnRFormConnector';
  nodes: Array<RnRFormNode>;
  totalCount: Scalars['Int']['output'];
};

export type RnRFormFilterInput = {
  createdDatetime?: InputMaybe<DatetimeFilterInput>;
  id?: InputMaybe<EqualFilterStringInput>;
  periodScheduleId?: InputMaybe<EqualFilterStringInput>;
  programId?: InputMaybe<EqualFilterStringInput>;
  storeId?: InputMaybe<EqualFilterStringInput>;
};

export type RnRFormLineNode = {
  __typename: 'RnRFormLineNode';
  adjustedQuantityConsumed: Scalars['Float']['output'];
  adjustments: Scalars['Float']['output'];
  approvedQuantity?: Maybe<Scalars['Float']['output']>;
  averageMonthlyConsumption: Scalars['Float']['output'];
  calculatedRequestedQuantity: Scalars['Float']['output'];
  comment?: Maybe<Scalars['String']['output']>;
  confirmed: Scalars['Boolean']['output'];
  enteredRequestedQuantity?: Maybe<Scalars['Float']['output']>;
  expiryDate?: Maybe<Scalars['NaiveDate']['output']>;
  finalBalance: Scalars['Float']['output'];
  id: Scalars['String']['output'];
  initialBalance: Scalars['Float']['output'];
  item: ItemNode;
  itemId: Scalars['String']['output'];
  losses: Scalars['Float']['output'];
  lowStock: LowStockStatus;
  maximumQuantity: Scalars['Float']['output'];
  minimumQuantity: Scalars['Float']['output'];
  previousMonthlyConsumptionValues: Scalars['String']['output'];
  quantityConsumed: Scalars['Float']['output'];
  quantityReceived: Scalars['Float']['output'];
  rnrFormId: Scalars['String']['output'];
  stockOutDuration: Scalars['Int']['output'];
};

export type RnRFormNode = {
  __typename: 'RnRFormNode';
  comment?: Maybe<Scalars['String']['output']>;
  createdDatetime: Scalars['DateTime']['output'];
  id: Scalars['String']['output'];
  lines: Array<RnRFormLineNode>;
  periodId: Scalars['String']['output'];
  periodLength: Scalars['Int']['output'];
  periodName: Scalars['String']['output'];
  programId: Scalars['String']['output'];
  programName: Scalars['String']['output'];
  status: RnRFormNodeStatus;
  supplierId: Scalars['String']['output'];
  supplierName: Scalars['String']['output'];
  theirReference?: Maybe<Scalars['String']['output']>;
};

export enum RnRFormNodeStatus {
  Draft = 'DRAFT',
  Finalised = 'FINALISED',
}

export type RnRFormResponse = NodeError | RnRFormNode;

export enum RnRFormSortFieldInput {
  CreatedDatetime = 'createdDatetime',
  Period = 'period',
  Program = 'program',
  Status = 'status',
  SupplierName = 'supplierName',
}

export type RnRFormSortInput = {
  /**
   * Sort query result is sorted descending or ascending (if not provided the default is
   * ascending)
   */
  desc?: InputMaybe<Scalars['Boolean']['input']>;
  /** Sort query result by `key` */
  key: RnRFormSortFieldInput;
};

export type RnRFormsResponse = RnRFormConnector;

export type ScannedDataParseError = {
  __typename: 'ScannedDataParseError';
  error: ScannedDataParseErrorInterface;
};

export type ScannedDataParseErrorInterface = {
  description: Scalars['String']['output'];
};

export type SchedulePeriodNode = {
  __typename: 'SchedulePeriodNode';
  id: Scalars['String']['output'];
  inUse: Scalars['Boolean']['output'];
  period: PeriodNode;
};

export type SensorConnector = {
  __typename: 'SensorConnector';
  nodes: Array<SensorNode>;
  totalCount: Scalars['Int']['output'];
};

export type SensorFilterInput = {
  id?: InputMaybe<EqualFilterStringInput>;
  isActive?: InputMaybe<Scalars['Boolean']['input']>;
  name?: InputMaybe<StringFilterInput>;
  serial?: InputMaybe<EqualFilterStringInput>;
};

export type SensorNode = {
  __typename: 'SensorNode';
  assets: AssetConnector;
  batteryLevel?: Maybe<Scalars['Int']['output']>;
  breach?: Maybe<TemperatureBreachNodeType>;
  id: Scalars['String']['output'];
  isActive: Scalars['Boolean']['output'];
  lastConnectionDatetime?: Maybe<Scalars['DateTime']['output']>;
  latestTemperatureLog?: Maybe<TemperatureLogConnector>;
  location?: Maybe<LocationNode>;
  logInterval?: Maybe<Scalars['Int']['output']>;
  name: Scalars['String']['output'];
  serial: Scalars['String']['output'];
  type: SensorNodeType;
};

export enum SensorNodeType {
  Berlinger = 'BERLINGER',
  BlueMaestro = 'BLUE_MAESTRO',
  Laird = 'LAIRD',
}

export enum SensorSortFieldInput {
  Name = 'name',
  Serial = 'serial',
}

export type SensorSortInput = {
  /**
   * Sort query result is sorted descending or ascending (if not provided the default is
   * ascending)
   */
  desc?: InputMaybe<Scalars['Boolean']['input']>;
  /** Sort query result by `key` */
  key: SensorSortFieldInput;
};

export type SensorsResponse = SensorConnector;

export type SnapshotCountCurrentCountMismatch =
  UpdateStocktakeErrorInterface & {
    __typename: 'SnapshotCountCurrentCountMismatch';
    description: Scalars['String']['output'];
    lines: Array<SnapshotCountCurrentCountMismatchLine>;
  };

export type SnapshotCountCurrentCountMismatchLine =
  UpdateStocktakeLineErrorInterface & {
    __typename: 'SnapshotCountCurrentCountMismatchLine';
    description: Scalars['String']['output'];
    stocktakeLine: StocktakeLineNode;
  };

export enum StatusType {
  Decommissioned = 'DECOMMISSIONED',
  Functioning = 'FUNCTIONING',
  FunctioningButNeedsAttention = 'FUNCTIONING_BUT_NEEDS_ATTENTION',
  NotFunctioning = 'NOT_FUNCTIONING',
  NotInUse = 'NOT_IN_USE',
  Unserviceable = 'UNSERVICEABLE',
}

export type StockCounts = {
  __typename: 'StockCounts';
  expired: Scalars['Int']['output'];
  expiringSoon: Scalars['Int']['output'];
};

export type StockEvolutionConnector = {
  __typename: 'StockEvolutionConnector';
  nodes: Array<StockEvolutionNode>;
  totalCount: Scalars['Int']['output'];
};

export type StockEvolutionNode = {
  __typename: 'StockEvolutionNode';
  date: Scalars['NaiveDate']['output'];
  isHistoric: Scalars['Boolean']['output'];
  isProjected: Scalars['Boolean']['output'];
  maximumStockOnHand: Scalars['Int']['output'];
  minimumStockOnHand: Scalars['Int']['output'];
  stockOnHand: Scalars['Int']['output'];
};

export type StockEvolutionOptionsInput = {
  /** Defaults to 30, number of data points for historic stock on hand in stock evolution chart */
  numberOfHistoricDataPoints?: InputMaybe<Scalars['Int']['input']>;
  /** Defaults to 20, number of data points for projected stock on hand in stock evolution chart */
  numberOfProjectedDataPoints?: InputMaybe<Scalars['Int']['input']>;
};

export type StockLineAlreadyExistsInInvoice =
  InsertOutboundShipmentLineErrorInterface &
    InsertPrescriptionLineErrorInterface &
    UpdateOutboundShipmentLineErrorInterface &
    UpdatePrescriptionLineErrorInterface & {
      __typename: 'StockLineAlreadyExistsInInvoice';
      description: Scalars['String']['output'];
      line: InvoiceLineNode;
    };

export type StockLineConnector = {
  __typename: 'StockLineConnector';
  nodes: Array<StockLineNode>;
  totalCount: Scalars['Int']['output'];
};

export type StockLineFilterInput = {
  expiryDate?: InputMaybe<DateFilterInput>;
  hasPacksInStore?: InputMaybe<Scalars['Boolean']['input']>;
  id?: InputMaybe<EqualFilterStringInput>;
  isActive?: InputMaybe<Scalars['Boolean']['input']>;
  isAvailable?: InputMaybe<Scalars['Boolean']['input']>;
  itemCodeOrName?: InputMaybe<StringFilterInput>;
  itemId?: InputMaybe<EqualFilterStringInput>;
  location?: InputMaybe<LocationFilterInput>;
  locationId?: InputMaybe<EqualFilterStringInput>;
  masterList?: InputMaybe<MasterListFilterInput>;
  storeId?: InputMaybe<EqualFilterStringInput>;
};

export type StockLineIsOnHold = InsertOutboundShipmentLineErrorInterface &
  InsertPrescriptionLineErrorInterface &
  UpdateOutboundShipmentLineErrorInterface &
  UpdatePrescriptionLineErrorInterface & {
    __typename: 'StockLineIsOnHold';
    description: Scalars['String']['output'];
  };

export type StockLineNode = {
  __typename: 'StockLineNode';
  availableNumberOfPacks: Scalars['Float']['output'];
  barcode?: Maybe<Scalars['String']['output']>;
  batch?: Maybe<Scalars['String']['output']>;
  costPricePerPack: Scalars['Float']['output'];
  expiryDate?: Maybe<Scalars['NaiveDate']['output']>;
  id: Scalars['String']['output'];
  item: ItemNode;
  itemId: Scalars['String']['output'];
  itemName: Scalars['String']['output'];
  itemVariantId?: Maybe<Scalars['String']['output']>;
  location?: Maybe<LocationNode>;
  locationId?: Maybe<Scalars['String']['output']>;
  locationName?: Maybe<Scalars['String']['output']>;
  note?: Maybe<Scalars['String']['output']>;
  onHold: Scalars['Boolean']['output'];
  packSize: Scalars['Float']['output'];
  sellPricePerPack: Scalars['Float']['output'];
  storeId: Scalars['String']['output'];
  supplierName?: Maybe<Scalars['String']['output']>;
  totalNumberOfPacks: Scalars['Float']['output'];
};

export type StockLineReducedBelowZero =
  InsertInventoryAdjustmentErrorInterface &
    InsertRepackErrorInterface &
    InsertStocktakeLineErrorInterface &
    UpdateStocktakeLineErrorInterface & {
      __typename: 'StockLineReducedBelowZero';
      description: Scalars['String']['output'];
      stockLine: StockLineNode;
    };

export type StockLineResponse = NodeError | StockLineNode;

export enum StockLineSortFieldInput {
  Batch = 'batch',
  ExpiryDate = 'expiryDate',
  ItemCode = 'itemCode',
  ItemName = 'itemName',
  LocationCode = 'locationCode',
  NumberOfPacks = 'numberOfPacks',
  PackSize = 'packSize',
  SupplierName = 'supplierName',
}

export type StockLineSortInput = {
  /**
   * Sort query result is sorted descending or ascending (if not provided the default is
   * ascending)
   */
  desc?: InputMaybe<Scalars['Boolean']['input']>;
  /** Sort query result by `key` */
  key: StockLineSortFieldInput;
};

export type StockLinesReducedBelowZero = UpdateStocktakeErrorInterface & {
  __typename: 'StockLinesReducedBelowZero';
  description: Scalars['String']['output'];
  errors: Array<StockLineReducedBelowZero>;
};

export type StockLinesResponse = StockLineConnector;

export type StocktakeConnector = {
  __typename: 'StocktakeConnector';
  nodes: Array<StocktakeNode>;
  totalCount: Scalars['Int']['output'];
};

export type StocktakeFilterInput = {
  comment?: InputMaybe<StringFilterInput>;
  createdDatetime?: InputMaybe<DatetimeFilterInput>;
  description?: InputMaybe<StringFilterInput>;
  finalisedDatetime?: InputMaybe<DatetimeFilterInput>;
  id?: InputMaybe<EqualFilterStringInput>;
  isLocked?: InputMaybe<Scalars['Boolean']['input']>;
  isProgramStocktake?: InputMaybe<Scalars['Boolean']['input']>;
  status?: InputMaybe<EqualFilterStocktakeStatusInput>;
  stocktakeDate?: InputMaybe<DateFilterInput>;
  stocktakeNumber?: InputMaybe<EqualFilterBigNumberInput>;
  userId?: InputMaybe<EqualFilterStringInput>;
};

export type StocktakeIsLocked = UpdateStocktakeErrorInterface & {
  __typename: 'StocktakeIsLocked';
  description: Scalars['String']['output'];
};

export type StocktakeLineConnector = {
  __typename: 'StocktakeLineConnector';
  nodes: Array<StocktakeLineNode>;
  totalCount: Scalars['Int']['output'];
};

export type StocktakeLineFilterInput = {
  id?: InputMaybe<EqualFilterStringInput>;
  itemCodeOrName?: InputMaybe<StringFilterInput>;
  locationId?: InputMaybe<EqualFilterStringInput>;
  stocktakeId?: InputMaybe<EqualFilterStringInput>;
};

export type StocktakeLineNode = {
  __typename: 'StocktakeLineNode';
  batch?: Maybe<Scalars['String']['output']>;
  comment?: Maybe<Scalars['String']['output']>;
  costPricePerPack?: Maybe<Scalars['Float']['output']>;
  countedNumberOfPacks?: Maybe<Scalars['Float']['output']>;
  expiryDate?: Maybe<Scalars['NaiveDate']['output']>;
  id: Scalars['String']['output'];
  inventoryAdjustmentReason?: Maybe<InventoryAdjustmentReasonNode>;
  inventoryAdjustmentReasonId?: Maybe<Scalars['String']['output']>;
  item: ItemNode;
  itemId: Scalars['String']['output'];
  itemName: Scalars['String']['output'];
  itemVariantId?: Maybe<Scalars['String']['output']>;
  location?: Maybe<LocationNode>;
  note?: Maybe<Scalars['String']['output']>;
  packSize?: Maybe<Scalars['Float']['output']>;
  sellPricePerPack?: Maybe<Scalars['Float']['output']>;
  snapshotNumberOfPacks: Scalars['Float']['output'];
  stockLine?: Maybe<StockLineNode>;
  stocktakeId: Scalars['String']['output'];
};

export enum StocktakeLineSortFieldInput {
  /** Stocktake line batch */
  Batch = 'batch',
  /** Stocktake line expiry date */
  ExpiryDate = 'expiryDate',
  ItemCode = 'itemCode',
  ItemName = 'itemName',
  /** Stocktake line item stock location code */
  LocationCode = 'locationCode',
  /** Stocktake line pack size */
  PackSize = 'packSize',
}

export type StocktakeLineSortInput = {
  /**
   * Sort query result is sorted descending or ascending (if not provided the default is
   * ascending)
   */
  desc?: InputMaybe<Scalars['Boolean']['input']>;
  /** Sort query result by `key` */
  key: StocktakeLineSortFieldInput;
};

export type StocktakeNode = {
  __typename: 'StocktakeNode';
  comment?: Maybe<Scalars['String']['output']>;
  createdDatetime: Scalars['DateTime']['output'];
  description?: Maybe<Scalars['String']['output']>;
  finalisedDatetime?: Maybe<Scalars['DateTime']['output']>;
  id: Scalars['String']['output'];
  inventoryAddition?: Maybe<InvoiceNode>;
  inventoryAdditionId?: Maybe<Scalars['String']['output']>;
  inventoryReduction?: Maybe<InvoiceNode>;
  inventoryReductionId?: Maybe<Scalars['String']['output']>;
  isLocked: Scalars['Boolean']['output'];
  lines: StocktakeLineConnector;
  program?: Maybe<ProgramNode>;
  status: StocktakeNodeStatus;
  stocktakeDate?: Maybe<Scalars['NaiveDate']['output']>;
  stocktakeNumber: Scalars['Int']['output'];
  storeId: Scalars['String']['output'];
  user?: Maybe<UserNode>;
};

export enum StocktakeNodeStatus {
  Finalised = 'FINALISED',
  New = 'NEW',
}

export type StocktakeResponse = NodeError | StocktakeNode;

export enum StocktakeSortFieldInput {
  Comment = 'comment',
  CreatedDatetime = 'createdDatetime',
  Description = 'description',
  FinalisedDatetime = 'finalisedDatetime',
  Status = 'status',
  StocktakeDate = 'stocktakeDate',
  StocktakeNumber = 'stocktakeNumber',
}

export type StocktakeSortInput = {
  /**
   * Sort query result is sorted descending or ascending (if not provided the default is
   * ascending)
   */
  desc?: InputMaybe<Scalars['Boolean']['input']>;
  /** Sort query result by `key` */
  key: StocktakeSortFieldInput;
};

export type StocktakesLinesResponse = StocktakeLineConnector;

export type StocktakesResponse = StocktakeConnector;

export type StoreConnector = {
  __typename: 'StoreConnector';
  nodes: Array<StoreNode>;
  totalCount: Scalars['Int']['output'];
};

export type StoreFilterInput = {
  code?: InputMaybe<StringFilterInput>;
  id?: InputMaybe<EqualFilterStringInput>;
  name?: InputMaybe<StringFilterInput>;
  nameCode?: InputMaybe<StringFilterInput>;
  siteId?: InputMaybe<EqualFilterNumberInput>;
};

export enum StoreModeNodeType {
  Dispensary = 'DISPENSARY',
  Store = 'STORE',
}

export type StoreNode = {
  __typename: 'StoreNode';
  code: Scalars['String']['output'];
  createdDate?: Maybe<Scalars['NaiveDate']['output']>;
  id: Scalars['String']['output'];
  /**
   * Returns the associated store logo.
   * The logo is returned as a data URL schema, e.g. "data:image/png;base64,..."
   */
  logo?: Maybe<Scalars['String']['output']>;
  name: NameNode;
  siteId: Scalars['Int']['output'];
  storeName: Scalars['String']['output'];
};

export type StoreNodeNameArgs = {
  storeId: Scalars['String']['input'];
};

export type StorePreferenceNode = {
  __typename: 'StorePreferenceNode';
  editPrescribedQuantityOnPrescription: Scalars['Boolean']['output'];
  extraFieldsInRequisition: Scalars['Boolean']['output'];
  id: Scalars['String']['output'];
  issueInForeignCurrency: Scalars['Boolean']['output'];
  manuallyLinkInternalOrderToInboundShipment: Scalars['Boolean']['output'];
  monthlyConsumptionLookBackPeriod: Scalars['Float']['output'];
  monthsItemsExpire: Scalars['Float']['output'];
  monthsLeadTime: Scalars['Float']['output'];
  monthsOverstock: Scalars['Float']['output'];
  monthsUnderstock: Scalars['Float']['output'];
  omProgramModule: Scalars['Boolean']['output'];
  packToOne: Scalars['Boolean']['output'];
  requestRequisitionRequiresAuthorisation: Scalars['Boolean']['output'];
  responseRequisitionRequiresAuthorisation: Scalars['Boolean']['output'];
  stocktakeFrequency: Scalars['Float']['output'];
  useConsumptionAndStockFromCustomersForInternalOrders: Scalars['Boolean']['output'];
  vaccineModule: Scalars['Boolean']['output'];
};

export type StoreResponse = NodeError | StoreNode;

export enum StoreSortFieldInput {
  Code = 'code',
  Name = 'name',
  NameCode = 'nameCode',
}

export type StoreSortInput = {
  /**
   * Sort query result is sorted descending or ascending (if not provided the default is
   * ascending)
   */
  desc?: InputMaybe<Scalars['Boolean']['input']>;
  /** Sort query result by `key` */
  key: StoreSortFieldInput;
};

export type StoresResponse = StoreConnector;

export type StringFilterInput = {
  /** Search term must be an exact match (case sensitive) */
  equalTo?: InputMaybe<Scalars['String']['input']>;
  /** Search term must be included in search candidate (case insensitive) */
  like?: InputMaybe<Scalars['String']['input']>;
};

export type Success = {
  __typename: 'Success';
  success: Scalars['Boolean']['output'];
};

export type SuggestedNextEncounterNode = {
  __typename: 'SuggestedNextEncounterNode';
  label?: Maybe<Scalars['String']['output']>;
  startDatetime: Scalars['DateTime']['output'];
};

export type SuggestedQuantityCalculationNode = {
  __typename: 'SuggestedQuantityCalculationNode';
  averageMonthlyConsumption: Scalars['Int']['output'];
  maximumStockOnHand: Scalars['Int']['output'];
  minimumStockOnHand: Scalars['Int']['output'];
  stockOnHand: Scalars['Int']['output'];
  suggestedQuantity: Scalars['Int']['output'];
};

export type SupplierProgramRequisitionSettingNode = {
  __typename: 'SupplierProgramRequisitionSettingNode';
  masterList: MasterListNode;
  orderTypes: Array<ProgramRequisitionOrderTypeNode>;
  programId: Scalars['String']['output'];
  programName: Scalars['String']['output'];
  suppliers: Array<NameNode>;
  tagName: Scalars['String']['output'];
};

export type SupplierReturnInput = {
  id: Scalars['String']['input'];
  inboundShipmentId?: InputMaybe<Scalars['String']['input']>;
  supplierId: Scalars['String']['input'];
  supplierReturnLines: Array<SupplierReturnLineInput>;
};

export type SupplierReturnLineConnector = {
  __typename: 'SupplierReturnLineConnector';
  nodes: Array<SupplierReturnLineNode>;
  totalCount: Scalars['Int']['output'];
};

export type SupplierReturnLineInput = {
  id: Scalars['String']['input'];
  note?: InputMaybe<Scalars['String']['input']>;
  numberOfPacksToReturn: Scalars['Float']['input'];
  reasonId?: InputMaybe<Scalars['String']['input']>;
  stockLineId: Scalars['String']['input'];
};

export type SupplierReturnLineNode = {
  __typename: 'SupplierReturnLineNode';
  availableNumberOfPacks: Scalars['Float']['output'];
  batch?: Maybe<Scalars['String']['output']>;
  expiryDate?: Maybe<Scalars['NaiveDate']['output']>;
  id: Scalars['String']['output'];
  item: ItemNode;
  itemCode: Scalars['String']['output'];
  itemName: Scalars['String']['output'];
  note?: Maybe<Scalars['String']['output']>;
  numberOfPacksToReturn: Scalars['Float']['output'];
  packSize: Scalars['Float']['output'];
  reasonId?: Maybe<Scalars['String']['output']>;
  stockLineId: Scalars['String']['output'];
};

export type SupplyRequestedQuantityError = {
  __typename: 'SupplyRequestedQuantityError';
  error: SupplyRequestedQuantityErrorInterface;
};

export type SupplyRequestedQuantityErrorInterface = {
  description: Scalars['String']['output'];
};

export type SupplyRequestedQuantityInput = {
  responseRequisitionId: Scalars['String']['input'];
};

export type SupplyRequestedQuantityResponse =
  | RequisitionLineConnector
  | SupplyRequestedQuantityError;

export type SyncErrorNode = {
  __typename: 'SyncErrorNode';
  fullError: Scalars['String']['output'];
  variant: SyncErrorVariant;
};

export enum SyncErrorVariant {
  ApiVersionIncompatible = 'API_VERSION_INCOMPATIBLE',
  CentralV6NotConfigured = 'CENTRAL_V6_NOT_CONFIGURED',
  ConnectionError = 'CONNECTION_ERROR',
  HardwareIdMismatch = 'HARDWARE_ID_MISMATCH',
  IncorrectPassword = 'INCORRECT_PASSWORD',
  IntegrationError = 'INTEGRATION_ERROR',
  IntegrationTimeoutReached = 'INTEGRATION_TIMEOUT_REACHED',
  InvalidUrl = 'INVALID_URL',
  SiteAuthTimeout = 'SITE_AUTH_TIMEOUT',
  SiteHasNoStore = 'SITE_HAS_NO_STORE',
  SiteNameNotFound = 'SITE_NAME_NOT_FOUND',
  SiteUuidIsBeingChanged = 'SITE_UUID_IS_BEING_CHANGED',
  Unknown = 'UNKNOWN',
  V6ApiVersionIncompatible = 'V6_API_VERSION_INCOMPATIBLE',
}

export type SyncFileReferenceConnector = {
  __typename: 'SyncFileReferenceConnector';
  nodes: Array<SyncFileReferenceNode>;
  totalCount: Scalars['Int']['output'];
};

export type SyncFileReferenceNode = {
  __typename: 'SyncFileReferenceNode';
  createdDatetime: Scalars['NaiveDateTime']['output'];
  fileName: Scalars['String']['output'];
  id: Scalars['String']['output'];
  mimeType?: Maybe<Scalars['String']['output']>;
  recordId: Scalars['String']['output'];
  tableName: Scalars['String']['output'];
};

export type SyncSettingsInput = {
  /** Sync interval */
  intervalSeconds: Scalars['Int']['input'];
  /** Plain text password */
  password: Scalars['String']['input'];
  url: Scalars['String']['input'];
  username: Scalars['String']['input'];
};

export type SyncSettingsNode = {
  __typename: 'SyncSettingsNode';
  /** How frequently central data is synced */
  intervalSeconds: Scalars['Int']['output'];
  /** Central server url */
  url: Scalars['String']['output'];
  /** Central server username */
  username: Scalars['String']['output'];
};

export type SyncStatusNode = {
  __typename: 'SyncStatusNode';
  durationInSeconds: Scalars['Int']['output'];
  finished?: Maybe<Scalars['DateTime']['output']>;
  started: Scalars['DateTime']['output'];
};

export type SyncStatusWithProgressNode = {
  __typename: 'SyncStatusWithProgressNode';
  done?: Maybe<Scalars['Int']['output']>;
  finished?: Maybe<Scalars['DateTime']['output']>;
  started: Scalars['DateTime']['output'];
  total?: Maybe<Scalars['Int']['output']>;
};

export type TaxInput = {
  /** Set or unset the tax value (in percentage) */
  percentage?: InputMaybe<Scalars['Float']['input']>;
};

export type TemperatureBreachConnector = {
  __typename: 'TemperatureBreachConnector';
  nodes: Array<TemperatureBreachNode>;
  totalCount: Scalars['Int']['output'];
};

export type TemperatureBreachFilterInput = {
  endDatetime?: InputMaybe<DatetimeFilterInput>;
  id?: InputMaybe<EqualFilterStringInput>;
  location?: InputMaybe<LocationFilterInput>;
  sensor?: InputMaybe<SensorFilterInput>;
  startDatetime?: InputMaybe<DatetimeFilterInput>;
  type?: InputMaybe<EqualFilterTemperatureBreachRowTypeInput>;
  unacknowledged?: InputMaybe<Scalars['Boolean']['input']>;
};

export type TemperatureBreachNode = {
  __typename: 'TemperatureBreachNode';
  comment?: Maybe<Scalars['String']['output']>;
  durationMilliseconds: Scalars['Int']['output'];
  endDatetime?: Maybe<Scalars['DateTime']['output']>;
  id: Scalars['String']['output'];
  location?: Maybe<LocationNode>;
  maxOrMinTemperature?: Maybe<Scalars['Float']['output']>;
  sensor?: Maybe<SensorNode>;
  sensorId: Scalars['String']['output'];
  startDatetime: Scalars['DateTime']['output'];
  type: TemperatureBreachNodeType;
  unacknowledged: Scalars['Boolean']['output'];
};

export enum TemperatureBreachNodeType {
  ColdConsecutive = 'COLD_CONSECUTIVE',
  ColdCumulative = 'COLD_CUMULATIVE',
  HotConsecutive = 'HOT_CONSECUTIVE',
  HotCumulative = 'HOT_CUMULATIVE',
}

export enum TemperatureBreachSortFieldInput {
  EndDatetime = 'endDatetime',
  StartDatetime = 'startDatetime',
}

export type TemperatureBreachSortInput = {
  /**
   * Sort query result is sorted descending or ascending (if not provided the default is
   * ascending)
   */
  desc?: InputMaybe<Scalars['Boolean']['input']>;
  /** Sort query result by `key` */
  key: TemperatureBreachSortFieldInput;
};

export type TemperatureBreachesResponse = TemperatureBreachConnector;

export type TemperatureExcursionConnector = {
  __typename: 'TemperatureExcursionConnector';
  nodes: Array<TemperatureExcursionNode>;
  totalCount: Scalars['Int']['output'];
};

export type TemperatureExcursionNode = {
  __typename: 'TemperatureExcursionNode';
  id: Scalars['String']['output'];
  location?: Maybe<LocationNode>;
  maxOrMinTemperature: Scalars['Float']['output'];
  sensor?: Maybe<SensorNode>;
  sensorId: Scalars['String']['output'];
  startDatetime: Scalars['DateTime']['output'];
};

export type TemperatureLogConnector = {
  __typename: 'TemperatureLogConnector';
  nodes: Array<TemperatureLogNode>;
  totalCount: Scalars['Int']['output'];
};

export type TemperatureLogFilterInput = {
  datetime?: InputMaybe<DatetimeFilterInput>;
  id?: InputMaybe<EqualFilterStringInput>;
  location?: InputMaybe<LocationFilterInput>;
  sensor?: InputMaybe<SensorFilterInput>;
  temperatureBreach?: InputMaybe<TemperatureBreachFilterInput>;
};

export type TemperatureLogNode = {
  __typename: 'TemperatureLogNode';
  datetime: Scalars['DateTime']['output'];
  id: Scalars['String']['output'];
  location?: Maybe<LocationNode>;
  sensor?: Maybe<SensorNode>;
  sensorId: Scalars['String']['output'];
  temperature: Scalars['Float']['output'];
  temperatureBreach?: Maybe<TemperatureBreachNode>;
};

export enum TemperatureLogSortFieldInput {
  Datetime = 'datetime',
  Temperature = 'temperature',
}

export type TemperatureLogSortInput = {
  /**
   * Sort query result is sorted descending or ascending (if not provided the default is
   * ascending)
   */
  desc?: InputMaybe<Scalars['Boolean']['input']>;
  /** Sort query result by `key` */
  key: TemperatureLogSortFieldInput;
};

export type TemperatureLogsResponse = TemperatureLogConnector;

export type TemperatureNotificationConnector = {
  __typename: 'TemperatureNotificationConnector';
  breaches: TemperatureBreachConnector;
  excursions: TemperatureExcursionConnector;
};

export type TemperatureNotificationsResponse = TemperatureNotificationConnector;

export type TokenExpired = RefreshTokenErrorInterface & {
  __typename: 'TokenExpired';
  description: Scalars['String']['output'];
};

export type TransferredRequisition = DeleteResponseRequisitionErrorInterface & {
  __typename: 'TransferredRequisition';
  description: Scalars['String']['output'];
};

export type TransferredShipment = DeleteInboundShipmentLineErrorInterface & {
  __typename: 'TransferredShipment';
  description: Scalars['String']['output'];
};

export type UnallocatedLineForItemAlreadyExists =
  InsertOutboundShipmentUnallocatedLineErrorInterface & {
    __typename: 'UnallocatedLineForItemAlreadyExists';
    description: Scalars['String']['output'];
  };

export type UnallocatedLinesOnlyEditableInNewInvoice =
  InsertOutboundShipmentUnallocatedLineErrorInterface & {
    __typename: 'UnallocatedLinesOnlyEditableInNewInvoice';
    description: Scalars['String']['output'];
  };

export enum UniqueCombinationKey {
  Manufacturer = 'manufacturer',
  Model = 'model',
}

export type UniqueCombinationViolation =
  InsertAssetCatalogueItemErrorInterface & {
    __typename: 'UniqueCombinationViolation';
    description: Scalars['String']['output'];
    fields: Array<UniqueCombinationKey>;
  };

export enum UniqueValueKey {
  Code = 'code',
  Name = 'name',
  Serial = 'serial',
}

export type UniqueValueViolation = InsertAssetCatalogueItemErrorInterface &
  InsertAssetErrorInterface &
  InsertAssetLogErrorInterface &
  InsertAssetLogReasonErrorInterface &
  InsertDemographicIndicatorErrorInterface &
  InsertDemographicProjectionErrorInterface &
  InsertLocationErrorInterface &
  UpdateAssetErrorInterface &
  UpdateDemographicIndicatorErrorInterface &
  UpdateDemographicProjectionErrorInterface &
  UpdateLocationErrorInterface &
  UpdateSensorErrorInterface &
  UpsertItemVariantErrorInterface & {
    __typename: 'UniqueValueViolation';
    description: Scalars['String']['output'];
    field: UniqueValueKey;
  };

export type UpdateAssetError = {
  __typename: 'UpdateAssetError';
  error: UpdateAssetErrorInterface;
};

export type UpdateAssetErrorInterface = {
  description: Scalars['String']['output'];
};

export type UpdateAssetInput = {
  assetNumber?: InputMaybe<Scalars['String']['input']>;
  catalogueItemId?: InputMaybe<NullableStringUpdate>;
  donorNameId?: InputMaybe<NullableStringUpdate>;
  id: Scalars['String']['input'];
  installationDate?: InputMaybe<NullableDateUpdate>;
  locationIds?: InputMaybe<Array<Scalars['String']['input']>>;
  needsReplacement?: InputMaybe<Scalars['Boolean']['input']>;
  notes?: InputMaybe<Scalars['String']['input']>;
  properties?: InputMaybe<Scalars['String']['input']>;
  replacementDate?: InputMaybe<NullableDateUpdate>;
  serialNumber?: InputMaybe<NullableStringUpdate>;
  storeId?: InputMaybe<NullableStringUpdate>;
  warrantyEnd?: InputMaybe<NullableDateUpdate>;
  warrantyStart?: InputMaybe<NullableDateUpdate>;
};

export type UpdateAssetResponse = AssetNode | UpdateAssetError;

export type UpdateContactTraceInput = {
  /** Contact trace document data */
  data: Scalars['JSON']['input'];
  /** The document ID of the contact trace document which should be updated */
  parent: Scalars['String']['input'];
  /** The patient ID the contact belongs to */
  patientId: Scalars['String']['input'];
  /** The schema id used for the contact trace data */
  schemaId: Scalars['String']['input'];
  /** The contact trace document type */
  type: Scalars['String']['input'];
};

export type UpdateContactTraceResponse = ContactTraceNode;

export type UpdateCustomerReturnError = {
  __typename: 'UpdateCustomerReturnError';
  error: UpdateCustomerReturnErrorInterface;
};

export type UpdateCustomerReturnErrorInterface = {
  description: Scalars['String']['output'];
};

export type UpdateCustomerReturnInput = {
  colour?: InputMaybe<Scalars['String']['input']>;
  comment?: InputMaybe<Scalars['String']['input']>;
  id: Scalars['String']['input'];
  onHold?: InputMaybe<Scalars['Boolean']['input']>;
  otherPartyId?: InputMaybe<Scalars['String']['input']>;
  status?: InputMaybe<UpdateCustomerReturnStatusInput>;
  theirReference?: InputMaybe<Scalars['String']['input']>;
};

export type UpdateCustomerReturnLinesInput = {
  customerReturnId: Scalars['String']['input'];
  customerReturnLines: Array<CustomerReturnLineInput>;
};

export type UpdateCustomerReturnLinesResponse = InvoiceNode;

export type UpdateCustomerReturnResponse =
  | InvoiceNode
  | UpdateCustomerReturnError;

export enum UpdateCustomerReturnStatusInput {
  Delivered = 'DELIVERED',
  Verified = 'VERIFIED',
}

export type UpdateDemographicIndicatorError = {
  __typename: 'UpdateDemographicIndicatorError';
  error: UpdateDemographicIndicatorErrorInterface;
};

export type UpdateDemographicIndicatorErrorInterface = {
  description: Scalars['String']['output'];
};

export type UpdateDemographicIndicatorInput = {
  basePopulation?: InputMaybe<Scalars['Int']['input']>;
  baseYear?: InputMaybe<Scalars['Int']['input']>;
  id: Scalars['String']['input'];
  name?: InputMaybe<Scalars['String']['input']>;
  populationPercentage?: InputMaybe<Scalars['Float']['input']>;
  year1Projection?: InputMaybe<Scalars['Int']['input']>;
  year2Projection?: InputMaybe<Scalars['Int']['input']>;
  year3Projection?: InputMaybe<Scalars['Int']['input']>;
  year4Projection?: InputMaybe<Scalars['Int']['input']>;
  year5Projection?: InputMaybe<Scalars['Int']['input']>;
};

export type UpdateDemographicIndicatorResponse =
  | DemographicIndicatorNode
  | UpdateDemographicIndicatorError;

export type UpdateDemographicProjectionError = {
  __typename: 'UpdateDemographicProjectionError';
  error: UpdateDemographicProjectionErrorInterface;
};

export type UpdateDemographicProjectionErrorInterface = {
  description: Scalars['String']['output'];
};

export type UpdateDemographicProjectionInput = {
  baseYear?: InputMaybe<Scalars['Int']['input']>;
  id: Scalars['String']['input'];
  year1?: InputMaybe<Scalars['Float']['input']>;
  year2?: InputMaybe<Scalars['Float']['input']>;
  year3?: InputMaybe<Scalars['Float']['input']>;
  year4?: InputMaybe<Scalars['Float']['input']>;
  year5?: InputMaybe<Scalars['Float']['input']>;
};

export type UpdateDemographicProjectionResponse =
  | DemographicProjectionNode
  | UpdateDemographicProjectionError;

export type UpdateDisplaySettingsError = {
  __typename: 'UpdateDisplaySettingsError';
  error: Scalars['String']['output'];
};

export type UpdateDisplaySettingsResponse =
  | UpdateDisplaySettingsError
  | UpdateResult;

export type UpdateEncounterInput = {
  /** Encounter document data */
  data: Scalars['JSON']['input'];
  /** The document id of the encounter document which should be updated */
  parent: Scalars['String']['input'];
  /** The schema id used for the encounter data */
  schemaId: Scalars['String']['input'];
  /** The encounter type */
  type: Scalars['String']['input'];
};

export type UpdateEncounterResponse = EncounterNode;

export type UpdateErrorInterface = {
  description: Scalars['String']['output'];
};

export type UpdateInboundShipmentError = {
  __typename: 'UpdateInboundShipmentError';
  error: UpdateInboundShipmentErrorInterface;
};

export type UpdateInboundShipmentErrorInterface = {
  description: Scalars['String']['output'];
};

export type UpdateInboundShipmentInput = {
  colour?: InputMaybe<Scalars['String']['input']>;
  comment?: InputMaybe<Scalars['String']['input']>;
  currencyId?: InputMaybe<Scalars['String']['input']>;
  currencyRate?: InputMaybe<Scalars['Float']['input']>;
  id: Scalars['String']['input'];
  onHold?: InputMaybe<Scalars['Boolean']['input']>;
  otherPartyId?: InputMaybe<Scalars['String']['input']>;
  status?: InputMaybe<UpdateInboundShipmentStatusInput>;
  tax?: InputMaybe<TaxInput>;
  theirReference?: InputMaybe<Scalars['String']['input']>;
};

export type UpdateInboundShipmentLineError = {
  __typename: 'UpdateInboundShipmentLineError';
  error: UpdateInboundShipmentLineErrorInterface;
};

export type UpdateInboundShipmentLineErrorInterface = {
  description: Scalars['String']['output'];
};

export type UpdateInboundShipmentLineInput = {
  batch?: InputMaybe<Scalars['String']['input']>;
  costPricePerPack?: InputMaybe<Scalars['Float']['input']>;
  expiryDate?: InputMaybe<Scalars['NaiveDate']['input']>;
  id: Scalars['String']['input'];
  itemId?: InputMaybe<Scalars['String']['input']>;
  itemVariantId?: InputMaybe<NullableStringUpdate>;
  location?: InputMaybe<NullableStringUpdate>;
  numberOfPacks?: InputMaybe<Scalars['Float']['input']>;
  packSize?: InputMaybe<Scalars['Float']['input']>;
  sellPricePerPack?: InputMaybe<Scalars['Float']['input']>;
  tax?: InputMaybe<TaxInput>;
  totalBeforeTax?: InputMaybe<Scalars['Float']['input']>;
};

export type UpdateInboundShipmentLineResponse =
  | InvoiceLineNode
  | UpdateInboundShipmentLineError;

export type UpdateInboundShipmentLineResponseWithId = {
  __typename: 'UpdateInboundShipmentLineResponseWithId';
  id: Scalars['String']['output'];
  response: UpdateInboundShipmentLineResponse;
};

export type UpdateInboundShipmentResponse =
  | InvoiceNode
  | UpdateInboundShipmentError;

export type UpdateInboundShipmentResponseWithId = {
  __typename: 'UpdateInboundShipmentResponseWithId';
  id: Scalars['String']['output'];
  response: UpdateInboundShipmentResponse;
};

export type UpdateInboundShipmentServiceLineError = {
  __typename: 'UpdateInboundShipmentServiceLineError';
  error: UpdateInboundShipmentServiceLineErrorInterface;
};

export type UpdateInboundShipmentServiceLineErrorInterface = {
  description: Scalars['String']['output'];
};

export type UpdateInboundShipmentServiceLineInput = {
  id: Scalars['String']['input'];
  itemId?: InputMaybe<Scalars['String']['input']>;
  name?: InputMaybe<Scalars['String']['input']>;
  note?: InputMaybe<Scalars['String']['input']>;
  tax?: InputMaybe<TaxInput>;
  totalBeforeTax?: InputMaybe<Scalars['Float']['input']>;
};

export type UpdateInboundShipmentServiceLineResponse =
  | InvoiceLineNode
  | UpdateInboundShipmentServiceLineError;

export type UpdateInboundShipmentServiceLineResponseWithId = {
  __typename: 'UpdateInboundShipmentServiceLineResponseWithId';
  id: Scalars['String']['output'];
  response: UpdateInboundShipmentServiceLineResponse;
};

export enum UpdateInboundShipmentStatusInput {
  Delivered = 'DELIVERED',
  Verified = 'VERIFIED',
}

export type UpdateIndicatorValueError = {
  __typename: 'UpdateIndicatorValueError';
  error: UpdateIndicatorValueErrorInterface;
};

export type UpdateIndicatorValueErrorInterface = {
  description: Scalars['String']['output'];
};

export type UpdateIndicatorValueInput = {
  id: Scalars['String']['input'];
  value: Scalars['String']['input'];
};

export type UpdateIndicatorValueResponse =
  | IndicatorValueNode
  | UpdateIndicatorValueError;

export type UpdateInsuranceInput = {
  discountPercentage?: InputMaybe<Scalars['Float']['input']>;
  expiryDate?: InputMaybe<Scalars['NaiveDate']['input']>;
  id: Scalars['String']['input'];
  insuranceProviderId?: InputMaybe<Scalars['String']['input']>;
  isActive?: InputMaybe<Scalars['Boolean']['input']>;
  policyType?: InputMaybe<InsurancePolicyNodeType>;
};

export type UpdateInsuranceResponse = IdResponse;

export type UpdateLabelPrinterSettingsError = {
  __typename: 'UpdateLabelPrinterSettingsError';
  error: Scalars['String']['output'];
};

export type UpdateLabelPrinterSettingsResponse =
  | LabelPrinterUpdateResult
  | UpdateLabelPrinterSettingsError;

export type UpdateLocationError = {
  __typename: 'UpdateLocationError';
  error: UpdateLocationErrorInterface;
};

export type UpdateLocationErrorInterface = {
  description: Scalars['String']['output'];
};

export type UpdateLocationInput = {
  code?: InputMaybe<Scalars['String']['input']>;
  coldStorageTypeId?: InputMaybe<Scalars['String']['input']>;
  id: Scalars['String']['input'];
  name?: InputMaybe<Scalars['String']['input']>;
  onHold?: InputMaybe<Scalars['Boolean']['input']>;
};

export type UpdateLocationResponse = LocationNode | UpdateLocationError;

export type UpdateNameErrorInterface = {
  description: Scalars['String']['output'];
};

export type UpdateNamePropertiesError = {
  __typename: 'UpdateNamePropertiesError';
  error: UpdateNamePropertiesErrorInterface;
};

export type UpdateNamePropertiesErrorInterface = {
  description: Scalars['String']['output'];
};

export type UpdateNamePropertiesInput = {
  id: Scalars['String']['input'];
  properties?: InputMaybe<Scalars['String']['input']>;
};

export type UpdateNamePropertiesResponse = NameNode | UpdateNamePropertiesError;

export type UpdateOutboundShipmentError = {
  __typename: 'UpdateOutboundShipmentError';
  error: UpdateErrorInterface;
};

export type UpdateOutboundShipmentInput = {
  colour?: InputMaybe<Scalars['String']['input']>;
  comment?: InputMaybe<Scalars['String']['input']>;
  currencyId?: InputMaybe<Scalars['String']['input']>;
  currencyRate?: InputMaybe<Scalars['Float']['input']>;
  /** The new invoice id provided by the client */
  id: Scalars['String']['input'];
  onHold?: InputMaybe<Scalars['Boolean']['input']>;
  /**
   * When changing the status from DRAFT to CONFIRMED or FINALISED the total_number_of_packs for
   * existing invoice items gets updated.
   */
  status?: InputMaybe<UpdateOutboundShipmentStatusInput>;
  tax?: InputMaybe<TaxInput>;
  /** External invoice reference, e.g. purchase or shipment number */
  theirReference?: InputMaybe<Scalars['String']['input']>;
  transportReference?: InputMaybe<Scalars['String']['input']>;
};

export type UpdateOutboundShipmentLineError = {
  __typename: 'UpdateOutboundShipmentLineError';
  error: UpdateOutboundShipmentLineErrorInterface;
};

export type UpdateOutboundShipmentLineErrorInterface = {
  description: Scalars['String']['output'];
};

export type UpdateOutboundShipmentLineInput = {
  id: Scalars['String']['input'];
  numberOfPacks?: InputMaybe<Scalars['Float']['input']>;
  prescribedQuantity?: InputMaybe<Scalars['Float']['input']>;
  stockLineId?: InputMaybe<Scalars['String']['input']>;
  tax?: InputMaybe<TaxInput>;
};

export type UpdateOutboundShipmentLineResponse =
  | InvoiceLineNode
  | UpdateOutboundShipmentLineError;

export type UpdateOutboundShipmentLineResponseWithId = {
  __typename: 'UpdateOutboundShipmentLineResponseWithId';
  id: Scalars['String']['output'];
  response: UpdateOutboundShipmentLineResponse;
};

export type UpdateOutboundShipmentNameError = {
  __typename: 'UpdateOutboundShipmentNameError';
  error: UpdateNameErrorInterface;
};

export type UpdateOutboundShipmentNameInput = {
  id: Scalars['String']['input'];
  otherPartyId?: InputMaybe<Scalars['String']['input']>;
};

export type UpdateOutboundShipmentNameResponse =
  | InvoiceNode
  | UpdateOutboundShipmentNameError;

export type UpdateOutboundShipmentResponse =
  | InvoiceNode
  | NodeError
  | UpdateOutboundShipmentError;

export type UpdateOutboundShipmentResponseWithId = {
  __typename: 'UpdateOutboundShipmentResponseWithId';
  id: Scalars['String']['output'];
  response: UpdateOutboundShipmentResponse;
};

export type UpdateOutboundShipmentServiceLineError = {
  __typename: 'UpdateOutboundShipmentServiceLineError';
  error: UpdateOutboundShipmentServiceLineErrorInterface;
};

export type UpdateOutboundShipmentServiceLineErrorInterface = {
  description: Scalars['String']['output'];
};

export type UpdateOutboundShipmentServiceLineInput = {
  id: Scalars['String']['input'];
  itemId?: InputMaybe<Scalars['String']['input']>;
  name?: InputMaybe<Scalars['String']['input']>;
  note?: InputMaybe<Scalars['String']['input']>;
  tax?: InputMaybe<TaxInput>;
  totalBeforeTax?: InputMaybe<Scalars['Float']['input']>;
};

export type UpdateOutboundShipmentServiceLineResponse =
  | InvoiceLineNode
  | UpdateOutboundShipmentServiceLineError;

export type UpdateOutboundShipmentServiceLineResponseWithId = {
  __typename: 'UpdateOutboundShipmentServiceLineResponseWithId';
  id: Scalars['String']['output'];
  response: UpdateOutboundShipmentServiceLineResponse;
};

export enum UpdateOutboundShipmentStatusInput {
  Allocated = 'ALLOCATED',
  Picked = 'PICKED',
  Shipped = 'SHIPPED',
}

export type UpdateOutboundShipmentUnallocatedLineError = {
  __typename: 'UpdateOutboundShipmentUnallocatedLineError';
  error: UpdateOutboundShipmentUnallocatedLineErrorInterface;
};

export type UpdateOutboundShipmentUnallocatedLineErrorInterface = {
  description: Scalars['String']['output'];
};

export type UpdateOutboundShipmentUnallocatedLineInput = {
  id: Scalars['String']['input'];
  quantity: Scalars['Float']['input'];
};

export type UpdateOutboundShipmentUnallocatedLineResponse =
  | InvoiceLineNode
  | UpdateOutboundShipmentUnallocatedLineError;

export type UpdateOutboundShipmentUnallocatedLineResponseWithId = {
  __typename: 'UpdateOutboundShipmentUnallocatedLineResponseWithId';
  id: Scalars['String']['output'];
  response: UpdateOutboundShipmentUnallocatedLineResponse;
};

/**
 * All fields in the input object will be used to update the patient record.
 * This means that the caller also has to provide the fields that are not going to change.
 * For example, if the last_name is not provided, the last_name in the patient record will be cleared.
 */
export type UpdatePatientInput = {
  address1?: InputMaybe<Scalars['String']['input']>;
  code: Scalars['String']['input'];
  code2?: InputMaybe<Scalars['String']['input']>;
  dateOfBirth?: InputMaybe<Scalars['NaiveDate']['input']>;
  dateOfDeath?: InputMaybe<Scalars['NaiveDate']['input']>;
  firstName?: InputMaybe<Scalars['String']['input']>;
  gender?: InputMaybe<GenderType>;
  id: Scalars['String']['input'];
  isDeceased?: InputMaybe<Scalars['Boolean']['input']>;
  lastName?: InputMaybe<Scalars['String']['input']>;
  nextOfKinId?: InputMaybe<Scalars['String']['input']>;
  nextOfKinName?: InputMaybe<Scalars['String']['input']>;
  phone?: InputMaybe<Scalars['String']['input']>;
};

export type UpdatePatientResponse = PatientNode;

export type UpdatePluginDataInput = {
  data: Scalars['String']['input'];
  dataIdentifier: Scalars['String']['input'];
  id: Scalars['String']['input'];
  pluginCode: Scalars['String']['input'];
  relatedRecordId?: InputMaybe<Scalars['String']['input']>;
  storeId?: InputMaybe<Scalars['String']['input']>;
};

export type UpdatePluginDataResponse = PluginDataNode;

export type UpdatePrescriptionError = {
  __typename: 'UpdatePrescriptionError';
  error: UpdatePrescriptionErrorInterface;
};

export type UpdatePrescriptionErrorInterface = {
  description: Scalars['String']['output'];
};

export type UpdatePrescriptionInput = {
  clinicianId?: InputMaybe<NullableStringUpdate>;
  colour?: InputMaybe<Scalars['String']['input']>;
  comment?: InputMaybe<Scalars['String']['input']>;
  diagnosisId?: InputMaybe<NullableStringUpdate>;
  id: Scalars['String']['input'];
  insuranceDiscountAmount?: InputMaybe<Scalars['Float']['input']>;
  insuranceDiscountPercentage?: InputMaybe<Scalars['Float']['input']>;
  nameInsuranceJoinId?: InputMaybe<NullableStringUpdate>;
  patientId?: InputMaybe<Scalars['String']['input']>;
  prescriptionDate?: InputMaybe<Scalars['DateTime']['input']>;
  programId?: InputMaybe<NullableStringUpdate>;
  status?: InputMaybe<UpdatePrescriptionStatusInput>;
  theirReference?: InputMaybe<NullableStringUpdate>;
};

export type UpdatePrescriptionLineError = {
  __typename: 'UpdatePrescriptionLineError';
  error: UpdatePrescriptionLineErrorInterface;
};

export type UpdatePrescriptionLineErrorInterface = {
  description: Scalars['String']['output'];
};

export type UpdatePrescriptionLineInput = {
  id: Scalars['String']['input'];
  note?: InputMaybe<Scalars['String']['input']>;
  numberOfPacks?: InputMaybe<Scalars['Float']['input']>;
  prescribedQuantity?: InputMaybe<Scalars['Float']['input']>;
  stockLineId?: InputMaybe<Scalars['String']['input']>;
};

export type UpdatePrescriptionLineResponse =
  | InvoiceLineNode
  | UpdatePrescriptionLineError;

export type UpdatePrescriptionLineResponseWithId = {
  __typename: 'UpdatePrescriptionLineResponseWithId';
  id: Scalars['String']['output'];
  response: UpdatePrescriptionLineResponse;
};

export type UpdatePrescriptionResponse =
  | InvoiceNode
  | NodeError
  | UpdatePrescriptionError;

export type UpdatePrescriptionResponseWithId = {
  __typename: 'UpdatePrescriptionResponseWithId';
  id: Scalars['String']['output'];
  response: UpdatePrescriptionResponse;
};

export enum UpdatePrescriptionStatusInput {
  Cancelled = 'CANCELLED',
  Picked = 'PICKED',
  Verified = 'VERIFIED',
}

export type UpdatePrinterInput = {
  address: Scalars['String']['input'];
  description: Scalars['String']['input'];
  id: Scalars['String']['input'];
  labelHeight: Scalars['Int']['input'];
  labelWidth: Scalars['Int']['input'];
  port: Scalars['Int']['input'];
};

export type UpdatePrinterResponse = PrinterNode;

export type UpdateProgramEnrolmentInput = {
  /** Program document data */
  data: Scalars['JSON']['input'];
  parent: Scalars['String']['input'];
  patientId: Scalars['String']['input'];
  /** The schema id used for the program data */
  schemaId: Scalars['String']['input'];
  /** The program type */
  type: Scalars['String']['input'];
};

export type UpdateProgramEnrolmentResponse = ProgramEnrolmentNode;

export type UpdateProgramPatientInput = {
  /** Patient document data */
  data: Scalars['JSON']['input'];
  parent: Scalars['String']['input'];
  /** The schema id used for the patient data */
  schemaId: Scalars['String']['input'];
};

export type UpdateProgramPatientResponse = PatientNode;

export type UpdateRequestRequisitionError = {
  __typename: 'UpdateRequestRequisitionError';
  error: UpdateRequestRequisitionErrorInterface;
};

export type UpdateRequestRequisitionErrorInterface = {
  description: Scalars['String']['output'];
};

export type UpdateRequestRequisitionInput = {
  colour?: InputMaybe<Scalars['String']['input']>;
  comment?: InputMaybe<Scalars['String']['input']>;
  expectedDeliveryDate?: InputMaybe<Scalars['NaiveDate']['input']>;
  id: Scalars['String']['input'];
  maxMonthsOfStock?: InputMaybe<Scalars['Float']['input']>;
  minMonthsOfStock?: InputMaybe<Scalars['Float']['input']>;
  otherPartyId?: InputMaybe<Scalars['String']['input']>;
  status?: InputMaybe<UpdateRequestRequisitionStatusInput>;
  theirReference?: InputMaybe<Scalars['String']['input']>;
};

export type UpdateRequestRequisitionLineError = {
  __typename: 'UpdateRequestRequisitionLineError';
  error: UpdateRequestRequisitionLineErrorInterface;
};

export type UpdateRequestRequisitionLineErrorInterface = {
  description: Scalars['String']['output'];
};

export type UpdateRequestRequisitionLineInput = {
  comment?: InputMaybe<Scalars['String']['input']>;
  id: Scalars['String']['input'];
  optionId?: InputMaybe<Scalars['String']['input']>;
  requestedQuantity?: InputMaybe<Scalars['Float']['input']>;
};

export type UpdateRequestRequisitionLineResponse =
  | RequisitionLineNode
  | UpdateRequestRequisitionLineError;

export type UpdateRequestRequisitionLineResponseWithId = {
  __typename: 'UpdateRequestRequisitionLineResponseWithId';
  id: Scalars['String']['output'];
  response: UpdateRequestRequisitionLineResponse;
};

export type UpdateRequestRequisitionResponse =
  | RequisitionNode
  | UpdateRequestRequisitionError;

export type UpdateRequestRequisitionResponseWithId = {
  __typename: 'UpdateRequestRequisitionResponseWithId';
  id: Scalars['String']['output'];
  response: UpdateRequestRequisitionResponse;
};

export enum UpdateRequestRequisitionStatusInput {
  Sent = 'SENT',
}

export type UpdateResponseRequisitionError = {
  __typename: 'UpdateResponseRequisitionError';
  error: UpdateResponseRequisitionErrorInterface;
};

export type UpdateResponseRequisitionErrorInterface = {
  description: Scalars['String']['output'];
};

export type UpdateResponseRequisitionInput = {
  colour?: InputMaybe<Scalars['String']['input']>;
  comment?: InputMaybe<Scalars['String']['input']>;
  id: Scalars['String']['input'];
  status?: InputMaybe<UpdateResponseRequisitionStatusInput>;
  theirReference?: InputMaybe<Scalars['String']['input']>;
};

export type UpdateResponseRequisitionLineError = {
  __typename: 'UpdateResponseRequisitionLineError';
  error: UpdateResponseRequisitionLineErrorInterface;
};

export type UpdateResponseRequisitionLineErrorInterface = {
  description: Scalars['String']['output'];
};

export type UpdateResponseRequisitionLineInput = {
  additionInUnits?: InputMaybe<Scalars['Float']['input']>;
  averageMonthlyConsumption?: InputMaybe<Scalars['Float']['input']>;
  comment?: InputMaybe<Scalars['String']['input']>;
  daysOutOfStock?: InputMaybe<Scalars['Float']['input']>;
  expiringUnits?: InputMaybe<Scalars['Float']['input']>;
  id: Scalars['String']['input'];
  incomingUnits?: InputMaybe<Scalars['Float']['input']>;
  initialStockOnHand?: InputMaybe<Scalars['Float']['input']>;
  lossInUnits?: InputMaybe<Scalars['Float']['input']>;
  optionId?: InputMaybe<Scalars['String']['input']>;
  outgoingUnits?: InputMaybe<Scalars['Float']['input']>;
  requestedQuantity?: InputMaybe<Scalars['Float']['input']>;
  stockOnHand?: InputMaybe<Scalars['Float']['input']>;
  supplyQuantity?: InputMaybe<Scalars['Float']['input']>;
};

export type UpdateResponseRequisitionLineResponse =
  | RequisitionLineNode
  | UpdateResponseRequisitionLineError;

export type UpdateResponseRequisitionResponse =
  | RequisitionNode
  | UpdateResponseRequisitionError;

export enum UpdateResponseRequisitionStatusInput {
  Finalised = 'FINALISED',
}

export type UpdateResult = {
  __typename: 'UpdateResult';
  logo?: Maybe<Scalars['String']['output']>;
  theme?: Maybe<Scalars['String']['output']>;
};

export type UpdateReturnOtherPartyErrorInterface = {
  description: Scalars['String']['output'];
};

export type UpdateRnRFormInput = {
  comment?: InputMaybe<Scalars['String']['input']>;
  id: Scalars['String']['input'];
  lines: Array<UpdateRnRFormLineInput>;
  theirReference?: InputMaybe<Scalars['String']['input']>;
};

export type UpdateRnRFormLineInput = {
  adjustedQuantityConsumed: Scalars['Float']['input'];
  adjustments?: InputMaybe<Scalars['Float']['input']>;
  averageMonthlyConsumption: Scalars['Float']['input'];
  calculatedRequestedQuantity: Scalars['Float']['input'];
  comment?: InputMaybe<Scalars['String']['input']>;
  confirmed: Scalars['Boolean']['input'];
  enteredRequestedQuantity?: InputMaybe<Scalars['Float']['input']>;
  expiryDate?: InputMaybe<Scalars['NaiveDate']['input']>;
  finalBalance: Scalars['Float']['input'];
  id: Scalars['String']['input'];
  initialBalance: Scalars['Float']['input'];
  losses?: InputMaybe<Scalars['Float']['input']>;
  lowStock: LowStockStatus;
  maximumQuantity: Scalars['Float']['input'];
  minimumQuantity: Scalars['Float']['input'];
  quantityConsumed?: InputMaybe<Scalars['Float']['input']>;
  quantityReceived?: InputMaybe<Scalars['Float']['input']>;
  stockOutDuration: Scalars['Int']['input'];
};

export type UpdateRnRFormResponse = RnRFormNode;

export type UpdateSensorError = {
  __typename: 'UpdateSensorError';
  error: UpdateSensorErrorInterface;
};

export type UpdateSensorErrorInterface = {
  description: Scalars['String']['output'];
};

export type UpdateSensorInput = {
  id: Scalars['String']['input'];
  isActive?: InputMaybe<Scalars['Boolean']['input']>;
  locationId?: InputMaybe<NullableStringUpdate>;
  name?: InputMaybe<Scalars['String']['input']>;
};

export type UpdateSensorResponse = SensorNode | UpdateSensorError;

export type UpdateStockLineError = {
  __typename: 'UpdateStockLineError';
  error: UpdateStockLineErrorInterface;
};

export type UpdateStockLineErrorInterface = {
  description: Scalars['String']['output'];
};

export type UpdateStockLineInput = {
  /** Empty barcode will unlink barcode from StockLine */
  barcode?: InputMaybe<Scalars['String']['input']>;
  batch?: InputMaybe<Scalars['String']['input']>;
  costPricePerPack?: InputMaybe<Scalars['Float']['input']>;
  expiryDate?: InputMaybe<Scalars['NaiveDate']['input']>;
  id: Scalars['String']['input'];
  itemVariantId?: InputMaybe<NullableStringUpdate>;
  location?: InputMaybe<NullableStringUpdate>;
  onHold?: InputMaybe<Scalars['Boolean']['input']>;
  sellPricePerPack?: InputMaybe<Scalars['Float']['input']>;
};

export type UpdateStockLineLineResponse = StockLineNode | UpdateStockLineError;

export type UpdateStocktakeError = {
  __typename: 'UpdateStocktakeError';
  error: UpdateStocktakeErrorInterface;
};

export type UpdateStocktakeErrorInterface = {
  description: Scalars['String']['output'];
};

export type UpdateStocktakeInput = {
  comment?: InputMaybe<Scalars['String']['input']>;
  description?: InputMaybe<Scalars['String']['input']>;
  id: Scalars['String']['input'];
  isLocked?: InputMaybe<Scalars['Boolean']['input']>;
  status?: InputMaybe<UpdateStocktakeStatusInput>;
  stocktakeDate?: InputMaybe<Scalars['NaiveDate']['input']>;
};

export type UpdateStocktakeLineError = {
  __typename: 'UpdateStocktakeLineError';
  error: UpdateStocktakeLineErrorInterface;
};

export type UpdateStocktakeLineErrorInterface = {
  description: Scalars['String']['output'];
};

export type UpdateStocktakeLineInput = {
  batch?: InputMaybe<Scalars['String']['input']>;
  comment?: InputMaybe<Scalars['String']['input']>;
  costPricePerPack?: InputMaybe<Scalars['Float']['input']>;
  countedNumberOfPacks?: InputMaybe<Scalars['Float']['input']>;
  expiryDate?: InputMaybe<Scalars['NaiveDate']['input']>;
  id: Scalars['String']['input'];
  inventoryAdjustmentReasonId?: InputMaybe<Scalars['String']['input']>;
  itemVariantId?: InputMaybe<NullableStringUpdate>;
  location?: InputMaybe<NullableStringUpdate>;
  note?: InputMaybe<Scalars['String']['input']>;
  packSize?: InputMaybe<Scalars['Float']['input']>;
  sellPricePerPack?: InputMaybe<Scalars['Float']['input']>;
  snapshotNumberOfPacks?: InputMaybe<Scalars['Float']['input']>;
};

export type UpdateStocktakeLineResponse =
  | StocktakeLineNode
  | UpdateStocktakeLineError;

export type UpdateStocktakeLineResponseWithId = {
  __typename: 'UpdateStocktakeLineResponseWithId';
  id: Scalars['String']['output'];
  response: UpdateStocktakeLineResponse;
};

export type UpdateStocktakeResponse = StocktakeNode | UpdateStocktakeError;

export type UpdateStocktakeResponseWithId = {
  __typename: 'UpdateStocktakeResponseWithId';
  id: Scalars['String']['output'];
  response: UpdateStocktakeResponse;
};

export enum UpdateStocktakeStatusInput {
  Finalised = 'FINALISED',
}

export type UpdateSupplierReturnInput = {
  colour?: InputMaybe<Scalars['String']['input']>;
  comment?: InputMaybe<Scalars['String']['input']>;
  id: Scalars['String']['input'];
  onHold?: InputMaybe<Scalars['Boolean']['input']>;
  status?: InputMaybe<UpdateSupplierReturnStatusInput>;
  theirReference?: InputMaybe<Scalars['String']['input']>;
  transportReference?: InputMaybe<Scalars['String']['input']>;
};

export type UpdateSupplierReturnLinesInput = {
  supplierReturnId: Scalars['String']['input'];
  supplierReturnLines: Array<SupplierReturnLineInput>;
};

export type UpdateSupplierReturnLinesResponse = InvoiceNode;

export type UpdateSupplierReturnOtherPartyError = {
  __typename: 'UpdateSupplierReturnOtherPartyError';
  error: UpdateReturnOtherPartyErrorInterface;
};

export type UpdateSupplierReturnOtherPartyInput = {
  id: Scalars['String']['input'];
  otherPartyId?: InputMaybe<Scalars['String']['input']>;
};

export type UpdateSupplierReturnOtherPartyResponse =
  | InvoiceNode
  | UpdateSupplierReturnOtherPartyError;

export type UpdateSupplierReturnResponse = InvoiceNode;

export enum UpdateSupplierReturnStatusInput {
  Picked = 'PICKED',
  Shipped = 'SHIPPED',
}

export type UpdateSyncSettingsResponse = SyncErrorNode | SyncSettingsNode;

export type UpdateTemperatureBreachInput = {
  comment?: InputMaybe<Scalars['String']['input']>;
  id: Scalars['String']['input'];
  unacknowledged: Scalars['Boolean']['input'];
};

export type UpdateTemperatureBreachResponse = TemperatureBreachNode;

export type UpdateUserError = {
  __typename: 'UpdateUserError';
  error: UpdateUserErrorInterface;
};

export type UpdateUserErrorInterface = {
  description: Scalars['String']['output'];
};

export type UpdateUserNode = {
  __typename: 'UpdateUserNode';
  lastSuccessfulSync?: Maybe<Scalars['DateTime']['output']>;
};

export type UpdateUserResponse = UpdateUserError | UpdateUserNode;

export type UpdateVaccinationError = {
  __typename: 'UpdateVaccinationError';
  error: UpdateVaccinationErrorInterface;
};

export type UpdateVaccinationErrorInterface = {
  description: Scalars['String']['output'];
};

export type UpdateVaccinationInput = {
  clinicianId?: InputMaybe<NullableStringUpdate>;
  comment?: InputMaybe<Scalars['String']['input']>;
  facilityFreeText?: InputMaybe<NullableStringUpdate>;
  facilityNameId?: InputMaybe<NullableStringUpdate>;
  given?: InputMaybe<Scalars['Boolean']['input']>;
  id: Scalars['String']['input'];
  notGivenReason?: InputMaybe<Scalars['String']['input']>;
  stockLineId?: InputMaybe<NullableStringUpdate>;
  updateTransactions?: InputMaybe<Scalars['Boolean']['input']>;
  vaccinationDate?: InputMaybe<Scalars['NaiveDate']['input']>;
};

export type UpdateVaccinationResponse =
  | UpdateVaccinationError
  | VaccinationNode;

export type UpdateVaccineCourseError = {
  __typename: 'UpdateVaccineCourseError';
  error: UpdateVaccineCourseErrorInterface;
};

export type UpdateVaccineCourseErrorInterface = {
  description: Scalars['String']['output'];
};

export type UpdateVaccineCourseInput = {
  coverageRate: Scalars['Float']['input'];
  demographicId?: InputMaybe<Scalars['String']['input']>;
  doses: Array<UpsertVaccineCourseDoseInput>;
  id: Scalars['String']['input'];
  isActive: Scalars['Boolean']['input'];
  name?: InputMaybe<Scalars['String']['input']>;
  vaccineItems: Array<UpsertVaccineCourseItemInput>;
  wastageRate: Scalars['Float']['input'];
};

export type UpdateVaccineCourseResponse =
  | UpdateVaccineCourseError
  | VaccineCourseNode;

export type UploadedPluginError = {
  __typename: 'UploadedPluginError';
  error: UploadedPluginErrorVariant;
};

export enum UploadedPluginErrorVariant {
  CannotParseFile = 'CANNOT_PARSE_FILE',
}

export type UploadedPluginInfoResponse = PluginInfoNode | UploadedPluginError;

export type UpsertBundledItemError = {
  __typename: 'UpsertBundledItemError';
  error: UpsertBundledItemErrorInterface;
};

export type UpsertBundledItemErrorInterface = {
  description: Scalars['String']['output'];
};

export type UpsertBundledItemInput = {
  bundledItemVariantId: Scalars['String']['input'];
  id: Scalars['String']['input'];
  principalItemVariantId: Scalars['String']['input'];
  ratio: Scalars['Float']['input'];
};

export type UpsertBundledItemResponse =
  | BundledItemNode
  | UpsertBundledItemError;

export type UpsertItemVariantError = {
  __typename: 'UpsertItemVariantError';
  error: UpsertItemVariantErrorInterface;
};

export type UpsertItemVariantErrorInterface = {
  description: Scalars['String']['output'];
};

export type UpsertItemVariantInput = {
  coldStorageTypeId?: InputMaybe<Scalars['String']['input']>;
  id: Scalars['String']['input'];
  itemId: Scalars['String']['input'];
  manufacturerId?: InputMaybe<Scalars['String']['input']>;
  name: Scalars['String']['input'];
  packagingVariants: Array<PackagingVariantInput>;
};

export type UpsertLogLevelInput = {
  level: LogLevelEnum;
};

export type UpsertLogLevelResponse = {
  __typename: 'UpsertLogLevelResponse';
  level: LogLevelEnum;
};

export type UpsertPackVariantResponse =
  | ItemVariantNode
  | UpsertItemVariantError;

export type UpsertVaccineCourseDoseInput = {
  customAgeLabel?: InputMaybe<Scalars['String']['input']>;
  id: Scalars['String']['input'];
  label: Scalars['String']['input'];
  maxAge: Scalars['Float']['input'];
  minAge: Scalars['Float']['input'];
  minIntervalDays: Scalars['Int']['input'];
};

export type UpsertVaccineCourseItemInput = {
  id: Scalars['String']['input'];
  itemId: Scalars['String']['input'];
};

export type UseSuggestedQuantityError = {
  __typename: 'UseSuggestedQuantityError';
  error: UseSuggestedQuantityErrorInterface;
};

export type UseSuggestedQuantityErrorInterface = {
  description: Scalars['String']['output'];
};

export type UseSuggestedQuantityInput = {
  requestRequisitionId: Scalars['String']['input'];
};

export type UseSuggestedQuantityResponse =
  | RequisitionLineConnector
  | UseSuggestedQuantityError;

export type UserNode = {
  __typename: 'UserNode';
  defaultStore?: Maybe<UserStoreNode>;
  /** The user's email address */
  email?: Maybe<Scalars['String']['output']>;
  firstName?: Maybe<Scalars['String']['output']>;
  jobTitle?: Maybe<Scalars['String']['output']>;
  language: LanguageType;
  lastName?: Maybe<Scalars['String']['output']>;
  permissions: UserStorePermissionConnector;
  phoneNumber?: Maybe<Scalars['String']['output']>;
  stores: UserStoreConnector;
  /** Internal user id */
  userId: Scalars['String']['output'];
  username: Scalars['String']['output'];
};

export type UserNodePermissionsArgs = {
  storeId?: InputMaybe<Scalars['String']['input']>;
};

export enum UserPermission {
  AssetCatalogueItemMutate = 'ASSET_CATALOGUE_ITEM_MUTATE',
  AssetMutate = 'ASSET_MUTATE',
  AssetQuery = 'ASSET_QUERY',
  ColdChainApi = 'COLD_CHAIN_API',
  CreateRepack = 'CREATE_REPACK',
  CustomerReturnMutate = 'CUSTOMER_RETURN_MUTATE',
  CustomerReturnQuery = 'CUSTOMER_RETURN_QUERY',
  DocumentMutate = 'DOCUMENT_MUTATE',
  DocumentQuery = 'DOCUMENT_QUERY',
  EditCentralData = 'EDIT_CENTRAL_DATA',
  InboundShipmentMutate = 'INBOUND_SHIPMENT_MUTATE',
  InboundShipmentQuery = 'INBOUND_SHIPMENT_QUERY',
  InventoryAdjustmentMutate = 'INVENTORY_ADJUSTMENT_MUTATE',
  ItemMutate = 'ITEM_MUTATE',
  ItemNamesCodesAndUnitsMutate = 'ITEM_NAMES_CODES_AND_UNITS_MUTATE',
  LocationMutate = 'LOCATION_MUTATE',
  LogQuery = 'LOG_QUERY',
  NamePropertiesMutate = 'NAME_PROPERTIES_MUTATE',
  OutboundShipmentMutate = 'OUTBOUND_SHIPMENT_MUTATE',
  OutboundShipmentQuery = 'OUTBOUND_SHIPMENT_QUERY',
  PatientMutate = 'PATIENT_MUTATE',
  PatientQuery = 'PATIENT_QUERY',
  PrescriptionMutate = 'PRESCRIPTION_MUTATE',
  PrescriptionQuery = 'PRESCRIPTION_QUERY',
  Report = 'REPORT',
  RequisitionCreateOutboundShipment = 'REQUISITION_CREATE_OUTBOUND_SHIPMENT',
  RequisitionMutate = 'REQUISITION_MUTATE',
  RequisitionQuery = 'REQUISITION_QUERY',
  RequisitionSend = 'REQUISITION_SEND',
  RnRFormMutate = 'RN_R_FORM_MUTATE',
  RnRFormQuery = 'RN_R_FORM_QUERY',
  SensorMutate = 'SENSOR_MUTATE',
  SensorQuery = 'SENSOR_QUERY',
  ServerAdmin = 'SERVER_ADMIN',
  StocktakeMutate = 'STOCKTAKE_MUTATE',
  StocktakeQuery = 'STOCKTAKE_QUERY',
  StockLineMutate = 'STOCK_LINE_MUTATE',
  StockLineQuery = 'STOCK_LINE_QUERY',
  StoreAccess = 'STORE_ACCESS',
  SupplierReturnMutate = 'SUPPLIER_RETURN_MUTATE',
  SupplierReturnQuery = 'SUPPLIER_RETURN_QUERY',
  TemperatureBreachQuery = 'TEMPERATURE_BREACH_QUERY',
  TemperatureLogQuery = 'TEMPERATURE_LOG_QUERY',
}

export type UserResponse = UserNode;

export type UserStoreConnector = {
  __typename: 'UserStoreConnector';
  nodes: Array<UserStoreNode>;
  totalCount: Scalars['Int']['output'];
};

export type UserStoreNode = {
  __typename: 'UserStoreNode';
  code: Scalars['String']['output'];
  createdDate?: Maybe<Scalars['NaiveDate']['output']>;
  homeCurrencyCode?: Maybe<Scalars['String']['output']>;
  id: Scalars['String']['output'];
  isDisabled: Scalars['Boolean']['output'];
  name: Scalars['String']['output'];
  nameId: Scalars['String']['output'];
  preferences: StorePreferenceNode;
  storeMode: StoreModeNodeType;
};

export type UserStorePermissionConnector = {
  __typename: 'UserStorePermissionConnector';
  nodes: Array<UserStorePermissionNode>;
  totalCount: Scalars['Int']['output'];
};

export type UserStorePermissionNode = {
  __typename: 'UserStorePermissionNode';
  context: Array<Scalars['String']['output']>;
  permissions: Array<UserPermission>;
  storeId: Scalars['String']['output'];
};

export type VaccinationCardItemNode = {
  __typename: 'VaccinationCardItemNode';
  batch?: Maybe<Scalars['String']['output']>;
  customAgeLabel?: Maybe<Scalars['String']['output']>;
  facilityName?: Maybe<Scalars['String']['output']>;
  given?: Maybe<Scalars['Boolean']['output']>;
  id: Scalars['String']['output'];
  label: Scalars['String']['output'];
  maxAgeMonths: Scalars['Float']['output'];
  minAgeMonths: Scalars['Float']['output'];
  minIntervalDays: Scalars['Int']['output'];
  status?: Maybe<VaccinationCardItemNodeStatus>;
  stockLine?: Maybe<StockLineNode>;
  suggestedDate?: Maybe<Scalars['NaiveDate']['output']>;
  vaccinationDate?: Maybe<Scalars['NaiveDate']['output']>;
  vaccinationId?: Maybe<Scalars['String']['output']>;
  vaccineCourseDoseId: Scalars['String']['output'];
  vaccineCourseId: Scalars['String']['output'];
};

export type VaccinationCardItemNodeFacilityNameArgs = {
  storeId: Scalars['String']['input'];
};

export enum VaccinationCardItemNodeStatus {
  Given = 'GIVEN',
  Late = 'LATE',
  NotGiven = 'NOT_GIVEN',
  Pending = 'PENDING',
}

export type VaccinationCardNode = {
  __typename: 'VaccinationCardNode';
  enrolmentStoreId?: Maybe<Scalars['String']['output']>;
  id: Scalars['String']['output'];
  items: Array<VaccinationCardItemNode>;
  patientFirstName?: Maybe<Scalars['String']['output']>;
  patientLastName?: Maybe<Scalars['String']['output']>;
  programName: Scalars['String']['output'];
};

export type VaccinationCardResponse = NodeError | VaccinationCardNode;

export type VaccinationNode = {
  __typename: 'VaccinationNode';
  clinician?: Maybe<ClinicianNode>;
  clinicianId?: Maybe<Scalars['String']['output']>;
  comment?: Maybe<Scalars['String']['output']>;
  facilityFreeText?: Maybe<Scalars['String']['output']>;
  facilityName?: Maybe<Scalars['String']['output']>;
  facilityNameId?: Maybe<Scalars['String']['output']>;
  given: Scalars['Boolean']['output'];
  id: Scalars['String']['output'];
  invoice?: Maybe<InvoiceNode>;
  invoiceId?: Maybe<Scalars['String']['output']>;
  notGivenReason?: Maybe<Scalars['String']['output']>;
  stockLine?: Maybe<StockLineNode>;
  vaccinationDate: Scalars['NaiveDate']['output'];
};

export type VaccineCourseConnector = {
  __typename: 'VaccineCourseConnector';
  nodes: Array<VaccineCourseNode>;
  totalCount: Scalars['Int']['output'];
};

export type VaccineCourseDoseNode = {
  __typename: 'VaccineCourseDoseNode';
  customAgeLabel?: Maybe<Scalars['String']['output']>;
  id: Scalars['String']['output'];
  label: Scalars['String']['output'];
  maxAgeMonths: Scalars['Float']['output'];
  minAgeMonths: Scalars['Float']['output'];
  minIntervalDays: Scalars['Int']['output'];
  /** Will return deleted vaccine courses as well, to support display of existing vaccinations. */
  vaccineCourse: VaccineCourseNode;
};

export type VaccineCourseDoseResponse = NodeError | VaccineCourseDoseNode;

export type VaccineCourseFilterInput = {
  id?: InputMaybe<EqualFilterStringInput>;
  name?: InputMaybe<StringFilterInput>;
  programId?: InputMaybe<EqualFilterStringInput>;
};

export type VaccineCourseItemNode = {
  __typename: 'VaccineCourseItemNode';
  id: Scalars['String']['output'];
  itemId: Scalars['String']['output'];
  name: Scalars['String']['output'];
};

export type VaccineCourseMutations = {
  __typename: 'VaccineCourseMutations';
  deleteVaccineCourse: DeleteVaccineCourseResponse;
  insertVaccineCourse: InsertVaccineCourseResponse;
  updateVaccineCourse: UpdateVaccineCourseResponse;
};

export type VaccineCourseMutationsDeleteVaccineCourseArgs = {
  vaccineCourseId: Scalars['String']['input'];
};

export type VaccineCourseMutationsInsertVaccineCourseArgs = {
  input: InsertVaccineCourseInput;
  storeId: Scalars['String']['input'];
};

export type VaccineCourseMutationsUpdateVaccineCourseArgs = {
  input: UpdateVaccineCourseInput;
  storeId: Scalars['String']['input'];
};

export type VaccineCourseNode = {
  __typename: 'VaccineCourseNode';
  coverageRate: Scalars['Float']['output'];
  demographic?: Maybe<DemographicNode>;
  demographicId?: Maybe<Scalars['String']['output']>;
  id: Scalars['String']['output'];
  isActive: Scalars['Boolean']['output'];
  name: Scalars['String']['output'];
  programId: Scalars['String']['output'];
  vaccineCourseDoses?: Maybe<Array<VaccineCourseDoseNode>>;
  vaccineCourseItems?: Maybe<Array<VaccineCourseItemNode>>;
  wastageRate: Scalars['Float']['output'];
};

export type VaccineCourseResponse = NodeError | VaccineCourseNode;

export enum VaccineCourseSortFieldInput {
  Name = 'name',
}

export type VaccineCourseSortInput = {
  desc?: InputMaybe<Scalars['Boolean']['input']>;
  key: VaccineCourseSortFieldInput;
};

export type VaccineCoursesResponse = VaccineCourseConnector;

export type ValueTypeNotCorrect = UpdateIndicatorValueErrorInterface & {
  __typename: 'ValueTypeNotCorrect';
  description: Scalars['String']['output'];
};

export enum VenCategoryType {
  E = 'E',
  N = 'N',
  NotAssigned = 'NOT_ASSIGNED',
  V = 'V',
}<|MERGE_RESOLUTION|>--- conflicted
+++ resolved
@@ -238,18 +238,14 @@
   shipmentId: Scalars['String']['input'];
 };
 
-<<<<<<< HEAD
-export type AdjustmentReasonNotProvided = InsertStocktakeLineErrorInterface &
-  UpdateStocktakeLineErrorInterface & {
-    __typename: 'AdjustmentReasonNotProvided';
-    description: Scalars['String']['output'];
-  };
-=======
-export type AdjustmentReasonNotProvided = InsertInventoryAdjustmentErrorInterface & InsertStockLineErrorInterface & InsertStocktakeLineErrorInterface & UpdateStocktakeLineErrorInterface & {
-  __typename: 'AdjustmentReasonNotProvided';
-  description: Scalars['String']['output'];
-};
->>>>>>> 8420d39f
+export type AdjustmentReasonNotProvided =
+  InsertInventoryAdjustmentErrorInterface &
+    InsertStockLineErrorInterface &
+    InsertStocktakeLineErrorInterface &
+    UpdateStocktakeLineErrorInterface & {
+      __typename: 'AdjustmentReasonNotProvided';
+      description: Scalars['String']['output'];
+    };
 
 export type AdjustmentReasonNotValid = InsertStocktakeLineErrorInterface &
   UpdateStocktakeLineErrorInterface & {
