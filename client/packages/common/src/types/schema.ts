--- conflicted
+++ resolved
@@ -1406,7 +1406,6 @@
   response: InsertOutboundShipmentUnallocatedLineResponse;
 };
 
-<<<<<<< HEAD
 export type InsertPatientInput = {
   /** Patient document data */
   data: Scalars['JSON'];
@@ -1428,7 +1427,6 @@
 
 export type InsertProgramEnrolmentResponse = ProgramEnrolmentNode;
 
-=======
 export type InsertProgramRequestRequisitionError = {
   __typename: 'InsertProgramRequestRequisitionError';
   error: InsertProgramRequestRequisitionErrorInterface;
@@ -1438,7 +1436,6 @@
   description: Scalars['String'];
 };
 
->>>>>>> caa3c882
 export type InsertProgramRequestRequisitionInput = {
   colour?: InputMaybe<Scalars['String']>;
   comment?: InputMaybe<Scalars['String']>;
@@ -2051,14 +2048,14 @@
 
 export type MasterListsResponse = MasterListConnector;
 
-<<<<<<< HEAD
+export type MaxOrdersReachedForPeriod = InsertProgramRequestRequisitionErrorInterface & {
+  __typename: 'MaxOrdersReachedForPeriod';
+  description: Scalars['String'];
+};
+
 export type MergeRequiredError = UpdateDocumentErrorInterface & {
   __typename: 'MergeRequiredError';
   autoMerge?: Maybe<RawDocumentNode>;
-=======
-export type MaxOrdersReachedForPeriod = InsertProgramRequestRequisitionErrorInterface & {
-  __typename: 'MaxOrdersReachedForPeriod';
->>>>>>> caa3c882
   description: Scalars['String'];
 };
 
@@ -2108,17 +2105,13 @@
   insertOutboundShipmentLine: InsertOutboundShipmentLineResponse;
   insertOutboundShipmentServiceLine: InsertOutboundShipmentServiceLineResponse;
   insertOutboundShipmentUnallocatedLine: InsertOutboundShipmentUnallocatedLineResponse;
-<<<<<<< HEAD
   insertPatient: InsertPatientResponse;
   /**
    * Enrols a patient into a program by adding a program document to the patient's documents.
    * Every patient can only have one program document of each program type.
    */
   insertProgramEnrolment: InsertProgramEnrolmentResponse;
-  insertProgramRequestRequisition: InsertRequestRequisitionResponse;
-=======
   insertProgramRequestRequisition: InsertProgramRequestRequisitionResponse;
->>>>>>> caa3c882
   insertRequestRequisition: InsertRequestRequisitionResponse;
   insertRequestRequisitionLine: InsertRequestRequisitionLineResponse;
   insertStocktake: InsertStocktakeResponse;
