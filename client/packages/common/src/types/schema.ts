--- conflicted
+++ resolved
@@ -1064,11 +1064,6 @@
     invoiceLines: InvoiceLineConnector;
   };
 
-export type CannnotFindItemByCode = InsertPurchaseOrderLineErrorInterface & {
-  __typename: 'CannnotFindItemByCode';
-  description: Scalars['String']['output'];
-};
-
 export type CannotChangeStatusOfInvoiceOnHold = UpdateErrorInterface &
   UpdateInboundShipmentErrorInterface & {
     __typename: 'CannotChangeStatusOfInvoiceOnHold';
@@ -1125,18 +1120,11 @@
       description: Scalars['String']['output'];
     };
 
-<<<<<<< HEAD
-export type CannotEditPurchaseOrder = InsertPurchaseOrderLineErrorInterface & {
-  __typename: 'CannotEditPurchaseOrder';
-  description: Scalars['String']['output'];
-};
-=======
 export type CannotEditPurchaseOrder =
   AddToPurchaseOrderFromMasterListErrorInterface & {
     __typename: 'CannotEditPurchaseOrder';
     description: Scalars['String']['output'];
   };
->>>>>>> f51c170c
 
 export type CannotEditRequisition = AddFromMasterListErrorInterface &
   CreateRequisitionShipmentErrorInterface &
@@ -2754,7 +2742,6 @@
   ItemId = 'itemId',
   LocationId = 'locationId',
   OtherPartyId = 'otherPartyId',
-  PurchaseOrderId = 'purchaseOrderId',
   RequisitionId = 'requisitionId',
   StockLineId = 'stockLineId',
 }
@@ -2772,7 +2759,6 @@
   InsertOutboundShipmentServiceLineErrorInterface &
   InsertOutboundShipmentUnallocatedLineErrorInterface &
   InsertPrescriptionLineErrorInterface &
-  InsertPurchaseOrderLineErrorInterface &
   InsertRequestRequisitionLineErrorInterface &
   InsertResponseRequisitionLineErrorInterface &
   SetPrescribedQuantityErrorInterface &
@@ -3619,31 +3605,13 @@
   supplierId: Scalars['String']['input'];
 };
 
-export type InsertPurchaseOrderLineError = {
-  __typename: 'InsertPurchaseOrderLineError';
-  error: InsertPurchaseOrderLineErrorInterface;
-};
-
-export type InsertPurchaseOrderLineErrorInterface = {
-  description: Scalars['String']['output'];
-};
-
-export type InsertPurchaseOrderLineFromCsvInput = {
-  itemCode: Scalars['String']['input'];
-  purchaseOrderId: Scalars['String']['input'];
-  requestedNumberOfUnits?: InputMaybe<Scalars['Float']['input']>;
-  requestedPackSize?: InputMaybe<Scalars['Float']['input']>;
-};
-
 export type InsertPurchaseOrderLineInput = {
   id: Scalars['String']['input'];
   itemId: Scalars['String']['input'];
   purchaseOrderId: Scalars['String']['input'];
 };
 
-export type InsertPurchaseOrderLineResponse =
-  | IdResponse
-  | InsertPurchaseOrderLineError;
+export type InsertPurchaseOrderLineResponse = IdResponse;
 
 export type InsertPurchaseOrderResponse = IdResponse;
 
@@ -5105,7 +5073,6 @@
   insertProgramResponseRequisition: InsertProgramResponseRequisitionResponse;
   insertPurchaseOrder: InsertPurchaseOrderResponse;
   insertPurchaseOrderLine: InsertPurchaseOrderLineResponse;
-  insertPurchaseOrderLineFromCsv: InsertPurchaseOrderLineResponse;
   insertRepack: InsertRepackResponse;
   insertRequestRequisition: InsertRequestRequisitionResponse;
   insertRequestRequisitionLine: InsertRequestRequisitionLineResponse;
@@ -5512,11 +5479,6 @@
   storeId: Scalars['String']['input'];
 };
 
-export type MutationsInsertPurchaseOrderLineFromCsvArgs = {
-  input: InsertPurchaseOrderLineFromCsvInput;
-  storeId: Scalars['String']['input'];
-};
-
 export type MutationsInsertRepackArgs = {
   input: InsertRepackInput;
   storeId: Scalars['String']['input'];
@@ -6133,14 +6095,6 @@
   vvmStatusId?: InputMaybe<Scalars['String']['input']>;
 };
 
-export type PackSizeCodeCombinationExists =
-  InsertPurchaseOrderLineErrorInterface & {
-    __typename: 'PackSizeCodeCombinationExists';
-    description: Scalars['String']['output'];
-    itemCode: Scalars['String']['output'];
-    requestedPackSize: Scalars['Float']['output'];
-  };
-
 export type PackagingVariantInput = {
   id: Scalars['String']['input'];
   name: Scalars['String']['input'];
@@ -6828,12 +6782,6 @@
   /** Sort query result by `key` */
   key: PurchaseOrderLineSortFieldInput;
 };
-
-export type PurchaseOrderLineWithIdExists =
-  InsertPurchaseOrderLineErrorInterface & {
-    __typename: 'PurchaseOrderLineWithIdExists';
-    description: Scalars['String']['output'];
-  };
 
 export type PurchaseOrderLinesResponse = PurchaseOrderLineConnector;
 
