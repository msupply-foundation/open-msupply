--- conflicted
+++ resolved
@@ -32,11 +32,7 @@
       DateUtils.getDaysInMonth(threeMonthsAgo);
     const dob = DateUtils.addDays(threeMonthsAgo, -2);
     const result = getDisplayAge(dob);
-<<<<<<< HEAD
-    expect(result).toBe('3 months, 3 days');
-=======
     expect(result).toBe(`3 months, ${2 + dayOffset} days`);
->>>>>>> d9b69938
   });
 
   it('returns age in days when patient is less than 1 month old', () => {
