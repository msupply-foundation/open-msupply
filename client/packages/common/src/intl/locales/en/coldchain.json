--- conflicted
+++ resolved
@@ -30,11 +30,7 @@
   "error.unable-to-save-asset": "Unable to save asset",
   "error.unable-to-save-log": "Unable to save log",
   "error.unable-to-scan": "Unable to scan QR code",
-<<<<<<< HEAD
-  "error.too-many-datapoints": "Warning: There are too many data points to display. Please reduce the date range or apply another filter to view all the data.",
-=======
   "error.too-many-datapoints": "Warning: There are too many data points to display. Please reduce the date range or number of sensors to view all the data.",
->>>>>>> 9c9cc4d1
   "filename.asset-import-example": "Example Asset Item Import",
   "filename.cce": "equipment upload template",
   "filename.cce-failed-uploads": "Assets failed to upload",
