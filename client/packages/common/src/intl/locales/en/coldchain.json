--- conflicted
+++ resolved
@@ -9,10 +9,8 @@
   "button.view-details": "View Details",
   "error.immunisations-not-found": "Immunizations not found",
   "button.add-new-program": "New Program",
-<<<<<<< HEAD
-  "button.add-new-immunisation": "New Immunization",
   "heading.schedule": "Schedule",
-  "label.immunisation-name": "Immunization Name",
+  "label.immunisation-name": "Vaccine Course Name",
   "label.demographic-group": "Demographic Group",
   "label.coverage-rate": "Coverage Rate",
   "label.wastage-rate": "Wastage Rate",
@@ -21,8 +19,6 @@
   "label.calculate-demand": "Include in demand calculations",
   "label.day": "day",
   "label.target-demographic": "Target Demographic",
-=======
->>>>>>> e26e365e
   "error.no-immunisation-programs": "No Immunization programs found",
   "error.asset-not-found": "Asset not found",
   "button.create-log-reason": "Create log reason",
