--- conflicted
+++ resolved
@@ -2,15 +2,12 @@
   "control.adherence-status-warning": "Pill Count: after last visit = {{previousCountOnHand}} < before visit = {{remainingCount}}",
   "control.note.text-label": "Text",
   "control.note.author-label": "Author",
-<<<<<<< HEAD
-  "label.total-quantity": "Total Quantity"
-=======
   "control.search.searching-label": "Searching...",
   "control.search.no-results-label": "No results",
   "control.search.search-placeholder": "Search...",
   "control.search.search-patient-placeholder": "Search by patient code...",
   "control.search.error.no-document": "Unable to access requested document",
   "control.search.error.no-data": "Unable to extract path \"{{docPath}}\" from document",
-  "control.search.below-min-chars": "Please enter at least {{minChars}} characters"
->>>>>>> e81da738
+  "control.search.below-min-chars": "Please enter at least {{minChars}} characters",
+  "label.total-quantity": "Total Quantity"
 }