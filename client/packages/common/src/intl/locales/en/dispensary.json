{
  "button-save-as-visited": "Save as Visited",
  "button.add-contact-trace": "Add Contact",
  "button.add-encounter": "Add Encounter",
  "button.add-program": "Add Program",
  "button.edit-linked-patient": "Edit Linked Patient",
  "button.link-contact-to-patient": "Link to Patient",
  "button.new-patient": "New Patient",
  "button.new-prescription": "New Prescription",
  "button.unlink-patient": "Unlink Patient",
  "error.contact-trace-not-created": "Unable to create contact trace",
  "error.encounter-not-created": "Unable to create encounter",
  "error.encounter-not-found": "Encounter not found.",
  "error.failed-to-create-prescription": "Failed to create prescription!",
  "error.no-prescriptions": "There are no Prescriptions to display.",
  "error.prescription-not-found": "Prescription not found.",
  "filename.patients": "patients",
  "filename.prescriptions": "Prescriptions",
  "heading.dispensary-details": "Dispensary Details",
  "label.additional-info": "Additional Info",
  "label.age": "Age",
<<<<<<< HEAD
  "label.any": "Any",
=======
  "label.clinician": "Clinician",
  "label.contact": "Contact",
  "label.contact-trace-status": "Status",
  "label.customer-name": "Customer Name",
  "label.date-of-birth": "Date of Birth",
>>>>>>> 6c6e3ee0
  "label.details": "Details",
  "label.directions": "Directions",
  "label.edit-encounter": "Edit Encounter",
  "label.encounter-status": "Status",
  "label.entered-by": "Entered by",
  "label.entered-on": "Entered on",
  "label.gender": "Gender",
  "label.linked-patient": "Linked Patient",
  "label.more": "More...",
  "label.new-contact-trace": "Add Contact",
  "label.new-encounter": "New Encounter",
  "label.note": "Note",
  "label.patient": "Patient",
  "label.patient-details": "Patient Details",
  "label.patients": "Patients",
  "label.previous-encounters": "Previous Encounters",
  "label.program-enrolment": "Program Enrolment",
  "label.recorded-contact-differs": "Recorded Contact: {{recordedName}}",
  "label.search-results": "Search results",
  "label.visit-date": "Visit Date",
  "label.visit-end": "End",
  "label.visit-notes": "Notes",
  "label.visit-start": "Start",
  "messages.click-to-fetch": "Click to fetch patient record from central server",
  "messages.click-to-return-to-contact-traces": "Unable to find an contact trace with that ID. Click OK to return to the contact traces list",
  "messages.click-to-return-to-encounters": "Unable to find an encounter with that ID. Click OK to return to the encounter list",
  "messages.click-to-return-to-prescriptions": "Unable to find a prescription with that ID. Click OK to return to the prescription list",
  "messages.click-to-view": "Click to view the patient record for {{firstName}} {{lastName}}",
  "messages.confirm-delete-lines_few": "This will permanently remove {{count}} lines from this prescription",
  "messages.confirm-delete-lines_many": "This will permanently remove {{count}} lines from this prescription",
  "messages.confirm-delete-lines_one": "This will permanently remove 1 line from this prescription",
  "messages.confirm-delete-lines_other": "This will permanently remove {{count}} lines from this prescription",
  "messages.confirm-delete-prescription": "This will permanently remove Prescription #{{number}}",
  "messages.confirm-delete-prescriptions_few": "This will permanently remove {{count}} prescriptions",
  "messages.confirm-delete-prescriptions_many": "This will permanently remove {{count}} prescriptions",
  "messages.confirm-delete-prescriptions_one": "This will permanently remove 1 prescription",
  "messages.confirm-delete-prescriptions_other": "This will permanently remove {{count}} prescriptions",
  "messages.confirm-patient-retrieval": "Are you sure you want to retrieve patient data for {{name}}?",
  "messages.deleted-prescriptions_few": "Deleted {{count}} prescriptions",
  "messages.deleted-prescriptions_many": "Deleted {{count}} prescriptions",
  "messages.deleted-prescriptions_one": "Deleted {{count}} prescription",
  "messages.deleted-prescriptions_other": "Deleted {{count}} prescriptions",
  "messages.error-saving-prescription": "Error saving prescription 🥺",
  "messages.failed-to-reach-central": "Failed to reach central server",
  "messages.fetching-patient-data": "Fetching patient data...",
  "messages.fetching-patient-data-done": "Fetching patient data (Done)",
  "messages.no-contact-traces": "This patient has no contact traces",
  "messages.no-matching-patients": "No matching patients! 😁",
  "messages.no-matching-patients-for-contact-trace": "No matching patients",
  "messages.no-patient-record": "Can't access detailed information for this patient.",
  "messages.no-programs": "This patient is not enrolled in any programs",
  "messages.no-stock-available": "There is no stock available",
  "messages.patient-data-required-for-search": "Please enter patient information",
  "messages.patients-create": "Click [OK & Next] to add a new patient with the details entered, or click an existing patient below to view their details.",
  "messages.patients-found_few": "{{count}} patients found matching the supplied details",
  "messages.patients-found_many": "{{count}} patients found matching the supplied details",
  "messages.patients-found_one": "1 patient found matching the supplied details",
  "messages.patients-found_other": "{{count}} patients found matching the supplied details",
  "messages.prescription-saved": "Prescription saved 🥳",
  "messages.recorded-on": "Recorded on {{datetime}}",
  "messages.regenerate-id-confirm": "This will create a new ID and cannot be undone.",
  "messages.results-found": "{{totalCount}} results found",
  "messages.results-over-limit": "Showing the first {{limit}} results only - please refine your search",
  "messages.save-encounter-as-visited": "Save encounter as Visited?",
  "messages.stock-expired": "Some stock lines are expired and cannot be allocated.",
  "messages.stock-on-hold": "Some stock lines are hold and cannot be allocated.",
  "placeholder.search-by-first-name": "Search by first name",
  "placeholder.search-by-identifier": "Search by ID",
  "placeholder.search-by-last-name": "Search by last name",
  "title.patient-retrieval-modal": "Patient Data Retrieval",
  "warning.cannot-create-placeholder-packs": "There is a total of {{allocatedQuantity}} packs available. Unable to allocate all {{requestedQuantity}} packs.",
  "warning.cannot-create-placeholder-units": "There is a total of {{allocatedQuantity}} units available. Unable to allocate all {{requestedQuantity}} units."
}<|MERGE_RESOLUTION|>--- conflicted
+++ resolved
@@ -17,17 +17,14 @@
   "filename.patients": "patients",
   "filename.prescriptions": "Prescriptions",
   "heading.dispensary-details": "Dispensary Details",
+  "label.any": "Any",
   "label.additional-info": "Additional Info",
   "label.age": "Age",
-<<<<<<< HEAD
-  "label.any": "Any",
-=======
   "label.clinician": "Clinician",
   "label.contact": "Contact",
   "label.contact-trace-status": "Status",
   "label.customer-name": "Customer Name",
   "label.date-of-birth": "Date of Birth",
->>>>>>> 6c6e3ee0
   "label.details": "Details",
   "label.directions": "Directions",
   "label.edit-encounter": "Edit Encounter",
