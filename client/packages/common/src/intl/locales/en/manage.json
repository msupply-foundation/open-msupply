{
<<<<<<< HEAD
  "label.edit-facility": "Edit Facility",
  "placeholder.enter-an-item-code-or-name": "Enter item code or name"
=======
  "placeholder.enter-facility-code-or-name": "Enter facility code or name"
>>>>>>> 54c0b405
}<|MERGE_RESOLUTION|>--- conflicted
+++ resolved
@@ -1,8 +1,4 @@
 {
-<<<<<<< HEAD
   "label.edit-facility": "Edit Facility",
-  "placeholder.enter-an-item-code-or-name": "Enter item code or name"
-=======
   "placeholder.enter-facility-code-or-name": "Enter facility code or name"
->>>>>>> 54c0b405
 }