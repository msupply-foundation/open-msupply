{
  "app.initialise": "Initialise",
  "app.login": "Login",
  "approval-status.approved": "Approved",
  "approval-status.denied": "Denied",
  "approval-status.none": "None",
  "approval-status.pending": "Pending",
  "auth.not-a-central-server": "Operation is only permitted on central server",
  "auth.permission-denied": "Permission denied",
  "breadcrumb.item": "#{{id}}",
  "button.add-item": "Add Item",
  "button.add-new-indicator": "Add New Indicator",
  "button.add-new-vaccine-course": "Add vaccine course",
  "button.allocate": "Allocate",
  "button.back": "Back",
  "button.browse-files": "Browse files",
  "button.cancel": "Cancel",
  "button.close": "Close",
  "button.create": "Create",
  "button.create-a-new-one": "Create a new one",
  "button.dashboard": "Dashboard",
  "button.delete": "Delete",
  "button.delete-lines": "Delete selected lines",
  "button.download": "Download",
  "button.edit": "Edit",
  "button.export": "Export",
  "button.import": "Import",
  "button.import-fridge-tag": "Import Fridge-tag",
  "button.import-properties": "Import Properties",
  "button.initialise": "Initialise",
  "button.language": "Language",
  "button.more": "More",
  "button.new-inbound-shipment": "New Inbound Shipment",
  "button.new-outbound-shipment": "New Outbound Shipment",
  "button.next-step": "Next step",
  "button.ok": "OK",
  "button.ok-and-next": "OK & Next",
  "button.print": "Print",
  "button.refresh": "Refresh",
  "button.remove-file": "Remove file",
  "button.retry": "Retry",
  "button.save": "Save",
  "button.save-and-confirm-status": "Confirm {{status}}",
  "button.save-log": "Save log",
  "button.scan": "Scan",
  "button.select-a-color": "Select a colour",
  "button.sync-now": "Sync now!",
  "button.test": "Test",
  "button.try-again": "Try again",
  "button.view": "View",
  "button.zero-line-quantity": "Set quantities to 0",
  "description.already-issued": "Quantity already issued in shipments.",
  "description.average-monthly-consumption": "Average Monthly Consumption",
  "description.breach-type": "Ongoing breach type",
  "description.counted-num-of-packs": "Counted # of Packs",
  "description.customer-reference": "Customer reference",
  "description.customer-soh": "Customer Stock on Hand",
  "description.default-pack-size": "Default pack size",
  "description.entered": "The creation date",
  "description.fc-cost-price": "Foreign currency cost price per pack",
  "description.fc-line-total": "Foreign currency line total",
  "description.fc-sell-price": "Foreign currency sell price per pack",
  "description.forecast-quantity": "Forecast Quantity to Reach Target",
  "description.invoice-number": "Shipment number",
  "description.last-reading-datetime": "Date and time of the last reading",
  "description.max-min-temperature": "Maximum or minimum temperature reading",
  "description.months-of-stock": "Available months of stock on hand",
  "description.number-of-shipments": "The number of shipments that have been created from this requisition",
  "description.our-soh": "Our Stock on Hand",
  "description.pack-quantity": "Total quantity in number of packs",
  "description.program": "Programs are used to manage groups of items, and replenishment schedules.",
  "description.remaining-to-supply": "The quantity remaining to be supplied to the customer which will be re-calculated after a shipment has been created. The calculation is 'Supply - Issued'.",
  "description.requested-quantity": "Quantity requested by customer",
  "description.snapshot-num-of-packs": "Snapshot # of Packs",
  "description.soh": "Stock on Hand",
  "description.stock-on-hand": "Stock on Hand (Est. remaining)",
  "description.supply-quantity": "The quantity that will be supplied by this store",
  "description.total": "Total value",
  "description.unit-quantity": "Total quantity in number of units",
  "error.404": "Click the back arrow or use the menu to find your way again.",
  "error.an-error-occurred": "An error occurred: {{message}}",
  "error.database-error": "Database error",
  "error.date_disableFuture": "Date must not be in the future",
  "error.date_disablePast": "Date must not be in the past",
  "error.date_invalidDate": "Date value is invalid",
  "error.date_maxDate": "Date value is too large",
  "error.date_minDate": "Date value is too low",
  "error.facility-not-found": "Facility not found",
  "error.field-must-be-specified": "{{field}} must be specified",
  "error.general-query-error": "There was an error communicating with the server 😢",
  "error.invalid-credentials": "Unable to fetch user details. Please re-login to update user details.",
  "error.json-bad-format-with-examples": "Incorrect format. Use: \"{{examples}}\"",
  "error.missing-inputs": "{{count}}",
  "error.no-data": "No data available",
  "error.no-items": "No items",
  "error.no-items-filter-on": "No items to display. Try changing the filter criteria.",
  "error.no-permission": "No permission to view this data",
  "error.no-properties-to-import": "There are no configured properties to import for your facilities",
  "error.no-report-permission": "No permission to view reports",
  "error.no-reports-available": "No reports available",
  "error.no-results": "Nothing here",
  "error.no-sensors": "No sensors found",
  "error.no-service-charges": "There are no service charges assigned to this store",
  "error.no-temperature-breaches": "No temperature breaches found",
  "error.problem-saving": "An error occurred: there was a problem saving the data.",
  "error.record-already-exists": "A record with this id already exists",
  "error.scanner-not-connected": "Scanner is not connected. See the Admin > Devices section to connect a scanner.",
  "error.something-wrong": "Oops! Something's gone wrong.",
  "error.unable-to-detect-scanner": "Unable to detect a scanner",
  "error.unable-to-load-data": "An error has occurred: there was a problem loading the data.",
  "error.unable-to-load-server-log": "No server logs found. Check your configuration to see if server logs are enabled.",
  "error.unable-to-read-barcode": "Unable to read a barcode",
  "error.unique-value-violation": "A record with this {{ field }} already exists",
  "filename.asset-categories": "asset-categories",
  "filename.cold-chain-equipment": "cold-chain-equipment",
  "filename.facilities-properties": "facilities-properties-import",
  "filename.customer-returns": "customer-returns",
  "filename.inbounds": "inbound-shipments",
  "filename.locations": "locations",
  "filename.master-lists": "master-lists",
  "filename.supplier-returns": "supplier-returns",
  "filename.outbounds": "outbound-shipments",
  "filename.requests": "internal-orders",
  "filename.responses": "requisitions",
  "filename.stock": "stock",
  "filename.stocktakes": "stocktakes",
  "heading.404": "Feeling lost?",
  "heading.actions": "Actions",
  "heading.add-item": "Add Item",
  "heading.additional-info": "Additional info",
  "heading.are-you-sure": "Are you sure?",
  "heading.barcode-scanners": "Barcode Scanners",
  "heading.comment": "Comment",
  "heading.configuration": "Configuration",
  "heading.custom": "Custom",
  "heading.custom-logo": "Custom logo",
  "heading.custom-logo-info": "Replaces the default \"mSupply man\". The logo has to be in svg format, e.g. <?xml version=\"1.0\" encoding=\"UTF-8\" standalone=\"no\"?>...<svg...>",
  "heading.custom-theme": "Custom theme",
  "heading.description": "Description",
  "heading.details": "Details",
  "heading.devices": "Devices",
  "heading.edit-item": "Edit Item",
  "heading.expiring-stock": "Expiring Stock",
  "heading.foreign-currency": "Foreign Currency",
  "heading.grand-total": "Grand total",
  "heading.history": "History",
  "heading.logout-confirm": "Are you sure?",
  "heading.rate": "Rate",
  "heading.select-items": "Select Items",
  "heading.server-log": "Server Log",
  "heading.settings-android": "Android Settings",
  "heading.settings-display": "Display settings",
  "heading.settings-sync": "Synchronisation",
  "heading.shipments-to-be-picked": "Shipments to be picked",
  "heading.support": "Support",
  "heading.synchronise-status": "Synchronisation Status",
  "heading.user-sync": "User Synchronisation Status",
  "info.server-restarting": "Server restarting...",
  "label.abbreviation": "Abbreviation",
  "label.actions": "Actions",
  "label.add-another": "Add another",
  "label.additional-info": "Additional Info",
  "label.address": "Address",
  "label.age": "Age",
  "label.from-age": "From age",
  "label.to-age": "To age",
  "label.age-months-count_one": "{{count}} month",
  "label.age-months-count_other": "{{count}} months",
  "label.age-months-and_one": "{{count}} month, ",
  "label.age-months-and_other": "{{count}} months, ",
  "label.age-days_one": "{{count}} day",
  "label.age-days_other": "{{count}} days",
  "label.allocated": "Allocated",
  "label.already-issued": "Issued",
  "label.amc": "AMC",
  "label.amount": "Amount",
  "label.app-version": "Version:",
  "label.approval-comment": "Approval Comment",
  "label.approved-packs": "Approved packs",
  "label.approved-quantity": "Approved Quantity",
  "label.asset-notes": "Notes",
  "label.asset-number": "Asset Number",
  "label.auth-status": "Approval Status",
  "label.available-packs": "Available (packs)",
  "label.available-quantity": "Available quantity: {{number}} units",
  "label.available-quantity-for-return": "Quantity Available for Return",
  "label.barcode": "Barcode",
  "label.barcode-scanner-id": "Vendor ID: {{vid}}, Product ID: {{pid}}",
  "label.batch": "Batch",
  "label.battery-level": "Battery level",
  "label.breach": "Breach",
  "label.breach-type": "Breach type",
  "label.cant-delete-disabled-requisition": "Can only delete lines when requisition is in Draft",
  "label.catalogue-item-code": "Catalogue item code",
  "label.category": "Category",
  "label.cce": "CCE",
  "label.change-currency": "Change currency",
  "label.chargeCode": "Charge Code",
  "label.class": "Class",
  "label.clear-filter": "Clear filter",
  "label.clear-selection": "Clear selection",
  "label.click-to-sort": "Click to sort by ",
  "label.client": "Client",
  "label.code": "Code",
  "label.collapse": "Collapse",
  "label.collapse-all": "Collapse all",
  "label.color": "Colour",
  "label.comment": "Comment",
  "label.confirmed": "Confirmed",
  "label.contact-patient": "Contact Patient",
  "label.contact-tracing": "Contact Tracing",
  "label.contact-tracing-type": "Type of contact",
  "label.context": "Context",
  "label.cost": "Pack cost price",
  "label.count-this-line": "Count this line",
  "label.counted-num-of-packs": "Counted Packs",
  "label.country": "Country",
  "label.create": "Create",
  "label.created": "Created",
  "label.created-datetime": "Created date / time",
  "label.currency": "Currency",
  "label.current": "Current",
  "label.current-population": "Current population",
  "label.custom": "Custom:",
  "label.customer": "Customer",
  "label.customer-soh": "Their SOH",
  "label.date": "Date",
  "label.date-created": "Date Created",
  "label.date-of-birth": "Date of Birth",
  "label.date-given": "Date given",
  "label.date-time": "Date time",
  "label.day": "day",
  "label.deceased": "Deceased",
  "label.default-pack-size": "Default pack size",
  "label.delete": "Delete",
  "label.delivered": "Delivered",
  "label.description": "Description",
  "label.details": "Details",
  "label.detect-scanners": "Detect",
  "label.difference": "Difference",
  "label.documents": "Documents",
  "label.donor": "Donor",
  "label.dose-number": "Dose #",
  "label.doses": "Doses",
  "label.dose": "Dose",
  "label.download-database": "Download Database",
  "label.dps": "DPS",
  "label.draft": "Draft",
  "label.duration": "Duration",
  "label.edit": "Edit",
  "label.edited-by": "Edited by",
  "label.encounter": "Encounter",
  "label.encounter-end": "End",
  "label.encounter-id": "Encounter ID",
  "label.encounter-start": "Start",
  "label.encounter-status-cancelled": "Cancelled",
  "label.encounter-status-deleted": "Deleted",
  "label.encounter-status-missed": "Missed",
  "label.encounter-status-pending": "Pending",
  "label.encounter-status-scheduled": "Scheduled",
  "label.encounter-status-visited": "Visited",
  "label.encounter-type": "Type",
  "label.encounters": "Encounters",
  "label.end-of-supply": "End of Supply",
  "label.enrolment-datetime": "Enrolment Date",
  "label.enrolment-patient-id": "Enrolment Patient Id",
  "label.enrolment-program": "Program",
  "label.enter-pack-size": "Enter pack size:",
  "label.entered-by": "Entered by",
  "label.error-message": "Error message",
  "label.event": "Event",
  "label.expand": "Expand",
  "label.expand-all": "Expand all",
  "label.expiring-soon": "Expiring Soon",
  "label.expiry": "Expiry",
  "label.facility": "Facility",
  "label.fc-cost-price": "FC Cost Price",
  "label.fc-line-total": "FC Line Total",
  "label.fc-sell-price": "FC Sell Price",
  "label.filters": "Filters",
  "label.finalise": "Finalise",
  "label.finalised": "Finalised",
  "label.first-name": "First name",
  "label.forecast-quantity": "Suggested Quantity",
  "label.from-created-datetime": "From created date / time",
  "label.from-datetime": "From date / time",
  "label.from-start-datetime": "From start date / time",
  "label.functional-status": "Functional status",
  "label.gender": "Gender",
  "label.general-population": "General Population",
  "label.generate": "Generate",
  "label.group-by-item": "Group by Item",
  "label.hold": "Hold",
  "label.import": "Import",
  "label.import-facility-properties": "Import facility properties",
  "label.in-packs-of": "in packs of",
  "label.in-store": "In Store (packs)",
  "label.installation-date": "Installation date",
  "label.invoice-number": "Number",
  "label.issue": "Issue",
  "label.item_few": "Items",
  "label.item_many": "Items",
  "label.item_one": "Item",
  "label.item_other": "Items",
  "label.items-selected_few": "{{count}} items selected",
  "label.items-selected_many": "{{count}} items selected",
  "label.items-selected_one": "{{count}} item selected",
  "label.items-selected_other": "{{count}} items selected",
  "label.label": "Label",
  "label.last-name": "Last name",
  "label.last-reading": "Last reading",
  "label.ledger": "Ledger",
  "label.level": "Level",
  "label.line": "Line {{line, number}}",
  "label.line-total": "Line total",
  "label.location": "Location",
  "label.log": "Log",
  "label.manufacturer": "Manufacturer",
  "label.max-min-temperature": "Max / Min",
  "label.message": "Message",
  "label.min-interval": "Min interval (days)",
  "label.mode": "Mode",
  "label.model": "Model",
  "label.modified-datetime": "Modified date / time",
  "label.months": "months",
  "label.months-of-stock": "MOS",
  "label.months_few": "months",
  "label.months_many": "months",
  "label.months_one": "month",
  "label.months_other": "months",
  "label.my-store": "My Store",
  "label.name": "Name",
  "label.new": "New",
  "label.new-requisition": "New Order",
  "label.new-row": "New Row",
  "label.new-stocktake": "New Stocktake",
  "label.non-catalogue": "Non-catalogue",
  "label.notes": "Notes",
  "label.num-packs": "Pack Qty",
  "label.number": "Number",
  "label.number-of-doses": "Number of doses",
  "label.of": "of",
  "label.ok-and-close": "Close log viewer",
  "label.on-hold": "On Hold",
  "label.ongoing": "Ongoing",
  "label.order-history": "Order History",
  "label.order-type": "Order Type",
  "label.our-soh": "Our SOH",
  "label.pack": "Pack",
  "label.pack-quantity": "Pack Qty",
  "label.pack-quantity-issued": "Pack Qty Issued",
  "label.pack-size": "Pack Size",
  "label.packs-of_few": "packs of",
  "label.packs-of_many": "packs of",
  "label.packs-of_one": "pack of",
  "label.packs-of_other": "packs of",
  "label.patient": "Patient",
  "label.patient-id": "Patient ID",
  "label.patient-nuic": "NUIC",
  "label.percentage": "Percentage",
  "label.period": "Period",
  "label.phone": "Phone",
  "label.picked": "Picked",
  "label.program": "Program",
  "label.program-enrolments": "Program Enrolments",
  "label.program-name": "Program name",
  "label.program-status": "Program Status",
  "label.programs": "Programs",
  "label.programs-immunisations": "Immunizations",
  "label.quantity": "Quantity",
  "label.quantity-returned": "Quantity Returned",
  "label.quantity-to-return": "Quantity to Return",
  "label.reason": "Reason",
  "label.reference": "Reference",
  "label.relationship": "Relationship",
  "label.remaining-to-supply": "Remaining",
  "label.remove": "Remove",
  "label.remove-all-filters": "Remove all filters",
  "label.repack": "Repack",
  "label.replacement-date": "Replacement due",
  "label.requested-number-packs": "Requested number of packs (approx)",
  "label.requested-packs": "Requested packs",
  "label.requested-quantity": "Requested",
  "label.requisition": "Requisition",
  "label.requisition-general": "General",
  "label.requisition-program": "Program",
  "label.review": "Review",
  "label.rows-per-page": "Rows per page:",
  "label.save-log": "Save log to file",
  "label.select": "Select",
  "label.select-all": "Select all",
  "label.selected": "Selected",
  "label.sell": "Pack sell price",
  "label.sensor-name": "Sensor name",
  "label.sensor-type": "Sensor type",
  "label.sent": "Sent",
  "label.serial": "Serial Number",
  "label.server": "Server",
  "label.server-log": "Server log",
  "label.settings-central-site-id": "Central server Site ID",
  "label.settings-interval": "Interval (seconds)",
  "label.settings-password": "Site password",
  "label.settings-site-id": "Site ID",
  "label.settings-url": "Central server URL",
  "label.settings-username": "Site name",
  "label.shipments": "Shipments",
  "label.shipped": "Shipped",
  "label.showing": "Showing",
  "label.snapshot-num-of-packs": "Snapshot Packs",
  "label.soh": "SOH",
  "label.start-datetime": "Start date / time",
  "label.status": "Status",
  "label.status-given": "Given",
  "label.statushistory": "Status History",
  "label.stock-on-hand": "SoH (Est. remaining)",
  "label.stocktake-comment": "Comment",
  "label.store": "Store",
  "label.strength": "Strength",
  "label.sub-catalogue": "Sub catalogue",
  "label.suggested": "Suggested",
  "label.suggested-date": "Suggested date",
  "label.summary": "Summary",
  "label.supplier": "Supplier",
  "label.supply-quantity": "Supply",
  "label.target-demographic": "Target Demographic",
  "label.target-stock": "Target Stock",
  "label.tax": "Tax",
  "label.temperature": "Temperature",
  "label.time": "Time",
  "label.to-created-datetime": "To created date / time",
  "label.to-datetime": "To date / time",
  "label.to-start-datetime": "To start date / time",
  "label.toggle-password-visibility": "Toggle password visibility",
  "label.total": "Total",
  "label.total-quantity": "Total quantity",
  "label.trace-status-done": "Done",
  "label.trace-status-pending": "Pending",
  "label.type": "Type",
  "label.type-end": "Breach end",
  "label.type-start": "Breach start",
  "label.unit": "Unit",
  "label.unit-plural_few": "{{unit}}s",
  "label.unit-plural_many": "{{unit}}s",
  "label.unit-plural_one": "{{unit}}",
  "label.unit-plural_other": "{{unit}}s",
  "label.unit-price": "Unit Price",
  "label.unit-quantity": "Unit Qty",
  "label.unit-quantity-issued": "{{unit}} Qty Issued",
  "label.unit-variant-and-pack-size": "Unit Variant / Pack Size",
  "label.units": "Units",
  "label.units-plural_few": "units",
  "label.units-plural_many": "units",
  "label.units-plural_one": "unit",
  "label.units-plural_other": "units",
  "label.upload": "Upload",
  "label.user": "User",
  "label.vaccination-cards": "Vaccination Cards",
  "label.vaccination-card": "Vaccination Card",
  "label.vaccine-courses": "Vaccine courses",
  "label.ven": "VEN",
  "label.verified": "Verified",
  "label.warning-message": "Warning",
  "label.warranty-end-date": "Warranty end",
  "label.warranty-start-date": "Warranty start",
  "label.website": "Website",
  "link.copy-to-clipboard": "Copy to Clipboard",
  "log.changed-from": "From",
  "log.changed-to": "to",
  "log.invoice-created": "Created",
  "log.invoice-deleted": "Deleted",
  "log.invoice-number-allocated": "Number allocated",
  "log.invoice-status-allocated": "Status changed to Allocated",
  "log.invoice-status-delivered": "Status changed to Delivered",
  "log.invoice-status-picked": "Status changed to Picked",
  "log.invoice-status-shipped": "Status changed to Shipped",
  "log.invoice-status-verified": "Status changed to Verified",
  "log.prescription-created": "Prescription created",
  "log.prescription-deleted": "Prescription deleted",
  "log.prescription-status-picked": "Prescription picked",
  "log.prescription-status-verified": "Prescription verified",
  "log.quantity-for-line-has-been-set-to-zero": "The quantity of this batch has been set to 0",
  "log.requisition-created": "Requisition created",
  "log.requisition-deleted": "Requisition deleted",
  "log.requisition-number-allocated": "Requisition number allocated",
  "log.requisition-status-finalised": "Requisition finalised",
  "log.requisition-status-sent": "Requisition sent",
  "log.stock-batch-change": "Batch changed",
  "log.stock-cost-price-change": "Cost price changed",
  "log.stock-expiry-date-change": "Expiry date changed",
  "log.stock-location-change": "Location changed",
  "log.stock-off-hold": "Stock off hold",
  "log.stock-on-hold": "Stock on hold",
  "log.stock-sell-price-change": "Sell price changed",
  "log.stocktake-created": "Stocktake created",
  "log.stocktake-deleted": "Stocktake deleted",
  "log.stocktake-status-finalised": "Stocktake finalised",
  "log.user-logged-in": "User logged in",
  "log.zero-quantities-for-invoice-created-before-store": "The quantity of all lines has been set to 0 as it was created before the store.",
  "message.already-saving": "Already saving...",
  "message.coming-soon": "Coming soon...",
  "message.confirm-delete-encounter": "Are you sure?",
  "message.copy-success": "Copied to clipboard successfully",
  "message.database-not-local": "Database is running on a server, so can't be downloaded here",
  "message.database-not-sqlite": "Database download is only available for SQLite databases",
  "message.nothing-to-copy": "Nothing to copy",
  "message.nothing-to-save": "Nothing to save",
  "messages.ago": "{{time}} ago",
  "messages.cannot-delete-multiple-lines": "One or more lines cannot be deleted",
  "messages.cant-delete-generic": "You cannot delete one or more of the selected items",
  "messages.click-to-expand": "Click to expand",
  "messages.confirm-cancel-generic": "You will lose any changes you have made to this form",
  "messages.confirm-delete-generic": "This will permanently remove data",
  "messages.confirm-delete-shipment": "This will permanently remove Shipment #{{number}}",
  "messages.confirm-remove-item": "Are you sure?",
  "messages.confirm-save-generic": "Are you ready to save changes?",
  "messages.confirm-status-as": "Confirm status as $t({{status}})?",
  "messages.confirm-zero-quantity": "There is no allocated quantity for this item! Click OK again to confirm.",
  "messages.confirm-zero-quantity-status": "You have rows with 0 quantity issued. If you proceed, these will be removed. Please \"Cancel\" if you wish to update the items.",
  "messages.delete-this-line": "Delete this line",
  "messages.deleted-generic_few": "Deleted {{count}} records",
  "messages.deleted-generic_many": "Deleted {{count}} records",
  "messages.deleted-generic_one": "Deleted {{count}} record",
  "messages.deleted-generic_other": "Deleted {{count}} records",
  "messages.deleted-lines_few": "Deleted {{count}} lines",
  "messages.deleted-lines_many": "Deleted {{count}} lines",
  "messages.deleted-lines_one": "Deleted {{count}} line",
  "messages.deleted-lines_other": "Deleted {{count}} lines",
  "messages.detect-scanner": "To identify your scanner, try scanning the barcode above",
  "messages.error-generic_one": "{{count}} error",
  "messages.error-generic_other": "{{count}} errors",
  "messages.error-no-file-selected": "No file selected",
  "messages.fetching-report-data": "Fetching report data...",
  "messages.import-error-on-upload": "Import error on upload. Please fix errors and re upload",
  "messages.import-generic": "import successful",
  "messages.invalid-file": "Invalid file",
  "messages.logout-confirm": "This will log you out.",
  "messages.native-mode": "Select the mode which you would like to run. Note that you can change this option later if you have administrator access.",
  "messages.native-mode-client": "This mode allows you to select which server to connect to.",
  "messages.native-mode-server": "Selecting this option will start the local server and automatically connect to it. Other users on the network will also be able to connect to this server.",
  "messages.no": "No",
  "messages.no-data-available": "No data available",
  "messages.no-data-found": "No data found",
  "messages.no-lines": "Cannot change the status because there are no lines or because there are only placeholder lines",
  "messages.no-log-entries": "No log entries available",
  "messages.no-properties": "No properties defined",
  "messages.no-scanners-found": "No scanners found",
  "messages.not-applicable": "N/A",
  "messages.not-initialised": "[ Not configured ]",
  "messages.on-hold": "Cannot change the status because the invoice is on hold",
  "messages.over-allocated": "Due to the pack sizes available a total quantity of {{quantity}} has been allocated rather than {{issueQuantity}}",
  "messages.placeholder-allocated": "Not enough stock is available to allocate the requested quantity. A placeholder has been added for  {{placeholderQuantity}} units.",
  "messages.properties-download-example": "Download a template CSV",
  "messages.properties-template-download-text": " with the facilities' current properties ",
  "messages.saved": "Saved",
  "messages.scanner-connected": "Connected",
  "messages.scanner-disconnected": "Not connected",
  "messages.scanner-found": "Scanner found! 🥳",
  "messages.search": "Search",
  "messages.select-rows-to-delete": "Select rows to delete them",
  "messages.unknown-error": "Unknown error",
  "messages.upload-error": "Error with uploaded file {{ error }}",
  "messages.upload-invite": "Drag & drop to upload",
  "messages.upload-or": "or",
  "messages.yes": "Yes",
  "messages.confirm-add-from-master-list": "Do you want to add all of the items from this master list?",
  "multiple": "[multiple]",
  "placeholder.enter-facility-name": "Enter facility name",
  "placeholder.filter-by-status": "Filter by status",
  "placeholder.filter-items": "Filter items",
  "placeholder.search-by": "Search by {{field}}",
  "placeholder.search-by-location-code": "Search by location code",
  "placeholder.search-by-location-name": "Search by location name",
  "placeholder.search-by-name": "Search by name",
  "placeholder.search-by-name-or-code": "Search by name or code",
  "placeholder.search-by-notes": "Search by notes",
  "preferences": "Preferences",
  "success": "Success!",
  "success.data-deleted": "Deleted successfully",
  "success.data-saved": "Saved successfully",
  "success.sync-settings": "Sync settings updated successfully!",
  "sync-info.summary": "The number of records to push shows how many records need to be sent from this server to the central server.\nNote that the 'Last sync completed' will only show if the last sync was successful.",
  "sync-info.last-successful-sync": "Last successful completed",
  "sync-info.last-sync-start": "Last sync started",
  "sync-info.last-sync-duration": "Last sync duration",
  "sync-info.last-sync-finish": "Last sync completed",
  "sync-info.number-to-push": "Number of records to push",
  "sync-info.syncing": "Syncing...",
  "sync-info.updating-user": "Updating user...",
  "sync-info.user-last-updated": "User configuration last updated",
  "sync-status.integrate": "Integrate",
  "sync-status.prepare": "Prepare",
  "sync-status.pull-central": "Pull Central",
  "sync-status.pull-remote": "Pull Remote",
  "sync-status.pull-v6": "Pull V6",
  "sync-status.push": "Push",
  "sync-status.push-v6": "Push V6",
  "table.select-unselect-all-columns": "Select / unselect all columns",
  "table.show-columns": "Show / hide columns",
  "title.confirm-delete-encounter": "Delete encounter",
  "warning.caps-lock": "Warning: Caps lock is on",
<<<<<<< HEAD
  "description.notification-preferences": "By default, the system will tell you if you have more than 3 or 6 months of stock on the homepage dashboard.",
  "error.failed-to-generate-report": "Failed to generate report",
  "error.no-permission-report": "You do not have permission to view this report",
  "error.report-does-not-exist": "Report does not exist",
  "error.failed-to-generate-excel": "Failed to generate Excel",
  "error.cannot-backdate-prescription": "Stock is not available on specified date",
  "report.expiring": "Expiring",
  "heading.expiring": "Expiring",
  "heading.notification-preferences": "Notification Preferences",
  "heading.stock-and-items": "Stock & Items",
  "label.expiring-item-period": "Expiring item period",
  "label.leads-time": "Months leads time",
  "label.monthly-consumption-look-back-period": "Monthly consumption look back period",
  "label.stocktake-frequency": "Stocktake frequency",
  "label.threshold-for-overstock": "Threshold for overstock",
  "label.threshold-for-understock": "Threshold for understock",
  "report.expiry-date": "Expiry date",
  "report.stock-on-hand": "Stock on hand",
  "report.expected-usage": "Expected usage",
  "report.stock-at-risk": "Stock at risk",
  "report.expiring-in-days": "Expiring in (days)",
  "report.invoice": "Invoice",
  "report.received-from": "Received from",
  "report.requested-from": "Requested from",
  "report.their-ref": "Their ref",
  "report.our-ref": "Our ref",
  "report.confirmed-date": "Confirmed date",
  "report.printed-date": "Printed date",
  "report.entered-code": "Entered code",
  "report.invoice-type": "Invoice type",
  "report.created-date": "Created date",
  "report.shipped-date": "Shipped date",
  "report.target-qty": "Target Qty",
  "report.suggested-qty": "Suggested Qty",
  "report.requested-qty": "Requested Qty",
  "report.line": "Line",
  "report.item-name": "Item name",
  "report.pack-size": "Pack size",
  "report.pack-quantity": "Pack quantity",
  "report.cost-price": "Cost price",
  "report.sell-price": "Sell price",
  "report.extension": "Extension",
  "report.in-stock": "In stock",
  "report.stock-on-order": "Stock on order",
  "report.amc-12-months": "AMC (12 months)",
  "report.amc-24-months": "AMC (24 months",
  "report.months-cover": "Months cover",
  "report.usage-this-month": "Monthly usage (this month)",
  "report.usage-last-month": "Monthly usage (last month",
  "report.usage-2-months-prior": "Monthly usage (2 months ago",
  "report.expiring-6-months": "Expiring in 6 months",
  "report.expiring-12-months": "Expiring in 12 months",
  "report.supplied-to": "Supplied to",
  "report.packing-slip": "Packing slip",
  "report.issued": "Issued",
  "report.item-code": "Item code",
  "report.original": "Original",
  "report.comments": "Comments",
  "report.collected-by": "Collected by",
  "report.authorized-by": "Authorized-by",
  "report.requisition-category-message": "Requisition Category: Category Value",
  "report.mos": "MOS",
  "report.consumption": "Consumption",
  "report.no-consumption": "No consumption",
  "report.out-of-stock": "Out of stock",
  "report.well-stocked": "Well stocked",
  "report.understocked": "Understocked",
  "report.overstocked": "Overstocked",
  "report.stocktake-number": "Stocktake number",
  "report.cost-price-per-pack": "Cost price (per pack)",
  "report.snapshot-packs": "Snapshot packs",
  "report.counted-packs": "Counted packs",
  "report.variance-packs": "Variance (packs)",
  "report.variance-value": "Variance (value)",
  "report.net-increase": "Net Increase",
  "report.net-decrease": "Net Decrease",
  "report.net-variance": "Net Variance",
  "report.page": "Page",
  "report.stocktake-sheet": "Stocktake sheet",
  "report.actual-stock": "Actual stock",
  "report.quan": "Quan",
  "report.actual": "Actual",
  "message.contact-support": "Please contact support@msupply.foundation about configuring reports",
  "message.arguments": "You can customize what is shown on the report by specifying some of the optional details below. Click OK to view the report.",
  "report.stock-take-variance-report": "Stock Take Variance Report",
  "heading.invoice-lines-report-item": "Invoice lines with items containing",
  "heading.between-datetimes": "Between the datetimes of",
  "report.confirm-date": "Confirm date",
  "report.stat": "Stat",
  "report.global-total": "Global total",
  "label.report-filters": "Report Filters",
  "label.years-abbreviation": "Y",
  "label.months-abbreviation": "M"
=======
  "label.report-filters": "Report Filters"
>>>>>>> 06ab9875
}<|MERGE_RESOLUTION|>--- conflicted
+++ resolved
@@ -598,7 +598,6 @@
   "table.show-columns": "Show / hide columns",
   "title.confirm-delete-encounter": "Delete encounter",
   "warning.caps-lock": "Warning: Caps lock is on",
-<<<<<<< HEAD
   "description.notification-preferences": "By default, the system will tell you if you have more than 3 or 6 months of stock on the homepage dashboard.",
   "error.failed-to-generate-report": "Failed to generate report",
   "error.no-permission-report": "You do not have permission to view this report",
@@ -692,7 +691,4 @@
   "label.report-filters": "Report Filters",
   "label.years-abbreviation": "Y",
   "label.months-abbreviation": "M"
-=======
-  "label.report-filters": "Report Filters"
->>>>>>> 06ab9875
 }