{
<<<<<<< HEAD
  "app.admin": "مشرف",
  "app.customer-requisition": "طلبات الشراء",
  "app.dashboard": "لوحة القيادة",
  "app.distribution": "توزيع",
  "app.inbound-shipment": "Inbound Shipment",
  "app.inbound-shipments": "Inbound Shipments",
  "app.logout": "تسجيل خروج",
  "app.messages": "رسائل",
  "app.outbound-shipment": "شحنة صادرة",
  "app.reports": "التقارير",
  "app.stock": "الأوراق المالية",
  "app.suppliers": "الموردين",
  "app.sync": "تزامن",
  "app.tools": "أدوات",
  "app.welcome": "أهلا،"
=======
  "admin": "مشرف",
  "customer-requisition": "طلبات الشراء",
  "dashboard": "لوحة القيادة",
  "distribution": "توزيع",
  "logout": "تسجيل خروج",
  "messages": "رسائل",
  "outbound-shipment": "شحنة صادرة",
  "reports": "التقارير",
  "stock": "الأوراق المالية",
  "suppliers": "الموردين",
  "sync": "تزامن",
  "tools": "أدوات",
  "welcome": "أهلا،"
>>>>>>> 66e18d65
}<|MERGE_RESOLUTION|>--- conflicted
+++ resolved
@@ -1,21 +1,4 @@
 {
-<<<<<<< HEAD
-  "app.admin": "مشرف",
-  "app.customer-requisition": "طلبات الشراء",
-  "app.dashboard": "لوحة القيادة",
-  "app.distribution": "توزيع",
-  "app.inbound-shipment": "Inbound Shipment",
-  "app.inbound-shipments": "Inbound Shipments",
-  "app.logout": "تسجيل خروج",
-  "app.messages": "رسائل",
-  "app.outbound-shipment": "شحنة صادرة",
-  "app.reports": "التقارير",
-  "app.stock": "الأوراق المالية",
-  "app.suppliers": "الموردين",
-  "app.sync": "تزامن",
-  "app.tools": "أدوات",
-  "app.welcome": "أهلا،"
-=======
   "admin": "مشرف",
   "customer-requisition": "طلبات الشراء",
   "dashboard": "لوحة القيادة",
@@ -29,5 +12,4 @@
   "sync": "تزامن",
   "tools": "أدوات",
   "welcome": "أهلا،"
->>>>>>> 66e18d65
 }