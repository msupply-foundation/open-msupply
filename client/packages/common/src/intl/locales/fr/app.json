--- conflicted
+++ resolved
@@ -14,11 +14,7 @@
   "catalogue": "Catalogue",
   "distribution": "Distribution",
   "docs": "Docs",
-<<<<<<< HEAD
-  "loading": "Chargement...",
-=======
   "loading": "Chargement…",
->>>>>>> 719fe8c3
   "messages": "Messages",
   "stock": "Afficher le stock",
   "sync": "Synchronisation",
@@ -33,11 +29,7 @@
   "cmdk.goto-outbound": "Aller à : Livraisons Sortantes",
   "cmdk.goto-items": "Aller à : Articles",
   "login.heading": "Simple. \nEfficace. \nGestion \nPharmaceutique.",
-<<<<<<< HEAD
-  "saving": "Sauvegarde en cours...",
-=======
   "saving": "Sauvegarde en cours…",
->>>>>>> 719fe8c3
   "internal-order": "Bons de commande",
   "stocktakes": "Inventaires",
   "master-lists": "Listes Maîtresses",
@@ -67,15 +59,9 @@
   "cmdk.placeholder": "Saisir une commande ou rechercher",
   "login.body": "Que vous dirigiez un entrepôt de distribution pharmaceutique, ou que vous soyez un fabricant ayant besoin de dizaines d'utilisateurs connectés, ou un petit dispensaire, mSupply est un partenaire précieux.",
   "cmdk.drawer-toggle": "Menu à bascule",
-<<<<<<< HEAD
   "auth.server-error": "Le serveur a renvoyé une erreur lors de la récupération des détails utilisateurs ! \nImpossible de continuer, veuillez contacter notre équipe support (support@msupply.foundation)",
   "auth.timeout-message": "Vous avez été déconnecté(e) de votre session pour cause d'inactivité. Cliquez sur OK pour revenir à la page d'accueil.",
-  "searching": "Recherche en cours...",
-=======
-  "auth.server-error": "Le serveur a renvoyé une erreur lors de la récupération des détails utilisateurs !\nImpossible de continuer, veuillez contacter notre équipe support@msupply.foundation.",
-  "auth.timeout-message": "Vous avez été déconnecté(e) de votre session pour cause d'inactivité. Cliquez sur OK pour revenir à la page d'accueil.",
   "searching": "Recherche en cours…",
->>>>>>> 719fe8c3
   "initialise.body": "Pour commender, nous allons configurer les paramètres pour synchroniser avec mSupply. Veuillez remplir les champs et cliquer sur Sauvegarder. \n\nSi vous ne savez pas quoi saisir, veuillez contacter support@msupply.foundation.",
   "discovery.heading": "Bienvenue",
   "discovery.body": "Pour commencer, merci de bien vouloir choisir le serveur auquel vous souhaitez vous connecter. \nUne fois sélectionné, nous vous reconnecterons automatiquement à ce serveur s'il est disponible (comme ça vous n'avez pas à le refaire à chaque fois.\nL'icône 🏠 à côté d'un serveur vous montre qu'il s'agit de votre ordinateur local.",
