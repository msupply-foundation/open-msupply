--- conflicted
+++ resolved
@@ -1,23 +1,14 @@
 {
   "button.new-outbound-shipment": "Nouvelle Livraison sortante",
   "button.order-more": "Nouvelle commande",
-<<<<<<< HEAD
-  "heading.expiring-stock": "Lots sur le point d'expirer",
-=======
   "heading.expiring-stock": "Lots expirant dans les 3 mois",
->>>>>>> 719fe8c3
   "heading.shipments-to-be-picked": "Livraisons sortantes à prélever",
   "heading-stock": "Stock",
   "heading.stock-levels": "États des Stocks",
   "label.expired_one": "Lot expiré",
   "label.expired_other": "Lots expirés",
-<<<<<<< HEAD
-  "label.expiring-soon_one": "Lot sur le points d'expirer",
-  "label.expiring-soon_other": "Lots sur le points d'expirer",
-=======
   "label.expiring-soon_one": "Lot expirant dans les 30 jours",
   "label.expiring-soon_other": "Lots expirant dans les 30 jours",
->>>>>>> 719fe8c3
   "label.items-no-stock_one": "Article en rupture de stock",
   "label.items-no-stock_other": "Articles en rupture de stock",
   "label.low-stock-items_one": "Article avec moins de 3 mois de stock",
@@ -29,19 +20,10 @@
   "error.failed-to-create-requisition": "Impossible de créer le bon de commande {{message}}",
   "heading.shipments": "Livraisons",
   "inventory-management": "Gestion de stock",
-<<<<<<< HEAD
-  "label.have-not-shipped": "N'a pas été expédié(e)",
-  "label.inbound-not-delivered": "Bons de livraison en transit",
-  "label.more-than-six-months-stock-items_one": "Article avec plus de 6 mois de stock",
-  "label.more-than-six-months-stock-items_other": "Articles avec plus de 6 mois de stock",
-  "label.new": "Nouvel(le)",
-  "label.not-sent": "bon de commande(s) non envoyé(s)"
-=======
   "label.have-not-shipped": "pas encore expédiée(s)",
   "label.inbound-not-delivered": "Bon(s) de livraison pas encore livré(s)",
   "label.more-than-six-months-stock-items_one": "Article avec plus de 6 mois de stock",
   "label.more-than-six-months-stock-items_other": "Articles avec plus de 6 mois de stock",
   "label.new": "Nouvel(le)",
   "label.not-sent": "pas encore envoyé(s)"
->>>>>>> 719fe8c3
 }