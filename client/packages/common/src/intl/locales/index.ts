// "import type" ensures en messages aren't bundled by default
import { TypeOptions } from 'i18next';
import * as app from './en/app.json';
import * as common from './en/common.json';
import * as dashboard from './en/dashboard.json';
import * as distribution from './en/distribution.json';
import * as inventory from './en/inventory.json';
import * as replenishment from './en/replenishment.json';
import * as catalogue from './en/catalogue.json';
import * as dispensary from './en/dispensary.json';
import * as programs from './en/programs.json';
import * as coldchain from './en/coldchain.json';
import * as plugin from './en/plugin.json';
import * as manage from './en/manage.json';

// Normalize single namespace
type WithOrWithoutPlural<K> = TypeOptions['jsonFormat'] extends 'v4'
  ? K extends unknown
    ? K extends `${infer B}_${
        | 'zero'
        | 'one'
        | 'two'
        | 'few'
        | 'many'
        | 'other'}`
      ? B | K
      : K
    : never
  : K;

export type LocaleKey =
  | WithOrWithoutPlural<keyof typeof app>
  | WithOrWithoutPlural<keyof typeof dashboard>
  | WithOrWithoutPlural<keyof typeof common>
  | WithOrWithoutPlural<keyof typeof distribution>
  | WithOrWithoutPlural<keyof typeof replenishment>
  | WithOrWithoutPlural<keyof typeof inventory>
  | WithOrWithoutPlural<keyof typeof catalogue>
  | WithOrWithoutPlural<keyof typeof dispensary>
  | WithOrWithoutPlural<keyof typeof programs>
  | WithOrWithoutPlural<keyof typeof coldchain>
<<<<<<< HEAD
  | WithOrWithoutPlural<keyof typeof manage>
  | WithOrWithoutPlural<keyof typeof plugin>;
=======
  | WithOrWithoutPlural<keyof typeof plugin>
  | WithOrWithoutPlural<keyof typeof manage>;
>>>>>>> 54c0b405
<|MERGE_RESOLUTION|>--- conflicted
+++ resolved
@@ -39,10 +39,5 @@
   | WithOrWithoutPlural<keyof typeof dispensary>
   | WithOrWithoutPlural<keyof typeof programs>
   | WithOrWithoutPlural<keyof typeof coldchain>
-<<<<<<< HEAD
-  | WithOrWithoutPlural<keyof typeof manage>
-  | WithOrWithoutPlural<keyof typeof plugin>;
-=======
   | WithOrWithoutPlural<keyof typeof plugin>
-  | WithOrWithoutPlural<keyof typeof manage>;
->>>>>>> 54c0b405
+  | WithOrWithoutPlural<keyof typeof manage>;