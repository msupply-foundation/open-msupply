--- conflicted
+++ resolved
@@ -46,18 +46,14 @@
     const { result } = renderHookWithProvider(() => useCurrency('EUR'));
 
     const f1 = result.current.c(1.11111111111).format();
-    expect(f1).toBe('1.11 €');
+    expect(f1).toBe('€1.11');
   });
 
   it('formats a string with up to the precision number of decimal places, dropping decimal places where needed even with large numbers', () => {
     const { result } = renderHookWithProvider(() => useCurrency('EUR'));
 
     const f1 = result.current.c(111_111.11111111111).format();
-<<<<<<< HEAD
-    expect(f1).toBe('111,111.11 €');
-=======
-    expect(f1).toBe('111 111,11 €');
->>>>>>> 7472e494
+    expect(f1).toBe('€111,111.11');
   });
 
   it('does drop trailing zeroes', () => {
@@ -66,18 +62,18 @@
     // Note: Using a string to pass into c as formatters will generally
     // auto clear trailing zeroes when literal numbers.
     const f1 = result.current.c('111.11000').format();
-    expect(f1).toBe('111.11 €');
+    expect(f1).toBe('€111.11');
   });
   it('has a minimum of two trailing zeroes, adding one if needed', () => {
     const { result } = renderHookWithProvider(() => useCurrency('EUR'));
 
     const f1 = result.current.c('111.100').format();
-    expect(f1).toBe('111.10 €');
+    expect(f1).toBe('€111.10');
   });
   it('has a minimum of two trailing zeroes, adding two if needed', () => {
     const { result } = renderHookWithProvider(() => useCurrency('EUR'));
 
     const f1 = result.current.c(111).format();
-    expect(f1).toBe('111.00 €');
+    expect(f1).toBe('€111.00');
   });
 });