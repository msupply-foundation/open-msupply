--- conflicted
+++ resolved
@@ -8,42 +8,6 @@
   marginLeft: 5,
   marginRight: 5,
   textTransform: 'none' as Property.TextTransform,
-<<<<<<< HEAD
-};
-=======
   '&:hover': { color: '#fff' },
   '&:hover svg': { color: '#fff' },
-};
-
-export const getButtonStyles = ({
-  theme,
-}: {
-  theme: Theme;
-}): CreateCSSProperties => ({
-  ...defaultStyles,
-  boxShadow: theme.shadows[1],
-  color: theme.palette.primary.main,
-  minWidth: 115,
-});
-
-export const getIconButtonStyles = ({
-  theme,
-}: {
-  theme: Theme;
-}): CreateCSSProperties => ({
-  ...defaultStyles,
-  boxShadow: theme.shadows[1],
-  color: theme.palette.primary.main,
-});
-
-export const getTextButtonStyles = ({
-  theme,
-}: {
-  theme: Theme;
-}): CreateCSSProperties => ({
-  ...defaultStyles,
-  boxShadow: theme.shadows[1],
-  color: theme.palette.primary.main,
-  minWidth: 115,
-});
->>>>>>> 49527035
+};