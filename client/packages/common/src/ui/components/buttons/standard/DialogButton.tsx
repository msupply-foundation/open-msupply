import React from 'react';
import { LocaleKey, useTranslation } from '@common/intl';
import {
  ArrowRightIcon,
  CheckIcon,
<<<<<<< HEAD
  DeleteIcon,
=======
  CopyIcon,
>>>>>>> ec2c2940
  SaveIcon,
  XCircleIcon,
} from '@common/icons';
import { ButtonWithIcon } from './ButtonWithIcon';

<<<<<<< HEAD
type DialogButtonVariant = 'cancel' | 'next' | 'ok' | 'save' | 'delete';
=======
type DialogButtonVariant = 'cancel' | 'next' | 'ok' | 'save' | 'copy';
>>>>>>> ec2c2940

interface DialogButtonProps {
  disabled?: boolean;
  onClick: (
    event:
      | React.MouseEvent<HTMLButtonElement>
      | React.KeyboardEvent<HTMLButtonElement>
  ) => void;
  variant: DialogButtonVariant;
  autoFocus?: boolean;
  color?: 'primary';
}

const getButtonProps = (
  variant: DialogButtonVariant
): {
  icon: JSX.Element;
  labelKey: LocaleKey;
  variant: 'outlined' | 'contained';
} => {
  switch (variant) {
    case 'cancel':
      return {
        icon: <XCircleIcon />,
        labelKey: 'button.cancel',
        variant: 'outlined',
      };
    case 'ok':
      return {
        icon: <CheckIcon />,
        labelKey: 'button.ok',
        variant: 'contained',
      };
    case 'next':
      return {
        icon: <ArrowRightIcon />,
        labelKey: 'button.ok-and-next',
        variant: 'contained',
      };
    case 'save':
      return {
        icon: <SaveIcon />,
        labelKey: 'button.save',
        variant: 'contained',
      };
<<<<<<< HEAD
    case 'delete':
      return {
        icon: <DeleteIcon />,
        labelKey: 'button.delete',
=======
    case 'copy':
      return {
        icon: <CopyIcon />,
        labelKey: 'link.copy-to-clipboard',
>>>>>>> ec2c2940
        variant: 'contained',
      };
  }
};

export const DialogButton: React.FC<DialogButtonProps> = ({
  onClick,
  variant,
  disabled = false,
  autoFocus = false,
  color,
}) => {
  const t = useTranslation('common');
  const { variant: buttonVariant, icon, labelKey } = getButtonProps(variant);

  return (
    <ButtonWithIcon
      autoFocus={autoFocus}
      color={color ?? 'secondary'}
      disabled={disabled}
      onClick={onClick}
      Icon={icon}
      variant={buttonVariant}
      label={t(labelKey)}
      tabIndex={variant === 'cancel' ? 1 : 0}
      onKeyDown={e => {
        if (e.key === 'Enter') {
          onClick(e);
        }
      }}
      sx={
        disabled
          ? {
              '& svg': { color: 'gray.main' },
              fontSize: '12px',
            }
          : {}
      }
    />
  );
};<|MERGE_RESOLUTION|>--- conflicted
+++ resolved
@@ -3,21 +3,20 @@
 import {
   ArrowRightIcon,
   CheckIcon,
-<<<<<<< HEAD
   DeleteIcon,
-=======
   CopyIcon,
->>>>>>> ec2c2940
   SaveIcon,
   XCircleIcon,
 } from '@common/icons';
 import { ButtonWithIcon } from './ButtonWithIcon';
 
-<<<<<<< HEAD
-type DialogButtonVariant = 'cancel' | 'next' | 'ok' | 'save' | 'delete';
-=======
-type DialogButtonVariant = 'cancel' | 'next' | 'ok' | 'save' | 'copy';
->>>>>>> ec2c2940
+type DialogButtonVariant =
+  | 'cancel'
+  | 'next'
+  | 'ok'
+  | 'save'
+  | 'copy'
+  | 'delete';
 
 interface DialogButtonProps {
   disabled?: boolean;
@@ -63,17 +62,16 @@
         labelKey: 'button.save',
         variant: 'contained',
       };
-<<<<<<< HEAD
     case 'delete':
       return {
         icon: <DeleteIcon />,
         labelKey: 'button.delete',
-=======
+        variant: 'contained',
+      };
     case 'copy':
       return {
         icon: <CopyIcon />,
         labelKey: 'link.copy-to-clipboard',
->>>>>>> ec2c2940
         variant: 'contained',
       };
   }
