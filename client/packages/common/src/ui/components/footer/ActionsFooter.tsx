import React, { FC, ReactElement, ReactNode } from 'react';
import {
  Stack,
  useTranslation,
  Typography,
  FlatButton,
<<<<<<< HEAD
=======
  useNotification,
  useTableStore,
  MinusCircleIcon,
>>>>>>> 660508e6
} from '@openmsupply-client/common';

export interface Action {
  label: string;
  icon: ReactNode;
  onClick: () => void;
  disabled?: boolean;
  shouldShrink?: boolean;
}

interface ActionsFooterProps {
  actions: Action[];
  selectedRowCount: number;
}

export const ActionsFooter: FC<ActionsFooterProps> = ({
  actions,
  selectedRowCount,
}): ReactElement => {
  const t = useTranslation();
<<<<<<< HEAD
=======
  const { info } = useNotification();
  const { clearSelected } = useTableStore();

  const showDisabledActionToastMessage = (disabledToastMessage: string) =>
    info(disabledToastMessage);

  const handleDisabledClick = (
    disabled?: boolean,
    disabledToastMessage?: string
  ) => {
    if (!disabled) return undefined;
    return showDisabledActionToastMessage(
      disabledToastMessage ?? `${t('messages.cannot-perform-action')}`
    );
  };
>>>>>>> 660508e6

  return (
    <Stack
      direction="row"
      alignItems="center"
      height={64}
      gap={4}
      sx={{
        p: 4,
        mx: '-20px',
        boxShadow: theme => `0 -5px 10px -5px ${theme.palette.grey[400]}`,
        justifyContent: 'space-between',
      }}
    >
<<<<<<< HEAD
      <Typography
        sx={{
          pr: 1,
          fontWeight: 'bold',
        }}
      >
        {selectedRowCount} {t('label.selected')}
      </Typography>
      {actions.map(({ label, icon, onClick, disabled, shouldShrink }) => (
        <FlatButton
          key={label}
          startIcon={icon}
          label={label}
          disabled={disabled}
          onClick={onClick}
          // Flatbutton doesn't shrink by default but we want it to in actions footer
          shouldShrink={shouldShrink ?? true}
        />
      ))}
=======
      <Stack direction="row" alignItems="center" gap={4}>
        <Typography
          sx={{
            pr: 1,
            fontWeight: 'bold',
          }}
        >
          {selectedRowCount} {t('label.selected')}
        </Typography>
        {actions.map(
          ({
            label,
            icon,
            onClick,
            disabled,
            shouldShrink,
            disabledToastMessage,
          }) => (
            <div
              key={label}
              onClick={handleDisabledClick(disabled, disabledToastMessage)}
            >
              <FlatButton
                startIcon={icon}
                label={label}
                disabled={disabled}
                onClick={onClick}
                // Flatbutton doesn't shrink by default but we want it to in actions footer
                shouldShrink={shouldShrink ?? true}
              />
            </div>
          )
        )}
      </Stack>
      <FlatButton
        startIcon={<MinusCircleIcon />}
        label={t('label.clear-selection')}
        onClick={clearSelected}
        shouldShrink={true}
        color="secondary"
      />
>>>>>>> 660508e6
    </Stack>
  );
};<|MERGE_RESOLUTION|>--- conflicted
+++ resolved
@@ -4,12 +4,9 @@
   useTranslation,
   Typography,
   FlatButton,
-<<<<<<< HEAD
-=======
   useNotification,
   useTableStore,
   MinusCircleIcon,
->>>>>>> 660508e6
 } from '@openmsupply-client/common';
 
 export interface Action {
@@ -30,8 +27,6 @@
   selectedRowCount,
 }): ReactElement => {
   const t = useTranslation();
-<<<<<<< HEAD
-=======
   const { info } = useNotification();
   const { clearSelected } = useTableStore();
 
@@ -47,7 +42,6 @@
       disabledToastMessage ?? `${t('messages.cannot-perform-action')}`
     );
   };
->>>>>>> 660508e6
 
   return (
     <Stack
@@ -62,27 +56,6 @@
         justifyContent: 'space-between',
       }}
     >
-<<<<<<< HEAD
-      <Typography
-        sx={{
-          pr: 1,
-          fontWeight: 'bold',
-        }}
-      >
-        {selectedRowCount} {t('label.selected')}
-      </Typography>
-      {actions.map(({ label, icon, onClick, disabled, shouldShrink }) => (
-        <FlatButton
-          key={label}
-          startIcon={icon}
-          label={label}
-          disabled={disabled}
-          onClick={onClick}
-          // Flatbutton doesn't shrink by default but we want it to in actions footer
-          shouldShrink={shouldShrink ?? true}
-        />
-      ))}
-=======
       <Stack direction="row" alignItems="center" gap={4}>
         <Typography
           sx={{
@@ -124,7 +97,6 @@
         shouldShrink={true}
         color="secondary"
       />
->>>>>>> 660508e6
     </Stack>
   );
 };