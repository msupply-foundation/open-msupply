--- conflicted
+++ resolved
@@ -30,11 +30,8 @@
     showTime?: boolean;
     actions?: PickersActionBarAction[];
     dateAsEndOfDay?: boolean;
-<<<<<<< HEAD
     disableFuture?: boolean;
-=======
     displayAs?: 'date' | 'dateTime';
->>>>>>> 3595fbe0
   }
 > = ({
   error,
@@ -48,11 +45,8 @@
   showTime,
   actions,
   dateAsEndOfDay,
-<<<<<<< HEAD
   disableFuture,
-=======
   displayAs,
->>>>>>> 3595fbe0
   ...props
 }) => {
   const theme = useAppTheme();
