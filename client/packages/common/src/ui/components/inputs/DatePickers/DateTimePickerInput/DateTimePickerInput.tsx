import React, { FC, useState } from 'react';
import { DateTimePicker, DateTimePickerProps } from '@mui/x-date-pickers';
import { BasicTextInput } from '../../TextInput/BasicTextInput';
import { useAppTheme } from '@common/styles';
import { StandardTextFieldProps, TextFieldProps } from '@mui/material';
import { DateUtils, useIntlUtils, useTranslation } from '@common/intl';
import { getFormattedDateError } from '../BaseDatePickerInput';

const TextField = (params: TextFieldProps) => {
  const textInputProps: StandardTextFieldProps = {
    ...params,
    variant: 'standard',
  };
  return <BasicTextInput {...textInputProps} />;
};

export const DateTimePickerInput: FC<
  Omit<DateTimePickerProps<Date>, 'onChange'> & {
    error?: string | undefined;
    width?: number | string;
    label?: string;
    onChange: (value: Date | null) => void;
    onError?: (validationError: string, date?: Date | null) => void;
    textFieldProps?: TextFieldProps;
    showTime?: boolean;
  }
> = ({
  error,
  onChange,
  onError,
  width,
  label,
  textFieldProps,
  format = 'P p',
  minDate,
  maxDate,
  showTime,
  ...props
}) => {
  const theme = useAppTheme();
  const [internalError, setInternalError] = useState<string | null>(null);
  const [isInitialEntry, setIsInitialEntry] = useState(true);
<<<<<<< HEAD
  const t = useTranslation();
=======
  const t = useTranslation('common');
  const { getLocale } = useIntlUtils();
  const dateParseOptions = { locale: getLocale() };
>>>>>>> 499dde75

  // Max/Min should be restricted by the UI, but it's not restricting TIME input
  // (only Date component). So this function will enforce the max/min after
  // input
  const handleDateInput = (date: Date | null) => {
    if (minDate && date && date < minDate) {
      onChange(minDate);
      return;
    }
    if (maxDate && date && date > maxDate) {
      onChange(maxDate);
      return;
    }
    onChange(date);
  };

  return (
    <DateTimePicker
      format={showTime ? 'P p' : 'P'}
      slots={{
        textField: TextField,
      }}
      onAccept={handleDateInput}
      onChange={(date, context) => {
        const { validationError } = context;

        if (validationError) {
          const translatedError = getFormattedDateError(t, validationError);
          if (onError) onError(translatedError, date);
          else setInternalError(validationError ? translatedError : null);
        }
        if (!validationError) {
          setIsInitialEntry(false);
          setInternalError(null);
        }
      }}
      slotProps={{
        popper: {
          sx: {
            '& .MuiTypography-root.Mui-selected': {
              backgroundColor: `${theme.palette.secondary.main}`,
            },
            '& .MuiTypography-root.Mui-selected:hover': {
              backgroundColor: `${theme.palette.secondary.main}`,
            },
            '& .Mui-selected:focus': {
              backgroundColor: `${theme.palette.secondary.main}`,
            },
            '& .MuiPickersDay-root.Mui-selected': {
              backgroundColor: `${theme.palette.secondary.main}`,
            },
          },
        },
        desktopPaper: {
          sx: {
            '& .Mui-selected': {
              backgroundColor: `${theme.palette.secondary.main}!important`,
            },
            '& .Mui-selected:focus': {
              backgroundColor: `${theme.palette.secondary.main}`,
            },
            '& .Mui-selected:hover': {
              backgroundColor: `${theme.palette.secondary.main}`,
            },
          },
        },
        textField: {
          error: !isInitialEntry && (!!error || !!internalError),
          helperText: !isInitialEntry ? error ?? internalError ?? '' : '',
          onBlur: e => {
            handleDateInput(
              DateUtils.getDateOrNull(e.target.value, format, dateParseOptions)
            );
            setIsInitialEntry(false);
          },
          label,
          ...textFieldProps,
          sx: {
            '& .MuiFormHelperText-root': {
              color: 'error.main',
            },
            ...textFieldProps?.sx,
            width,
          },
        },
      }}
      views={
        showTime
          ? ['year', 'month', 'day', 'hours', 'minutes', 'seconds']
          : ['year', 'month', 'day']
      }
      minDate={minDate}
      maxDate={maxDate}
      {...props}
      value={props.value}
    />
  );
};<|MERGE_RESOLUTION|>--- conflicted
+++ resolved
@@ -40,13 +40,9 @@
   const theme = useAppTheme();
   const [internalError, setInternalError] = useState<string | null>(null);
   const [isInitialEntry, setIsInitialEntry] = useState(true);
-<<<<<<< HEAD
   const t = useTranslation();
-=======
-  const t = useTranslation('common');
   const { getLocale } = useIntlUtils();
   const dateParseOptions = { locale: getLocale() };
->>>>>>> 499dde75
 
   // Max/Min should be restricted by the UI, but it's not restricting TIME input
   // (only Date component). So this function will enforce the max/min after
