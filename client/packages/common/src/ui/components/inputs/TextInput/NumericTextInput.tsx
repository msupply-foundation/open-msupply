--- conflicted
+++ resolved
@@ -171,20 +171,11 @@
           onChange(newNum);
         }}
         onBlur={() => {
-<<<<<<< HEAD
-          if (isDirty) {
-            const parsed = parse(textValue ?? '');
-            const val = Number.isNaN(parsed) ? undefined : parsed;
-            onChange(val);
-            setTextValue(formatValue(val));
-          }
-=======
           const parsed = parse(textValue ?? '');
           const val = Number.isNaN(parsed) ? defaultValue : parsed;
 
           onChange(val);
           setTextValue(formatValue(val));
->>>>>>> 11327c99
         }}
         onFocus={e => e.target.select()}
         {...props}
