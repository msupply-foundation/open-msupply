/**
 * PLEASE READ AND UNDERSTAND THE FOLLOWING BEFORE MAKING ANY CHANGES TO THIS
 * COMPONENT:
 *
 * A general component for numeric input. Provides a wrapper around
 * <BasicTextInput> to replicate (and extend) the functionality of using a text
 * input without the `type="number"` attribute. We want to avoid this attribute
 * as it causes numerous problems, as outlined here:
 * https://stackoverflow.blog/2022/12/26/why-the-number-input-is-the-worst-input/
 *
 * And is officially recommended to avoid by Material-UI:
 * https://mui.com/material-ui/react-text-field/#type-quot-number-quot
 *
 * A useful numeric input component must meet several requirements:
 * - don't allow invalid (i.e. letters) input
 * - allow *some* invalid input if it's typed as part of a valid number, (e.g. a
 *   single `-` symbol to start inputting negative numbers, or a decimal point
 *   without the following digits), but NOT send invalid values in its
 *   `onChange` event
 * - allow the user to clear their input, even in a controlled component (so the
 *   value will be `undefined`)
 * - handle minimum and maximum value restrictions
 * - handle maximum precision restrictions (e.g. integers only, or maximum of
 *   2d.p.)
 * - handle minimum precision restrictions (e.g. if 2 d.p required, then an
 *   input of "4" will be re-formatted as "4.00")
 * - handle the fact that different locales use different symbols for
 *   "negative", "decimal point" and "separators"
 * - format large numbers (e.g. 10000 => 10,000) for easier readability
 * - parse formatted input (e.g. 10,000) into a meaningful number value
 * - NOT format large numbers when explicitly specified
 * - allow user to increment/decrement numbers using their keyboard
 * - respond to external value changes and update its value and text
 *   representation accordingly
 *
 * To meet all these requirements results in fairly complex component, which
 * makes it somewhat fragile and hard to fully understand some of the logic. So
 * here is a basic overview of the internal logic it follows:
 *
 * - The `value` (the actual number) is managed in the calling component, and
 *   this component just updates it on (valid) onChange or onBlur events. But
 *   internally we store a `textValue` state, which is the string representation
 *   of the current `value`, and what is actually displayed in the UI. It's
 *   important to note that the `textValue` can be an *incomplete* entry (e.g.
 *   "1." or "-") whereas the actual `value` is only updated when there is a
 *   valid "complete" number that can be parsed from the user input.
 *
 * - Because the user can erase their input (`textValue = ''`), the number value
 *   is set to `undefined`. Any component that uses this component must be able
 *   to handle an `undefined` value as its `onChange` input.
 *
 * - on `onChange` events, the following internal processing is applied:
 *   - strip any "separator" characters (e.g. "," in English) - these are valid
 *     input, but not parseable as number (they'll be put back in onBlur).
 *   - strip negative or decimal characters if not allowed (based on min/max and
 *     precision props)
 *   - if what remains passes a comparison against a regex (for valid number
 *     input), we set this as the current `textValue`. If not, do nothing and
 *     return, which prevents any invalid characters from being input at all.
 *   - check if what remains is valid but "incomplete" (i.e a lone "-", decimal
 *     or trailing 0) and return if so -- this means the `textValue` correctly
 *     displays the user input, but not yet parsed as a number.
 *   - if "complete", attempt to parse the text as a number and update the
 *     `value` by calling the supplied `onChange` method (from props)
 *   - a `useEffect` hook responds to changes in `value`/`textValue` and, in the
 *     event they represent different numbers, updates the `textValue`
 *     accordingly -- this would mean that the `value` has been changed
 *     externally so the UI should be updated to reflect this.
 *
 * - onKeyDown events:
 *   - if the user typed an up or down arrow key, increment or decrement the
 *     number according to the `step` and `multiplier` props, and format
 *     accordingly (limited by min/max)
 *
 * - onBlur events:
 *   - when the user exits the input, it's possible that the `textValue` is
 *     "incomplete" (as detailed above), or should display a certain number of
 *     decimals, so we format the current value according to these rules, which
 *     ensures the UI will always display a correctly formatted version of the
 *     current number value.
 *   - this only happens if the user has made any changes to the starting value
 *     (checking against `isDirty`), which means it's possible for the user to
 *     click into a number input and exit it without triggering *any* `onChange`
 *     calls to the parent, which can prevent unnecessary actions being called
 *     that should only occur on *actual* changes.
 *
 * - the `format` methods:
 *   - there are two different versions of the `format` function used. The one
 *     called on `onChange` events doesn't add additional decimal padding (cos
 *     that would be annoying as you were typing), whereas the one called for
 *     `onBlur` and `onKeyDown` events *does* add any specified decimal padding.
 *
 * See prop definitions and inline comments for further detail.
 *
 * There is a test suite for this component in `NumericTextInput.test.tsx`.
 * Please ensure the tests all pass after any changes are made in here, and feel
 * free to add more test cases to account for additional use cases.
 *
 * There are also several example inputs in the storybook (TextInputs ->
 * Numeric), so please check these all behave as expected as well.
 */

import React, { useCallback, useEffect, useRef, useState } from 'react';
import { BasicTextInput, BasicTextInputProps } from './BasicTextInput';
import {
  merge,
  NumUtils,
  RegexUtils,
  UNDEFINED_STRING_VALUE,
} from '@common/utils';
import { useFormatNumber, useCurrency } from '@common/intl';
import { InputAdornment, Tooltip } from '@common/components';

export interface NumericInputProps {
  /**
   * Width of the input in pixels or other CSS value. Default 75px
   */
  width?: number | string;
  /**
   * Set an initial value for the input. Will be overridden by an externally
   * initialised `value`
   */
  defaultValue?: number;
  /** If `true`, negative numbers can be entered. A shorthand for `min` that
   * doesn't require a specific value. Default `false`
   */
  allowNegative?: boolean;
  /**
   * Min value, default -999999999
   */
  min?: number;
  /**
   * Min value, default 999999999
   */
  max?: number;
  /**
   * Input will be restricted to this many decimal places. Default 0, so only
   * integers are accepted unless explicitly specified
   */
  decimalLimit?: number;
  /**
   * Input will be padded with 0s if user doesn't enter up to this many decimal
   * places. Useful for things like currency values where "1" should be
   * displayed as "1.00".
   */
  decimalMin?: number;
  /**
   * When using the up/down arrow keys, the number will be
   * incremented/decremented in units of this size. Default 1
   */
  step?: number;
  /**
   * When using up/down arrow keys in conjunction with "Shift", the above `step`
   * value is multiplied by this value. Default 10
   */
  multiplier?: number;
  /**
   * The actual number value, passed down from calling component
   */
  value?: number | undefined;
  /**
   * If `true`, no additional localised formatting will be applied. e.g. the
   * input `1234` *won't* be displayed as `1,234`.
   */
  noFormatting?: boolean;

  /**
   * This component can also take any props used by `BasicTextInput`, or its
   * child, Mui's `TextField` -- they will be passed through unmodified.
   */
}

export type NumericTextInputProps = NumericInputProps &
  Omit<BasicTextInputProps, 'onChange'> & {
    onChange?: (value: number | undefined) => void;
    endAdornment?: string;
  };

export const DEFAULT_NUMERIC_TEXT_INPUT_WIDTH = 75;

export const NumericTextInput = React.forwardRef<
  HTMLDivElement,
  NumericTextInputProps
>(
  (
    {
      sx,
      slotProps,
      width = DEFAULT_NUMERIC_TEXT_INPUT_WIDTH,
      onChange = () => {},
      defaultValue,
      allowNegative,
      min = allowNegative ? -NumUtils.MAX_SAFE_API_INTEGER : 0,
      max = NumUtils.MAX_SAFE_API_INTEGER,
      decimalLimit = 0,
      decimalMin,
      step = 1,
      multiplier = 10,
      value,
      noFormatting = false,
      fullWidth,
      endAdornment,
      inputMode,
      ...props
    },
    ref
  ) => {
    const { format, parse, round } = useFormatNumber();
    const {
      options: { separator, decimal },
    } = useCurrency();
    const formatValue = useCallback(
      (val: number | undefined) =>
        noFormatting
          ? val === undefined
            ? ''
            : String(val)
          : format(val, {
              minimumFractionDigits: decimalMin,
              maximumFractionDigits: decimalLimit,
            }),
<<<<<<< HEAD
      [decimalMin, format, noFormatting]
=======
      [decimalMin, decimalLimit, format, noFormatting]
>>>>>>> 83606f97
    );
    const [isDirty, setIsDirty] = useState(false);
    const [textValue, setTextValue] = useState(
      formatValue(value ?? defaultValue)
    );

    const isFirstRender = useRef(true);

    const isInputIncomplete = useCallback(
      (value: string) => {
        if (value === UNDEFINED_STRING_VALUE) return true;

        return new RegExp(
          // Checks for a trailing `.` or a `0` (not necessarily immediately)
          // after a `.`
          `^-?\\d*${RegexUtils.escapeChars(
            decimal
          )}$|\\d*${RegexUtils.escapeChars(decimal)}\\d*0$`
        ).test(value);
      },
      [decimal]
    );

    useEffect(() => {
      if (isFirstRender.current) {
        // On first render, ensure number value is set from defaultValue prop
        if (textValue && value === undefined) onChange(parse(textValue));
        isFirstRender.current = false;
        return;
      }

      // On subsequent renders, keep textValue up to date with value if value
      // has changed externally
      if (
        parse(textValue ?? '') !== value &&
        !isInputIncomplete(textValue ?? '')
      )
        setTextValue(formatValue(value));
    }, [
      value,
      textValue,
      format,
      parse,
      onChange,
      isInputIncomplete,
      formatValue,
    ]);

    const inputRegex = new RegExp(
      `^-?\\d*${RegexUtils.escapeChars(decimal)}?\\d*$`
    );

    // Display values when the input is disabled
    // uses the input decimalLimit or defaults to 2dp
    const rounded = round(value, decimalLimit ? decimalLimit : 2);

    const asMaxDp = NumUtils.round(value ?? 0, 10);
    const disabledValue = !!NumUtils.hasMoreThanDp(asMaxDp, decimalLimit ?? 2)
      ? `${rounded}...`
      : rounded;
    const tooltipDisplay = value && props.disabled ? asMaxDp : null;

    return (
      <Tooltip title={tooltipDisplay}>
        <BasicTextInput
          ref={ref}
          sx={sx}
          inputMode={inputMode ?? 'numeric'}
          textAlign="right"
          slotProps={merge(
            {
              input: {
                endAdornment: endAdornment ? (
                  <InputAdornment
                    position="end"
                    sx={{
                      p: 0.5,
                    }}
                  >
                    {endAdornment}
                  </InputAdornment>
                ) : undefined,
                sx: {
                  borderRadius: 2,
                  padding: 0.5,
                  width: fullWidth ? undefined : `${width}px`,
                },
              },
              htmlInput: {
                sx: {
                  backgroundColor: props.disabled
                    ? 'background.toolbar'
                    : 'background.menu',
                },
              },
            },
            slotProps
          )}
          onChange={e => {
            if (!isDirty) setIsDirty(true);

            const input = e.target.value
              // Remove separators
              .replace(new RegExp(`\\${separator}`, 'g'), '')
              // Remove negative if not allowed
              .replace(min < 0 ? '' : '-', '')
              // Remove decimal if not allowed
              .replace(decimalLimit === 0 ? decimal : '', '');

            if (input === '') {
              setTextValue(''); // For removing single "."
              onChange(undefined);
              return;
            }

            // Prevent illegal characters from being entered
            if (inputRegex.test(input)) setTextValue(input);
            else return;

            if (isInputIncomplete(input)) return;

            const parsed = parse(input);

            if (Number.isNaN(parsed)) return;

            const constrained = constrain(parsed, decimalLimit, min, max);
            setTextValue(
              noFormatting ? String(constrained) : format(constrained)
            );
            onChange(constrained);
          }}
          onKeyDown={e => {
            if (e.key !== 'ArrowUp' && e.key !== 'ArrowDown') return;

            e.preventDefault();
            const change =
              (e.key === 'ArrowUp' ? step : -step) *
              (e.shiftKey ? multiplier : 1);

            const newNum = constrain(
              (value ?? Math.max(min, 0)) + change,
              decimalLimit,
              min,
              max
            );
            setTextValue(formatValue(newNum));
            onChange(newNum);
          }}
          onBlur={() => {
            if (isDirty) {
              const parsed = parse(textValue ?? '');
              const val = Number.isNaN(parsed) ? defaultValue : parsed;
              // This onChange shouldn't be necessary here -- the component
              // behaves as expected without it. However, removing it causes some
              // of the tests fail, so 🤷‍♂️
              onChange(val);
              setTextValue(formatValue(val));
            }
          }}
          onFocus={e => e.target.select()}
          fullWidth={fullWidth}
          {...props}
          value={props.disabled ? disabledValue : textValue}
        />
      </Tooltip>
    );
  }
);

export const constrain = (
  value: number,
  decimals: number,
  min: number,
  max: number
) => NumUtils.constrain(NumUtils.round(value, decimals), min, max);<|MERGE_RESOLUTION|>--- conflicted
+++ resolved
@@ -219,11 +219,7 @@
               minimumFractionDigits: decimalMin,
               maximumFractionDigits: decimalLimit,
             }),
-<<<<<<< HEAD
-      [decimalMin, format, noFormatting]
-=======
       [decimalMin, decimalLimit, format, noFormatting]
->>>>>>> 83606f97
     );
     const [isDirty, setIsDirty] = useState(false);
     const [textValue, setTextValue] = useState(
