--- conflicted
+++ resolved
@@ -168,12 +168,8 @@
           onChange(newNum);
         }}
         onBlur={() => {
-<<<<<<< HEAD
-          onChange(Number(parse(textValue ?? '')) ?? undefined);
-=======
           const parsed = parse(textValue ?? '');
           onChange(Number.isNaN(parsed) ? undefined : parsed);
->>>>>>> 7096082e
           setTextValue(formatValue(value));
         }}
         onFocus={e => e.target.select()}
