--- conflicted
+++ resolved
@@ -14,7 +14,6 @@
 
 export type AutocompleteListProps<T> = {
   options: T[];
-  filterOptions?: (options: T[], state: FilterOptionsState<T>) => T[];
   filterOptionConfig?: CreateFilterOptionsConfig<T>;
   filterOptions?: (options: T[], state: FilterOptionsState<T>) => T[];
   loading?: boolean;
@@ -42,7 +41,6 @@
   options,
   filterOptions,
   filterOptionConfig,
-  filterOptions,
   loading,
   loadingText,
   noOptionsText,
@@ -61,10 +59,6 @@
   value,
 }: AutocompleteListProps<T>): JSX.Element => {
   const createdFilterOptions = createFilterOptions(filterOptionConfig);
-<<<<<<< HEAD
-=======
-
->>>>>>> 5ea371a6
   const optionRenderer = optionKey
     ? getDefaultOptionRenderer<T>(optionKey)
     : renderOption;
