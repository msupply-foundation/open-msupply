<<<<<<< HEAD
=======
export * from './HorizontalStepper';
>>>>>>> 97045ce0
export * from './WizardStepper';<|MERGE_RESOLUTION|>--- conflicted
+++ resolved
@@ -1,5 +1,2 @@
-<<<<<<< HEAD
-=======
 export * from './HorizontalStepper';
->>>>>>> 97045ce0
 export * from './WizardStepper';