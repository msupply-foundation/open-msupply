<<<<<<< HEAD
export * from './EditableQuantityColumn';
export * from './CheckboxSelectionColumn';
export * from './NameAndColorColumn';
export * from './CommentPopoverColumn';
export * from './types';
=======
export { getEditableQuantityColumn } from './EditableQuantityColumn';
export { getCheckboxSelectionColumn } from './CheckboxSelectionColumn';
export { getNameAndColorColumn } from './NameAndColorColumn';
export * from './types';
export * from './RowExpand';
>>>>>>> 190a6d12
<|MERGE_RESOLUTION|>--- conflicted
+++ resolved
@@ -1,13 +1,6 @@
-<<<<<<< HEAD
 export * from './EditableQuantityColumn';
 export * from './CheckboxSelectionColumn';
 export * from './NameAndColorColumn';
 export * from './CommentPopoverColumn';
 export * from './types';
-=======
-export { getEditableQuantityColumn } from './EditableQuantityColumn';
-export { getCheckboxSelectionColumn } from './CheckboxSelectionColumn';
-export { getNameAndColorColumn } from './NameAndColorColumn';
-export * from './types';
-export * from './RowExpand';
->>>>>>> 190a6d12
+export * from './RowExpand';