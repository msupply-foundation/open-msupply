--- conflicted
+++ resolved
@@ -30,12 +30,9 @@
   | 'batch'
   | 'costPricePerPack'
   | 'sellPricePerPack'
-<<<<<<< HEAD
   | 'location'
-  | 'unitQuantity';
-=======
+  | 'unitQuantity'
   | 'numberOfPacks';
->>>>>>> 49e83478
 
 const getColumnLookup = <T extends DomainObject>(): Record<
   ColumnKey,
