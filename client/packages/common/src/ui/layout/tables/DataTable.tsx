--- conflicted
+++ resolved
@@ -139,13 +139,6 @@
               />
             ))}
             {!!enableColumnSelection && (
-<<<<<<< HEAD
-              <ColumnPicker
-                columns={columns}
-                onChange={setDisplayColumns}
-                tableKey={id}
-              />
-=======
               <TableCell
                 role="columnheader"
                 padding={'none'}
@@ -157,10 +150,9 @@
                 <ColumnPicker
                   columns={columns}
                   onChange={setDisplayColumns}
-                  tableKey={key}
+                  tableKey={id}
                 />
               </TableCell>
->>>>>>> 8e18d561
             )}
           </HeaderRow>
         </TableHead>
