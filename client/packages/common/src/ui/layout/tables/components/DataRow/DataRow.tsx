--- conflicted
+++ resolved
@@ -22,52 +22,6 @@
   ExpandContent,
 }: DataRowProps<T>): JSX.Element => {
   const hasOnClick = !!onClick;
-<<<<<<< HEAD
-  const onRowClick = () => onClick && onClick(rowData);
-
-  return (
-    <TableRow
-      sx={{
-        alignItems: 'center',
-        height: '40px',
-        maxHeight: '45px',
-        boxShadow: 'inset 0 0.5px 0 0 rgba(143, 144, 166, 0.5)',
-        display: 'flex',
-        flex: '1 0 auto',
-      }}
-      onClick={onRowClick}
-      hover={hasOnClick}
-    >
-      {columns.map(column => {
-        return (
-          <TableCell
-            key={`${rowKey}${column.key}`}
-            align={column.align}
-            sx={{
-              borderBottom: 'none',
-              justifyContent: 'flex-end',
-              overflow: 'hidden',
-              textOverflow: 'ellipsis',
-              whiteSpace: 'nowrap',
-              paddingLeft: '16px',
-              paddingRight: '16px',
-              ...(hasOnClick && { cursor: 'pointer' }),
-              flex: `${column.width} 0 auto`,
-              minWidth: column.minWidth,
-              width: column.width,
-            }}
-          >
-            <column.Cell
-              rowData={rowData}
-              columns={columns}
-              column={column}
-              rowKey={rowKey}
-            />
-          </TableCell>
-        );
-      })}
-    </TableRow>
-=======
   const { isExpanded } = useExpanded(rowData.id);
 
   const onRowClick = () => onClick && onClick(rowData);
@@ -80,7 +34,6 @@
           height: '40px',
           maxHeight: '45px',
           boxShadow: 'inset 0 0.5px 0 0 rgba(143, 144, 166, 0.5)',
-          padding: '0px 20px',
           display: 'flex',
           flex: '1 0 auto',
         }}
@@ -98,7 +51,7 @@
                 overflow: 'hidden',
                 textOverflow: 'ellipsis',
                 whiteSpace: 'nowrap',
-                padding: 0,
+                paddingLeft: '16px',
                 paddingRight: '16px',
                 ...(hasOnClick && { cursor: 'pointer' }),
                 flex: `${column.width} 0 auto`,
@@ -124,6 +77,5 @@
         </td>
       </tr>
     </>
->>>>>>> a9c8cbab
   );
 };