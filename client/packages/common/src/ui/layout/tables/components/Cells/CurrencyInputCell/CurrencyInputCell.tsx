import React from 'react';
import { CellProps } from '../../../columns';
import { CurrencyInput } from '@common/components';
import { DomainObject } from '@common/types';
import { useBufferState, useDebounceCallback } from '@common/hooks';

export const CurrencyInputCell = <T extends DomainObject>({
  rowData,
  rows,
  column,
<<<<<<< HEAD
}: CellPropsWithUpdaterObject<T>): React.ReactElement<
  CellPropsWithUpdaterObject<T>
> => {
  const [buffer, setBuffer] = useBufferState(
    Number(column.accessor({ rowData, rows }))
  );
=======
}: CellProps<T>): React.ReactElement<CellProps<T>> => {
  const [buffer, setBuffer] = useBufferState(Number(column.accessor(rowData)));
>>>>>>> 112faf3a

  const updater = useDebounceCallback(column.setter, [rowData], 250);

  return (
    <CurrencyInput
      maxWidth={column.width}
      value={buffer}
      onChangeNumber={newNumber => {
        setBuffer(newNumber);
        updater({ ...rowData, [column.key]: Number(newNumber) });
      }}
    />
  );
};<|MERGE_RESOLUTION|>--- conflicted
+++ resolved
@@ -8,17 +8,10 @@
   rowData,
   rows,
   column,
-<<<<<<< HEAD
-}: CellPropsWithUpdaterObject<T>): React.ReactElement<
-  CellPropsWithUpdaterObject<T>
-> => {
+}: CellProps<T>): React.ReactElement<CellProps<T>> => {
   const [buffer, setBuffer] = useBufferState(
-    Number(column.accessor({ rowData, rows }))
+    Number(Number(column.accessor({ rowData, rows })))
   );
-=======
-}: CellProps<T>): React.ReactElement<CellProps<T>> => {
-  const [buffer, setBuffer] = useBufferState(Number(column.accessor(rowData)));
->>>>>>> 112faf3a
 
   const updater = useDebounceCallback(column.setter, [rowData], 250);
 
