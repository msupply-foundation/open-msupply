--- conflicted
+++ resolved
@@ -29,12 +29,9 @@
   width,
   endAdornment,
   error,
-<<<<<<< HEAD
   setError,
   errorMessage,
-=======
   slotProps,
->>>>>>> 6bed40d9
 }: CellProps<T> &
   NumericInputProps & {
     id?: string;
