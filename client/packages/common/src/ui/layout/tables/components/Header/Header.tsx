--- conflicted
+++ resolved
@@ -64,27 +64,11 @@
   );
 
   const columnLabel =
-<<<<<<< HEAD
     column.label === ''
       ? ''
       : typeof column.label === 'number'
       ? column.label
       : t(column.label, column.labelProps);
-  const tooltip = (
-    <>
-      {!!description && <div>{t(description)}</div>}
-      {sortable ? (
-        <div>
-          {t('label.click-to-sort')}
-          {` ${columnLabel}`}
-        </div>
-      ) : (
-        columnLabel
-      )}
-    </>
-  );
-=======
-    column.label === '' ? '' : t(column.label, column.labelProps);
   const tooltip =
     !description && !sortable && !columnLabel ? null : (
       <>
@@ -99,7 +83,6 @@
         )}
       </>
     );
->>>>>>> f9e28fb0
 
   const infoIcon = !!description ? (
     <InfoOutlineIcon
