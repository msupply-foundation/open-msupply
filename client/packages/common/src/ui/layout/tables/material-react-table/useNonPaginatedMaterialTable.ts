<<<<<<< HEAD
import {
  MRT_RowData,
  MRT_RowSelectionState,
  MRT_TableOptions,
  useMaterialReactTable,
} from 'material-react-table';
import { useMemo, useState } from 'react';
=======
import { MRT_RowData, MRT_TableOptions } from 'material-react-table';
import { useBaseMaterialTable } from './useBaseMaterialTable';
>>>>>>> 09c9824f

interface NonPaginatedTableConfig<T extends MRT_RowData>
  extends MRT_TableOptions<T> {
  onRowClick?: (row: T) => void;
  isLoading: boolean;
}

export const useNonPaginatedMaterialTable = <T extends MRT_RowData>({
  isLoading,
  onRowClick,
  ...tableOptions
}: NonPaginatedTableConfig<T>) => {
<<<<<<< HEAD
  const [rowSelection, setRowSelection] = useState<MRT_RowSelectionState>({});

  const table = useMaterialReactTable<T>({
    enablePagination: false,
    enableRowVirtualization: true,
    // muiTableBodyProps: {
    //   sx: { border: '1px solid blue', width: '100%' },
    // },
    enableColumnResizing: true,
    enableRowSelection: true,
    onRowSelectionChange: setRowSelection,
    initialState: {
      density: 'compact',
    },
    state: {
      showProgressBars: isLoading,
      rowSelection,
    },
    muiTableHeadCellProps: {
      sx: {
        fontSize: '14px',
        lineHeight: 1.2,
        verticalAlign: 'bottom',
      },
    },
    muiTableContainerProps: {
      sx: {
        maxHeight: '100%',
        overflow: 'auto',
      },
    },
    muiTableBodyCellProps: {
      sx: {
        fontSize: '14px',
        borderBottom: '1px solid rgba(224, 224, 224, 1)',
      },
    },
    muiTableBodyRowProps: ({ row, staticRowIndex }) => ({
      onClick: () => {
        if (onRowClick) onRowClick(row.original);
      },
      sx: {
        backgroundColor: staticRowIndex % 2 === 0 ? 'transparent' : '#fafafb', // light grey on odd rows
        '& td': {
          borderBottom: '1px solid rgba(224, 224, 224, 1)',
        },
      },
    }),
=======
  const table = useBaseMaterialTable<T>({
    isLoading,
    onRowClick,

    enableRowVirtualization: true,

>>>>>>> 09c9824f
    ...tableOptions,
  });

  const selectedRows = useMemo(
    () => table.getSelectedRowModel().rows.map(r => r.original),
    [rowSelection]
  );

  const resetRowSelection = () => {
    table.resetRowSelection();
  };
  return { table, selectedRows, resetRowSelection };
};<|MERGE_RESOLUTION|>--- conflicted
+++ resolved
@@ -1,15 +1,5 @@
-<<<<<<< HEAD
-import {
-  MRT_RowData,
-  MRT_RowSelectionState,
-  MRT_TableOptions,
-  useMaterialReactTable,
-} from 'material-react-table';
-import { useMemo, useState } from 'react';
-=======
 import { MRT_RowData, MRT_TableOptions } from 'material-react-table';
 import { useBaseMaterialTable } from './useBaseMaterialTable';
->>>>>>> 09c9824f
 
 interface NonPaginatedTableConfig<T extends MRT_RowData>
   extends MRT_TableOptions<T> {
@@ -22,63 +12,12 @@
   onRowClick,
   ...tableOptions
 }: NonPaginatedTableConfig<T>) => {
-<<<<<<< HEAD
-  const [rowSelection, setRowSelection] = useState<MRT_RowSelectionState>({});
-
-  const table = useMaterialReactTable<T>({
-    enablePagination: false,
-    enableRowVirtualization: true,
-    // muiTableBodyProps: {
-    //   sx: { border: '1px solid blue', width: '100%' },
-    // },
-    enableColumnResizing: true,
-    enableRowSelection: true,
-    onRowSelectionChange: setRowSelection,
-    initialState: {
-      density: 'compact',
-    },
-    state: {
-      showProgressBars: isLoading,
-      rowSelection,
-    },
-    muiTableHeadCellProps: {
-      sx: {
-        fontSize: '14px',
-        lineHeight: 1.2,
-        verticalAlign: 'bottom',
-      },
-    },
-    muiTableContainerProps: {
-      sx: {
-        maxHeight: '100%',
-        overflow: 'auto',
-      },
-    },
-    muiTableBodyCellProps: {
-      sx: {
-        fontSize: '14px',
-        borderBottom: '1px solid rgba(224, 224, 224, 1)',
-      },
-    },
-    muiTableBodyRowProps: ({ row, staticRowIndex }) => ({
-      onClick: () => {
-        if (onRowClick) onRowClick(row.original);
-      },
-      sx: {
-        backgroundColor: staticRowIndex % 2 === 0 ? 'transparent' : '#fafafb', // light grey on odd rows
-        '& td': {
-          borderBottom: '1px solid rgba(224, 224, 224, 1)',
-        },
-      },
-    }),
-=======
   const table = useBaseMaterialTable<T>({
     isLoading,
     onRowClick,
 
     enableRowVirtualization: true,
 
->>>>>>> 09c9824f
     ...tableOptions,
   });
 
