--- conflicted
+++ resolved
@@ -1,13 +1,5 @@
 import { MRT_RowData } from 'material-react-table';
 import { BaseTableConfig, useBaseMaterialTable } from './useBaseMaterialTable';
-<<<<<<< HEAD
-
-export const useNonPaginatedMaterialTable = <T extends MRT_RowData>({
-  isLoading,
-  onRowClick,
-  ...tableOptions
-}: BaseTableConfig<T>) => {
-=======
 
 interface NonPaginatedTableConfig<T extends MRT_RowData>
   extends BaseTableConfig<T> {}
@@ -15,7 +7,6 @@
 export const useNonPaginatedMaterialTable = <T extends MRT_RowData>(
   tableOptions: NonPaginatedTableConfig<T>
 ) => {
->>>>>>> 31932197
   const table = useBaseMaterialTable<T>({
     enableRowVirtualization: true,
     ...tableOptions,
