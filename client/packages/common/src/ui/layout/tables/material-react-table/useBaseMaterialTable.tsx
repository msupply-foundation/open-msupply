import React, { useMemo, useRef, useState } from 'react';
import {
  getDefaultColumnOrderIds,
  MRT_RowData,
  MRT_StatefulTableOptions,
  MRT_TableOptions,
  useMaterialReactTable,
} from 'material-react-table';
import {
  CheckboxCheckedIcon,
  CheckboxEmptyIcon,
  CheckboxIndeterminateIcon,
  InfoIcon,
} from '@common/icons';
import {
  getSavedTableState,
  // resetSavedTableState,
  useTableLocalStorage,
} from './useTableLocalStorage';
import {
  LocaleKey,
  TypedTFunction,
  useIntlUtils,
  useTranslation,
} from '@common/intl';
import { isEqual } from '@common/utils';
import { ListItemIcon, MenuItem } from '@mui/material';
import { ColumnDef } from './types';
import { useMaterialTableColumns } from './useMaterialTableColumns';

export interface BaseTableConfig<T extends MRT_RowData>
  extends MRT_TableOptions<T> {
  tableId: string; // key for local storage
  onRowClick?: (row: T) => void;
  isLoading: boolean;
  getIsPlaceholderRow?: (row: T) => boolean;
  /** Whether row should be greyed out - still potentially clickable */
  getIsRestrictedRow?: (row: T) => boolean;
  groupByField?: string;
  columns: ColumnDef<T>[];
}

export const useBaseMaterialTable = <T extends MRT_RowData>({
  tableId,
  state,
  isLoading,
  onRowClick,
  getIsPlaceholderRow = () => false,
  getIsRestrictedRow = () => false,
  columns: omsColumns,
  data,
  groupByField,
  enableRowSelection = true,
  enableColumnResizing = true,
  ...tableOptions
}: BaseTableConfig<T>) => {
<<<<<<< HEAD
=======
  const t = useTranslation();
  const initialState = useRef(getSavedTableState(tableId));
>>>>>>> 5e10c271
  const { getTableLocalisations } = useIntlUtils();
  const localization = getTableLocalisations();

  const { columns, defaultHiddenColumns } = useMaterialTableColumns(omsColumns);

  const initialState = useRef(
    getSavedTableState(tableId, defaultHiddenColumns)
  );
  const [columnOrder, setColumnOrder] = useState(
    initialState.current.columnOrder ?? []
  );

  const processedData = useMemo(
    () => getGroupedRows(data, groupByField, t),
    [data, groupByField]
  );

  const table = useMaterialReactTable<T>({
    columns,

    localization,

    data: processedData,
    enablePagination: false,
    enableColumnResizing,
    enableColumnPinning: true,
    enableColumnOrdering: true,
    enableColumnDragging: false,
    enableRowSelection,
    enableFacetedValues: true,

    // Disable bottom footer - use OMS custom action footer instead
    enableBottomToolbar: false,
    enableExpanding: !!groupByField,

    initialState: {
      ...initialState.current,

      columnOrder: getDefaultColumnOrderIds({
        columns,
        state: {},
        enableRowSelection, // adds `mrt-row-select`
        layoutMode: enableColumnResizing ? 'grid-no-grow' : 'auto', // adds `mrt-row-spacer`
      } as MRT_StatefulTableOptions<T>),
    },
    state: {
      showProgressBars: isLoading,
      columnOrder,
      ...state,
    },
    onColumnOrderChange: setColumnOrder,

    renderColumnActionsMenuItems: ({ internalColumnMenuItems, column }) => {
      const { description } = column.columnDef as ColumnDef<T>; // MRT doesn't support typing custom column props, but we know it will be here

      if (!description) return internalColumnMenuItems;

      return [
        <MenuItem
          key="column-description"
          disabled // just for display, not clickable
          sx={{ '&.Mui-disabled': { opacity: 1 } }} // but remove the greyed out look
          divider
        >
          <ListItemIcon>
            <InfoIcon />
          </ListItemIcon>
          {description}
        </MenuItem>,

        ...internalColumnMenuItems,
      ];
    },

    // Styling
    muiTablePaperProps: {
      sx: { width: '100%', display: 'flex', flexDirection: 'column' },
    },
    muiTableProps: {
      // Need to apply this here so that relative sizes (ems, %) within table
      // are correct
      sx: theme => ({ fontSize: theme.typography.body1.fontSize }),
    },
    muiTableHeadCellProps: ({ column, table }) => ({
      sx: {
        fontWeight: 600,
        fontSize: table.getState().density === 'compact' ? '0.90em' : '1em',
        lineHeight: 1.2,
        verticalAlign: 'bottom',
        justifyContent: 'space-between',
        '& .Mui-TableHeadCell-Content-Actions': {
          marginRight: '5px',
          '& svg': { fontSize: '2em' },
        },
        // Allow date range filters to wrap if column is too narrow
        '& .MuiCollapse-wrapperInner > div': {
          display: 'flex',
          flexWrap: 'wrap',
          // Date picker should never need to be wider than 170px
          '& .MuiPickersTextField-root': { width: '170px' },
        },
        button:
          column.id === 'mrt-row-expand'
            ? {
                rotate: table.getIsAllRowsExpanded()
                  ? '180deg'
                  : !table.getIsSomeRowsExpanded()
                    ? '-90deg'
                    : undefined,
              }
            : undefined,
        // For Filter inputs -- add additional classes for other filter types as
        // required
        '& .MuiInputBase-input, & .MuiPickersInputBase-root': {
          fontSize:
            table.getState().density === 'compact' ? '0.90em' : '0.95em',
        },
      },
    }),
    muiTableBodyCellProps: ({ cell, row, table }) => ({
      sx: {
        fontSize: table.getState().density === 'compact' ? '0.90em' : '1em',
        fontWeight: 400,
        color: getIsPlaceholderRow(row.original)
          ? 'secondary.light'
          : getIsRestrictedRow(row.original)
            ? 'gray.main'
            : undefined,

        ...(cell.column.id === 'mrt-row-expand' && {
          // The expand chevron is rotated incorrectly by default (in terms of
          // consistency with other Accordion/Expando UI elements in the app)
          button: {
            rotate: row.getIsExpanded() ? '180deg' : '-90deg',
          },
          // Hide the icon when there's nothing to expand
          '& button.Mui-disabled': {
            color: !row.getCanExpand() ? 'transparent' : undefined,
          },
        }),
        padding:
          table.getState().density === 'spacious'
            ? '0.7rem'
            : table.getState().density === 'comfortable'
              ? '0.35rem 0.5rem'
              : undefined, // default for "compact",

        // Indent "sub-rows" when expanded
        paddingLeft:
          row.original?.['isSubRow'] && cell.column.id !== 'mrt-row-select'
            ? '2em'
            : undefined,
      },
    }),

    muiTopToolbarProps: {
      sx: { height: '60px' }, // Prevent slight jump when selecting rows
    },

    muiSelectAllCheckboxProps: {
      color: 'outline',
      size: 'small',
      icon: <CheckboxEmptyIcon />,
      checkedIcon: <CheckboxCheckedIcon />,
      indeterminateIcon: <CheckboxIndeterminateIcon />,
    },
    muiSelectCheckboxProps: {
      color: 'outline',
      size: 'small',
      icon: <CheckboxEmptyIcon />,
      checkedIcon: <CheckboxCheckedIcon />,
      indeterminateIcon: <CheckboxIndeterminateIcon />,
    },
    muiToolbarAlertBannerProps: {
      sx: { backgroundColor: 'unset' },
    },
    muiTableBodyRowProps: ({ row }) => {
      return {
        onClick: () => {
          if (onRowClick) onRowClick(row.original);
        },
        sx: {
          '& td': { borderBottom: '1px solid rgba(224, 224, 224, 1)' },
          backgroundColor: row.original['isSubRow']
            ? 'background.secondary'
            : 'inherit',
          fontStyle: row.getCanExpand() ? 'italic' : 'normal',
          cursor: onRowClick ? 'pointer' : 'default',
        },
      };
    },

    // TO-DO: Add a "reset all" button
    // renderToolbarInternalActions: ({ table }) => {
    //   return (
    //     <>
    //       <button
    //         onClick={() => {
    //           console.log('Custom action clicked');
    //           resetSavedTableState(tableId);
    //           table.resetColumnOrder();
    //         }}
    //       >
    //         Custom Action
    //       </button>
    //       <MRT_ShowHideColumnsButton table={table} />
    //       <MRT_ToggleFullScreenButton table={table} />{' '}
    //     </>
    //   );
    // },

    ...tableOptions,
  });

  useTableLocalStorage(tableId, table);

  return table;
};

const getGroupedRows = <T extends MRT_RowData>(
  data: T[],
  groupByField: keyof T | undefined,
  t: TypedTFunction<LocaleKey>
): (T & { isSubRow?: boolean; subRows?: T[] })[] => {
  if (!groupByField) return data;

  // Group rows by groupByField
  const grouped = data.reduce(
    (acc, item) => {
      const key = item[groupByField] as string;
      if (!acc[key]) acc[key] = [];
      acc[key].push(item);
      return acc;
    },
    {} as Record<string, T[]>
  );

  // For each group, create a summary row and subRows, or just return the row if only one
  return Object.values(grouped)
    .map(groupRows => {
      if (groupRows.length === 1) {
        // Only one row in group, return as-is
        return groupRows[0];
      }
      // All rows in this group
      const subRows = groupRows.map(row => ({ ...row, isSubRow: true }));
      // Build the summary row
      const summary: Record<string, any> = {};
      const keys = Object.keys(groupRows[0] || {});
      for (const key of keys) {
        // Don't include subRows or isSubRow in summary
        if (key === 'subRows' || key === 'isSubRow') continue;
        const values = groupRows.map(row => row[key as keyof T]);
        const allEqual = values.every(v => isEqual(v, values[0]));
        summary[key] = allEqual ? values[0] : t('multiple');
      }
      // Attach subRows
      summary['subRows'] = subRows;
      return summary as T & { subRows: (T & { isSubRow: true })[] };
    })
    .filter((row): row is T => row !== undefined);
};<|MERGE_RESOLUTION|>--- conflicted
+++ resolved
@@ -54,11 +54,7 @@
   enableColumnResizing = true,
   ...tableOptions
 }: BaseTableConfig<T>) => {
-<<<<<<< HEAD
-=======
   const t = useTranslation();
-  const initialState = useRef(getSavedTableState(tableId));
->>>>>>> 5e10c271
   const { getTableLocalisations } = useIntlUtils();
   const localization = getTableLocalisations();
 
