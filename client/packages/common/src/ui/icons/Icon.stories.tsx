// Icons sourced from https://feathericons.com/

import React, { ChangeEvent, useState } from 'react';
import { StoryFn, Meta } from '@storybook/react';
import { Box, Grid, Paper, styled, TextField, Typography } from '@mui/material';
import { SvgIconProps } from '.';

import { AlertIcon } from './Alert';
import { ArrowLeftIcon } from './ArrowLeft';
import { ArrowRightIcon } from './ArrowRight';
<<<<<<< HEAD
import { BarIcon } from './Bar';
=======
import { BarChart2Icon } from './BarChart2';
>>>>>>> 852ec195
import { BarChartIcon } from './BarChart';
import { BookIcon } from './Book';
import { CartIcon } from './Cart';
import { CentralIcon } from './Central';
import { CheckIcon } from './Check';
import { CheckboxCheckedIcon } from './CheckboxChecked';
import { CheckboxEmptyIcon } from './CheckboxEmpty';
import { CheckboxIndeterminateIcon } from './CheckboxIndeterminate';
import { ChevronDownIcon } from './ChevronDown';
import { ChevronsDownIcon } from './ChevronsDown';
import { CircleAlertIcon } from './CircleAlert';
import { CircleIcon } from './Circle';
import { ClockIcon } from './Clock';
import { CloseIcon } from './Close';
import { ColumnsIcon } from './Columns';
import { CopyIcon } from './Copy';
import { CustomersIcon } from './Customers';
import { DashboardIcon } from './Dashboard';
import { DeleteIcon } from './Delete';
import { DownloadIcon } from './Download';
import { EditIcon } from './Edit';
import { ExternalLinkIcon } from './ExternalLink';
import { EyeIcon } from './Eye';
import { EyeOffIcon } from './EyeOff';
import { FileIcon } from './File';
import { FileUploadIcon } from './FileUpload';
import { FilterIcon } from './Filter';
import { HelpIcon } from './Help';
import { HomeIcon } from './Home';
import { InfoIcon } from './Info';
import { InfoOutlineIcon } from './InfoOutline';
import { InvoiceIcon } from './Invoice';
import { LinkIcon } from './Link';
import { ListIcon } from './List';
import { MSupplyGuy, AnimatedMSupplyGuy } from './MSupplyGuy';
import { MedicineIcon } from './MedicineIcon';
import { MenuDotsIcon } from './MenuDots';
import { MessageSquareIcon } from './MessageSquare';
import { MessagesIcon } from './Messages';
import { MinusCircleIcon } from './MinusCircle';
import { PlusCircleIcon } from './PlusCircle';
import { PowerIcon } from './Power';
import { PrinterIcon } from './Printer';
import { RadioIcon } from './Radio';
import { RefreshIcon } from './Refresh';
import { ReportsIcon } from './Reports';
import { RewindIcon } from './Rewind';
import { SaveIcon } from './Save';
import { ScanIcon } from './Scan';
import { SearchIcon } from './Search';
import { SettingsCircleIcon } from './SettingsCircle';
import { SettingsIcon } from './Settings';
import { SidebarIcon } from './Sidebar';
import { SlidersIcon } from './Sliders';
import { SnowflakeIcon } from './Snowflake';
import { SortAscIcon } from './SortAsc';
import { SortDescIcon } from './SortDesc';
import { StockIcon } from './Stock';
import { SunIcon } from './Sun';
import { SuppliersIcon } from './Suppliers';
import { ThermometerIcon } from './Thermometer';
import { ToolsIcon } from './Tools';
import { TranslateIcon } from './Translate';
<<<<<<< HEAD
import { TrendingDownIcon } from './TrendingDown';
import { BarChart2Icon } from './BarChart2';
=======
>>>>>>> 852ec195
import { TruckIcon } from './Truck';
import { UploadIcon } from './Upload';
import { UserCircleIcon } from './UserCircle';
import { UserIcon } from './User';
import { XCircleIcon } from './XCircle';
import { ZapIcon } from './Zap';

export default {
  title: 'Assets/Svg Icon',
  component: Grid,
  argTypes: {
    backgroundColor: { control: 'color' },
  },
} as Meta<typeof Grid>;

const StyledPaper = styled(Paper)({
  textAlign: 'center',
  height: 90,
  padding: 10,
  width: 150,
});
type Icon = {
  icon: JSX.Element;
  name: string;
};

const Template: StoryFn<React.FC<SvgIconProps>> = args => {
  const icons: Icon[] = [
    { icon: <AlertIcon {...args} />, name: 'Alert' },
    { icon: <ArrowLeftIcon {...args} />, name: 'ArrowLeft' },
    { icon: <ArrowRightIcon {...args} />, name: 'ArrowRight' },
    { icon: <BarIcon {...args} />, name: 'Bar' },
    { icon: <BarChartIcon {...args} />, name: 'BarChart' },
    { icon: <BarChart2Icon {...args} />, name: 'BarChart2Icon' },
    { icon: <BookIcon {...args} />, name: 'Book' },
    { icon: <CartIcon {...args} />, name: 'Cart' },
    { icon: <CentralIcon {...args} />, name: 'Central' },
    { icon: <CheckIcon {...args} />, name: 'Check' },
    { icon: <CheckboxCheckedIcon {...args} />, name: 'CheckboxChecked' },
    { icon: <CheckboxEmptyIcon {...args} />, name: 'CheckboxEmpty' },
    {
      icon: <CheckboxIndeterminateIcon {...args} />,
      name: 'Checkbox Indeterminate',
    },
    { icon: <ChevronDownIcon {...args} />, name: 'ChevronDown' },
    { icon: <ChevronsDownIcon {...args} />, name: 'ChevronsDown' },
    { icon: <CircleAlertIcon {...args} />, name: 'CircleAlert' },
    { icon: <CircleIcon {...args} />, name: 'Circle' },
    { icon: <ClockIcon {...args} />, name: 'Clock' },
    { icon: <CloseIcon {...args} />, name: 'Close' },
    { icon: <ColumnsIcon {...args} />, name: 'Columns' },
    { icon: <CopyIcon {...args} />, name: 'Copy' },
    { icon: <CustomersIcon {...args} />, name: 'Customers' },
    { icon: <DashboardIcon {...args} />, name: 'Dashboard' },
    { icon: <DeleteIcon {...args} />, name: 'Delete' },
    { icon: <DownloadIcon {...args} />, name: 'Download' },
    { icon: <EditIcon {...args} />, name: 'Edit' },
    { icon: <ExternalLinkIcon {...args} />, name: 'External Link' },
    { icon: <EyeIcon {...args} />, name: 'Eye' },
    { icon: <EyeOffIcon {...args} />, name: 'EyeOff' },
    { icon: <FileUploadIcon {...args} />, name: 'File Upload' },
    { icon: <FileIcon {...args} />, name: 'File' },
    { icon: <FilterIcon {...args} />, name: 'Filter' },
    { icon: <HelpIcon {...args} />, name: 'Help' },
    { icon: <HomeIcon {...args} />, name: 'Home' },
    { icon: <InfoIcon {...args} />, name: 'Info' },
    { icon: <InfoOutlineIcon {...args} />, name: 'InfoOutline' },
    { icon: <InvoiceIcon {...args} />, name: 'Invoice' },
    { icon: <LinkIcon {...args} />, name: 'Link' },
    { icon: <ListIcon {...args} />, name: 'List' },
    { icon: <MSupplyGuy {...args} size="medium" />, name: 'MSupplyGuy' },
    {
      icon: <AnimatedMSupplyGuy {...args} size="medium" />,
      name: 'AnimatedMSupplyGuy',
    },
    { icon: <MedicineIcon {...args} />, name: 'Medicine' },
    { icon: <MenuDotsIcon {...args} />, name: 'MenuDots' },
    { icon: <MessagesIcon {...args} />, name: 'Messages' },
    { icon: <MessageSquareIcon {...args} />, name: 'MessageSquare' },
    { icon: <PlusCircleIcon {...args} />, name: 'PlusCircle' },
    { icon: <MinusCircleIcon {...args} />, name: 'MinusCircle' },
    { icon: <PowerIcon {...args} />, name: 'Power' },
    { icon: <PrinterIcon {...args} />, name: 'Printer' },
    { icon: <RadioIcon {...args} />, name: 'Radio' },
    { icon: <ReportsIcon {...args} />, name: 'Reports' },
    { icon: <RefreshIcon {...args} />, name: 'Refresh' },
    { icon: <RewindIcon {...args} />, name: 'Rewind' },
    { icon: <SaveIcon {...args} />, name: 'Save' },
    { icon: <ScanIcon {...args} />, name: 'Scan' },
    { icon: <SearchIcon {...args} />, name: 'Search' },
    { icon: <SettingsIcon {...args} />, name: 'Settings' },
    { icon: <SettingsCircleIcon {...args} />, name: 'SettingsCircle' },
    { icon: <SidebarIcon {...args} />, name: 'Sidebar' },
    { icon: <SlidersIcon {...args} />, name: 'Sliders' },
    { icon: <SnowflakeIcon {...args} />, name: 'Snowflake' },
    { icon: <SortAscIcon {...args} />, name: 'SortAsc' },
    { icon: <SortDescIcon {...args} />, name: 'SortDesc' },
    { icon: <StockIcon {...args} />, name: 'Stock' },
    { icon: <SunIcon {...args} />, name: 'Sun' },
    { icon: <SuppliersIcon {...args} />, name: 'Suppliers' },
    { icon: <ThermometerIcon {...args} />, name: 'Thermometer' },
    { icon: <ToolsIcon {...args} />, name: 'Tools' },
    { icon: <TranslateIcon {...args} />, name: 'Translate' },
<<<<<<< HEAD
    { icon: <TrendingDownIcon {...args} />, name: 'TrendingDown' },
=======
>>>>>>> 852ec195
    { icon: <TruckIcon {...args} />, name: 'Truck' },
    { icon: <UploadIcon {...args} />, name: 'Upload' },
    { icon: <UserCircleIcon {...args} />, name: 'UserCircle' },
    { icon: <UserIcon {...args} />, name: 'User' },
    { icon: <XCircleIcon {...args} />, name: 'XCircle' },
    { icon: <ZapIcon {...args} />, name: 'Zap' },
  ];
  const [filteredIcons, setFilteredIcons] = useState(icons);
  const filterIcons = (event: ChangeEvent<HTMLInputElement>) => {
    const re = new RegExp(event.target.value, 'i');
    setFilteredIcons(icons.filter(i => re.test(i.name)));
  };
  return (
    <>
      <Box padding={1}>
        <TextField
          onChange={filterIcons}
          label="Filter icons"
          variant="outlined"
        />
      </Box>
      <Grid item>
        <Grid container spacing={1}>
          {filteredIcons.map(i => (
            <Grid item xs key={i.name}>
              <StyledPaper>
                {i.icon}
                <Typography>{i.name}</Typography>
              </StyledPaper>
            </Grid>
          ))}
        </Grid>
      </Grid>
    </>
  );
};

export const Primary = Template.bind({});
export const Secondary = Template.bind({});
export const Small = Template.bind({});
export const DefaultValues = Template.bind({});

Primary.args = { color: 'primary' } as SvgIconProps;
Secondary.args = { color: 'secondary' } as SvgIconProps;
Small.args = { fontSize: 'small', color: 'primary' } as SvgIconProps;<|MERGE_RESOLUTION|>--- conflicted
+++ resolved
@@ -8,12 +8,8 @@
 import { AlertIcon } from './Alert';
 import { ArrowLeftIcon } from './ArrowLeft';
 import { ArrowRightIcon } from './ArrowRight';
-<<<<<<< HEAD
+import { BarChartIcon } from './BarChart';
 import { BarIcon } from './Bar';
-=======
-import { BarChart2Icon } from './BarChart2';
->>>>>>> 852ec195
-import { BarChartIcon } from './BarChart';
 import { BookIcon } from './Book';
 import { CartIcon } from './Cart';
 import { CentralIcon } from './Central';
@@ -76,11 +72,8 @@
 import { ThermometerIcon } from './Thermometer';
 import { ToolsIcon } from './Tools';
 import { TranslateIcon } from './Translate';
-<<<<<<< HEAD
 import { TrendingDownIcon } from './TrendingDown';
 import { BarChart2Icon } from './BarChart2';
-=======
->>>>>>> 852ec195
 import { TruckIcon } from './Truck';
 import { UploadIcon } from './Upload';
 import { UserCircleIcon } from './UserCircle';
@@ -184,10 +177,7 @@
     { icon: <ThermometerIcon {...args} />, name: 'Thermometer' },
     { icon: <ToolsIcon {...args} />, name: 'Tools' },
     { icon: <TranslateIcon {...args} />, name: 'Translate' },
-<<<<<<< HEAD
     { icon: <TrendingDownIcon {...args} />, name: 'TrendingDown' },
-=======
->>>>>>> 852ec195
     { icon: <TruckIcon {...args} />, name: 'Truck' },
     { icon: <UploadIcon {...args} />, name: 'Upload' },
     { icon: <UserCircleIcon {...args} />, name: 'UserCircle' },
