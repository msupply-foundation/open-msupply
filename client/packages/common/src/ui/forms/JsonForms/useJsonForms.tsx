--- conflicted
+++ resolved
@@ -49,11 +49,7 @@
       cells={materialCells}
       onChange={({ errors, data }) => {
         setData(data);
-<<<<<<< HEAD
-        // console.log(errors);
-=======
         if (errors && errors.length) console.warn('Errors: ', errors);
->>>>>>> 66b9a2bb
       }}
     />
   );
