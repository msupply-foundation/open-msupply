import React from 'react';
import { rankWith, isEnumControl, ControlProps } from '@jsonforms/core';
import { withJsonFormsControlProps } from '@jsonforms/react';
import { FormLabel, Box } from '@mui/material';
import { Autocomplete } from '@openmsupply-client/common';
import {
  FORM_LABEL_COLUMN_WIDTH,
  FORM_INPUT_COLUMN_WIDTH,
} from '../styleConstants';
import { z } from 'zod';
import { useZodOptionsValidation } from '../useZodOptionsValidation';

export const selectTester = rankWith(4, isEnumControl);

<<<<<<< HEAD
type Options = {
  /**
   * Option to set a display name and/or reorder enum item.
   *
   * For example, enum [YES, NO] can be displayed as [No, Yes] using:
   * "show": [
   *   ["NO", "No"],
   *   ["YES", "Yes"]
   * ]
   *
   * To only reorder the enum to [NO, YES] do:
   * "show": [
   *   ["NO"],
   *   ["YES"]
   * ]
   */
  show?: [string, string | undefined][];
};
const Options: z.ZodType<Options | undefined> = z
  .object({
    show: z.array(z.tuple([z.string(), z.string().optional()])).optional(),
  })
  .strict()
  .optional();
=======
type Option = { label: string; value: string };

const UIComponent = (props: ControlProps) => {
  const { data, handleChange, label, schema, path } = props;
>>>>>>> 10556bbd

type DisplayOption = { label: string; value: string };

const getDisplayOptions = (
  schemaEnum: string[],
  options?: Options
): DisplayOption[] => {
  if (!options?.show) {
    return schemaEnum.map((option: string) => ({
      label: option,
      value: option,
    }));
  }

<<<<<<< HEAD
  return options.show.reduce<DisplayOption[]>((prev, [key, value]) => {
    if (!schemaEnum.includes(key)) {
      console.warn(
        `Invalid select control config: key ${key} is not in the enum`
      );
      return prev;
    }
    prev.push({ value: key, label: value ?? key });
    return prev;
  }, []);
};

const UIComponent = (props: ControlProps) => {
  const { data, handleChange, label, schema, path } = props;
  const { errors: zErrors, options: schemaOptions } = useZodOptionsValidation(
    Options,
    props.uischema.options
  );
  if (!props.visible) {
    return null;
  }
  const options = schema.enum
    ? getDisplayOptions(schema.enum, schemaOptions)
    : [];
=======
  const onChange = (_event: React.SyntheticEvent, value: Option | null) =>
    handleChange(path, value?.value);

  if (!props.visible) {
    return null;
  }
  const value = data ? options.find(o => o.value === data) : null;
>>>>>>> 10556bbd

  return (
    <Box
      display="flex"
      alignItems="center"
      gap={2}
      justifyContent="space-around"
      style={{ minWidth: 300 }}
      marginTop={1}
    >
      <Box style={{ textAlign: 'end' }} flexBasis={FORM_LABEL_COLUMN_WIDTH}>
        <FormLabel sx={{ fontWeight: 'bold' }}>{label}:</FormLabel>
      </Box>
      <Box flexBasis={FORM_INPUT_COLUMN_WIDTH}>
        <Autocomplete
          sx={{ '.MuiFormControl-root': { minWidth: '135px' } }}
          options={options}
<<<<<<< HEAD
          value={data ?? ''}
          onChange={e => handleChange(path, e.target.value)}
          error={!!zErrors ?? !!props.errors}
          helperText={zErrors ?? props.errors}
=======
          value={value}
          onChange={onChange}
          clearable={!props.config?.required}
          inputProps={{
            error: !!props.errors,
            helperText: props.errors,
          }}
          isOptionEqualToValue={option => option.value === data}
>>>>>>> 10556bbd
        />
      </Box>
    </Box>
  );
};

export const Selector = withJsonFormsControlProps(UIComponent);<|MERGE_RESOLUTION|>--- conflicted
+++ resolved
@@ -12,7 +12,6 @@
 
 export const selectTester = rankWith(4, isEnumControl);
 
-<<<<<<< HEAD
 type Options = {
   /**
    * Option to set a display name and/or reorder enum item.
@@ -37,12 +36,6 @@
   })
   .strict()
   .optional();
-=======
-type Option = { label: string; value: string };
-
-const UIComponent = (props: ControlProps) => {
-  const { data, handleChange, label, schema, path } = props;
->>>>>>> 10556bbd
 
 type DisplayOption = { label: string; value: string };
 
@@ -57,7 +50,6 @@
     }));
   }
 
-<<<<<<< HEAD
   return options.show.reduce<DisplayOption[]>((prev, [key, value]) => {
     if (!schemaEnum.includes(key)) {
       console.warn(
@@ -79,18 +71,14 @@
   if (!props.visible) {
     return null;
   }
+  const onChange = (
+    _event: React.SyntheticEvent,
+    value: DisplayOption | null
+  ) => handleChange(path, value?.value);
   const options = schema.enum
     ? getDisplayOptions(schema.enum, schemaOptions)
     : [];
-=======
-  const onChange = (_event: React.SyntheticEvent, value: Option | null) =>
-    handleChange(path, value?.value);
-
-  if (!props.visible) {
-    return null;
-  }
   const value = data ? options.find(o => o.value === data) : null;
->>>>>>> 10556bbd
 
   return (
     <Box
@@ -108,21 +96,14 @@
         <Autocomplete
           sx={{ '.MuiFormControl-root': { minWidth: '135px' } }}
           options={options}
-<<<<<<< HEAD
-          value={data ?? ''}
-          onChange={e => handleChange(path, e.target.value)}
-          error={!!zErrors ?? !!props.errors}
-          helperText={zErrors ?? props.errors}
-=======
           value={value}
           onChange={onChange}
           clearable={!props.config?.required}
           inputProps={{
-            error: !!props.errors,
-            helperText: props.errors,
+            error: !!zErrors || !!props.errors,
+            helperText: zErrors ?? props.errors,
           }}
           isOptionEqualToValue={option => option.value === data}
->>>>>>> 10556bbd
         />
       </Box>
     </Box>
