--- conflicted
+++ resolved
@@ -14,11 +14,14 @@
   labelWidthPercentage?: number;
   labelProps?: FormLabelProps;
   inputProps?: StandardTextFieldProps;
+  /** flex-{$inputAlignment} alignment of the input field  */
+  inputAlignment?: 'start' | 'end';
 }
 
 export const DetailInputWithLabelRow: FC<InputWithLabelRowProps> = ({
   label,
   labelWidthPercentage = 40,
+  inputAlignment,
   inputProps,
   Input = <BasicTextInput {...inputProps} />,
   DisabledInput = <BasicTextInput {...inputProps} />,
@@ -30,28 +33,17 @@
   const inputFlexBasis = `${100 - labelWidthPercentage}%`;
 
   return (
-<<<<<<< HEAD
-    <Box
-      display="flex"
-      alignItems="center"
-      gap={1}
-      justifyContent="space-around"
-      style={{ minWidth: 300 }}
-    >
-      <Box flex={1} style={{ textAlign: 'end' }} flexBasis={labelFlexBasis}>
-=======
     <Box display="flex" alignItems="center" gap={1}>
-      <Box style={{ textAlign: 'end' }} flexBasis="40%">
->>>>>>> 501397f5
+      <Box style={{ textAlign: 'end' }} flexBasis={labelFlexBasis}>
         <FormLabel sx={{ fontWeight: 'bold', ...sx }} {...labelPropsRest}>
           {label}:
         </FormLabel>
       </Box>
-<<<<<<< HEAD
-      <Box flex={1} flexBasis={inputFlexBasis}>
-=======
-      <Box flexBasis="60%" justifyContent="flex-end" display="flex">
->>>>>>> 501397f5
+      <Box
+        flexBasis={inputFlexBasis}
+        justifyContent={inputAlignment ? `flex-${inputAlignment}` : 'flex-end'}
+        display="flex"
+      >
         {!isDisabled ? Input : DisabledInput}
       </Box>
     </Box>
