--- conflicted
+++ resolved
@@ -25,11 +25,7 @@
   sx,
   label,
   labelWidthPercentage = 40,
-<<<<<<< HEAD
-  inputAlignment,
-=======
   inputAlignment = 'end',
->>>>>>> d46319e6
   inputProps,
   Input = <BasicTextInput {...inputProps} />,
   DisabledInput = <BasicTextInput {...inputProps} />,
@@ -39,10 +35,7 @@
   const isDisabled = inputProps?.disabled;
   const labelFlexBasis = `${labelWidthPercentage}%`;
   const inputFlexBasis = `${100 - labelWidthPercentage}%`;
-<<<<<<< HEAD
-=======
   const justify = `flex-${inputAlignment}`;
->>>>>>> d46319e6
 
   return (
     <Box display="flex" alignItems="center" gap={1} sx={{ ...sx }}>
@@ -51,15 +44,7 @@
           {labelWithPunctuation(label)}
         </FormLabel>
       </Box>
-<<<<<<< HEAD
-      <Box
-        flexBasis={inputFlexBasis}
-        justifyContent={inputAlignment ? `flex-${inputAlignment}` : 'flex-end'}
-        display="flex"
-      >
-=======
       <Box flexBasis={inputFlexBasis} justifyContent={justify} display="flex">
->>>>>>> d46319e6
         {!isDisabled ? Input : DisabledInput}
       </Box>
     </Box>
