--- conflicted
+++ resolved
@@ -7,16 +7,13 @@
   NameData,
   removeElement,
 } from './data';
-<<<<<<< HEAD
 import { UpdateOutboundShipmentInput } from '@openmsupply-client/common';
-=======
 import {
   isAlmostExpired,
   isExpired,
   isThisWeek,
   isToday,
 } from '@openmsupply-client/common/src/utils/dateFunctions';
->>>>>>> e3dbff8a
 
 // Importing this from utils causes a circular deps loop and you will not have fun :)
 export const getFilter =
