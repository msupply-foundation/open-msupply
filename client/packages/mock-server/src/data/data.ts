--- conflicted
+++ resolved
@@ -60,12 +60,9 @@
         id: `${itemId}-${i++}`,
         name: `${itemId}-${i++}`,
         packSize: 1,
-<<<<<<< HEAD
         expiry: faker.date.future(0.5).toString(),
-=======
         expiryDate: faker.date.future().toString(),
         batch: `${alphaString(4)}${faker.datatype.number(1000)}`,
->>>>>>> 4be016ed
         availableNumberOfPacks,
         totalNumberOfPacks:
           availableNumberOfPacks + randomInteger({ min: 0, max: 5 }),
@@ -138,14 +135,9 @@
 
     const item = {
       id: itemId,
-<<<<<<< HEAD
       code,
       name,
-=======
       isVisible: faker.datatype.boolean(),
-      code: `${faker.random.alpha({ count: 6 })}`,
-      name: `${faker.commerce.productName()}`,
->>>>>>> 4be016ed
     };
 
     return item;
