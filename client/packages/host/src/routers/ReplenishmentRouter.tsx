import React, { FC } from 'react';
import { RouteBuilder, Navigate, useMatch } from '@openmsupply-client/common';
import { AppRoute } from '@openmsupply-client/config';

const InvoiceService = React.lazy(
  () => import('@openmsupply-client/invoices/src/InvoiceService')
);

const NameService = React.lazy(
  () => import('@openmsupply-client/system/src/Name/Service')
);

const RequisitionService = React.lazy(
  () => import('@openmsupply-client/requisitions/src/RequisitionService')
);

const fullInboundShipmentPath = RouteBuilder.create(AppRoute.Replenishment)
  .addPart(AppRoute.InboundShipment)
  .addWildCard()
  .build();

const fullOutboundReturnPath = RouteBuilder.create(AppRoute.Replenishment)
  .addPart(AppRoute.OutboundReturn)
  .addWildCard()
  .build();

const fullInternalOrderPath = RouteBuilder.create(AppRoute.Replenishment)
  .addPart(AppRoute.InternalOrder)
  .addWildCard()
  .build();

const fullOutboundReturnsPath = RouteBuilder.create(AppRoute.Replenishment)
  .addPart(AppRoute.OutboundReturn)
  .addWildCard()
  .build();

const fullSuppliersPath = RouteBuilder.create(AppRoute.Replenishment)
  .addPart(AppRoute.Suppliers)
  .addWildCard()
  .build();

export const ReplenishmentRouter: FC = () => {
  const gotoRequisition = useMatch(fullInternalOrderPath);
  const gotoSuppliers = useMatch(fullSuppliersPath);
  const gotoInboundShipment = useMatch(fullInboundShipmentPath);
<<<<<<< HEAD
  const gotoOutboundReturn = useMatch(fullOutboundReturnPath);
=======
  const gotoReturns = useMatch(fullOutboundReturnsPath);
>>>>>>> cebb6021

  if (gotoRequisition) {
    return <RequisitionService />;
  }

  if (gotoSuppliers) {
    return <NameService />;
  }

<<<<<<< HEAD
  if (gotoInboundShipment || gotoOutboundReturn) {
=======
  if (gotoInboundShipment || gotoReturns) {
>>>>>>> cebb6021
    return <InvoiceService />;
  }

  const notFoundRoute = RouteBuilder.create(AppRoute.PageNotFound).build();
  return <Navigate to={notFoundRoute} />;
};<|MERGE_RESOLUTION|>--- conflicted
+++ resolved
@@ -16,11 +16,6 @@
 
 const fullInboundShipmentPath = RouteBuilder.create(AppRoute.Replenishment)
   .addPart(AppRoute.InboundShipment)
-  .addWildCard()
-  .build();
-
-const fullOutboundReturnPath = RouteBuilder.create(AppRoute.Replenishment)
-  .addPart(AppRoute.OutboundReturn)
   .addWildCard()
   .build();
 
@@ -43,11 +38,7 @@
   const gotoRequisition = useMatch(fullInternalOrderPath);
   const gotoSuppliers = useMatch(fullSuppliersPath);
   const gotoInboundShipment = useMatch(fullInboundShipmentPath);
-<<<<<<< HEAD
-  const gotoOutboundReturn = useMatch(fullOutboundReturnPath);
-=======
   const gotoReturns = useMatch(fullOutboundReturnsPath);
->>>>>>> cebb6021
 
   if (gotoRequisition) {
     return <RequisitionService />;
@@ -57,11 +48,7 @@
     return <NameService />;
   }
 
-<<<<<<< HEAD
-  if (gotoInboundShipment || gotoOutboundReturn) {
-=======
   if (gotoInboundShipment || gotoReturns) {
->>>>>>> cebb6021
     return <InvoiceService />;
   }
 
