import React from 'react';
import {
  Button,
  Menu,
  MenuItem,
  Translate,
  useHostContext,
} from '@openmsupply-client/common';
import { SupportedLocales } from '@openmsupply-client/common/src/intl/intlHelpers';

interface LanguageMenuItemProps {
  children: string;
  language: SupportedLocales;
}

export const LanguageMenu: React.FC = () => {
  const [anchorEl, setAnchorEl] = React.useState<null | HTMLElement>(null);
  const handleClick = (event: React.MouseEvent<HTMLButtonElement>) => {
    setAnchorEl(event.currentTarget);
  };

  const handleClose = () => {
    setAnchorEl(null);
  };

  const { locale, setLocale } = useHostContext();
  const setLanguage = (language: SupportedLocales) => {
    setLocale(language);
    handleClose();
  };

  const LanguageMenuItem = (props: LanguageMenuItemProps) => {
    const { children, language } = props;
    const selected = language === locale;
    return (
      <MenuItem selected={selected} onClick={() => setLanguage(language)}>
        {children}
      </MenuItem>
    );
  };

  return (
    <div>
<<<<<<< HEAD
      <IconButton onClick={handleClick}>
        <Translate />
      </IconButton>
=======
      <Button
        onClick={handleClick}
        icon={<TranslateIcon />}
        labelKey="button.language"
      />
>>>>>>> 48635262
      <Menu
        anchorEl={anchorEl}
        keepMounted
        open={Boolean(anchorEl)}
        onClose={handleClose}
      >
        <LanguageMenuItem language="en">English</LanguageMenuItem>
        <LanguageMenuItem language="fr">French</LanguageMenuItem>
        <LanguageMenuItem language="pt">Portuguese</LanguageMenuItem>
      </Menu>
    </div>
  );
};<|MERGE_RESOLUTION|>--- conflicted
+++ resolved
@@ -41,17 +41,12 @@
 
   return (
     <div>
-<<<<<<< HEAD
-      <IconButton onClick={handleClick}>
-        <Translate />
-      </IconButton>
-=======
       <Button
+        icon={<Translate />}
+        labelKey="button.language"
         onClick={handleClick}
-        icon={<TranslateIcon />}
-        labelKey="button.language"
       />
->>>>>>> 48635262
+
       <Menu
         anchorEl={anchorEl}
         keepMounted
