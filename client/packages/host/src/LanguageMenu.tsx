import React from 'react';
import {
  Button,
  Menu,
  MenuItem,
  Translate,
  useHostContext,
} from '@openmsupply-client/common';
import { SupportedLocales } from '@openmsupply-client/common/src/intl/intlHelpers';

interface LanguageMenuItemProps {
  children: string;
  language: SupportedLocales;
}

export const LanguageMenu: React.FC = () => {
  const [anchorEl, setAnchorEl] = React.useState<null | HTMLElement>(null);
  const handleClick = (event: React.MouseEvent<HTMLButtonElement>) => {
    setAnchorEl(event.currentTarget);
  };

  const handleClose = () => {
    setAnchorEl(null);
  };

  const { locale, setLocale } = useHostContext();
  const setLanguage = (language: SupportedLocales) => {
    setLocale(language);
    handleClose();
  };

  const LanguageMenuItem = React.forwardRef((props: LanguageMenuItemProps) => {
    const { children, language } = props;
    const selected = language === locale;
    return (
      <MenuItem selected={selected} onClick={() => setLanguage(language)}>
        {children}
      </MenuItem>
    );
  });

  return (
    <div>
<<<<<<< HEAD
      <IconButton onClick={handleClick}>
        <Translate />
      </IconButton>
=======
      <Button
        onClick={handleClick}
        icon={<TranslateIcon />}
        labelKey="button.language"
      />
>>>>>>> d589ff0f
      <Menu
        anchorEl={anchorEl}
        keepMounted
        open={Boolean(anchorEl)}
        onClose={handleClose}
      >
        <LanguageMenuItem language="en">English</LanguageMenuItem>
        <LanguageMenuItem language="fr">French</LanguageMenuItem>
        <LanguageMenuItem language="pt">Portuguese</LanguageMenuItem>
      </Menu>
    </div>
  );
};<|MERGE_RESOLUTION|>--- conflicted
+++ resolved
@@ -41,17 +41,11 @@
 
   return (
     <div>
-<<<<<<< HEAD
-      <IconButton onClick={handleClick}>
-        <Translate />
-      </IconButton>
-=======
       <Button
         onClick={handleClick}
-        icon={<TranslateIcon />}
+        icon={<Translate />}
         labelKey="button.language"
       />
->>>>>>> d589ff0f
       <Menu
         anchorEl={anchorEl}
         keepMounted
