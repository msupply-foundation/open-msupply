--- conflicted
+++ resolved
@@ -22,10 +22,7 @@
   useBlockNavigation,
   useTheme,
   usePreferences,
-<<<<<<< HEAD
-=======
   useIsCentralServerApi,
->>>>>>> f19db986
 } from '@openmsupply-client/common';
 import { AppDrawer, AppBar, Footer, NotFound } from './components';
 import { CommandK } from './CommandK';
@@ -80,11 +77,8 @@
   const { setPageTitle } = useHostContext();
   const pageTitle = getPageTitle(location.pathname);
   const isGapsStore = useIsGapsStoreOnly();
-<<<<<<< HEAD
-=======
   const { isGaps } = usePreferences();
   const isCentralServer = useIsCentralServerApi();
->>>>>>> f19db986
   const { storeCustomColour } = usePreferences();
   const theme = useTheme();
 
@@ -115,8 +109,6 @@
     }
   }
 
-<<<<<<< HEAD
-=======
   const getRootNavigationPath = () => {
     // isGapsStore is going to be refactored to support isGaps
     // This is a temporary fix until the refactor
@@ -135,7 +127,6 @@
     return RouteBuilder.create(AppRoute.Dashboard).build();
   };
 
->>>>>>> f19db986
   return (
     <RequireAuthentication>
       <Blocker />
@@ -278,10 +269,7 @@
                     </Routes>
                   </Box>
                   <AppFooter
-<<<<<<< HEAD
-=======
                     isCentralServer={isCentralServer}
->>>>>>> f19db986
                     backgroundColor={customColour}
                     textColor={textColour}
                   />
