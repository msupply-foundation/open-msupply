--- conflicted
+++ resolved
@@ -19,14 +19,10 @@
 import { Setting } from './Setting';
 import { SettingTextArea, TextValue } from './SettingTextArea';
 import { SyncSettings } from './SyncSettings';
+import { useHost } from '../api';
 import { SiteInfo } from '../components/SiteInfo';
-<<<<<<< HEAD
-import { LogFileModal } from './LogFileModal';
-import { useHost } from '../api';
-=======
 import { AndroidSettings } from './AndroidSettings';
 import { ElectronSettings } from './ElectronSettings';
->>>>>>> 6b041595
 
 export const Settings: React.FC = () => {
   const t = useTranslation('common');
