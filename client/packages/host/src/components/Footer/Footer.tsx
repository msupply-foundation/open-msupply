--- conflicted
+++ resolved
@@ -26,11 +26,8 @@
   const { currentLanguageName } = useIntlUtils();
   const isCentralServer = useIsCentralServerApi();
   const { isOpen, onClose, onOpen } = useEditModal();
-<<<<<<< HEAD
   const theme = useTheme();
-=======
   const { data: nameProperties } = useName.document.properties();
->>>>>>> 522417e5
 
   const PaddedCell = styled(Box)({ display: 'flex' });
   const Divider = styled(Box)({
@@ -69,24 +66,14 @@
           </Tooltip>
         </PaddedCell>
       </StoreSelector>
-<<<<<<< HEAD
-      {/* TODO: only show if name properties are configured! */}
-      <PaddedCell onClick={onOpen} sx={{ cursor: 'hand' }}>
-        <EditIcon sx={iconStyles} />
-        <Tooltip title={t('label.edit-store-properties')}>
-          <Typography sx={textStyles}>{t('label.edit')}</Typography>
-        </Tooltip>
-      </PaddedCell>
-=======
       {!!nameProperties?.length && (
-        <PaddedCell onClick={onOpen}>
-          <SettingsIcon sx={iconStyles} />
+        <PaddedCell onClick={onOpen} sx={{ cursor: 'hand' }}>
+          <EditIcon sx={iconStyles} />
           <Tooltip title={t('label.edit-store-properties')}>
             <Typography sx={textStyles}>{t('label.edit')}</Typography>
           </Tooltip>
         </PaddedCell>
       )}
->>>>>>> 522417e5
       {user ? (
         <>
           <Divider />
