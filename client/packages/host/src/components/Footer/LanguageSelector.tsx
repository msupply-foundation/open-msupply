import React, { FC } from 'react';
import {
  Box,
  FlatButton,
  PaperPopoverSection,
  usePaperClickPopover,
  useTranslation,
  useNavigate,
} from '@openmsupply-client/common';
import { useIntlUtils, SupportedLocales, useUserName } from '@common/intl';

import { PropsWithChildrenOnly } from '@common/types';

export const LanguageSelector: FC<PropsWithChildrenOnly> = ({ children }) => {
  const navigate = useNavigate();
  const { hide, PaperClickPopover } = usePaperClickPopover();
  const t = useTranslation('app');
  const username = useUserName();

<<<<<<< HEAD
  const { languageOptions, currentLanguage, changeLanguage, setUserLocale } =
=======
  const { changeLanguage, currentLanguage, languageOptions, setUserLocale } =
>>>>>>> 1177c6f0
    useIntlUtils();

  const languageButtons = languageOptions.map(l => (
    <FlatButton
      label={l.label}
      disabled={l.value === currentLanguage}
      onClick={() => {
        changeLanguage(l.value);
        setUserLocale(username, l.value as SupportedLocales);
        hide();
        navigate(0);
      }}
      key={l.value}
      sx={{
        whiteSpace: 'nowrap',
        overflowX: 'hidden',
        overflowY: 'visible',
        textOverflow: 'ellipsis',
        display: 'block',
        textAlign: 'left',
      }}
    />
  ));
  return (
    <PaperClickPopover
      placement="top"
      width={300}
      Content={
        <PaperPopoverSection label={t('select-language')}>
          <Box
            style={{
              overflowY: 'auto',
              maxHeight: 300,
            }}
          >
            {languageButtons}
          </Box>
        </PaperPopoverSection>
      }
    >
      {children}
    </PaperClickPopover>
  );
};<|MERGE_RESOLUTION|>--- conflicted
+++ resolved
@@ -17,11 +17,7 @@
   const t = useTranslation('app');
   const username = useUserName();
 
-<<<<<<< HEAD
-  const { languageOptions, currentLanguage, changeLanguage, setUserLocale } =
-=======
   const { changeLanguage, currentLanguage, languageOptions, setUserLocale } =
->>>>>>> 1177c6f0
     useIntlUtils();
 
   const languageButtons = languageOptions.map(l => (
