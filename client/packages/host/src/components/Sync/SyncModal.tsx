import React, { useState, useEffect } from 'react';

import {
  Breakpoints,
  CloseIcon,
  DateUtils,
  Grid,
  LoadingButton,
  RadioIcon,
  Typography,
  useAppTheme,
  useAuthContext,
  useFormatDateTime,
  useNativeClient,
  useQueryClient,
  useTranslation,
  useMediaQuery,
  useIntlUtils,
  Box,
  CheckCircleIcon,
  SettingsIcon,
  RouteBuilder,
  useNavigate,
  UserPermission,
} from '@openmsupply-client/common';
import { mapSyncError, useSync } from '@openmsupply-client/system';
import { SyncProgress } from '../SyncProgress';
import {
  Alert,
  BasicModal,
  BoxedErrorWithDetails,
  ButtonWithIcon,
  IconButton,
} from '@common/components';
import { AppRoute } from '@openmsupply-client/config';

const STATUS_POLLING_INTERVAL = 1000;

interface SyncModalProps {
  open: boolean;
  width?: number;
  height?: number;
  onCancel: () => void;
}

const useHostSync = (enabled: boolean) => {
  // Polling whenever Sync page is opened
  const { syncStatus, numberOfRecordsInPushQueue } = useSync.utils.syncInfo(
    STATUS_POLLING_INTERVAL,
    enabled
  );
  const [isInitialMount, setIsInitialMount] = useState(true);
  const { mutateAsync: manualSync } = useSync.sync.manualSync();
  const { allowSleep, keepAwake } = useNativeClient();

  // true by default to wait for first syncStatus api result
  const [isLoading, setIsLoading] = useState(true);
  const queryClient = useQueryClient();
  const { invalidateCustomTranslations } = useIntlUtils();

  useEffect(() => {
    if (!syncStatus) {
      return;
    }
    // When we receive syncStatus, resulting isLoading state should be = isSyncing form api result
    setIsLoading(false);
  }, [syncStatus]);

  useEffect(() => {
    if (!syncStatus) {
      return;
    }

    isInitialMount && setIsInitialMount(false);

    if (syncStatus?.isSyncing) {
      keepAwake();
    } else {
      allowSleep();
      queryClient.invalidateQueries(); // refresh the page user is on after sync finishes

      // Reload custom translations, in case we received new ones via sync
      // Shouldn't run on first mount, when translations might still be loading - see issue #9042
      !isInitialMount && invalidateCustomTranslations();
    }
  }, [syncStatus?.isSyncing]);

  const onManualSync = async () => {
    // isLoading is reset on next result of polled api query
    setIsLoading(true);
    await manualSync();
  };

  return {
    isLoading: !!syncStatus?.isSyncing || isLoading,
    latestSyncStart: DateUtils.getDateOrNull(
      syncStatus?.summary?.started || null
    ),
    latestSyncFinish: DateUtils.getDateOrNull(
      syncStatus?.summary?.finished || null
    ),
    latestSuccessfulSyncDate: DateUtils.getDateOrNull(
      syncStatus?.lastSuccessfulSync?.finished || null
    ),
    onManualSync,
    syncStatus,
    numberOfRecordsInPushQueue,
  };
};

export const SyncModal = ({ onCancel, open, width = 800 }: SyncModalProps) => {
  const t = useTranslation();
  const navigate = useNavigate();
  const { userHasPermission } = useAuthContext();
  const { localisedTime, localisedDate } = useFormatDateTime();
  const theme = useAppTheme();
  const isExtraSmallScreen = useMediaQuery(
    theme.breakpoints.down(Breakpoints.sm)
  );

  const {
    syncStatus,
    latestSuccessfulSyncDate,
    numberOfRecordsInPushQueue,
    isLoading,
    onManualSync,
  } = useHostSync(open);
  const { updateUserIsLoading, updateUser, setStore, store } = useAuthContext();
  const error =
    syncStatus?.error &&
    mapSyncError(t, syncStatus?.error, 'error.unknown-sync-error');

  const sync = async () => {
    await updateUser();
    await onManualSync();
    if (!!store) {
      await setStore(store);
    }
  };

  const durationAsDate = new Date(
    0,
    0,
    0,
    0,
    0,
    syncStatus?.summary?.durationInSeconds || 0
  );

  const getSyncStatusMessage = (): string => {
    if (syncStatus?.isSyncing === true) {
      return t('sync-info.syncing');
    } else {
      return numberOfRecordsInPushQueue
        ? t('label.records-to-push', { count: numberOfRecordsInPushQueue })
        : t('label.no-records-to-push');
    }
  };

  const lastSuccessfulSyncMessage = (
    date: Date,
    durationAsDate: Date
  ): string => {
    // If the date is today, display the time, otherwise display the date
    const today = new Date();
    const lastSuccessfulSyncTime =
      date?.toDateString() === today.toDateString()
        ? localisedTime(date)
        : localisedDate(date);

    // Format the duration into "X hours Y minutes Z seconds" omitting hours or minutes if there are 0 of them.
    const hours = durationAsDate.getHours();
    const minutes = durationAsDate.getMinutes();
    const seconds = durationAsDate.getSeconds();
    let formattedDuration = '';
    if (hours > 0) {
      formattedDuration += `${t('label.hours', { count: hours })} `;
    }
    if (minutes > 0) {
      formattedDuration += `${t('label.minutes', { count: minutes })} `;
    }
    formattedDuration += `${t('label.seconds', { count: seconds })}`;

    // Return "Last successful sync 2:05 PM (completed in 1 second)"
    return t('messages.last-successful-sync-time-and-duration', {
      time: lastSuccessfulSyncTime,
      duration: formattedDuration,
    });
  };

  const modalWidth = Math.min(width, window.innerWidth - 50);
  return (
    <BasicModal
      width={!isExtraSmallScreen ? modalWidth : 340}
      open={open}
      onKeyDown={e => {
        if (e.key === 'Escape') onCancel();
      }}
    >
      <Grid sx={{ padding: 7 }} justifyContent="center">
        <IconButton
          icon={<CloseIcon />}
          color="primary"
          onClick={onCancel}
          sx={{ position: 'absolute', right: 0, top: 0, padding: 2 }}
          label={t('button.close')}
        />

        <Box
          display="flex"
          flexDirection="column"
          sx={theme => ({
            [theme.breakpoints.down('sm')]: {
              padding: '0 0 0 2',
            },
            padding: '20 0 40 0',
            backgroundColor: theme.palette.background.drawer,
            borderRadius: '10px',
          })}
          flexWrap="nowrap"
        >
          <Typography textAlign="center" marginBottom="10">
            {getSyncStatusMessage()}
          </Typography>
          <SyncProgress syncStatus={syncStatus} isOperational={true} />
        </Box>

        {error && (
          <Box marginTop="20">
            <BoxedErrorWithDetails {...error} width={'100%'} />
          </Box>
        )}

        {!!numberOfRecordsInPushQueue && numberOfRecordsInPushQueue >= 100 && (
          <Alert
            severity="warning"
            sx={{ fontSize: '14px', marginTop: error ? '5' : '20' }}
          >
            {t('warning.high-number-records-to-sync')}
          </Alert>
        )}

        {!error && latestSuccessfulSyncDate && (
          <Alert
            sx={{
              backgroundColor: theme.palette.background.drawer,
              fontSize: '14px',
              width: '100%',
              marginTop:
                (!!numberOfRecordsInPushQueue &&
                  numberOfRecordsInPushQueue >= 100) ||
                error
                  ? '5'
                  : '20',
            }}
            icon={
              <CheckCircleIcon fontSize="small" sx={{ color: 'gray.dark' }} />
            }
          >
            {lastSuccessfulSyncMessage(
              latestSuccessfulSyncDate,
              durationAsDate
            )}
          </Alert>
        )}

        <Box sx={{ paddingTop: 7 }} display="flex" justifyContent="center">
          <LoadingButton
            shouldShrink={false}
            autoFocus
            isLoading={isLoading || updateUserIsLoading}
            startIcon={<RadioIcon />}
            variant="contained"
            disabled={false}
            onClick={sync}
            label={t('button.sync-now')}
            sx={theme => ({
              marginRight: 1,
              color: theme.palette.common.white,
              fontSize: '14px',
              minWidth: '130px',
            })}
          />
          {userHasPermission(UserPermission.ServerAdmin) && (
            <ButtonWithIcon
              color={'secondary'}
              onClick={() => {
                onCancel();
                navigate(RouteBuilder.create(AppRoute.Settings).build());
              }}
              Icon={<SettingsIcon />}
              label={t('settings')}
              shouldShrink={false}
              sx={{
                marginLeft: 1,
                fontSize: '14px',
              }}
            />
          )}
        </Box>
      </Grid>
    </BasicModal>
  );
<<<<<<< HEAD
};

interface RowProps {
  title?: string;
}

const Row: React.FC<PropsWithChildren<RowProps>> = ({ title, children }) => (
  <Grid
    container
    sx={theme => ({
      [theme.breakpoints.down('sm')]: {
        flexDirection: 'column',
        padding: '0em .5em 1em 0em',
      },
      padding: 1,
    })}
  >
    <Grid flex={1} flexBasis="40%">
      <Typography fontWeight={700}>{title}</Typography>
    </Grid>
    <Grid flex={1} flexBasis="60%">
      {children}
    </Grid>
  </Grid>
);

const FormattedSyncDate = ({ date }: { date: Date | null }) => {
  const t = useTranslation();
  const { localisedDistanceToNow, relativeDateTime } = useFormatDateTime();

  if (!date) return UNDEFINED_STRING_VALUE;

  const relativeTime = `(${t('messages.ago', {
    time: localisedDistanceToNow(date),
  })})`;

  return (
    <Grid display="flex" flexDirection="row" container gap={1}>
      <Grid style={{ whiteSpace: 'nowrap' }}>
        {Formatter.sentenceCase(relativeDateTime(date))}
      </Grid>
      <Grid style={{ whiteSpace: 'nowrap' }}>{relativeTime}</Grid>
    </Grid>
  );
};

const ShowStatus = ({
  isSyncing,
  isUpdatingUser,
}: {
  isSyncing: boolean;
  isUpdatingUser: boolean;
}) => {
  const t = useTranslation();
  if (!isSyncing && !isUpdatingUser) return null;

  const message = isSyncing
    ? t('sync-info.syncing')
    : t('sync-info.updating-user');
  return (
    <Typography
      sx={theme => ({
        [theme.breakpoints.down('sm')]: {
          position: 'absolute',
          left: 0,
          top: 0,
          margin: '1em',
        },
        fontSize: 12,
        textAlign: 'center',
        width: '115px',
      })}
      padding={1}
    >
      {message}
    </Typography>
  );
=======
>>>>>>> 90b47b28
};<|MERGE_RESOLUTION|>--- conflicted
+++ resolved
@@ -301,84 +301,4 @@
       </Grid>
     </BasicModal>
   );
-<<<<<<< HEAD
-};
-
-interface RowProps {
-  title?: string;
-}
-
-const Row: React.FC<PropsWithChildren<RowProps>> = ({ title, children }) => (
-  <Grid
-    container
-    sx={theme => ({
-      [theme.breakpoints.down('sm')]: {
-        flexDirection: 'column',
-        padding: '0em .5em 1em 0em',
-      },
-      padding: 1,
-    })}
-  >
-    <Grid flex={1} flexBasis="40%">
-      <Typography fontWeight={700}>{title}</Typography>
-    </Grid>
-    <Grid flex={1} flexBasis="60%">
-      {children}
-    </Grid>
-  </Grid>
-);
-
-const FormattedSyncDate = ({ date }: { date: Date | null }) => {
-  const t = useTranslation();
-  const { localisedDistanceToNow, relativeDateTime } = useFormatDateTime();
-
-  if (!date) return UNDEFINED_STRING_VALUE;
-
-  const relativeTime = `(${t('messages.ago', {
-    time: localisedDistanceToNow(date),
-  })})`;
-
-  return (
-    <Grid display="flex" flexDirection="row" container gap={1}>
-      <Grid style={{ whiteSpace: 'nowrap' }}>
-        {Formatter.sentenceCase(relativeDateTime(date))}
-      </Grid>
-      <Grid style={{ whiteSpace: 'nowrap' }}>{relativeTime}</Grid>
-    </Grid>
-  );
-};
-
-const ShowStatus = ({
-  isSyncing,
-  isUpdatingUser,
-}: {
-  isSyncing: boolean;
-  isUpdatingUser: boolean;
-}) => {
-  const t = useTranslation();
-  if (!isSyncing && !isUpdatingUser) return null;
-
-  const message = isSyncing
-    ? t('sync-info.syncing')
-    : t('sync-info.updating-user');
-  return (
-    <Typography
-      sx={theme => ({
-        [theme.breakpoints.down('sm')]: {
-          position: 'absolute',
-          left: 0,
-          top: 0,
-          margin: '1em',
-        },
-        fontSize: 12,
-        textAlign: 'center',
-        width: '115px',
-      })}
-      padding={1}
-    >
-      {message}
-    </Typography>
-  );
-=======
->>>>>>> 90b47b28
 };