import React, { PropsWithChildren, useState, useEffect } from 'react';

import {
  CloseIcon,
  DateUtils,
  Formatter,
  Grid,
  LoadingButton,
  RadioIcon,
  Typography,
  UNDEFINED_STRING_VALUE,
  useAuthContext,
  useFormatDateTime,
  useNativeClient,
  useQueryClient,
  useTranslation,
  useIsScreen,
} from '@openmsupply-client/common';
import { useSync } from '@openmsupply-client/system';
import { SyncProgress } from '../SyncProgress';
import { BasicModal, IconButton } from '@common/components';
import { ServerInfo } from '../../Admin/ServerInfo';

const STATUS_POLLING_INTERVAL = 1000;

interface SyncModalProps {
  open: boolean;
  width?: number;
  height?: number;
  onCancel: () => void;
}

const useHostSync = (enabled: boolean) => {
  // Polling whenever Sync page is opened
  const { syncStatus, numberOfRecordsInPushQueue } = useSync.utils.syncInfo(
    STATUS_POLLING_INTERVAL,
    enabled
  );
  const { mutateAsync: manualSync } = useSync.sync.manualSync();
  const { allowSleep, keepAwake } = useNativeClient();

  // true by default to wait for first syncStatus api result
  const [isLoading, setIsLoading] = useState(true);
  const queryClient = useQueryClient();

  useEffect(() => {
    if (!syncStatus) {
      return;
    }
    // When we receive syncStatus, resulting isLoading state should be = isSyncing form api result
    setIsLoading(false);
  }, [syncStatus]);

  useEffect(() => {
    if (syncStatus?.isSyncing) {
      keepAwake();
    } else {
      allowSleep();
      queryClient.invalidateQueries(); //refresh the page user is on after sync finishes
    }
  }, [syncStatus?.isSyncing]);

  const onManualSync = async () => {
    // isLoading is reset on next result of polled api query
    setIsLoading(true);
    await manualSync();
  };

  return {
    isLoading: !!syncStatus?.isSyncing || isLoading,
    latestSyncStart: DateUtils.getDateOrNull(
      syncStatus?.summary?.started || null
    ),
    latestSyncFinish: DateUtils.getDateOrNull(
      syncStatus?.summary?.finished || null
    ),
    latestSuccessfulSyncDate: DateUtils.getDateOrNull(
      syncStatus?.lastSuccessfulSync?.finished || null
    ),
    onManualSync,
    syncStatus,
    numberOfRecordsInPushQueue,
  };
};

export const SyncModal = ({
  onCancel,
  open,
  width = 800,
  height = 500,
}: SyncModalProps) => {
  const t = useTranslation();
  const {
    syncStatus,
    latestSyncStart,
    latestSyncFinish,
    latestSuccessfulSyncDate,
    numberOfRecordsInPushQueue,
    isLoading,
    onManualSync,
  } = useHostSync(open);
<<<<<<< HEAD
  const { updateUserIsLoading, updateUser } = useAuthContext();
  const isMobile = useIsScreen('sm');
=======
  const { updateUserIsLoading, updateUser, setStore, store } = useAuthContext();
>>>>>>> 7b9bd30a

  const sync = async () => {
    await updateUser();
    await onManualSync();
    if (!!store) {
      await setStore(store);
    }
  };
  const durationAsDate = new Date(
    0,
    0,
    0,
    0,
    0,
    syncStatus?.summary?.durationInSeconds || 0
  );

  return (
    <BasicModal
      width={!isMobile ? width : 340}
      height={!isMobile ? height : 600}
      open={open}
      onKeyDown={e => {
        if (e.key === 'Escape') onCancel();
      }}
    >
      <Grid sx={{ padding: 2, paddingBottom: 5 }} justifyContent="center">
        <IconButton
          icon={<CloseIcon />}
          color="primary"
          onClick={onCancel}
          sx={{ position: 'absolute', right: 0, top: 0, padding: 2 }}
          label={t('button.close')}
        />

        <Grid
          container
          flexDirection="column"
          justifyContent="flex-start"
          sx={theme => ({
            [theme.breakpoints.down('sm')]: {
              minWidth: 300,
              padding: 0,
              marginTop: '50px',
            },
            padding: 2,
            paddingBottom: 6,
            minWidth: 650
          })}
          flexWrap="nowrap"
        >
          <Typography variant="h5" color="primary" sx={{ paddingBottom: 1.25 }}>
            {t('heading.synchronise-status')}
          </Typography>
<<<<<<< HEAD
          <Typography sx={theme => ({
            [theme.breakpoints.down('sm')]: {
              textWrap: 'wrap',
            },
            paddingBottom: 2,
            fontSize: 12,
            maxWidth: 650
          })}
          >
            {!isMobile ?
              t('sync-info.summary')
                .split('\n')
                .map(line => (
                  <div>{line}</div>
                )) :
              t('sync-info.summary')
            }
=======
          <Typography sx={{ paddingBottom: 2, fontSize: 12, maxWidth: 650 }}>
            {t('sync-info.summary')
              .split('\n')
              .map((line, index) => (
                <div key={index}>{line}</div>
              ))}
>>>>>>> 7b9bd30a
          </Typography>
          <Row title={t('sync-info.number-to-push')}>
            <Typography>{numberOfRecordsInPushQueue}</Typography>
          </Row>
          <Row title={t('sync-info.last-sync-start')}>
            <FormattedSyncDate date={latestSyncStart} />
          </Row>
          <Row title={t('sync-info.last-sync-finish')}>
            <FormattedSyncDate date={latestSyncFinish} />
          </Row>
          <Row title={t('sync-info.last-sync-duration')}>
            <Grid display="flex" container gap={1}>
              <Grid flex={0} style={{ whiteSpace: 'nowrap' }}>
                {DateUtils.formatDuration(durationAsDate)}
              </Grid>
            </Grid>
          </Row>
          <Row title={t('sync-info.last-successful-sync')}>
            <FormattedSyncDate date={latestSuccessfulSyncDate} />
          </Row>
          <Row>
            <LoadingButton
              shouldShrink={false}
              autoFocus
              isLoading={isLoading || updateUserIsLoading}
              startIcon={<RadioIcon sx={{ color: "#fff!important" }} />}
              variant="contained"
              sx={theme => ({
                [theme.breakpoints.down('sm')]: {
                  position: 'absolute',
                  left: 0,
                  top: 0,
                  margin: '1em'
                },
                color: theme.palette.common.white,
                fontSize: '12px',
              })}
              disabled={false}
              onClick={sync}
              label={t('button.sync-now')}
            />
            <ShowStatus
              isSyncing={isLoading}
              isUpdatingUser={updateUserIsLoading}
            />
          </Row>
          <ServerInfo />
        </Grid>
        {!isMobile && <SyncProgress syncStatus={syncStatus} isOperational={true} />}
      </Grid>
    </BasicModal>
  );
};

interface RowProps {
  title?: string;
}

const Row: React.FC<PropsWithChildren<RowProps>> = ({ title, children }) => (
  <Grid
    container
    sx={theme => ({
      [theme.breakpoints.down('sm')]: {
        flexDirection: 'column',
        padding: '0em .5em 1em 0em',
      },
      padding: 1,
    })}
  >
    <Grid flex={1} flexBasis="40%">
      <Typography fontWeight={700}>{title}</Typography>
    </Grid>
    <Grid flex={1} flexBasis="60%">
      {children}
    </Grid>
  </Grid>
);

const FormattedSyncDate = ({ date }: { date: Date | null }) => {
  const t = useTranslation();
  const { localisedDistanceToNow, relativeDateTime } = useFormatDateTime();

  if (!date) return UNDEFINED_STRING_VALUE;

  const relativeTime = `(${t('messages.ago', {
    time: localisedDistanceToNow(date),
  })})`;

  return (
    <Grid display="flex" flexDirection="row" container gap={1}>
      <Grid style={{ whiteSpace: 'nowrap' }}>
        {Formatter.sentenceCase(relativeDateTime(date))}
      </Grid>
      <Grid style={{ whiteSpace: 'nowrap' }}>{relativeTime}</Grid>
    </Grid>
  );
};

const ShowStatus = ({
  isSyncing,
  isUpdatingUser,
}: {
  isSyncing: boolean;
  isUpdatingUser: boolean;
}) => {
  const t = useTranslation();
  if (!isSyncing && !isUpdatingUser) return null;

  const message = isSyncing ? 'sync-info.syncing' : 'sync-info.updating-user';
  return (
    <Typography
      sx={theme => ({
        [theme.breakpoints.down('sm')]: {
          position: 'absolute',
          left: 0,
          top: 0,
          margin: '1em'
        },
        fontSize: 12,
        textAlign: 'center',
        width: '115px'
      })}
      padding={1}
    >
      {t(message)}
    </Typography>
  );
};<|MERGE_RESOLUTION|>--- conflicted
+++ resolved
@@ -99,12 +99,8 @@
     isLoading,
     onManualSync,
   } = useHostSync(open);
-<<<<<<< HEAD
-  const { updateUserIsLoading, updateUser } = useAuthContext();
+  const { updateUserIsLoading, updateUser, setStore, store } = useAuthContext();
   const isMobile = useIsScreen('sm');
-=======
-  const { updateUserIsLoading, updateUser, setStore, store } = useAuthContext();
->>>>>>> 7b9bd30a
 
   const sync = async () => {
     await updateUser();
@@ -152,39 +148,28 @@
             },
             padding: 2,
             paddingBottom: 6,
-            minWidth: 650
+            minWidth: 650,
           })}
           flexWrap="nowrap"
         >
           <Typography variant="h5" color="primary" sx={{ paddingBottom: 1.25 }}>
             {t('heading.synchronise-status')}
           </Typography>
-<<<<<<< HEAD
-          <Typography sx={theme => ({
-            [theme.breakpoints.down('sm')]: {
-              textWrap: 'wrap',
-            },
-            paddingBottom: 2,
-            fontSize: 12,
-            maxWidth: 650
-          })}
+          <Typography
+            sx={theme => ({
+              [theme.breakpoints.down('sm')]: {
+                textWrap: 'wrap',
+              },
+              paddingBottom: 2,
+              fontSize: 12,
+              maxWidth: 650,
+            })}
           >
-            {!isMobile ?
-              t('sync-info.summary')
-                .split('\n')
-                .map(line => (
-                  <div>{line}</div>
-                )) :
-              t('sync-info.summary')
-            }
-=======
-          <Typography sx={{ paddingBottom: 2, fontSize: 12, maxWidth: 650 }}>
-            {t('sync-info.summary')
-              .split('\n')
-              .map((line, index) => (
-                <div key={index}>{line}</div>
-              ))}
->>>>>>> 7b9bd30a
+            {!isMobile
+              ? t('sync-info.summary')
+                  .split('\n')
+                  .map((line, index) => <div key={index}>{line}</div>)
+              : t('sync-info.summary')}
           </Typography>
           <Row title={t('sync-info.number-to-push')}>
             <Typography>{numberOfRecordsInPushQueue}</Typography>
@@ -210,14 +195,14 @@
               shouldShrink={false}
               autoFocus
               isLoading={isLoading || updateUserIsLoading}
-              startIcon={<RadioIcon sx={{ color: "#fff!important" }} />}
+              startIcon={<RadioIcon sx={{ color: '#fff!important' }} />}
               variant="contained"
               sx={theme => ({
                 [theme.breakpoints.down('sm')]: {
                   position: 'absolute',
                   left: 0,
                   top: 0,
-                  margin: '1em'
+                  margin: '1em',
                 },
                 color: theme.palette.common.white,
                 fontSize: '12px',
@@ -233,7 +218,9 @@
           </Row>
           <ServerInfo />
         </Grid>
-        {!isMobile && <SyncProgress syncStatus={syncStatus} isOperational={true} />}
+        {!isMobile && (
+          <SyncProgress syncStatus={syncStatus} isOperational={true} />
+        )}
       </Grid>
     </BasicModal>
   );
@@ -301,11 +288,11 @@
           position: 'absolute',
           left: 0,
           top: 0,
-          margin: '1em'
+          margin: '1em',
         },
         fontSize: 12,
         textAlign: 'center',
-        width: '115px'
+        width: '115px',
       })}
       padding={1}
     >
