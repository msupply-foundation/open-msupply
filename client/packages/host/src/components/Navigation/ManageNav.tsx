import React from 'react';
import {
  Collapse,
  List,
  useTranslation,
  RouteBuilder,
  AppNavLink,
  AppNavSection,
  useIsCentralServerApi,
  UserStoreNodeFragment,
} from '@openmsupply-client/common';
import { SlidersIcon } from '@common/icons';
import { AppRoute } from '@openmsupply-client/config';
import { useNestedNav } from './useNestedNav';

export const ManageNav = ({ store }: { store?: UserStoreNodeFragment }) => {
  const { isActive } = useNestedNav(
    RouteBuilder.create(AppRoute.Manage).addWildCard().build()
  );
  const t = useTranslation();
  const isCentralServer = useIsCentralServerApi();
  const vaccineModuleEnabled = store?.preferences.vaccineModule;

  return (
    <AppNavSection isActive={isActive} to={AppRoute.Manage}>
      <AppNavLink
        visible={isCentralServer}
        end={false}
        to={AppRoute.Manage}
        icon={<SlidersIcon color="primary" fontSize="small" />}
        text={t('manage')}
        inactive
      />
      <Collapse in={isActive}>
        <List>
          <AppNavLink
            visible={isCentralServer}
            end
            to={RouteBuilder.create(AppRoute.Manage)
              .addPart(AppRoute.Facilities)
              .build()}
            text={t('facilities')}
          />
          <AppNavLink
            visible={isCentralServer && vaccineModuleEnabled}
            end
            to={RouteBuilder.create(AppRoute.Manage)
              .addPart(AppRoute.IndicatorsDemographics)
              .build()}
            text={t('indicators-demographics')}
          />
          <AppNavLink
<<<<<<< HEAD
            visible={isCentralServer && vaccineModuleEnabled}
            end
            to={RouteBuilder.create(AppRoute.Manage)
              .addPart(AppRoute.Equipment)
              .build()}
            text={t('equipment')}
=======
            end
            to={RouteBuilder.create(AppRoute.Manage)
              .addPart(AppRoute.Preferences)
              .build()}
            text={t('preferences')}
>>>>>>> 2682c85f
          />
        </List>
      </Collapse>
    </AppNavSection>
  );
};<|MERGE_RESOLUTION|>--- conflicted
+++ resolved
@@ -50,20 +50,19 @@
             text={t('indicators-demographics')}
           />
           <AppNavLink
-<<<<<<< HEAD
+            end
+            to={RouteBuilder.create(AppRoute.Manage)
+              .addPart(AppRoute.Preferences)
+              .build()}
+            text={t('preferences')}
+          />
+          <AppNavLink
             visible={isCentralServer && vaccineModuleEnabled}
             end
             to={RouteBuilder.create(AppRoute.Manage)
               .addPart(AppRoute.Equipment)
               .build()}
             text={t('equipment')}
-=======
-            end
-            to={RouteBuilder.create(AppRoute.Manage)
-              .addPart(AppRoute.Preferences)
-              .build()}
-            text={t('preferences')}
->>>>>>> 2682c85f
           />
         </List>
       </Collapse>
