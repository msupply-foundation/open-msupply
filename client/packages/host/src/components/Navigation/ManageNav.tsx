import React from 'react';
import {
  Collapse,
  List,
  useTranslation,
  RouteBuilder,
  AppNavLink,
  AppNavSection,
  useIsCentralServerApi,
  UserStoreNodeFragment,
  UserPermission,
  useAuthContext,
} from '@openmsupply-client/common';
import { SlidersIcon } from '@common/icons';
import { AppRoute } from '@openmsupply-client/config';
import { useNestedNav } from './useNestedNav';

export const ManageNav = ({ store }: { store?: UserStoreNodeFragment }) => {
  const { isActive } = useNestedNav(
    RouteBuilder.create(AppRoute.Manage).addWildCard().build()
  );
  const t = useTranslation();
  const isCentralServer = useIsCentralServerApi();
  const vaccineModuleEnabled = store?.preferences.vaccineModule;
  const { userHasPermission } = useAuthContext();
  const isServerAdmin = userHasPermission(UserPermission.ServerAdmin);

  return (
    <AppNavSection isActive={isActive} to={AppRoute.Manage}>
      <AppNavLink
        visible={isCentralServer}
        end={false}
        to={AppRoute.Manage}
        icon={<SlidersIcon color="primary" fontSize="small" />}
        text={t('manage')}
        inactive
      />
      <Collapse in={isActive}>
        <List>
          <AppNavLink
            visible={isCentralServer}
            end
            to={RouteBuilder.create(AppRoute.Manage)
              .addPart(AppRoute.Campaigns)
              .build()}
            text={t('campaigns')}
          />
          <AppNavLink
            visible={isCentralServer && vaccineModuleEnabled}
            end
            to={RouteBuilder.create(AppRoute.Manage)
              .addPart(AppRoute.IndicatorsDemographics)
              .build()}
            text={t('indicators-demographics')}
          />
          <AppNavLink
            visible={isCentralServer && vaccineModuleEnabled}
            end
            to={RouteBuilder.create(AppRoute.Manage)
              .addPart(AppRoute.Equipment)
              .build()}
            text={t('equipment')}
          />
          <AppNavLink
            end
            to={RouteBuilder.create(AppRoute.Manage)
              .addPart(AppRoute.GlobalPreferences)
              .build()}
            text={t('global-preferences')}
          />
          <AppNavLink
            visible={isCentralServer && isServerAdmin}
            end
            to={RouteBuilder.create(AppRoute.Manage)
              .addPart(AppRoute.Reports)
              .build()}
            text={t('reports')}
          />
          <AppNavLink
<<<<<<< HEAD
            visible={isCentralServer && isServerAdmin}
            end
            to={RouteBuilder.create(AppRoute.Manage)
              .addPart(AppRoute.SyncMessage)
              .build()}
            text={t('sync-message')}
=======
            visible={isCentralServer}
            end
            to={RouteBuilder.create(AppRoute.Manage)
              .addPart(AppRoute.Stores)
              .build()}
            text={t('stores')}
>>>>>>> 93705d91
          />
        </List>
      </Collapse>
    </AppNavSection>
  );
};<|MERGE_RESOLUTION|>--- conflicted
+++ resolved
@@ -77,21 +77,20 @@
             text={t('reports')}
           />
           <AppNavLink
-<<<<<<< HEAD
+            visible={isCentralServer}
+            end
+            to={RouteBuilder.create(AppRoute.Manage)
+              .addPart(AppRoute.Stores)
+              .build()}
+            text={t('stores')}
+          />
+          <AppNavLink
             visible={isCentralServer && isServerAdmin}
             end
             to={RouteBuilder.create(AppRoute.Manage)
               .addPart(AppRoute.SyncMessage)
               .build()}
             text={t('sync-message')}
-=======
-            visible={isCentralServer}
-            end
-            to={RouteBuilder.create(AppRoute.Manage)
-              .addPart(AppRoute.Stores)
-              .build()}
-            text={t('stores')}
->>>>>>> 93705d91
           />
         </List>
       </Collapse>
