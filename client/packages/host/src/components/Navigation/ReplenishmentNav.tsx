import React from 'react';

import {
  SuppliersIcon,
  Collapse,
  List,
  useTranslation,
  RouteBuilder,
  AppNavLink,
  AppNavSection,
  UserStoreNodeFragment,
} from '@openmsupply-client/common';
import { AppRoute, Environment } from '@openmsupply-client/config';
import { useNestedNav } from './useNestedNav';

export const ReplenishmentNav = ({
  store,
}: {
  store?: UserStoreNodeFragment;
}) => {
  const { isActive } = useNestedNav(
    RouteBuilder.create(AppRoute.Replenishment).addWildCard().build()
  );
  const t = useTranslation();
  const rnrVisible = store?.preferences.omProgramModule;

  return (
    <AppNavSection isActive={isActive} to={AppRoute.Replenishment}>
      <AppNavLink
        end={false}
        to={AppRoute.Replenishment}
        icon={<SuppliersIcon color="primary" fontSize="small" />}
        text={t('replenishment')}
        inactive
      />
      <Collapse in={isActive}>
        <List>
          {Environment.PURCHASE_ORDERS && (
            <AppNavLink
              end
              to={RouteBuilder.create(AppRoute.Replenishment)
                .addPart(AppRoute.PurchaseOrder)
                .build()}
              text={t('purchase-order')}
            />
          )}
<<<<<<< HEAD
=======
          <AppNavLink
            end
            to={RouteBuilder.create(AppRoute.Replenishment)
              .addPart(AppRoute.PurchaseOrder)
              .build()}
            text={t('purchase-order')}
          />
>>>>>>> a3c63a8b
          <AppNavLink
            end
            to={RouteBuilder.create(AppRoute.Replenishment)
              .addPart(AppRoute.InboundShipment)
              .build()}
            text={t('inbound-shipment')}
          />
          <AppNavLink
            end
            to={RouteBuilder.create(AppRoute.Replenishment)
              .addPart(AppRoute.InternalOrder)
              .build()}
            text={t('internal-order')}
          />
          <AppNavLink
            end
            to={RouteBuilder.create(AppRoute.Replenishment)
              .addPart(AppRoute.SupplierReturn)
              .build()}
            text={t('supplier-returns')}
          />
          <AppNavLink
            visible={rnrVisible}
            end
            to={RouteBuilder.create(AppRoute.Replenishment)
              .addPart(AppRoute.RnRForms)
              .build()}
            text={t('r-and-r-forms')}
          />
          <AppNavLink
            end
            to={RouteBuilder.create(AppRoute.Replenishment)
              .addPart(AppRoute.Suppliers)
              .build()}
            text={t('suppliers')}
          />
        </List>
      </Collapse>
    </AppNavSection>
  );
};<|MERGE_RESOLUTION|>--- conflicted
+++ resolved
@@ -44,8 +44,6 @@
               text={t('purchase-order')}
             />
           )}
-<<<<<<< HEAD
-=======
           <AppNavLink
             end
             to={RouteBuilder.create(AppRoute.Replenishment)
@@ -53,7 +51,6 @@
               .build()}
             text={t('purchase-order')}
           />
->>>>>>> a3c63a8b
           <AppNavLink
             end
             to={RouteBuilder.create(AppRoute.Replenishment)
