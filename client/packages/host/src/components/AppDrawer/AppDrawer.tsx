import React from 'react';
import { Property } from 'csstype';
import {
  BookIcon,
  Box,
  DashboardIcon,
  Divider,
  ExternalNavLink,
  List,
  PowerIcon,
  SettingsIcon,
  Theme,
  IconButton,
  styled,
  useDrawer,
  useTranslation,
  AppNavLink,
  useIsMediumScreen,
  useAuthContext,
  useLocation,
  EnvUtils,
  UserPermission,
  RouteBuilder,
  useConfirmationModal,
} from '@openmsupply-client/common';
import { AppRoute, ExternalURL } from '@openmsupply-client/config';
import {
  CatalogueNav,
  DistributionNav,
  InventoryNav,
  DispensaryNav,
  ReplenishmentNav,
  ManageNav,
  ProgramsNav,
} from '../Navigation';
import { AppDrawerIcon } from './AppDrawerIcon';
import { SyncNavLink } from './SyncNavLink';
import { ColdChainNav } from '../Navigation/ColdChainNav';
import { useNavigate } from 'react-router-dom';

const ToolbarIconContainer = styled(Box)({
  display: 'flex',
  height: 90,
  justifyContent: 'center',
});

const commonListContainerStyles = {
  alignItems: 'center',
  display: 'flex',
  flexDirection: 'column' as Property.FlexDirection,
};

const LowerListContainer = styled(Box)({
  ...commonListContainerStyles,
});

const UpperListContainer = styled(Box)({
  ...commonListContainerStyles,
  flex: 1,
  msOverflowStyle: 'none',
  overflow: 'scroll',
  scrollbarWidth: 'none',
  '&::-webkit-scrollbar': {
    display: 'none',
  },
});

const StyledDivider = styled(Divider)({
  marginLeft: 8,
  width: 152,
});

const drawerWidth = 260;

const getDrawerCommonStyles = (theme: Theme) => ({
  backgroundColor: theme.palette.background.drawer,
  overflow: 'hidden',
});

const openedMixin = (theme: Theme) => ({
  ...getDrawerCommonStyles(theme),
  width: drawerWidth,

  transition: theme.transitions.create('width', {
    easing: theme.transitions.easing.sharp,
    duration: theme.transitions.duration.enteringScreen,
  }),
});

const closedMixin = (theme: Theme) => ({
  ...getDrawerCommonStyles(theme),

  transition: theme.transitions.create('width', {
    easing: theme.transitions.easing.sharp,
    duration: theme.transitions.duration.leavingScreen,
  }),
  [theme.breakpoints.up('sm')]: {
    width: theme.spacing(10),
  },
});

const StyledDrawer = styled(Box, {
  shouldForwardProp: prop => prop !== 'isOpen',
})<{ isOpen: boolean }>(({ isOpen, theme }) => ({
  display: 'flex',
  flexDirection: 'column',
  height: '100%',
  borderRadius: '0 8px 8px 0',
  overflow: 'hidden',
  boxShadow: theme.shadows[7],
  zIndex: theme.zIndex.drawer,
  '& .MuiSvgIcon-root': {
    color: theme.mixins.drawer?.iconColor,
  },
  '& .navLinkText .MuiTypography-root': {
    color: theme.mixins.drawer?.textColor,
  },
  ...(isOpen && {
    ...openedMixin(theme),
    '& .MuiDrawer-paper': openedMixin(theme),
    '& .navLinkText': {
      display: 'inline-flex',
      flex: 1,
    },
    '& div > ul > li': {
      width: 220,
    },
  }),
  ...(!isOpen && {
    ...closedMixin(theme),
    '& .MuiDrawer-paper': closedMixin(theme),
    '& .navLinkText': {
      width: 0,
    },
    '& .navLinkText .MuiListItemText-root': {
      display: 'none',
    },
    '& div > ul > li': {
      width: 40,
    },
  }),
}));

export const AppDrawer: React.FC = () => {
  const t = useTranslation('app');
  const isMediumScreen = useIsMediumScreen();
  const drawer = useDrawer();
  const { logout, userHasPermission, store } = useAuthContext();
  const location = useLocation();
  const navigate = useNavigate();

  React.useEffect(() => {
    if (drawer.hasUserSet) return;
    if (isMediumScreen && drawer.isOpen) drawer.close();
    if (!isMediumScreen && !drawer.isOpen) drawer.open();
  }, [isMediumScreen]);

  const onHoverOut = () => {
    // Hover events not applicable on mobile devices
    if (EnvUtils.isTouchScreen) return;
    if (!drawer.hoverOpen) return;

    drawer.close();
    drawer.setHoverOpen(false);
  };

  const onHoverOver = () => {
    // Hover events not applicable on mobile devices
    if (EnvUtils.isTouchScreen) return;
    if (drawer.isOpen) return;

    drawer.open();
    drawer.setHoverOpen(true);
  };

  const docsUrl = `${ExternalURL.PublicDocs}${
    EnvUtils.mapRoute(location.pathname).docs
  }`;

  const handleLogout = () => {
    navigate(RouteBuilder.create(AppRoute.Login).build());
    logout();
  };

  const showConfirmation = useConfirmationModal({
    onConfirm: handleLogout,
    message: t('messages.logout-confirm'),
    title: t('heading.logout-confirm'),
  });

  return (
    <StyledDrawer
      data-testid="drawer"
      aria-expanded={drawer.isOpen}
      isOpen={drawer.isOpen}
    >
      <ToolbarIconContainer>
        <IconButton
          label={t(
            drawer.isOpen ? 'button.close-the-menu' : 'button.open-the-menu'
          )}
          onClick={drawer.toggle}
          icon={<AppDrawerIcon />}
          sx={{ '&:hover': { backgroundColor: 'inherit' } }}
        />
      </ToolbarIconContainer>
      <UpperListContainer onMouseEnter={onHoverOver} onMouseLeave={onHoverOut}>
        <List>
          <AppNavLink
            to={AppRoute.Dashboard}
            icon={<DashboardIcon fontSize="small" color="primary" />}
            text={t('dashboard')}
          />
          <DistributionNav />
          <ReplenishmentNav />
          <CatalogueNav store={store} />
          <InventoryNav />
          <DispensaryNav store={store} />
          <ColdChainNav store={store} />
<<<<<<< HEAD
          <ManageNav store={store} />
          <ProgramsNav store={store} />
=======
          {Environment.FEATURE_GAPS && <ProgramsNav />}
          {Environment.FEATURE_GAPS && <ManageNav />}
>>>>>>> 0c12ae93

          {/* <AppNavLink
            to={AppRoute.Tools}
            icon={<ToolsIcon fontSize="small" color="primary" />}
            text={t('tools')}
          /> */}
          {/* <AppNavLink
            to={AppRoute.Reports}
            icon={<ReportsIcon fontSize="small" color="primary" />}
            text={t('reports')}
          /> */}
          {/* <AppNavLink
            to={AppRoute.Messages}
            icon={<MessagesIcon fontSize="small" color="primary" />}
            text={t('messages')}
          /> */}
        </List>
      </UpperListContainer>
      <LowerListContainer onMouseEnter={onHoverOver} onMouseLeave={onHoverOut}>
        <List>
          {drawer.isOpen && <StyledDivider color="drawerDivider" />}
          <ExternalNavLink
            to={docsUrl}
            icon={<BookIcon fontSize="small" color="primary" />}
            text={t('docs')}
            trustedSite={true}
          />
          <SyncNavLink />
          <AppNavLink
            to={AppRoute.Settings}
            icon={<SettingsIcon fontSize="small" color="primary" />}
            text={t('settings')}
            visible={userHasPermission(UserPermission.ServerAdmin)}
          />
          <AppNavLink
            to={'#'}
            icon={<PowerIcon fontSize="small" color="primary" />}
            text={t('logout')}
            onClick={() => showConfirmation({})}
          />
        </List>
      </LowerListContainer>
    </StyledDrawer>
  );
};

export default AppDrawer;<|MERGE_RESOLUTION|>--- conflicted
+++ resolved
@@ -213,17 +213,12 @@
           />
           <DistributionNav />
           <ReplenishmentNav />
-          <CatalogueNav store={store} />
+          <CatalogueNav />
           <InventoryNav />
           <DispensaryNav store={store} />
           <ColdChainNav store={store} />
-<<<<<<< HEAD
+          <ProgramsNav store={store} />
           <ManageNav store={store} />
-          <ProgramsNav store={store} />
-=======
-          {Environment.FEATURE_GAPS && <ProgramsNav />}
-          {Environment.FEATURE_GAPS && <ManageNav />}
->>>>>>> 0c12ae93
 
           {/* <AppNavLink
             to={AppRoute.Tools}
