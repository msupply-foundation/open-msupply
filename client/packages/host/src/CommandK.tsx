import React, { FC } from 'react';
import {
  useNavigate,
  RouteBuilder,
  useDrawer,
  styled,
  useMatches,
  alpha,
  useTranslation,
  KBarAnimator,
  KBarResults,
  KBarSearch,
  KBarPositioner,
  KBarPortal,
  PropsWithChildrenOnly,
  useAuthContext,
  StoreModeNodeType,
  useRegisterActions,
  useConfirmationModal,
  useDetailPanelStore,
  EnvUtils,
} from '@openmsupply-client/common';
import { AppRoute } from '@openmsupply-client/config';
import { Action } from 'kbar/lib/types';
import { useEasterEggModal } from './components/EasterEggModal';
import { useSyncModal } from './components/Sync';

const CustomKBarSearch = styled(KBarSearch)(({ theme }) => ({
  width: 500,
  height: 50,
  fontSize: 20,
  backgroundColor: alpha(theme.palette.primary.main, 0.2),
  borderColor: theme.palette.primary.main,
  borderRadius: 5,
  ':focus-visible': {
    outline: 'none',
  },
}));

const StyledKBarAnimator = styled(KBarAnimator)(({ theme }) => ({
  boxShadow: '0px 6px 20px rgb(0 0 0 / 20%)',
  backgroundColor: alpha(theme.palette.background.toolbar, 0.9),
  borderRadius: 7,
  '& #kbar-listbox>div': {
    padding: '0 8px',
  },
}));

const StyledKBarResults = styled(KBarResults)({
  width: 500,
  fontSize: 16,
  borderRadius: '5px',
  boxShadow: '0px 6px 20px rgb(0 0 0 / 20%)',
  ':focus-visible': {
    outline: 'none',
  },
});

const CustomKBarResults = () => {
  const { results } = useMatches();
  return (
    <StyledKBarResults
      items={results}
      onRender={({ item, active }) =>
        typeof item === 'string' ? (
          <div>{item}</div>
        ) : (
          <div
            style={{
              background: active ? '#eee' : 'transparent',
            }}
          >
            {item.name}
          </div>
        )
      }
    />
  );
};

const actionSorter = (a: Action, b: Action) => {
  if (a.name < b.name) return -1;
  if (a.name > b.name) return 1;
  return 0;
};

const Actions = () => {
  const navigate = useNavigate();
  const drawer = useDrawer();
  const t = useTranslation();
  const { store, logout, user } = useAuthContext();
  const showEasterEgg = useEasterEggModal();
  const showSync = useSyncModal();
  const confirmLogout = useConfirmationModal({
    onConfirm: () => {
      logout();
      navigate(RouteBuilder.create(AppRoute.Login).build());
    },
    message: t('messages.logout-confirm'),
    title: t('heading.logout-confirm'),
  });
  const { close, open } = useDetailPanelStore();
  const altOrOptionString = EnvUtils.os === 'Mac OS' ? 'Option' : 'Alt';

  const actions = [
    {
      id: 'navigation-drawer:toggle',
      name: t('cmdk.drawer-toggle'),
      keywords: 'drawer, close',
      perform: () => drawer.toggle(),
    },
    {
      id: 'navigation-drawer:report',
      name: t('cmdk.goto-reports'),
      keywords: 'report',
      perform: () => navigate(RouteBuilder.create(AppRoute.Reports).build()),
    },
    {
      id: 'navigation:outbound-shipment',
      name: t('cmdk.goto-outbound'),
      keywords: 'shipment',
      perform: () =>
        navigate(
          RouteBuilder.create(AppRoute.Distribution)
            .addPart(AppRoute.OutboundShipment)
            .build()
        ),
    },
    {
      id: 'navigation:inbound-shipment',
      name: t('cmdk.goto-inbound'),
      keywords: 'shipment',
      perform: () =>
        navigate(
          RouteBuilder.create(AppRoute.Replenishment)
            .addPart(AppRoute.InboundShipment)
            .build()
        ),
    },
    {
      id: 'navigation:customers',
      name: t('cmdk.goto-customers'),
      keywords: 'customers',
      perform: () =>
        navigate(
          RouteBuilder.create(AppRoute.Distribution)
            .addPart(AppRoute.Customer)
            .build()
        ),
    },
    {
      id: 'navigation:dashboard',
      name: `${t('cmdk.goto-dashboard')} (${altOrOptionString}+D)`,
      shortcut: ['Alt+KeyD'],
      keywords: 'dashboard',
      perform: () => navigate(RouteBuilder.create(AppRoute.Dashboard).build()),
    },
    {
      id: 'navigation:items',
      name: t('cmdk.goto-items'),
      keywords: 'items',
      perform: () =>
        navigate(
          RouteBuilder.create(AppRoute.Catalogue)
            .addPart(AppRoute.Items)
            .build()
        ),
    },
    {
      id: 'navigation:customer-requisition',
      name: t('cmdk.goto-customer-requisition'),
      keywords: 'distribution',
      perform: () =>
        navigate(
          RouteBuilder.create(AppRoute.Distribution)
            .addPart(AppRoute.CustomerRequisition)
            .build()
        ),
    },
    {
      id: 'navigation:internal-order',
      name: t('cmdk.goto-internal-order'),
      keywords: 'replenishment',
      perform: () =>
        navigate(
          RouteBuilder.create(AppRoute.Replenishment)
            .addPart(AppRoute.InternalOrder)
            .build()
        ),
    },
    {
      id: 'navigation:suppliers',
      name: t('cmdk.goto-suppliers'),
      keywords: 'suppliers',
      perform: () =>
        navigate(
          RouteBuilder.create(AppRoute.Replenishment)
            .addPart(AppRoute.Suppliers)
            .build()
        ),
    },
    {
      id: 'navigation:stock',
      name: t('cmdk.goto-stock'),
      keywords: 'stock',
      perform: () =>
        navigate(
          RouteBuilder.create(AppRoute.Inventory)
            .addPart(AppRoute.Stock)
            .build()
        ),
    },
    {
      id: 'navigation:stocktakes',
      name: t('cmdk.goto-stocktakes'),
      keywords: 'stocktakes',
      perform: () =>
        navigate(
          RouteBuilder.create(AppRoute.Inventory)
            .addPart(AppRoute.Stocktakes)
            .build()
        ),
    },
    {
      id: 'navigation:locations',
      name: t('cmdk.goto-locations'),
      keywords: 'locations',
      perform: () =>
        navigate(
          RouteBuilder.create(AppRoute.Inventory)
            .addPart(AppRoute.Locations)
            .build()
        ),
    },
    {
      id: 'navigation:master-lists',
      name: t('cmdk.goto-master-lists'),
      keywords: 'master lists',
      perform: () =>
        navigate(
          RouteBuilder.create(AppRoute.Catalogue)
            .addPart(AppRoute.MasterLists)
            .build()
        ),
    },
    {
      id: 'action:logout',
      name: `${t('logout')} (${altOrOptionString}+Shift+L)`,
      shortcut: ['Alt+Shift+KeyL'],
      keywords: 'logout',
      perform: () => confirmLogout({}),
    },
    {
      id: 'action:easter-egg',
      name: `${t('easter-egg')} (${altOrOptionString}+Shift+E)`,
      shortcut: ['Alt+Shift+KeyE'],
      keywords: 'easter egg game',
      perform: showEasterEgg,
    },
    {
      id: 'navigation:help',
      name: `${t('help')} (${altOrOptionString}+H)`,
      keywords: 'help, docs, guide',
      shortcut: ['Alt+KeyH'],
      perform: () => navigate(RouteBuilder.create(AppRoute.Help).build()),
    },
    {
      id: 'action:sync',
      name: `${t('sync')} (${altOrOptionString}+Shift+S)`,
      keywords: 'sync',
      shortcut: ['Alt+Shift+KeyS'],
      perform: showSync,
    },
  ];

  actions.push({
    id: 'navigation:settings',
    name: t('settings'),
    keywords: 'settings',
    perform: () => navigate(RouteBuilder.create(AppRoute.Settings).build()),
  });

  if (store?.storeMode === StoreModeNodeType.Dispensary) {
    actions.push({
      id: 'navigation:prescription',
      name: t('cmdk.goto-prescriptions'),
      keywords: 'prescription',
      perform: () =>
        navigate(
          RouteBuilder.create(AppRoute.Dispensary)
            .addPart(AppRoute.Prescription)
            .build()
        ),
    });
    actions.push({
      id: 'navigation:patients',
      name: t('cmdk.goto-patients'),
      keywords: 'patient',
      perform: () =>
        navigate(
          RouteBuilder.create(AppRoute.Dispensary)
            .addPart(AppRoute.Patients)
            .build()
        ),
    });
  }

<<<<<<< HEAD
  actions.push(
    {
      id: 'action:more-open',
      name: `${t('cmdk.more-info-open')} (Alt/Option+M)`,
      keywords: 'more open',
      shortcut: ['Alt+KeyM'],
      perform: open,
    },
    {
      id: 'action:more-close',
      name: `${t('cmdk.more-info-close')} (Alt/Option+Shift+M)`,
      keywords: 'more close',
      shortcut: ['Alt+Shift+KeyM'],
      perform: close,
=======
    actions.push(
      {
        id: 'action:more-open',
        name: `${t('cmdk.more-info-open')} (${altOrOptionString}+M)`,
        keywords: 'more open',
        shortcut: ['Alt+KeyM'],
        perform: open,
      },
      {
        id: 'action:more-close',
        name: `${t('cmdk.more-info-close')} (${altOrOptionString}+Shift+M)`,
        keywords: 'more close',
        shortcut: ['Alt+Shift+KeyM'],
        perform: close,
      }
    );

    if (store?.preferences.vaccineModule ?? false) {
      actions.push({
        id: 'navigation:coldchain-monitoring',
        name: t('cmdk.goto-cold-chain-monitoring'),
        keywords: 'cold chain coldchain monitoring',
        perform: () =>
          navigate(
            RouteBuilder.create(AppRoute.Coldchain)
              .addPart(AppRoute.Monitoring)
              .build()
          ),
      });
      actions.push({
        id: 'navigation:coldchain-equipment',
        name: t('cmdk.goto-cold-chain-equipment'),
        keywords: 'cold chain coldchain equipment',
        perform: () =>
          navigate(
            RouteBuilder.create(AppRoute.Coldchain)
              .addPart(AppRoute.Equipment)
              .build()
          ),
      });
>>>>>>> 3293276e
    }
  );

  if (!!store?.preferences.vaccineModule) {
    actions.push({
      id: 'navigation:coldchain-monitoring',
      name: t('cmdk.goto-cold-chain-monitoring'),
      keywords: 'cold chain coldchain monitoring',
      perform: () =>
        navigate(
          RouteBuilder.create(AppRoute.Coldchain)
            .addPart(AppRoute.Monitoring)
            .build()
        ),
    });
    actions.push({
      id: 'navigation:coldchain-equipment',
      name: t('cmdk.goto-cold-chain-equipment'),
      keywords: 'cold chain coldchain equipment',
      perform: () =>
        navigate(
          RouteBuilder.create(AppRoute.Coldchain)
            .addPart(AppRoute.Equipment)
            .build()
        ),
    });
  }

  useRegisterActions(actions.sort(actionSorter), [store, user]);

  return <></>;
};

export const CommandK: FC<PropsWithChildrenOnly> = ({ children }) => {
  const t = useTranslation();
  return (
    // This should be inside KBar's own <KbarProvider>, and it is, but we're now
    // rendering that at the top level of <Host> as it needs to be defined in
    // order to be used within certain dialogs/modals which MUI renders outside
    // the main DOM content.
    <>
      <Actions />
      <KBarPortal>
        <KBarPositioner style={{ zIndex: 1001 }}>
          <StyledKBarAnimator>
            <CustomKBarSearch placeholder={t('cmdk.placeholder')} />
            <CustomKBarResults />
          </StyledKBarAnimator>
        </KBarPositioner>
      </KBarPortal>
      {children}
    </>
  );
};<|MERGE_RESOLUTION|>--- conflicted
+++ resolved
@@ -303,24 +303,7 @@
             .build()
         ),
     });
-  }
-
-<<<<<<< HEAD
-  actions.push(
-    {
-      id: 'action:more-open',
-      name: `${t('cmdk.more-info-open')} (Alt/Option+M)`,
-      keywords: 'more open',
-      shortcut: ['Alt+KeyM'],
-      perform: open,
-    },
-    {
-      id: 'action:more-close',
-      name: `${t('cmdk.more-info-close')} (Alt/Option+Shift+M)`,
-      keywords: 'more close',
-      shortcut: ['Alt+Shift+KeyM'],
-      perform: close,
-=======
+
     actions.push(
       {
         id: 'action:more-open',
@@ -361,33 +344,7 @@
               .build()
           ),
       });
->>>>>>> 3293276e
     }
-  );
-
-  if (!!store?.preferences.vaccineModule) {
-    actions.push({
-      id: 'navigation:coldchain-monitoring',
-      name: t('cmdk.goto-cold-chain-monitoring'),
-      keywords: 'cold chain coldchain monitoring',
-      perform: () =>
-        navigate(
-          RouteBuilder.create(AppRoute.Coldchain)
-            .addPart(AppRoute.Monitoring)
-            .build()
-        ),
-    });
-    actions.push({
-      id: 'navigation:coldchain-equipment',
-      name: t('cmdk.goto-cold-chain-equipment'),
-      keywords: 'cold chain coldchain equipment',
-      perform: () =>
-        navigate(
-          RouteBuilder.create(AppRoute.Coldchain)
-            .addPart(AppRoute.Equipment)
-            .build()
-        ),
-    });
   }
 
   useRegisterActions(actions.sort(actionSorter), [store, user]);
