import React, { FC } from 'react';
import {
<<<<<<< HEAD
  QueryClient,
  QueryClientProvider,
  Box,
  ReduxProvider,
=======
  Box,
  ReduxProvider,
  ThemeProvider,
  Typography,
>>>>>>> 48e541d4
} from '@openmsupply-client/common';
import { BrowserRouter, Routes, Route, Navigate } from 'react-router-dom';
import AppDrawer from './AppDrawer';
import AppBar from './AppBar';
import Viewport from './Viewport';
import { useLocalStorageSync } from './useLocalStorageSync';
import { ServiceProvider } from './Service';

const queryClient = new QueryClient();

const DashboardService = React.lazy(() => import('dashboard/DashboardService'));
const TransactionService = React.lazy(
  () => import('transactions/TransactionService')
);

const useDrawer = () => {
  const { value, setItem } = useLocalStorageSync<boolean>(
    '@openmsupply-client/appdrawer/open'
  );

  return {
    open: value,
    closeDrawer() {
      setItem(false);
    },
    openDrawer() {
      setItem(true);
    },
  };
};

const Heading: FC = props => (
  <Typography style={{ margin: '100px 50px' }}>[ {props.children} ]</Typography>
);
const Host: FC = () => {
  const drawer = useDrawer();

  return (
<<<<<<< HEAD
    <QueryClientProvider client={queryClient}>
      <ReduxProvider>
        <ServiceProvider>
=======
    <ReduxProvider>
      <ServiceProvider>
        <ThemeProvider>
>>>>>>> 48e541d4
          <BrowserRouter>
            <Viewport>
              <Box display="flex" flex={1}>
                <AppBar drawer={drawer} />
                <AppDrawer drawer={drawer} />
                <React.Suspense fallback={'Loading'}>
                  <Routes>
                    <Route path="dashboard/*" element={<DashboardService />} />
                    <Route
<<<<<<< HEAD
                      path="transactions/*"
                      element={<TransactionService />}
=======
                      path="customers/*"
                      element={<Heading>customers</Heading>}
                    />
                    <Route
                      path="suppliers/*"
                      element={<Heading>suppliers</Heading>}
                    />
                    <Route path="stock/*" element={<Heading>stock</Heading>} />
                    <Route path="tools/*" element={<Heading>tools</Heading>} />
                    <Route
                      path="reports/*"
                      element={<Heading>reports</Heading>}
                    />
                    <Route
                      path="messages/*"
                      element={<Heading>messages</Heading>}
>>>>>>> 48e541d4
                    />
                    <Route
                      path="*"
                      element={<Navigate to="/dashboard" replace />}
                    />
                  </Routes>
                </React.Suspense>
              </Box>
            </Viewport>
          </BrowserRouter>
<<<<<<< HEAD
        </ServiceProvider>
      </ReduxProvider>
    </QueryClientProvider>
=======
        </ThemeProvider>
      </ServiceProvider>
    </ReduxProvider>
>>>>>>> 48e541d4
  );
};

export default Host;<|MERGE_RESOLUTION|>--- conflicted
+++ resolved
@@ -1,16 +1,11 @@
 import React, { FC } from 'react';
 import {
-<<<<<<< HEAD
-  QueryClient,
-  QueryClientProvider,
-  Box,
-  ReduxProvider,
-=======
   Box,
   ReduxProvider,
   ThemeProvider,
   Typography,
->>>>>>> 48e541d4
+  QueryClient,
+  QueryClientProvider,
 } from '@openmsupply-client/common';
 import { BrowserRouter, Routes, Route, Navigate } from 'react-router-dom';
 import AppDrawer from './AppDrawer';
@@ -49,64 +44,63 @@
   const drawer = useDrawer();
 
   return (
-<<<<<<< HEAD
-    <QueryClientProvider client={queryClient}>
-      <ReduxProvider>
+    <ReduxProvider>
+      <QueryClientProvider client={queryClient}>
         <ServiceProvider>
-=======
-    <ReduxProvider>
-      <ServiceProvider>
-        <ThemeProvider>
->>>>>>> 48e541d4
-          <BrowserRouter>
-            <Viewport>
-              <Box display="flex" flex={1}>
-                <AppBar drawer={drawer} />
-                <AppDrawer drawer={drawer} />
-                <React.Suspense fallback={'Loading'}>
-                  <Routes>
-                    <Route path="dashboard/*" element={<DashboardService />} />
-                    <Route
-<<<<<<< HEAD
-                      path="transactions/*"
-                      element={<TransactionService />}
-=======
-                      path="customers/*"
-                      element={<Heading>customers</Heading>}
-                    />
-                    <Route
-                      path="suppliers/*"
-                      element={<Heading>suppliers</Heading>}
-                    />
-                    <Route path="stock/*" element={<Heading>stock</Heading>} />
-                    <Route path="tools/*" element={<Heading>tools</Heading>} />
-                    <Route
-                      path="reports/*"
-                      element={<Heading>reports</Heading>}
-                    />
-                    <Route
-                      path="messages/*"
-                      element={<Heading>messages</Heading>}
->>>>>>> 48e541d4
-                    />
-                    <Route
-                      path="*"
-                      element={<Navigate to="/dashboard" replace />}
-                    />
-                  </Routes>
-                </React.Suspense>
-              </Box>
-            </Viewport>
-          </BrowserRouter>
-<<<<<<< HEAD
+          <ThemeProvider>
+            <BrowserRouter>
+              <Viewport>
+                <Box display="flex" flex={1}>
+                  <AppBar drawer={drawer} />
+                  <AppDrawer drawer={drawer} />
+                  <React.Suspense fallback={'Loading'}>
+                    <Routes>
+                      <Route
+                        path="dashboard/*"
+                        element={<DashboardService />}
+                      />
+                      <Route
+                        path="customers/*"
+                        element={<Heading>customers</Heading>}
+                      />
+                      <Route
+                        path="suppliers/*"
+                        element={<Heading>suppliers</Heading>}
+                      />
+                      <Route
+                        path="stock/*"
+                        element={<Heading>stock</Heading>}
+                      />
+                      <Route
+                        path="tools/*"
+                        element={<Heading>tools</Heading>}
+                      />
+                      <Route
+                        path="reports/*"
+                        element={<Heading>reports</Heading>}
+                      />
+                      <Route
+                        path="messages/*"
+                        element={<Heading>messages</Heading>}
+                      />
+                      <Route
+                        path="transactions/*"
+                        element={<TransactionService />}
+                      />
+
+                      <Route
+                        path="*"
+                        element={<Navigate to="/dashboard" replace />}
+                      />
+                    </Routes>
+                  </React.Suspense>
+                </Box>
+              </Viewport>
+            </BrowserRouter>
+          </ThemeProvider>
         </ServiceProvider>
-      </ReduxProvider>
-    </QueryClientProvider>
-=======
-        </ThemeProvider>
-      </ServiceProvider>
+      </QueryClientProvider>
     </ReduxProvider>
->>>>>>> 48e541d4
   );
 };
 
