--- conflicted
+++ resolved
@@ -10,12 +10,8 @@
   readCookie,
   IntlProvider,
   useFormatDate,
-<<<<<<< HEAD
-  useFormatMessage,
-=======
   useTranslation,
   useDrawer,
->>>>>>> d5822bdc
 } from '@openmsupply-client/common';
 import { BrowserRouter, Routes, Route, Navigate } from 'react-router-dom';
 import AppDrawer from './AppDrawer';
