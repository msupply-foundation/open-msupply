--- conflicted
+++ resolved
@@ -30,35 +30,6 @@
   flexGrow: 0,
 });
 
-<<<<<<< HEAD
-const useStyles = makeStyles(theme => {
-  return {
-    toolbar: {
-      paddingRight: 24,
-    },
-    appBar: {
-      left: 72,
-      position: 'absolute',
-      transition: theme.transitions.create(['width', 'margin'], {
-        easing: theme.transitions.easing.sharp,
-        duration: theme.transitions.duration.leavingScreen,
-      }),
-      width: '100vw',
-      zIndex: theme.zIndex.drawer - 1,
-      height: 90,
-      boxShadow: theme.shadows[1],
-      ...theme.mixins.header,
-    },
-    appBarShift: {
-      marginLeft: 128,
-      transition: theme.transitions.create(['width', 'margin'], {
-        easing: theme.transitions.easing.sharp,
-        duration: theme.transitions.duration.enteringScreen,
-      }),
-    },
-  };
-});
-=======
 const ButtonContainer = styled('div')({
   display: 'flex',
   flex: 1,
@@ -90,7 +61,6 @@
     }),
   },
 }));
->>>>>>> 48635262
 
 interface urlPart {
   path: string;
