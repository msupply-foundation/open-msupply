const ReactRefreshWebpackPlugin = require('@pmmmwh/react-refresh-webpack-plugin');
const CopyPlugin = require('copy-webpack-plugin');
const webpack = require('webpack');
const HtmlWebpackPlugin = require('html-webpack-plugin');
const ModuleFederationPlugin = webpack.container.ModuleFederationPlugin;
const path = require('path');
const dependencies = require('./package.json').dependencies;
const BundleAnalyzerPlugin =
  require('webpack-bundle-analyzer').BundleAnalyzerPlugin;
const TsconfigPathsPlugin = require('tsconfig-paths-webpack-plugin');
const EncodingPlugin = require('webpack-encoding-plugin');
const fs = require('fs');

const localPlugins = () => {
  const plugins = [];
  try {
    fs.readdirSync('../plugins')
      .map(fileName => ({
        fileName,
        fullFileName: path.join('../plugins', fileName),
      }))
      .filter(({ fullFileName }) => fs.lstatSync(fullFileName).isDirectory())
      .forEach(plugin => {
        try {
          plugins.push({
            path: plugin.fileName,
            name: plugin.fileName,
            config: fs.readFileSync(
              path.join(plugin.fullFileName, 'plugin.json'),
              'utf8'
            ),
          });
        } catch (e) {
          console.error(
            `Error parsing plugin ${plugin.fileName}: ${e.message}`
          );
        }
      });
  } catch (e) {
    console.error(`Error reading plugins directory: ${e.message}`);
  }
  return plugins;
};

class DummyWebpackPlugin {
  apply(compiler) {
    compiler.hooks.run.tap('DummyWebpackPlugin', () => {});
  }
}

module.exports = env => {
  const isProduction = !!env.production;
  const bundleAnalyzerPlugin = !!env.stats
    ? new BundleAnalyzerPlugin({
        /**
         * In "server" mode analyzer will start HTTP server to show bundle report.
         * In "static" mode single HTML file with bundle report will be generated.
         * In "json" mode single JSON file with bundle report will be generated
         */
        analyzerMode: 'disabled',
        generateStatsFile: true,
      })
    : new DummyWebpackPlugin();

  return {
    entry: './src/index',
    mode: isProduction ? 'production' : 'development',
    devtool: isProduction ? undefined : 'source-map',
    devServer: {
      hot: true,
      static: isProduction
        ? path.join(__dirname, 'dist')
        : path.join(__dirname, 'public'),

      port: 3003,
      historyApiFallback: true,
      headers: {
        'Access-Control-Allow-Origin': '*',
        'Access-Control-Allow-Methods':
          'GET, POST, PUT, DELETE, PATCH, OPTIONS',
        'Access-Control-Allow-Headers':
          'X-Requested-With, content-type, Authorization',
      },
      open: true,
    },
    resolve: {
      extensions: ['.js', '.css', '.ts', '.tsx'],
      plugins: [new TsconfigPathsPlugin()],
    },
    output: {
      publicPath: '/',
      path: path.resolve(__dirname, 'dist'),
      filename: '[name].[contenthash].js',
      chunkFilename: '[contenthash].js',
      clean: {
        keep: asset => asset.includes('.gitignore'), // see dist/.gitignore for comments
      },
    },
    optimization: {
      splitChunks: {
        chunks: 'all',
      },
      usedExports: true,
    },
    module: {
      rules: [
        {
          test: /\.[t|j]sx?$/,
          loader: isProduction ? 'ts-loader' : 'swc-loader',
          exclude: /node_modules/,
          options: isProduction
            ? {
                /* ts-loader options */
              }
            : {
                /* swc-loader options */
                jsc: {
                  parser: {
                    dynamicImport: true,
                    syntax: 'typescript',
                    tsx: true,
                  },
                  target: 'es2015',
                },
              },
        },
        {
          test: /\.css$/,
          use: ['style-loader', 'css-loader'],
        },
        {
          test: /\.(woff(2)?|ttf|eot)$/,
          type: 'asset/resource',
          generator: {
            filename: './fonts/[name][ext]',
          },
        },
        {
          test: /\.(png|svg|jpg|jpeg|gif)$/i,
          type: 'asset/resource',
        },
      ],
    },
    plugins: [
      new ReactRefreshWebpackPlugin(),
      new webpack.DefinePlugin({
<<<<<<< HEAD
=======
        FEATURE_INVENTORY_ADJUSTMENTS: env.FEATURE_INVENTORY_ADJUSTMENTS,
        FEATURE_PACK_VARIANTS: env.FEATURE_PACK_VARIANTS,
>>>>>>> bb8d8348
        API_HOST: JSON.stringify(env.API_HOST),
        LOCAL_PLUGINS: JSON.stringify(localPlugins()),
        LANG_VERSION: Date.now(),
      }),
      bundleAnalyzerPlugin,
      new HtmlWebpackPlugin({
        favicon: './public/favicon.ico',
        template: './public/index.html',
      }),
      new CopyPlugin({
        patterns: [
          { from: './public/mockServiceWorker.js', to: 'mockServiceWorker.js' },
          { from: './public/medical-icons.css', to: 'medical-icons.css' },
          { from: './public/game', to: 'game' },
          {
            context: path.resolve(
              __dirname,
              '..',
              'common',
              'src',
              'intl',
              'locales'
            ),
            from: '**/*.json',
            to: 'locales/',
          },
        ],
      }),
      new ModuleFederationPlugin({
        name: 'host',
        shared: [
          {
            react: {
              singleton: true,
              eager: true,
              requiredVersion: dependencies.react,
            },
            'react-dom': {
              singleton: true,
              eager: true,
              requiredVersion: dependencies['react-dom'],
            },
            'react-singleton-context': { singleton: true, eager: true },
          },
        ],
      }),
      new EncodingPlugin({
        encoding: 'UTF-16',
      }),
    ],
  };
};<|MERGE_RESOLUTION|>--- conflicted
+++ resolved
@@ -144,11 +144,7 @@
     plugins: [
       new ReactRefreshWebpackPlugin(),
       new webpack.DefinePlugin({
-<<<<<<< HEAD
-=======
-        FEATURE_INVENTORY_ADJUSTMENTS: env.FEATURE_INVENTORY_ADJUSTMENTS,
         FEATURE_PACK_VARIANTS: env.FEATURE_PACK_VARIANTS,
->>>>>>> bb8d8348
         API_HOST: JSON.stringify(env.API_HOST),
         LOCAL_PLUGINS: JSON.stringify(localPlugins()),
         LANG_VERSION: Date.now(),
