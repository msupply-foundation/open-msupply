--- conflicted
+++ resolved
@@ -4,11 +4,8 @@
 
 import android.net.nsd.NsdManager;
 import android.net.nsd.NsdServiceInfo;
-<<<<<<< HEAD
 import android.os.Environment;
-=======
 import android.util.Log;
->>>>>>> c4d597e4
 import android.webkit.WebView;
 
 import com.getcapacitor.Bridge;
@@ -20,15 +17,12 @@
 import com.getcapacitor.PluginMethod;
 import com.getcapacitor.annotation.CapacitorPlugin;
 
-<<<<<<< HEAD
 import java.io.BufferedReader;
 import java.io.File;
 import java.io.FileReader;
 import java.io.IOException;
-=======
 import java.net.HttpURLConnection;
 import java.net.URL;
->>>>>>> c4d597e4
 import java.nio.charset.StandardCharsets;
 import java.util.ArrayDeque;
 import java.util.ArrayList;
@@ -38,12 +32,9 @@
 
 @CapacitorPlugin(name = "NativeApi")
 public class NativeApi extends Plugin implements NsdManager.DiscoveryListener {
-<<<<<<< HEAD
     private static final String LOG_FILE_NAME = "remote_server.log";
-=======
     public static final String OM_SUPPLY = "omSupply";
     private static final String DEFAULT_URL = "https://localhost:8000/";
->>>>>>> c4d597e4
     DiscoveryConstants discoveryConstants;
     JSArray discoveredServers;
     Deque<NsdServiceInfo> serversToResolve;
@@ -102,8 +93,10 @@
         WebView webView = this.getBridge().getWebView();
         // this method (handleOnStart) is called when resuming and switching to the app
         // the webView url will be DEFAULT_URL only on the initial load
-        // so this test is a quick check to see if we should be redirecting to the /android loader or not
-        if (!webView.getUrl().matches(DEFAULT_URL)) return;
+        // so this test is a quick check to see if we should be redirecting to the
+        // /android loader or not
+        if (!webView.getUrl().matches(DEFAULT_URL))
+            return;
         // Initial load, display splash screen and wait for the server to start
         webView.post(() -> webView.loadData(SplashPage.encodedHtml, "text/html", "base64"));
         // advertiseService();
@@ -368,7 +361,7 @@
         StringBuilder sb = new StringBuilder();
 
         try {
-            File file = new File(MainActivity.logPath,LOG_FILE_NAME);
+            File file = new File(MainActivity.logPath, LOG_FILE_NAME);
             BufferedReader br = new BufferedReader(new FileReader(file));
             String line;
 
@@ -378,8 +371,7 @@
             }
             br.close();
             response.put("log", sb.toString());
-        }
-        catch (IOException e) {
+        } catch (IOException e) {
             response.put("log", "Error: Unable to read log file!");
             response.put("error", e.getMessage());
         }
