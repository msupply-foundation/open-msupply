--- conflicted
+++ resolved
@@ -58,11 +58,7 @@
         // see what plugins to add
 
         // This function needs to run after plugins are registered, so can't be part of the constructor as order doesn't appear to be consistent.
-<<<<<<< HEAD
-        List<String> pluginNames =  Arrays.asList("NativeApi","Keyboard", "WebView","BarcodeScanner","Preferences", "KeepAwake", "App", "Printer", "Camera");
-=======
-        List<String> pluginNames =  Arrays.asList("NativeApi","Keyboard", "WebView","BarcodeScanner","Preferences", "KeepAwake", "App", "Printer", "Geolocation", "Filesystem", "FileOpener");
->>>>>>> 6224baf3
+        List<String> pluginNames =  Arrays.asList("NativeApi","Keyboard", "WebView","BarcodeScanner","Preferences", "KeepAwake", "App", "Printer", "Camera", "Geolocation", "Filesystem", "FileOpener");
         List<PluginHandle> pluginList = new ArrayList<>();
         for (String pluginName : pluginNames) {
             PluginHandle plugin = bridge.getPlugin(pluginName);
