--- conflicted
+++ resolved
@@ -38,13 +38,10 @@
     <!-- Permissions -->
 
     <uses-permission android:name="android.permission.INTERNET" />
-<<<<<<< HEAD
-    <uses-permission android:name="android.permission.READ_EXTERNAL_STORAGE"/>
-    <uses-permission android:name="android.permission.WRITE_EXTERNAL_STORAGE" />
-=======
     <!-- Geolocation Plugin -->
     <uses-permission android:name="android.permission.ACCESS_COARSE_LOCATION" />
     <uses-permission android:name="android.permission.ACCESS_FINE_LOCATION" />
     <uses-feature android:name="android.hardware.location.gps" />
->>>>>>> 6224baf3
+    <uses-permission android:name="android.permission.READ_EXTERNAL_STORAGE"/>
+    <uses-permission android:name="android.permission.WRITE_EXTERNAL_STORAGE" />
 </manifest>