[
<<<<<<< HEAD
	{
		"pkg": "@bcyesil/capacitor-plugin-printer",
		"classpath": "com.bcyesil.capacitor.printer.PrinterPlugin"
	},
	{
		"pkg": "@capacitor-community/barcode-scanner",
		"classpath": "com.getcapacitor.community.barcodescanner.BarcodeScanner"
	},
	{
		"pkg": "@capacitor-community/keep-awake",
		"classpath": "com.getcapacitor.community.keepawake.KeepAwakePlugin"
	},
	{
		"pkg": "@capacitor/app",
		"classpath": "com.capacitorjs.plugins.app.AppPlugin"
	},
	{
		"pkg": "@capacitor/keyboard",
		"classpath": "com.capacitorjs.plugins.keyboard.KeyboardPlugin"
	},
	{
		"pkg": "@capacitor/preferences",
		"classpath": "com.capacitorjs.plugins.preferences.PreferencesPlugin"
	},
	{
		"pkg": "@capacitor-community/file-opener",
		"classpath": "com.ryltsov.alex.plugins.file.opener.FileOpenerPlugin"
	},
	{
		"pkg": "@capacitor/filesystem",
		"classpath": "com.capacitorjs.plugins.filesystem.FilesystemPlugin"
	}
=======
  {
    "pkg": "@capacitor/geolocation",
    "classpath": "com.capacitorjs.plugins.geolocation.GeolocationPlugin"
  },
  {
    "pkg": "@bcyesil/capacitor-plugin-printer",
    "classpath": "com.bcyesil.capacitor.printer.PrinterPlugin"
  },
  {
    "pkg": "@capacitor-community/barcode-scanner",
    "classpath": "com.getcapacitor.community.barcodescanner.BarcodeScanner"
  },
  {
    "pkg": "@capacitor-community/keep-awake",
    "classpath": "com.getcapacitor.community.keepawake.KeepAwakePlugin"
  },
  {
    "pkg": "@capacitor/app",
    "classpath": "com.capacitorjs.plugins.app.AppPlugin"
  },
  {
    "pkg": "@capacitor/keyboard",
    "classpath": "com.capacitorjs.plugins.keyboard.KeyboardPlugin"
  },
  {
    "pkg": "@capacitor/preferences",
    "classpath": "com.capacitorjs.plugins.preferences.PreferencesPlugin"
  }
>>>>>>> c92fc768
]<|MERGE_RESOLUTION|>--- conflicted
+++ resolved
@@ -1,38 +1,4 @@
 [
-<<<<<<< HEAD
-	{
-		"pkg": "@bcyesil/capacitor-plugin-printer",
-		"classpath": "com.bcyesil.capacitor.printer.PrinterPlugin"
-	},
-	{
-		"pkg": "@capacitor-community/barcode-scanner",
-		"classpath": "com.getcapacitor.community.barcodescanner.BarcodeScanner"
-	},
-	{
-		"pkg": "@capacitor-community/keep-awake",
-		"classpath": "com.getcapacitor.community.keepawake.KeepAwakePlugin"
-	},
-	{
-		"pkg": "@capacitor/app",
-		"classpath": "com.capacitorjs.plugins.app.AppPlugin"
-	},
-	{
-		"pkg": "@capacitor/keyboard",
-		"classpath": "com.capacitorjs.plugins.keyboard.KeyboardPlugin"
-	},
-	{
-		"pkg": "@capacitor/preferences",
-		"classpath": "com.capacitorjs.plugins.preferences.PreferencesPlugin"
-	},
-	{
-		"pkg": "@capacitor-community/file-opener",
-		"classpath": "com.ryltsov.alex.plugins.file.opener.FileOpenerPlugin"
-	},
-	{
-		"pkg": "@capacitor/filesystem",
-		"classpath": "com.capacitorjs.plugins.filesystem.FilesystemPlugin"
-	}
-=======
   {
     "pkg": "@capacitor/geolocation",
     "classpath": "com.capacitorjs.plugins.geolocation.GeolocationPlugin"
@@ -60,6 +26,13 @@
   {
     "pkg": "@capacitor/preferences",
     "classpath": "com.capacitorjs.plugins.preferences.PreferencesPlugin"
+  },
+  {
+    "pkg": "@capacitor-community/file-opener",
+    "classpath": "com.ryltsov.alex.plugins.file.opener.FileOpenerPlugin"
+  },
+  {
+    "pkg": "@capacitor/filesystem",
+    "classpath": "com.capacitorjs.plugins.filesystem.FilesystemPlugin"
   }
->>>>>>> c92fc768
 ]