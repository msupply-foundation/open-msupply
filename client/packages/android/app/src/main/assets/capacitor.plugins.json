[
<<<<<<< HEAD
	{
		"pkg": "@capacitor/geolocation",
		"classpath": "com.capacitorjs.plugins.geolocation.GeolocationPlugin"
	},
	{
		"pkg": "@bcyesil/capacitor-plugin-printer",
		"classpath": "com.bcyesil.capacitor.printer.PrinterPlugin"
	},
	{
		"pkg": "@capacitor-community/barcode-scanner",
		"classpath": "com.getcapacitor.community.barcodescanner.BarcodeScanner"
	},
	{
		"pkg": "@capacitor-community/keep-awake",
		"classpath": "com.getcapacitor.community.keepawake.KeepAwakePlugin"
	},
	{
		"pkg": "@capacitor/app",
		"classpath": "com.capacitorjs.plugins.app.AppPlugin"
	},
	{
		"pkg": "@capacitor/keyboard",
		"classpath": "com.capacitorjs.plugins.keyboard.KeyboardPlugin"
	},
	{
		"pkg": "@capacitor/preferences",
		"classpath": "com.capacitorjs.plugins.preferences.PreferencesPlugin"
	}
=======
  {
    "pkg": "@bcyesil/capacitor-plugin-printer",
    "classpath": "com.bcyesil.capacitor.printer.PrinterPlugin"
  },
  {
    "pkg": "@capacitor-community/barcode-scanner",
    "classpath": "com.getcapacitor.community.barcodescanner.BarcodeScanner"
  },
  {
    "pkg": "@capacitor-community/keep-awake",
    "classpath": "com.getcapacitor.community.keepawake.KeepAwakePlugin"
  },
  {
    "pkg": "@capacitor/app",
    "classpath": "com.capacitorjs.plugins.app.AppPlugin"
  },
  {
    "pkg": "@capacitor/keyboard",
    "classpath": "com.capacitorjs.plugins.keyboard.KeyboardPlugin"
  },
  {
    "pkg": "@capacitor/preferences",
    "classpath": "com.capacitorjs.plugins.preferences.PreferencesPlugin"
  }
>>>>>>> 9b666c6c
]<|MERGE_RESOLUTION|>--- conflicted
+++ resolved
@@ -1,34 +1,8 @@
 [
-<<<<<<< HEAD
-	{
-		"pkg": "@capacitor/geolocation",
-		"classpath": "com.capacitorjs.plugins.geolocation.GeolocationPlugin"
-	},
-	{
-		"pkg": "@bcyesil/capacitor-plugin-printer",
-		"classpath": "com.bcyesil.capacitor.printer.PrinterPlugin"
-	},
-	{
-		"pkg": "@capacitor-community/barcode-scanner",
-		"classpath": "com.getcapacitor.community.barcodescanner.BarcodeScanner"
-	},
-	{
-		"pkg": "@capacitor-community/keep-awake",
-		"classpath": "com.getcapacitor.community.keepawake.KeepAwakePlugin"
-	},
-	{
-		"pkg": "@capacitor/app",
-		"classpath": "com.capacitorjs.plugins.app.AppPlugin"
-	},
-	{
-		"pkg": "@capacitor/keyboard",
-		"classpath": "com.capacitorjs.plugins.keyboard.KeyboardPlugin"
-	},
-	{
-		"pkg": "@capacitor/preferences",
-		"classpath": "com.capacitorjs.plugins.preferences.PreferencesPlugin"
-	}
-=======
+  {
+    "pkg": "@capacitor/geolocation",
+    "classpath": "com.capacitorjs.plugins.geolocation.GeolocationPlugin"
+  },
   {
     "pkg": "@bcyesil/capacitor-plugin-printer",
     "classpath": "com.bcyesil.capacitor.printer.PrinterPlugin"
@@ -53,5 +27,4 @@
     "pkg": "@capacitor/preferences",
     "classpath": "com.capacitorjs.plugins.preferences.PreferencesPlugin"
   }
->>>>>>> 9b666c6c
 ]