{
  "name": "@openmsupply-client/android",
  "version": "0.0.0",
  "private": true,
  "devDependencies": {
    "@capacitor-community/barcode-scanner": "^3.0.3",
    "@capacitor/cli": "^4.7.1",
    "@capacitor/keyboard": "^4.1.1",
<<<<<<< HEAD
=======
    "@capacitor/preferences": "^4.0.2",
>>>>>>> ca6dd47e
    "cordova-plugin-printer": "^0.8.0"
  },
  "scripts": {
    "build:server": "./build_remote_server_libs.sh",
    "build:debug": "yarn build:server && ./gradlew assembleDebug",
    "build:release": "yarn build:server && ./gradlew assembleRelease",
    "apply-config": "npx cap copy"
  },
  "dependencies": {
    "@capacitor/android": "^4.7.1",
    "@capacitor/core": "^4.7.1"
  }
}<|MERGE_RESOLUTION|>--- conflicted
+++ resolved
@@ -6,10 +6,7 @@
     "@capacitor-community/barcode-scanner": "^3.0.3",
     "@capacitor/cli": "^4.7.1",
     "@capacitor/keyboard": "^4.1.1",
-<<<<<<< HEAD
-=======
     "@capacitor/preferences": "^4.0.2",
->>>>>>> ca6dd47e
     "cordova-plugin-printer": "^0.8.0"
   },
   "scripts": {
