--- conflicted
+++ resolved
@@ -21,12 +21,8 @@
   },
   "dependencies": {
     "@capacitor/android": "^6.1.0",
-<<<<<<< HEAD
     "@capacitor/camera": "4",
-    "@capacitor/core": "^6.1.0"
-=======
     "@capacitor/core": "^6.1.0",
     "@capacitor/geolocation": "^6.0.1"
->>>>>>> 6224baf3
   }
 }