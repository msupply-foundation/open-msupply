ext {
    androidxAppCompatVersion = project.hasProperty('androidxAppCompatVersion') ? rootProject.ext.androidxAppCompatVersion : '1.6.1'
    cordovaAndroidVersion = project.hasProperty('cordovaAndroidVersion') ? rootProject.ext.cordovaAndroidVersion : '10.1.1'
}

buildscript {
    repositories {
        google()
        mavenCentral()
    }
    dependencies {
        classpath 'com.android.tools.build:gradle:8.2.1'
    }
}

apply plugin: 'com.android.library'

android {
    namespace "capacitor.cordova.android.plugins"
<<<<<<< HEAD
    compileSdk project.hasProperty('compileSdkVersion') ? rootProject.ext.compileSdkVersion : 33
=======
    compileSdk project.hasProperty('compileSdkVersion') ? rootProject.ext.compileSdkVersion : 34
>>>>>>> 6224baf3
    defaultConfig {
        minSdkVersion project.hasProperty('minSdkVersion') ? rootProject.ext.minSdkVersion : 22
        targetSdkVersion project.hasProperty('targetSdkVersion') ? rootProject.ext.targetSdkVersion : 34
        versionCode 1
        versionName "1.0"
    }
    lintOptions {
        abortOnError false
    }
    compileOptions {
        sourceCompatibility JavaVersion.VERSION_17
        targetCompatibility JavaVersion.VERSION_17
    }
}

repositories {
    google()
    mavenCentral()
    flatDir{
        dirs 'src/main/libs', 'libs'
    }
}

dependencies {
    implementation fileTree(dir: 'src/main/libs', include: ['*.jar'])
    implementation "androidx.appcompat:appcompat:$androidxAppCompatVersion"
    implementation "org.apache.cordova:framework:$cordovaAndroidVersion"
    // SUB-PROJECT DEPENDENCIES START

    // SUB-PROJECT DEPENDENCIES END
}

// PLUGIN GRADLE EXTENSIONS START
apply from: "cordova.variables.gradle"
// PLUGIN GRADLE EXTENSIONS END

for (def func : cdvPluginPostBuildExtras) {
    func()
}<|MERGE_RESOLUTION|>--- conflicted
+++ resolved
@@ -17,11 +17,7 @@
 
 android {
     namespace "capacitor.cordova.android.plugins"
-<<<<<<< HEAD
-    compileSdk project.hasProperty('compileSdkVersion') ? rootProject.ext.compileSdkVersion : 33
-=======
     compileSdk project.hasProperty('compileSdkVersion') ? rootProject.ext.compileSdkVersion : 34
->>>>>>> 6224baf3
     defaultConfig {
         minSdkVersion project.hasProperty('minSdkVersion') ? rootProject.ext.minSdkVersion : 22
         targetSdkVersion project.hasProperty('targetSdkVersion') ? rootProject.ext.targetSdkVersion : 34
