import React from 'react';
import {
  DownloadIcon,
  useNotification,
  AppBarButtonsPortal,
  Grid,
  FileUtils,
  LoadingButton,
  EnvUtils,
  Platform,
  ButtonWithIcon,
  PlusCircleIcon,
  useToggle,
  useSimplifiedTabletUI,
} from '@openmsupply-client/common';
import { useTranslation } from '@common/intl';
import { useStocktakeOld } from '../api';
import { stocktakesToCsv } from '../../utils';
import { CreateStocktakeModal } from './CreateStocktakeModal';
import { CreateStocktakeInput } from '../api/hooks/useStocktake';

interface AppBarButtonsProps {
  description: string;
  onCreate: (input: CreateStocktakeInput) => Promise<string | undefined>;
  isCreating: boolean;
  navigate: (id: string) => void;
}

export const AppBarButtons = ({
  onCreate,
  isCreating,
  navigate,
  description,
}: AppBarButtonsProps) => {
  const t = useTranslation();
  const modalController = useToggle();
  const { success, error } = useNotification();
  const { isLoading, fetchAsync } = useStocktakeOld.document.listAll({
    key: 'createdDatetime',
    direction: 'desc',
    isDesc: true,
  });
<<<<<<< HEAD
  const useSimplifiedTabletView = useSimplifiedTabletUI();
=======
  const simplifiedTabletView = useSimplifiedTabletUI();
>>>>>>> 78266080

  const csvExport = async () => {
    const data = await fetchAsync();
    if (!data || !data?.nodes.length) {
      error(t('error.no-data'))();
      return;
    }

    const csv = stocktakesToCsv(data.nodes, t);
    FileUtils.exportCSV(csv, t('filename.stocktakes'));
    success(t('success'))();
  };

  return (
    <AppBarButtonsPortal>
      <Grid container gap={1}>
        <ButtonWithIcon
          Icon={<PlusCircleIcon />}
          label={t('label.new-stocktake')}
          onClick={modalController.toggleOn}
        />
        <CreateStocktakeModal
          open={modalController.isOn}
          onClose={modalController.toggleOff}
          onCreate={onCreate}
          isCreating={isCreating}
          navigate={navigate}
          description={description}
        />
<<<<<<< HEAD
        {!useSimplifiedTabletView && (
=======
        {!simplifiedTabletView && (
>>>>>>> 78266080
          <LoadingButton
            startIcon={<DownloadIcon />}
            variant="outlined"
            isLoading={isLoading}
            onClick={csvExport}
            disabled={EnvUtils.platform === Platform.Android}
            label={t('button.export')}
          />
        )}
      </Grid>
    </AppBarButtonsPortal>
  );
};<|MERGE_RESOLUTION|>--- conflicted
+++ resolved
@@ -40,11 +40,7 @@
     direction: 'desc',
     isDesc: true,
   });
-<<<<<<< HEAD
-  const useSimplifiedTabletView = useSimplifiedTabletUI();
-=======
   const simplifiedTabletView = useSimplifiedTabletUI();
->>>>>>> 78266080
 
   const csvExport = async () => {
     const data = await fetchAsync();
@@ -74,11 +70,7 @@
           navigate={navigate}
           description={description}
         />
-<<<<<<< HEAD
-        {!useSimplifiedTabletView && (
-=======
         {!simplifiedTabletView && (
->>>>>>> 78266080
           <LoadingButton
             startIcon={<DownloadIcon />}
             variant="outlined"
