--- conflicted
+++ resolved
@@ -31,11 +31,7 @@
       disabled={status !== StocktakeNodeStatus.New}
       value={isLocked}
       selected={isLocked}
-<<<<<<< HEAD
-      onClick={() => getUpdateConfirmation()}
-=======
       onClick={() => getConfirmation()}
->>>>>>> ed2f0be8
       label={t('label.locked')}
     />
   );
