--- conflicted
+++ resolved
@@ -57,8 +57,6 @@
     }
   } else {
     return rowData.reasonOption?.reason ?? '';
-<<<<<<< HEAD
-=======
   }
 };
 
@@ -75,7 +73,6 @@
     );
   } else {
     return rowData.donorName ?? UNDEFINED_STRING_VALUE;
->>>>>>> d1370a4f
   }
 };
 
