import {
  getRowExpandColumn,
  GenericColumnKey,
  useColumns,
  ColumnAlign,
  ArrayUtils,
  Column,
  SortBy,
  PositiveNumberCell,
  getLinesFromRow,
  TooltipTextCell,
  useTranslation,
  TypedTFunction,
  LocaleKey,
  useColumnUtils,
} from '@openmsupply-client/common';
import {
  InventoryAdjustmentReasonRowFragment,
  PackVariantCell,
} from '@openmsupply-client/system';
import { StocktakeSummaryItem } from '../../../types';
import { StocktakeLineFragment } from '../../api';
import { useStocktakeLineErrorContext } from '../../context';

interface UseStocktakeColumnOptions {
  sortBy: SortBy<StocktakeLineFragment | StocktakeSummaryItem>;
  onChangeSortBy: (
    column: Column<StocktakeLineFragment | StocktakeSummaryItem>
  ) => void;
}

const expandColumn = getRowExpandColumn<
  StocktakeLineFragment | StocktakeSummaryItem
>();

const getStocktakeReasons = (
  rowData: StocktakeLineFragment | StocktakeSummaryItem,
  t: TypedTFunction<LocaleKey>
) => {
  if ('lines' in rowData) {
    const { lines } = rowData;
    const inventoryAdjustmentReasons = lines
      .map(({ inventoryAdjustmentReason }) => inventoryAdjustmentReason)
      .filter(Boolean) as InventoryAdjustmentReasonRowFragment[];
    if (inventoryAdjustmentReasons.length !== 0) {
      return (
        ArrayUtils.ifTheSameElseDefault(
          inventoryAdjustmentReasons,
          'reason',
          t('multiple')
        ) ?? ''
      );
    } else {
      return '';
    }
  } else {
    return rowData.inventoryAdjustmentReason?.reason ?? '';
  }
};

export const useStocktakeColumns = ({
  sortBy,
  onChangeSortBy,
}: UseStocktakeColumnOptions): Column<
  StocktakeLineFragment | StocktakeSummaryItem
>[] => {
  const { getError } = useStocktakeLineErrorContext();
  const t = useTranslation();
  const { getColumnPropertyAsString, getColumnProperty } = useColumnUtils();

  return useColumns<StocktakeLineFragment | StocktakeSummaryItem>(
    [
      [
        'itemCode',
        {
          getSortValue: row => {
            return row.item?.code ?? '';
          },
          accessor: ({ rowData }) => {
            return rowData.item?.code ?? '';
          },
        },
      ],
      [
        'itemName',
        {
          Cell: TooltipTextCell,
          getSortValue: row => {
            return row.item?.name ?? '';
          },
          accessor: ({ rowData }) => {
            return rowData.item?.name ?? '';
          },
        },
      ],
      [
        'batch',
        {
          getSortValue: row =>
            getColumnPropertyAsString(row, [
              { path: ['lines', 'batch'] },
              { path: ['batch'], default: '' },
            ]),
          accessor: ({ rowData }) =>
            getColumnProperty(rowData, [
              { path: ['lines', 'batch'] },
              { path: ['batch'] },
            ]),
        },
      ],
      [
        'expiryDate',
        {
          getSortValue: row =>
            getColumnPropertyAsString(row, [
              { path: ['lines', 'expiryDate'] },
              { path: ['expiryDate'], default: '' },
            ]),
          accessor: ({ rowData }) =>
            getColumnProperty(rowData, [
              { path: ['lines', 'expiryDate'] },
              { path: ['expiryDate'] },
            ]),
        },
      ],
      [
        'location',
        {
          getSortValue: row =>
            getColumnPropertyAsString(row, [
              { path: ['lines', 'location', 'code'] },
              { path: ['location', 'code'], default: '' },
            ]),
          accessor: ({ rowData }) =>
            getColumnProperty(rowData, [
              { path: ['lines', 'location', 'code'] },
              { path: ['location', 'code'] },
            ]),
        },
      ],
<<<<<<< HEAD
=======
      [
        'packSize',
        {
          getSortValue: row =>
            getColumnPropertyAsString(row, [
              { path: ['lines', 'packSize'] },
              { path: ['packSize'], default: '' },
            ]),
          accessor: ({ rowData }) =>
            getColumnProperty(rowData, [
              { path: ['lines', 'packSize'] },
              { path: ['packSize'] },
            ]),
        },
      ],
>>>>>>> ec2c2940
      {
        key: 'snapshotNumPacks',
        label: 'label.snapshot-num-of-packs',
        description: 'description.snapshot-num-of-packs',
        align: ColumnAlign.Right,
        Cell: PositiveNumberCell,
        getIsError: row =>
          getLinesFromRow(row).some(
            r => getError(r)?.__typename === 'SnapshotCountCurrentCountMismatch'
          ),
        getSortValue: row => {
          if ('lines' in row) {
            const { lines } = row;
            return (
              lines.reduce(
                (total, line) => total + line.snapshotNumberOfPacks,
                0
              ) ?? 0
            ).toString();
          } else {
            return row.snapshotNumberOfPacks ?? '';
          }
        },
        accessor: ({ rowData }) => {
          if ('lines' in rowData) {
            const { lines } = rowData;
            return (
              lines.reduce(
                (total, line) => total + line.snapshotNumberOfPacks,
                0
              ) ?? 0
            ).toString();
          } else {
            return rowData.snapshotNumberOfPacks;
          }
        },
      },
      {
        key: 'packUnit',
        label: 'label.pack',
        sortable: false,
        Cell: PackVariantCell({
          getItemId: row => row?.item?.id ?? '',
          getPackSizes: row => {
            if ('lines' in row) return row.lines.map(l => l.packSize ?? 1);
            else return [row.packSize ?? 1];
          },
          getUnitName: row => row?.item?.unitName ?? null,
        }),
      },
      {
        key: 'countedNumPacks',
        label: 'label.counted-num-of-packs',
        description: 'description.counted-num-of-packs',
        align: ColumnAlign.Right,
        Cell: PositiveNumberCell,
        getIsError: row =>
          getLinesFromRow(row).some(
            r => getError(r)?.__typename === 'SnapshotCountCurrentCountMismatch'
          ),
        getSortValue: row => {
          if ('lines' in row) {
            const { lines } = row;
            return (
              lines.reduce(
                (total, line) => total + (line.countedNumberOfPacks ?? 0),
                0
              ) ?? 0
            ).toString();
          } else {
            return row.countedNumberOfPacks ?? '';
          }
        },
        accessor: ({ rowData }) => {
          if ('lines' in rowData) {
            const { lines } = rowData;
            return (
              lines.reduce(
                (total, line) => total + (line.countedNumberOfPacks ?? 0),
                0
              ) ?? 0
            ).toString();
          } else {
            return rowData.countedNumberOfPacks;
          }
        },
      },
      {
        key: 'difference',
        label: 'label.difference',
        align: ColumnAlign.Right,
        getSortValue: row => {
          if ('lines' in row) {
            const { lines } = row;
            const total =
              lines.reduce(
                (total, line) =>
                  total +
                  (line.snapshotNumberOfPacks -
                    (line.countedNumberOfPacks ?? line.snapshotNumberOfPacks)),
                0
              ) ?? 0;
            return (total < 0 ? Math.abs(total) : -total).toString();
          } else {
            return (
              row.snapshotNumberOfPacks -
                (row.countedNumberOfPacks ?? row.snapshotNumberOfPacks) ?? ''
            );
          }
        },
        accessor: ({ rowData }) => {
          if ('lines' in rowData) {
            const { lines } = rowData;
            const total =
              lines.reduce(
                (total, line) =>
                  total +
                  (line.snapshotNumberOfPacks -
                    (line.countedNumberOfPacks ?? line.snapshotNumberOfPacks)),
                0
              ) ?? 0;
            return (total < 0 ? Math.abs(total) : -total).toString();
          } else {
            return (
              (rowData.countedNumberOfPacks ?? rowData.snapshotNumberOfPacks) -
              rowData.snapshotNumberOfPacks
            );
          }
        },
      },
      {
        key: 'inventoryAdjustmentReason',
        label: 'label.reason',
        accessor: ({ rowData }) => getStocktakeReasons(rowData, t),
        getSortValue: rowData => getStocktakeReasons(rowData, t),
      },
      {
        key: 'comment',
        label: 'label.stocktake-comment',

        getSortValue: row =>
          getColumnPropertyAsString(row, [
            { path: ['lines', 'comment'] },
            { path: ['comment'], default: '' },
          ]),
        accessor: ({ rowData }) =>
          getColumnProperty(rowData, [
            { path: ['lines', 'comment'] },
            { path: ['comment'] },
          ]),
      },
      expandColumn,
      GenericColumnKey.Selection,
    ],
    { sortBy, onChangeSortBy },
    [sortBy, onChangeSortBy]
  );
};

export const useExpansionColumns = (): Column<StocktakeLineFragment>[] => {
  const { getError } = useStocktakeLineErrorContext();
  return useColumns([
    'batch',
    'expiryDate',
<<<<<<< HEAD
    {
      key: 'packUnit',
      label: 'label.pack',
      sortable: false,
      Cell: PackVariantCell({
        getItemId: row => row?.itemId,
        getPackSizes: row => {
          return [row?.packSize ?? 1];
        },
        getUnitName: row => row?.item.unitName ?? null,
      }),
    },
=======
    [
      'location',
      {
        accessor: ({ rowData }) => rowData.location?.code,
      },
    ],
    'packSize',
>>>>>>> ec2c2940
    {
      key: 'snapshotNumPacks',
      width: 150,
      label: 'label.snapshot-num-of-packs',
      align: ColumnAlign.Right,
      getIsError: rowData =>
        getError(rowData)?.__typename === 'SnapshotCountCurrentCountMismatch',
      accessor: ({ rowData }) => rowData.snapshotNumberOfPacks,
    },
    {
      key: 'countedNumPacks',
      label: 'label.counted-num-of-packs',
      width: 150,
      align: ColumnAlign.Right,
      getIsError: rowData =>
        getError(rowData)?.__typename === 'StockLineReducedBelowZero',
      accessor: ({ rowData }) => rowData.countedNumberOfPacks,
    },
    'comment',
    {
      key: 'inventoryAdjustmentReason',
      label: 'label.reason',
      accessor: ({ rowData }) =>
        rowData.inventoryAdjustmentReason?.reason || '',
    },
  ]);
};<|MERGE_RESOLUTION|>--- conflicted
+++ resolved
@@ -138,24 +138,6 @@
             ]),
         },
       ],
-<<<<<<< HEAD
-=======
-      [
-        'packSize',
-        {
-          getSortValue: row =>
-            getColumnPropertyAsString(row, [
-              { path: ['lines', 'packSize'] },
-              { path: ['packSize'], default: '' },
-            ]),
-          accessor: ({ rowData }) =>
-            getColumnProperty(rowData, [
-              { path: ['lines', 'packSize'] },
-              { path: ['packSize'] },
-            ]),
-        },
-      ],
->>>>>>> ec2c2940
       {
         key: 'snapshotNumPacks',
         label: 'label.snapshot-num-of-packs',
@@ -320,7 +302,6 @@
   return useColumns([
     'batch',
     'expiryDate',
-<<<<<<< HEAD
     {
       key: 'packUnit',
       label: 'label.pack',
@@ -333,15 +314,12 @@
         getUnitName: row => row?.item.unitName ?? null,
       }),
     },
-=======
     [
       'location',
       {
         accessor: ({ rowData }) => rowData.location?.code,
       },
     ],
-    'packSize',
->>>>>>> ec2c2940
     {
       key: 'snapshotNumPacks',
       width: 150,
