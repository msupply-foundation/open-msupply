import {
  getRowExpandColumn,
  GenericColumnKey,
  useColumns,
  ColumnAlign,
  ArrayUtils,
  Column,
  SortBy,
  getLinesFromRow,
  TooltipTextCell,
  useTranslation,
  TypedTFunction,
  LocaleKey,
  useColumnUtils,
  NumberCell,
} from '@openmsupply-client/common';
import {
  InventoryAdjustmentReasonRowFragment,
  PackVariantCell,
} from '@openmsupply-client/system';
import { StocktakeSummaryItem } from '../../../types';
import { StocktakeLineFragment } from '../../api';
import { useStocktakeLineErrorContext } from '../../context';

interface UseStocktakeColumnOptions {
  sortBy: SortBy<StocktakeLineFragment | StocktakeSummaryItem>;
  onChangeSortBy: (
    column: Column<StocktakeLineFragment | StocktakeSummaryItem>
  ) => void;
}

const expandColumn = getRowExpandColumn<
  StocktakeLineFragment | StocktakeSummaryItem
>();

const getStocktakeReasons = (
  rowData: StocktakeLineFragment | StocktakeSummaryItem,
  t: TypedTFunction<LocaleKey>
) => {
  if ('lines' in rowData) {
    const { lines } = rowData;
    const inventoryAdjustmentReasons = lines
      .map(({ inventoryAdjustmentReason }) => inventoryAdjustmentReason)
      .filter(Boolean) as InventoryAdjustmentReasonRowFragment[];
    if (inventoryAdjustmentReasons.length !== 0) {
      return (
        ArrayUtils.ifTheSameElseDefault(
          inventoryAdjustmentReasons,
          'reason',
          t('multiple')
        ) ?? ''
      );
    } else {
      return '';
    }
  } else {
    return rowData.inventoryAdjustmentReason?.reason ?? '';
  }
};

export const useStocktakeColumns = ({
  sortBy,
  onChangeSortBy,
}: UseStocktakeColumnOptions): Column<
  StocktakeLineFragment | StocktakeSummaryItem
>[] => {
  const { getError } = useStocktakeLineErrorContext();
  const t = useTranslation();
  const { getColumnPropertyAsString, getColumnProperty } = useColumnUtils();

  return useColumns<StocktakeLineFragment | StocktakeSummaryItem>(
    [
      [
        'itemCode',
        {
          getSortValue: row => {
            return row.item?.code ?? '';
          },
          accessor: ({ rowData }) => {
            return rowData.item?.code ?? '';
          },
        },
      ],
      [
        'itemName',
        {
          Cell: TooltipTextCell,
          getSortValue: row => {
            return row.item?.name ?? '';
          },
          accessor: ({ rowData }) => {
            return rowData.item?.name ?? '';
          },
        },
      ],
      [
<<<<<<< HEAD
=======
        'itemUnit',
        {
          getSortValue: row => {
            return row.item?.unitName ?? '';
          },
          accessor: ({ rowData }) => {
            return rowData.item?.unitName ?? '';
          },
          sortable: false,
        },
      ],
      [
>>>>>>> 6c6e3ee0
        'batch',
        {
          getSortValue: row =>
            getColumnPropertyAsString(row, [
              { path: ['lines', 'batch'] },
              { path: ['batch'], default: '' },
            ]),
          accessor: ({ rowData }) =>
            getColumnProperty(rowData, [
              { path: ['lines', 'batch'] },
              { path: ['batch'] },
            ]),
        },
      ],
      [
        'expiryDate',
        {
          accessor: ({ rowData }) =>
            getColumnProperty(rowData, [
              { path: ['lines', 'expiryDate'] },
              { path: ['expiryDate'] },
            ]),
        },
      ],
<<<<<<< HEAD
      [
        'location',
        {
          getSortValue: row =>
            getColumnPropertyAsString(row, [
              { path: ['lines', 'location', 'code'] },
              { path: ['location', 'code'], default: '' },
            ]),
          accessor: ({ rowData }) =>
            getColumnProperty(rowData, [
              { path: ['lines', 'location', 'code'] },
              { path: ['location', 'code'] },
=======
      {
        key: 'locationCode',
        label: 'label.location',
        width: 90,
        accessor: ({ rowData }) =>
          getColumnProperty(rowData, [
            { path: ['lines', 'location', 'code'] },
            { path: ['location', 'code'] },
          ]),
      },
      [
        'packSize',
        {
          accessor: ({ rowData }) =>
            getColumnProperty(rowData, [
              { path: ['lines', 'packSize'] },
              { path: ['packSize'] },
>>>>>>> 6c6e3ee0
            ]),
        },
      ],
      {
        key: 'snapshotNumPacks',
        label: 'label.snapshot-num-of-packs',
        description: 'description.snapshot-num-of-packs',
        align: ColumnAlign.Right,
        Cell: NumberCell,
        getIsError: row =>
          getLinesFromRow(row).some(
            r => getError(r)?.__typename === 'SnapshotCountCurrentCountMismatch'
          ),
        sortable: false,
        accessor: ({ rowData }) => {
          if ('lines' in rowData) {
            const { lines } = rowData;
            return (
              lines.reduce(
                (total, line) => total + line.snapshotNumberOfPacks,
                0
              ) ?? 0
            ).toString();
          } else {
            return rowData.snapshotNumberOfPacks;
          }
        },
      },
      {
        key: 'packUnit',
        label: 'label.pack',
        sortable: false,
        Cell: PackVariantCell({
          getItemId: row => row?.item?.id ?? '',
          getPackSizes: row => {
            if ('lines' in row) return row.lines.map(l => l.packSize ?? 1);
            else return [row.packSize ?? 1];
          },
          getUnitName: row => row?.item?.unitName ?? null,
        }),
      },
      {
        key: 'countedNumPacks',
        label: 'label.counted-num-of-packs',
        description: 'description.counted-num-of-packs',
        align: ColumnAlign.Right,
        Cell: NumberCell,
        getIsError: row =>
          getLinesFromRow(row).some(
            r => getError(r)?.__typename === 'SnapshotCountCurrentCountMismatch'
          ),
        sortable: false,
        accessor: ({ rowData }) => {
          if ('lines' in rowData) {
            const { lines } = rowData;
            return (
              lines.reduce(
                (total, line) => total + (line.countedNumberOfPacks ?? 0),
                0
              ) ?? 0
            ).toString();
          } else {
            return rowData.countedNumberOfPacks;
          }
        },
      },
      {
        key: 'difference',
        label: 'label.difference',
        align: ColumnAlign.Right,
        sortable: false,
        accessor: ({ rowData }) => {
          if ('lines' in rowData) {
            const { lines } = rowData;
            const total =
              lines.reduce(
                (total, line) =>
                  total +
                  (line.snapshotNumberOfPacks -
                    (line.countedNumberOfPacks ?? line.snapshotNumberOfPacks)),
                0
              ) ?? 0;
            return (total < 0 ? Math.abs(total) : -total).toString();
          } else {
            return (
              (rowData.countedNumberOfPacks ?? rowData.snapshotNumberOfPacks) -
              rowData.snapshotNumberOfPacks
            );
          }
        },
      },
      {
        key: 'inventoryAdjustmentReason',
        label: 'label.reason',
        accessor: ({ rowData }) => getStocktakeReasons(rowData, t),
        sortable: false,
      },
      {
        key: 'comment',
        label: 'label.stocktake-comment',
        sortable: false,
        accessor: ({ rowData }) =>
          getColumnProperty(rowData, [
            { path: ['lines', 'comment'] },
            { path: ['comment'] },
          ]),
      },
      expandColumn,
      GenericColumnKey.Selection,
    ],
    { sortBy, onChangeSortBy },
    [sortBy, onChangeSortBy]
  );
};

export const useExpansionColumns = (): Column<StocktakeLineFragment>[] => {
  const { getError } = useStocktakeLineErrorContext();
  return useColumns([
    'batch',
    'expiryDate',
    {
      key: 'packUnit',
      label: 'label.pack',
      sortable: false,
      Cell: PackVariantCell({
        getItemId: row => row?.itemId,
        getPackSizes: row => {
          return [row?.packSize ?? 1];
        },
        getUnitName: row => row?.item.unitName ?? null,
      }),
    },
    [
      'location',
      {
        accessor: ({ rowData }) => rowData.location?.code,
      },
    ],
    {
      key: 'snapshotNumPacks',
      width: 150,
      label: 'label.snapshot-num-of-packs',
      align: ColumnAlign.Right,
      getIsError: rowData =>
        getError(rowData)?.__typename === 'SnapshotCountCurrentCountMismatch',
      accessor: ({ rowData }) => rowData.snapshotNumberOfPacks,
    },
    {
      key: 'countedNumPacks',
      label: 'label.counted-num-of-packs',
      width: 150,
      align: ColumnAlign.Right,
      getIsError: rowData =>
        getError(rowData)?.__typename === 'StockLineReducedBelowZero',
      accessor: ({ rowData }) => rowData.countedNumberOfPacks,
    },
    'comment',
    {
      key: 'inventoryAdjustmentReason',
      label: 'label.reason',
      accessor: ({ rowData }) =>
        rowData.inventoryAdjustmentReason?.reason || '',
    },
  ]);
};<|MERGE_RESOLUTION|>--- conflicted
+++ resolved
@@ -94,21 +94,6 @@
         },
       ],
       [
-<<<<<<< HEAD
-=======
-        'itemUnit',
-        {
-          getSortValue: row => {
-            return row.item?.unitName ?? '';
-          },
-          accessor: ({ rowData }) => {
-            return rowData.item?.unitName ?? '';
-          },
-          sortable: false,
-        },
-      ],
-      [
->>>>>>> 6c6e3ee0
         'batch',
         {
           getSortValue: row =>
@@ -133,20 +118,6 @@
             ]),
         },
       ],
-<<<<<<< HEAD
-      [
-        'location',
-        {
-          getSortValue: row =>
-            getColumnPropertyAsString(row, [
-              { path: ['lines', 'location', 'code'] },
-              { path: ['location', 'code'], default: '' },
-            ]),
-          accessor: ({ rowData }) =>
-            getColumnProperty(rowData, [
-              { path: ['lines', 'location', 'code'] },
-              { path: ['location', 'code'] },
-=======
       {
         key: 'locationCode',
         label: 'label.location',
@@ -157,17 +128,6 @@
             { path: ['location', 'code'] },
           ]),
       },
-      [
-        'packSize',
-        {
-          accessor: ({ rowData }) =>
-            getColumnProperty(rowData, [
-              { path: ['lines', 'packSize'] },
-              { path: ['packSize'] },
->>>>>>> 6c6e3ee0
-            ]),
-        },
-      ],
       {
         key: 'snapshotNumPacks',
         label: 'label.snapshot-num-of-packs',
