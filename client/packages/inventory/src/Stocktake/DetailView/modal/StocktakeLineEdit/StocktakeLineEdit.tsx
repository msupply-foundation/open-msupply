--- conflicted
+++ resolved
@@ -1,13 +1,8 @@
-<<<<<<< HEAD
-import React, { FC, useEffect, useState } from 'react';
+import React, { useEffect, useState } from 'react';
 import {
   checkInvalidLocationLines,
   LocationRowFragment,
 } from '@openmsupply-client/system';
-=======
-import React, { useEffect, useState } from 'react';
-import { LocationRowFragment } from '@openmsupply-client/system';
->>>>>>> f51c170c
 import {
   BasicSpinner,
   Breakpoints,
