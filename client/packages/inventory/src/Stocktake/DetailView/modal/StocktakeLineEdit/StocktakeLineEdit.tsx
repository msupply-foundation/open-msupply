--- conflicted
+++ resolved
@@ -52,13 +52,10 @@
     useStocktakeLineEdit(currentItem);
   const { highlightRows } = useRowHighlight();
   const { error } = useNotification();
-<<<<<<< HEAD
   const { isGrouped } = useIsGrouped('stocktake');
-=======
   // Order by newly added batch since new batches are now
   // added to the top of the stocktake list instead of the bottom
   const reversedDraftLines = [...draftLines].reverse();
->>>>>>> 1d6b5076
 
   const onNext = async () => {
     if (isSaving) return;
