--- conflicted
+++ resolved
@@ -43,15 +43,12 @@
         isVaccine: item.isVaccine,
         doses: item.doses,
         defaultPackSize: item.defaultPackSize,
-<<<<<<< HEAD
         restrictedLocationTypeId: item.restrictedLocationTypeId,
-=======
         itemStoreProperties: {
           __typename: 'ItemStorePropertiesNode',
           defaultSellPricePerPack:
             item.itemStoreProperties?.defaultSellPricePerPack ?? 0,
         },
->>>>>>> d8c92ee4
       },
     };
   },
