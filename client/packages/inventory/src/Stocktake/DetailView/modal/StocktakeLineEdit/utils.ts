--- conflicted
+++ resolved
@@ -42,10 +42,7 @@
         unitName: item.unitName,
         name: item.name,
         isVaccine: item.isVaccine,
-<<<<<<< HEAD
-=======
         doses: item.doses,
->>>>>>> 78481d85
       },
     };
   },
@@ -73,10 +70,7 @@
         unitName: stockLine.item.unitName,
         name: stockLine.item.name,
         isVaccine: stockLine.item.isVaccine,
-<<<<<<< HEAD
-=======
         doses: stockLine.item.doses,
->>>>>>> 78481d85
       },
     };
   },
