import { FnUtils } from '@openmsupply-client/common';
import { StockLineFragment } from '@openmsupply-client/system';
import { StocktakeLineFragment } from './../../../api';

// A DraftStocktakeLine represents a stocktake line with additional state flags:
//   - countThisLine: Indicates whether the user wants to count the line in the stocktake.
//     The backend determines this by the `countedNumberOfPacks` field being `null`, but this flag
//     makes it explicit.
//   - isCreated: Indicates whether the line is a new line. Determines the mutation type when saved.
//   - isUpdated: Indicates whether the line has been updated. Determines the
//     mutation type when saved.
export type DraftStocktakeLine = Omit<StocktakeLineFragment, '__typename'> & {
  countThisLine: boolean;
  isCreated?: boolean;
  isUpdated?: boolean;
};

export const DraftLine = {
  fromItem: (
    stocktakeId: string,
    item: StocktakeLineFragment['item']
  ): DraftStocktakeLine => {
    return {
      stocktakeId,
      snapshotNumberOfPacks: 0,
      countThisLine: true,
      isCreated: true,
      isUpdated: false,
      id: FnUtils.generateUUID(),
      expiryDate: null,
      itemId: item.id,
      sellPricePerPack: item.itemStoreProperties?.defaultSellPricePerPack ?? 0,
      costPricePerPack: 0,
      packSize: item.defaultPackSize,
      location: null,
      itemName: item.name,
      item: {
        __typename: 'ItemNode',
        id: item.id,
        code: item.code,
        unitName: item.unitName,
        name: item.name,
        isVaccine: item.isVaccine,
        doses: item.doses,
        defaultPackSize: item.defaultPackSize,
        restrictedLocationTypeId: item.restrictedLocationTypeId,
<<<<<<< HEAD
=======
        itemStoreProperties: {
          __typename: 'ItemStorePropertiesNode',
          defaultSellPricePerPack:
            item.itemStoreProperties?.defaultSellPricePerPack ?? 0,
        },
>>>>>>> 34383ac2
      },
    };
  },
  fromStockLine: (
    stocktakeId: string,
    stockLine: StockLineFragment,
    countThisLine = false
  ): DraftStocktakeLine => {
    return {
      stocktakeId,
      isCreated: true,
      isUpdated: false,
      countThisLine,
      stockLine,
      ...stockLine,
      snapshotNumberOfPacks: stockLine.totalNumberOfPacks,
      expiryDate: stockLine.expiryDate ? stockLine.expiryDate : null,
      id: FnUtils.generateUUID(),
      itemName: stockLine.item.name,
      itemVariantId: stockLine.itemVariantId,
      donorId: stockLine.donor?.id,
      item: {
        __typename: 'ItemNode',
        id: stockLine.itemId,
        code: stockLine.item.code,
        unitName: stockLine.item.unitName,
        name: stockLine.item.name,
        isVaccine: stockLine.item.isVaccine,
        doses: stockLine.item.doses,
        defaultPackSize: stockLine.item.defaultPackSize,
        restrictedLocationTypeId: stockLine.item.restrictedLocationTypeId,
      },
    };
  },
  fromStocktakeLine: (
    stocktakeId: string,
    line: StocktakeLineFragment
  ): DraftStocktakeLine => {
    return {
      isCreated: false,
      isUpdated: false,
      countThisLine: true,
      ...line,
      stocktakeId,
    };
  },
};

export const get = {
  draftLinesFromStocktakeLines: (id: string, lines: StocktakeLineFragment[]) =>
    lines?.map(line => DraftLine.fromStocktakeLine(id, line)),
  draftLinesFromStockLines: (
    id: string,
    stockLines: StockLineFragment[],
    stocktakeLines: StocktakeLineFragment[]
  ) => {
    // Filter out any stock lines that already have a matching stocktake line.
    // as they're already being counted.
    const uncountedLines =
      stockLines.filter(
        ({ id }) =>
          !stocktakeLines?.some(({ stockLine }) => stockLine?.id === id)
      ) ?? [];

    // Default countThisLine to true when first adding an item to the stocktake.
    // I.e. when there are no stocktake lines for the item.
    return uncountedLines.map(line =>
      DraftLine.fromStockLine(id, line, !stocktakeLines?.length)
    );
  },
};<|MERGE_RESOLUTION|>--- conflicted
+++ resolved
@@ -44,14 +44,11 @@
         doses: item.doses,
         defaultPackSize: item.defaultPackSize,
         restrictedLocationTypeId: item.restrictedLocationTypeId,
-<<<<<<< HEAD
-=======
         itemStoreProperties: {
           __typename: 'ItemStorePropertiesNode',
           defaultSellPricePerPack:
             item.itemStoreProperties?.defaultSellPricePerPack ?? 0,
         },
->>>>>>> 34383ac2
       },
     };
   },
