import React, { useEffect, useMemo } from 'react';
import {
  TextInputCell,
  alpha,
  RecordPatch,
  DataTable,
  useColumns,
  CurrencyInputCell,
  useTranslation,
  getExpiryDateInputColumn,
  EnabledCheckboxCell,
  ColumnDescription,
  Theme,
  useTheme,
  useTableStore,
  CellProps,
  getColumnLookupWithOverrides,
  NumberInputCell,
  ColumnAlign,
  NumberCell,
  getReasonOptionType,
  ReasonOptionNode,
  usePreference,
  PreferenceKey,
} from '@openmsupply-client/common';
import { DraftStocktakeLine } from './utils';
import {
  getCampaignOrProgramColumn,
  getDonorColumn,
  getLocationInputColumn,
  ItemVariantInputCell,
  PackSizeEntryCell,
  ReasonOptionRowFragment,
  ReasonOptionsSearchInput,
  useIsItemVariantsEnabled,
  useReasonOptions,
  VVMStatusInputCell,
} from '@openmsupply-client/system';
import {
  useStocktakeLineErrorContext,
  UseStocktakeLineErrors,
} from '../../../context';

interface StocktakeLineEditTableProps {
  isDisabled?: boolean;
  batches: DraftStocktakeLine[];
  update: (patch: RecordPatch<DraftStocktakeLine>) => void;
  isInitialStocktake?: boolean;
  trackStockDonor?: boolean;
  restrictedToLocationTypeId?: string | null;
<<<<<<< HEAD
  isVaccineItem?: boolean;
=======
  useCampaigns?: boolean;
>>>>>>> 5e27a005
}

const expiryDateColumn = getExpiryDateInputColumn<DraftStocktakeLine>();

type DraftLineSetter = (
  patch: Partial<DraftStocktakeLine> & { id: string }
) => void;

const useDisableStocktakeRows = (rows?: DraftStocktakeLine[]) => {
  const { setDisabledRows } = useTableStore();
  useEffect(() => {
    const disabledRows = rows
      ?.filter(row => !row.countThisLine)
      .map(({ id }) => id);
    if (disabledRows) setDisabledRows(disabledRows);
    // eslint-disable-next-line react-hooks/exhaustive-deps
  }, [rows]);
};

const BatchInputCell = ({
  // eslint-disable-next-line @typescript-eslint/no-unused-vars
  isAutoFocus,
  ...props
}: CellProps<DraftStocktakeLine>): JSX.Element => (
  <TextInputCell {...props} isAutoFocus={props.rowIndex === 0} />
);

const getBatchColumn = (
  setter: DraftLineSetter,
  theme: Theme
): ColumnDescription<DraftStocktakeLine> =>
  [
    'batch',
    {
      minWidth: 150,
      maxWidth: 150,
      maxLength: 50,
      Cell: BatchInputCell,
      setter: patch => setter({ ...patch, countThisLine: true }),
      backgroundColor: alpha(theme.palette.background.menu, 0.4),
      accessor: ({ rowData }) => rowData.batch || '',
    },
  ] as ColumnDescription<DraftStocktakeLine>;

const getCountThisLineColumn = (
  setter: DraftLineSetter,
  theme: Theme
): ColumnDescription<DraftStocktakeLine> => {
  return {
    key: 'countThisLine',
    label: 'label.count-this-line',
    width: 80,
    Cell: EnabledCheckboxCell,
    setter: patch => setter({ ...patch }),
    backgroundColor: alpha(theme.palette.background.menu, 0.4),
  };
};

const getInventoryAdjustmentReasonInputColumn = (
  setter: DraftLineSetter,
  { getError }: UseStocktakeLineErrors,
  reasonOptions: ReasonOptionNode[],
  isLoading: boolean,
  initialStocktake?: boolean
): ColumnDescription<DraftStocktakeLine> => {
  return {
    key: 'inventoryAdjustmentReasonInput',
    label: 'label.reason',
    sortable: false,
    width: 120,
    accessor: ({ rowData }) => rowData.reasonOption || '',
    Cell: ({ rowData, column, columnIndex, rowIndex }) => {
      const value = column.accessor({
        rowData,
      }) as ReasonOptionRowFragment | null;

      const onChange = (reasonOption: ReasonOptionRowFragment | null) => {
        setter({ ...rowData, reasonOption });
      };

      const autoFocus = columnIndex === 0 && rowIndex === 0;

      const errorType = getError(rowData)?.__typename;
      const isAdjustmentReasonError =
        errorType === 'AdjustmentReasonNotProvided' ||
        errorType === 'AdjustmentReasonNotValid';

      const isInventoryReduction =
        rowData.snapshotNumberOfPacks > (rowData?.countedNumberOfPacks ?? 0);

      // https://github.com/openmsupply/open-msupply/pull/1252#discussion_r1119577142, this would ideally live in inventory package
      // and instead of this method we do all of the logic in InventoryAdjustmentReasonSearchInput and use it in `Cell` field of the column
      return (
        <ReasonOptionsSearchInput
          autoFocus={autoFocus}
          value={value}
          width={Number(column.width)}
          onChange={onChange}
          type={getReasonOptionType(
            isInventoryReduction,
            rowData.item.isVaccine
          )}
          inputProps={{
            error: isAdjustmentReasonError,
          }}
          initialStocktake={initialStocktake}
          reasonOptions={reasonOptions}
          loading={isLoading}
        />
      );
    },
  };
};

export const BatchTable = ({
  batches,
  update,
  isDisabled = false,
  isInitialStocktake,
  isVaccineItem = false,
}: StocktakeLineEditTableProps) => {
  const t = useTranslation();
  const theme = useTheme();
  const itemVariantsEnabled = useIsItemVariantsEnabled();
  const { data: preferences } = usePreference(
    PreferenceKey.ManageVvmStatusForStock
  );
  useDisableStocktakeRows(batches);
  const { data: reasonOptions, isLoading } = useReasonOptions();
  const errorsContext = useStocktakeLineErrorContext();

  const showVVMStatusColumn =
    (preferences?.manageVvmStatusForStock && isVaccineItem) ?? false;

  const columnDefinitions = useMemo(() => {
    const columnDefinitions: ColumnDescription<DraftStocktakeLine>[] = [
      getCountThisLineColumn(update, theme),
      getBatchColumn(update, theme),
      [
        expiryDateColumn,
        {
          width: 160,
          setter: patch => update({ ...patch, countThisLine: true }),
        },
      ],
    ];
    if (itemVariantsEnabled) {
      columnDefinitions.push({
        key: 'itemVariantId',
        label: 'label.item-variant',
        width: 170,
        Cell: props => (
          <ItemVariantInputCell {...props} itemId={props.rowData.item.id} />
        ),
        setter: patch => {
          const { packSize, itemVariant } = patch;

          if (itemVariant) {
            const packaging = itemVariant.packagingVariants.find(
              p => p.packSize === packSize
            );
            // Item variants save volume in L, but it is saved in m3 everywhere else
            update({
              ...patch,
              volumePerPack:
                ((packaging?.volumePerUnit ?? 0) / 1000) * (packSize ?? 1),
            });
          } else {
            update(patch);
          }
        },
      });
    }

    if (showVVMStatusColumn) {
      columnDefinitions.push({
        key: 'vvmStatus',
        label: 'label.vvm-status',
        width: 170,
        cellProps: {
          useDefault: true,
        },
        Cell: props => <VVMStatusInputCell {...props} />,
        setter: patch => update({ ...patch }),
      });
    }
    columnDefinitions.push(
      getColumnLookupWithOverrides('packSize', {
        Cell: PackSizeEntryCell<DraftStocktakeLine>,
        label: 'label.pack-size',
        cellProps: {
          getIsDisabled: (rowData: DraftStocktakeLine) => !!rowData?.stockLine,
        },
        align: ColumnAlign.Left,
        accessor: ({ rowData }) =>
          rowData.packSize ?? rowData.item?.defaultPackSize,
        defaultHideOnMobile: true,
        setter: patch => {
          const shouldClearSellPrice =
            patch.item?.defaultPackSize !== patch.packSize &&
            patch.item?.itemStoreProperties?.defaultSellPricePerPack ===
              patch.sellPricePerPack;
          if (shouldClearSellPrice) {
            update({ ...patch, sellPricePerPack: 0 });
          } else {
            update(patch);
          }
        },
      }),
      {
        key: 'snapshotNumberOfPacks',
        label: 'label.snapshot-num-of-packs',
        align: ColumnAlign.Right,
        width: 100,
        Cell: NumberCell,
        getIsError: rowData =>
          errorsContext.getError(rowData)?.__typename ===
          'SnapshotCountCurrentCountMismatchLine',
        setter: patch => update({ ...patch, countThisLine: true }),
        accessor: ({ rowData }) => rowData.snapshotNumberOfPacks || '0',
      },
      {
        key: 'countedNumberOfPacks',
        label: 'label.counted-num-of-packs',
        width: 100,
        getIsError: rowData =>
          errorsContext.getError(rowData)?.__typename ===
          'StockLineReducedBelowZero',
        Cell: NumberInputCell,
        cellProps: { decimalLimit: 2, min: 0 },
        setter: patch => {
          // If counted number of packs was changed to result in no adjustment we
          // should remove inventoryAdjustmentReason, otherwise could have a
          // reason on a line with no adjustments
          const reasonOption =
            !patch.countedNumberOfPacks ||
            patch.snapshotNumberOfPacks == patch.countedNumberOfPacks
              ? null
              : patch.reasonOption;
          update({ ...patch, countThisLine: true, reasonOption });
        },
        accessor: ({ rowData }) => rowData.countedNumberOfPacks,
      },
      {
        key: 'volumePerPack',
        label: t('label.volume-per-pack'),
        Cell: NumberInputCell,
        cellProps: { decimalLimit: 10 },
        width: 100,
        accessor: ({ rowData }) => rowData?.volumePerPack,
        setter: patch => update({ ...patch, countThisLine: true }),
      },
      getInventoryAdjustmentReasonInputColumn(
        update,
        errorsContext,
        reasonOptions?.nodes ?? [],
        isLoading,
        isInitialStocktake
      )
    );

    return columnDefinitions;
    // eslint-disable-next-line react-hooks/exhaustive-deps
  }, [
    itemVariantsEnabled,
    errorsContext,
    reasonOptions,
    isLoading,
    isInitialStocktake,
    showVVMStatusColumn,
  ]);

  const columns = useColumns<DraftStocktakeLine>(columnDefinitions, {}, [
    columnDefinitions,
  ]);
  return (
    <DataTable
      id="stocktake-batch"
      isDisabled={isDisabled}
      columns={columns}
      data={batches}
      noDataMessage={t('label.add-new-line')}
      dense
    />
  );
};

export const PricingTable = ({
  batches,
  update,
  isDisabled,
}: StocktakeLineEditTableProps) => {
  const theme = useTheme();
  const t = useTranslation();
  const columns = useColumns<DraftStocktakeLine>([
    getCountThisLineColumn(update, theme),
    getBatchColumn(update, theme),
    [
      'sellPricePerPack',
      {
        Cell: CurrencyInputCell,
        width: 200,
        setter: patch => update({ ...patch, countThisLine: true }),
      },
    ],
    [
      'costPricePerPack',
      {
        Cell: CurrencyInputCell,
        width: 200,
        setter: patch => update({ ...patch, countThisLine: true }),
      },
    ],
  ]);

  return (
    <DataTable
      id="stocktake-pricing"
      isDisabled={isDisabled}
      columns={columns}
      data={batches}
      noDataMessage={t('label.add-new-line')}
      dense
    />
  );
};

export const LocationTable = ({
  batches,
  update,
  isDisabled,
  trackStockDonor,
  restrictedToLocationTypeId,
  useCampaigns,
}: StocktakeLineEditTableProps) => {
  const t = useTranslation();
  const theme = useTheme();

  const columnDefinitions: ColumnDescription<DraftStocktakeLine>[] = [
    getCountThisLineColumn(update, theme),
    getBatchColumn(update, theme),
    [
      getLocationInputColumn(restrictedToLocationTypeId),
      {
        width: 300,
        setter: patch => update({ ...patch, countThisLine: true }),
      },
    ],
  ];
  if (trackStockDonor) {
    columnDefinitions.push(
      getDonorColumn((id, donor) =>
        update({
          id,
          donorId: donor?.id ?? null,
          donorName: donor?.name ?? null,
          countThisLine: true,
        })
      )
    );
  }
  if (useCampaigns) {
    columnDefinitions.push(getCampaignOrProgramColumn(patch => update(patch)));
  }

  columnDefinitions.push([
    'comment',
    {
      label: 'label.stocktake-comment',
      Cell: TextInputCell,
      cellProps: {
        fullWidth: true,
      },
      width: 200,
      setter: patch => update({ ...patch, countThisLine: true }),
      accessor: ({ rowData }) => rowData.comment || '',
      defaultHideOnMobile: true,
    },
  ]);

  const columns = useColumns(columnDefinitions);

  return (
    <DataTable
      id="stocktake-location"
      isDisabled={isDisabled}
      columns={columns}
      data={batches}
      noDataMessage={t('label.add-new-line')}
      dense
    />
  );
};<|MERGE_RESOLUTION|>--- conflicted
+++ resolved
@@ -48,11 +48,8 @@
   isInitialStocktake?: boolean;
   trackStockDonor?: boolean;
   restrictedToLocationTypeId?: string | null;
-<<<<<<< HEAD
   isVaccineItem?: boolean;
-=======
   useCampaigns?: boolean;
->>>>>>> 5e27a005
 }
 
 const expiryDateColumn = getExpiryDateInputColumn<DraftStocktakeLine>();
