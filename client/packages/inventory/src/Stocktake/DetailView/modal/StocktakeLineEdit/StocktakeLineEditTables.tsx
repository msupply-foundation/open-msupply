import React, { useEffect, useMemo } from 'react';
import {
  TextInputCell,
  alpha,
  RecordPatch,
  DataTable,
  useColumns,
  CurrencyInputCell,
  useTranslation,
  getExpiryDateInputColumn,
  EnabledCheckboxCell,
  ColumnDescription,
  Theme,
  useTheme,
  useTableStore,
  CellProps,
  getColumnLookupWithOverrides,
  NumberInputCell,
  ColumnAlign,
  NumberCell,
  getReasonOptionType,
  ReasonOptionNode,
  usePreference,
  PreferenceKey,
  Box,
} from '@openmsupply-client/common';
import { DraftStocktakeLine } from './utils';
import {
  getCampaignOrProgramColumn,
  getDonorColumn,
  getLocationInputColumn,
  ItemVariantInputCell,
  PackSizeEntryCell,
  ReasonOptionRowFragment,
  ReasonOptionsSearchInput,
  useIsItemVariantsEnabled,
  useReasonOptions,
} from '@openmsupply-client/system';
import {
  useStocktakeLineErrorContext,
  UseStocktakeLineErrors,
} from '../../../context';

interface StocktakeLineEditTableProps {
  isDisabled?: boolean;
  batches: DraftStocktakeLine[];
  update: (patch: RecordPatch<DraftStocktakeLine>) => void;
  isInitialStocktake?: boolean;
  trackStockDonor?: boolean;
  restrictedToLocationTypeId?: string | null;
  useCampaigns?: boolean;
}

const expiryDateColumn = getExpiryDateInputColumn<DraftStocktakeLine>();

type DraftLineSetter = (
  patch: Partial<DraftStocktakeLine> & { id: string }
) => void;

const useDisableStocktakeRows = (rows?: DraftStocktakeLine[]) => {
  const { setDisabledRows } = useTableStore();
  useEffect(() => {
    const disabledRows = rows
      ?.filter(row => !row.countThisLine)
      .map(({ id }) => id);
    if (disabledRows) setDisabledRows(disabledRows);
    // eslint-disable-next-line react-hooks/exhaustive-deps
  }, [rows]);
};

const BatchInputCell = ({
  // eslint-disable-next-line @typescript-eslint/no-unused-vars
  isAutoFocus,
  ...props
}: CellProps<DraftStocktakeLine>): JSX.Element => (
  <TextInputCell {...props} isAutoFocus={props.rowIndex === 0} />
);

const getBatchColumn = (
  setter: DraftLineSetter,
  theme: Theme
): ColumnDescription<DraftStocktakeLine> =>
  [
    'batch',
    {
      minWidth: 150,
      maxWidth: 150,
      maxLength: 50,
      Cell: BatchInputCell,
      setter: patch => setter({ ...patch, countThisLine: true }),
      backgroundColor: alpha(theme.palette.background.menu, 0.4),
      accessor: ({ rowData }) => rowData.batch || '',
    },
  ] as ColumnDescription<DraftStocktakeLine>;

const getCountThisLineColumn = (
  setter: DraftLineSetter,
  theme: Theme
): ColumnDescription<DraftStocktakeLine> => {
  return {
    key: 'countThisLine',
    label: 'label.count-this-line',
    width: 80,
    Cell: EnabledCheckboxCell,
    setter: patch => setter({ ...patch }),
    backgroundColor: alpha(theme.palette.background.menu, 0.4),
  };
};

const getInventoryAdjustmentReasonInputColumn = (
  setter: DraftLineSetter,
  { getError }: UseStocktakeLineErrors,
  reasonOptions: ReasonOptionNode[],
  isLoading: boolean,
  initialStocktake?: boolean
): ColumnDescription<DraftStocktakeLine> => {
  return {
    key: 'inventoryAdjustmentReasonInput',
    label: 'label.reason',
    sortable: false,
    width: 120,
    accessor: ({ rowData }) => rowData.reasonOption || '',
    Cell: ({ rowData, column, columnIndex, rowIndex }) => {
      const value = column.accessor({
        rowData,
      }) as ReasonOptionRowFragment | null;

      const onChange = (reasonOption: ReasonOptionRowFragment | null) => {
        setter({ ...rowData, reasonOption });
      };

      const autoFocus = columnIndex === 0 && rowIndex === 0;

      const errorType = getError(rowData)?.__typename;
      const isAdjustmentReasonError =
        errorType === 'AdjustmentReasonNotProvided' ||
        errorType === 'AdjustmentReasonNotValid';

      const isInventoryReduction =
        rowData.snapshotNumberOfPacks > (rowData?.countedNumberOfPacks ?? 0);

      // https://github.com/openmsupply/open-msupply/pull/1252#discussion_r1119577142, this would ideally live in inventory package
      // and instead of this method we do all of the logic in InventoryAdjustmentReasonSearchInput and use it in `Cell` field of the column
      return (
        <ReasonOptionsSearchInput
          autoFocus={autoFocus}
          value={value}
          width={Number(column.width)}
          onChange={onChange}
          type={getReasonOptionType(
            isInventoryReduction,
            rowData.item.isVaccine
          )}
          inputProps={{
            error: isAdjustmentReasonError,
          }}
          initialStocktake={initialStocktake}
          reasonOptions={reasonOptions}
          loading={isLoading}
        />
      );
    },
  };
};

export const BatchTable = ({
  batches,
  update,
  isDisabled = false,
  isInitialStocktake,
}: StocktakeLineEditTableProps) => {
  const t = useTranslation();
  const theme = useTheme();
  const itemVariantsEnabled = useIsItemVariantsEnabled();
  const { data: preferences } = usePreference(
    PreferenceKey.ManageVaccinesInDoses
  );
  useDisableStocktakeRows(batches);
  const { data: reasonOptions, isLoading } = useReasonOptions();
  const errorsContext = useStocktakeLineErrorContext();

  const displayInDoses = !!preferences?.manageVaccinesInDoses;

  const columnDefinitions = useMemo(() => {
    const columnDefinitions: ColumnDescription<DraftStocktakeLine>[] = [
      getCountThisLineColumn(update, theme),
      getBatchColumn(update, theme),
      [
        expiryDateColumn,
        {
          width: 160,
          setter: patch => update({ ...patch, countThisLine: true }),
        },
      ],
    ];
    if (itemVariantsEnabled) {
      columnDefinitions.push({
        key: 'itemVariantId',
        label: 'label.item-variant',
        width: 170,
        Cell: props => (
          <ItemVariantInputCell {...props} itemId={props.rowData.item.id} />
        ),
        setter: patch => {
          const { packSize, itemVariant } = patch;

          if (itemVariant) {
            const packaging = itemVariant.packagingVariants.find(
              p => p.packSize === packSize
            );
            // Item variants save volume in L, but it is saved in m3 everywhere else
            update({
              ...patch,
              volumePerPack:
                ((packaging?.volumePerUnit ?? 0) / 1000) * (packSize ?? 1),
            });
          } else {
            update(patch);
          }
        },
      });
    }
    columnDefinitions.push(
      getColumnLookupWithOverrides('packSize', {
        Cell: PackSizeEntryCell<DraftStocktakeLine>,
        label: 'label.pack-size',
        cellProps: {
          getIsDisabled: (rowData: DraftStocktakeLine) => !!rowData?.stockLine,
        },
        align: ColumnAlign.Left,
        accessor: ({ rowData }) =>
          rowData.packSize ?? rowData.item?.defaultPackSize,
        defaultHideOnMobile: true,
        setter: patch => {
          const shouldClearSellPrice =
            patch.item?.defaultPackSize !== patch.packSize &&
            patch.item?.itemStoreProperties?.defaultSellPricePerPack ===
              patch.sellPricePerPack;
          if (shouldClearSellPrice) {
            update({ ...patch, sellPricePerPack: 0 });
          } else {
            update(patch);
          }
        },
      }),
      {
        key: 'snapshotNumberOfPacks',
        label: 'label.snapshot-num-of-packs',
        align: ColumnAlign.Right,
        width: 100,
        Cell: NumberCell,
        getIsError: rowData =>
          errorsContext.getError(rowData)?.__typename ===
          'SnapshotCountCurrentCountMismatchLine',
        setter: patch => update({ ...patch, countThisLine: true }),
        accessor: ({ rowData }) => rowData.snapshotNumberOfPacks || '0',
      },
      {
        key: 'countedNumberOfPacks',
        label: 'label.counted-num-of-packs',
        width: 100,
        getIsError: rowData =>
          errorsContext.getError(rowData)?.__typename ===
          'StockLineReducedBelowZero',
        Cell: NumberInputCell,
        cellProps: { decimalLimit: 2, min: 0 },
        setter: patch => {
          // If counted number of packs was changed to result in no adjustment we
          // should remove inventoryAdjustmentReason, otherwise could have a
          // reason on a line with no adjustments
          const reasonOption =
            !patch.countedNumberOfPacks ||
            patch.snapshotNumberOfPacks == patch.countedNumberOfPacks
              ? null
              : patch.reasonOption;
          update({ ...patch, countThisLine: true, reasonOption });
        },
        accessor: ({ rowData }) => rowData.countedNumberOfPacks,
      },
      {
        key: 'volumePerPack',
        label: t('label.volume-per-pack'),
        Cell: NumberInputCell,
        cellProps: { decimalLimit: 10 },
        width: 100,
        accessor: ({ rowData }) => rowData?.volumePerPack,
        setter: patch => update({ ...patch, countThisLine: true }),
      },
      getInventoryAdjustmentReasonInputColumn(
        update,
        errorsContext,
        reasonOptions?.nodes ?? [],
        isLoading,
        isInitialStocktake
      )
    );

    return columnDefinitions;
    // eslint-disable-next-line react-hooks/exhaustive-deps
  }, [
    itemVariantsEnabled,
    errorsContext,
    reasonOptions,
    isLoading,
    isInitialStocktake,
    displayInDoses,
  ]);

  const columns = useColumns<DraftStocktakeLine>(columnDefinitions, {}, [
    columnDefinitions,
  ]);
  return (
    <DataTable
      id="stocktake-batch"
      isDisabled={isDisabled}
      columns={columns}
      data={batches}
      noDataMessage={t('label.add-new-line')}
      dense
    />
  );
};

export const PricingTable = ({
  batches,
  update,
  isDisabled,
}: StocktakeLineEditTableProps) => {
  const theme = useTheme();
  const t = useTranslation();
  useDisableStocktakeRows(batches);

  const columns = useColumns<DraftStocktakeLine>([
    getCountThisLineColumn(update, theme),
    getBatchColumn(update, theme),
    [
      'sellPricePerPack',
      {
        Cell: CurrencyInputCell,
        width: 200,
        setter: patch => update({ ...patch, countThisLine: true }),
      },
    ],
    [
      'costPricePerPack',
      {
        Cell: CurrencyInputCell,
        width: 200,
        setter: patch => update({ ...patch, countThisLine: true }),
      },
    ],
  ]);

  return (
    <DataTable
      id="stocktake-pricing"
      isDisabled={isDisabled}
      columns={columns}
      data={batches}
      noDataMessage={t('label.add-new-line')}
      dense
    />
  );
};

export const LocationTable = ({
  batches,
  update,
  isDisabled,
  trackStockDonor,
  restrictedToLocationTypeId,
  useCampaigns,
}: StocktakeLineEditTableProps) => {
  const t = useTranslation();
<<<<<<< HEAD
  useDisableStocktakeRows(batches);
=======
  const theme = useTheme();
>>>>>>> f51c170c

  const columnDefinitions: ColumnDescription<DraftStocktakeLine>[] = [
    getCountThisLineColumn(update, theme),
    getBatchColumn(update, theme),
    [
      getLocationInputColumn(restrictedToLocationTypeId),
      {
        width: 300,
        setter: patch => update({ ...patch, countThisLine: true }),
      },
    ],
  ];
  if (trackStockDonor) {
    columnDefinitions.push(
      getDonorColumn((id, donor) =>
        update({
          id,
          donorId: donor?.id ?? null,
          donorName: donor?.name ?? null,
          countThisLine: true,
        })
      )
    );
  }
  if (useCampaigns) {
    columnDefinitions.push(getCampaignOrProgramColumn(patch => update(patch)));
  }

  columnDefinitions.push([
    'comment',
    {
      label: 'label.stocktake-comment',
      Cell: TextInputCell,
      cellProps: {
        fullWidth: true,
      },
      width: 200,
      setter: patch => update({ ...patch, countThisLine: true }),
      accessor: ({ rowData }) => rowData.comment || '',
      defaultHideOnMobile: true,
    },
  ]);

  const columns = useColumns(columnDefinitions, {}, [columnDefinitions]);

  return (
    <Box display="flex" flexDirection="column" width="100%">
      <DataTable
        id="stocktake-location"
        isDisabled={isDisabled}
        columns={columns}
        data={batches}
        noDataMessage={t('label.add-new-line')}
        dense
      />
    </Box>
  );
};<|MERGE_RESOLUTION|>--- conflicted
+++ resolved
@@ -372,11 +372,8 @@
   useCampaigns,
 }: StocktakeLineEditTableProps) => {
   const t = useTranslation();
-<<<<<<< HEAD
+  const theme = useTheme();
   useDisableStocktakeRows(batches);
-=======
-  const theme = useTheme();
->>>>>>> f51c170c
 
   const columnDefinitions: ColumnDescription<DraftStocktakeLine>[] = [
     getCountThisLineColumn(update, theme),
