import React, { useEffect, useMemo } from 'react';
import {
  TextInputCell,
  alpha,
  RecordPatch,
  DataTable,
  useColumns,
  CurrencyInputCell,
  useTranslation,
  getExpiryDateInputColumn,
  EnabledCheckboxCell,
  ColumnDescription,
  Theme,
  useTheme,
  useTableStore,
  CellProps,
  getColumnLookupWithOverrides,
  NumberInputCell,
  ColumnAlign,
  NumberCell,
<<<<<<< HEAD
=======
  usePreference,
  PreferenceKey,
  getReasonOptionType,
>>>>>>> 820c65ed
} from '@openmsupply-client/common';
import { DraftStocktakeLine } from './utils';
import {
  getDonorColumn,
  getLocationInputColumn,
  ItemVariantInputCell,
  PackSizeEntryCell,
  ReasonOptionRowFragment,
  ReasonOptionsSearchInput,
  useIsItemVariantsEnabled,
} from '@openmsupply-client/system';
import {
  useStocktakeLineErrorContext,
  UseStocktakeLineErrors,
} from '../../../context';

interface StocktakeLineEditTableProps {
  isDisabled?: boolean;
  batches: DraftStocktakeLine[];
  update: (patch: RecordPatch<DraftStocktakeLine>) => void;
  isInitialStocktake?: boolean;
  trackStockDonor?: boolean;
}

const expiryDateColumn = getExpiryDateInputColumn<DraftStocktakeLine>();

type DraftLineSetter = (
  patch: Partial<DraftStocktakeLine> & { id: string }
) => void;

const useDisableStocktakeRows = (rows?: DraftStocktakeLine[]) => {
  const { setDisabledRows } = useTableStore();
  useEffect(() => {
    const disabledRows = rows
      ?.filter(row => !row.countThisLine)
      .map(({ id }) => id);
    if (disabledRows) setDisabledRows(disabledRows);
  }, [rows]);
};

const BatchInputCell = ({
  // eslint-disable-next-line @typescript-eslint/no-unused-vars
  isAutoFocus,
  ...props
}: CellProps<DraftStocktakeLine>): JSX.Element => (
  <TextInputCell {...props} isAutoFocus={props.rowIndex === 0} />
);

const getBatchColumn = (
  setter: DraftLineSetter,
  theme: Theme
): ColumnDescription<DraftStocktakeLine> =>
  [
    'batch',
    {
      minWidth: 150,
      maxWidth: 150,
      maxLength: 50,
      Cell: BatchInputCell,
      setter: patch => setter({ ...patch, countThisLine: true }),
      backgroundColor: alpha(theme.palette.background.menu, 0.4),
      accessor: ({ rowData }) => rowData.batch || '',
    },
  ] as ColumnDescription<DraftStocktakeLine>;

const getCountThisLineColumn = (
  setter: DraftLineSetter,
  theme: Theme
): ColumnDescription<DraftStocktakeLine> => {
  return {
    key: 'countThisLine',
    label: 'label.count-this-line',
    width: 80,
    Cell: EnabledCheckboxCell,
    setter: patch => setter({ ...patch }),
    backgroundColor: alpha(theme.palette.background.menu, 0.4),
  };
};

const getInventoryAdjustmentReasonInputColumn = (
  setter: DraftLineSetter,
  { getError }: UseStocktakeLineErrors,
  initialStocktake?: boolean
): ColumnDescription<DraftStocktakeLine> => {
  return {
    key: 'inventoryAdjustmentReasonInput',
    label: 'label.reason',
    sortable: false,
    width: 120,
    accessor: ({ rowData }) => rowData.reasonOption || '',
    Cell: ({ rowData, column, columnIndex, rowIndex }) => {
      const value = column.accessor({
        rowData,
      }) as ReasonOptionRowFragment | null;

      const onChange = (reasonOption: ReasonOptionRowFragment | null) => {
        setter({ ...rowData, reasonOption });
      };

      const autoFocus = columnIndex === 0 && rowIndex === 0;

      const errorType = getError(rowData)?.__typename;
      const isAdjustmentReasonError =
        errorType === 'AdjustmentReasonNotProvided' ||
        errorType === 'AdjustmentReasonNotValid';

      const isInventoryReduction =
        rowData.snapshotNumberOfPacks > (rowData?.countedNumberOfPacks ?? 0);

      // https://github.com/openmsupply/open-msupply/pull/1252#discussion_r1119577142, this would ideally live in inventory package
      // and instead of this method we do all of the logic in InventoryAdjustmentReasonSearchInput and use it in `Cell` field of the column
      return (
        <ReasonOptionsSearchInput
          autoFocus={autoFocus}
          value={value}
          width={Number(column.width)}
          onChange={onChange}
          type={getReasonOptionType(
            isInventoryReduction,
            rowData.item.isVaccine
          )}
          isError={isAdjustmentReasonError}
          isDisabled={
            typeof rowData.countedNumberOfPacks !== 'number' ||
            !rowData.countThisLine ||
            rowData.snapshotNumberOfPacks == rowData.countedNumberOfPacks
          }
          initialStocktake={initialStocktake}
        />
      );
    },
  };
};

export const BatchTable = ({
  batches,
  update,
  isDisabled = false,
  isInitialStocktake,
}: StocktakeLineEditTableProps) => {
  const t = useTranslation();
  const theme = useTheme();
  const itemVariantsEnabled = useIsItemVariantsEnabled();
  useDisableStocktakeRows(batches);

  const errorsContext = useStocktakeLineErrorContext();

  const columnDefinitions = useMemo(() => {
    const columnDefinitions: ColumnDescription<DraftStocktakeLine>[] = [
      getCountThisLineColumn(update, theme),
      getBatchColumn(update, theme),
      [
        expiryDateColumn,
        {
          width: 150,
          setter: patch => update({ ...patch, countThisLine: true }),
        },
      ],
    ];
    if (itemVariantsEnabled) {
      columnDefinitions.push({
        key: 'itemVariantId',
        label: 'label.item-variant',
        width: 170,
        Cell: props => (
          <ItemVariantInputCell {...props} itemId={props.rowData.item.id} />
        ),
        setter: patch => update({ ...patch }),
      });
    }
    columnDefinitions.push(
      getColumnLookupWithOverrides('packSize', {
        Cell: PackSizeEntryCell<DraftStocktakeLine>,
        setter: update,
        label: 'label.pack-size',
        cellProps: {
          getIsDisabled: (rowData: DraftStocktakeLine) => !!rowData?.stockLine,
        },
      }),
      {
        key: 'snapshotNumberOfPacks',
        label: 'label.snapshot-num-of-packs',
        align: ColumnAlign.Right,
        width: 100,
        Cell: NumberCell,
        getIsError: rowData =>
          errorsContext.getError(rowData)?.__typename ===
          'SnapshotCountCurrentCountMismatchLine',
        setter: patch => update({ ...patch, countThisLine: true }),
        accessor: ({ rowData }) => rowData.snapshotNumberOfPacks || '0',
      },
      {
        key: 'countedNumberOfPacks',
        label: 'description.counted-num-of-packs',
        width: 100,
        getIsError: rowData =>
          errorsContext.getError(rowData)?.__typename ===
          'StockLineReducedBelowZero',
        Cell: NumberInputCell,
        cellProps: { decimalLimit: 2, min: 0 },
        setter: patch => {
          // If counted number of packs was changed to result in no adjustment we
          // should remove inventoryAdjustmentReason, otherwise could have a
          // reason on a line with no adjustments
          const reasonOption =
            !patch.countedNumberOfPacks ||
            patch.snapshotNumberOfPacks == patch.countedNumberOfPacks
              ? null
              : patch.reasonOption;
          update({ ...patch, countThisLine: true, reasonOption });
        },
        accessor: ({ rowData }) => rowData.countedNumberOfPacks,
      },
      getInventoryAdjustmentReasonInputColumn(
        update,
        errorsContext,
        isInitialStocktake
      )
    );

    return columnDefinitions;
  }, [itemVariantsEnabled]);

  const columns = useColumns<DraftStocktakeLine>(columnDefinitions, {}, [
    columnDefinitions,
  ]);
  return (
    <DataTable
      id="stocktake-batch"
      isDisabled={isDisabled}
      columns={columns}
      data={batches}
      noDataMessage={t('label.add-new-line')}
      dense
    />
  );
};

export const PricingTable = ({
  batches,
  update,
  isDisabled,
}: StocktakeLineEditTableProps) => {
  const theme = useTheme();
  const t = useTranslation();
  const columns = useColumns<DraftStocktakeLine>([
    getCountThisLineColumn(update, theme),
    getBatchColumn(update, theme),
    [
      'sellPricePerPack',
      {
        Cell: CurrencyInputCell,
        width: 200,
        setter: patch => update({ ...patch, countThisLine: true }),
      },
    ],
    [
      'costPricePerPack',
      {
        Cell: CurrencyInputCell,
        width: 200,
        setter: patch => update({ ...patch, countThisLine: true }),
      },
    ],
  ]);

  return (
    <DataTable
      id="stocktake-pricing"
      isDisabled={isDisabled}
      columns={columns}
      data={batches}
      noDataMessage={t('label.add-new-line')}
      dense
    />
  );
};

export const LocationTable = ({
  batches,
  update,
  isDisabled,
  trackStockDonor,
}: StocktakeLineEditTableProps) => {
  const theme = useTheme();
  const t = useTranslation();

  const columnDefinitions: ColumnDescription<DraftStocktakeLine>[] = [
    getCountThisLineColumn(update, theme),
    getBatchColumn(update, theme),
    [
      getLocationInputColumn(),
      {
        width: 300,
        setter: patch => update({ ...patch, countThisLine: true }),
      },
    ],
  ];
  if (trackStockDonor) {
    columnDefinitions.push(
      getDonorColumn((id, donor) =>
        update({
          id,
          donorId: donor?.id ?? null,
          donorName: donor?.name ?? null,
          countThisLine: true,
        })
      )
    );
  }
  columnDefinitions.push([
    'comment',
    {
      label: 'label.stocktake-comment',
      Cell: TextInputCell,
      cellProps: {
        fullWidth: true,
      },
      width: 200,
      setter: patch => update({ ...patch, countThisLine: true }),
      accessor: ({ rowData }) => rowData.comment || '',
    },
  ]);

  const columns = useColumns(columnDefinitions);

  return (
    <DataTable
      id="stocktake-location"
      isDisabled={isDisabled}
      columns={columns}
      data={batches}
      noDataMessage={t('label.add-new-line')}
      dense
    />
  );
};<|MERGE_RESOLUTION|>--- conflicted
+++ resolved
@@ -18,12 +18,7 @@
   NumberInputCell,
   ColumnAlign,
   NumberCell,
-<<<<<<< HEAD
-=======
-  usePreference,
-  PreferenceKey,
   getReasonOptionType,
->>>>>>> 820c65ed
 } from '@openmsupply-client/common';
 import { DraftStocktakeLine } from './utils';
 import {
