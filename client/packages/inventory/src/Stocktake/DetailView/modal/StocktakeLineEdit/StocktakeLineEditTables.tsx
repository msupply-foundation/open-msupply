import React, { useEffect, useMemo } from 'react';
import {
  TextInputCell,
  alpha,
  RecordPatch,
  DataTable,
  useColumns,
  CurrencyInputCell,
  useTranslation,
  getExpiryDateInputColumn,
  EnabledCheckboxCell,
  ColumnDescription,
  Theme,
  useTheme,
  useTableStore,
  CellProps,
  getColumnLookupWithOverrides,
  NumberInputCell,
  ColumnAlign,
  AdjustmentTypeInput,
  NumberCell,
} from '@openmsupply-client/common';
import { DraftStocktakeLine } from './utils';
import {
  getLocationInputColumn,
  InventoryAdjustmentReasonRowFragment,
  InventoryAdjustmentReasonSearchInput,
  ItemVariantInputCell,
  PackSizeEntryCell,
  useIsItemVariantsEnabled,
} from '@openmsupply-client/system';
import {
  useStocktakeLineErrorContext,
  UseStocktakeLineErrors,
} from '../../../context';

interface StocktakeLineEditTableProps {
  isDisabled?: boolean;
  batches: DraftStocktakeLine[];
  update: (patch: RecordPatch<DraftStocktakeLine>) => void;
  isInitialStocktake?: boolean;
}

const expiryDateColumn = getExpiryDateInputColumn<DraftStocktakeLine>();

type DraftLineSetter = (
  patch: Partial<DraftStocktakeLine> & { id: string }
) => void;

const useDisableStocktakeRows = (rows?: DraftStocktakeLine[]) => {
  const { setDisabledRows } = useTableStore();
  useEffect(() => {
    const disabledRows = rows
      ?.filter(row => !row.countThisLine)
      .map(({ id }) => id);
    if (disabledRows) setDisabledRows(disabledRows);
  }, [rows]);
};

const BatchInputCell = ({
  // eslint-disable-next-line @typescript-eslint/no-unused-vars
  isAutoFocus,
  ...props
}: CellProps<DraftStocktakeLine>): JSX.Element => (
  <TextInputCell {...props} isAutoFocus={props.rowIndex === 0} />
);

const getBatchColumn = (
  setter: DraftLineSetter,
  theme: Theme
): ColumnDescription<DraftStocktakeLine> =>
  [
    'batch',
    {
      minWidth: 150,
      maxWidth: 150,
      maxLength: 50,
      Cell: BatchInputCell,
      setter: patch => setter({ ...patch, countThisLine: true }),
      backgroundColor: alpha(theme.palette.background.menu, 0.4),
      accessor: ({ rowData }) => rowData.batch || '',
    },
  ] as ColumnDescription<DraftStocktakeLine>;

const getCountThisLineColumn = (
  setter: DraftLineSetter,
  theme: Theme
): ColumnDescription<DraftStocktakeLine> => {
  return {
    key: 'countThisLine',
    label: 'label.count-this-line',
    width: 80,
    Cell: EnabledCheckboxCell,
    setter: patch => setter({ ...patch }),
    backgroundColor: alpha(theme.palette.background.menu, 0.4),
  };
};

const getInventoryAdjustmentReasonInputColumn = (
  setter: DraftLineSetter,
  { getError }: UseStocktakeLineErrors,
  initialStocktake?: boolean
): ColumnDescription<DraftStocktakeLine> => {
  return {
    key: 'inventoryAdjustmentReasonInput',
    label: 'label.reason',
    sortable: false,
    width: 120,
    accessor: ({ rowData }) => rowData.inventoryAdjustmentReason || '',
    Cell: ({ rowData, column, columnIndex, rowIndex }) => {
      const value = column.accessor({
        rowData,
      }) as InventoryAdjustmentReasonRowFragment | null;

      const onChange = (
        inventoryAdjustmentReason: InventoryAdjustmentReasonRowFragment | null
      ) => {
        setter({ ...rowData, inventoryAdjustmentReason });
      };

      const autoFocus = columnIndex === 0 && rowIndex === 0;

      const errorType = getError(rowData)?.__typename;
      const isAdjustmentReasonError =
        errorType === 'AdjustmentReasonNotProvided' ||
        errorType === 'AdjustmentReasonNotValid';

      // https://github.com/openmsupply/open-msupply/pull/1252#discussion_r1119577142, this would ideally live in inventory package
      // and instead of this method we do all of the logic in InventoryAdjustmentReasonSearchInput and use it in `Cell` field of the column
      return (
        <InventoryAdjustmentReasonSearchInput
          autoFocus={autoFocus}
          value={value}
          width={Number(column.width)}
          onChange={onChange}
          adjustmentType={
            rowData.snapshotNumberOfPacks > (rowData?.countedNumberOfPacks ?? 0)
              ? AdjustmentTypeInput.Reduction
              : AdjustmentTypeInput.Addition
          }
          isError={isAdjustmentReasonError}
          isDisabled={
            typeof rowData.countedNumberOfPacks !== 'number' ||
            !rowData.countThisLine ||
            rowData.snapshotNumberOfPacks == rowData.countedNumberOfPacks
          }
          initialStocktake={initialStocktake}
        />
      );
    },
  };
};

export const BatchTable = ({
  batches,
  update,
  isDisabled = false,
<<<<<<< HEAD
  isInitialStocktake,
}) => {
=======
}: StocktakeLineEditTableProps) => {
>>>>>>> 9808597e
  const t = useTranslation();
  const theme = useTheme();
  const itemVariantsEnabled = useIsItemVariantsEnabled();
  useDisableStocktakeRows(batches);

  const errorsContext = useStocktakeLineErrorContext();

  const columnDefinitions = useMemo(() => {
    const columnDefinitions: ColumnDescription<DraftStocktakeLine>[] = [
      getCountThisLineColumn(update, theme),
      getBatchColumn(update, theme),
      [
        expiryDateColumn,
        {
          width: 150,
          setter: patch => update({ ...patch, countThisLine: true }),
        },
      ],
    ];
    if (itemVariantsEnabled) {
      columnDefinitions.push({
        key: 'itemVariantId',
        label: 'label.item-variant',
        width: 170,
        Cell: props => (
          <ItemVariantInputCell {...props} itemId={props.rowData.item.id} />
        ),
        setter: patch => update({ ...patch }),
      });
    }
    columnDefinitions.push(
      getColumnLookupWithOverrides('packSize', {
        Cell: PackSizeEntryCell<DraftStocktakeLine>,
        setter: update,
        label: 'label.pack-size',
        cellProps: {
          getIsDisabled: (rowData: DraftStocktakeLine) => !!rowData?.stockLine,
        },
      }),
      {
        key: 'snapshotNumberOfPacks',
        label: 'label.snapshot-num-of-packs',
        align: ColumnAlign.Right,
        width: 100,
        Cell: NumberCell,
        getIsError: rowData =>
          errorsContext.getError(rowData)?.__typename ===
          'SnapshotCountCurrentCountMismatchLine',
        setter: patch => update({ ...patch, countThisLine: true }),
        accessor: ({ rowData }) => rowData.snapshotNumberOfPacks || '0',
      },
      {
        key: 'countedNumberOfPacks',
        label: 'description.counted-num-of-packs',
        width: 100,
        getIsError: rowData =>
          errorsContext.getError(rowData)?.__typename ===
          'StockLineReducedBelowZero',
        Cell: NumberInputCell,
        cellProps: { decimalLimit: 2, min: 0 },
        setter: patch => {
          // If counted number of packs was changed to result in no adjustment we
          // should remove inventoryAdjustmentReason, otherwise could have a
          // reason on a line with no adjustments
          const inventoryAdjustmentReason =
            !patch.countedNumberOfPacks ||
            patch.snapshotNumberOfPacks == patch.countedNumberOfPacks
              ? null
              : patch.inventoryAdjustmentReason;
          update({ ...patch, countThisLine: true, inventoryAdjustmentReason });
        },
        accessor: ({ rowData }) => rowData.countedNumberOfPacks,
      },
      getInventoryAdjustmentReasonInputColumn(
        update,
        errorsContext,
        isInitialStocktake
      )
    );

    return columnDefinitions;
  }, [itemVariantsEnabled]);

  const columns = useColumns<DraftStocktakeLine>(columnDefinitions, {}, [
    columnDefinitions,
  ]);
  return (
    <DataTable
      id="stocktake-batch"
      isDisabled={isDisabled}
      columns={columns}
      data={batches}
      noDataMessage={t('label.add-new-line')}
      dense
    />
  );
};

export const PricingTable = ({
  batches,
  update,
  isDisabled,
}: StocktakeLineEditTableProps) => {
  const theme = useTheme();
  const t = useTranslation();
  const columns = useColumns<DraftStocktakeLine>([
    getCountThisLineColumn(update, theme),
    getBatchColumn(update, theme),
    [
      'sellPricePerPack',
      {
        Cell: CurrencyInputCell,
        width: 200,
        setter: patch => update({ ...patch, countThisLine: true }),
      },
    ],
    [
      'costPricePerPack',
      {
        Cell: CurrencyInputCell,
        width: 200,
        setter: patch => update({ ...patch, countThisLine: true }),
      },
    ],
  ]);

  return (
    <DataTable
      id="stocktake-pricing"
      isDisabled={isDisabled}
      columns={columns}
      data={batches}
      noDataMessage={t('label.add-new-line')}
      dense
    />
  );
};

export const LocationTable = ({
  batches,
  update,
  isDisabled,
}: StocktakeLineEditTableProps) => {
  const theme = useTheme();
  const t = useTranslation();
  const columns = useColumns<DraftStocktakeLine>([
    getCountThisLineColumn(update, theme),
    getBatchColumn(update, theme),
    [
      getLocationInputColumn(),
      {
        width: 300,
        setter: patch => update({ ...patch, countThisLine: true }),
      },
    ],
    [
      'comment',
      {
        label: 'label.stocktake-comment',
        Cell: TextInputCell,
        cellProps: {
          fullWidth: true,
        },
        width: 200,
        setter: patch => update({ ...patch, countThisLine: true }),
        accessor: ({ rowData }) => rowData.comment || '',
      },
    ],
  ]);

  return (
    <DataTable
      id="stocktake-location"
      isDisabled={isDisabled}
      columns={columns}
      data={batches}
      noDataMessage={t('label.add-new-line')}
      dense
    />
  );
};<|MERGE_RESOLUTION|>--- conflicted
+++ resolved
@@ -155,12 +155,8 @@
   batches,
   update,
   isDisabled = false,
-<<<<<<< HEAD
   isInitialStocktake,
-}) => {
-=======
 }: StocktakeLineEditTableProps) => {
->>>>>>> 9808597e
   const t = useTranslation();
   const theme = useTheme();
   const itemVariantsEnabled = useIsItemVariantsEnabled();
