--- conflicted
+++ resolved
@@ -19,13 +19,7 @@
   ColumnAlign,
   NumberCell,
   getReasonOptionTypes,
-<<<<<<< HEAD
   usePreferences,
-  Box,
-=======
-  usePreference,
-  PreferenceKey,
->>>>>>> 865a5965
   useAuthContext,
   StoreModeNodeType,
 } from '@openmsupply-client/common';
