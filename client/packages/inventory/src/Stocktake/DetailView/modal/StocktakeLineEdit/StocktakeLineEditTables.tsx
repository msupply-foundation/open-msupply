--- conflicted
+++ resolved
@@ -191,33 +191,10 @@
         cellProps: {
           getIsDisabled: (rowData: DraftStocktakeLine) => !!rowData?.stockLine,
         },
-<<<<<<< HEAD
-      })
-    );
-    if (displayInDoses) {
-      columnDefinitions.push({
-        key: 'dosesPerPack',
-        label: `${t('label.doses-per')} ${itemUnitName}`,
-        width: 80,
-        accessor: ({ rowData }) => rowData.item?.doses,
-      });
-    }
-    columnDefinitions.push(
-      {
-        key: 'snapshotNumberOfPacks',
-        label: getColumnLabelWithPackOrUnit({
-          t,
-          displayInDoses,
-          displayInPack: true,
-          itemUnit: item?.unitName,
-          columnLabel: t('label.snapshot'),
-        }),
-=======
       }),
       {
         key: 'snapshotNumberOfPacks',
         label: 'label.snapshot-num-of-packs',
->>>>>>> 486918e6
         align: ColumnAlign.Right,
         width: 100,
         Cell: NumberCell,
@@ -228,39 +205,8 @@
         accessor: ({ rowData }) => rowData.snapshotNumberOfPacks || '0',
       },
       {
-<<<<<<< HEAD
-        key: 'snapshotNumberOfUnits',
-        label: getColumnLabelWithPackOrUnit({
-          t,
-          displayInDoses,
-          itemUnit: item?.unitName,
-          columnLabel: t('label.snapshot'),
-        }),
-        align: ColumnAlign.Right,
-        width: 100,
-        Cell: NumberCell,
-        accessor: ({ rowData }) => {
-          const snapshotNumberOfPacks = rowData.snapshotNumberOfPacks ?? 0;
-          const packSize = rowData?.packSize ?? 1;
-          const doses = rowData?.item?.doses ?? 1;
-          return displayInDoses
-            ? snapshotNumberOfPacks * doses
-            : snapshotNumberOfPacks * packSize;
-        },
-      },
-      {
-        key: 'countedNumberOfPacks',
-        label: getColumnLabelWithPackOrUnit({
-          t,
-          displayInDoses,
-          displayInPack: true,
-          itemUnit: item?.unitName,
-          columnLabel: t('label.counted'),
-        }),
-=======
         key: 'countedNumberOfPacks',
         label: 'description.counted-num-of-packs',
->>>>>>> 486918e6
         width: 100,
         getIsError: rowData =>
           errorsContext.getError(rowData)?.__typename ===
@@ -280,55 +226,6 @@
         },
         accessor: ({ rowData }) => rowData.countedNumberOfPacks,
       },
-<<<<<<< HEAD
-      {
-        key: 'countedNumberOfUnits',
-        label: getColumnLabelWithPackOrUnit({
-          t,
-          displayInDoses,
-          itemUnit: item?.unitName,
-          columnLabel: t('label.counted'),
-        }),
-        width: 100,
-        getIsError: rowData =>
-          errorsContext.getError(rowData)?.__typename ===
-          'StockLineReducedBelowZero',
-        Cell: NumberInputCell,
-        cellProps: { decimalLimit: 2, min: 0 },
-        setter: patch => {
-          let countedNumberOfPacks = undefined;
-          if (patch.countedNumberOfUnits) {
-            countedNumberOfPacks = displayInDoses
-              ? patch.countedNumberOfUnits / (patch?.item?.doses ?? 1)
-              : patch.countedNumberOfUnits / (patch?.packSize ?? 1);
-          }
-
-          // If counted number of packs was changed to result in no adjustment we
-          // should remove inventoryAdjustmentReason, otherwise could have a
-          // reason on a line with no adjustments
-          const inventoryAdjustmentReason =
-            !countedNumberOfPacks ||
-            patch.snapshotNumberOfPacks == countedNumberOfPacks
-              ? null
-              : patch.inventoryAdjustmentReason;
-
-          update({
-            ...patch,
-            countThisLine: true,
-            inventoryAdjustmentReason,
-            countedNumberOfPacks,
-          });
-        },
-        accessor: ({ rowData }) => {
-          if (rowData.countedNumberOfPacks) {
-            return displayInDoses
-              ? rowData.countedNumberOfPacks * (rowData?.item?.doses ?? 1)
-              : rowData.countedNumberOfPacks * (rowData?.packSize ?? 1);
-          }
-        },
-      },
-=======
->>>>>>> 486918e6
       getInventoryAdjustmentReasonInputColumn(update, errorsContext)
     );
 
