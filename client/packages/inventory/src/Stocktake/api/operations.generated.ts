import * as Types from '@openmsupply-client/common';

import { GraphQLClient, RequestOptions } from 'graphql-request';
import gql from 'graphql-tag';
type GraphQLClientRequestHeaders = RequestOptions['requestHeaders'];
export type StocktakeRowFragment = {
  __typename: 'StocktakeNode';
  id: string;
  comment?: string | null;
  description?: string | null;
  createdDatetime: string;
  finalisedDatetime?: string | null;
  stocktakeDate?: string | null;
  stocktakeNumber: number;
  status: Types.StocktakeNodeStatus;
  isLocked: boolean;
  isInitialStocktake: boolean;
};

export type StocktakeLineFragment = {
  __typename: 'StocktakeLineNode';
  stocktakeId: string;
  batch?: string | null;
  itemId: string;
  itemName: string;
  id: string;
  expiryDate?: string | null;
  packSize?: number | null;
  snapshotNumberOfPacks: number;
  countedNumberOfPacks?: number | null;
  sellPricePerPack?: number | null;
  costPricePerPack?: number | null;
  comment?: string | null;
  itemVariantId?: string | null;
  donorId?: string | null;
  donorName?: string | null;
  location?: {
    __typename: 'LocationNode';
    id: string;
    name: string;
    code: string;
    onHold: boolean;
  } | null;
  stockLine?: { __typename: 'StockLineNode'; id: string } | null;
  item: {
    __typename: 'ItemNode';
    id: string;
    code: string;
    name: string;
    unitName?: string | null;
    isVaccine: boolean;
    doses: number;
  };
<<<<<<< HEAD
=======
  itemVariant?: {
    __typename: 'ItemVariantNode';
    id: string;
    dosesPerUnit: number;
  } | null;
>>>>>>> d1370a4f
  reasonOption?: {
    __typename: 'ReasonOptionNode';
    reason: string;
    type: Types.ReasonOptionNodeType;
    isActive: boolean;
    id: string;
  } | null;
};

export type StocktakeFragment = {
  __typename: 'StocktakeNode';
  id: string;
  stocktakeNumber: number;
  comment?: string | null;
  createdDatetime: string;
  finalisedDatetime?: string | null;
  stocktakeDate?: string | null;
  status: Types.StocktakeNodeStatus;
  description?: string | null;
  isLocked: boolean;
  countedBy?: string | null;
  verifiedBy?: string | null;
  isInitialStocktake: boolean;
  user?: {
    __typename: 'UserNode';
    username: string;
    email?: string | null;
  } | null;
  lines: {
    __typename: 'StocktakeLineConnector';
    totalCount: number;
    nodes: Array<{
      __typename: 'StocktakeLineNode';
      stocktakeId: string;
      batch?: string | null;
      itemId: string;
      itemName: string;
      id: string;
      expiryDate?: string | null;
      packSize?: number | null;
      snapshotNumberOfPacks: number;
      countedNumberOfPacks?: number | null;
      sellPricePerPack?: number | null;
      costPricePerPack?: number | null;
      comment?: string | null;
      itemVariantId?: string | null;
      donorId?: string | null;
      donorName?: string | null;
      location?: {
        __typename: 'LocationNode';
        id: string;
        name: string;
        code: string;
        onHold: boolean;
      } | null;
      stockLine?: { __typename: 'StockLineNode'; id: string } | null;
      item: {
        __typename: 'ItemNode';
        id: string;
        code: string;
        name: string;
        unitName?: string | null;
        isVaccine: boolean;
        doses: number;
      };
<<<<<<< HEAD
=======
      itemVariant?: {
        __typename: 'ItemVariantNode';
        id: string;
        dosesPerUnit: number;
      } | null;
>>>>>>> d1370a4f
      reasonOption?: {
        __typename: 'ReasonOptionNode';
        reason: string;
        type: Types.ReasonOptionNodeType;
        isActive: boolean;
        id: string;
      } | null;
    }>;
  };
};

export type StocktakesQueryVariables = Types.Exact<{
  storeId: Types.Scalars['String']['input'];
  filter?: Types.InputMaybe<Types.StocktakeFilterInput>;
  page?: Types.InputMaybe<Types.PaginationInput>;
  sort?: Types.InputMaybe<
    Array<Types.StocktakeSortInput> | Types.StocktakeSortInput
  >;
}>;

export type StocktakesQuery = {
  __typename: 'Queries';
  stocktakes: {
    __typename: 'StocktakeConnector';
    totalCount: number;
    nodes: Array<{
      __typename: 'StocktakeNode';
      id: string;
      comment?: string | null;
      description?: string | null;
      createdDatetime: string;
      finalisedDatetime?: string | null;
      stocktakeDate?: string | null;
      stocktakeNumber: number;
      status: Types.StocktakeNodeStatus;
      isLocked: boolean;
      isInitialStocktake: boolean;
    }>;
  };
};

export type StocktakeQueryVariables = Types.Exact<{
  stocktakeId: Types.Scalars['String']['input'];
  storeId: Types.Scalars['String']['input'];
}>;

export type StocktakeQuery = {
  __typename: 'Queries';
  stocktake:
    | { __typename: 'NodeError' }
    | {
        __typename: 'StocktakeNode';
        id: string;
        stocktakeNumber: number;
        comment?: string | null;
        createdDatetime: string;
        finalisedDatetime?: string | null;
        stocktakeDate?: string | null;
        status: Types.StocktakeNodeStatus;
        description?: string | null;
        isLocked: boolean;
        countedBy?: string | null;
        verifiedBy?: string | null;
        isInitialStocktake: boolean;
        user?: {
          __typename: 'UserNode';
          username: string;
          email?: string | null;
        } | null;
        lines: {
          __typename: 'StocktakeLineConnector';
          totalCount: number;
          nodes: Array<{
            __typename: 'StocktakeLineNode';
            stocktakeId: string;
            batch?: string | null;
            itemId: string;
            itemName: string;
            id: string;
            expiryDate?: string | null;
            packSize?: number | null;
            snapshotNumberOfPacks: number;
            countedNumberOfPacks?: number | null;
            sellPricePerPack?: number | null;
            costPricePerPack?: number | null;
            comment?: string | null;
            itemVariantId?: string | null;
            donorId?: string | null;
            donorName?: string | null;
            location?: {
              __typename: 'LocationNode';
              id: string;
              name: string;
              code: string;
              onHold: boolean;
            } | null;
            stockLine?: { __typename: 'StockLineNode'; id: string } | null;
            item: {
              __typename: 'ItemNode';
              id: string;
              code: string;
              name: string;
              unitName?: string | null;
              isVaccine: boolean;
              doses: number;
            };
<<<<<<< HEAD
=======
            itemVariant?: {
              __typename: 'ItemVariantNode';
              id: string;
              dosesPerUnit: number;
            } | null;
>>>>>>> d1370a4f
            reasonOption?: {
              __typename: 'ReasonOptionNode';
              reason: string;
              type: Types.ReasonOptionNodeType;
              isActive: boolean;
              id: string;
            } | null;
          }>;
        };
      };
};

export type StocktakeByNumberQueryVariables = Types.Exact<{
  stocktakeNumber: Types.Scalars['Int']['input'];
  storeId: Types.Scalars['String']['input'];
}>;

export type StocktakeByNumberQuery = {
  __typename: 'Queries';
  stocktakeByNumber:
    | { __typename: 'NodeError' }
    | {
        __typename: 'StocktakeNode';
        id: string;
        stocktakeNumber: number;
        comment?: string | null;
        createdDatetime: string;
        finalisedDatetime?: string | null;
        stocktakeDate?: string | null;
        status: Types.StocktakeNodeStatus;
        description?: string | null;
        isLocked: boolean;
        countedBy?: string | null;
        verifiedBy?: string | null;
        isInitialStocktake: boolean;
        user?: {
          __typename: 'UserNode';
          username: string;
          email?: string | null;
        } | null;
        lines: {
          __typename: 'StocktakeLineConnector';
          totalCount: number;
          nodes: Array<{
            __typename: 'StocktakeLineNode';
            stocktakeId: string;
            batch?: string | null;
            itemId: string;
            itemName: string;
            id: string;
            expiryDate?: string | null;
            packSize?: number | null;
            snapshotNumberOfPacks: number;
            countedNumberOfPacks?: number | null;
            sellPricePerPack?: number | null;
            costPricePerPack?: number | null;
            comment?: string | null;
            itemVariantId?: string | null;
            donorId?: string | null;
            donorName?: string | null;
            location?: {
              __typename: 'LocationNode';
              id: string;
              name: string;
              code: string;
              onHold: boolean;
            } | null;
            stockLine?: { __typename: 'StockLineNode'; id: string } | null;
            item: {
              __typename: 'ItemNode';
              id: string;
              code: string;
              name: string;
              unitName?: string | null;
              isVaccine: boolean;
              doses: number;
            };
<<<<<<< HEAD
=======
            itemVariant?: {
              __typename: 'ItemVariantNode';
              id: string;
              dosesPerUnit: number;
            } | null;
>>>>>>> d1370a4f
            reasonOption?: {
              __typename: 'ReasonOptionNode';
              reason: string;
              type: Types.ReasonOptionNodeType;
              isActive: boolean;
              id: string;
            } | null;
          }>;
        };
      };
};

export type StocktakeLinesQueryVariables = Types.Exact<{
  stocktakeId: Types.Scalars['String']['input'];
  storeId: Types.Scalars['String']['input'];
  page?: Types.InputMaybe<Types.PaginationInput>;
  sort?: Types.InputMaybe<
    Array<Types.StocktakeLineSortInput> | Types.StocktakeLineSortInput
  >;
  filter?: Types.InputMaybe<Types.StocktakeLineFilterInput>;
}>;

export type StocktakeLinesQuery = {
  __typename: 'Queries';
  stocktakeLines: {
    __typename: 'StocktakeLineConnector';
    totalCount: number;
    nodes: Array<{
      __typename: 'StocktakeLineNode';
      stocktakeId: string;
      batch?: string | null;
      itemId: string;
      itemName: string;
      id: string;
      expiryDate?: string | null;
      packSize?: number | null;
      snapshotNumberOfPacks: number;
      countedNumberOfPacks?: number | null;
      sellPricePerPack?: number | null;
      costPricePerPack?: number | null;
      comment?: string | null;
      itemVariantId?: string | null;
      donorId?: string | null;
      donorName?: string | null;
      location?: {
        __typename: 'LocationNode';
        id: string;
        name: string;
        code: string;
        onHold: boolean;
      } | null;
      stockLine?: { __typename: 'StockLineNode'; id: string } | null;
      item: {
        __typename: 'ItemNode';
        id: string;
        code: string;
        name: string;
        unitName?: string | null;
        isVaccine: boolean;
        doses: number;
      };
<<<<<<< HEAD
=======
      itemVariant?: {
        __typename: 'ItemVariantNode';
        id: string;
        dosesPerUnit: number;
      } | null;
>>>>>>> d1370a4f
      reasonOption?: {
        __typename: 'ReasonOptionNode';
        reason: string;
        type: Types.ReasonOptionNodeType;
        isActive: boolean;
        id: string;
      } | null;
    }>;
  };
};

export type StockLineReducedBelowZeroErrorFragment = {
  __typename: 'StockLineReducedBelowZero';
  description: string;
  stockLine: {
    __typename: 'StockLineNode';
    id: string;
    totalNumberOfPacks: number;
    availableNumberOfPacks: number;
  };
};

export type AdjustmentReasonNotProvidedErrorFragment = {
  __typename: 'AdjustmentReasonNotProvided';
  description: string;
};

export type AdjustmentReasonNotValidErrorFragment = {
  __typename: 'AdjustmentReasonNotValid';
  description: string;
};

export type SnapshotCountCurrentCountMismatchLineErrorFragment = {
  __typename: 'SnapshotCountCurrentCountMismatchLine';
  description: string;
  stocktakeLine: { __typename: 'StocktakeLineNode'; id: string };
};

export type UpsertStocktakeLinesMutationVariables = Types.Exact<{
  storeId: Types.Scalars['String']['input'];
  deleteStocktakeLines?: Types.InputMaybe<
    Array<Types.DeleteStocktakeLineInput> | Types.DeleteStocktakeLineInput
  >;
  updateStocktakeLines?: Types.InputMaybe<
    Array<Types.UpdateStocktakeLineInput> | Types.UpdateStocktakeLineInput
  >;
  insertStocktakeLines?: Types.InputMaybe<
    Array<Types.InsertStocktakeLineInput> | Types.InsertStocktakeLineInput
  >;
}>;

export type UpsertStocktakeLinesMutation = {
  __typename: 'Mutations';
  batchStocktake: {
    __typename: 'BatchStocktakeResponse';
    deleteStocktakeLines?: Array<{
      __typename: 'DeleteStocktakeLineResponseWithId';
      id: string;
      response:
        | { __typename: 'DeleteResponse'; id: string }
        | {
            __typename: 'DeleteStocktakeLineError';
            error: { __typename: 'CannotEditStocktake'; description: string };
          };
    }> | null;
    insertStocktakeLines?: Array<{
      __typename: 'InsertStocktakeLineResponseWithId';
      id: string;
      response:
        | {
            __typename: 'InsertStocktakeLineError';
            error:
              | {
                  __typename: 'AdjustmentReasonNotProvided';
                  description: string;
                }
              | { __typename: 'AdjustmentReasonNotValid'; description: string }
              | { __typename: 'CannotEditStocktake'; description: string }
              | {
                  __typename: 'StockLineReducedBelowZero';
                  description: string;
                  stockLine: {
                    __typename: 'StockLineNode';
                    id: string;
                    totalNumberOfPacks: number;
                    availableNumberOfPacks: number;
                  };
                };
          }
        | { __typename: 'StocktakeLineNode' };
    }> | null;
    updateStocktakeLines?: Array<{
      __typename: 'UpdateStocktakeLineResponseWithId';
      id: string;
      response:
        | { __typename: 'StocktakeLineNode' }
        | {
            __typename: 'UpdateStocktakeLineError';
            error:
              | {
                  __typename: 'AdjustmentReasonNotProvided';
                  description: string;
                }
              | { __typename: 'AdjustmentReasonNotValid'; description: string }
              | { __typename: 'CannotEditStocktake'; description: string }
              | {
                  __typename: 'SnapshotCountCurrentCountMismatchLine';
                  description: string;
                  stocktakeLine: {
                    __typename: 'StocktakeLineNode';
                    id: string;
                  };
                }
              | {
                  __typename: 'StockLineReducedBelowZero';
                  description: string;
                  stockLine: {
                    __typename: 'StockLineNode';
                    id: string;
                    totalNumberOfPacks: number;
                    availableNumberOfPacks: number;
                  };
                };
          };
    }> | null;
  };
};

export type DeleteStocktakesMutationVariables = Types.Exact<{
  storeId: Types.Scalars['String']['input'];
  ids?: Types.InputMaybe<
    Array<Types.DeleteStocktakeInput> | Types.DeleteStocktakeInput
  >;
}>;

export type DeleteStocktakesMutation = {
  __typename: 'Mutations';
  batchStocktake: {
    __typename: 'BatchStocktakeResponse';
    deleteStocktakes?: Array<{
      __typename: 'DeleteStocktakeResponseWithId';
      id: string;
    }> | null;
  };
};

export type StockLinesReducedBelowZeroErrorFragment = {
  __typename: 'StockLinesReducedBelowZero';
  description: string;
  errors: Array<{
    __typename: 'StockLineReducedBelowZero';
    description: string;
    stockLine: {
      __typename: 'StockLineNode';
      id: string;
      totalNumberOfPacks: number;
      availableNumberOfPacks: number;
    };
  }>;
};

export type SnapshotCountCurrentCountMismatchErrorFragment = {
  __typename: 'SnapshotCountCurrentCountMismatch';
  lines: Array<{
    __typename: 'SnapshotCountCurrentCountMismatchLine';
    description: string;
    stocktakeLine: { __typename: 'StocktakeLineNode'; id: string };
  }>;
};

export type UpdateStocktakeMutationVariables = Types.Exact<{
  input: Types.UpdateStocktakeInput;
  storeId: Types.Scalars['String']['input'];
}>;

export type UpdateStocktakeMutation = {
  __typename: 'Mutations';
  updateStocktake:
    | { __typename: 'StocktakeNode'; id: string }
    | {
        __typename: 'UpdateStocktakeError';
        error:
          | { __typename: 'CannotEditStocktake'; description: string }
          | {
              __typename: 'SnapshotCountCurrentCountMismatch';
              description: string;
              lines: Array<{
                __typename: 'SnapshotCountCurrentCountMismatchLine';
                description: string;
                stocktakeLine: { __typename: 'StocktakeLineNode'; id: string };
              }>;
            }
          | {
              __typename: 'StockLinesReducedBelowZero';
              description: string;
              errors: Array<{
                __typename: 'StockLineReducedBelowZero';
                description: string;
                stockLine: {
                  __typename: 'StockLineNode';
                  id: string;
                  totalNumberOfPacks: number;
                  availableNumberOfPacks: number;
                };
              }>;
            }
          | { __typename: 'StocktakeIsLocked'; description: string };
      };
};

export type InsertStocktakeMutationVariables = Types.Exact<{
  input: Types.InsertStocktakeInput;
  storeId: Types.Scalars['String']['input'];
}>;

export type InsertStocktakeMutation = {
  __typename: 'Mutations';
  insertStocktake: {
    __typename: 'StocktakeNode';
    id: string;
    stocktakeNumber: number;
  };
};

export const StocktakeRowFragmentDoc = gql`
  fragment StocktakeRow on StocktakeNode {
    __typename
    id
    comment
    description
    createdDatetime
    finalisedDatetime
    stocktakeDate
    stocktakeNumber
    status
    isLocked
    isInitialStocktake
  }
`;
export const StocktakeLineFragmentDoc = gql`
  fragment StocktakeLine on StocktakeLineNode {
    __typename
    stocktakeId
    batch
    itemId
    itemName
    id
    expiryDate
    packSize
    snapshotNumberOfPacks
    countedNumberOfPacks
    sellPricePerPack
    costPricePerPack
    comment
    itemVariantId
    donorId
    donorName
    donorId
    donorName
    location {
      __typename
      id
      name
      code
      onHold
    }
    stockLine {
      __typename
      id
    }
    item {
      __typename
      id
      code
      name
      unitName
      isVaccine
      doses
    }
<<<<<<< HEAD
    itemVariantId
=======
    itemVariant {
      id
      dosesPerUnit
    }
>>>>>>> d1370a4f
    reasonOption {
      reason
      type
      isActive
      id
    }
  }
`;
export const StocktakeFragmentDoc = gql`
  fragment Stocktake on StocktakeNode {
    __typename
    id
    stocktakeNumber
    comment
    createdDatetime
    finalisedDatetime
    stocktakeDate
    status
    description
    isLocked
    countedBy
    verifiedBy
    isInitialStocktake
    user {
      __typename
      username
      email
    }
    lines {
      __typename
      totalCount
      nodes {
        ...StocktakeLine
      }
    }
  }
  ${StocktakeLineFragmentDoc}
`;
export const AdjustmentReasonNotProvidedErrorFragmentDoc = gql`
  fragment AdjustmentReasonNotProvidedError on AdjustmentReasonNotProvided {
    __typename
    description
  }
`;
export const AdjustmentReasonNotValidErrorFragmentDoc = gql`
  fragment AdjustmentReasonNotValidError on AdjustmentReasonNotValid {
    __typename
    description
  }
`;
export const StockLineReducedBelowZeroErrorFragmentDoc = gql`
  fragment StockLineReducedBelowZeroError on StockLineReducedBelowZero {
    __typename
    stockLine {
      id
      totalNumberOfPacks
      availableNumberOfPacks
    }
    description
  }
`;
export const StockLinesReducedBelowZeroErrorFragmentDoc = gql`
  fragment StockLinesReducedBelowZeroError on StockLinesReducedBelowZero {
    __typename
    errors {
      ...StockLineReducedBelowZeroError
    }
    description
  }
  ${StockLineReducedBelowZeroErrorFragmentDoc}
`;
export const SnapshotCountCurrentCountMismatchLineErrorFragmentDoc = gql`
  fragment SnapshotCountCurrentCountMismatchLineError on SnapshotCountCurrentCountMismatchLine {
    __typename
    stocktakeLine {
      id
    }
    description
  }
`;
export const SnapshotCountCurrentCountMismatchErrorFragmentDoc = gql`
  fragment SnapshotCountCurrentCountMismatchError on SnapshotCountCurrentCountMismatch {
    __typename
    lines {
      ...SnapshotCountCurrentCountMismatchLineError
    }
  }
  ${SnapshotCountCurrentCountMismatchLineErrorFragmentDoc}
`;
export const StocktakesDocument = gql`
  query stocktakes(
    $storeId: String!
    $filter: StocktakeFilterInput
    $page: PaginationInput
    $sort: [StocktakeSortInput!]
  ) {
    stocktakes(storeId: $storeId, filter: $filter, page: $page, sort: $sort) {
      __typename
      ... on StocktakeConnector {
        __typename
        totalCount
        nodes {
          ...StocktakeRow
        }
      }
    }
  }
  ${StocktakeRowFragmentDoc}
`;
export const StocktakeDocument = gql`
  query stocktake($stocktakeId: String!, $storeId: String!) {
    stocktake(id: $stocktakeId, storeId: $storeId) {
      __typename
      ... on StocktakeNode {
        ...Stocktake
      }
    }
  }
  ${StocktakeFragmentDoc}
`;
export const StocktakeByNumberDocument = gql`
  query stocktakeByNumber($stocktakeNumber: Int!, $storeId: String!) {
    stocktakeByNumber(stocktakeNumber: $stocktakeNumber, storeId: $storeId) {
      __typename
      ... on StocktakeNode {
        ...Stocktake
      }
    }
  }
  ${StocktakeFragmentDoc}
`;
export const StocktakeLinesDocument = gql`
  query stocktakeLines(
    $stocktakeId: String!
    $storeId: String!
    $page: PaginationInput
    $sort: [StocktakeLineSortInput!]
    $filter: StocktakeLineFilterInput
  ) {
    stocktakeLines(
      stocktakeId: $stocktakeId
      storeId: $storeId
      page: $page
      sort: $sort
      filter: $filter
    ) {
      ... on StocktakeLineConnector {
        __typename
        totalCount
        nodes {
          ...StocktakeLine
        }
      }
    }
  }
  ${StocktakeLineFragmentDoc}
`;
export const UpsertStocktakeLinesDocument = gql`
  mutation upsertStocktakeLines(
    $storeId: String!
    $deleteStocktakeLines: [DeleteStocktakeLineInput!]
    $updateStocktakeLines: [UpdateStocktakeLineInput!]
    $insertStocktakeLines: [InsertStocktakeLineInput!]
  ) {
    batchStocktake(
      storeId: $storeId
      input: {
        deleteStocktakeLines: $deleteStocktakeLines
        updateStocktakeLines: $updateStocktakeLines
        insertStocktakeLines: $insertStocktakeLines
      }
    ) {
      __typename
      ... on BatchStocktakeResponse {
        __typename
        deleteStocktakeLines {
          __typename
          id
          response {
            ... on DeleteStocktakeLineError {
              __typename
              error {
                description
                ... on CannotEditStocktake {
                  __typename
                  description
                }
              }
            }
            ... on DeleteResponse {
              __typename
              id
            }
          }
        }
        insertStocktakeLines {
          __typename
          id
          response {
            __typename
            ... on InsertStocktakeLineError {
              error {
                __typename
                description
                ...StockLineReducedBelowZeroError
                ...AdjustmentReasonNotProvidedError
                ...AdjustmentReasonNotValidError
              }
            }
          }
        }
        updateStocktakeLines {
          __typename
          id
          response {
            __typename
            ... on UpdateStocktakeLineError {
              error {
                __typename
                description
                ...StockLineReducedBelowZeroError
                ...AdjustmentReasonNotProvidedError
                ...AdjustmentReasonNotValidError
                ...SnapshotCountCurrentCountMismatchLineError
              }
            }
          }
        }
      }
    }
  }
  ${StockLineReducedBelowZeroErrorFragmentDoc}
  ${AdjustmentReasonNotProvidedErrorFragmentDoc}
  ${AdjustmentReasonNotValidErrorFragmentDoc}
  ${SnapshotCountCurrentCountMismatchLineErrorFragmentDoc}
`;
export const DeleteStocktakesDocument = gql`
  mutation deleteStocktakes($storeId: String!, $ids: [DeleteStocktakeInput!]) {
    batchStocktake(storeId: $storeId, input: { deleteStocktakes: $ids }) {
      __typename
      ... on BatchStocktakeResponse {
        deleteStocktakes {
          __typename
          id
        }
      }
    }
  }
`;
export const UpdateStocktakeDocument = gql`
  mutation updateStocktake($input: UpdateStocktakeInput!, $storeId: String!) {
    updateStocktake(input: $input, storeId: $storeId) {
      __typename
      ... on UpdateStocktakeError {
        error {
          __typename
          description
          ... on StockLinesReducedBelowZero {
            ...StockLinesReducedBelowZeroError
          }
          ... on SnapshotCountCurrentCountMismatch {
            ...SnapshotCountCurrentCountMismatchError
          }
        }
      }
      ... on StocktakeNode {
        id
      }
    }
  }
  ${StockLinesReducedBelowZeroErrorFragmentDoc}
  ${SnapshotCountCurrentCountMismatchErrorFragmentDoc}
`;
export const InsertStocktakeDocument = gql`
  mutation insertStocktake($input: InsertStocktakeInput!, $storeId: String!) {
    insertStocktake(input: $input, storeId: $storeId) {
      ... on StocktakeNode {
        __typename
        id
        stocktakeNumber
      }
    }
  }
`;

export type SdkFunctionWrapper = <T>(
  action: (requestHeaders?: Record<string, string>) => Promise<T>,
  operationName: string,
  operationType?: string,
  variables?: any
) => Promise<T>;

const defaultWrapper: SdkFunctionWrapper = (
  action,
  _operationName,
  _operationType,
  _variables
) => action();

export function getSdk(
  client: GraphQLClient,
  withWrapper: SdkFunctionWrapper = defaultWrapper
) {
  return {
    stocktakes(
      variables: StocktakesQueryVariables,
      requestHeaders?: GraphQLClientRequestHeaders
    ): Promise<StocktakesQuery> {
      return withWrapper(
        wrappedRequestHeaders =>
          client.request<StocktakesQuery>(StocktakesDocument, variables, {
            ...requestHeaders,
            ...wrappedRequestHeaders,
          }),
        'stocktakes',
        'query',
        variables
      );
    },
    stocktake(
      variables: StocktakeQueryVariables,
      requestHeaders?: GraphQLClientRequestHeaders
    ): Promise<StocktakeQuery> {
      return withWrapper(
        wrappedRequestHeaders =>
          client.request<StocktakeQuery>(StocktakeDocument, variables, {
            ...requestHeaders,
            ...wrappedRequestHeaders,
          }),
        'stocktake',
        'query',
        variables
      );
    },
    stocktakeByNumber(
      variables: StocktakeByNumberQueryVariables,
      requestHeaders?: GraphQLClientRequestHeaders
    ): Promise<StocktakeByNumberQuery> {
      return withWrapper(
        wrappedRequestHeaders =>
          client.request<StocktakeByNumberQuery>(
            StocktakeByNumberDocument,
            variables,
            { ...requestHeaders, ...wrappedRequestHeaders }
          ),
        'stocktakeByNumber',
        'query',
        variables
      );
    },
    stocktakeLines(
      variables: StocktakeLinesQueryVariables,
      requestHeaders?: GraphQLClientRequestHeaders
    ): Promise<StocktakeLinesQuery> {
      return withWrapper(
        wrappedRequestHeaders =>
          client.request<StocktakeLinesQuery>(
            StocktakeLinesDocument,
            variables,
            { ...requestHeaders, ...wrappedRequestHeaders }
          ),
        'stocktakeLines',
        'query',
        variables
      );
    },
    upsertStocktakeLines(
      variables: UpsertStocktakeLinesMutationVariables,
      requestHeaders?: GraphQLClientRequestHeaders
    ): Promise<UpsertStocktakeLinesMutation> {
      return withWrapper(
        wrappedRequestHeaders =>
          client.request<UpsertStocktakeLinesMutation>(
            UpsertStocktakeLinesDocument,
            variables,
            { ...requestHeaders, ...wrappedRequestHeaders }
          ),
        'upsertStocktakeLines',
        'mutation',
        variables
      );
    },
    deleteStocktakes(
      variables: DeleteStocktakesMutationVariables,
      requestHeaders?: GraphQLClientRequestHeaders
    ): Promise<DeleteStocktakesMutation> {
      return withWrapper(
        wrappedRequestHeaders =>
          client.request<DeleteStocktakesMutation>(
            DeleteStocktakesDocument,
            variables,
            { ...requestHeaders, ...wrappedRequestHeaders }
          ),
        'deleteStocktakes',
        'mutation',
        variables
      );
    },
    updateStocktake(
      variables: UpdateStocktakeMutationVariables,
      requestHeaders?: GraphQLClientRequestHeaders
    ): Promise<UpdateStocktakeMutation> {
      return withWrapper(
        wrappedRequestHeaders =>
          client.request<UpdateStocktakeMutation>(
            UpdateStocktakeDocument,
            variables,
            { ...requestHeaders, ...wrappedRequestHeaders }
          ),
        'updateStocktake',
        'mutation',
        variables
      );
    },
    insertStocktake(
      variables: InsertStocktakeMutationVariables,
      requestHeaders?: GraphQLClientRequestHeaders
    ): Promise<InsertStocktakeMutation> {
      return withWrapper(
        wrappedRequestHeaders =>
          client.request<InsertStocktakeMutation>(
            InsertStocktakeDocument,
            variables,
            { ...requestHeaders, ...wrappedRequestHeaders }
          ),
        'insertStocktake',
        'mutation',
        variables
      );
    },
  };
}
export type Sdk = ReturnType<typeof getSdk>;<|MERGE_RESOLUTION|>--- conflicted
+++ resolved
@@ -51,14 +51,11 @@
     isVaccine: boolean;
     doses: number;
   };
-<<<<<<< HEAD
-=======
   itemVariant?: {
     __typename: 'ItemVariantNode';
     id: string;
     dosesPerUnit: number;
   } | null;
->>>>>>> d1370a4f
   reasonOption?: {
     __typename: 'ReasonOptionNode';
     reason: string;
@@ -124,14 +121,11 @@
         isVaccine: boolean;
         doses: number;
       };
-<<<<<<< HEAD
-=======
       itemVariant?: {
         __typename: 'ItemVariantNode';
         id: string;
         dosesPerUnit: number;
       } | null;
->>>>>>> d1370a4f
       reasonOption?: {
         __typename: 'ReasonOptionNode';
         reason: string;
@@ -238,14 +232,11 @@
               isVaccine: boolean;
               doses: number;
             };
-<<<<<<< HEAD
-=======
             itemVariant?: {
               __typename: 'ItemVariantNode';
               id: string;
               dosesPerUnit: number;
             } | null;
->>>>>>> d1370a4f
             reasonOption?: {
               __typename: 'ReasonOptionNode';
               reason: string;
@@ -323,14 +314,11 @@
               isVaccine: boolean;
               doses: number;
             };
-<<<<<<< HEAD
-=======
             itemVariant?: {
               __typename: 'ItemVariantNode';
               id: string;
               dosesPerUnit: number;
             } | null;
->>>>>>> d1370a4f
             reasonOption?: {
               __typename: 'ReasonOptionNode';
               reason: string;
@@ -392,14 +380,11 @@
         isVaccine: boolean;
         doses: number;
       };
-<<<<<<< HEAD
-=======
       itemVariant?: {
         __typename: 'ItemVariantNode';
         id: string;
         dosesPerUnit: number;
       } | null;
->>>>>>> d1370a4f
       reasonOption?: {
         __typename: 'ReasonOptionNode';
         reason: string;
@@ -679,14 +664,10 @@
       isVaccine
       doses
     }
-<<<<<<< HEAD
-    itemVariantId
-=======
     itemVariant {
       id
       dosesPerUnit
     }
->>>>>>> d1370a4f
     reasonOption {
       reason
       type
