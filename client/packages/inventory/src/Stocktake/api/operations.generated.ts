import * as Types from '@openmsupply-client/common';

import { GraphQLClient, RequestOptions } from 'graphql-request';
import gql from 'graphql-tag';
type GraphQLClientRequestHeaders = RequestOptions['requestHeaders'];
export type StocktakeRowFragment = {
  __typename: 'StocktakeNode';
  id: string;
  comment?: string | null;
  description?: string | null;
  createdDatetime: string;
  finalisedDatetime?: string | null;
  stocktakeDate?: string | null;
  stocktakeNumber: number;
  status: Types.StocktakeNodeStatus;
  isLocked: boolean;
  isInitialStocktake: boolean;
};

export type StocktakeLineFragment = {
  __typename: 'StocktakeLineNode';
  stocktakeId: string;
  batch?: string | null;
  itemId: string;
  itemName: string;
  id: string;
  expiryDate?: string | null;
  packSize?: number | null;
  snapshotNumberOfPacks: number;
  countedNumberOfPacks?: number | null;
  sellPricePerPack?: number | null;
  costPricePerPack?: number | null;
  comment?: string | null;
  donorId?: string | null;
  donorName?: string | null;
  itemVariantId?: string | null;
  location?: {
    __typename: 'LocationNode';
    id: string;
    name: string;
    code: string;
    onHold: boolean;
  } | null;
  stockLine?: { __typename: 'StockLineNode'; id: string } | null;
  item: {
    __typename: 'ItemNode';
    id: string;
    code: string;
    name: string;
    unitName?: string | null;
    isVaccine: boolean;
    doses: number;
    defaultPackSize: number;
    restrictedLocationTypeId?: string | null;
<<<<<<< HEAD
=======
    itemStoreProperties?: {
      __typename: 'ItemStorePropertiesNode';
      defaultSellPricePerPack: number;
    } | null;
>>>>>>> 34383ac2
  };
  reasonOption?: {
    __typename: 'ReasonOptionNode';
    reason: string;
    type: Types.ReasonOptionNodeType;
    isActive: boolean;
    id: string;
  } | null;
};

export type StocktakeFragment = {
  __typename: 'StocktakeNode';
  id: string;
  stocktakeNumber: number;
  comment?: string | null;
  createdDatetime: string;
  finalisedDatetime?: string | null;
  stocktakeDate?: string | null;
  status: Types.StocktakeNodeStatus;
  description?: string | null;
  isLocked: boolean;
  countedBy?: string | null;
  verifiedBy?: string | null;
  isInitialStocktake: boolean;
  user?: {
    __typename: 'UserNode';
    username: string;
    email?: string | null;
  } | null;
  lines: {
    __typename: 'StocktakeLineConnector';
    totalCount: number;
    nodes: Array<{
      __typename: 'StocktakeLineNode';
      stocktakeId: string;
      batch?: string | null;
      itemId: string;
      itemName: string;
      id: string;
      expiryDate?: string | null;
      packSize?: number | null;
      snapshotNumberOfPacks: number;
      countedNumberOfPacks?: number | null;
      sellPricePerPack?: number | null;
      costPricePerPack?: number | null;
      comment?: string | null;
      donorId?: string | null;
      donorName?: string | null;
      itemVariantId?: string | null;
      location?: {
        __typename: 'LocationNode';
        id: string;
        name: string;
        code: string;
        onHold: boolean;
      } | null;
      stockLine?: { __typename: 'StockLineNode'; id: string } | null;
      item: {
        __typename: 'ItemNode';
        id: string;
        code: string;
        name: string;
        unitName?: string | null;
        isVaccine: boolean;
        doses: number;
        defaultPackSize: number;
        restrictedLocationTypeId?: string | null;
<<<<<<< HEAD
=======
        itemStoreProperties?: {
          __typename: 'ItemStorePropertiesNode';
          defaultSellPricePerPack: number;
        } | null;
>>>>>>> 34383ac2
      };
      reasonOption?: {
        __typename: 'ReasonOptionNode';
        reason: string;
        type: Types.ReasonOptionNodeType;
        isActive: boolean;
        id: string;
      } | null;
    }>;
  };
};

export type StocktakesQueryVariables = Types.Exact<{
  storeId: Types.Scalars['String']['input'];
  filter?: Types.InputMaybe<Types.StocktakeFilterInput>;
  page?: Types.InputMaybe<Types.PaginationInput>;
  sort?: Types.InputMaybe<
    Array<Types.StocktakeSortInput> | Types.StocktakeSortInput
  >;
}>;

export type StocktakesQuery = {
  __typename: 'Queries';
  stocktakes: {
    __typename: 'StocktakeConnector';
    totalCount: number;
    nodes: Array<{
      __typename: 'StocktakeNode';
      id: string;
      comment?: string | null;
      description?: string | null;
      createdDatetime: string;
      finalisedDatetime?: string | null;
      stocktakeDate?: string | null;
      stocktakeNumber: number;
      status: Types.StocktakeNodeStatus;
      isLocked: boolean;
      isInitialStocktake: boolean;
    }>;
  };
};

export type StocktakeQueryVariables = Types.Exact<{
  stocktakeId: Types.Scalars['String']['input'];
  storeId: Types.Scalars['String']['input'];
}>;

export type StocktakeQuery = {
  __typename: 'Queries';
  stocktake:
    | { __typename: 'NodeError' }
    | {
        __typename: 'StocktakeNode';
        id: string;
        stocktakeNumber: number;
        comment?: string | null;
        createdDatetime: string;
        finalisedDatetime?: string | null;
        stocktakeDate?: string | null;
        status: Types.StocktakeNodeStatus;
        description?: string | null;
        isLocked: boolean;
        countedBy?: string | null;
        verifiedBy?: string | null;
        isInitialStocktake: boolean;
        user?: {
          __typename: 'UserNode';
          username: string;
          email?: string | null;
        } | null;
        lines: {
          __typename: 'StocktakeLineConnector';
          totalCount: number;
          nodes: Array<{
            __typename: 'StocktakeLineNode';
            stocktakeId: string;
            batch?: string | null;
            itemId: string;
            itemName: string;
            id: string;
            expiryDate?: string | null;
            packSize?: number | null;
            snapshotNumberOfPacks: number;
            countedNumberOfPacks?: number | null;
            sellPricePerPack?: number | null;
            costPricePerPack?: number | null;
            comment?: string | null;
            donorId?: string | null;
            donorName?: string | null;
            itemVariantId?: string | null;
            location?: {
              __typename: 'LocationNode';
              id: string;
              name: string;
              code: string;
              onHold: boolean;
            } | null;
            stockLine?: { __typename: 'StockLineNode'; id: string } | null;
            item: {
              __typename: 'ItemNode';
              id: string;
              code: string;
              name: string;
              unitName?: string | null;
              isVaccine: boolean;
              doses: number;
              defaultPackSize: number;
              restrictedLocationTypeId?: string | null;
<<<<<<< HEAD
=======
              itemStoreProperties?: {
                __typename: 'ItemStorePropertiesNode';
                defaultSellPricePerPack: number;
              } | null;
>>>>>>> 34383ac2
            };
            reasonOption?: {
              __typename: 'ReasonOptionNode';
              reason: string;
              type: Types.ReasonOptionNodeType;
              isActive: boolean;
              id: string;
            } | null;
          }>;
        };
      };
};

export type StocktakeByNumberQueryVariables = Types.Exact<{
  stocktakeNumber: Types.Scalars['Int']['input'];
  storeId: Types.Scalars['String']['input'];
}>;

export type StocktakeByNumberQuery = {
  __typename: 'Queries';
  stocktakeByNumber:
    | { __typename: 'NodeError' }
    | {
        __typename: 'StocktakeNode';
        id: string;
        stocktakeNumber: number;
        comment?: string | null;
        createdDatetime: string;
        finalisedDatetime?: string | null;
        stocktakeDate?: string | null;
        status: Types.StocktakeNodeStatus;
        description?: string | null;
        isLocked: boolean;
        countedBy?: string | null;
        verifiedBy?: string | null;
        isInitialStocktake: boolean;
        user?: {
          __typename: 'UserNode';
          username: string;
          email?: string | null;
        } | null;
        lines: {
          __typename: 'StocktakeLineConnector';
          totalCount: number;
          nodes: Array<{
            __typename: 'StocktakeLineNode';
            stocktakeId: string;
            batch?: string | null;
            itemId: string;
            itemName: string;
            id: string;
            expiryDate?: string | null;
            packSize?: number | null;
            snapshotNumberOfPacks: number;
            countedNumberOfPacks?: number | null;
            sellPricePerPack?: number | null;
            costPricePerPack?: number | null;
            comment?: string | null;
            donorId?: string | null;
            donorName?: string | null;
            itemVariantId?: string | null;
            location?: {
              __typename: 'LocationNode';
              id: string;
              name: string;
              code: string;
              onHold: boolean;
            } | null;
            stockLine?: { __typename: 'StockLineNode'; id: string } | null;
            item: {
              __typename: 'ItemNode';
              id: string;
              code: string;
              name: string;
              unitName?: string | null;
              isVaccine: boolean;
              doses: number;
              defaultPackSize: number;
              restrictedLocationTypeId?: string | null;
<<<<<<< HEAD
=======
              itemStoreProperties?: {
                __typename: 'ItemStorePropertiesNode';
                defaultSellPricePerPack: number;
              } | null;
>>>>>>> 34383ac2
            };
            reasonOption?: {
              __typename: 'ReasonOptionNode';
              reason: string;
              type: Types.ReasonOptionNodeType;
              isActive: boolean;
              id: string;
            } | null;
          }>;
        };
      };
};

export type StocktakeLinesQueryVariables = Types.Exact<{
  stocktakeId: Types.Scalars['String']['input'];
  storeId: Types.Scalars['String']['input'];
  page?: Types.InputMaybe<Types.PaginationInput>;
  sort?: Types.InputMaybe<
    Array<Types.StocktakeLineSortInput> | Types.StocktakeLineSortInput
  >;
  filter?: Types.InputMaybe<Types.StocktakeLineFilterInput>;
}>;

export type StocktakeLinesQuery = {
  __typename: 'Queries';
  stocktakeLines: {
    __typename: 'StocktakeLineConnector';
    totalCount: number;
    nodes: Array<{
      __typename: 'StocktakeLineNode';
      stocktakeId: string;
      batch?: string | null;
      itemId: string;
      itemName: string;
      id: string;
      expiryDate?: string | null;
      packSize?: number | null;
      snapshotNumberOfPacks: number;
      countedNumberOfPacks?: number | null;
      sellPricePerPack?: number | null;
      costPricePerPack?: number | null;
      comment?: string | null;
      donorId?: string | null;
      donorName?: string | null;
      itemVariantId?: string | null;
      location?: {
        __typename: 'LocationNode';
        id: string;
        name: string;
        code: string;
        onHold: boolean;
      } | null;
      stockLine?: { __typename: 'StockLineNode'; id: string } | null;
      item: {
        __typename: 'ItemNode';
        id: string;
        code: string;
        name: string;
        unitName?: string | null;
        isVaccine: boolean;
        doses: number;
        defaultPackSize: number;
        restrictedLocationTypeId?: string | null;
<<<<<<< HEAD
=======
        itemStoreProperties?: {
          __typename: 'ItemStorePropertiesNode';
          defaultSellPricePerPack: number;
        } | null;
>>>>>>> 34383ac2
      };
      reasonOption?: {
        __typename: 'ReasonOptionNode';
        reason: string;
        type: Types.ReasonOptionNodeType;
        isActive: boolean;
        id: string;
      } | null;
    }>;
  };
};

export type StockLineReducedBelowZeroErrorFragment = {
  __typename: 'StockLineReducedBelowZero';
  description: string;
  stockLine: {
    __typename: 'StockLineNode';
    id: string;
    totalNumberOfPacks: number;
    availableNumberOfPacks: number;
  };
};

export type AdjustmentReasonNotProvidedErrorFragment = {
  __typename: 'AdjustmentReasonNotProvided';
  description: string;
};

export type AdjustmentReasonNotValidErrorFragment = {
  __typename: 'AdjustmentReasonNotValid';
  description: string;
};

export type SnapshotCountCurrentCountMismatchLineErrorFragment = {
  __typename: 'SnapshotCountCurrentCountMismatchLine';
  description: string;
  stocktakeLine: { __typename: 'StocktakeLineNode'; id: string };
};

export type UpsertStocktakeLinesMutationVariables = Types.Exact<{
  storeId: Types.Scalars['String']['input'];
  deleteStocktakeLines?: Types.InputMaybe<
    Array<Types.DeleteStocktakeLineInput> | Types.DeleteStocktakeLineInput
  >;
  updateStocktakeLines?: Types.InputMaybe<
    Array<Types.UpdateStocktakeLineInput> | Types.UpdateStocktakeLineInput
  >;
  insertStocktakeLines?: Types.InputMaybe<
    Array<Types.InsertStocktakeLineInput> | Types.InsertStocktakeLineInput
  >;
}>;

export type UpsertStocktakeLinesMutation = {
  __typename: 'Mutations';
  batchStocktake: {
    __typename: 'BatchStocktakeResponse';
    deleteStocktakeLines?: Array<{
      __typename: 'DeleteStocktakeLineResponseWithId';
      id: string;
      response:
        | { __typename: 'DeleteResponse'; id: string }
        | {
            __typename: 'DeleteStocktakeLineError';
            error: { __typename: 'CannotEditStocktake'; description: string };
          };
    }> | null;
    insertStocktakeLines?: Array<{
      __typename: 'InsertStocktakeLineResponseWithId';
      id: string;
      response:
        | {
            __typename: 'InsertStocktakeLineError';
            error:
              | {
                  __typename: 'AdjustmentReasonNotProvided';
                  description: string;
                }
              | { __typename: 'AdjustmentReasonNotValid'; description: string }
              | { __typename: 'CannotEditStocktake'; description: string }
              | {
                  __typename: 'StockLineReducedBelowZero';
                  description: string;
                  stockLine: {
                    __typename: 'StockLineNode';
                    id: string;
                    totalNumberOfPacks: number;
                    availableNumberOfPacks: number;
                  };
                };
          }
        | { __typename: 'StocktakeLineNode' };
    }> | null;
    updateStocktakeLines?: Array<{
      __typename: 'UpdateStocktakeLineResponseWithId';
      id: string;
      response:
        | { __typename: 'StocktakeLineNode' }
        | {
            __typename: 'UpdateStocktakeLineError';
            error:
              | {
                  __typename: 'AdjustmentReasonNotProvided';
                  description: string;
                }
              | { __typename: 'AdjustmentReasonNotValid'; description: string }
              | { __typename: 'CannotEditStocktake'; description: string }
              | {
                  __typename: 'SnapshotCountCurrentCountMismatchLine';
                  description: string;
                  stocktakeLine: {
                    __typename: 'StocktakeLineNode';
                    id: string;
                  };
                }
              | {
                  __typename: 'StockLineReducedBelowZero';
                  description: string;
                  stockLine: {
                    __typename: 'StockLineNode';
                    id: string;
                    totalNumberOfPacks: number;
                    availableNumberOfPacks: number;
                  };
                };
          };
    }> | null;
  };
};

export type DeleteStocktakesMutationVariables = Types.Exact<{
  storeId: Types.Scalars['String']['input'];
  ids?: Types.InputMaybe<
    Array<Types.DeleteStocktakeInput> | Types.DeleteStocktakeInput
  >;
}>;

export type DeleteStocktakesMutation = {
  __typename: 'Mutations';
  batchStocktake: {
    __typename: 'BatchStocktakeResponse';
    deleteStocktakes?: Array<{
      __typename: 'DeleteStocktakeResponseWithId';
      id: string;
    }> | null;
  };
};

export type StockLinesReducedBelowZeroErrorFragment = {
  __typename: 'StockLinesReducedBelowZero';
  description: string;
  errors: Array<{
    __typename: 'StockLineReducedBelowZero';
    description: string;
    stockLine: {
      __typename: 'StockLineNode';
      id: string;
      totalNumberOfPacks: number;
      availableNumberOfPacks: number;
    };
  }>;
};

export type SnapshotCountCurrentCountMismatchErrorFragment = {
  __typename: 'SnapshotCountCurrentCountMismatch';
  lines: Array<{
    __typename: 'SnapshotCountCurrentCountMismatchLine';
    description: string;
    stocktakeLine: { __typename: 'StocktakeLineNode'; id: string };
  }>;
};

export type UpdateStocktakeMutationVariables = Types.Exact<{
  input: Types.UpdateStocktakeInput;
  storeId: Types.Scalars['String']['input'];
}>;

export type UpdateStocktakeMutation = {
  __typename: 'Mutations';
  updateStocktake:
    | { __typename: 'StocktakeNode'; id: string }
    | {
        __typename: 'UpdateStocktakeError';
        error:
          | { __typename: 'CannotEditStocktake'; description: string }
          | {
              __typename: 'SnapshotCountCurrentCountMismatch';
              description: string;
              lines: Array<{
                __typename: 'SnapshotCountCurrentCountMismatchLine';
                description: string;
                stocktakeLine: { __typename: 'StocktakeLineNode'; id: string };
              }>;
            }
          | {
              __typename: 'StockLinesReducedBelowZero';
              description: string;
              errors: Array<{
                __typename: 'StockLineReducedBelowZero';
                description: string;
                stockLine: {
                  __typename: 'StockLineNode';
                  id: string;
                  totalNumberOfPacks: number;
                  availableNumberOfPacks: number;
                };
              }>;
            }
          | { __typename: 'StocktakeIsLocked'; description: string };
      };
};

export type InsertStocktakeMutationVariables = Types.Exact<{
  input: Types.InsertStocktakeInput;
  storeId: Types.Scalars['String']['input'];
}>;

export type InsertStocktakeMutation = {
  __typename: 'Mutations';
  insertStocktake: {
    __typename: 'StocktakeNode';
    id: string;
    stocktakeNumber: number;
  };
};

export const StocktakeRowFragmentDoc = gql`
  fragment StocktakeRow on StocktakeNode {
    __typename
    id
    comment
    description
    createdDatetime
    finalisedDatetime
    stocktakeDate
    stocktakeNumber
    status
    isLocked
    isInitialStocktake
  }
`;
export const StocktakeLineFragmentDoc = gql`
  fragment StocktakeLine on StocktakeLineNode {
    __typename
    stocktakeId
    batch
    itemId
    itemName
    id
    expiryDate
    packSize
    snapshotNumberOfPacks
    countedNumberOfPacks
    sellPricePerPack
    costPricePerPack
    comment
    donorId
    donorName
    location {
      __typename
      id
      name
      code
      onHold
    }
    stockLine {
      __typename
      id
    }
    item {
      __typename
      id
      code
      name
      unitName
      isVaccine
      doses
      defaultPackSize
      restrictedLocationTypeId
<<<<<<< HEAD
=======
      itemStoreProperties(storeId: $storeId) {
        defaultSellPricePerPack
      }
>>>>>>> 34383ac2
    }
    itemVariantId
    reasonOption {
      reason
      type
      isActive
      id
    }
  }
`;
export const StocktakeFragmentDoc = gql`
  fragment Stocktake on StocktakeNode {
    __typename
    id
    stocktakeNumber
    comment
    createdDatetime
    finalisedDatetime
    stocktakeDate
    status
    description
    isLocked
    countedBy
    verifiedBy
    isInitialStocktake
    user {
      __typename
      username
      email
    }
    lines {
      __typename
      totalCount
      nodes {
        ...StocktakeLine
      }
    }
  }
  ${StocktakeLineFragmentDoc}
`;
export const AdjustmentReasonNotProvidedErrorFragmentDoc = gql`
  fragment AdjustmentReasonNotProvidedError on AdjustmentReasonNotProvided {
    __typename
    description
  }
`;
export const AdjustmentReasonNotValidErrorFragmentDoc = gql`
  fragment AdjustmentReasonNotValidError on AdjustmentReasonNotValid {
    __typename
    description
  }
`;
export const StockLineReducedBelowZeroErrorFragmentDoc = gql`
  fragment StockLineReducedBelowZeroError on StockLineReducedBelowZero {
    __typename
    stockLine {
      id
      totalNumberOfPacks
      availableNumberOfPacks
    }
    description
  }
`;
export const StockLinesReducedBelowZeroErrorFragmentDoc = gql`
  fragment StockLinesReducedBelowZeroError on StockLinesReducedBelowZero {
    __typename
    errors {
      ...StockLineReducedBelowZeroError
    }
    description
  }
  ${StockLineReducedBelowZeroErrorFragmentDoc}
`;
export const SnapshotCountCurrentCountMismatchLineErrorFragmentDoc = gql`
  fragment SnapshotCountCurrentCountMismatchLineError on SnapshotCountCurrentCountMismatchLine {
    __typename
    stocktakeLine {
      id
    }
    description
  }
`;
export const SnapshotCountCurrentCountMismatchErrorFragmentDoc = gql`
  fragment SnapshotCountCurrentCountMismatchError on SnapshotCountCurrentCountMismatch {
    __typename
    lines {
      ...SnapshotCountCurrentCountMismatchLineError
    }
  }
  ${SnapshotCountCurrentCountMismatchLineErrorFragmentDoc}
`;
export const StocktakesDocument = gql`
  query stocktakes(
    $storeId: String!
    $filter: StocktakeFilterInput
    $page: PaginationInput
    $sort: [StocktakeSortInput!]
  ) {
    stocktakes(storeId: $storeId, filter: $filter, page: $page, sort: $sort) {
      __typename
      ... on StocktakeConnector {
        __typename
        totalCount
        nodes {
          ...StocktakeRow
        }
      }
    }
  }
  ${StocktakeRowFragmentDoc}
`;
export const StocktakeDocument = gql`
  query stocktake($stocktakeId: String!, $storeId: String!) {
    stocktake(id: $stocktakeId, storeId: $storeId) {
      __typename
      ... on StocktakeNode {
        ...Stocktake
      }
    }
  }
  ${StocktakeFragmentDoc}
`;
export const StocktakeByNumberDocument = gql`
  query stocktakeByNumber($stocktakeNumber: Int!, $storeId: String!) {
    stocktakeByNumber(stocktakeNumber: $stocktakeNumber, storeId: $storeId) {
      __typename
      ... on StocktakeNode {
        ...Stocktake
      }
    }
  }
  ${StocktakeFragmentDoc}
`;
export const StocktakeLinesDocument = gql`
  query stocktakeLines(
    $stocktakeId: String!
    $storeId: String!
    $page: PaginationInput
    $sort: [StocktakeLineSortInput!]
    $filter: StocktakeLineFilterInput
  ) {
    stocktakeLines(
      stocktakeId: $stocktakeId
      storeId: $storeId
      page: $page
      sort: $sort
      filter: $filter
    ) {
      ... on StocktakeLineConnector {
        __typename
        totalCount
        nodes {
          ...StocktakeLine
        }
      }
    }
  }
  ${StocktakeLineFragmentDoc}
`;
export const UpsertStocktakeLinesDocument = gql`
  mutation upsertStocktakeLines(
    $storeId: String!
    $deleteStocktakeLines: [DeleteStocktakeLineInput!]
    $updateStocktakeLines: [UpdateStocktakeLineInput!]
    $insertStocktakeLines: [InsertStocktakeLineInput!]
  ) {
    batchStocktake(
      storeId: $storeId
      input: {
        deleteStocktakeLines: $deleteStocktakeLines
        updateStocktakeLines: $updateStocktakeLines
        insertStocktakeLines: $insertStocktakeLines
      }
    ) {
      __typename
      ... on BatchStocktakeResponse {
        __typename
        deleteStocktakeLines {
          __typename
          id
          response {
            ... on DeleteStocktakeLineError {
              __typename
              error {
                description
                ... on CannotEditStocktake {
                  __typename
                  description
                }
              }
            }
            ... on DeleteResponse {
              __typename
              id
            }
          }
        }
        insertStocktakeLines {
          __typename
          id
          response {
            __typename
            ... on InsertStocktakeLineError {
              error {
                __typename
                description
                ...StockLineReducedBelowZeroError
                ...AdjustmentReasonNotProvidedError
                ...AdjustmentReasonNotValidError
              }
            }
          }
        }
        updateStocktakeLines {
          __typename
          id
          response {
            __typename
            ... on UpdateStocktakeLineError {
              error {
                __typename
                description
                ...StockLineReducedBelowZeroError
                ...AdjustmentReasonNotProvidedError
                ...AdjustmentReasonNotValidError
                ...SnapshotCountCurrentCountMismatchLineError
              }
            }
          }
        }
      }
    }
  }
  ${StockLineReducedBelowZeroErrorFragmentDoc}
  ${AdjustmentReasonNotProvidedErrorFragmentDoc}
  ${AdjustmentReasonNotValidErrorFragmentDoc}
  ${SnapshotCountCurrentCountMismatchLineErrorFragmentDoc}
`;
export const DeleteStocktakesDocument = gql`
  mutation deleteStocktakes($storeId: String!, $ids: [DeleteStocktakeInput!]) {
    batchStocktake(storeId: $storeId, input: { deleteStocktakes: $ids }) {
      __typename
      ... on BatchStocktakeResponse {
        deleteStocktakes {
          __typename
          id
        }
      }
    }
  }
`;
export const UpdateStocktakeDocument = gql`
  mutation updateStocktake($input: UpdateStocktakeInput!, $storeId: String!) {
    updateStocktake(input: $input, storeId: $storeId) {
      __typename
      ... on UpdateStocktakeError {
        error {
          __typename
          description
          ... on StockLinesReducedBelowZero {
            ...StockLinesReducedBelowZeroError
          }
          ... on SnapshotCountCurrentCountMismatch {
            ...SnapshotCountCurrentCountMismatchError
          }
        }
      }
      ... on StocktakeNode {
        id
      }
    }
  }
  ${StockLinesReducedBelowZeroErrorFragmentDoc}
  ${SnapshotCountCurrentCountMismatchErrorFragmentDoc}
`;
export const InsertStocktakeDocument = gql`
  mutation insertStocktake($input: InsertStocktakeInput!, $storeId: String!) {
    insertStocktake(input: $input, storeId: $storeId) {
      ... on StocktakeNode {
        __typename
        id
        stocktakeNumber
      }
    }
  }
`;

export type SdkFunctionWrapper = <T>(
  action: (requestHeaders?: Record<string, string>) => Promise<T>,
  operationName: string,
  operationType?: string,
  variables?: any
) => Promise<T>;

const defaultWrapper: SdkFunctionWrapper = (
  action,
  _operationName,
  _operationType,
  _variables
) => action();

export function getSdk(
  client: GraphQLClient,
  withWrapper: SdkFunctionWrapper = defaultWrapper
) {
  return {
    stocktakes(
      variables: StocktakesQueryVariables,
      requestHeaders?: GraphQLClientRequestHeaders
    ): Promise<StocktakesQuery> {
      return withWrapper(
        wrappedRequestHeaders =>
          client.request<StocktakesQuery>(StocktakesDocument, variables, {
            ...requestHeaders,
            ...wrappedRequestHeaders,
          }),
        'stocktakes',
        'query',
        variables
      );
    },
    stocktake(
      variables: StocktakeQueryVariables,
      requestHeaders?: GraphQLClientRequestHeaders
    ): Promise<StocktakeQuery> {
      return withWrapper(
        wrappedRequestHeaders =>
          client.request<StocktakeQuery>(StocktakeDocument, variables, {
            ...requestHeaders,
            ...wrappedRequestHeaders,
          }),
        'stocktake',
        'query',
        variables
      );
    },
    stocktakeByNumber(
      variables: StocktakeByNumberQueryVariables,
      requestHeaders?: GraphQLClientRequestHeaders
    ): Promise<StocktakeByNumberQuery> {
      return withWrapper(
        wrappedRequestHeaders =>
          client.request<StocktakeByNumberQuery>(
            StocktakeByNumberDocument,
            variables,
            { ...requestHeaders, ...wrappedRequestHeaders }
          ),
        'stocktakeByNumber',
        'query',
        variables
      );
    },
    stocktakeLines(
      variables: StocktakeLinesQueryVariables,
      requestHeaders?: GraphQLClientRequestHeaders
    ): Promise<StocktakeLinesQuery> {
      return withWrapper(
        wrappedRequestHeaders =>
          client.request<StocktakeLinesQuery>(
            StocktakeLinesDocument,
            variables,
            { ...requestHeaders, ...wrappedRequestHeaders }
          ),
        'stocktakeLines',
        'query',
        variables
      );
    },
    upsertStocktakeLines(
      variables: UpsertStocktakeLinesMutationVariables,
      requestHeaders?: GraphQLClientRequestHeaders
    ): Promise<UpsertStocktakeLinesMutation> {
      return withWrapper(
        wrappedRequestHeaders =>
          client.request<UpsertStocktakeLinesMutation>(
            UpsertStocktakeLinesDocument,
            variables,
            { ...requestHeaders, ...wrappedRequestHeaders }
          ),
        'upsertStocktakeLines',
        'mutation',
        variables
      );
    },
    deleteStocktakes(
      variables: DeleteStocktakesMutationVariables,
      requestHeaders?: GraphQLClientRequestHeaders
    ): Promise<DeleteStocktakesMutation> {
      return withWrapper(
        wrappedRequestHeaders =>
          client.request<DeleteStocktakesMutation>(
            DeleteStocktakesDocument,
            variables,
            { ...requestHeaders, ...wrappedRequestHeaders }
          ),
        'deleteStocktakes',
        'mutation',
        variables
      );
    },
    updateStocktake(
      variables: UpdateStocktakeMutationVariables,
      requestHeaders?: GraphQLClientRequestHeaders
    ): Promise<UpdateStocktakeMutation> {
      return withWrapper(
        wrappedRequestHeaders =>
          client.request<UpdateStocktakeMutation>(
            UpdateStocktakeDocument,
            variables,
            { ...requestHeaders, ...wrappedRequestHeaders }
          ),
        'updateStocktake',
        'mutation',
        variables
      );
    },
    insertStocktake(
      variables: InsertStocktakeMutationVariables,
      requestHeaders?: GraphQLClientRequestHeaders
    ): Promise<InsertStocktakeMutation> {
      return withWrapper(
        wrappedRequestHeaders =>
          client.request<InsertStocktakeMutation>(
            InsertStocktakeDocument,
            variables,
            { ...requestHeaders, ...wrappedRequestHeaders }
          ),
        'insertStocktake',
        'mutation',
        variables
      );
    },
  };
}
export type Sdk = ReturnType<typeof getSdk>;<|MERGE_RESOLUTION|>--- conflicted
+++ resolved
@@ -52,13 +52,10 @@
     doses: number;
     defaultPackSize: number;
     restrictedLocationTypeId?: string | null;
-<<<<<<< HEAD
-=======
     itemStoreProperties?: {
       __typename: 'ItemStorePropertiesNode';
       defaultSellPricePerPack: number;
     } | null;
->>>>>>> 34383ac2
   };
   reasonOption?: {
     __typename: 'ReasonOptionNode';
@@ -126,13 +123,10 @@
         doses: number;
         defaultPackSize: number;
         restrictedLocationTypeId?: string | null;
-<<<<<<< HEAD
-=======
         itemStoreProperties?: {
           __typename: 'ItemStorePropertiesNode';
           defaultSellPricePerPack: number;
         } | null;
->>>>>>> 34383ac2
       };
       reasonOption?: {
         __typename: 'ReasonOptionNode';
@@ -241,13 +235,10 @@
               doses: number;
               defaultPackSize: number;
               restrictedLocationTypeId?: string | null;
-<<<<<<< HEAD
-=======
               itemStoreProperties?: {
                 __typename: 'ItemStorePropertiesNode';
                 defaultSellPricePerPack: number;
               } | null;
->>>>>>> 34383ac2
             };
             reasonOption?: {
               __typename: 'ReasonOptionNode';
@@ -327,13 +318,10 @@
               doses: number;
               defaultPackSize: number;
               restrictedLocationTypeId?: string | null;
-<<<<<<< HEAD
-=======
               itemStoreProperties?: {
                 __typename: 'ItemStorePropertiesNode';
                 defaultSellPricePerPack: number;
               } | null;
->>>>>>> 34383ac2
             };
             reasonOption?: {
               __typename: 'ReasonOptionNode';
@@ -397,13 +385,10 @@
         doses: number;
         defaultPackSize: number;
         restrictedLocationTypeId?: string | null;
-<<<<<<< HEAD
-=======
         itemStoreProperties?: {
           __typename: 'ItemStorePropertiesNode';
           defaultSellPricePerPack: number;
         } | null;
->>>>>>> 34383ac2
       };
       reasonOption?: {
         __typename: 'ReasonOptionNode';
@@ -682,12 +667,9 @@
       doses
       defaultPackSize
       restrictedLocationTypeId
-<<<<<<< HEAD
-=======
       itemStoreProperties(storeId: $storeId) {
         defaultSellPricePerPack
       }
->>>>>>> 34383ac2
     }
     itemVariantId
     reasonOption {
