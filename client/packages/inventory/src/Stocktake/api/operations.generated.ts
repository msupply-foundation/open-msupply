--- conflicted
+++ resolved
@@ -59,15 +59,14 @@
       defaultSellPricePerPack: number;
     } | null;
   };
-<<<<<<< HEAD
   vvmStatus?: {
     __typename: 'VvmstatusNode';
     description: string;
     id: string;
-    level: number;
+    priority: number;
     reasonId?: string | null;
     unusable: boolean;
-=======
+  } | null;
   itemVariant?: {
     __typename: 'ItemVariantNode';
     id: string;
@@ -77,7 +76,6 @@
       packSize?: number | null;
       volumePerUnit?: number | null;
     }>;
->>>>>>> 5e27a005
   } | null;
   reasonOption?: {
     __typename: 'ReasonOptionNode';
@@ -153,15 +151,14 @@
           defaultSellPricePerPack: number;
         } | null;
       };
-<<<<<<< HEAD
       vvmStatus?: {
         __typename: 'VvmstatusNode';
         description: string;
         id: string;
-        level: number;
+        priority: number;
         reasonId?: string | null;
         unusable: boolean;
-=======
+      } | null;
       itemVariant?: {
         __typename: 'ItemVariantNode';
         id: string;
@@ -171,7 +168,6 @@
           packSize?: number | null;
           volumePerUnit?: number | null;
         }>;
->>>>>>> 5e27a005
       } | null;
       reasonOption?: {
         __typename: 'ReasonOptionNode';
@@ -292,15 +288,14 @@
                 defaultSellPricePerPack: number;
               } | null;
             };
-<<<<<<< HEAD
             vvmStatus?: {
               __typename: 'VvmstatusNode';
               description: string;
               id: string;
-              level: number;
+              priority: number;
               reasonId?: string | null;
               unusable: boolean;
-=======
+            } | null;
             itemVariant?: {
               __typename: 'ItemVariantNode';
               id: string;
@@ -310,7 +305,6 @@
                 packSize?: number | null;
                 volumePerUnit?: number | null;
               }>;
->>>>>>> 5e27a005
             } | null;
             reasonOption?: {
               __typename: 'ReasonOptionNode';
@@ -406,15 +400,14 @@
                 defaultSellPricePerPack: number;
               } | null;
             };
-<<<<<<< HEAD
             vvmStatus?: {
               __typename: 'VvmstatusNode';
               description: string;
               id: string;
-              level: number;
+              priority: number;
               reasonId?: string | null;
               unusable: boolean;
-=======
+            } | null;
             itemVariant?: {
               __typename: 'ItemVariantNode';
               id: string;
@@ -424,7 +417,6 @@
                 packSize?: number | null;
                 volumePerUnit?: number | null;
               }>;
->>>>>>> 5e27a005
             } | null;
             reasonOption?: {
               __typename: 'ReasonOptionNode';
@@ -504,15 +496,14 @@
           defaultSellPricePerPack: number;
         } | null;
       };
-<<<<<<< HEAD
       vvmStatus?: {
         __typename: 'VvmstatusNode';
         description: string;
         id: string;
-        level: number;
+        priority: number;
         reasonId?: string | null;
         unusable: boolean;
-=======
+      } | null;
       itemVariant?: {
         __typename: 'ItemVariantNode';
         id: string;
@@ -522,7 +513,6 @@
           packSize?: number | null;
           volumePerUnit?: number | null;
         }>;
->>>>>>> 5e27a005
       } | null;
       reasonOption?: {
         __typename: 'ReasonOptionNode';
@@ -813,10 +803,9 @@
       }
     }
     itemVariantId
-<<<<<<< HEAD
     vvmStatus {
       ...VVMStatus
-=======
+    }
     itemVariant {
       __typename
       id
@@ -826,7 +815,6 @@
         packSize
         volumePerUnit
       }
->>>>>>> 5e27a005
     }
     reasonOption {
       reason
