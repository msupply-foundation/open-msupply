import * as Types from '@openmsupply-client/common';

import { GraphQLClient, RequestOptions } from 'graphql-request';
import gql from 'graphql-tag';
type GraphQLClientRequestHeaders = RequestOptions['requestHeaders'];
export type StocktakeRowFragment = {
  __typename: 'StocktakeNode';
  id: string;
  comment?: string | null;
  description?: string | null;
  createdDatetime: string;
  finalisedDatetime?: string | null;
  stocktakeDate?: string | null;
  stocktakeNumber: number;
  status: Types.StocktakeNodeStatus;
  isLocked: boolean;
  isInitialStocktake: boolean;
};

export type StocktakeLineFragment = {
  __typename: 'StocktakeLineNode';
  stocktakeId: string;
  batch?: string | null;
  itemId: string;
  itemName: string;
  id: string;
  expiryDate?: string | null;
  packSize?: number | null;
  snapshotNumberOfPacks: number;
  countedNumberOfPacks?: number | null;
  sellPricePerPack?: number | null;
  costPricePerPack?: number | null;
  comment?: string | null;
  itemVariantId?: string | null;
  donorId?: string | null;
  donorName?: string | null;
  location?: {
    __typename: 'LocationNode';
    id: string;
    name: string;
    code: string;
    onHold: boolean;
  } | null;
  stockLine?: { __typename: 'StockLineNode'; id: string } | null;
  item: {
    __typename: 'ItemNode';
    id: string;
    code: string;
    name: string;
    unitName?: string | null;
    isVaccine: boolean;
    doses: number;
  };
<<<<<<< HEAD
=======
  itemVariant?: {
    __typename: 'ItemVariantNode';
    id: string;
    dosesPerUnit: number;
  } | null;
  inventoryAdjustmentReason?: {
    __typename: 'InventoryAdjustmentReasonNode';
    id: string;
    reason: string;
  } | null;
>>>>>>> 25d7c5ba
  reasonOption?: {
    __typename: 'ReasonOptionNode';
    reason: string;
    type: Types.ReasonOptionNodeType;
    isActive: boolean;
    id: string;
  } | null;
};

export type StocktakeFragment = {
  __typename: 'StocktakeNode';
  id: string;
  stocktakeNumber: number;
  comment?: string | null;
  createdDatetime: string;
  finalisedDatetime?: string | null;
  stocktakeDate?: string | null;
  status: Types.StocktakeNodeStatus;
  description?: string | null;
  isLocked: boolean;
  countedBy?: string | null;
  verifiedBy?: string | null;
  isInitialStocktake: boolean;
  user?: {
    __typename: 'UserNode';
    username: string;
    email?: string | null;
  } | null;
  lines: {
    __typename: 'StocktakeLineConnector';
    totalCount: number;
    nodes: Array<{
      __typename: 'StocktakeLineNode';
      stocktakeId: string;
      batch?: string | null;
      itemId: string;
      itemName: string;
      id: string;
      expiryDate?: string | null;
      packSize?: number | null;
      snapshotNumberOfPacks: number;
      countedNumberOfPacks?: number | null;
      sellPricePerPack?: number | null;
      costPricePerPack?: number | null;
      comment?: string | null;
      itemVariantId?: string | null;
      donorId?: string | null;
      donorName?: string | null;
      location?: {
        __typename: 'LocationNode';
        id: string;
        name: string;
        code: string;
        onHold: boolean;
      } | null;
      stockLine?: { __typename: 'StockLineNode'; id: string } | null;
      item: {
        __typename: 'ItemNode';
        id: string;
        code: string;
        name: string;
        unitName?: string | null;
        isVaccine: boolean;
        doses: number;
      };
<<<<<<< HEAD
=======
      itemVariant?: {
        __typename: 'ItemVariantNode';
        id: string;
        dosesPerUnit: number;
      } | null;
      inventoryAdjustmentReason?: {
        __typename: 'InventoryAdjustmentReasonNode';
        id: string;
        reason: string;
      } | null;
>>>>>>> 25d7c5ba
      reasonOption?: {
        __typename: 'ReasonOptionNode';
        reason: string;
        type: Types.ReasonOptionNodeType;
        isActive: boolean;
        id: string;
      } | null;
    }>;
  };
};

export type StocktakesQueryVariables = Types.Exact<{
  storeId: Types.Scalars['String']['input'];
  filter?: Types.InputMaybe<Types.StocktakeFilterInput>;
  page?: Types.InputMaybe<Types.PaginationInput>;
  sort?: Types.InputMaybe<
    Array<Types.StocktakeSortInput> | Types.StocktakeSortInput
  >;
}>;

export type StocktakesQuery = {
  __typename: 'Queries';
  stocktakes: {
    __typename: 'StocktakeConnector';
    totalCount: number;
    nodes: Array<{
      __typename: 'StocktakeNode';
      id: string;
      comment?: string | null;
      description?: string | null;
      createdDatetime: string;
      finalisedDatetime?: string | null;
      stocktakeDate?: string | null;
      stocktakeNumber: number;
      status: Types.StocktakeNodeStatus;
      isLocked: boolean;
      isInitialStocktake: boolean;
    }>;
  };
};

export type StocktakeQueryVariables = Types.Exact<{
  stocktakeId: Types.Scalars['String']['input'];
  storeId: Types.Scalars['String']['input'];
}>;

export type StocktakeQuery = {
  __typename: 'Queries';
  stocktake:
    | { __typename: 'NodeError' }
    | {
        __typename: 'StocktakeNode';
        id: string;
        stocktakeNumber: number;
        comment?: string | null;
        createdDatetime: string;
        finalisedDatetime?: string | null;
        stocktakeDate?: string | null;
        status: Types.StocktakeNodeStatus;
        description?: string | null;
        isLocked: boolean;
        countedBy?: string | null;
        verifiedBy?: string | null;
        isInitialStocktake: boolean;
        user?: {
          __typename: 'UserNode';
          username: string;
          email?: string | null;
        } | null;
        lines: {
          __typename: 'StocktakeLineConnector';
          totalCount: number;
          nodes: Array<{
            __typename: 'StocktakeLineNode';
            stocktakeId: string;
            batch?: string | null;
            itemId: string;
            itemName: string;
            id: string;
            expiryDate?: string | null;
            packSize?: number | null;
            snapshotNumberOfPacks: number;
            countedNumberOfPacks?: number | null;
            sellPricePerPack?: number | null;
            costPricePerPack?: number | null;
            comment?: string | null;
            itemVariantId?: string | null;
            donorId?: string | null;
            donorName?: string | null;
            location?: {
              __typename: 'LocationNode';
              id: string;
              name: string;
              code: string;
              onHold: boolean;
            } | null;
            stockLine?: { __typename: 'StockLineNode'; id: string } | null;
            item: {
              __typename: 'ItemNode';
              id: string;
              code: string;
              name: string;
              unitName?: string | null;
              isVaccine: boolean;
              doses: number;
            };
<<<<<<< HEAD
=======
            itemVariant?: {
              __typename: 'ItemVariantNode';
              id: string;
              dosesPerUnit: number;
            } | null;
            inventoryAdjustmentReason?: {
              __typename: 'InventoryAdjustmentReasonNode';
              id: string;
              reason: string;
            } | null;
>>>>>>> 25d7c5ba
            reasonOption?: {
              __typename: 'ReasonOptionNode';
              reason: string;
              type: Types.ReasonOptionNodeType;
              isActive: boolean;
              id: string;
            } | null;
          }>;
        };
      };
};

export type StocktakeByNumberQueryVariables = Types.Exact<{
  stocktakeNumber: Types.Scalars['Int']['input'];
  storeId: Types.Scalars['String']['input'];
}>;

export type StocktakeByNumberQuery = {
  __typename: 'Queries';
  stocktakeByNumber:
    | { __typename: 'NodeError' }
    | {
        __typename: 'StocktakeNode';
        id: string;
        stocktakeNumber: number;
        comment?: string | null;
        createdDatetime: string;
        finalisedDatetime?: string | null;
        stocktakeDate?: string | null;
        status: Types.StocktakeNodeStatus;
        description?: string | null;
        isLocked: boolean;
        countedBy?: string | null;
        verifiedBy?: string | null;
        isInitialStocktake: boolean;
        user?: {
          __typename: 'UserNode';
          username: string;
          email?: string | null;
        } | null;
        lines: {
          __typename: 'StocktakeLineConnector';
          totalCount: number;
          nodes: Array<{
            __typename: 'StocktakeLineNode';
            stocktakeId: string;
            batch?: string | null;
            itemId: string;
            itemName: string;
            id: string;
            expiryDate?: string | null;
            packSize?: number | null;
            snapshotNumberOfPacks: number;
            countedNumberOfPacks?: number | null;
            sellPricePerPack?: number | null;
            costPricePerPack?: number | null;
            comment?: string | null;
            itemVariantId?: string | null;
            donorId?: string | null;
            donorName?: string | null;
            location?: {
              __typename: 'LocationNode';
              id: string;
              name: string;
              code: string;
              onHold: boolean;
            } | null;
            stockLine?: { __typename: 'StockLineNode'; id: string } | null;
            item: {
              __typename: 'ItemNode';
              id: string;
              code: string;
              name: string;
              unitName?: string | null;
              isVaccine: boolean;
              doses: number;
            };
<<<<<<< HEAD
=======
            itemVariant?: {
              __typename: 'ItemVariantNode';
              id: string;
              dosesPerUnit: number;
            } | null;
            inventoryAdjustmentReason?: {
              __typename: 'InventoryAdjustmentReasonNode';
              id: string;
              reason: string;
            } | null;
>>>>>>> 25d7c5ba
            reasonOption?: {
              __typename: 'ReasonOptionNode';
              reason: string;
              type: Types.ReasonOptionNodeType;
              isActive: boolean;
              id: string;
            } | null;
          }>;
        };
      };
};

export type StocktakeLinesQueryVariables = Types.Exact<{
  stocktakeId: Types.Scalars['String']['input'];
  storeId: Types.Scalars['String']['input'];
  page?: Types.InputMaybe<Types.PaginationInput>;
  sort?: Types.InputMaybe<
    Array<Types.StocktakeLineSortInput> | Types.StocktakeLineSortInput
  >;
  filter?: Types.InputMaybe<Types.StocktakeLineFilterInput>;
}>;

export type StocktakeLinesQuery = {
  __typename: 'Queries';
  stocktakeLines: {
    __typename: 'StocktakeLineConnector';
    totalCount: number;
    nodes: Array<{
      __typename: 'StocktakeLineNode';
      stocktakeId: string;
      batch?: string | null;
      itemId: string;
      itemName: string;
      id: string;
      expiryDate?: string | null;
      packSize?: number | null;
      snapshotNumberOfPacks: number;
      countedNumberOfPacks?: number | null;
      sellPricePerPack?: number | null;
      costPricePerPack?: number | null;
      comment?: string | null;
      itemVariantId?: string | null;
      donorId?: string | null;
      donorName?: string | null;
      location?: {
        __typename: 'LocationNode';
        id: string;
        name: string;
        code: string;
        onHold: boolean;
      } | null;
      stockLine?: { __typename: 'StockLineNode'; id: string } | null;
      item: {
        __typename: 'ItemNode';
        id: string;
        code: string;
        name: string;
        unitName?: string | null;
        isVaccine: boolean;
        doses: number;
      };
<<<<<<< HEAD
=======
      itemVariant?: {
        __typename: 'ItemVariantNode';
        id: string;
        dosesPerUnit: number;
      } | null;
      inventoryAdjustmentReason?: {
        __typename: 'InventoryAdjustmentReasonNode';
        id: string;
        reason: string;
      } | null;
>>>>>>> 25d7c5ba
      reasonOption?: {
        __typename: 'ReasonOptionNode';
        reason: string;
        type: Types.ReasonOptionNodeType;
        isActive: boolean;
        id: string;
      } | null;
    }>;
  };
};

export type StockLineReducedBelowZeroErrorFragment = {
  __typename: 'StockLineReducedBelowZero';
  description: string;
  stockLine: {
    __typename: 'StockLineNode';
    id: string;
    totalNumberOfPacks: number;
    availableNumberOfPacks: number;
  };
};

export type AdjustmentReasonNotProvidedErrorFragment = {
  __typename: 'AdjustmentReasonNotProvided';
  description: string;
};

export type AdjustmentReasonNotValidErrorFragment = {
  __typename: 'AdjustmentReasonNotValid';
  description: string;
};

export type SnapshotCountCurrentCountMismatchLineErrorFragment = {
  __typename: 'SnapshotCountCurrentCountMismatchLine';
  description: string;
  stocktakeLine: { __typename: 'StocktakeLineNode'; id: string };
};

export type UpsertStocktakeLinesMutationVariables = Types.Exact<{
  storeId: Types.Scalars['String']['input'];
  deleteStocktakeLines?: Types.InputMaybe<
    Array<Types.DeleteStocktakeLineInput> | Types.DeleteStocktakeLineInput
  >;
  updateStocktakeLines?: Types.InputMaybe<
    Array<Types.UpdateStocktakeLineInput> | Types.UpdateStocktakeLineInput
  >;
  insertStocktakeLines?: Types.InputMaybe<
    Array<Types.InsertStocktakeLineInput> | Types.InsertStocktakeLineInput
  >;
}>;

export type UpsertStocktakeLinesMutation = {
  __typename: 'Mutations';
  batchStocktake: {
    __typename: 'BatchStocktakeResponse';
    deleteStocktakeLines?: Array<{
      __typename: 'DeleteStocktakeLineResponseWithId';
      id: string;
      response:
        | { __typename: 'DeleteResponse'; id: string }
        | {
            __typename: 'DeleteStocktakeLineError';
            error: { __typename: 'CannotEditStocktake'; description: string };
          };
    }> | null;
    insertStocktakeLines?: Array<{
      __typename: 'InsertStocktakeLineResponseWithId';
      id: string;
      response:
        | {
            __typename: 'InsertStocktakeLineError';
            error:
              | {
                  __typename: 'AdjustmentReasonNotProvided';
                  description: string;
                }
              | { __typename: 'AdjustmentReasonNotValid'; description: string }
              | { __typename: 'CannotEditStocktake'; description: string }
              | {
                  __typename: 'StockLineReducedBelowZero';
                  description: string;
                  stockLine: {
                    __typename: 'StockLineNode';
                    id: string;
                    totalNumberOfPacks: number;
                    availableNumberOfPacks: number;
                  };
                };
          }
        | { __typename: 'StocktakeLineNode' };
    }> | null;
    updateStocktakeLines?: Array<{
      __typename: 'UpdateStocktakeLineResponseWithId';
      id: string;
      response:
        | { __typename: 'StocktakeLineNode' }
        | {
            __typename: 'UpdateStocktakeLineError';
            error:
              | {
                  __typename: 'AdjustmentReasonNotProvided';
                  description: string;
                }
              | { __typename: 'AdjustmentReasonNotValid'; description: string }
              | { __typename: 'CannotEditStocktake'; description: string }
              | {
                  __typename: 'SnapshotCountCurrentCountMismatchLine';
                  description: string;
                  stocktakeLine: {
                    __typename: 'StocktakeLineNode';
                    id: string;
                  };
                }
              | {
                  __typename: 'StockLineReducedBelowZero';
                  description: string;
                  stockLine: {
                    __typename: 'StockLineNode';
                    id: string;
                    totalNumberOfPacks: number;
                    availableNumberOfPacks: number;
                  };
                };
          };
    }> | null;
  };
};

export type DeleteStocktakesMutationVariables = Types.Exact<{
  storeId: Types.Scalars['String']['input'];
  ids?: Types.InputMaybe<
    Array<Types.DeleteStocktakeInput> | Types.DeleteStocktakeInput
  >;
}>;

export type DeleteStocktakesMutation = {
  __typename: 'Mutations';
  batchStocktake: {
    __typename: 'BatchStocktakeResponse';
    deleteStocktakes?: Array<{
      __typename: 'DeleteStocktakeResponseWithId';
      id: string;
    }> | null;
  };
};

export type StockLinesReducedBelowZeroErrorFragment = {
  __typename: 'StockLinesReducedBelowZero';
  description: string;
  errors: Array<{
    __typename: 'StockLineReducedBelowZero';
    description: string;
    stockLine: {
      __typename: 'StockLineNode';
      id: string;
      totalNumberOfPacks: number;
      availableNumberOfPacks: number;
    };
  }>;
};

export type SnapshotCountCurrentCountMismatchErrorFragment = {
  __typename: 'SnapshotCountCurrentCountMismatch';
  lines: Array<{
    __typename: 'SnapshotCountCurrentCountMismatchLine';
    description: string;
    stocktakeLine: { __typename: 'StocktakeLineNode'; id: string };
  }>;
};

export type UpdateStocktakeMutationVariables = Types.Exact<{
  input: Types.UpdateStocktakeInput;
  storeId: Types.Scalars['String']['input'];
}>;

export type UpdateStocktakeMutation = {
  __typename: 'Mutations';
  updateStocktake:
    | { __typename: 'StocktakeNode'; id: string }
    | {
        __typename: 'UpdateStocktakeError';
        error:
          | { __typename: 'CannotEditStocktake'; description: string }
          | {
              __typename: 'SnapshotCountCurrentCountMismatch';
              description: string;
              lines: Array<{
                __typename: 'SnapshotCountCurrentCountMismatchLine';
                description: string;
                stocktakeLine: { __typename: 'StocktakeLineNode'; id: string };
              }>;
            }
          | {
              __typename: 'StockLinesReducedBelowZero';
              description: string;
              errors: Array<{
                __typename: 'StockLineReducedBelowZero';
                description: string;
                stockLine: {
                  __typename: 'StockLineNode';
                  id: string;
                  totalNumberOfPacks: number;
                  availableNumberOfPacks: number;
                };
              }>;
            }
          | { __typename: 'StocktakeIsLocked'; description: string };
      };
};

export type InsertStocktakeMutationVariables = Types.Exact<{
  input: Types.InsertStocktakeInput;
  storeId: Types.Scalars['String']['input'];
}>;

export type InsertStocktakeMutation = {
  __typename: 'Mutations';
  insertStocktake: {
    __typename: 'StocktakeNode';
    id: string;
    stocktakeNumber: number;
  };
};

export const StocktakeRowFragmentDoc = gql`
  fragment StocktakeRow on StocktakeNode {
    __typename
    id
    comment
    description
    createdDatetime
    finalisedDatetime
    stocktakeDate
    stocktakeNumber
    status
    isLocked
    isInitialStocktake
  }
`;
export const StocktakeLineFragmentDoc = gql`
  fragment StocktakeLine on StocktakeLineNode {
    __typename
    stocktakeId
    batch
    itemId
    itemName
    id
    expiryDate
    packSize
    snapshotNumberOfPacks
    countedNumberOfPacks
    sellPricePerPack
    costPricePerPack
    comment
    itemVariantId
    donorId
    donorName
    donorId
    donorName
    location {
      __typename
      id
      name
      code
      onHold
    }
    stockLine {
      __typename
      id
    }
    item {
      __typename
      id
      code
      name
      unitName
      isVaccine
      doses
    }
<<<<<<< HEAD
    itemVariantId
=======
    itemVariant {
      id
      dosesPerUnit
    }
    inventoryAdjustmentReason {
      __typename
      id
      reason
    }
>>>>>>> 25d7c5ba
    reasonOption {
      reason
      type
      isActive
      id
    }
  }
`;
export const StocktakeFragmentDoc = gql`
  fragment Stocktake on StocktakeNode {
    __typename
    id
    stocktakeNumber
    comment
    createdDatetime
    finalisedDatetime
    stocktakeDate
    status
    description
    isLocked
    countedBy
    verifiedBy
    isInitialStocktake
    user {
      __typename
      username
      email
    }
    lines {
      __typename
      totalCount
      nodes {
        ...StocktakeLine
      }
    }
  }
  ${StocktakeLineFragmentDoc}
`;
export const AdjustmentReasonNotProvidedErrorFragmentDoc = gql`
  fragment AdjustmentReasonNotProvidedError on AdjustmentReasonNotProvided {
    __typename
    description
  }
`;
export const AdjustmentReasonNotValidErrorFragmentDoc = gql`
  fragment AdjustmentReasonNotValidError on AdjustmentReasonNotValid {
    __typename
    description
  }
`;
export const StockLineReducedBelowZeroErrorFragmentDoc = gql`
  fragment StockLineReducedBelowZeroError on StockLineReducedBelowZero {
    __typename
    stockLine {
      id
      totalNumberOfPacks
      availableNumberOfPacks
    }
    description
  }
`;
export const StockLinesReducedBelowZeroErrorFragmentDoc = gql`
  fragment StockLinesReducedBelowZeroError on StockLinesReducedBelowZero {
    __typename
    errors {
      ...StockLineReducedBelowZeroError
    }
    description
  }
  ${StockLineReducedBelowZeroErrorFragmentDoc}
`;
export const SnapshotCountCurrentCountMismatchLineErrorFragmentDoc = gql`
  fragment SnapshotCountCurrentCountMismatchLineError on SnapshotCountCurrentCountMismatchLine {
    __typename
    stocktakeLine {
      id
    }
    description
  }
`;
export const SnapshotCountCurrentCountMismatchErrorFragmentDoc = gql`
  fragment SnapshotCountCurrentCountMismatchError on SnapshotCountCurrentCountMismatch {
    __typename
    lines {
      ...SnapshotCountCurrentCountMismatchLineError
    }
  }
  ${SnapshotCountCurrentCountMismatchLineErrorFragmentDoc}
`;
export const StocktakesDocument = gql`
  query stocktakes(
    $storeId: String!
    $filter: StocktakeFilterInput
    $page: PaginationInput
    $sort: [StocktakeSortInput!]
  ) {
    stocktakes(storeId: $storeId, filter: $filter, page: $page, sort: $sort) {
      __typename
      ... on StocktakeConnector {
        __typename
        totalCount
        nodes {
          ...StocktakeRow
        }
      }
    }
  }
  ${StocktakeRowFragmentDoc}
`;
export const StocktakeDocument = gql`
  query stocktake($stocktakeId: String!, $storeId: String!) {
    stocktake(id: $stocktakeId, storeId: $storeId) {
      __typename
      ... on StocktakeNode {
        ...Stocktake
      }
    }
  }
  ${StocktakeFragmentDoc}
`;
export const StocktakeByNumberDocument = gql`
  query stocktakeByNumber($stocktakeNumber: Int!, $storeId: String!) {
    stocktakeByNumber(stocktakeNumber: $stocktakeNumber, storeId: $storeId) {
      __typename
      ... on StocktakeNode {
        ...Stocktake
      }
    }
  }
  ${StocktakeFragmentDoc}
`;
export const StocktakeLinesDocument = gql`
  query stocktakeLines(
    $stocktakeId: String!
    $storeId: String!
    $page: PaginationInput
    $sort: [StocktakeLineSortInput!]
    $filter: StocktakeLineFilterInput
  ) {
    stocktakeLines(
      stocktakeId: $stocktakeId
      storeId: $storeId
      page: $page
      sort: $sort
      filter: $filter
    ) {
      ... on StocktakeLineConnector {
        __typename
        totalCount
        nodes {
          ...StocktakeLine
        }
      }
    }
  }
  ${StocktakeLineFragmentDoc}
`;
export const UpsertStocktakeLinesDocument = gql`
  mutation upsertStocktakeLines(
    $storeId: String!
    $deleteStocktakeLines: [DeleteStocktakeLineInput!]
    $updateStocktakeLines: [UpdateStocktakeLineInput!]
    $insertStocktakeLines: [InsertStocktakeLineInput!]
  ) {
    batchStocktake(
      storeId: $storeId
      input: {
        deleteStocktakeLines: $deleteStocktakeLines
        updateStocktakeLines: $updateStocktakeLines
        insertStocktakeLines: $insertStocktakeLines
      }
    ) {
      __typename
      ... on BatchStocktakeResponse {
        __typename
        deleteStocktakeLines {
          __typename
          id
          response {
            ... on DeleteStocktakeLineError {
              __typename
              error {
                description
                ... on CannotEditStocktake {
                  __typename
                  description
                }
              }
            }
            ... on DeleteResponse {
              __typename
              id
            }
          }
        }
        insertStocktakeLines {
          __typename
          id
          response {
            __typename
            ... on InsertStocktakeLineError {
              error {
                __typename
                description
                ...StockLineReducedBelowZeroError
                ...AdjustmentReasonNotProvidedError
                ...AdjustmentReasonNotValidError
              }
            }
          }
        }
        updateStocktakeLines {
          __typename
          id
          response {
            __typename
            ... on UpdateStocktakeLineError {
              error {
                __typename
                description
                ...StockLineReducedBelowZeroError
                ...AdjustmentReasonNotProvidedError
                ...AdjustmentReasonNotValidError
                ...SnapshotCountCurrentCountMismatchLineError
              }
            }
          }
        }
      }
    }
  }
  ${StockLineReducedBelowZeroErrorFragmentDoc}
  ${AdjustmentReasonNotProvidedErrorFragmentDoc}
  ${AdjustmentReasonNotValidErrorFragmentDoc}
  ${SnapshotCountCurrentCountMismatchLineErrorFragmentDoc}
`;
export const DeleteStocktakesDocument = gql`
  mutation deleteStocktakes($storeId: String!, $ids: [DeleteStocktakeInput!]) {
    batchStocktake(storeId: $storeId, input: { deleteStocktakes: $ids }) {
      __typename
      ... on BatchStocktakeResponse {
        deleteStocktakes {
          __typename
          id
        }
      }
    }
  }
`;
export const UpdateStocktakeDocument = gql`
  mutation updateStocktake($input: UpdateStocktakeInput!, $storeId: String!) {
    updateStocktake(input: $input, storeId: $storeId) {
      __typename
      ... on UpdateStocktakeError {
        error {
          __typename
          description
          ... on StockLinesReducedBelowZero {
            ...StockLinesReducedBelowZeroError
          }
          ... on SnapshotCountCurrentCountMismatch {
            ...SnapshotCountCurrentCountMismatchError
          }
        }
      }
      ... on StocktakeNode {
        id
      }
    }
  }
  ${StockLinesReducedBelowZeroErrorFragmentDoc}
  ${SnapshotCountCurrentCountMismatchErrorFragmentDoc}
`;
export const InsertStocktakeDocument = gql`
  mutation insertStocktake($input: InsertStocktakeInput!, $storeId: String!) {
    insertStocktake(input: $input, storeId: $storeId) {
      ... on StocktakeNode {
        __typename
        id
        stocktakeNumber
      }
    }
  }
`;

export type SdkFunctionWrapper = <T>(
  action: (requestHeaders?: Record<string, string>) => Promise<T>,
  operationName: string,
  operationType?: string,
  variables?: any
) => Promise<T>;

const defaultWrapper: SdkFunctionWrapper = (
  action,
  _operationName,
  _operationType,
  _variables
) => action();

export function getSdk(
  client: GraphQLClient,
  withWrapper: SdkFunctionWrapper = defaultWrapper
) {
  return {
    stocktakes(
      variables: StocktakesQueryVariables,
      requestHeaders?: GraphQLClientRequestHeaders
    ): Promise<StocktakesQuery> {
      return withWrapper(
        wrappedRequestHeaders =>
          client.request<StocktakesQuery>(StocktakesDocument, variables, {
            ...requestHeaders,
            ...wrappedRequestHeaders,
          }),
        'stocktakes',
        'query',
        variables
      );
    },
    stocktake(
      variables: StocktakeQueryVariables,
      requestHeaders?: GraphQLClientRequestHeaders
    ): Promise<StocktakeQuery> {
      return withWrapper(
        wrappedRequestHeaders =>
          client.request<StocktakeQuery>(StocktakeDocument, variables, {
            ...requestHeaders,
            ...wrappedRequestHeaders,
          }),
        'stocktake',
        'query',
        variables
      );
    },
    stocktakeByNumber(
      variables: StocktakeByNumberQueryVariables,
      requestHeaders?: GraphQLClientRequestHeaders
    ): Promise<StocktakeByNumberQuery> {
      return withWrapper(
        wrappedRequestHeaders =>
          client.request<StocktakeByNumberQuery>(
            StocktakeByNumberDocument,
            variables,
            { ...requestHeaders, ...wrappedRequestHeaders }
          ),
        'stocktakeByNumber',
        'query',
        variables
      );
    },
    stocktakeLines(
      variables: StocktakeLinesQueryVariables,
      requestHeaders?: GraphQLClientRequestHeaders
    ): Promise<StocktakeLinesQuery> {
      return withWrapper(
        wrappedRequestHeaders =>
          client.request<StocktakeLinesQuery>(
            StocktakeLinesDocument,
            variables,
            { ...requestHeaders, ...wrappedRequestHeaders }
          ),
        'stocktakeLines',
        'query',
        variables
      );
    },
    upsertStocktakeLines(
      variables: UpsertStocktakeLinesMutationVariables,
      requestHeaders?: GraphQLClientRequestHeaders
    ): Promise<UpsertStocktakeLinesMutation> {
      return withWrapper(
        wrappedRequestHeaders =>
          client.request<UpsertStocktakeLinesMutation>(
            UpsertStocktakeLinesDocument,
            variables,
            { ...requestHeaders, ...wrappedRequestHeaders }
          ),
        'upsertStocktakeLines',
        'mutation',
        variables
      );
    },
    deleteStocktakes(
      variables: DeleteStocktakesMutationVariables,
      requestHeaders?: GraphQLClientRequestHeaders
    ): Promise<DeleteStocktakesMutation> {
      return withWrapper(
        wrappedRequestHeaders =>
          client.request<DeleteStocktakesMutation>(
            DeleteStocktakesDocument,
            variables,
            { ...requestHeaders, ...wrappedRequestHeaders }
          ),
        'deleteStocktakes',
        'mutation',
        variables
      );
    },
    updateStocktake(
      variables: UpdateStocktakeMutationVariables,
      requestHeaders?: GraphQLClientRequestHeaders
    ): Promise<UpdateStocktakeMutation> {
      return withWrapper(
        wrappedRequestHeaders =>
          client.request<UpdateStocktakeMutation>(
            UpdateStocktakeDocument,
            variables,
            { ...requestHeaders, ...wrappedRequestHeaders }
          ),
        'updateStocktake',
        'mutation',
        variables
      );
    },
    insertStocktake(
      variables: InsertStocktakeMutationVariables,
      requestHeaders?: GraphQLClientRequestHeaders
    ): Promise<InsertStocktakeMutation> {
      return withWrapper(
        wrappedRequestHeaders =>
          client.request<InsertStocktakeMutation>(
            InsertStocktakeDocument,
            variables,
            { ...requestHeaders, ...wrappedRequestHeaders }
          ),
        'insertStocktake',
        'mutation',
        variables
      );
    },
  };
}
export type Sdk = ReturnType<typeof getSdk>;<|MERGE_RESOLUTION|>--- conflicted
+++ resolved
@@ -51,19 +51,11 @@
     isVaccine: boolean;
     doses: number;
   };
-<<<<<<< HEAD
-=======
   itemVariant?: {
     __typename: 'ItemVariantNode';
     id: string;
     dosesPerUnit: number;
   } | null;
-  inventoryAdjustmentReason?: {
-    __typename: 'InventoryAdjustmentReasonNode';
-    id: string;
-    reason: string;
-  } | null;
->>>>>>> 25d7c5ba
   reasonOption?: {
     __typename: 'ReasonOptionNode';
     reason: string;
@@ -129,19 +121,11 @@
         isVaccine: boolean;
         doses: number;
       };
-<<<<<<< HEAD
-=======
       itemVariant?: {
         __typename: 'ItemVariantNode';
         id: string;
         dosesPerUnit: number;
       } | null;
-      inventoryAdjustmentReason?: {
-        __typename: 'InventoryAdjustmentReasonNode';
-        id: string;
-        reason: string;
-      } | null;
->>>>>>> 25d7c5ba
       reasonOption?: {
         __typename: 'ReasonOptionNode';
         reason: string;
@@ -248,19 +232,11 @@
               isVaccine: boolean;
               doses: number;
             };
-<<<<<<< HEAD
-=======
             itemVariant?: {
               __typename: 'ItemVariantNode';
               id: string;
               dosesPerUnit: number;
             } | null;
-            inventoryAdjustmentReason?: {
-              __typename: 'InventoryAdjustmentReasonNode';
-              id: string;
-              reason: string;
-            } | null;
->>>>>>> 25d7c5ba
             reasonOption?: {
               __typename: 'ReasonOptionNode';
               reason: string;
@@ -338,19 +314,11 @@
               isVaccine: boolean;
               doses: number;
             };
-<<<<<<< HEAD
-=======
             itemVariant?: {
               __typename: 'ItemVariantNode';
               id: string;
               dosesPerUnit: number;
             } | null;
-            inventoryAdjustmentReason?: {
-              __typename: 'InventoryAdjustmentReasonNode';
-              id: string;
-              reason: string;
-            } | null;
->>>>>>> 25d7c5ba
             reasonOption?: {
               __typename: 'ReasonOptionNode';
               reason: string;
@@ -412,19 +380,11 @@
         isVaccine: boolean;
         doses: number;
       };
-<<<<<<< HEAD
-=======
       itemVariant?: {
         __typename: 'ItemVariantNode';
         id: string;
         dosesPerUnit: number;
       } | null;
-      inventoryAdjustmentReason?: {
-        __typename: 'InventoryAdjustmentReasonNode';
-        id: string;
-        reason: string;
-      } | null;
->>>>>>> 25d7c5ba
       reasonOption?: {
         __typename: 'ReasonOptionNode';
         reason: string;
@@ -704,19 +664,10 @@
       isVaccine
       doses
     }
-<<<<<<< HEAD
-    itemVariantId
-=======
     itemVariant {
       id
       dosesPerUnit
     }
-    inventoryAdjustmentReason {
-      __typename
-      id
-      reason
-    }
->>>>>>> 25d7c5ba
     reasonOption {
       reason
       type
