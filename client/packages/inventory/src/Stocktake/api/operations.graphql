--- conflicted
+++ resolved
@@ -52,13 +52,10 @@
     isVaccine
     doses
     defaultPackSize
-<<<<<<< HEAD
     restrictedLocationTypeId
-=======
     itemStoreProperties(storeId: $storeId) {
       defaultSellPricePerPack
     }
->>>>>>> d5ef9134
   }
 
   itemVariantId
