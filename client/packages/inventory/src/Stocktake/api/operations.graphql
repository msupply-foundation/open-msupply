fragment StocktakeRow on StocktakeNode {
  __typename
  id
  comment
  description
  createdDatetime
  finalisedDatetime
  stocktakeDate
  stocktakeNumber
  status
  isLocked
  isInitialStocktake
}

fragment StocktakeLine on StocktakeLineNode {
  __typename
  stocktakeId
  batch
  itemId
  itemName
  id
  expiryDate
  packSize
  snapshotNumberOfPacks
  countedNumberOfPacks
  sellPricePerPack
  costPricePerPack
  comment
  itemVariantId

  donorId
  donorName

  donorId
  donorName

  location {
    __typename
    id
    name
    code
    onHold
  }

  stockLine {
    __typename
    id
  }

  item {
    __typename
    id
    code
    name
    unitName
    isVaccine
    doses
  }

<<<<<<< HEAD
  itemVariantId
=======
  itemVariant {
    id
    dosesPerUnit
  }
>>>>>>> d1370a4f

  reasonOption {
    reason
    type
    isActive
    id
  }
}

fragment Stocktake on StocktakeNode {
  __typename
  id
  stocktakeNumber
  comment
  createdDatetime
  finalisedDatetime
  stocktakeDate
  status
  description
  isLocked
  countedBy
  verifiedBy
  isInitialStocktake

  user {
    __typename
    username
    email
  }

  lines {
    __typename
    totalCount
    nodes {
      ...StocktakeLine
    }
  }
}

query stocktakes(
  $storeId: String!
  $filter: StocktakeFilterInput
  $page: PaginationInput
  $sort: [StocktakeSortInput!]
) {
  stocktakes(storeId: $storeId, filter: $filter, page: $page, sort: $sort) {
    __typename
    ... on StocktakeConnector {
      __typename
      totalCount
      nodes {
        ...StocktakeRow
      }
    }
  }
}

query stocktake($stocktakeId: String!, $storeId: String!) {
  stocktake(id: $stocktakeId, storeId: $storeId) {
    __typename
    ... on StocktakeNode {
      ...Stocktake
    }
  }
}

query stocktakeByNumber($stocktakeNumber: Int!, $storeId: String!) {
  stocktakeByNumber(stocktakeNumber: $stocktakeNumber, storeId: $storeId) {
    __typename
    ... on StocktakeNode {
      ...Stocktake
    }
  }
}

query stocktakeLines(
  $stocktakeId: String!
  $storeId: String!
  $page: PaginationInput
  $sort: [StocktakeLineSortInput!]
  $filter: StocktakeLineFilterInput
) {
  stocktakeLines(
    stocktakeId: $stocktakeId
    storeId: $storeId
    page: $page
    sort: $sort
    filter: $filter
  ) {
    ... on StocktakeLineConnector {
      __typename
      totalCount
      nodes {
        ...StocktakeLine
      }
    }
  }
}

fragment StockLineReducedBelowZeroError on StockLineReducedBelowZero {
  __typename
  stockLine {
    id
    totalNumberOfPacks
    availableNumberOfPacks
  }
  description
}

fragment AdjustmentReasonNotProvidedError on AdjustmentReasonNotProvided {
  __typename
  description
}

fragment AdjustmentReasonNotValidError on AdjustmentReasonNotValid {
  __typename
  description
}

fragment SnapshotCountCurrentCountMismatchLineError on SnapshotCountCurrentCountMismatchLine {
  __typename
  stocktakeLine {
    id
  }
  description
}

mutation upsertStocktakeLines(
  $storeId: String!
  $deleteStocktakeLines: [DeleteStocktakeLineInput!]
  $updateStocktakeLines: [UpdateStocktakeLineInput!]
  $insertStocktakeLines: [InsertStocktakeLineInput!]
) {
  batchStocktake(
    storeId: $storeId
    input: {
      deleteStocktakeLines: $deleteStocktakeLines
      updateStocktakeLines: $updateStocktakeLines
      insertStocktakeLines: $insertStocktakeLines
    }
  ) {
    __typename
    ... on BatchStocktakeResponse {
      __typename
      deleteStocktakeLines {
        __typename
        id
        response {
          ... on DeleteStocktakeLineError {
            __typename
            error {
              description
              ... on CannotEditStocktake {
                __typename
                description
              }
            }
          }
          ... on DeleteResponse {
            __typename
            id
          }
        }
      }
      insertStocktakeLines {
        __typename
        id
        response {
          __typename
          ... on InsertStocktakeLineError {
            error {
              __typename
              description
              ...StockLineReducedBelowZeroError
              ...AdjustmentReasonNotProvidedError
              ...AdjustmentReasonNotValidError
            }
          }
        }
      }
      updateStocktakeLines {
        __typename
        id
        response {
          __typename
          ... on UpdateStocktakeLineError {
            error {
              __typename
              description
              ...StockLineReducedBelowZeroError
              ...AdjustmentReasonNotProvidedError
              ...AdjustmentReasonNotValidError
              ...SnapshotCountCurrentCountMismatchLineError
            }
          }
        }
      }
    }
  }
}

mutation deleteStocktakes($storeId: String!, $ids: [DeleteStocktakeInput!]) {
  batchStocktake(storeId: $storeId, input: { deleteStocktakes: $ids }) {
    __typename
    ... on BatchStocktakeResponse {
      deleteStocktakes {
        __typename
        id
      }
    }
  }
}

fragment StockLinesReducedBelowZeroError on StockLinesReducedBelowZero {
  __typename
  errors {
    ...StockLineReducedBelowZeroError
  }
  description
}

fragment SnapshotCountCurrentCountMismatchError on SnapshotCountCurrentCountMismatch {
  __typename
  lines {
    ...SnapshotCountCurrentCountMismatchLineError
  }
}

mutation updateStocktake($input: UpdateStocktakeInput!, $storeId: String!) {
  updateStocktake(input: $input, storeId: $storeId) {
    __typename
    ... on UpdateStocktakeError {
      error {
        __typename
        description
        ... on StockLinesReducedBelowZero {
          ...StockLinesReducedBelowZeroError
        }
        ... on SnapshotCountCurrentCountMismatch {
          ...SnapshotCountCurrentCountMismatchError
        }
      }
    }
    ... on StocktakeNode {
      id
    }
  }
}

mutation insertStocktake($input: InsertStocktakeInput!, $storeId: String!) {
  insertStocktake(input: $input, storeId: $storeId) {
    ... on StocktakeNode {
      __typename
      id
      stocktakeNumber
    }
  }
}<|MERGE_RESOLUTION|>--- conflicted
+++ resolved
@@ -57,14 +57,10 @@
     doses
   }
 
-<<<<<<< HEAD
-  itemVariantId
-=======
   itemVariant {
     id
     dosesPerUnit
   }
->>>>>>> d1370a4f
 
   reasonOption {
     reason
