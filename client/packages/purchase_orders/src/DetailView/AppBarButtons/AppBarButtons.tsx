import React, { FC } from 'react';
import {
  AppBarButtonsPortal,
  Grid,
  useDetailPanel,
  ReportContext,
  useUrlQueryParams,
  ToggleState,
  UploadIcon,
  useCallbackWithPermission,
  UserPermission,
} from '@openmsupply-client/common';
import { usePurchaseOrder } from '../../api/hooks/usePurchaseOrder';
import { AddButton } from './AddButton';
import { ReportSelector } from '@openmsupply-client/system';

interface AppBarButtonProps {
  importModalController: ToggleState;
  isDisabled: boolean;
  onAddItem: () => void;
}

export const AppBarButtonsComponent: FC<AppBarButtonProps> = ({
  importModalController,
  onAddItem,
  isDisabled,
}) => {
  const { OpenButton } = useDetailPanel();

  const {
    queryParams: { sortBy },
  } = useUrlQueryParams();

  const {
    query: { data, isLoading },
  } = usePurchaseOrder();

  const handleUploadPurchaseOrderLines = useCallbackWithPermission(
    UserPermission.PurchaseOrderMutate,
    importModalController.toggleOn,
    t('error.no-purchase-order-import-permission')
  );

  return (
    <AppBarButtonsPortal>
      <Grid container gap={1}>
<<<<<<< HEAD
        <ButtonWithIcon
          Icon={<UploadIcon />}
          label={t('button.upload-purchase-order-lines')}
          onClick={handleUploadPurchaseOrderLines}
        />
        <ButtonWithIcon
          disabled={isDisabled}
          label={t('button.add-item')}
          Icon={<PlusCircleIcon />}
          onClick={onAddItem}
        />
=======
>>>>>>> f51c170c
        <ReportSelector
          context={ReportContext.PurchaseOrder}
          dataId={data?.id ?? ''}
          sort={{ key: sortBy.key, desc: sortBy.isDesc }}
        />
        <AddButton
          purchaseOrder={data ?? undefined}
          onAddItem={onAddItem}
          disable={isDisabled}
          disableAddFromMasterListButton={isLoading}
          disableAddFromInternalOrderButton={isLoading}
        />
        {/* <AddFromMasterListButton /> */}
        {/* <UseSuggestedQuantityButton /> */}
        {OpenButton}
      </Grid>
    </AppBarButtonsPortal>
  );
};

export const AppBarButtons = React.memo(AppBarButtonsComponent);<|MERGE_RESOLUTION|>--- conflicted
+++ resolved
@@ -44,20 +44,11 @@
   return (
     <AppBarButtonsPortal>
       <Grid container gap={1}>
-<<<<<<< HEAD
         <ButtonWithIcon
           Icon={<UploadIcon />}
           label={t('button.upload-purchase-order-lines')}
           onClick={handleUploadPurchaseOrderLines}
         />
-        <ButtonWithIcon
-          disabled={isDisabled}
-          label={t('button.add-item')}
-          Icon={<PlusCircleIcon />}
-          onClick={onAddItem}
-        />
-=======
->>>>>>> f51c170c
         <ReportSelector
           context={ReportContext.PurchaseOrder}
           dataId={data?.id ?? ''}
