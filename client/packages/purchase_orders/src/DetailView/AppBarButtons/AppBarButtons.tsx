--- conflicted
+++ resolved
@@ -39,17 +39,12 @@
     query: { data },
   } = usePurchaseOrder();
 
-<<<<<<< HEAD
   const handleUploadPurchaseOrderLines = useCallbackWithPermission(
     UserPermission.PurchaseOrderMutate,
     importModalController.toggleOn,
     t('error.no-purchase-order-import-permission')
   );
 
-  // const { OpenButton } = useDetailPanel();
-
-=======
->>>>>>> f4119d99
   return (
     <AppBarButtonsPortal>
       <Grid container gap={1}>
