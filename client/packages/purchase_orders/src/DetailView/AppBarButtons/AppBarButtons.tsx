import React, { FC } from 'react';
import {
  AppBarButtonsPortal,
  ButtonWithIcon,
  PlusCircleIcon,
  Grid,
  // useDetailPanel,
  useTranslation,
<<<<<<< HEAD
  useDetailPanel,
=======
  ReportContext,
  useUrlQueryParams,
>>>>>>> 33cd2cac
} from '@openmsupply-client/common';
import { usePurchaseOrder } from '../../api/hooks/usePurchaseOrder';
import { ReportSelector } from '@openmsupply-client/system';
// import { AddFromMasterListButton } from './AddFromMasterListButton';

interface AppBarButtonProps {
  isDisabled: boolean;
  onAddItem: () => void;
}

export const AppBarButtonsComponent: FC<AppBarButtonProps> = ({
  onAddItem,
  isDisabled,
}) => {
  const t = useTranslation();
<<<<<<< HEAD
  const { OpenButton } = useDetailPanel();
=======

  const {
    queryParams: { sortBy },
  } = useUrlQueryParams();

  const {
    query: { data },
  } = usePurchaseOrder();

  // const { OpenButton } = useDetailPanel();
>>>>>>> 33cd2cac

  return (
    <AppBarButtonsPortal>
      <Grid container gap={1}>
        <ButtonWithIcon
          disabled={isDisabled}
          label={t('button.add-item')}
          Icon={<PlusCircleIcon />}
          onClick={onAddItem}
        />
        <ReportSelector
          context={ReportContext.PurchaseOrder}
          dataId={data?.id ?? ''}
          sort={{ key: sortBy.key, desc: sortBy.isDesc }}
        />
        {/* <AddFromMasterListButton /> */}
        {/* <UseSuggestedQuantityButton /> */}
        {OpenButton}
      </Grid>
    </AppBarButtonsPortal>
  );
};

export const AppBarButtons = React.memo(AppBarButtonsComponent);<|MERGE_RESOLUTION|>--- conflicted
+++ resolved
@@ -4,14 +4,10 @@
   ButtonWithIcon,
   PlusCircleIcon,
   Grid,
-  // useDetailPanel,
   useTranslation,
-<<<<<<< HEAD
   useDetailPanel,
-=======
   ReportContext,
   useUrlQueryParams,
->>>>>>> 33cd2cac
 } from '@openmsupply-client/common';
 import { usePurchaseOrder } from '../../api/hooks/usePurchaseOrder';
 import { ReportSelector } from '@openmsupply-client/system';
@@ -27,9 +23,7 @@
   isDisabled,
 }) => {
   const t = useTranslation();
-<<<<<<< HEAD
   const { OpenButton } = useDetailPanel();
-=======
 
   const {
     queryParams: { sortBy },
@@ -38,9 +32,6 @@
   const {
     query: { data },
   } = usePurchaseOrder();
-
-  // const { OpenButton } = useDetailPanel();
->>>>>>> 33cd2cac
 
   return (
     <AppBarButtonsPortal>
