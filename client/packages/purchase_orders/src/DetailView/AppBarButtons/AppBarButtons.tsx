--- conflicted
+++ resolved
@@ -2,11 +2,8 @@
 import {
   AppBarButtonsPortal,
   Grid,
-<<<<<<< HEAD
-=======
   useTranslation,
   useDetailPanel,
->>>>>>> 431a96b6
   ReportContext,
   useUrlQueryParams,
 } from '@openmsupply-client/common';
@@ -23,12 +20,9 @@
   onAddItem,
   isDisabled,
 }) => {
-<<<<<<< HEAD
-=======
   const t = useTranslation();
   const { OpenButton } = useDetailPanel();
 
->>>>>>> 431a96b6
   const {
     queryParams: { sortBy },
   } = useUrlQueryParams();
@@ -45,7 +39,6 @@
           dataId={data?.id ?? ''}
           sort={{ key: sortBy.key, desc: sortBy.isDesc }}
         />
-<<<<<<< HEAD
         <AddButton
           purchaseOrder={data ?? undefined}
           onAddItem={onAddItem}
@@ -53,11 +46,9 @@
           disableAddFromMasterListButton={isLoading}
           disableAddFromInternalOrderButton={isLoading}
         />
-=======
         {/* <AddFromMasterListButton /> */}
         {/* <UseSuggestedQuantityButton /> */}
         {OpenButton}
->>>>>>> 431a96b6
       </Grid>
     </AppBarButtonsPortal>
   );
