--- conflicted
+++ resolved
@@ -10,11 +10,8 @@
   useUrlQueryParams,
 } from '@openmsupply-client/common';
 import { usePurchaseOrder } from '../../api/hooks/usePurchaseOrder';
-<<<<<<< HEAD
 import { AddButton } from './AddButton';
-=======
 import { ReportSelector } from '@openmsupply-client/system';
->>>>>>> 3edb7663
 // import { AddFromMasterListButton } from './AddFromMasterListButton';
 
 interface AppBarButtonProps {
@@ -44,15 +41,6 @@
   return (
     <AppBarButtonsPortal>
       <Grid container gap={1}>
-        <AddButton
-          purchaseOrder={data ?? undefined}
-          onAddItem={onAddItem}
-          disable={isDisabled}
-          disableAddFromMasterListButton={isLoading}
-          disableAddFromInternalOrderButton={isLoading}
-        />
-<<<<<<< HEAD
-=======
         <ReportSelector
           context={ReportContext.PurchaseOrder}
           dataId={data?.id ?? ''}
@@ -61,7 +49,13 @@
         {/* <AddFromMasterListButton /> */}
         {/* <UseSuggestedQuantityButton /> */}
         {/* {OpenButton} */}
->>>>>>> 3edb7663
+        <AddButton
+          purchaseOrder={data ?? undefined}
+          onAddItem={onAddItem}
+          disable={isDisabled}
+          disableAddFromMasterListButton={isLoading}
+          disableAddFromInternalOrderButton={isLoading}
+        />
       </Grid>
     </AppBarButtonsPortal>
   );
