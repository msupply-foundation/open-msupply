--- conflicted
+++ resolved
@@ -20,11 +20,8 @@
 import { AppBarButtons } from './AppBarButtons';
 import { Toolbar } from './Toolbar';
 import { Footer } from './Footer';
-<<<<<<< HEAD
+import { PurchaseOrderLineEditModal } from './LineEdit/PurchaseOrderLineEditModal';
 import { PurchaseOrderLineImportModal } from './ImportLines/PurchaseOrderLineImportModal';
-=======
-import { PurchaseOrderLineEditModal } from './LineEdit/PurchaseOrderLineEditModal';
->>>>>>> 3edb7663
 
 export const DetailViewInner = () => {
   const {
@@ -71,15 +68,11 @@
     >
       {data ? (
         <>
-<<<<<<< HEAD
           <AppBarButtons
             importModalController={importModalController}
             isDisabled={isDisabled}
-            onAddItem={onOpen}
+            onAddItem={onAddItem}
           />
-=======
-          <AppBarButtons isDisabled={isDisabled} onAddItem={onAddItem} />
->>>>>>> 3edb7663
 
           <Toolbar isDisabled={isDisabled} />
 
@@ -100,15 +93,11 @@
               itemId={itemId}
               purchaseOrder={data}
             />
-<<<<<<< HEAD
           )} */}
           <PurchaseOrderLineImportModal
             isOpen={importModalController.isOn}
             onClose={importModalController.toggleOff}
           />
-=======
-          )}
->>>>>>> 3edb7663
         </>
       ) : (
         <AlertModal
