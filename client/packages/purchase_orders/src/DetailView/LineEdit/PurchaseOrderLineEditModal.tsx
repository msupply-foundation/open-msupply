--- conflicted
+++ resolved
@@ -109,13 +109,9 @@
           currentLine={currentLine}
           isUpdateMode={mode === ModalMode.Update}
           onChangeItem={onChangeItem}
-<<<<<<< HEAD
           draft={draft}
           updatePatch={updatePatch}
-        ></PurchaseOrderLineEdit>
-=======
         />
->>>>>>> 8c804fcb
       )}
     </Modal>
   );
