--- conflicted
+++ resolved
@@ -5,7 +5,6 @@
   ButtonWithIcon,
   Grid,
   useTranslation,
-<<<<<<< HEAD
   FileUtils,
   LoadingButton,
   EnvUtils,
@@ -28,20 +27,6 @@
     console.log('Selected');
     // TO-DO: create PO
   };
-=======
-} from '@openmsupply-client/common';
-
-export const AppBarButtonsComponent: FC<{
-  // modalController: ToggleState;
-  // listParams: ListParams;
-}> = () => {
-  const t = useTranslation();
-  // const { success, error } = useNotification();
-
-  // const {
-  //   query: { data, isLoading },
-  // } = usePurchaseOrderList(listParams);
->>>>>>> 69eb6abd
 
   return (
     <AppBarButtonsPortal>
@@ -49,7 +34,6 @@
         <ButtonWithIcon
           Icon={<PlusCircleIcon />}
           label={t('button.new-purchase-order')}
-<<<<<<< HEAD
           onClick={modalController.toggleOn}
         />
         <SupplierSearchModal
@@ -65,12 +49,6 @@
           disabled={EnvUtils.platform === Platform.Android}
           label={t('button.export')}
         /> */}
-=======
-          onClick={() => {
-            console.log('TO-DO');
-          }}
-        />
->>>>>>> 69eb6abd
       </Grid>
     </AppBarButtonsPortal>
   );
