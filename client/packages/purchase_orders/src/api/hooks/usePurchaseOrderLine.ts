--- conflicted
+++ resolved
@@ -1,18 +1,11 @@
-<<<<<<< HEAD
-import {   UpdatePurchaseOrderLineInput, useMutation, usePatchState, useQuery } from "@openmsupply-client/common/src";
-import { usePurchaseOrderGraphQL } from "../usePurchaseOrderGraphQL";
-import { LIST, PURCHASE_ORDER, PURCHASE_ORDER_LINE } from "./keys";
-import { PurchaseOrderLineFragment } from "../operations.generated";
-=======
 import {
-  useMutation,
+   UpdatePurchaseOrderLineInput, useMutation,
   usePatchState,
   useQuery,
 } from '@openmsupply-client/common/src';
 import { usePurchaseOrderGraphQL } from '../usePurchaseOrderGraphQL';
 import { LIST, PURCHASE_ORDER, PURCHASE_ORDER_LINE } from './keys';
 import { PurchaseOrderLineFragment } from '../operations.generated';
->>>>>>> 8c804fcb
 
 export type DraftPurchaseOrderLine = Omit<
   PurchaseOrderLineFragment,
@@ -24,7 +17,6 @@
 };
 
 const defaultPurchaseOrderLine: DraftPurchaseOrderLine = {
-<<<<<<< HEAD
     id: "",
     purchaseOrderId: "",
     itemId: "",
@@ -33,13 +25,6 @@
     expectedDeliveryDate: null,
     requestedDeliveryDate: null,
     authorisedNumberOfUnits: null,
-=======
-  id: '',
-  purchaseOrderId: '',
-  itemId: '',
-  requestedPackSize: 0,
-  requestedNumberOfUnits: 0,
->>>>>>> 8c804fcb
 };
 
 export function usePurchaseOrderLine(id?: string) {
@@ -78,22 +63,14 @@
     error: createError,
   } = useCreate();
 
-<<<<<<< HEAD
 
-=======
-  const { patch, updatePatch, resetDraft, isDirty } =
-    usePatchState<DraftPurchaseOrderLine>(data?.nodes[0] ?? {});
-
-  const draft: DraftPurchaseOrderLine = data
-    ? { ...defaultPurchaseOrderLine, ...data?.nodes[0], ...patch }
-    : { ...defaultPurchaseOrderLine, ...patch };
->>>>>>> 8c804fcb
   const create = async () => {
     const result = await createMutation(draft);
     resetDraft();
     return result;
   };
 
+  return {
   return {
     query: { data: data?.nodes[0], isLoading, error },
     create: { create, isCreating, createError },
