--- conflicted
+++ resolved
@@ -3,7 +3,6 @@
   InsertPurchaseOrderInput,
   PurchaseOrderNodeType,
   SortUtils,
-  UpdatePurchaseOrderInput,
   useMutation,
   useParams,
   useQuery,
@@ -104,23 +103,11 @@
 const useCreate = () => {
   const { purchaseOrderApi, storeId, queryClient } = usePurchaseOrderGraphQL();
 
-<<<<<<< HEAD
-  const mutationFn = async (
-    input: InsertPurchaseOrderInput
-  ): Promise<string> => {
-    const result = await purchaseOrderApi.insertPurchaseOrder({
-      input,
-      storeId,
-    });
-    if (result?.insertPurchaseOrder.id) return result?.insertPurchaseOrder.id;
-    throw new Error('Could not insert purchase order');
-=======
   const mutationFn = async (input: InsertPurchaseOrderInput) => {
     return await purchaseOrderApi.insertPurchaseOrder({
       input,
       storeId,
     });
->>>>>>> a8ab0be9
   };
 
   return useMutation({
@@ -132,17 +119,6 @@
 const useUpdate = () => {
   const { purchaseOrderApi, storeId, queryClient } = usePurchaseOrderGraphQL();
 
-<<<<<<< HEAD
-  const mutationFn = async (
-    input: UpdatePurchaseOrderInput
-  ): Promise<string> => {
-    const result = await purchaseOrderApi.updatePurchaseOrder({
-      input,
-      storeId,
-    });
-    if (result?.updatePurchaseOrder.id) return result?.updatePurchaseOrder.id;
-    throw new Error('Could not update purchase order');
-=======
   const mutationFn = async (input: UpdatePurchaseOrderInput) => {
     return await purchaseOrderApi.updatePurchaseOrder({
       input: {
@@ -157,12 +133,11 @@
       },
       storeId,
     });
->>>>>>> a8ab0be9
   };
 
   return useMutation({
     mutationFn,
-    onSuccess: () => queryClient.invalidateQueries([LIST, PURCHASE_ORDER]),
+    onSuccess: () => queryClient.invalidateQueries([PURCHASE_ORDER]),
   });
 };
 
