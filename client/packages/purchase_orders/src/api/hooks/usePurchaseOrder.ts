--- conflicted
+++ resolved
@@ -1,11 +1,8 @@
 import {
   FnUtils,
   InsertPurchaseOrderInput,
-<<<<<<< HEAD
   PurchaseOrderLineNode,
-=======
   PurchaseOrderNodeType,
->>>>>>> f4119d99
   SortUtils,
   useMutation,
   useParams,
@@ -19,11 +16,6 @@
 import { useMemo } from 'react';
 import { usePurchaseOrderColumns } from '../../DetailView/columns';
 
-<<<<<<< HEAD
-export type PurchaseOrderLineInsertFromCsvInput = Partial<
-  PurchaseOrderLineNode & { purchaseOrderId: string; itemCode: string }
->;
-=======
 export type UpdatePurchaseOrderInput = {
   advancePaidDate?: string | null;
   comment?: string | null;
@@ -42,7 +34,10 @@
   supplierDiscountPercentage?: number | null;
   supplierId?: string | null;
 };
->>>>>>> f4119d99
+
+export type PurchaseOrderLineInsertFromCsvInput = Partial<
+  PurchaseOrderLineNode & { purchaseOrderId: string; itemCode: string }
+>;
 
 export const usePurchaseOrder = (id?: string) => {
   const { purchaseOrderId = id } = useParams();
