import {
  FnUtils,
  InsertPurchaseOrderInput,
  PurchaseOrderNodeType,
  SortUtils,
  useConfirmationModal,
  useMutation,
  useNotification,
  useParams,
  useQuery,
  useTranslation,
  useUrlQuery,
  setNullableInput,
} from '@openmsupply-client/common';
import { usePurchaseOrderGraphQL } from '../usePurchaseOrderGraphQL';
import { LIST, PURCHASE_ORDER } from './keys';
import { PurchaseOrderFragment } from '../operations.generated';
import { useMemo } from 'react';
import { usePurchaseOrderColumns } from '../../DetailView/columns';

export type UpdatePurchaseOrderInput = {
  advancePaidDate?: string | null;
  comment?: string | null;
  confirmedDatetime?: string | null;
  contractSignedDate?: string | null;
  currencyId?: string | null;
  donorId?: string | null;
  foreignExchangeRate?: number | null;
  id: string;
  receivedAtPortDate?: string | null;
  reference?: string | null;
  requestedDeliveryDate?: string | null;
  sentDatetime?: string | null;
  shippingMethod?: string | null;
  status?: PurchaseOrderNodeType | null;
  supplierDiscountPercentage?: number | null;
  supplierId?: string | null;
};

export const usePurchaseOrder = (id?: string) => {
  const { purchaseOrderId = id } = useParams();

  const { purchaseOrderApi, storeId } = usePurchaseOrderGraphQL();

  const queryKey = [PURCHASE_ORDER, LIST, storeId, purchaseOrderId];

  // QUERY
  const queryFn = async (): Promise<PurchaseOrderFragment | undefined> => {
    if (!purchaseOrderId) return;

    const result = await purchaseOrderApi.purchaseOrderById({
      purchaseOrderId,
      storeId,
    });
    const purchaseOrder = result?.purchaseOrder;
    if (purchaseOrder.__typename === 'PurchaseOrderNode') return purchaseOrder;
    else {
      console.error('No purchase order found', purchaseOrderId);
      throw new Error(`Could not find purchase order ${purchaseOrderId}`);
    }
  };

  const { data, isLoading, isError } = useQuery({
    queryKey,
    queryFn,
    enabled: !!purchaseOrderId,
  });

  const { sortedAndFilteredLines, itemFilter, setItemFilter } =
    useFilteredAndSortedLines(data);

  // UPDATE
  const {
    mutateAsync: updateMutation,
    isLoading: isUpdating,
    error: updateError,
  } = useUpdate();

  const update = async (input: Omit<UpdatePurchaseOrderInput, 'id'>) => {
    if (!purchaseOrderId) return;
    const result = await updateMutation({ id: purchaseOrderId, ...input });
    return result;
  };

  // CREATE
  const {
    mutateAsync: createMutation,
    isLoading: isCreating,
    error: createError,
  } = useCreate();

  const create = async (supplierId: string) => {
    const id = FnUtils.generateUUID();
    const result = await createMutation({ id, supplierId });
    return result;
  };

  const { addFromMasterList, isLoading: isAdding } = useAddFromMasterList();

  return {
    query: { data, isLoading, isError },
    lines: { sortedAndFilteredLines, itemFilter, setItemFilter },
<<<<<<< HEAD
    create: { create, isCreating, createError},
    masterList: { addFromMasterList, isAdding }
=======
    create: { create, isCreating, createError },
    update: { update, isUpdating, updateError },
>>>>>>> 431a96b6
  };
};

const useCreate = () => {
  const { purchaseOrderApi, storeId, queryClient } = usePurchaseOrderGraphQL();

  const mutationFn = async (input: InsertPurchaseOrderInput) => {
    return await purchaseOrderApi.insertPurchaseOrder({
      input,
      storeId,
    });
  };

  return useMutation({
    mutationFn,
    onSuccess: () => queryClient.invalidateQueries([PURCHASE_ORDER]),
  });
};

const useUpdate = () => {
  const { purchaseOrderApi, storeId, queryClient } = usePurchaseOrderGraphQL();

  const mutationFn = async (input: UpdatePurchaseOrderInput) => {
    return await purchaseOrderApi.updatePurchaseOrder({
      input: {
        ...input,
        donorId: setNullableInput('donorId', input),
        confirmedDatetime: setNullableInput('confirmedDatetime', input),
        contractSignedDate: setNullableInput('contractSignedDate', input),
        advancePaidDate: setNullableInput('advancePaidDate', input),
        receivedAtPortDate: setNullableInput('receivedAtPortDate', input),
        sentDatetime: setNullableInput('sentDatetime', input),
        requestedDeliveryDate: setNullableInput('requestedDeliveryDate', input),
      },
      storeId,
    });
  };

  return useMutation({
    mutationFn,
    onSuccess: () => queryClient.invalidateQueries([PURCHASE_ORDER]),
  });
};

// Filters by item code or name, and sorts by the selected column
const useFilteredAndSortedLines = (
  data: PurchaseOrderFragment | undefined | void
) => {
  const { columns, sortBy } = usePurchaseOrderColumns();

  const { urlQuery, updateQuery } = useUrlQuery({
    skipParse: ['codeOrName'],
  });

  const itemFilter = urlQuery?.['codeOrName'] as string;

  const setItemFilter = (filterValue: string) => {
    updateQuery({
      codeOrName: filterValue,
    });
  };

  const sortedAndFilteredLines = useMemo(() => {
    if (!data) return [];

    const lines = data.lines.nodes || [];
    const currentSortColumn = columns.find(({ key }) => key === sortBy.key);

    if (!currentSortColumn?.getSortValue) return lines;

    const sorter = SortUtils.getColumnSorter(
      currentSortColumn?.getSortValue,
      !!sortBy.isDesc
    );

    return [...lines].sort(sorter).filter(line => {
      if (!itemFilter) return true;
      const {
        item: { code, name },
      } = line;
      return (
        code?.toLowerCase().includes(itemFilter.toLowerCase()) ||
        name?.toLowerCase().includes(itemFilter.toLowerCase())
      );
    });
  }, [data, columns, sortBy, itemFilter]);

  return { sortedAndFilteredLines, itemFilter, setItemFilter };
};

const useAddFromMasterList = () => {
  const { purchaseOrderApi, storeId, queryClient } = usePurchaseOrderGraphQL();
  const t = useTranslation();
  const { error } = useNotification();
  

  const getConfirmation = useConfirmationModal({
    title: t('heading.are-you-sure'),
    message: t('messages.confirm-add-from-master-list'),
  });

  const mutationState =  useMutation(purchaseOrderApi.addToPurchaseOrderFromMasterList, {
    onSettled: () =>
      queryClient.invalidateQueries([LIST, PURCHASE_ORDER, storeId]),
  });

  const addFromMasterList = async (masterListId: string, purchaseOrderId: string) => {
    getConfirmation({
      onConfirm: async () => {
        try {
          const result = await mutationState.mutateAsync({
            input: {
              masterListId,
              purchaseOrderId
            },
            storeId,
          });
          if (result.addToPurchaseOrderFromMasterList.__typename === 'AddToPurchaseOrderFromMasterListError') {
            const errorType = result.addToPurchaseOrderFromMasterList.error.__typename;
            
            switch (errorType) {
              case 'CannotEditPurchaseOrder': {
                return error(t('label.cannot-edit-purchase-order'))();
              }
              case 'RecordNotFound': {
                return error(t('messages.record-not-found'))();
              }
              case 'MasterListNotFoundForThisStore': {
                return error(t('error.master-list-not-found'))();
              }
              default:
                return error(t('label.cannot-add-item-to-purchase-order'))();
            }
          }
        } catch (e) {
          // for non structured errors
          console.error('Mutation error:', e);
          return error(t('label.cannot-add-item-to-purchase-order'))();
        }
      },
    });
  };

  return { ...mutationState, addFromMasterList };
};<|MERGE_RESOLUTION|>--- conflicted
+++ resolved
@@ -100,13 +100,9 @@
   return {
     query: { data, isLoading, isError },
     lines: { sortedAndFilteredLines, itemFilter, setItemFilter },
-<<<<<<< HEAD
     create: { create, isCreating, createError},
+    update: { update, isUpdating, updateError },
     masterList: { addFromMasterList, isAdding }
-=======
-    create: { create, isCreating, createError },
-    update: { update, isUpdating, updateError },
->>>>>>> 431a96b6
   };
 };
 
