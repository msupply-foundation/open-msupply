--- conflicted
+++ resolved
@@ -43,16 +43,11 @@
   supplierDiscountAmount: number;
   supplierDiscountPercentage?: number | null;
   targetMonths?: number | null;
-<<<<<<< HEAD
-  contractSignedDate?: string | null;
-  confirmedDatetime?: string | null;
-=======
   confirmedDatetime?: string | null;
   contractSignedDate?: string | null;
   advancePaidDate?: string | null;
   receivedAtPortDate?: string | null;
   requestedDeliveryDate?: string | null;
->>>>>>> a8ab0be9
   donor?: { __typename: 'NameNode'; id: string; name: string } | null;
   lines: {
     __typename: 'PurchaseOrderLineConnector';
@@ -161,16 +156,11 @@
         supplierDiscountAmount: number;
         supplierDiscountPercentage?: number | null;
         targetMonths?: number | null;
-<<<<<<< HEAD
-        contractSignedDate?: string | null;
-        confirmedDatetime?: string | null;
-=======
         confirmedDatetime?: string | null;
         contractSignedDate?: string | null;
         advancePaidDate?: string | null;
         receivedAtPortDate?: string | null;
         requestedDeliveryDate?: string | null;
->>>>>>> a8ab0be9
         donor?: { __typename: 'NameNode'; id: string; name: string } | null;
         lines: {
           __typename: 'PurchaseOrderLineConnector';
@@ -390,16 +380,11 @@
     supplierDiscountAmount
     supplierDiscountPercentage
     targetMonths
-<<<<<<< HEAD
-    contractSignedDate
-    confirmedDatetime
-=======
     confirmedDatetime
     contractSignedDate
     advancePaidDate
     receivedAtPortDate
     requestedDeliveryDate
->>>>>>> a8ab0be9
   }
   ${PurchaseOrderLineFragmentDoc}
 `;
