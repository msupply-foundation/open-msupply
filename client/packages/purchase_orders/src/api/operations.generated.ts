--- conflicted
+++ resolved
@@ -50,14 +50,8 @@
       __typename: 'PurchaseOrderLineNode';
       id: string;
       expectedDeliveryDate?: string | null;
-<<<<<<< HEAD
       purchaseOrderId: string;
-      numberOfPacks?: number | null;
-      requestedQuantity?: number | null;
-      packSize?: number | null;
-=======
       requestedPackSize: number;
->>>>>>> 4febfcaf
       requestedDeliveryDate?: string | null;
       requestedNumberOfUnits: number;
       authorisedNumberOfUnits?: number | null;
@@ -78,14 +72,8 @@
   __typename: 'PurchaseOrderLineNode';
   id: string;
   expectedDeliveryDate?: string | null;
-<<<<<<< HEAD
   purchaseOrderId: string;
-  numberOfPacks?: number | null;
-  requestedQuantity?: number | null;
-  packSize?: number | null;
-=======
   requestedPackSize: number;
->>>>>>> 4febfcaf
   requestedDeliveryDate?: string | null;
   requestedNumberOfUnits: number;
   authorisedNumberOfUnits?: number | null;
@@ -169,14 +157,8 @@
             __typename: 'PurchaseOrderLineNode';
             id: string;
             expectedDeliveryDate?: string | null;
-<<<<<<< HEAD
             purchaseOrderId: string;
-            numberOfPacks?: number | null;
-            requestedQuantity?: number | null;
-            packSize?: number | null;
-=======
             requestedPackSize: number;
->>>>>>> 4febfcaf
             requestedDeliveryDate?: string | null;
             requestedNumberOfUnits: number;
             authorisedNumberOfUnits?: number | null;
@@ -222,14 +204,12 @@
     nodes: Array<{
       __typename: 'PurchaseOrderLineNode';
       id: string;
-      authorisedQuantity?: number | null;
       expectedDeliveryDate?: string | null;
       purchaseOrderId: string;
-      numberOfPacks?: number | null;
-      requestedQuantity?: number | null;
-      packSize?: number | null;
+      requestedPackSize: number;
       requestedDeliveryDate?: string | null;
-      totalReceived?: number | null;
+      requestedNumberOfUnits: number;
+      authorisedNumberOfUnits?: number | null;
       item: {
         __typename: 'ItemNode';
         id: string;
@@ -254,14 +234,12 @@
     nodes: Array<{
       __typename: 'PurchaseOrderLineNode';
       id: string;
-      authorisedQuantity?: number | null;
       expectedDeliveryDate?: string | null;
       purchaseOrderId: string;
-      numberOfPacks?: number | null;
-      requestedQuantity?: number | null;
-      packSize?: number | null;
+      requestedPackSize: number;
       requestedDeliveryDate?: string | null;
-      totalReceived?: number | null;
+      requestedNumberOfUnits: number;
+      authorisedNumberOfUnits?: number | null;
       item: {
         __typename: 'ItemNode';
         id: string;
