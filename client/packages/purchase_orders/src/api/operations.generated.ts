import * as Types from '@openmsupply-client/common';

import { GraphQLClient, RequestOptions } from 'graphql-request';
import gql from 'graphql-tag';
type GraphQLClientRequestHeaders = RequestOptions['requestHeaders'];
export type PurchaseOrderRowFragment = {
  __typename: 'PurchaseOrderNode';
  id: string;
  number: number;
  createdDatetime: string;
  confirmedDatetime?: string | null;
  status: Types.PurchaseOrderNodeStatus;
  targetMonths?: number | null;
  expectedDeliveryDate?: string | null;
  comment?: string | null;
  supplier?: { __typename: 'NameNode'; id: string; name: string } | null;
  lines: { __typename: 'PurchaseOrderLineConnector'; totalCount: number };
};

export type PurchaseOrderFragment = {
  __typename: 'PurchaseOrderNode';
  id: string;
  number: number;
  additionalInstructions?: string | null;
  agentCommission?: number | null;
  authorisingOfficer1?: string | null;
  authorisingOfficer2?: string | null;
  comment?: string | null;
  communicationsCharge?: number | null;
  createdDatetime: string;
  currencyId?: string | null;
  documentCharge?: number | null;
  foreignExchangeRate?: number | null;
  freightCharge?: number | null;
  freightConditions?: string | null;
  headingMessage?: string | null;
  insuranceCharge?: number | null;
  reference?: string | null;
  sentDatetime?: string | null;
  shippingMethod?: string | null;
  status: Types.PurchaseOrderNodeStatus;
  supplierAgent?: string | null;
  supplierDiscountAmount: number;
  supplierDiscountPercentage?: number | null;
  targetMonths?: number | null;
  confirmedDatetime?: string | null;
  contractSignedDate?: string | null;
  advancePaidDate?: string | null;
  receivedAtPortDate?: string | null;
  requestedDeliveryDate?: string | null;
  authorisedDatetime?: string | null;
  finalisedDatetime?: string | null;
  donor?: { __typename: 'NameNode'; id: string; name: string } | null;
  lines: {
    __typename: 'PurchaseOrderLineConnector';
    totalCount: number;
    nodes: Array<{
      __typename: 'PurchaseOrderLineNode';
      id: string;
      expectedDeliveryDate?: string | null;
      purchaseOrderId: string;
      requestedPackSize: number;
      requestedDeliveryDate?: string | null;
      requestedNumberOfUnits: number;
      authorisedNumberOfUnits?: number | null;
      item: {
        __typename: 'ItemNode';
        id: string;
        code: string;
        name: string;
        unitName?: string | null;
      };
    }>;
  };
  store?: { __typename: 'StoreNode'; id: string } | null;
  supplier?: { __typename: 'NameNode'; id: string; name: string } | null;
};

export type PurchaseOrderLineFragment = {
  __typename: 'PurchaseOrderLineNode';
  id: string;
  expectedDeliveryDate?: string | null;
  purchaseOrderId: string;
  requestedPackSize: number;
  requestedDeliveryDate?: string | null;
  requestedNumberOfUnits: number;
  authorisedNumberOfUnits?: number | null;
  item: {
    __typename: 'ItemNode';
    id: string;
    code: string;
    name: string;
    unitName?: string | null;
  };
};

export type PurchaseOrdersQueryVariables = Types.Exact<{
  first?: Types.InputMaybe<Types.Scalars['Int']['input']>;
  offset?: Types.InputMaybe<Types.Scalars['Int']['input']>;
  key: Types.PurchaseOrderSortFieldInput;
  desc?: Types.InputMaybe<Types.Scalars['Boolean']['input']>;
  filter?: Types.InputMaybe<Types.PurchaseOrderFilterInput>;
  storeId: Types.Scalars['String']['input'];
}>;

export type PurchaseOrdersQuery = {
  __typename: 'Queries';
  purchaseOrders: {
    __typename: 'PurchaseOrderConnector';
    totalCount: number;
    nodes: Array<{
      __typename: 'PurchaseOrderNode';
      id: string;
      number: number;
      createdDatetime: string;
      confirmedDatetime?: string | null;
      status: Types.PurchaseOrderNodeStatus;
      targetMonths?: number | null;
      expectedDeliveryDate?: string | null;
      comment?: string | null;
      supplier?: { __typename: 'NameNode'; id: string; name: string } | null;
      lines: { __typename: 'PurchaseOrderLineConnector'; totalCount: number };
    }>;
  };
};

export type PurchaseOrderByIdQueryVariables = Types.Exact<{
  purchaseOrderId: Types.Scalars['String']['input'];
  storeId: Types.Scalars['String']['input'];
}>;

export type PurchaseOrderByIdQuery = {
  __typename: 'Queries';
  purchaseOrder:
    | {
        __typename: 'PurchaseOrderNode';
        id: string;
        number: number;
        additionalInstructions?: string | null;
        agentCommission?: number | null;
        authorisingOfficer1?: string | null;
        authorisingOfficer2?: string | null;
        comment?: string | null;
        communicationsCharge?: number | null;
        createdDatetime: string;
        currencyId?: string | null;
        documentCharge?: number | null;
        foreignExchangeRate?: number | null;
        freightCharge?: number | null;
        freightConditions?: string | null;
        headingMessage?: string | null;
        insuranceCharge?: number | null;
        reference?: string | null;
        sentDatetime?: string | null;
        shippingMethod?: string | null;
        status: Types.PurchaseOrderNodeStatus;
        supplierAgent?: string | null;
        supplierDiscountAmount: number;
        supplierDiscountPercentage?: number | null;
        targetMonths?: number | null;
        confirmedDatetime?: string | null;
        contractSignedDate?: string | null;
        advancePaidDate?: string | null;
        receivedAtPortDate?: string | null;
        requestedDeliveryDate?: string | null;
        authorisedDatetime?: string | null;
        finalisedDatetime?: string | null;
        donor?: { __typename: 'NameNode'; id: string; name: string } | null;
        lines: {
          __typename: 'PurchaseOrderLineConnector';
          totalCount: number;
          nodes: Array<{
            __typename: 'PurchaseOrderLineNode';
            id: string;
            expectedDeliveryDate?: string | null;
            purchaseOrderId: string;
            requestedPackSize: number;
            requestedDeliveryDate?: string | null;
            requestedNumberOfUnits: number;
            authorisedNumberOfUnits?: number | null;
            item: {
              __typename: 'ItemNode';
              id: string;
              code: string;
              name: string;
              unitName?: string | null;
            };
          }>;
        };
        store?: { __typename: 'StoreNode'; id: string } | null;
        supplier?: { __typename: 'NameNode'; id: string; name: string } | null;
      }
    | { __typename: 'RecordNotFound'; description: string };
};

export type InsertPurchaseOrderMutationVariables = Types.Exact<{
  input: Types.InsertPurchaseOrderInput;
  storeId: Types.Scalars['String']['input'];
}>;

export type InsertPurchaseOrderMutation = {
  __typename: 'Mutations';
  insertPurchaseOrder: { __typename: 'IdResponse'; id: string };
};

export type UpdatePurchaseOrderMutationVariables = Types.Exact<{
  input: Types.UpdatePurchaseOrderInput;
  storeId: Types.Scalars['String']['input'];
}>;

export type UpdatePurchaseOrderMutation = {
  __typename: 'Mutations';
  updatePurchaseOrder: { __typename: 'IdResponse'; id: string };
};

export type PurchaseOrderLinesQueryVariables = Types.Exact<{
  storeId: Types.Scalars['String']['input'];
  first?: Types.InputMaybe<Types.Scalars['Int']['input']>;
  offset?: Types.InputMaybe<Types.Scalars['Int']['input']>;
  key: Types.PurchaseOrderLineSortFieldInput;
  desc?: Types.InputMaybe<Types.Scalars['Boolean']['input']>;
  filter?: Types.InputMaybe<Types.PurchaseOrderLineFilterInput>;
}>;

export type PurchaseOrderLinesQuery = {
  __typename: 'Queries';
  purchaseOrderLines: {
    __typename: 'PurchaseOrderLineConnector';
    totalCount: number;
    nodes: Array<{
      __typename: 'PurchaseOrderLineNode';
      id: string;
      expectedDeliveryDate?: string | null;
      purchaseOrderId: string;
      requestedPackSize: number;
      requestedDeliveryDate?: string | null;
      requestedNumberOfUnits: number;
      authorisedNumberOfUnits?: number | null;
      item: {
        __typename: 'ItemNode';
        id: string;
        code: string;
        name: string;
        unitName?: string | null;
      };
    }>;
  };
};

export type PurchaseOrderLineQueryVariables = Types.Exact<{
  id: Types.Scalars['String']['input'];
  storeId: Types.Scalars['String']['input'];
}>;

export type PurchaseOrderLineQuery = {
  __typename: 'Queries';
  purchaseOrderLines: {
    __typename: 'PurchaseOrderLineConnector';
    totalCount: number;
    nodes: Array<{
      __typename: 'PurchaseOrderLineNode';
      id: string;
      expectedDeliveryDate?: string | null;
      purchaseOrderId: string;
      requestedPackSize: number;
      requestedDeliveryDate?: string | null;
      requestedNumberOfUnits: number;
      authorisedNumberOfUnits?: number | null;
      item: {
        __typename: 'ItemNode';
        id: string;
        code: string;
        name: string;
        unitName?: string | null;
      };
    }>;
  };
};

export type PurchaseOrderLinesCountQueryVariables = Types.Exact<{
  filter?: Types.InputMaybe<Types.PurchaseOrderLineFilterInput>;
  storeId: Types.Scalars['String']['input'];
}>;

export type PurchaseOrderLinesCountQuery = {
  __typename: 'Queries';
  purchaseOrderLines: {
    __typename: 'PurchaseOrderLineConnector';
    totalCount: number;
  };
};

export type InsertPurchaseOrderLineMutationVariables = Types.Exact<{
  input: Types.InsertPurchaseOrderLineInput;
  storeId: Types.Scalars['String']['input'];
}>;

export type InsertPurchaseOrderLineMutation = {
  __typename: 'Mutations';
  insertPurchaseOrderLine: { __typename: 'IdResponse'; id: string };
};

<<<<<<< HEAD
export type UpdatePurchaseOrderLineMutationVariables = Types.Exact<{
  input: Types.UpdatePurchaseOrderLineInput;
  storeId: Types.Scalars['String']['input'];
}>;

export type UpdatePurchaseOrderLineMutation = {
  __typename: 'Mutations';
  updatePurchaseOrderLine:
    | { __typename: 'IdResponse'; id: string }
    | { __typename: 'UpdatePurchaseOrderLineError' };
=======
export type AddToPurchaseOrderFromMasterListMutationVariables = Types.Exact<{
  storeId: Types.Scalars['String']['input'];
  input: Types.AddToPurchaseOrderFromMasterListInput;
}>;

export type AddToPurchaseOrderFromMasterListMutation = {
  __typename: 'Mutations';
  addToPurchaseOrderFromMasterList:
    | {
        __typename: 'AddToPurchaseOrderFromMasterListError';
        error:
          | { __typename: 'CannotEditPurchaseOrder'; description: string }
          | {
              __typename: 'MasterListNotFoundForThisStore';
              description: string;
            }
          | { __typename: 'RecordNotFound'; description: string };
      }
    | { __typename: 'PurchaseOrderLineConnector' };
>>>>>>> 8c804fcb
};

export const PurchaseOrderRowFragmentDoc = gql`
  fragment PurchaseOrderRow on PurchaseOrderNode {
    id
    number
    supplier {
      __typename
      id
      name
    }
    createdDatetime
    confirmedDatetime
    status
    targetMonths
    expectedDeliveryDate
    lines {
      totalCount
    }
    comment
  }
`;
export const PurchaseOrderLineFragmentDoc = gql`
  fragment PurchaseOrderLine on PurchaseOrderLineNode {
    __typename
    id
    expectedDeliveryDate
    purchaseOrderId
    item {
      id
      code
      name
      unitName
    }
    requestedPackSize
    requestedDeliveryDate
    requestedNumberOfUnits
    authorisedNumberOfUnits
  }
`;
export const PurchaseOrderFragmentDoc = gql`
  fragment PurchaseOrder on PurchaseOrderNode {
    __typename
    id
    number
    additionalInstructions
    agentCommission
    authorisingOfficer1
    authorisingOfficer2
    comment
    communicationsCharge
    createdDatetime
    currencyId
    documentCharge
    donor {
      id
      name
    }
    foreignExchangeRate
    freightCharge
    freightConditions
    headingMessage
    insuranceCharge
    reference
    lines {
      __typename
      nodes {
        ...PurchaseOrderLine
      }
      totalCount
    }
    sentDatetime
    shippingMethod
    status
    store {
      id
    }
    supplier {
      __typename
      id
      name
    }
    supplierAgent
    supplierDiscountAmount
    supplierDiscountPercentage
    targetMonths
    confirmedDatetime
    contractSignedDate
    advancePaidDate
    receivedAtPortDate
    requestedDeliveryDate
    authorisedDatetime
    finalisedDatetime
  }
  ${PurchaseOrderLineFragmentDoc}
`;
export const PurchaseOrdersDocument = gql`
  query purchaseOrders(
    $first: Int
    $offset: Int
    $key: PurchaseOrderSortFieldInput!
    $desc: Boolean
    $filter: PurchaseOrderFilterInput
    $storeId: String!
  ) {
    purchaseOrders(
      page: { first: $first, offset: $offset }
      sort: { key: $key, desc: $desc }
      filter: $filter
      storeId: $storeId
    ) {
      ... on PurchaseOrderConnector {
        __typename
        nodes {
          ...PurchaseOrderRow
        }
        totalCount
      }
    }
  }
  ${PurchaseOrderRowFragmentDoc}
`;
export const PurchaseOrderByIdDocument = gql`
  query purchaseOrderById($purchaseOrderId: String!, $storeId: String!) {
    purchaseOrder(id: $purchaseOrderId, storeId: $storeId) {
      __typename
      ... on RecordNotFound {
        __typename
        description
      }
      ... on PurchaseOrderNode {
        ...PurchaseOrder
      }
    }
  }
  ${PurchaseOrderFragmentDoc}
`;
export const InsertPurchaseOrderDocument = gql`
  mutation insertPurchaseOrder(
    $input: InsertPurchaseOrderInput!
    $storeId: String!
  ) {
    insertPurchaseOrder(input: $input, storeId: $storeId) {
      ... on IdResponse {
        id
      }
    }
  }
`;
export const UpdatePurchaseOrderDocument = gql`
  mutation updatePurchaseOrder(
    $input: UpdatePurchaseOrderInput!
    $storeId: String!
  ) {
    updatePurchaseOrder(input: $input, storeId: $storeId) {
      ... on IdResponse {
        id
      }
    }
  }
`;
export const PurchaseOrderLinesDocument = gql`
  query purchaseOrderLines(
    $storeId: String!
    $first: Int
    $offset: Int
    $key: PurchaseOrderLineSortFieldInput!
    $desc: Boolean
    $filter: PurchaseOrderLineFilterInput
  ) {
    purchaseOrderLines(
      storeId: $storeId
      filter: $filter
      page: { first: $first, offset: $offset }
      sort: { key: $key, desc: $desc }
    ) {
      ... on PurchaseOrderLineConnector {
        __typename
        nodes {
          __typename
          ...PurchaseOrderLine
        }
        totalCount
      }
    }
  }
  ${PurchaseOrderLineFragmentDoc}
`;
export const PurchaseOrderLineDocument = gql`
  query purchaseOrderLine($id: String!, $storeId: String!) {
    purchaseOrderLines(storeId: $storeId, filter: { id: { equalTo: $id } }) {
      ... on PurchaseOrderLineConnector {
        __typename
        nodes {
          __typename
          ...PurchaseOrderLine
        }
        totalCount
      }
    }
  }
  ${PurchaseOrderLineFragmentDoc}
`;
export const PurchaseOrderLinesCountDocument = gql`
  query purchaseOrderLinesCount(
    $filter: PurchaseOrderLineFilterInput
    $storeId: String!
  ) {
    purchaseOrderLines(storeId: $storeId, filter: $filter) {
      ... on PurchaseOrderLineConnector {
        __typename
        totalCount
      }
    }
  }
`;
export const InsertPurchaseOrderLineDocument = gql`
  mutation insertPurchaseOrderLine(
    $input: InsertPurchaseOrderLineInput!
    $storeId: String!
  ) {
    insertPurchaseOrderLine(input: $input, storeId: $storeId) {
      ... on IdResponse {
        id
      }
    }
  }
`;
<<<<<<< HEAD
export const UpdatePurchaseOrderLineDocument = gql`
  mutation updatePurchaseOrderLine(
    $input: UpdatePurchaseOrderLineInput!
    $storeId: String!
  ) {
    updatePurchaseOrderLine(input: $input, storeId: $storeId) {
      ... on IdResponse {
        id
=======
export const AddToPurchaseOrderFromMasterListDocument = gql`
  mutation addToPurchaseOrderFromMasterList(
    $storeId: String!
    $input: AddToPurchaseOrderFromMasterListInput!
  ) {
    addToPurchaseOrderFromMasterList(storeId: $storeId, input: $input) {
      ... on AddToPurchaseOrderFromMasterListResponse {
        ... on PurchaseOrderLineConnector {
          __typename
          totalCount
        }
      }
      ... on AddToPurchaseOrderFromMasterListError {
        __typename
        error {
          ... on CannotEditPurchaseOrder {
            __typename
            description
          }
          ... on MasterListNotFoundForThisStore {
            __typename
            description
          }
          ... on RecordNotFound {
            __typename
            description
          }
          description
        }
>>>>>>> 8c804fcb
      }
    }
  }
`;

export type SdkFunctionWrapper = <T>(
  action: (requestHeaders?: Record<string, string>) => Promise<T>,
  operationName: string,
  operationType?: string,
  variables?: any
) => Promise<T>;

const defaultWrapper: SdkFunctionWrapper = (
  action,
  _operationName,
  _operationType,
  _variables
) => action();

export function getSdk(
  client: GraphQLClient,
  withWrapper: SdkFunctionWrapper = defaultWrapper
) {
  return {
    purchaseOrders(
      variables: PurchaseOrdersQueryVariables,
      requestHeaders?: GraphQLClientRequestHeaders
    ): Promise<PurchaseOrdersQuery> {
      return withWrapper(
        wrappedRequestHeaders =>
          client.request<PurchaseOrdersQuery>(
            PurchaseOrdersDocument,
            variables,
            { ...requestHeaders, ...wrappedRequestHeaders }
          ),
        'purchaseOrders',
        'query',
        variables
      );
    },
    purchaseOrderById(
      variables: PurchaseOrderByIdQueryVariables,
      requestHeaders?: GraphQLClientRequestHeaders
    ): Promise<PurchaseOrderByIdQuery> {
      return withWrapper(
        wrappedRequestHeaders =>
          client.request<PurchaseOrderByIdQuery>(
            PurchaseOrderByIdDocument,
            variables,
            { ...requestHeaders, ...wrappedRequestHeaders }
          ),
        'purchaseOrderById',
        'query',
        variables
      );
    },
    insertPurchaseOrder(
      variables: InsertPurchaseOrderMutationVariables,
      requestHeaders?: GraphQLClientRequestHeaders
    ): Promise<InsertPurchaseOrderMutation> {
      return withWrapper(
        wrappedRequestHeaders =>
          client.request<InsertPurchaseOrderMutation>(
            InsertPurchaseOrderDocument,
            variables,
            { ...requestHeaders, ...wrappedRequestHeaders }
          ),
        'insertPurchaseOrder',
        'mutation',
        variables
      );
    },
    updatePurchaseOrder(
      variables: UpdatePurchaseOrderMutationVariables,
      requestHeaders?: GraphQLClientRequestHeaders
    ): Promise<UpdatePurchaseOrderMutation> {
      return withWrapper(
        wrappedRequestHeaders =>
          client.request<UpdatePurchaseOrderMutation>(
            UpdatePurchaseOrderDocument,
            variables,
            { ...requestHeaders, ...wrappedRequestHeaders }
          ),
        'updatePurchaseOrder',
        'mutation',
        variables
      );
    },
    purchaseOrderLines(
      variables: PurchaseOrderLinesQueryVariables,
      requestHeaders?: GraphQLClientRequestHeaders
    ): Promise<PurchaseOrderLinesQuery> {
      return withWrapper(
        wrappedRequestHeaders =>
          client.request<PurchaseOrderLinesQuery>(
            PurchaseOrderLinesDocument,
            variables,
            { ...requestHeaders, ...wrappedRequestHeaders }
          ),
        'purchaseOrderLines',
        'query',
        variables
      );
    },
    purchaseOrderLine(
      variables: PurchaseOrderLineQueryVariables,
      requestHeaders?: GraphQLClientRequestHeaders
    ): Promise<PurchaseOrderLineQuery> {
      return withWrapper(
        wrappedRequestHeaders =>
          client.request<PurchaseOrderLineQuery>(
            PurchaseOrderLineDocument,
            variables,
            { ...requestHeaders, ...wrappedRequestHeaders }
          ),
        'purchaseOrderLine',
        'query',
        variables
      );
    },
    purchaseOrderLinesCount(
      variables: PurchaseOrderLinesCountQueryVariables,
      requestHeaders?: GraphQLClientRequestHeaders
    ): Promise<PurchaseOrderLinesCountQuery> {
      return withWrapper(
        wrappedRequestHeaders =>
          client.request<PurchaseOrderLinesCountQuery>(
            PurchaseOrderLinesCountDocument,
            variables,
            { ...requestHeaders, ...wrappedRequestHeaders }
          ),
        'purchaseOrderLinesCount',
        'query',
        variables
      );
    },
    insertPurchaseOrderLine(
      variables: InsertPurchaseOrderLineMutationVariables,
      requestHeaders?: GraphQLClientRequestHeaders
    ): Promise<InsertPurchaseOrderLineMutation> {
      return withWrapper(
        wrappedRequestHeaders =>
          client.request<InsertPurchaseOrderLineMutation>(
            InsertPurchaseOrderLineDocument,
            variables,
            { ...requestHeaders, ...wrappedRequestHeaders }
          ),
        'insertPurchaseOrderLine',
        'mutation',
        variables
      );
    },
<<<<<<< HEAD
    updatePurchaseOrderLine(
      variables: UpdatePurchaseOrderLineMutationVariables,
      requestHeaders?: GraphQLClientRequestHeaders
    ): Promise<UpdatePurchaseOrderLineMutation> {
      return withWrapper(
        wrappedRequestHeaders =>
          client.request<UpdatePurchaseOrderLineMutation>(
            UpdatePurchaseOrderLineDocument,
            variables,
            { ...requestHeaders, ...wrappedRequestHeaders }
          ),
        'updatePurchaseOrderLine',
=======
    addToPurchaseOrderFromMasterList(
      variables: AddToPurchaseOrderFromMasterListMutationVariables,
      requestHeaders?: GraphQLClientRequestHeaders
    ): Promise<AddToPurchaseOrderFromMasterListMutation> {
      return withWrapper(
        wrappedRequestHeaders =>
          client.request<AddToPurchaseOrderFromMasterListMutation>(
            AddToPurchaseOrderFromMasterListDocument,
            variables,
            { ...requestHeaders, ...wrappedRequestHeaders }
          ),
        'addToPurchaseOrderFromMasterList',
>>>>>>> 8c804fcb
        'mutation',
        variables
      );
    },
  };
}
export type Sdk = ReturnType<typeof getSdk>;<|MERGE_RESOLUTION|>--- conflicted
+++ resolved
@@ -300,18 +300,6 @@
   insertPurchaseOrderLine: { __typename: 'IdResponse'; id: string };
 };
 
-<<<<<<< HEAD
-export type UpdatePurchaseOrderLineMutationVariables = Types.Exact<{
-  input: Types.UpdatePurchaseOrderLineInput;
-  storeId: Types.Scalars['String']['input'];
-}>;
-
-export type UpdatePurchaseOrderLineMutation = {
-  __typename: 'Mutations';
-  updatePurchaseOrderLine:
-    | { __typename: 'IdResponse'; id: string }
-    | { __typename: 'UpdatePurchaseOrderLineError' };
-=======
 export type AddToPurchaseOrderFromMasterListMutationVariables = Types.Exact<{
   storeId: Types.Scalars['String']['input'];
   input: Types.AddToPurchaseOrderFromMasterListInput;
@@ -331,7 +319,6 @@
           | { __typename: 'RecordNotFound'; description: string };
       }
     | { __typename: 'PurchaseOrderLineConnector' };
->>>>>>> 8c804fcb
 };
 
 export const PurchaseOrderRowFragmentDoc = gql`
@@ -560,16 +547,6 @@
     }
   }
 `;
-<<<<<<< HEAD
-export const UpdatePurchaseOrderLineDocument = gql`
-  mutation updatePurchaseOrderLine(
-    $input: UpdatePurchaseOrderLineInput!
-    $storeId: String!
-  ) {
-    updatePurchaseOrderLine(input: $input, storeId: $storeId) {
-      ... on IdResponse {
-        id
-=======
 export const AddToPurchaseOrderFromMasterListDocument = gql`
   mutation addToPurchaseOrderFromMasterList(
     $storeId: String!
@@ -599,7 +576,6 @@
           }
           description
         }
->>>>>>> 8c804fcb
       }
     }
   }
@@ -752,20 +728,6 @@
         variables
       );
     },
-<<<<<<< HEAD
-    updatePurchaseOrderLine(
-      variables: UpdatePurchaseOrderLineMutationVariables,
-      requestHeaders?: GraphQLClientRequestHeaders
-    ): Promise<UpdatePurchaseOrderLineMutation> {
-      return withWrapper(
-        wrappedRequestHeaders =>
-          client.request<UpdatePurchaseOrderLineMutation>(
-            UpdatePurchaseOrderLineDocument,
-            variables,
-            { ...requestHeaders, ...wrappedRequestHeaders }
-          ),
-        'updatePurchaseOrderLine',
-=======
     addToPurchaseOrderFromMasterList(
       variables: AddToPurchaseOrderFromMasterListMutationVariables,
       requestHeaders?: GraphQLClientRequestHeaders
@@ -778,7 +740,6 @@
             { ...requestHeaders, ...wrappedRequestHeaders }
           ),
         'addToPurchaseOrderFromMasterList',
->>>>>>> 8c804fcb
         'mutation',
         variables
       );
