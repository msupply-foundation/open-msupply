--- conflicted
+++ resolved
@@ -11,11 +11,7 @@
   confirmedDatetime?: string | null;
   status: Types.PurchaseOrderNodeStatus;
   targetMonths?: number | null;
-<<<<<<< HEAD
-=======
-  deliveredDatetime?: string | null;
   expectedDeliveryDatetime?: string | null;
->>>>>>> d0f27ab7
   comment?: string | null;
   supplier?: { __typename: 'NameNode'; id: string; name: string } | null;
   lines: { __typename: 'PurchaseOrderLineConnector'; totalCount: number };
@@ -106,11 +102,7 @@
       confirmedDatetime?: string | null;
       status: Types.PurchaseOrderNodeStatus;
       targetMonths?: number | null;
-<<<<<<< HEAD
-=======
-      deliveredDatetime?: string | null;
       expectedDeliveryDatetime?: string | null;
->>>>>>> d0f27ab7
       comment?: string | null;
       supplier?: { __typename: 'NameNode'; id: string; name: string } | null;
       lines: { __typename: 'PurchaseOrderLineConnector'; totalCount: number };
@@ -199,11 +191,7 @@
     confirmedDatetime
     status
     targetMonths
-<<<<<<< HEAD
-=======
-    deliveredDatetime
     expectedDeliveryDatetime
->>>>>>> d0f27ab7
     lines {
       totalCount
     }
