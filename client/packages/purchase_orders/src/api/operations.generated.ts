--- conflicted
+++ resolved
@@ -11,10 +11,7 @@
   confirmedDatetime?: string | null;
   status: Types.PurchaseOrderNodeStatus;
   targetMonths?: number | null;
-<<<<<<< HEAD
-=======
   expectedDeliveryDatetime?: string | null;
->>>>>>> 58e3065c
   comment?: string | null;
   supplier?: { __typename: 'NameNode'; id: string; name: string } | null;
   lines: { __typename: 'PurchaseOrderLineConnector'; totalCount: number };
@@ -25,36 +22,19 @@
   id: string;
   number: number;
   additionalInstructions?: string | null;
-<<<<<<< HEAD
-  advancePaidDate?: string | null;
-=======
->>>>>>> 58e3065c
   agentCommission?: number | null;
   authorisingOfficer1?: string | null;
   authorisingOfficer2?: string | null;
   comment?: string | null;
   communicationsCharge?: number | null;
-<<<<<<< HEAD
-  contractSignedDate?: string | null;
-  confirmedDatetime?: string | null;
-=======
->>>>>>> 58e3065c
   createdDatetime: string;
   currencyId?: string | null;
   documentCharge?: number | null;
   foreignExchangeRate?: number | null;
-<<<<<<< HEAD
-  expectedDeliveryDate?: string | null;
-=======
->>>>>>> 58e3065c
   freightCharge?: number | null;
   freightConditions?: string | null;
   headingMessage?: string | null;
   insuranceCharge?: number | null;
-<<<<<<< HEAD
-  receivedAtPortDate?: string | null;
-=======
->>>>>>> 58e3065c
   reference?: string | null;
   sentDate?: string | null;
   shippingMethod?: string | null;
@@ -69,19 +49,9 @@
     nodes: Array<{
       __typename: 'PurchaseOrderLineNode';
       id: string;
-<<<<<<< HEAD
-      authorisedNumberOfUnits?: number | null;
-      expectedDeliveryDate?: string | null;
-      sohInUnits: number;
-      requestedNumberOfUnits: number;
-      requestedPackSize: number;
-      requestedDeliveryDate?: string | null;
-      receivedNumberOfUnits: number;
-=======
       expectedDeliveryDate?: string | null;
       requestedPackSize: number;
       requestedDeliveryDate?: string | null;
->>>>>>> 58e3065c
       item: {
         __typename: 'ItemNode';
         id: string;
@@ -98,19 +68,9 @@
 export type PurchaseOrderLineFragment = {
   __typename: 'PurchaseOrderLineNode';
   id: string;
-<<<<<<< HEAD
-  authorisedNumberOfUnits?: number | null;
-  expectedDeliveryDate?: string | null;
-  sohInUnits: number;
-  requestedNumberOfUnits: number;
-  requestedPackSize: number;
-  requestedDeliveryDate?: string | null;
-  receivedNumberOfUnits: number;
-=======
   expectedDeliveryDate?: string | null;
   requestedPackSize: number;
   requestedDeliveryDate?: string | null;
->>>>>>> 58e3065c
   item: {
     __typename: 'ItemNode';
     id: string;
@@ -142,10 +102,7 @@
       confirmedDatetime?: string | null;
       status: Types.PurchaseOrderNodeStatus;
       targetMonths?: number | null;
-<<<<<<< HEAD
-=======
       expectedDeliveryDatetime?: string | null;
->>>>>>> 58e3065c
       comment?: string | null;
       supplier?: { __typename: 'NameNode'; id: string; name: string } | null;
       lines: { __typename: 'PurchaseOrderLineConnector'; totalCount: number };
@@ -166,36 +123,19 @@
         id: string;
         number: number;
         additionalInstructions?: string | null;
-<<<<<<< HEAD
-        advancePaidDate?: string | null;
-=======
->>>>>>> 58e3065c
         agentCommission?: number | null;
         authorisingOfficer1?: string | null;
         authorisingOfficer2?: string | null;
         comment?: string | null;
         communicationsCharge?: number | null;
-<<<<<<< HEAD
-        contractSignedDate?: string | null;
-        confirmedDatetime?: string | null;
-=======
->>>>>>> 58e3065c
         createdDatetime: string;
         currencyId?: string | null;
         documentCharge?: number | null;
         foreignExchangeRate?: number | null;
-<<<<<<< HEAD
-        expectedDeliveryDate?: string | null;
-=======
->>>>>>> 58e3065c
         freightCharge?: number | null;
         freightConditions?: string | null;
         headingMessage?: string | null;
         insuranceCharge?: number | null;
-<<<<<<< HEAD
-        receivedAtPortDate?: string | null;
-=======
->>>>>>> 58e3065c
         reference?: string | null;
         sentDate?: string | null;
         shippingMethod?: string | null;
@@ -210,19 +150,9 @@
           nodes: Array<{
             __typename: 'PurchaseOrderLineNode';
             id: string;
-<<<<<<< HEAD
-            authorisedNumberOfUnits?: number | null;
-            expectedDeliveryDate?: string | null;
-            sohInUnits: number;
-            requestedNumberOfUnits: number;
-            requestedPackSize: number;
-            requestedDeliveryDate?: string | null;
-            receivedNumberOfUnits: number;
-=======
             expectedDeliveryDate?: string | null;
             requestedPackSize: number;
             requestedDeliveryDate?: string | null;
->>>>>>> 58e3065c
             item: {
               __typename: 'ItemNode';
               id: string;
@@ -271,10 +201,7 @@
     confirmedDatetime
     status
     targetMonths
-<<<<<<< HEAD
-=======
     expectedDeliveryDatetime
->>>>>>> 58e3065c
     lines {
       totalCount
     }
@@ -285,10 +212,6 @@
   fragment PurchaseOrderLine on PurchaseOrderLineNode {
     __typename
     id
-<<<<<<< HEAD
-    authorisedNumberOfUnits
-=======
->>>>>>> 58e3065c
     expectedDeliveryDate
     item {
       id
@@ -296,16 +219,8 @@
       name
       unitName
     }
-<<<<<<< HEAD
-    sohInUnits
-    requestedNumberOfUnits
     requestedPackSize
     requestedDeliveryDate
-    receivedNumberOfUnits
-=======
-    requestedPackSize
-    requestedDeliveryDate
->>>>>>> 58e3065c
   }
 `;
 export const PurchaseOrderFragmentDoc = gql`
@@ -314,20 +229,11 @@
     id
     number
     additionalInstructions
-<<<<<<< HEAD
-    advancePaidDate
-=======
->>>>>>> 58e3065c
     agentCommission
     authorisingOfficer1
     authorisingOfficer2
     comment
     communicationsCharge
-<<<<<<< HEAD
-    contractSignedDate
-    confirmedDatetime
-=======
->>>>>>> 58e3065c
     createdDatetime
     currencyId
     documentCharge
@@ -336,18 +242,10 @@
       name
     }
     foreignExchangeRate
-<<<<<<< HEAD
-    expectedDeliveryDate
-=======
->>>>>>> 58e3065c
     freightCharge
     freightConditions
     headingMessage
     insuranceCharge
-<<<<<<< HEAD
-    receivedAtPortDate
-=======
->>>>>>> 58e3065c
     reference
     lines {
       __typename
