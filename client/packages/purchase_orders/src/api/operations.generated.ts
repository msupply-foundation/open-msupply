import * as Types from '@openmsupply-client/common';

import { GraphQLClient, RequestOptions } from 'graphql-request';
import gql from 'graphql-tag';
type GraphQLClientRequestHeaders = RequestOptions['requestHeaders'];
export type PurchaseOrderRowFragment = {
  __typename: 'PurchaseOrderNode';
  id: string;
  number: number;
  createdDatetime: string;
  confirmedDatetime?: string | null;
  status: Types.PurchaseOrderNodeStatus;
  targetMonths?: number | null;
  expectedDeliveryDate?: string | null;
  comment?: string | null;
  supplier?: { __typename: 'NameNode'; id: string; name: string } | null;
  lines: { __typename: 'PurchaseOrderLineConnector'; totalCount: number };
};

export type PurchaseOrderFragment = {
  __typename: 'PurchaseOrderNode';
  id: string;
  number: number;
  additionalInstructions?: string | null;
  agentCommission?: number | null;
  authorisingOfficer1?: string | null;
  authorisingOfficer2?: string | null;
  comment?: string | null;
  communicationsCharge?: number | null;
  createdDatetime: string;
  currencyId?: string | null;
  documentCharge?: number | null;
  foreignExchangeRate?: number | null;
  freightCharge?: number | null;
  freightConditions?: string | null;
  headingMessage?: string | null;
  insuranceCharge?: number | null;
  reference?: string | null;
  sentDatetime?: string | null;
  shippingMethod?: string | null;
  status: Types.PurchaseOrderNodeStatus;
  supplierAgent?: string | null;
  supplierDiscountAmount: number;
  targetMonths?: number | null;
  donor?: { __typename: 'NameNode'; id: string; name: string } | null;
  lines: {
    __typename: 'PurchaseOrderLineConnector';
    totalCount: number;
    nodes: Array<{
      __typename: 'PurchaseOrderLineNode';
      id: string;
      expectedDeliveryDate?: string | null;
      purchaseOrderId: string;
<<<<<<< HEAD
      numberOfPacks?: number | null;
      requestedQuantity?: number | null;
      packSize?: number | null;
=======
      requestedPackSize: number;
>>>>>>> 3edb7663
      requestedDeliveryDate?: string | null;
      requestedNumberOfUnits: number;
      authorisedNumberOfUnits?: number | null;
      item: {
        __typename: 'ItemNode';
        id: string;
        code: string;
        name: string;
        unitName?: string | null;
      };
    }>;
  };
  store?: { __typename: 'StoreNode'; id: string } | null;
  supplier?: { __typename: 'NameNode'; id: string; name: string } | null;
};

export type PurchaseOrderLineFragment = {
  __typename: 'PurchaseOrderLineNode';
  id: string;
  expectedDeliveryDate?: string | null;
  purchaseOrderId: string;
<<<<<<< HEAD
  numberOfPacks?: number | null;
  requestedQuantity?: number | null;
  packSize?: number | null;
=======
  requestedPackSize: number;
>>>>>>> 3edb7663
  requestedDeliveryDate?: string | null;
  requestedNumberOfUnits: number;
  authorisedNumberOfUnits?: number | null;
  item: {
    __typename: 'ItemNode';
    id: string;
    code: string;
    name: string;
    unitName?: string | null;
  };
};

export type PurchaseOrdersQueryVariables = Types.Exact<{
  first?: Types.InputMaybe<Types.Scalars['Int']['input']>;
  offset?: Types.InputMaybe<Types.Scalars['Int']['input']>;
  key: Types.PurchaseOrderSortFieldInput;
  desc?: Types.InputMaybe<Types.Scalars['Boolean']['input']>;
  filter?: Types.InputMaybe<Types.PurchaseOrderFilterInput>;
  storeId: Types.Scalars['String']['input'];
}>;

export type PurchaseOrdersQuery = {
  __typename: 'Queries';
  purchaseOrders: {
    __typename: 'PurchaseOrderConnector';
    totalCount: number;
    nodes: Array<{
      __typename: 'PurchaseOrderNode';
      id: string;
      number: number;
      createdDatetime: string;
      confirmedDatetime?: string | null;
      status: Types.PurchaseOrderNodeStatus;
      targetMonths?: number | null;
      expectedDeliveryDate?: string | null;
      comment?: string | null;
      supplier?: { __typename: 'NameNode'; id: string; name: string } | null;
      lines: { __typename: 'PurchaseOrderLineConnector'; totalCount: number };
    }>;
  };
};

export type PurchaseOrderByIdQueryVariables = Types.Exact<{
  purchaseOrderId: Types.Scalars['String']['input'];
  storeId: Types.Scalars['String']['input'];
}>;

export type PurchaseOrderByIdQuery = {
  __typename: 'Queries';
  purchaseOrder:
    | {
        __typename: 'PurchaseOrderNode';
        id: string;
        number: number;
        additionalInstructions?: string | null;
        agentCommission?: number | null;
        authorisingOfficer1?: string | null;
        authorisingOfficer2?: string | null;
        comment?: string | null;
        communicationsCharge?: number | null;
        createdDatetime: string;
        currencyId?: string | null;
        documentCharge?: number | null;
        foreignExchangeRate?: number | null;
        freightCharge?: number | null;
        freightConditions?: string | null;
        headingMessage?: string | null;
        insuranceCharge?: number | null;
        reference?: string | null;
        sentDatetime?: string | null;
        shippingMethod?: string | null;
        status: Types.PurchaseOrderNodeStatus;
        supplierAgent?: string | null;
        supplierDiscountAmount: number;
        targetMonths?: number | null;
        donor?: { __typename: 'NameNode'; id: string; name: string } | null;
        lines: {
          __typename: 'PurchaseOrderLineConnector';
          totalCount: number;
          nodes: Array<{
            __typename: 'PurchaseOrderLineNode';
            id: string;
            expectedDeliveryDate?: string | null;
            purchaseOrderId: string;
<<<<<<< HEAD
            numberOfPacks?: number | null;
            requestedQuantity?: number | null;
            packSize?: number | null;
=======
            requestedPackSize: number;
>>>>>>> 3edb7663
            requestedDeliveryDate?: string | null;
            requestedNumberOfUnits: number;
            authorisedNumberOfUnits?: number | null;
            item: {
              __typename: 'ItemNode';
              id: string;
              code: string;
              name: string;
              unitName?: string | null;
            };
          }>;
        };
        store?: { __typename: 'StoreNode'; id: string } | null;
        supplier?: { __typename: 'NameNode'; id: string; name: string } | null;
      }
    | { __typename: 'RecordNotFound'; description: string };
};

export type InsertPurchaseOrderMutationVariables = Types.Exact<{
  input: Types.InsertPurchaseOrderInput;
  storeId: Types.Scalars['String']['input'];
}>;

export type InsertPurchaseOrderMutation = {
  __typename: 'Mutations';
  insertPurchaseOrder: { __typename: 'IdResponse'; id: string };
};

export type PurchaseOrderLinesQueryVariables = Types.Exact<{
  storeId: Types.Scalars['String']['input'];
  first?: Types.InputMaybe<Types.Scalars['Int']['input']>;
  offset?: Types.InputMaybe<Types.Scalars['Int']['input']>;
  key: Types.PurchaseOrderLineSortFieldInput;
  desc?: Types.InputMaybe<Types.Scalars['Boolean']['input']>;
  filter?: Types.InputMaybe<Types.PurchaseOrderLineFilterInput>;
}>;

export type PurchaseOrderLinesQuery = {
  __typename: 'Queries';
  purchaseOrderLines: {
    __typename: 'PurchaseOrderLineConnector';
    totalCount: number;
    nodes: Array<{
      __typename: 'PurchaseOrderLineNode';
      id: string;
<<<<<<< HEAD
      authorisedQuantity?: number | null;
      expectedDeliveryDate?: string | null;
      purchaseOrderId: string;
      numberOfPacks?: number | null;
      requestedQuantity?: number | null;
      packSize?: number | null;
      requestedDeliveryDate?: string | null;
      totalReceived?: number | null;
=======
      expectedDeliveryDate?: string | null;
      purchaseOrderId: string;
      requestedPackSize: number;
      requestedDeliveryDate?: string | null;
      requestedNumberOfUnits: number;
      authorisedNumberOfUnits?: number | null;
>>>>>>> 3edb7663
      item: {
        __typename: 'ItemNode';
        id: string;
        code: string;
        name: string;
        unitName?: string | null;
      };
    }>;
  };
};

export type PurchaseOrderLineQueryVariables = Types.Exact<{
  id: Types.Scalars['String']['input'];
  storeId: Types.Scalars['String']['input'];
}>;

export type PurchaseOrderLineQuery = {
  __typename: 'Queries';
  purchaseOrderLines: {
    __typename: 'PurchaseOrderLineConnector';
    totalCount: number;
    nodes: Array<{
      __typename: 'PurchaseOrderLineNode';
      id: string;
<<<<<<< HEAD
      authorisedQuantity?: number | null;
      expectedDeliveryDate?: string | null;
      purchaseOrderId: string;
      numberOfPacks?: number | null;
      requestedQuantity?: number | null;
      packSize?: number | null;
      requestedDeliveryDate?: string | null;
      totalReceived?: number | null;
=======
      expectedDeliveryDate?: string | null;
      purchaseOrderId: string;
      requestedPackSize: number;
      requestedDeliveryDate?: string | null;
      requestedNumberOfUnits: number;
      authorisedNumberOfUnits?: number | null;
>>>>>>> 3edb7663
      item: {
        __typename: 'ItemNode';
        id: string;
        code: string;
        name: string;
        unitName?: string | null;
      };
    }>;
  };
};

export type PurchaseOrderLinesCountQueryVariables = Types.Exact<{
  filter?: Types.InputMaybe<Types.PurchaseOrderLineFilterInput>;
  storeId: Types.Scalars['String']['input'];
}>;

export type PurchaseOrderLinesCountQuery = {
  __typename: 'Queries';
  purchaseOrderLines: {
    __typename: 'PurchaseOrderLineConnector';
    totalCount: number;
  };
};

export type InsertPurchaseOrderLineMutationVariables = Types.Exact<{
  input: Types.InsertPurchaseOrderLineInput;
  storeId: Types.Scalars['String']['input'];
}>;

export type InsertPurchaseOrderLineMutation = {
  __typename: 'Mutations';
  insertPurchaseOrderLine: { __typename: 'IdResponse'; id: string };
};

<<<<<<< HEAD
export type AddToPurchaseOrderFromMasterListMutationVariables = Types.Exact<{
  storeId: Types.Scalars['String']['input'];
  input: Types.AddToPurchaseOrderFromMasterListInput;
}>;

export type AddToPurchaseOrderFromMasterListMutation = {
  __typename: 'Mutations';
  addToPurchaseOrderFromMasterList:
    | {
        __typename: 'AddToPurchaseOrderFromMasterListError';
        error:
          | { __typename: 'CannotEditPurchaseOrder'; description: string }
          | {
              __typename: 'MasterListNotFoundForThisStore';
              description: string;
            }
          | { __typename: 'RecordNotFound'; description: string };
      }
    | { __typename: 'PurchaseOrderLineConnector' };
};

=======
>>>>>>> 3edb7663
export const PurchaseOrderRowFragmentDoc = gql`
  fragment PurchaseOrderRow on PurchaseOrderNode {
    id
    number
    supplier {
      __typename
      id
      name
    }
    createdDatetime
    confirmedDatetime
    status
    targetMonths
    expectedDeliveryDate
    lines {
      totalCount
    }
    comment
  }
`;
export const PurchaseOrderLineFragmentDoc = gql`
  fragment PurchaseOrderLine on PurchaseOrderLineNode {
    __typename
    id
    expectedDeliveryDate
    purchaseOrderId
    item {
      id
      code
      name
      unitName
    }
    requestedPackSize
    requestedDeliveryDate
    requestedNumberOfUnits
    authorisedNumberOfUnits
  }
`;
export const PurchaseOrderFragmentDoc = gql`
  fragment PurchaseOrder on PurchaseOrderNode {
    __typename
    id
    number
    additionalInstructions
    agentCommission
    authorisingOfficer1
    authorisingOfficer2
    comment
    communicationsCharge
    createdDatetime
    currencyId
    documentCharge
    donor {
      id
      name
    }
    foreignExchangeRate
    freightCharge
    freightConditions
    headingMessage
    insuranceCharge
    reference
    lines {
      __typename
      nodes {
        ...PurchaseOrderLine
      }
      totalCount
    }
    sentDatetime
    shippingMethod
    status
    store {
      id
    }
    supplier {
      __typename
      id
      name
    }
    supplierAgent
    supplierDiscountAmount
    targetMonths
  }
  ${PurchaseOrderLineFragmentDoc}
`;
export const PurchaseOrdersDocument = gql`
  query purchaseOrders(
    $first: Int
    $offset: Int
    $key: PurchaseOrderSortFieldInput!
    $desc: Boolean
    $filter: PurchaseOrderFilterInput
    $storeId: String!
  ) {
    purchaseOrders(
      page: { first: $first, offset: $offset }
      sort: { key: $key, desc: $desc }
      filter: $filter
      storeId: $storeId
    ) {
      ... on PurchaseOrderConnector {
        __typename
        nodes {
          ...PurchaseOrderRow
        }
        totalCount
      }
    }
  }
  ${PurchaseOrderRowFragmentDoc}
`;
export const PurchaseOrderByIdDocument = gql`
  query purchaseOrderById($purchaseOrderId: String!, $storeId: String!) {
    purchaseOrder(id: $purchaseOrderId, storeId: $storeId) {
      __typename
      ... on RecordNotFound {
        __typename
        description
      }
      ... on PurchaseOrderNode {
        ...PurchaseOrder
      }
    }
  }
  ${PurchaseOrderFragmentDoc}
`;
export const InsertPurchaseOrderDocument = gql`
  mutation insertPurchaseOrder(
    $input: InsertPurchaseOrderInput!
    $storeId: String!
  ) {
    insertPurchaseOrder(input: $input, storeId: $storeId) {
      ... on IdResponse {
        id
      }
    }
  }
`;
export const PurchaseOrderLinesDocument = gql`
  query purchaseOrderLines(
    $storeId: String!
    $first: Int
    $offset: Int
    $key: PurchaseOrderLineSortFieldInput!
    $desc: Boolean
    $filter: PurchaseOrderLineFilterInput
  ) {
    purchaseOrderLines(
      storeId: $storeId
      filter: $filter
      page: { first: $first, offset: $offset }
      sort: { key: $key, desc: $desc }
    ) {
      ... on PurchaseOrderLineConnector {
        __typename
        nodes {
          __typename
          ...PurchaseOrderLine
        }
        totalCount
      }
    }
  }
  ${PurchaseOrderLineFragmentDoc}
`;
export const PurchaseOrderLineDocument = gql`
  query purchaseOrderLine($id: String!, $storeId: String!) {
    purchaseOrderLines(storeId: $storeId, filter: { id: { equalTo: $id } }) {
      ... on PurchaseOrderLineConnector {
        __typename
        nodes {
          __typename
          ...PurchaseOrderLine
        }
        totalCount
      }
    }
  }
  ${PurchaseOrderLineFragmentDoc}
`;
export const PurchaseOrderLinesCountDocument = gql`
  query purchaseOrderLinesCount(
    $filter: PurchaseOrderLineFilterInput
    $storeId: String!
  ) {
    purchaseOrderLines(storeId: $storeId, filter: $filter) {
      ... on PurchaseOrderLineConnector {
        __typename
        totalCount
      }
    }
  }
`;
export const InsertPurchaseOrderLineDocument = gql`
  mutation insertPurchaseOrderLine(
    $input: InsertPurchaseOrderLineInput!
    $storeId: String!
  ) {
    insertPurchaseOrderLine(input: $input, storeId: $storeId) {
      ... on IdResponse {
        id
      }
    }
  }
`;
<<<<<<< HEAD
export const AddToPurchaseOrderFromMasterListDocument = gql`
  mutation addToPurchaseOrderFromMasterList(
    $storeId: String!
    $input: AddToPurchaseOrderFromMasterListInput!
  ) {
    addToPurchaseOrderFromMasterList(storeId: $storeId, input: $input) {
      ... on AddToPurchaseOrderFromMasterListResponse {
        ... on PurchaseOrderLineConnector {
          __typename
          totalCount
        }
      }
      ... on AddToPurchaseOrderFromMasterListError {
        __typename
        error {
          ... on CannotEditPurchaseOrder {
            __typename
            description
          }
          ... on MasterListNotFoundForThisStore {
            __typename
            description
          }
          ... on RecordNotFound {
            __typename
            description
          }
          description
        }
      }
    }
  }
`;
=======
>>>>>>> 3edb7663

export type SdkFunctionWrapper = <T>(
  action: (requestHeaders?: Record<string, string>) => Promise<T>,
  operationName: string,
  operationType?: string,
  variables?: any
) => Promise<T>;

const defaultWrapper: SdkFunctionWrapper = (
  action,
  _operationName,
  _operationType,
  _variables
) => action();

export function getSdk(
  client: GraphQLClient,
  withWrapper: SdkFunctionWrapper = defaultWrapper
) {
  return {
    purchaseOrders(
      variables: PurchaseOrdersQueryVariables,
      requestHeaders?: GraphQLClientRequestHeaders
    ): Promise<PurchaseOrdersQuery> {
      return withWrapper(
        wrappedRequestHeaders =>
          client.request<PurchaseOrdersQuery>(
            PurchaseOrdersDocument,
            variables,
            { ...requestHeaders, ...wrappedRequestHeaders }
          ),
        'purchaseOrders',
        'query',
        variables
      );
    },
    purchaseOrderById(
      variables: PurchaseOrderByIdQueryVariables,
      requestHeaders?: GraphQLClientRequestHeaders
    ): Promise<PurchaseOrderByIdQuery> {
      return withWrapper(
        wrappedRequestHeaders =>
          client.request<PurchaseOrderByIdQuery>(
            PurchaseOrderByIdDocument,
            variables,
            { ...requestHeaders, ...wrappedRequestHeaders }
          ),
        'purchaseOrderById',
        'query',
        variables
      );
    },
    insertPurchaseOrder(
      variables: InsertPurchaseOrderMutationVariables,
      requestHeaders?: GraphQLClientRequestHeaders
    ): Promise<InsertPurchaseOrderMutation> {
      return withWrapper(
        wrappedRequestHeaders =>
          client.request<InsertPurchaseOrderMutation>(
            InsertPurchaseOrderDocument,
            variables,
            { ...requestHeaders, ...wrappedRequestHeaders }
          ),
        'insertPurchaseOrder',
        'mutation',
        variables
      );
    },
    purchaseOrderLines(
      variables: PurchaseOrderLinesQueryVariables,
      requestHeaders?: GraphQLClientRequestHeaders
    ): Promise<PurchaseOrderLinesQuery> {
      return withWrapper(
        wrappedRequestHeaders =>
          client.request<PurchaseOrderLinesQuery>(
            PurchaseOrderLinesDocument,
            variables,
            { ...requestHeaders, ...wrappedRequestHeaders }
          ),
        'purchaseOrderLines',
        'query',
        variables
      );
    },
    purchaseOrderLine(
      variables: PurchaseOrderLineQueryVariables,
      requestHeaders?: GraphQLClientRequestHeaders
    ): Promise<PurchaseOrderLineQuery> {
      return withWrapper(
        wrappedRequestHeaders =>
          client.request<PurchaseOrderLineQuery>(
            PurchaseOrderLineDocument,
            variables,
            { ...requestHeaders, ...wrappedRequestHeaders }
          ),
        'purchaseOrderLine',
        'query',
        variables
      );
    },
    purchaseOrderLinesCount(
      variables: PurchaseOrderLinesCountQueryVariables,
      requestHeaders?: GraphQLClientRequestHeaders
    ): Promise<PurchaseOrderLinesCountQuery> {
      return withWrapper(
        wrappedRequestHeaders =>
          client.request<PurchaseOrderLinesCountQuery>(
            PurchaseOrderLinesCountDocument,
            variables,
            { ...requestHeaders, ...wrappedRequestHeaders }
          ),
        'purchaseOrderLinesCount',
        'query',
        variables
      );
    },
    insertPurchaseOrderLine(
      variables: InsertPurchaseOrderLineMutationVariables,
      requestHeaders?: GraphQLClientRequestHeaders
    ): Promise<InsertPurchaseOrderLineMutation> {
      return withWrapper(
        wrappedRequestHeaders =>
          client.request<InsertPurchaseOrderLineMutation>(
            InsertPurchaseOrderLineDocument,
            variables,
            { ...requestHeaders, ...wrappedRequestHeaders }
          ),
        'insertPurchaseOrderLine',
        'mutation',
        variables
      );
    },
<<<<<<< HEAD
    addToPurchaseOrderFromMasterList(
      variables: AddToPurchaseOrderFromMasterListMutationVariables,
      requestHeaders?: GraphQLClientRequestHeaders
    ): Promise<AddToPurchaseOrderFromMasterListMutation> {
      return withWrapper(
        wrappedRequestHeaders =>
          client.request<AddToPurchaseOrderFromMasterListMutation>(
            AddToPurchaseOrderFromMasterListDocument,
            variables,
            { ...requestHeaders, ...wrappedRequestHeaders }
          ),
        'addToPurchaseOrderFromMasterList',
        'mutation',
        variables
      );
    },
=======
>>>>>>> 3edb7663
  };
}
export type Sdk = ReturnType<typeof getSdk>;<|MERGE_RESOLUTION|>--- conflicted
+++ resolved
@@ -51,13 +51,7 @@
       id: string;
       expectedDeliveryDate?: string | null;
       purchaseOrderId: string;
-<<<<<<< HEAD
-      numberOfPacks?: number | null;
-      requestedQuantity?: number | null;
-      packSize?: number | null;
-=======
       requestedPackSize: number;
->>>>>>> 3edb7663
       requestedDeliveryDate?: string | null;
       requestedNumberOfUnits: number;
       authorisedNumberOfUnits?: number | null;
@@ -79,13 +73,7 @@
   id: string;
   expectedDeliveryDate?: string | null;
   purchaseOrderId: string;
-<<<<<<< HEAD
-  numberOfPacks?: number | null;
-  requestedQuantity?: number | null;
-  packSize?: number | null;
-=======
   requestedPackSize: number;
->>>>>>> 3edb7663
   requestedDeliveryDate?: string | null;
   requestedNumberOfUnits: number;
   authorisedNumberOfUnits?: number | null;
@@ -170,13 +158,7 @@
             id: string;
             expectedDeliveryDate?: string | null;
             purchaseOrderId: string;
-<<<<<<< HEAD
-            numberOfPacks?: number | null;
-            requestedQuantity?: number | null;
-            packSize?: number | null;
-=======
             requestedPackSize: number;
->>>>>>> 3edb7663
             requestedDeliveryDate?: string | null;
             requestedNumberOfUnits: number;
             authorisedNumberOfUnits?: number | null;
@@ -222,23 +204,12 @@
     nodes: Array<{
       __typename: 'PurchaseOrderLineNode';
       id: string;
-<<<<<<< HEAD
-      authorisedQuantity?: number | null;
-      expectedDeliveryDate?: string | null;
-      purchaseOrderId: string;
-      numberOfPacks?: number | null;
-      requestedQuantity?: number | null;
-      packSize?: number | null;
-      requestedDeliveryDate?: string | null;
-      totalReceived?: number | null;
-=======
       expectedDeliveryDate?: string | null;
       purchaseOrderId: string;
       requestedPackSize: number;
       requestedDeliveryDate?: string | null;
       requestedNumberOfUnits: number;
       authorisedNumberOfUnits?: number | null;
->>>>>>> 3edb7663
       item: {
         __typename: 'ItemNode';
         id: string;
@@ -263,23 +234,12 @@
     nodes: Array<{
       __typename: 'PurchaseOrderLineNode';
       id: string;
-<<<<<<< HEAD
-      authorisedQuantity?: number | null;
-      expectedDeliveryDate?: string | null;
-      purchaseOrderId: string;
-      numberOfPacks?: number | null;
-      requestedQuantity?: number | null;
-      packSize?: number | null;
-      requestedDeliveryDate?: string | null;
-      totalReceived?: number | null;
-=======
       expectedDeliveryDate?: string | null;
       purchaseOrderId: string;
       requestedPackSize: number;
       requestedDeliveryDate?: string | null;
       requestedNumberOfUnits: number;
       authorisedNumberOfUnits?: number | null;
->>>>>>> 3edb7663
       item: {
         __typename: 'ItemNode';
         id: string;
@@ -314,30 +274,6 @@
   insertPurchaseOrderLine: { __typename: 'IdResponse'; id: string };
 };
 
-<<<<<<< HEAD
-export type AddToPurchaseOrderFromMasterListMutationVariables = Types.Exact<{
-  storeId: Types.Scalars['String']['input'];
-  input: Types.AddToPurchaseOrderFromMasterListInput;
-}>;
-
-export type AddToPurchaseOrderFromMasterListMutation = {
-  __typename: 'Mutations';
-  addToPurchaseOrderFromMasterList:
-    | {
-        __typename: 'AddToPurchaseOrderFromMasterListError';
-        error:
-          | { __typename: 'CannotEditPurchaseOrder'; description: string }
-          | {
-              __typename: 'MasterListNotFoundForThisStore';
-              description: string;
-            }
-          | { __typename: 'RecordNotFound'; description: string };
-      }
-    | { __typename: 'PurchaseOrderLineConnector' };
-};
-
-=======
->>>>>>> 3edb7663
 export const PurchaseOrderRowFragmentDoc = gql`
   fragment PurchaseOrderRow on PurchaseOrderNode {
     id
@@ -544,42 +480,6 @@
     }
   }
 `;
-<<<<<<< HEAD
-export const AddToPurchaseOrderFromMasterListDocument = gql`
-  mutation addToPurchaseOrderFromMasterList(
-    $storeId: String!
-    $input: AddToPurchaseOrderFromMasterListInput!
-  ) {
-    addToPurchaseOrderFromMasterList(storeId: $storeId, input: $input) {
-      ... on AddToPurchaseOrderFromMasterListResponse {
-        ... on PurchaseOrderLineConnector {
-          __typename
-          totalCount
-        }
-      }
-      ... on AddToPurchaseOrderFromMasterListError {
-        __typename
-        error {
-          ... on CannotEditPurchaseOrder {
-            __typename
-            description
-          }
-          ... on MasterListNotFoundForThisStore {
-            __typename
-            description
-          }
-          ... on RecordNotFound {
-            __typename
-            description
-          }
-          description
-        }
-      }
-    }
-  }
-`;
-=======
->>>>>>> 3edb7663
 
 export type SdkFunctionWrapper = <T>(
   action: (requestHeaders?: Record<string, string>) => Promise<T>,
@@ -712,25 +612,6 @@
         variables
       );
     },
-<<<<<<< HEAD
-    addToPurchaseOrderFromMasterList(
-      variables: AddToPurchaseOrderFromMasterListMutationVariables,
-      requestHeaders?: GraphQLClientRequestHeaders
-    ): Promise<AddToPurchaseOrderFromMasterListMutation> {
-      return withWrapper(
-        wrappedRequestHeaders =>
-          client.request<AddToPurchaseOrderFromMasterListMutation>(
-            AddToPurchaseOrderFromMasterListDocument,
-            variables,
-            { ...requestHeaders, ...wrappedRequestHeaders }
-          ),
-        'addToPurchaseOrderFromMasterList',
-        'mutation',
-        variables
-      );
-    },
-=======
->>>>>>> 3edb7663
   };
 }
 export type Sdk = ReturnType<typeof getSdk>;