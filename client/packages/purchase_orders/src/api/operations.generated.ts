--- conflicted
+++ resolved
@@ -199,7 +199,6 @@
   insertPurchaseOrder: { __typename: 'IdResponse'; id: string };
 };
 
-<<<<<<< HEAD
 export type UpdatePurchaseOrderMutationVariables = Types.Exact<{
   input: Types.UpdatePurchaseOrderInput;
   storeId: Types.Scalars['String']['input'];
@@ -208,7 +207,8 @@
 export type UpdatePurchaseOrderMutation = {
   __typename: 'Mutations';
   updatePurchaseOrder: { __typename: 'IdResponse'; id: string };
-=======
+};
+
 export type PurchaseOrderLinesQueryVariables = Types.Exact<{
   storeId: Types.Scalars['String']['input'];
   first?: Types.InputMaybe<Types.Scalars['Int']['input']>;
@@ -294,7 +294,6 @@
 export type InsertPurchaseOrderLineMutation = {
   __typename: 'Mutations';
   insertPurchaseOrderLine: { __typename: 'IdResponse'; id: string };
->>>>>>> 30450e00
 };
 
 export const PurchaseOrderRowFragmentDoc = gql`
@@ -442,14 +441,18 @@
     }
   }
 `;
-<<<<<<< HEAD
 export const UpdatePurchaseOrderDocument = gql`
   mutation updatePurchaseOrder(
     $input: UpdatePurchaseOrderInput!
     $storeId: String!
   ) {
     updatePurchaseOrder(input: $input, storeId: $storeId) {
-=======
+      ... on IdResponse {
+        id
+      }
+    }
+  }
+`;
 export const PurchaseOrderLinesDocument = gql`
   query purchaseOrderLines(
     $storeId: String!
@@ -511,7 +514,6 @@
     $storeId: String!
   ) {
     insertPurchaseOrderLine(input: $input, storeId: $storeId) {
->>>>>>> 30450e00
       ... on IdResponse {
         id
       }
@@ -586,7 +588,6 @@
         variables
       );
     },
-<<<<<<< HEAD
     updatePurchaseOrder(
       variables: UpdatePurchaseOrderMutationVariables,
       requestHeaders?: GraphQLClientRequestHeaders
@@ -599,7 +600,10 @@
             { ...requestHeaders, ...wrappedRequestHeaders }
           ),
         'updatePurchaseOrder',
-=======
+        'mutation',
+        variables
+      );
+    },
     purchaseOrderLines(
       variables: PurchaseOrderLinesQueryVariables,
       requestHeaders?: GraphQLClientRequestHeaders
@@ -660,7 +664,6 @@
             { ...requestHeaders, ...wrappedRequestHeaders }
           ),
         'insertPurchaseOrderLine',
->>>>>>> 30450e00
         'mutation',
         variables
       );
