fragment PurchaseOrderRow on PurchaseOrderNode {
  id
  number
  supplier {
    __typename
    id
    name
    # Add more fields here as required
  }
  createdDatetime
  confirmedDatetime
  status
  targetMonths
  # deliveredDatetime
  expectedDeliveryDate
  lines {
    totalCount
  }
  comment
}

fragment PurchaseOrder on PurchaseOrderNode {
  __typename
  id
  number
  additionalInstructions
  # advancePaidDatetime
  agentCommission
  authorisingOfficer1
  authorisingOfficer2
  comment
  communicationsCharge
  createdDatetime
  currencyId
  documentCharge
  donor {
    id
    name
  }
  foreignExchangeRate
  freightCharge
  freightConditions
  headingMessage
  insuranceCharge
  reference
  lines {
    __typename
    nodes {
      ...PurchaseOrderLine
    }
    totalCount
  }
  sentDatetime
  shippingMethod
  status
  store {
    id
    # name
  }
  supplier {
    __typename
    id
    name
    # Add more fields here as required
  }
  supplierAgent
  supplierDiscountAmount
  supplierDiscountPercentage
  targetMonths
<<<<<<< HEAD
  contractSignedDate
  confirmedDatetime
=======
  confirmedDatetime
  contractSignedDate
  advancePaidDate
  receivedAtPortDate
  requestedDeliveryDate
>>>>>>> a8ab0be9
}

fragment PurchaseOrderLine on PurchaseOrderLineNode {
  __typename
  id
  expectedDeliveryDate
  purchaseOrderId
  item {
    id
    code
    name
    unitName
  }
  requestedPackSize
  requestedDeliveryDate
  requestedNumberOfUnits
  authorisedNumberOfUnits
}

query purchaseOrders(
  $first: Int
  $offset: Int
  $key: PurchaseOrderSortFieldInput!
  $desc: Boolean
  $filter: PurchaseOrderFilterInput
  $storeId: String!
) {
  purchaseOrders(
    page: { first: $first, offset: $offset }
    sort: { key: $key, desc: $desc }
    filter: $filter
    storeId: $storeId
  ) {
    ... on PurchaseOrderConnector {
      __typename
      nodes {
        ...PurchaseOrderRow
      }
      totalCount
    }
  }
}

query purchaseOrderById($purchaseOrderId: String!, $storeId: String!) {
  purchaseOrder(id: $purchaseOrderId, storeId: $storeId) {
    __typename
    ... on RecordNotFound {
      __typename
      description
    }
    ... on PurchaseOrderNode {
      ...PurchaseOrder
    }
  }
}

mutation insertPurchaseOrder(
  $input: InsertPurchaseOrderInput!
  $storeId: String!
) {
  insertPurchaseOrder(input: $input, storeId: $storeId) {
    ... on IdResponse {
      id
    }
  }
}

mutation updatePurchaseOrder(
  $input: UpdatePurchaseOrderInput!
  $storeId: String!
) {
  updatePurchaseOrder(input: $input, storeId: $storeId) {
    ... on IdResponse {
      id
    }
  }
}

query purchaseOrderLines(
  $storeId: String!
  $first: Int
  $offset: Int
  $key: PurchaseOrderLineSortFieldInput!
  $desc: Boolean
  $filter: PurchaseOrderLineFilterInput
) {
  purchaseOrderLines(
    storeId: $storeId
    filter: $filter
    page: { first: $first, offset: $offset }
    sort: { key: $key, desc: $desc }
  ) {
    ... on PurchaseOrderLineConnector {
      __typename
      nodes {
        __typename
        ...PurchaseOrderLine
      }
      totalCount
    }
  }
}

query purchaseOrderLine($id: String!, $storeId: String!) {
  purchaseOrderLines(storeId: $storeId, filter: { id: { equalTo: $id } }) {
    ... on PurchaseOrderLineConnector {
      __typename
      nodes {
        __typename
        ...PurchaseOrderLine
      }
      totalCount
    }
  }
}

query purchaseOrderLinesCount(
  $filter: PurchaseOrderLineFilterInput
  $storeId: String!
) {
  purchaseOrderLines(storeId: $storeId, filter: $filter) {
    ... on PurchaseOrderLineConnector {
      __typename
      totalCount
    }
  }
}

mutation insertPurchaseOrderLine(
  $input: InsertPurchaseOrderLineInput!
  $storeId: String!
) {
  insertPurchaseOrderLine(input: $input, storeId: $storeId) {
    ... on IdResponse {
      id
    }
  }
}<|MERGE_RESOLUTION|>--- conflicted
+++ resolved
@@ -67,16 +67,11 @@
   supplierDiscountAmount
   supplierDiscountPercentage
   targetMonths
-<<<<<<< HEAD
-  contractSignedDate
-  confirmedDatetime
-=======
   confirmedDatetime
   contractSignedDate
   advancePaidDate
   receivedAtPortDate
   requestedDeliveryDate
->>>>>>> a8ab0be9
 }
 
 fragment PurchaseOrderLine on PurchaseOrderLineNode {
