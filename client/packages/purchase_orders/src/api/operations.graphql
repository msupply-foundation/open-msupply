--- conflicted
+++ resolved
@@ -11,12 +11,8 @@
   confirmedDatetime
   status
   targetMonths
-<<<<<<< HEAD
   # deliveredDatetime
-=======
-  deliveredDatetime
   expectedDeliveryDatetime
->>>>>>> d0f27ab7
   lines {
     totalCount
   }
