fragment PurchaseOrderRow on PurchaseOrderNode {
  id
  number
  supplier {
    __typename
    id
    name
    # Add more fields here as required
  }
  createdDatetime
  confirmedDatetime
  status
  targetMonths
  # deliveredDatetime
  expectedDeliveryDate
  lines {
    totalCount
  }
  comment
}

fragment PurchaseOrder on PurchaseOrderNode {
  __typename
  id
  number
  additionalInstructions
  # advancePaidDatetime
  agentCommission
  authorisingOfficer1
  authorisingOfficer2
  comment
  communicationsCharge
  createdDatetime
  currencyId
  documentCharge
  donor {
    id
    name
  }
  foreignExchangeRate
  freightCharge
  freightConditions
  headingMessage
  insuranceCharge
  reference
  lines {
    __typename
    nodes {
      ...PurchaseOrderLine
    }
    totalCount
  }
  sentDatetime
  shippingMethod
  status
  store {
    id
    # name
  }
  supplier {
    __typename
    id
    name
    # Add more fields here as required
  }
  supplierAgent
  supplierDiscountAmount
  supplierDiscountPercentage
  targetMonths
  confirmedDatetime
  contractSignedDate
  advancePaidDate
  receivedAtPortDate
  requestedDeliveryDate
  authorisedDatetime
  finalisedDatetime
}

fragment PurchaseOrderLine on PurchaseOrderLineNode {
  __typename
  id
  expectedDeliveryDate
  purchaseOrderId
  item {
    id
    code
    name
    unitName
  }
  purchaseOrderId
  requestedPackSize
  requestedDeliveryDate
  requestedNumberOfUnits
  authorisedNumberOfUnits
}

query purchaseOrders(
  $first: Int
  $offset: Int
  $key: PurchaseOrderSortFieldInput!
  $desc: Boolean
  $filter: PurchaseOrderFilterInput
  $storeId: String!
) {
  purchaseOrders(
    page: { first: $first, offset: $offset }
    sort: { key: $key, desc: $desc }
    filter: $filter
    storeId: $storeId
  ) {
    ... on PurchaseOrderConnector {
      __typename
      nodes {
        ...PurchaseOrderRow
      }
      totalCount
    }
  }
}

query purchaseOrderById($purchaseOrderId: String!, $storeId: String!) {
  purchaseOrder(id: $purchaseOrderId, storeId: $storeId) {
    __typename
    ... on RecordNotFound {
      __typename
      description
    }
    ... on PurchaseOrderNode {
      ...PurchaseOrder
    }
  }
}

mutation insertPurchaseOrder(
  $input: InsertPurchaseOrderInput!
  $storeId: String!
) {
  insertPurchaseOrder(input: $input, storeId: $storeId) {
    ... on IdResponse {
      id
    }
  }
}

mutation updatePurchaseOrder(
  $input: UpdatePurchaseOrderInput!
  $storeId: String!
) {
  updatePurchaseOrder(input: $input, storeId: $storeId) {
    ... on IdResponse {
      id
    }
  }
}

query purchaseOrderLines(
  $storeId: String!
  $first: Int
  $offset: Int
  $key: PurchaseOrderLineSortFieldInput!
  $desc: Boolean
  $filter: PurchaseOrderLineFilterInput
) {
  purchaseOrderLines(
    storeId: $storeId
    filter: $filter
    page: { first: $first, offset: $offset }
    sort: { key: $key, desc: $desc }
  ) {
    ... on PurchaseOrderLineConnector {
      __typename
      nodes {
        __typename
        ...PurchaseOrderLine
      }
      totalCount
    }
  }
}

query purchaseOrderLine($id: String!, $storeId: String!) {
  purchaseOrderLines(storeId: $storeId, filter: { id: { equalTo: $id } }) {
    ... on PurchaseOrderLineConnector {
      __typename
      nodes {
        __typename
        ...PurchaseOrderLine
      }
      totalCount
    }
  }
}

query purchaseOrderLinesCount(
  $filter: PurchaseOrderLineFilterInput
  $storeId: String!
) {
  purchaseOrderLines(storeId: $storeId, filter: $filter) {
    ... on PurchaseOrderLineConnector {
      __typename
      totalCount
    }
  }
}

mutation insertPurchaseOrderLine(
  $input: InsertPurchaseOrderLineInput!
  $storeId: String!
) {
  insertPurchaseOrderLine(input: $input, storeId: $storeId) {
    ... on IdResponse {
      id
    }
  }
}

<<<<<<< HEAD
mutation insertPurchaseOrderLineFromCSV(
  $input: InsertPurchaseOrderLineFromCSVInput!
  $storeId: String!
) {
  insertPurchaseOrderLineFromCsv(input: $input, storeId: $storeId) {
    ... on IdResponse {
      id
    }
    ... on InsertPurchaseOrderLineError {
      __typename
      error {
        description
        ... on CannnotFindItemByCode {
          __typename
          description
        }
=======
mutation addToPurchaseOrderFromMasterList(
  $storeId: String!
  $input: AddToPurchaseOrderFromMasterListInput!
) {
  addToPurchaseOrderFromMasterList(storeId: $storeId, input: $input) {
    ... on AddToPurchaseOrderFromMasterListResponse {
      ... on PurchaseOrderLineConnector {
        __typename
        totalCount
      }
    }
    ... on AddToPurchaseOrderFromMasterListError {
      __typename
      error {
>>>>>>> f51c170c
        ... on CannotEditPurchaseOrder {
          __typename
          description
        }
<<<<<<< HEAD
        ... on ForeignKeyError {
          __typename
          description
        }
        ... on PackSizeCodeCombinationExists {
          __typename
          description
          itemCode
          requestedPackSize
        }
        ... on PurchaseOrderLineWithIdExists {
          __typename
          description
        }
=======
        ... on MasterListNotFoundForThisStore {
          __typename
          description
        }
        ... on RecordNotFound {
          __typename
          description
        }
        description
>>>>>>> f51c170c
      }
    }
  }
}<|MERGE_RESOLUTION|>--- conflicted
+++ resolved
@@ -214,24 +214,6 @@
   }
 }
 
-<<<<<<< HEAD
-mutation insertPurchaseOrderLineFromCSV(
-  $input: InsertPurchaseOrderLineFromCSVInput!
-  $storeId: String!
-) {
-  insertPurchaseOrderLineFromCsv(input: $input, storeId: $storeId) {
-    ... on IdResponse {
-      id
-    }
-    ... on InsertPurchaseOrderLineError {
-      __typename
-      error {
-        description
-        ... on CannnotFindItemByCode {
-          __typename
-          description
-        }
-=======
 mutation addToPurchaseOrderFromMasterList(
   $storeId: String!
   $input: AddToPurchaseOrderFromMasterListInput!
@@ -246,12 +228,44 @@
     ... on AddToPurchaseOrderFromMasterListError {
       __typename
       error {
->>>>>>> f51c170c
         ... on CannotEditPurchaseOrder {
           __typename
           description
         }
-<<<<<<< HEAD
+        ... on MasterListNotFoundForThisStore {
+          __typename
+          description
+        }
+        ... on RecordNotFound {
+          __typename
+          description
+        }
+        description
+      }
+    }
+  }
+}
+
+mutation insertPurchaseOrderLineFromCSV(
+  $input: InsertPurchaseOrderLineFromCSVInput!
+  $storeId: String!
+) {
+  insertPurchaseOrderLineFromCsv(input: $input, storeId: $storeId) {
+    ... on IdResponse {
+      id
+    }
+    ... on InsertPurchaseOrderLineError {
+      __typename
+      error {
+        description
+        ... on CannnotFindItemByCode {
+          __typename
+          description
+        }
+        ... on CannotEditPurchaseOrder {
+          __typename
+          description
+        }
         ... on ForeignKeyError {
           __typename
           description
@@ -266,17 +280,6 @@
           __typename
           description
         }
-=======
-        ... on MasterListNotFoundForThisStore {
-          __typename
-          description
-        }
-        ... on RecordNotFound {
-          __typename
-          description
-        }
-        description
->>>>>>> f51c170c
       }
     }
   }
