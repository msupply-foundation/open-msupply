--- conflicted
+++ resolved
@@ -73,6 +73,7 @@
   id
   expectedDeliveryDate
   purchaseOrderId
+  purchaseOrderId
   item {
     id
     code
@@ -192,7 +193,6 @@
       id
     }
   }
-<<<<<<< HEAD
 }
 
 mutation addToPurchaseOrderFromMasterList(
@@ -225,6 +225,4 @@
       }
     }
   }
-=======
->>>>>>> 3edb7663
 }