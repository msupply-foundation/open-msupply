# Front end plugin framework

Plugins are a way of extending front end functionality without altering the base code. Some examples of possible plugin usages:

- Adding a button to a toolbar of a detail view which performs an external action like looking up shipping details from an external API. The plugin is provided with details of the object being viewed (e.g. draft shipment object) and can use that data when performing actions.
- Adding a new widget to the dashboard
- Adding a column to a list view for particular objects, and adding editing support for that new field

Plugins are written as [react](https://react.dev/) components and compiled to distributable packages. These are copied to the server and then are available to all clients using that server. See `testing production build` below

A plugin can interact with the app framework, access language translations, call the data API or use the current theme. For example, a plugin can use shared UI components and utility functions from the app framework.

Note that the plugins do need to be implemented for a given area of the app - currently a plugin can be created to add a column to a list view, but only the Stock list view has implemented this functionality and is the only area of the site for which this plugin will operate. It is a simple task to support plugins in other areas, however we are only implementing plugin support as required.

For some working examples, see the [plugin repo](https://github.com/msupply-foundation/open-msupply-plugins) which has some examples.

## Plugin structure

When the app is loaded, all available plugins are read (the process differs slightly between development and production mode, see more below) and stored within a centrally accessible plugin provider.

Plugin can implement any interfaces defined in [Plugins type](../common/src/plugins/types.ts), for examples a React component a simple function or an object, and can implement multiple instances of the same interface. Plugins are accessed by core frontend functionality with usePluginProvider hook, and any related data is passed to that plugin as props.

Like data an event can be provided to a plugin component, to allow event driven interaction between the core and the plugins, for example being able to set isDirty state or invoke plugin action when save button is pressed, see more on events below.

Webpack module federation is used to bundle and serve the plugins.

When running in development mode, the required plugin files are loaded directly from disk. HMR / fast reload is available and the plugins have access to the full application context. All plugins are available in the PluginProvider - with no need to fetch additional files or components.

In production mode the process differs:

- the server provides an endpoint to fetch the list of available plugins
- the client app fetches the full list on startup, then individually fetches each plugin bundle
- Using federation module and webpack low level api the plugin is dynamically added to scope
- When plugin and it's dependencies are resolved it's added to PluginProvider and it becomes available to be used by the core functionality

### Plugin definitions

Plugin version and plugin code are defined in package.json of the plugin, code should be unique across all plugins, so it's a good idea to have something unique in the code.

Plugin's type is derived from [interfaces](../common/src/plugins/types.ts) that it implements and exposes in plugin.tsx.

### Events

Sometimes extra state needs to be shared between plugin and core component, in cases where plugin needs to update the core state or core component needs to trigger an action in plugin, [usePluginEvents](https://github.com/msupply-foundation/open-msupply/blob/1b1d8f6c1c79bcf07ab048eb1e95f666aba1d7a1/client/packages/common/src/plugins/usePluginEvents.ts#L8) hook is [bound in the core component](https://github.com/msupply-foundation/open-msupply/blob/73289fc25807543f164900020d284e9f6b2a6697/client/packages/system/src/Stock/DetailView/DetailView.tsx#L37) and [passed to the plugin](https://github.com/msupply-foundation/open-msupply/blob/1b1d8f6c1c79bcf07ab048eb1e95f666aba1d7a1/client/packages/system/src/Stock/Components/StockLineForm.tsx#L172). Plugin can then [set various state](https://github.com/andreievg/open-msupply-plugins-andrei/blob/433e662e4b69a947681e437e66b5ea957e8d8042/frontend/latest/src/StockDonor/StockDonorEditInput.tsx#L54) which can be used in [core component](https://github.com/msupply-foundation/open-msupply/blob/73289fc25807543f164900020d284e9f6b2a6697/client/packages/system/src/Stock/DetailView/DetailView.tsx#L110) and plugin can [mount an event listener](https://github.com/andreievg/open-msupply-plugins-andrei/blob/433e662e4b69a947681e437e66b5ea957e8d8042/frontend/latest/src/StockDonor/StockDonorEditInput.tsx#L38-L39) which is [triggered from within core component](https://github.com/msupply-foundation/open-msupply/blob/73289fc25807543f164900020d284e9f6b2a6697/client/packages/system/src/Stock/DetailView/DetailView.tsx#L56).

`usePluginEvents` helper can store any state and provide any type to event listener which in turn can return any type, for example if you want to set `isReady` state and trigger an event `onSave` that passes in a `string` to be validated, expecting `error` if not valid then:

```typescript
// In Core
// When defining plugin interface
events: UsePluginEvents<
  { isReady: boolean },
  { validateThisString: string },
  'ok' | { error: 'string' }
>;

const CoreComponent = () => {
  //  Bind to component
  const pluginEvents = usePluginEvents<
    _,
    { validateThisString: string },
    'ok' | { error: 'string' }
  >({ isReady: false });
  // When asking for validation
  const validate = async (validateThisString: string) => {
    let validationResult = await pluginEvents.dispatchEvent({
      validateThisString: 'good',
    });
    if (validationResult == 'ok') {
      closeModal();
    }
    error(validationResult.error); // This is a toast
    setError(validationResult.error);
  };

  ...

  return (
    <>
      ...

      // Checking for isReady
      {pluginEvents.state.isReady && <div>I am ready</div>}
    </>
  );
};
```

```typescript
// In Plugin
const PluginComponent = ({ events }) => {
// events should come as a parameter to component
  useEffect(() => {
    const unmountEvent = events.mountEvent(({ validateThisString }) => {
      // types should be know by typescript at this stage
      if (validateThisString == 'good') {
        return 'ok';
      }
      return { error: 'string is not good' };
    });
    return unmountEvent; // mountEvent return a handler to unmountEvent
  }, []);

  // Setting isReady
  useEffect(() => {
    events.setState({ isReady: true });
  }, [somethingChanged]);

  return <div>Plugin display content...</div>;
}
```

Of course in above example the types should be defined once and shared (even though typescript guarantees they are valid it's a bit verbose)

TODO actually tried to share types but had typescript error when doing `const pluginEvents: SomeConcreteTypeOfUsePluginEvent = usePluginEvents>({ isReady: false });` <- said that (boolean is not false ¯\_(ツ)\_/¯)

### Plugin data

TODO update this

Plugins can store data in the `plugin_data` table. The following methods are available in the graphQL API for interacting with plugin data:

- `pluginData`
- `insertPluginData`
- `updatePluginData`

The querying and mutating of data follows the standard pattern used throughout open mSupply:

```typescript
<<<<<<< HEAD
  const { data } = usePluginData.data(stockLine?.id ?? '');
  const { mutate: insert } = usePluginData.insert();
  const { mutate: update } = usePluginData.update();
=======
const { data } = usePluginData.data(stockLine?.id ?? '');
const { mutate } = data?.id ? usePluginData.update() : usePluginData.insert();
>>>>>>> 2849d82c
```

These functions can be implemented within your plugin and used to fetch and update data.

## Creating a plugin

You can watch [this video for example](https://drive.google.com/file/d/1JnmPU9hRaQD4R1hTDKbbNj78FnM2l00A/view?usp=drive_link) TODO make public

The simplest way to begin is by cloning (forking for now or just copy and create new repo, until we have a template), this repository https://github.com/msupply-foundation/open-msupply-plugin, then add it as submodule to `client/packages/plugins/` using this command: `git submodule add https://github.com/andreievg/open-msupply-plugins-andrei client/packages/plugins/mynewplugin`, note the `mynewplugin` can be anything. The inner repository and core will be treated as two different repositories, changes in them will only be reflected in relative repositories (i.e. you can add the inner repository as local repository in github desktop). Make sure that you don't commit the `.gitmodule` or the single `client/packages/plugins/{your plugin name}` to the core.

You would need to change [name](https://github.com/andreievg/open-msupply-plugins-andrei/blob/433e662e4b69a947681e437e66b5ea957e8d8042/frontend/latest/package.json#L3) in package.json, which is also the plugin code and unique identifier (every plugin should have unique code). You should also add types that are implemented, in the future those will be displayed before plugin is installed, for validation form the user, for frontend plugins they are not essential though. TODO these types can be looked up when building, both for front end and backed plugin, by running ts-node and inspecting import { plugins } from './plugins.tsx' or '.ts'.

## Testing production build

You can work on plugins as if they were part of the app (types should be shared, autocompletion and hot reload should work). If you want to test plugin in production, you can bundle it and deploy to server via:

```bash
# From server directory
cargo run --bin remote_server_cli -- generate-plugin-bundle -i ../client/packages/plugins/mynewplugin/frontend -o pluginbundle.json
```

Above will generate `pluginbundle.json` with all backend and frontend plugins in the directory specified by `-i`, this bundle includes metadata, like code and plugin types and base64 contents of all of the files in the `dist` directory which was generated with `yarn build` command that was executed in every plugin directory.

This can now be uploaded to the server via

```bash
# From server directory
cargo run --bin remote_server_cli -- install-plugin-bundle -p pluginbundle.json --url 'http://localhost:8000' --username admin --password pass
```

Note you must be uploading plugins to central server for this to work

Alternatively one command can be used for both:

```bash
cargo run --bin remote_server_cli -- generate-and-install-plugin-bundle -i '../client/packages/plugins/mynewplugin/frontend' --url 'http://localhost:8000' --username admin --password pass
```

In order to test this plugins in front end, you will need to start front end via `yarn -- -- --env LOAD_REMOTE_PLUGINS` which fetched plugins from the server rather then serving them from local directory, this is how plugins will be loaded in production (and plugins will sync and be served by remote site servers)

## Example plugin types

**ShippingStatus**
This adds a simple toolbar button to the detail view of Inbound Shipments. The plugin demonstrates:

- creating a plugin
- receiving data from the host environment
- using standard app components
- use of the app theme

**Dashboard**
This example adds two widgets to the standard dashboard. It demonstrates:

- creating a plugin
- using standard app components
- use of the app theme
- the export of two plugin components
- fetching data using the graphQL API
- utilising utility functions from the app

**Stock Donor**
This example adds a new field to a stock line, displaying the stored data in a new column within the list view and allowing editing of the field in the detail view. It demonstrates:

- creating a plugin
- using standard app components
- use of the app theme
- implementing a column plugin
- fetching data using the graphQL API
- inserting and updating data using graphQL
- utilising utility functions from the app
- using plugin events to
  - trigger validation in the host page
  - save data when the host page is saving
- store data which is specific to the plugin

Stock Donor example fetched data for all of the columns with [StateLoader component](https://github.com/andreievg/open-msupply-plugins-andrei/blob/433e662e4b69a947681e437e66b5ea957e8d8042/frontend/latest/src/StockDonor/StockDonorColumn.tsx#L26-L30), which expects StockRowFragment array so that only pluginData for those rows is queried, and then [shares](https://github.com/andreievg/open-msupply-plugins-andrei/blob/433e662e4b69a947681e437e66b5ea957e8d8042/frontend/latest/src/StockDonor/StockDonorColumn.tsx#L34) this data using [zustand state](https://github.com/andreievg/open-msupply-plugins-andrei/blob/433e662e4b69a947681e437e66b5ea957e8d8042/frontend/latest/src/StockDonor/StockDonorColumn.tsx#L15-L22), [columns can then be populated](https://github.com/andreievg/open-msupply-plugins-andrei/blob/433e662e4b69a947681e437e66b5ea957e8d8042/frontend/latest/src/StockDonor/StockDonorColumn.tsx#L42-L44) based on the StockRowFragment id they belong to

### Things to note

When plugins are running in 'production' mode, the standard react contexts are not available. The package `react-singleton-context` is used instead of the standard react context in order to share the context across the two app environments. It requires the use of proxy providers:

- ThemeProviderProxy
- QueryClientProviderProxy

which are storing the provider state locally and providing that to an instance of the Provider which the child components are then accessing.

When using private repository submodule you will have to be logged in as the user with adequate permissions to the repository.

### Compatibility/versioning

TODO explain why the folder structure is the way it is, that versioning will be linked to min version of omSupply, and when making new version previous version is copied from latest to say `2_6` (when `2_7` is the new version with feature added to API that plugin uses). And then we can checkout older version of omSupply, with current version of plugin, and only load `2_6` with exlude and include in [getLocalPlugin.js](https://github.com/msupply-foundation/open-msupply/blob/73289fc25807543f164900020d284e9f6b2a6697/client/packages/host/getLocalPlugins.js#L11-L12)

### Adding new plugin interface

There is this video that shows extending front end plugins https://drive.google.com/file/d/1kEEvJ9Pk6wpQGpBfKP1z2UmCw5EwztzV/view?usp=drive_link
And this commit in the fork of plugins: https://drive.google.com/file/d/1kEEvJ9Pk6wpQGpBfKP1z2UmCw5EwztzV/view?usp=drive_link and this commit in front end: https://github.com/msupply-foundation/open-msupply/commit/86b6447eb970a32cd7d4e7d8f178a34619dffa71, although front end fails compilation and has a lot of extra changes relocating API types.

TODO explain more about extending front end interface

TODO make video and explanation about back end plugin interface extension

# Backend plugins

This video touches a little bit on backend plugins: https://drive.google.com/file/d/1JnmPU9hRaQD4R1hTDKbbNj78FnM2l00A/view?usp=drive_link

TODO full description about backend plugins

### More about bundling

TODO more about how bundle should be used in production

### Signing

TOD When signing is re-instated talk about the process<|MERGE_RESOLUTION|>--- conflicted
+++ resolved
@@ -114,6 +114,24 @@
 
 TODO actually tried to share types but had typescript error when doing `const pluginEvents: SomeConcreteTypeOfUsePluginEvent = usePluginEvents>({ isReady: false });` <- said that (boolean is not false ¯\_(ツ)\_/¯)
 
+When mounting event it's a good idea to reduce number of dependencies of the method that is mounted and triggered, useRef() can be used for this reason to pass non reactive but up to date state to the plugin:
+
+```typescript
+const [value, setValue] = useEffect('')
+
+const valueRef = useRef('')
+const valueRef.current = value
+
+// ...
+
+useEffect(() => {
+  const unmountEvent = events.mountEvent(() => {
+  console.log(`this will be the current value ${valueRef.current} this will be stale value ${value}`)
+   
+  return unmountEvent;
+}, [/* can also just listen to value here but on every value change we are mounting event and unmounting even */])
+```
+
 ### Plugin data
 
 TODO update this
@@ -127,14 +145,9 @@
 The querying and mutating of data follows the standard pattern used throughout open mSupply:
 
 ```typescript
-<<<<<<< HEAD
   const { data } = usePluginData.data(stockLine?.id ?? '');
   const { mutate: insert } = usePluginData.insert();
   const { mutate: update } = usePluginData.update();
-=======
-const { data } = usePluginData.data(stockLine?.id ?? '');
-const { mutate } = data?.id ? usePluginData.update() : usePluginData.insert();
->>>>>>> 2849d82c
 ```
 
 These functions can be implemented within your plugin and used to fetch and update data.
