--- conflicted
+++ resolved
@@ -9,15 +9,9 @@
   transform_request_requisition_lines?: (
     _: PluginTypes['transform_request_requisition_lines']['input']
   ) => PluginTypes['transform_request_requisition_lines']['output'];
-<<<<<<< HEAD
-=======
   get_consumption?: (
     _: PluginTypes['get_consumption']['input']
   ) => PluginTypes['get_consumption']['output'];
-  sync_essential_item_list?: (
-    _: PluginTypes['sync_essential_item_list']['input']
-  ) => PluginTypes['sync_essential_item_list']['output'];
->>>>>>> bfc2ee75
   graphql_query?: (
     _: PluginTypes['graphql_query']['input']
   ) => PluginTypes['graphql_query']['output'];
