import React, { useEffect } from 'react';
import {
  ApiException,
  RouteBuilder,
  StatsPanel,
  useFormatNumber,
  usePreferences,
  useQueryClient,
  useTranslation,
} from '@openmsupply-client/common';
import { useDashboard } from '../../api';
import { AppRoute } from '@openmsupply-client/config';

const LOW_MOS_THRESHOLD = 3;

export const StockLevelsSummary = () => {
  const t = useTranslation();
  const formatNumber = useFormatNumber();
  const queryClient = useQueryClient();
  const dashboardApi = useDashboard.utils.api();
  const {
    numberOfMonthsToCheckForConsumptionWhenCalculatingOutOfStockProducts:
<<<<<<< HEAD
      monthsForOutOfStockCalc,
    numberOfMonthsThresholdToShowOverStockAlertsForProducts: overStockAlert,
=======
      outOfStockProducts,
    numberOfMonthsThresholdToShowLowStockAlertsForProducts: lowStockAlert,
>>>>>>> 1ebe48a4
  } = usePreferences();

  const {
    data: itemCountsData,
    error: itemCountsError,
    isLoading: isItemStatsLoading,
    isError: hasItemStatsError,
  } = useDashboard.statistics.item(LOW_MOS_THRESHOLD);

  useEffect(() => {
    queryClient.invalidateQueries(dashboardApi.keys.items());
    // eslint-disable-next-line react-hooks/exhaustive-deps
  }, [outOfStockProducts, lowStockAlert]);

  return (
    <StatsPanel
      error={itemCountsError as ApiException}
      isError={hasItemStatsError}
      isLoading={isItemStatsLoading}
      title={t('heading.stock-levels')}
      stats={[
        {
          label: t('label.total-items', {
            count: Math.round(itemCountsData?.total || 0),
          }),
          value: formatNumber.round(itemCountsData?.total || 0),
          link: RouteBuilder.create(AppRoute.Catalogue)
            .addPart(AppRoute.Items)
            .build(),
        },
        {
          label: t('label.items-no-stock', {
            count: Math.round(itemCountsData?.noStock || 0),
          }),
          value: formatNumber.round(itemCountsData?.noStock || 0),
          link: RouteBuilder.create(AppRoute.Catalogue)
            .addPart(AppRoute.Items)
            .addQuery({
              stockStatus: 'outOfStock',
            })
            .build(),
        },
        {
          label: t('label.low-stock-items', {
            count: Math.round(itemCountsData?.lowStock || 0),
          }),
          value: formatNumber.round(itemCountsData?.lowStock || 0),
          link: RouteBuilder.create(AppRoute.Catalogue)
            .addPart(AppRoute.Items)
            .addQuery({
              maxMonthsOfStock: 3,
            })
            .build(),
        },
        ...(overStockAlert
          ? [
              {
                label: t('label.overstocked-products', {
                  num: overStockAlert,
                }),
                value: formatNumber.round(
                  itemCountsData?.productsOverstocked || 0
                ),
                link: RouteBuilder.create(AppRoute.Catalogue)
                  .addPart(AppRoute.Items)
                  .addQuery({
                    minMonthsOfStock: overStockAlert,
                  })
                  .build(),
              },
            ]
          : []),
        {
          label: t('label.more-than-six-months-stock-items', {
            count: Math.round(itemCountsData?.moreThanSixMonthsStock || 0),
          }),
          value: formatNumber.round(
            itemCountsData?.moreThanSixMonthsStock || 0
          ),
          link: RouteBuilder.create(AppRoute.Catalogue)
            .addPart(AppRoute.Items)
            .addQuery({
              minMonthsOfStock: 6,
            })
            .build(),
        },
        ...(outOfStockProducts
          ? [
              {
                label: t('label.out-of-stock-products', {
                  count: Math.round(itemCountsData?.outOfStockProducts || 0),
                }),
                value: formatNumber.round(
                  itemCountsData?.outOfStockProducts || 0
                ),
                link: RouteBuilder.create(AppRoute.Catalogue)
                  .addPart(AppRoute.Items)
                  .addQuery({
                    stockStatus: 'outOfStockWithRecentConsumption',
                  })
                  .build(),
              },
            ]
          : []),
        ...(lowStockAlert
          ? [
              {
                label: t('label.products-at-risk-of-being-out-of-stock', {
                  count: Math.round(
                    itemCountsData?.productsAtRiskOfBeingOutOfStock || 0
                  ),
                }),
                value: formatNumber.round(
                  itemCountsData?.productsAtRiskOfBeingOutOfStock || 0
                ),
                link: RouteBuilder.create(AppRoute.Catalogue)
                  .addPart(AppRoute.Items)
                  .addQuery({
                    productsAtRiskOfBeingOutOfStock: true,
                  })
                  .build(),
              },
            ]
          : []),
      ]}
      link={RouteBuilder.create(AppRoute.Inventory)
        .addPart(AppRoute.Stock)
        .build()}
    />
  );
};<|MERGE_RESOLUTION|>--- conflicted
+++ resolved
@@ -20,13 +20,9 @@
   const dashboardApi = useDashboard.utils.api();
   const {
     numberOfMonthsToCheckForConsumptionWhenCalculatingOutOfStockProducts:
-<<<<<<< HEAD
-      monthsForOutOfStockCalc,
+      outOfStockProducts,
     numberOfMonthsThresholdToShowOverStockAlertsForProducts: overStockAlert,
-=======
-      outOfStockProducts,
     numberOfMonthsThresholdToShowLowStockAlertsForProducts: lowStockAlert,
->>>>>>> 1ebe48a4
   } = usePreferences();
 
   const {
