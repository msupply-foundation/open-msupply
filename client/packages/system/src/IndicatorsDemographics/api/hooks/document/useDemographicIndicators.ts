import {
  useUrlQueryParams,
  useQuery,
  useTranslation,
  uniqBy,
  ArrayUtils,
} from '@openmsupply-client/common';
import { useDemographicsApi } from '../utils/useDemographicApi';
import { useEffect, useState } from 'react';
import { GENERAL_POPULATION_ID } from '../..';
import {
  calculateAcrossRow,
  toDemographicIndicatorRow,
} from '../../../DetailView/utils';
import { HeaderData, Row } from '../../../types';

<<<<<<< HEAD
export const useDemographicIndicators = (headerData?: HeaderValue[]) => {
=======
export const useDemographicIndicators = (headerData?: HeaderData) => {
>>>>>>> 6d7d16a9
  const t = useTranslation();

  const { queryParams } = useUrlQueryParams({
    filters: [{ key: 'name' }, { key: 'basePopulation' }, { key: 'id' }],
  });

  const api = useDemographicsApi();
  const filterBy = queryParams.filterBy;
  const params = { ...queryParams, filterBy };
  const { data, isLoading } = useQuery(
    api.keys.paramIndicatorList(params),
    () => api.getIndicators.list(params)
  );
  const [draft, setDraft] = useState<Record<string, Row>>({});

  // initial load which populates from the API
  useEffect(() => {
    const isDraftPopulated = Object.keys(draft).length > 0;
    if (!data || !headerData || isDraftPopulated) {
      return;
    }

    // TODO refactor hook to remove useEffect / make headerData not required so hook useable elsewhere

    if (!headerData) {
      return;
    }

    // generate index row dynamically from basePopulation and baseYear
    const generalRow = toDemographicIndicatorRow({
      __typename: 'DemographicIndicatorNode',
      id: GENERAL_POPULATION_ID,
      populationPercentage: 100,
      name: t('label.general-population'),
      baseYear: data?.nodes[0]?.baseYear ?? 2024,
      // calculate basePopulation based on first matching row's base population
      // later we could save generalPopulationRows in the database which are unique for any given year? Their id could be something
      // like GENERAL_POPULATION_ID_<year>
      basePopulation: data?.nodes[0]?.basePopulation ?? 0,
      year1Projection: data?.nodes[0]?.basePopulation ?? 0,
      year2Projection: 0,
      year3Projection: 0,
      year4Projection: 0,
      year5Projection: 0,
    });

    const generalRowCalculated = calculateAcrossRow(
      generalRow,
      headerData,
      generalRow.basePopulation
    );

    const nodes = [...data?.nodes];
    const nodesAsRow = nodes.map(toDemographicIndicatorRow);
    const nodesFiltered = uniqBy([generalRowCalculated, ...nodesAsRow], 'id');
    const draftRows = ArrayUtils.toObject(nodesFiltered);
    setDraft(draftRows);

    // don't want this changing every time the draft updates
    // eslint-disable-next-line react-hooks/exhaustive-deps
  }, [data, t, headerData]);

  // recalculate the draft when the header changes
  useEffect(() => {
    const generalRow = draft[GENERAL_POPULATION_ID];
    if (!generalRow || !headerData) return;

    const updatedDraft: Record<string, Row> = {};
    Object.values(draft).forEach(row => {
      const updatedRow = calculateAcrossRow(
        row,
        headerData,
        generalRow.basePopulation
      );
      updatedDraft[updatedRow.id] = updatedRow;
    });

    setDraft(updatedDraft);
    // don't want to update on every draft change::recursion!
    // eslint-disable-next-line react-hooks/exhaustive-deps
  }, [t, headerData]);

  return { draft, setDraft, isLoading, data };
};<|MERGE_RESOLUTION|>--- conflicted
+++ resolved
@@ -14,11 +14,7 @@
 } from '../../../DetailView/utils';
 import { HeaderData, Row } from '../../../types';
 
-<<<<<<< HEAD
-export const useDemographicIndicators = (headerData?: HeaderValue[]) => {
-=======
 export const useDemographicIndicators = (headerData?: HeaderData) => {
->>>>>>> 6d7d16a9
   const t = useTranslation();
 
   const { queryParams } = useUrlQueryParams({
@@ -38,12 +34,6 @@
   useEffect(() => {
     const isDraftPopulated = Object.keys(draft).length > 0;
     if (!data || !headerData || isDraftPopulated) {
-      return;
-    }
-
-    // TODO refactor hook to remove useEffect / make headerData not required so hook useable elsewhere
-
-    if (!headerData) {
       return;
     }
 
