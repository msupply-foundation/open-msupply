import React, {
  FC,
  PropsWithChildren,
  useEffect,
  useMemo,
  useState,
} from 'react';
import { ReportContext, useTranslation } from '@openmsupply-client/common';
import { PrinterIcon } from '@common/icons';
import { SplitButton, SplitButtonOption } from '@common/components';
import { ReportArgumentsModal } from './ReportArgumentsModal';
import { JsonData } from '@openmsupply-client/programs';
import { ReportListParams, useReportList } from '../api/hooks';
import { ReportRowFragment } from '../api';

interface CustomOption<T> {
  label: string;
  value?: T;
  isDisabled?: boolean;
  onClick: (e?: React.MouseEvent<HTMLButtonElement>) => void;
}
interface ReportSelectorProps {
  context?: ReportContext;
  subContext?: string;
  onPrint: (report: ReportRowFragment, args: JsonData | undefined) => void;
  isPrinting?: boolean;
  /** Disable the whole control */
  disabled?: boolean;
  queryParams?: ReportListParams;
<<<<<<< HEAD
  extraArguments?: Record<string, string | number | undefined>;
=======
  customOptions?: CustomOption<string>[];
  onPrintCustom?: (e?: React.MouseEvent<HTMLButtonElement>) => void;
  buttonLabel: string;
>>>>>>> c9b14a5b
}

export const ReportSelector: FC<PropsWithChildren<ReportSelectorProps>> = ({
  context,
  subContext,
  onPrint,
  isPrinting,
  disabled = false,
  queryParams,
<<<<<<< HEAD
  extraArguments,
=======
  customOptions,
  onPrintCustom,
  buttonLabel,
>>>>>>> c9b14a5b
}) => {
  const { data, isLoading: initialLoading } = useReportList({
    context,
    subContext,
    queryParams,
  });
  const t = useTranslation();

  // Report Content
  const onReportSelected = (
    option: SplitButtonOption<string> | undefined,
    e?: React.MouseEvent<HTMLButtonElement>
  ) => {
    if (option?.value === undefined) {
      return;
    }

    const custom = customOptions?.map(option => ({
      value: option.value,
    }));
    const selected = custom?.find(c => c.value === option.value);
    if (onPrintCustom) {
      selected?.value ? onPrintCustom(e) : '';
    }

    const report: ReportRowFragment | undefined = data?.nodes.find(
      r => r.id === option.value
    );
    if (report) {
      report?.argumentSchema ?? setReportWithArgs(report);

      // passing timezone through as forms do not have arguments
<<<<<<< HEAD
      onPrint(report, { timezone, ...extraArguments });
=======
      const timezone = new Intl.DateTimeFormat().resolvedOptions().timeZone;
      onPrint(report, { timezone });
>>>>>>> c9b14a5b
    }
  };

  const options: SplitButtonOption<string>[] = useMemo(() => {
    const reports = data
      ? data?.nodes?.map(report => ({
          value: report.id,
          label: report.name,
          isDisabled: disabled,
        }))
      : [];

    const allOptions = [customOptions || [], reports];
    return allOptions.flat();
  }, [data, disabled, customOptions]);

  const handleClick = () => {
    const oneReport = options.length === 1 ? options[0] : undefined;
    if (oneReport) {
      onReportSelected(oneReport);
    }
  };

  const hasPermission = !initialLoading && data !== undefined;
  const noReports: SplitButtonOption<string> = useMemo(() => {
    const noReport = hasPermission
      ? { label: t('error.no-reports-available') }
      : { label: t('error.no-report-permission') };
    return noReport;
  }, [hasPermission]);

  if (options.length === 0) options.push(noReports);

  // updates disabled state
  useEffect(() => {
    setSelectedOption(options[0] || noReports);
  }, [options, noReports]);

  // selected option is at [0] for the SplitButton, however the customLabel is rendered instead
  const [selectedOption, setSelectedOption] = useState<
    SplitButtonOption<string>
  >(options[0] || noReports);

  const [reportWithArgs, setReportWithArgs] = useState<
    ReportRowFragment | undefined
  >();

  const onSelectOption = (
    option: SplitButtonOption<string>,
    e?: React.MouseEvent<HTMLButtonElement>
  ) => {
    setSelectedOption(option);
    onReportSelected(option, e);
  };

  return (
    <>
      <SplitButton
        color="primary"
        openFrom={'bottom'}
        isDisabled={initialLoading || disabled}
        options={options}
        selectedOption={selectedOption}
        onSelectOption={onSelectOption}
        Icon={<PrinterIcon />}
        onClick={handleClick}
        isLoading={isPrinting}
        isLoadingType={true}
        staticLabel={buttonLabel}
      />
      <ReportArgumentsModal
        key={reportWithArgs?.id}
        report={reportWithArgs}
        onReset={() => setReportWithArgs(undefined)}
        onArgumentsSelected={onPrint}
      />
    </>
  );
};<|MERGE_RESOLUTION|>--- conflicted
+++ resolved
@@ -27,13 +27,10 @@
   /** Disable the whole control */
   disabled?: boolean;
   queryParams?: ReportListParams;
-<<<<<<< HEAD
   extraArguments?: Record<string, string | number | undefined>;
-=======
   customOptions?: CustomOption<string>[];
   onPrintCustom?: (e?: React.MouseEvent<HTMLButtonElement>) => void;
   buttonLabel: string;
->>>>>>> c9b14a5b
 }
 
 export const ReportSelector: FC<PropsWithChildren<ReportSelectorProps>> = ({
@@ -43,13 +40,10 @@
   isPrinting,
   disabled = false,
   queryParams,
-<<<<<<< HEAD
   extraArguments,
-=======
   customOptions,
   onPrintCustom,
   buttonLabel,
->>>>>>> c9b14a5b
 }) => {
   const { data, isLoading: initialLoading } = useReportList({
     context,
@@ -82,12 +76,8 @@
       report?.argumentSchema ?? setReportWithArgs(report);
 
       // passing timezone through as forms do not have arguments
-<<<<<<< HEAD
-      onPrint(report, { timezone, ...extraArguments });
-=======
       const timezone = new Intl.DateTimeFormat().resolvedOptions().timeZone;
       onPrint(report, { timezone });
->>>>>>> c9b14a5b
     }
   };
 
