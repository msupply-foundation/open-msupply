--- conflicted
+++ resolved
@@ -54,11 +54,7 @@
 
   return (
     <Modal
-<<<<<<< HEAD
-      title={t("label.report-filters")}
-=======
       title={t('label.report-filters')}
->>>>>>> 06ab9875
       cancelButton={<DialogButton variant="cancel" onClick={cleanUp} />}
       slideAnimation={false}
       width={560}
