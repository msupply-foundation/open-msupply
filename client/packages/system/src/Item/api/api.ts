import {
  ItemNodeType,
  SortBy,
  ItemSortFieldInput,
<<<<<<< HEAD
  FilterBy,
  InsertPackVariantInput,
  UpdatePackVariantInput,
  DeletePackVariantInput,
=======
  FilterByWithBoolean,
>>>>>>> ec2c2940
} from '@openmsupply-client/common';
import { Sdk, ItemRowFragment, VariantFragment } from './operations.generated';

export type ListParams<T> = {
  first: number;
  offset: number;
  sortBy: SortBy<T>;
  filterBy?: FilterByWithBoolean | null;
  isVisible?: boolean;
};

const itemParsers = {
  toSortField: (sortBy: SortBy<ItemRowFragment>) => {
    const fields: Record<string, ItemSortFieldInput> = {
      name: ItemSortFieldInput.Name,
      code: ItemSortFieldInput.Code,
    };

    return fields[sortBy.key] ?? ItemSortFieldInput.Name;
  },
};

const packVariantParsers = {
  toInsert: (packVariant: VariantFragment): InsertPackVariantInput => ({
    id: packVariant.id,
    itemId: packVariant.itemId,
    packSize: packVariant.packSize,
    shortName: packVariant.shortName,
    longName: packVariant.longName,
  }),
  toUpdate: (packVariant: VariantFragment): UpdatePackVariantInput => ({
    id: packVariant.id,
    shortName: packVariant.shortName,
    longName: packVariant.longName,
  }),
  toDelete: (packVariant: VariantFragment): DeletePackVariantInput => ({
    id: packVariant.id,
  }),
};

export const getItemQueries = (sdk: Sdk, storeId: string) => ({
  get: {
    byId: async (itemId: string) => {
      const result = await sdk.itemById({ storeId, itemId });
      const { items } = result;
      if (items.__typename === 'ItemConnector') {
        if (items.nodes.length) {
          return items.nodes[0];
        }
      }

      throw new Error('Item not found');
    },
    serviceItems: async (params: ListParams<ItemRowFragment>) => {
      const result = await getItemQueries(sdk, storeId).get.list({
        ...params,
        filterBy: {
          ...params.filterBy,
          type: { equalTo: ItemNodeType.Service },
        },
      });
      return result;
    },
    stockItems: async (params: ListParams<ItemRowFragment>) => {
      const result = await getItemQueries(sdk, storeId).get.list({
        ...params,
        filterBy: {
          ...params.filterBy,
          type: { equalTo: ItemNodeType.Stock },
          isVisible: { equalTo: true },
        },
      });
      return result;
    },
    itemStockOnHand: async ({
      filterBy,
      first,
      offset,
      sortBy,
    }: ListParams<ItemRowFragment>) => {
      const result = await sdk.itemStockOnHand({
        key: itemParsers.toSortField(sortBy),
        first,
        isDesc: sortBy.isDesc,
        offset,
        storeId,
        filter: {
          ...filterBy,
          type: { equalTo: ItemNodeType.Stock },
          isVisible: true,
        },
      });

      const { items } = result;

      if (result?.items?.__typename === 'ItemConnector') {
        return items;
      }

      throw new Error('Could not fetch items');
    },
    stockItemsWithStats: async ({
      filterBy,
      first,
      offset,
      sortBy,
    }: ListParams<ItemRowFragment>) => {
      const result = await sdk.itemsWithStats({
        key: itemParsers.toSortField(sortBy),
        first,
        isDesc: sortBy.isDesc,
        offset,
        storeId,
        // the filter previously only showed type: { equalTo: ItemNodeType.Stock },
        // because service items don't have SOH & AMC so it's odd to show them alongside stock items
        filter: {
          ...filterBy,
          isVisible: true,
        },
      });

      const { items } = result;

      if (result?.items?.__typename === 'ItemConnector') {
        return items;
      }

      throw new Error('Could not fetch items');
    },
    stockItemsWithStockLines: async ({
      first,
      offset,
      sortBy,
      filterBy,
    }: ListParams<ItemRowFragment>) => {
      const result = await sdk.itemsWithStockLines({
        first,
        offset,
        key: itemParsers.toSortField(sortBy),
        desc: sortBy.isDesc,
        storeId,
        filter: {
          ...filterBy,
          type: { equalTo: ItemNodeType.Stock },
          isVisible: true,
        },
      });

      const { items } = result;

      if (result?.items?.__typename === 'ItemConnector') {
        return items;
      }

      throw new Error('Could not fetch items');
    },
    list: async ({
      first,
      offset,
      sortBy,
      filterBy,
    }: ListParams<ItemRowFragment>) => {
      const result = await sdk.items({
        first,
        offset,
        key: itemParsers.toSortField(sortBy),
        desc: sortBy.isDesc,
        storeId,
        filter: { ...filterBy, isVisible: true },
      });

      const items = result?.items;

      return items;
    },
    packVariants: async () => {
      const result = await sdk.packVariants({ storeId });

      return result.packVariants;
    },
  },
  insertPackVariant: async (input: VariantFragment) => {
    const result = await sdk.insertPackVariant({
      storeId,
      input: packVariantParsers.toInsert(input),
    });

    return result.insertPackVariant;
  },
  updatePackVariant: async (input: VariantFragment) => {
    const result = await sdk.updatePackVariant({
      storeId,
      input: packVariantParsers.toUpdate(input),
    });

    return result.updatePackVariant;
  },
  deletePackVariant: async (input: VariantFragment) =>
    await sdk.deletePackVariant({
      storeId,
      input: packVariantParsers.toDelete(input),
    }),
});<|MERGE_RESOLUTION|>--- conflicted
+++ resolved
@@ -2,14 +2,11 @@
   ItemNodeType,
   SortBy,
   ItemSortFieldInput,
-<<<<<<< HEAD
   FilterBy,
   InsertPackVariantInput,
   UpdatePackVariantInput,
   DeletePackVariantInput,
-=======
   FilterByWithBoolean,
->>>>>>> ec2c2940
 } from '@openmsupply-client/common';
 import { Sdk, ItemRowFragment, VariantFragment } from './operations.generated';
 
