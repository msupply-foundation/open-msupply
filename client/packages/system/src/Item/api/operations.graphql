fragment StockLine on StockLineNode {
  availableNumberOfPacks
  batch
  expiryDate
  id
  itemId
  location {
    code
    id
    name
    onHold
  }
  item {
    name
    code
    unitName
    defaultPackSize
    doses
    isVaccine
    itemDirections {
      ...ItemDirection
    }
    warnings {
      ...Warning
    }
  }
  note
  onHold
  packSize
  sellPricePerPack
  costPricePerPack
  storeId
  totalNumberOfPacks
  itemVariantId

  donor(storeId: $storeId) {
    id
  }
  vvmStatus {
    __typename
    id
    level
    unusable
    description
  }
}

fragment ItemRow on ItemNode {
  __typename
  id
  code
  name
  unitName
  isVaccine
  doses
}

fragment ItemDirection on ItemDirectionNode {
  __typename
  directions
  id
  itemId
  priority
}

fragment ItemRowWithWarnings on ItemNode {
  ...ItemRow
  warnings {
    ...Warning
  }
}

fragment Warning on WarningNode {
  __typename
  warningText
  id
  itemId
  priority
  code
}

fragment ItemWithPackSize on ItemNode {
  ...ItemRow
  defaultPackSize
}
fragment ItemStockOnHand on ItemNode {
  ...ItemWithPackSize
  availableStockOnHand(storeId: $storeId)
  itemStoreProperties(storeId: $storeId) {
    defaultSellPricePerPack
  }
}
fragment ItemRowWithStats on ItemNode {
  ...ItemStockOnHand
  stats(storeId: $storeId) {
    __typename
    averageMonthlyConsumption
    availableStockOnHand
    availableMonthsOfStockOnHand
    monthsOfStockOnHand
    totalConsumption
    stockOnHand
  }
}

fragment LocationType on LocationTypeNode {
  __typename
  id
  name
  minTemperature
  maxTemperature
}

fragment PackagingVariant on PackagingVariantNode {
  __typename
  id
  name
  packagingLevel
  packSize
  volumePerUnit
}

fragment BundledItemVariant on ItemVariantNode {
  id
  name
  itemId
  itemName
}

fragment BundledItem on BundledItemNode {
  __typename
  id
  ratio
  principalItemVariant {
    ...BundledItemVariant
  }
  bundledItemVariant {
    ...BundledItemVariant
  }
}

fragment ItemVariant on ItemVariantNode {
  __typename
  id
  name
  itemId
  item {
    id
    name
    isVaccine
  }
  manufacturerId
  manufacturer(storeId: $storeId) {
    ...NameRow
  }
  locationTypeId
  locationType {
    ...LocationType
  }
  packagingVariants {
    ...PackagingVariant
  }
  bundledItemVariants {
    ...BundledItem
  }
  bundlesWith {
    ...BundledItem
  }
  vvmType
}

fragment Item on ItemNode {
  __typename
  id
  code
  name
  atcCategory
  ddd
  defaultPackSize
  doses
  isVaccine
  margin
  msupplyUniversalCode
  msupplyUniversalName
  outerPackSize
  strength
  type
  unitName
  volumePerOuterPack
  volumePerPack
  weight
  availableStockOnHand(storeId: $storeId)
  availableBatches(storeId: $storeId) {
    __typename
    totalCount
    nodes {
      __typename
      ...StockLine
    }
  }
  stats(storeId: $storeId) {
    __typename
    averageMonthlyConsumption
    availableStockOnHand
    availableMonthsOfStockOnHand
    monthsOfStockOnHand
    totalConsumption
    stockOnHand
  }
  variants {
    ...ItemVariant
  }
  itemDirections {
    ...ItemDirection
  }
<<<<<<< HEAD
  itemStoreProperties(storeId: $storeId) {
=======
  itemStoreJoin(storeId: $storeId) {
    __typename
    id
>>>>>>> 55e947fa
    defaultSellPricePerPack
  }
}

query itemsWithStockLines(
  $first: Int
  $offset: Int
  $key: ItemSortFieldInput!
  $desc: Boolean
  $filter: ItemFilterInput
  $storeId: String!
) {
  items(
    page: { first: $first, offset: $offset }
    sort: { key: $key, desc: $desc }
    filter: $filter
    storeId: $storeId
  ) {
    ... on ItemConnector {
      __typename
      nodes {
        ...Item
      }
      totalCount
    }
  }
}

query items(
  $first: Int
  $offset: Int
  $key: ItemSortFieldInput!
  $desc: Boolean
  $filter: ItemFilterInput
  $storeId: String!
) {
  items(
    storeId: $storeId
    page: { first: $first, offset: $offset }
    sort: { key: $key, desc: $desc }
    filter: $filter
  ) {
    ... on ItemConnector {
      __typename
      nodes {
        ...ItemRow
      }
      totalCount
    }
  }
}

query itemStockOnHand(
  $storeId: String!
  $key: ItemSortFieldInput!
  $isDesc: Boolean
  $filter: ItemFilterInput
  $first: Int
  $offset: Int
) {
  items(
    storeId: $storeId
    sort: { key: $key, desc: $isDesc }
    filter: $filter
    page: { first: $first, offset: $offset }
  ) {
    ... on ItemConnector {
      __typename
      nodes {
        ...ItemStockOnHand
      }
      totalCount
    }
  }
}

fragment ItemsWithStats on ItemNode {
  __typename
  code
  id
  name
  unitName
  defaultPackSize
  isVaccine
  doses
  availableStockOnHand(storeId: $storeId)
  stats(storeId: $storeId) {
    __typename
    averageMonthlyConsumption
    availableStockOnHand
    availableMonthsOfStockOnHand
    monthsOfStockOnHand
    totalConsumption
    stockOnHand
  }
}

query itemsWithStats(
  $storeId: String!
  $key: ItemSortFieldInput!
  $isDesc: Boolean
  $filter: ItemFilterInput
  $first: Int
  $offset: Int
) {
  items(
    storeId: $storeId
    sort: { key: $key, desc: $isDesc }
    filter: $filter
    page: { first: $first, offset: $offset }
  ) {
    ... on ItemConnector {
      __typename
      nodes {
        ...ItemsWithStats
      }
      totalCount
    }
  }
}

query itemById($storeId: String!, $itemId: String!) {
  items(
    storeId: $storeId
    filter: { id: { equalTo: $itemId }, isActive: true }
  ) {
    ... on ItemConnector {
      __typename
      nodes {
        __typename
        ...Item
        stats(storeId: $storeId) {
          __typename
          averageMonthlyConsumption
          availableStockOnHand
          availableMonthsOfStockOnHand
        }
        availableBatches(storeId: $storeId) {
          totalCount
          nodes {
            ...StockLine
          }
        }
      }
      totalCount
    }
  }
}

query itemVariantsConfigured($storeId: String!) {
  itemVariantsConfigured(storeId: $storeId)
}

query itemVariants($storeId: String!, $itemId: String!) {
  items(
    storeId: $storeId
    filter: { id: { equalTo: $itemId }, isActive: true }
  ) {
    ... on ItemConnector {
      __typename
      nodes {
        __typename
        isVaccine
        variants {
          ...ItemVariant
        }
      }
    }
  }
}

query getHistoricalStockLines(
  $storeId: String!
  $itemId: String!
  $datetime: DateTime
) {
  historicalStockLines(
    storeId: $storeId
    itemId: $itemId
    datetime: $datetime
  ) {
    ... on StockLineConnector {
      nodes {
        ...StockLine
      }
    }
  }
}

mutation upsertItemVariant($storeId: String!, $input: UpsertItemVariantInput!) {
  centralServer {
    itemVariant {
      upsertItemVariant(storeId: $storeId, input: $input) {
        __typename
        ... on ItemVariantNode {
          ...ItemVariant
        }
        ... on UpsertItemVariantError {
          __typename
          error {
            __typename
            description
            ... on UniqueValueViolation {
              description
              field
            }
          }
        }
      }
    }
  }
}

mutation deleteItemVariant($storeId: String!, $input: DeleteItemVariantInput!) {
  centralServer {
    itemVariant {
      deleteItemVariant(storeId: $storeId, input: $input) {
        __typename
        ... on DeleteResponse {
          __typename
          id
        }
      }
    }
  }
}

query locationTypes($storeId: String!) {
  locationTypes(storeId: $storeId, sort: { key: minTemperature, desc: true }) {
    ... on LocationTypeConnector {
      nodes {
        ...LocationType
      }
    }
  }
}

mutation upsertBundledItem($storeId: String!, $input: UpsertBundledItemInput!) {
  centralServer {
    bundledItem {
      upsertBundledItem(storeId: $storeId, input: $input) {
        __typename
        ... on BundledItemNode {
          ...BundledItem
        }
      }
    }
  }
}

mutation deleteBundledItem($storeId: String!, $input: DeleteBundledItemInput!) {
  centralServer {
    bundledItem {
      deleteBundledItem(storeId: $storeId, input: $input) {
        __typename
        ... on DeleteResponse {
          __typename
          id
        }
      }
    }
  }
}

fragment ItemLedger on ItemLedgerNode {
  id
  balance
  batch
  costPricePerPack
  datetime
  expiryDate
  invoiceNumber
  invoiceId
  invoiceStatus
  invoiceType
  name
  packSize
  movementInUnits
  reason
  sellPricePerPack
  totalBeforeTax
  numberOfPacks
}

query itemLedger(
  $first: Int
  $offset: Int
  $filter: ItemLedgerFilterInput
  $storeId: String!
) {
  itemLedger(
    storeId: $storeId
    filter: $filter
    page: { first: $first, offset: $offset }
  ) {
    ... on ItemLedgerConnector {
      __typename
      nodes {
        __typename
        ...ItemLedger
      }
      totalCount
    }
  }
}<|MERGE_RESOLUTION|>--- conflicted
+++ resolved
@@ -213,13 +213,7 @@
   itemDirections {
     ...ItemDirection
   }
-<<<<<<< HEAD
   itemStoreProperties(storeId: $storeId) {
-=======
-  itemStoreJoin(storeId: $storeId) {
-    __typename
-    id
->>>>>>> 55e947fa
     defaultSellPricePerPack
   }
 }
