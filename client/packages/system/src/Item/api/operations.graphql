--- conflicted
+++ resolved
@@ -5,10 +5,7 @@
   name
   unitName
   isVaccine
-<<<<<<< HEAD
-=======
   doses
->>>>>>> 78481d85
 }
 
 fragment StockLine on StockLineNode {
@@ -54,10 +51,7 @@
   name
   unitName
   isVaccine
-<<<<<<< HEAD
-=======
   doses
->>>>>>> 78481d85
 }
 
 fragment ItemRowWithDirections on ItemNode {
