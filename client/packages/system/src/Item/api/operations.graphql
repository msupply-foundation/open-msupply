fragment ServiceItemRow on ItemNode {
  __typename
  id
  code
  name
  unitName
  isVaccine
  doses
}

fragment StockLine on StockLineNode {
  availableNumberOfPacks
  batch
  expiryDate
  id
  itemId
  location {
    code
    id
    name
    onHold
  }
  item {
    name
    code
    unitName
    doses
    isVaccine
    itemDirections {
      ...ItemDirection
    }
    warnings {
      ...Warning
    }
<<<<<<< HEAD
    defaultPackSize
=======
    isVaccine
>>>>>>> ad44c881
  }
  note
  onHold
  packSize
  sellPricePerPack
  costPricePerPack
  storeId
  totalNumberOfPacks
  itemVariantId

  itemVariant {
    id
    dosesPerUnit
  }
}

fragment ItemRow on ItemNode {
  __typename
  id
  code
  name
  unitName
  isVaccine
  doses
}

fragment ItemRowWithDirections on ItemNode {
  ...ItemRow
  itemDirections {
    ...ItemDirection
  }
}

fragment ItemDirection on ItemDirectionNode {
  __typename
  directions
  id
  itemId
  priority
}

fragment ItemRowWithWarnings on ItemNode {
  ...ItemRow
  warnings {
    ...Warning
  }
}

fragment Warning on WarningNode {
  __typename
  warningText
  id
  itemId
  priority
  code
}

fragment ItemWithPackSize on ItemNode {
  ...ItemRow
  defaultPackSize
}
fragment ItemStockOnHand on ItemNode {
  ...ItemWithPackSize
  availableStockOnHand(storeId: $storeId)
  ...ItemRowWithDirections
}
fragment ItemRowWithStats on ItemNode {
  ...ItemStockOnHand
  stats(storeId: $storeId) {
    __typename
    averageMonthlyConsumption
    availableStockOnHand
    availableMonthsOfStockOnHand
    monthsOfStockOnHand
    totalConsumption
    stockOnHand
  }
}

fragment ColdStorageType on ColdStorageTypeNode {
  __typename
  id
  name
  minTemperature
  maxTemperature
}

fragment PackagingVariant on PackagingVariantNode {
  __typename
  id
  name
  packagingLevel
  packSize
  volumePerUnit
}

fragment BundledItemVariant on ItemVariantNode {
  id
  name
  itemId
  itemName
}

fragment BundledItem on BundledItemNode {
  __typename
  id
  ratio
  principalItemVariant {
    ...BundledItemVariant
  }
  bundledItemVariant {
    ...BundledItemVariant
  }
}

fragment ItemVariant on ItemVariantNode {
  __typename
  id
  name
  itemId
  item {
    id
    name
    isVaccine
  }
  manufacturerId
  manufacturer(storeId: $storeId) {
    ...NameRow
  }
  coldStorageTypeId
  coldStorageType {
    ...ColdStorageType
  }
  packagingVariants {
    ...PackagingVariant
  }
  bundledItemVariants {
    ...BundledItem
  }
  bundlesWith {
    ...BundledItem
  }
  dosesPerUnit
  vvmType
}

fragment Item on ItemNode {
  __typename
  id
  code
  name
  atcCategory
  ddd
  defaultPackSize
  doses
  isVaccine
  margin
  msupplyUniversalCode
  msupplyUniversalName
  outerPackSize
  strength
  type
  unitName
  volumePerOuterPack
  volumePerPack
  weight
  availableStockOnHand(storeId: $storeId)
  availableBatches(storeId: $storeId) {
    __typename
    totalCount
    nodes {
      __typename
      ...StockLine
    }
  }
  stats(storeId: $storeId) {
    __typename
    averageMonthlyConsumption
    availableStockOnHand
    availableMonthsOfStockOnHand
    monthsOfStockOnHand
    totalConsumption
    stockOnHand
  }
  variants {
    ...ItemVariant
  }
  itemDirections {
    ...ItemDirection
  }
}

query itemsWithStockLines(
  $first: Int
  $offset: Int
  $key: ItemSortFieldInput!
  $desc: Boolean
  $filter: ItemFilterInput
  $storeId: String!
) {
  items(
    page: { first: $first, offset: $offset }
    sort: { key: $key, desc: $desc }
    filter: $filter
    storeId: $storeId
  ) {
    ... on ItemConnector {
      __typename
      nodes {
        ...Item
      }
      totalCount
    }
  }
}

query items(
  $first: Int
  $offset: Int
  $key: ItemSortFieldInput!
  $desc: Boolean
  $filter: ItemFilterInput
  $storeId: String!
) {
  items(
    storeId: $storeId
    page: { first: $first, offset: $offset }
    sort: { key: $key, desc: $desc }
    filter: $filter
  ) {
    ... on ItemConnector {
      __typename
      nodes {
        ...ItemRow
      }
      totalCount
    }
  }
}

query itemStockOnHand(
  $storeId: String!
  $key: ItemSortFieldInput!
  $isDesc: Boolean
  $filter: ItemFilterInput
  $first: Int
  $offset: Int
) {
  items(
    storeId: $storeId
    sort: { key: $key, desc: $isDesc }
    filter: $filter
    page: { first: $first, offset: $offset }
  ) {
    ... on ItemConnector {
      __typename
      nodes {
        ...ItemStockOnHand
      }
      totalCount
    }
  }
}

fragment ItemsWithStats on ItemNode {
  __typename
  code
  id
  name
  unitName
  defaultPackSize
  availableStockOnHand(storeId: $storeId)
  stats(storeId: $storeId) {
    __typename
    averageMonthlyConsumption
    availableStockOnHand
    availableMonthsOfStockOnHand
    monthsOfStockOnHand
    totalConsumption
    stockOnHand
  }
}

query itemsWithStats(
  $storeId: String!
  $key: ItemSortFieldInput!
  $isDesc: Boolean
  $filter: ItemFilterInput
  $first: Int
  $offset: Int
) {
  items(
    storeId: $storeId
    sort: { key: $key, desc: $isDesc }
    filter: $filter
    page: { first: $first, offset: $offset }
  ) {
    ... on ItemConnector {
      __typename
      nodes {
        ...ItemsWithStats
      }
      totalCount
    }
  }
}

query itemById($storeId: String!, $itemId: String!) {
  items(
    storeId: $storeId
    filter: { id: { equalTo: $itemId }, isActive: true }
  ) {
    ... on ItemConnector {
      __typename
      nodes {
        __typename
        ...Item
        stats(storeId: $storeId) {
          __typename
          averageMonthlyConsumption
          availableStockOnHand
          availableMonthsOfStockOnHand
        }
        availableBatches(storeId: $storeId) {
          totalCount
          nodes {
            ...StockLine
          }
        }
      }
      totalCount
    }
  }
}

fragment ItemVariantOption on ItemVariantNode {
  __typename
  id
  label: name
  # To determine if the variant already has other variants bundled to it
  bundledItemVariants {
    id
  }
  # Selected option passed through to vaccine items
  dosesPerUnit
}

query itemVariantsConfigured($storeId: String!) {
  itemVariantsConfigured(storeId: $storeId)
}

query itemVariants($storeId: String!, $itemId: String!) {
  items(
    storeId: $storeId
    filter: { id: { equalTo: $itemId }, isActive: true }
  ) {
    ... on ItemConnector {
      __typename
      nodes {
        __typename
        variants {
          ...ItemVariantOption
        }
      }
    }
  }
}

query getHistoricalStockLines(
  $storeId: String!
  $itemId: String!
  $datetime: DateTime
) {
  historicalStockLines(
    storeId: $storeId
    itemId: $itemId
    datetime: $datetime
  ) {
    ... on StockLineConnector {
      nodes {
        ...StockLine
      }
    }
  }
}

mutation upsertItemVariant($storeId: String!, $input: UpsertItemVariantInput!) {
  centralServer {
    itemVariant {
      upsertItemVariant(storeId: $storeId, input: $input) {
        __typename
        ... on ItemVariantNode {
          ...ItemVariant
        }
        ... on UpsertItemVariantError {
          __typename
          error {
            __typename
            description
            ... on UniqueValueViolation {
              description
              field
            }
            ... on DoseConfigurationNotAllowed {
              description
            }
          }
        }
      }
    }
  }
}

mutation deleteItemVariant($storeId: String!, $input: DeleteItemVariantInput!) {
  centralServer {
    itemVariant {
      deleteItemVariant(storeId: $storeId, input: $input) {
        __typename
        ... on DeleteResponse {
          __typename
          id
        }
      }
    }
  }
}

query coldStorageTypes($storeId: String!) {
  coldStorageTypes(storeId: $storeId) {
    ... on ColdStorageTypeConnector {
      nodes {
        ...ColdStorageType
      }
    }
  }
}

mutation upsertBundledItem($storeId: String!, $input: UpsertBundledItemInput!) {
  centralServer {
    bundledItem {
      upsertBundledItem(storeId: $storeId, input: $input) {
        __typename
        ... on BundledItemNode {
          ...BundledItem
        }
      }
    }
  }
}

mutation deleteBundledItem($storeId: String!, $input: DeleteBundledItemInput!) {
  centralServer {
    bundledItem {
      deleteBundledItem(storeId: $storeId, input: $input) {
        __typename
        ... on DeleteResponse {
          __typename
          id
        }
      }
    }
  }
}

fragment ItemLedger on ItemLedgerNode {
  id
  balance
  batch
  costPricePerPack
  datetime
  expiryDate
  invoiceNumber
  invoiceId
  invoiceStatus
  invoiceType
  name
  packSize
  quantity
  reason
  sellPricePerPack
  totalBeforeTax
  numberOfPacks
}

query itemLedger(
  $key: LedgerSortFieldInput!
  $first: Int
  $offset: Int
  $desc: Boolean
  $filter: LedgerFilterInput
  $storeId: String!
) {
  itemLedger(
    storeId: $storeId
    filter: $filter
    page: { first: $first, offset: $offset }
    sort: { key: $key, desc: $desc }
  ) {
    ... on ItemLedgerConnector {
      __typename
      nodes {
        __typename
        ...ItemLedger
      }
      totalCount
    }
  }
}<|MERGE_RESOLUTION|>--- conflicted
+++ resolved
@@ -24,6 +24,7 @@
     name
     code
     unitName
+    defaultPackSize
     doses
     isVaccine
     itemDirections {
@@ -32,11 +33,6 @@
     warnings {
       ...Warning
     }
-<<<<<<< HEAD
-    defaultPackSize
-=======
-    isVaccine
->>>>>>> ad44c881
   }
   note
   onHold
