import * as Types from '@openmsupply-client/common';

import { GraphQLClient, RequestOptions } from 'graphql-request';
import gql from 'graphql-tag';
import { NameRowFragmentDoc } from '../../Name/api/operations.generated';
type GraphQLClientRequestHeaders = RequestOptions['requestHeaders'];
export type ServiceItemRowFragment = {
  __typename: 'ItemNode';
  id: string;
  code: string;
  name: string;
  unitName?: string | null;
  isVaccine: boolean;
  doses: number;
};

export type StockLineFragment = {
  __typename: 'StockLineNode';
  availableNumberOfPacks: number;
  batch?: string | null;
  expiryDate?: string | null;
  id: string;
  itemId: string;
  note?: string | null;
  onHold: boolean;
  packSize: number;
  sellPricePerPack: number;
  costPricePerPack: number;
  storeId: string;
  totalNumberOfPacks: number;
  itemVariantId?: string | null;
  location?: {
    __typename: 'LocationNode';
    code: string;
    id: string;
    name: string;
    onHold: boolean;
  } | null;
  item: {
    __typename: 'ItemNode';
    name: string;
    code: string;
    unitName?: string | null;
    defaultPackSize: number;
    doses: number;
    isVaccine: boolean;
    itemDirections: Array<{
      __typename: 'ItemDirectionNode';
      directions: string;
      id: string;
      itemId: string;
      priority: number;
    }>;
    warnings: Array<{
      __typename: 'WarningNode';
      warningText: string;
      id: string;
      itemId: string;
      priority: boolean;
      code: string;
    }>;
  };
  itemVariant?: {
    __typename: 'ItemVariantNode';
    id: string;
    dosesPerUnit: number;
  } | null;
<<<<<<< HEAD
  donor?: { __typename: 'NameNode'; id: string } | null;
=======
  vvmStatus?: {
    __typename: 'VvmstatusNode';
    id: string;
    level: number;
    unusable: boolean;
    description: string;
  } | null;
>>>>>>> 8a8140c7
};

export type ItemRowFragment = {
  __typename: 'ItemNode';
  id: string;
  code: string;
  name: string;
  unitName?: string | null;
  isVaccine: boolean;
  doses: number;
};

export type ItemRowWithDirectionsFragment = {
  __typename: 'ItemNode';
  id: string;
  code: string;
  name: string;
  unitName?: string | null;
  isVaccine: boolean;
  doses: number;
  itemDirections: Array<{
    __typename: 'ItemDirectionNode';
    directions: string;
    id: string;
    itemId: string;
    priority: number;
  }>;
};

export type ItemDirectionFragment = {
  __typename: 'ItemDirectionNode';
  directions: string;
  id: string;
  itemId: string;
  priority: number;
};

export type ItemRowWithWarningsFragment = {
  __typename: 'ItemNode';
  id: string;
  code: string;
  name: string;
  unitName?: string | null;
  isVaccine: boolean;
  doses: number;
  warnings: Array<{
    __typename: 'WarningNode';
    warningText: string;
    id: string;
    itemId: string;
    priority: boolean;
    code: string;
  }>;
};

export type WarningFragment = {
  __typename: 'WarningNode';
  warningText: string;
  id: string;
  itemId: string;
  priority: boolean;
  code: string;
};

export type ItemWithPackSizeFragment = {
  __typename: 'ItemNode';
  defaultPackSize: number;
  id: string;
  code: string;
  name: string;
  unitName?: string | null;
  isVaccine: boolean;
  doses: number;
};

export type ItemStockOnHandFragment = {
  __typename: 'ItemNode';
  availableStockOnHand: number;
  defaultPackSize: number;
  id: string;
  code: string;
  name: string;
  unitName?: string | null;
  isVaccine: boolean;
  doses: number;
  itemDirections: Array<{
    __typename: 'ItemDirectionNode';
    directions: string;
    id: string;
    itemId: string;
    priority: number;
  }>;
};

export type ItemRowWithStatsFragment = {
  __typename: 'ItemNode';
  availableStockOnHand: number;
  defaultPackSize: number;
  id: string;
  code: string;
  name: string;
  unitName?: string | null;
  isVaccine: boolean;
  doses: number;
  stats: {
    __typename: 'ItemStatsNode';
    averageMonthlyConsumption: number;
    availableStockOnHand: number;
    availableMonthsOfStockOnHand?: number | null;
    monthsOfStockOnHand?: number | null;
    totalConsumption: number;
    stockOnHand: number;
  };
  itemDirections: Array<{
    __typename: 'ItemDirectionNode';
    directions: string;
    id: string;
    itemId: string;
    priority: number;
  }>;
};

export type ColdStorageTypeFragment = {
  __typename: 'ColdStorageTypeNode';
  id: string;
  name: string;
  minTemperature: number;
  maxTemperature: number;
};

export type PackagingVariantFragment = {
  __typename: 'PackagingVariantNode';
  id: string;
  name: string;
  packagingLevel: number;
  packSize?: number | null;
  volumePerUnit?: number | null;
};

export type BundledItemVariantFragment = {
  __typename: 'ItemVariantNode';
  id: string;
  name: string;
  itemId: string;
  itemName: string;
};

export type BundledItemFragment = {
  __typename: 'BundledItemNode';
  id: string;
  ratio: number;
  principalItemVariant?: {
    __typename: 'ItemVariantNode';
    id: string;
    name: string;
    itemId: string;
    itemName: string;
  } | null;
  bundledItemVariant?: {
    __typename: 'ItemVariantNode';
    id: string;
    name: string;
    itemId: string;
    itemName: string;
  } | null;
};

export type ItemVariantFragment = {
  __typename: 'ItemVariantNode';
  id: string;
  name: string;
  itemId: string;
  manufacturerId?: string | null;
  coldStorageTypeId?: string | null;
  dosesPerUnit: number;
  vvmType?: string | null;
  item?: {
    __typename: 'ItemNode';
    id: string;
    name: string;
    isVaccine: boolean;
  } | null;
  manufacturer?: {
    __typename: 'NameNode';
    code: string;
    id: string;
    isCustomer: boolean;
    isSupplier: boolean;
    isOnHold: boolean;
    name: string;
    store?: { __typename: 'StoreNode'; id: string; code: string } | null;
  } | null;
  coldStorageType?: {
    __typename: 'ColdStorageTypeNode';
    id: string;
    name: string;
    minTemperature: number;
    maxTemperature: number;
  } | null;
  packagingVariants: Array<{
    __typename: 'PackagingVariantNode';
    id: string;
    name: string;
    packagingLevel: number;
    packSize?: number | null;
    volumePerUnit?: number | null;
  }>;
  bundledItemVariants: Array<{
    __typename: 'BundledItemNode';
    id: string;
    ratio: number;
    principalItemVariant?: {
      __typename: 'ItemVariantNode';
      id: string;
      name: string;
      itemId: string;
      itemName: string;
    } | null;
    bundledItemVariant?: {
      __typename: 'ItemVariantNode';
      id: string;
      name: string;
      itemId: string;
      itemName: string;
    } | null;
  }>;
  bundlesWith: Array<{
    __typename: 'BundledItemNode';
    id: string;
    ratio: number;
    principalItemVariant?: {
      __typename: 'ItemVariantNode';
      id: string;
      name: string;
      itemId: string;
      itemName: string;
    } | null;
    bundledItemVariant?: {
      __typename: 'ItemVariantNode';
      id: string;
      name: string;
      itemId: string;
      itemName: string;
    } | null;
  }>;
};

export type ItemFragment = {
  __typename: 'ItemNode';
  id: string;
  code: string;
  name: string;
  atcCategory: string;
  ddd: string;
  defaultPackSize: number;
  doses: number;
  isVaccine: boolean;
  margin: number;
  msupplyUniversalCode: string;
  msupplyUniversalName: string;
  outerPackSize: number;
  strength?: string | null;
  type: Types.ItemNodeType;
  unitName?: string | null;
  volumePerOuterPack: number;
  volumePerPack: number;
  weight: number;
  availableStockOnHand: number;
  availableBatches: {
    __typename: 'StockLineConnector';
    totalCount: number;
    nodes: Array<{
      __typename: 'StockLineNode';
      availableNumberOfPacks: number;
      batch?: string | null;
      expiryDate?: string | null;
      id: string;
      itemId: string;
      note?: string | null;
      onHold: boolean;
      packSize: number;
      sellPricePerPack: number;
      costPricePerPack: number;
      storeId: string;
      totalNumberOfPacks: number;
      itemVariantId?: string | null;
      location?: {
        __typename: 'LocationNode';
        code: string;
        id: string;
        name: string;
        onHold: boolean;
      } | null;
      item: {
        __typename: 'ItemNode';
        name: string;
        code: string;
        unitName?: string | null;
        defaultPackSize: number;
        doses: number;
        isVaccine: boolean;
        itemDirections: Array<{
          __typename: 'ItemDirectionNode';
          directions: string;
          id: string;
          itemId: string;
          priority: number;
        }>;
        warnings: Array<{
          __typename: 'WarningNode';
          warningText: string;
          id: string;
          itemId: string;
          priority: boolean;
          code: string;
        }>;
      };
      itemVariant?: {
        __typename: 'ItemVariantNode';
        id: string;
        dosesPerUnit: number;
      } | null;
<<<<<<< HEAD
      donor?: { __typename: 'NameNode'; id: string } | null;
=======
      vvmStatus?: {
        __typename: 'VvmstatusNode';
        id: string;
        level: number;
        unusable: boolean;
        description: string;
      } | null;
>>>>>>> 8a8140c7
    }>;
  };
  stats: {
    __typename: 'ItemStatsNode';
    averageMonthlyConsumption: number;
    availableStockOnHand: number;
    availableMonthsOfStockOnHand?: number | null;
    monthsOfStockOnHand?: number | null;
    totalConsumption: number;
    stockOnHand: number;
  };
  variants: Array<{
    __typename: 'ItemVariantNode';
    id: string;
    name: string;
    itemId: string;
    manufacturerId?: string | null;
    coldStorageTypeId?: string | null;
    dosesPerUnit: number;
    vvmType?: string | null;
    item?: {
      __typename: 'ItemNode';
      id: string;
      name: string;
      isVaccine: boolean;
    } | null;
    manufacturer?: {
      __typename: 'NameNode';
      code: string;
      id: string;
      isCustomer: boolean;
      isSupplier: boolean;
      isOnHold: boolean;
      name: string;
      store?: { __typename: 'StoreNode'; id: string; code: string } | null;
    } | null;
    coldStorageType?: {
      __typename: 'ColdStorageTypeNode';
      id: string;
      name: string;
      minTemperature: number;
      maxTemperature: number;
    } | null;
    packagingVariants: Array<{
      __typename: 'PackagingVariantNode';
      id: string;
      name: string;
      packagingLevel: number;
      packSize?: number | null;
      volumePerUnit?: number | null;
    }>;
    bundledItemVariants: Array<{
      __typename: 'BundledItemNode';
      id: string;
      ratio: number;
      principalItemVariant?: {
        __typename: 'ItemVariantNode';
        id: string;
        name: string;
        itemId: string;
        itemName: string;
      } | null;
      bundledItemVariant?: {
        __typename: 'ItemVariantNode';
        id: string;
        name: string;
        itemId: string;
        itemName: string;
      } | null;
    }>;
    bundlesWith: Array<{
      __typename: 'BundledItemNode';
      id: string;
      ratio: number;
      principalItemVariant?: {
        __typename: 'ItemVariantNode';
        id: string;
        name: string;
        itemId: string;
        itemName: string;
      } | null;
      bundledItemVariant?: {
        __typename: 'ItemVariantNode';
        id: string;
        name: string;
        itemId: string;
        itemName: string;
      } | null;
    }>;
  }>;
  itemDirections: Array<{
    __typename: 'ItemDirectionNode';
    directions: string;
    id: string;
    itemId: string;
    priority: number;
  }>;
};

export type ItemsWithStockLinesQueryVariables = Types.Exact<{
  first?: Types.InputMaybe<Types.Scalars['Int']['input']>;
  offset?: Types.InputMaybe<Types.Scalars['Int']['input']>;
  key: Types.ItemSortFieldInput;
  desc?: Types.InputMaybe<Types.Scalars['Boolean']['input']>;
  filter?: Types.InputMaybe<Types.ItemFilterInput>;
  storeId: Types.Scalars['String']['input'];
}>;

export type ItemsWithStockLinesQuery = {
  __typename: 'Queries';
  items: {
    __typename: 'ItemConnector';
    totalCount: number;
    nodes: Array<{
      __typename: 'ItemNode';
      id: string;
      code: string;
      name: string;
      atcCategory: string;
      ddd: string;
      defaultPackSize: number;
      doses: number;
      isVaccine: boolean;
      margin: number;
      msupplyUniversalCode: string;
      msupplyUniversalName: string;
      outerPackSize: number;
      strength?: string | null;
      type: Types.ItemNodeType;
      unitName?: string | null;
      volumePerOuterPack: number;
      volumePerPack: number;
      weight: number;
      availableStockOnHand: number;
      availableBatches: {
        __typename: 'StockLineConnector';
        totalCount: number;
        nodes: Array<{
          __typename: 'StockLineNode';
          availableNumberOfPacks: number;
          batch?: string | null;
          expiryDate?: string | null;
          id: string;
          itemId: string;
          note?: string | null;
          onHold: boolean;
          packSize: number;
          sellPricePerPack: number;
          costPricePerPack: number;
          storeId: string;
          totalNumberOfPacks: number;
          itemVariantId?: string | null;
          location?: {
            __typename: 'LocationNode';
            code: string;
            id: string;
            name: string;
            onHold: boolean;
          } | null;
          item: {
            __typename: 'ItemNode';
            name: string;
            code: string;
            unitName?: string | null;
            defaultPackSize: number;
            doses: number;
            isVaccine: boolean;
            itemDirections: Array<{
              __typename: 'ItemDirectionNode';
              directions: string;
              id: string;
              itemId: string;
              priority: number;
            }>;
            warnings: Array<{
              __typename: 'WarningNode';
              warningText: string;
              id: string;
              itemId: string;
              priority: boolean;
              code: string;
            }>;
          };
          itemVariant?: {
            __typename: 'ItemVariantNode';
            id: string;
            dosesPerUnit: number;
          } | null;
<<<<<<< HEAD
          donor?: { __typename: 'NameNode'; id: string } | null;
=======
          vvmStatus?: {
            __typename: 'VvmstatusNode';
            id: string;
            level: number;
            unusable: boolean;
            description: string;
          } | null;
>>>>>>> 8a8140c7
        }>;
      };
      stats: {
        __typename: 'ItemStatsNode';
        averageMonthlyConsumption: number;
        availableStockOnHand: number;
        availableMonthsOfStockOnHand?: number | null;
        monthsOfStockOnHand?: number | null;
        totalConsumption: number;
        stockOnHand: number;
      };
      variants: Array<{
        __typename: 'ItemVariantNode';
        id: string;
        name: string;
        itemId: string;
        manufacturerId?: string | null;
        coldStorageTypeId?: string | null;
        dosesPerUnit: number;
        vvmType?: string | null;
        item?: {
          __typename: 'ItemNode';
          id: string;
          name: string;
          isVaccine: boolean;
        } | null;
        manufacturer?: {
          __typename: 'NameNode';
          code: string;
          id: string;
          isCustomer: boolean;
          isSupplier: boolean;
          isOnHold: boolean;
          name: string;
          store?: { __typename: 'StoreNode'; id: string; code: string } | null;
        } | null;
        coldStorageType?: {
          __typename: 'ColdStorageTypeNode';
          id: string;
          name: string;
          minTemperature: number;
          maxTemperature: number;
        } | null;
        packagingVariants: Array<{
          __typename: 'PackagingVariantNode';
          id: string;
          name: string;
          packagingLevel: number;
          packSize?: number | null;
          volumePerUnit?: number | null;
        }>;
        bundledItemVariants: Array<{
          __typename: 'BundledItemNode';
          id: string;
          ratio: number;
          principalItemVariant?: {
            __typename: 'ItemVariantNode';
            id: string;
            name: string;
            itemId: string;
            itemName: string;
          } | null;
          bundledItemVariant?: {
            __typename: 'ItemVariantNode';
            id: string;
            name: string;
            itemId: string;
            itemName: string;
          } | null;
        }>;
        bundlesWith: Array<{
          __typename: 'BundledItemNode';
          id: string;
          ratio: number;
          principalItemVariant?: {
            __typename: 'ItemVariantNode';
            id: string;
            name: string;
            itemId: string;
            itemName: string;
          } | null;
          bundledItemVariant?: {
            __typename: 'ItemVariantNode';
            id: string;
            name: string;
            itemId: string;
            itemName: string;
          } | null;
        }>;
      }>;
      itemDirections: Array<{
        __typename: 'ItemDirectionNode';
        directions: string;
        id: string;
        itemId: string;
        priority: number;
      }>;
    }>;
  };
};

export type ItemsQueryVariables = Types.Exact<{
  first?: Types.InputMaybe<Types.Scalars['Int']['input']>;
  offset?: Types.InputMaybe<Types.Scalars['Int']['input']>;
  key: Types.ItemSortFieldInput;
  desc?: Types.InputMaybe<Types.Scalars['Boolean']['input']>;
  filter?: Types.InputMaybe<Types.ItemFilterInput>;
  storeId: Types.Scalars['String']['input'];
}>;

export type ItemsQuery = {
  __typename: 'Queries';
  items: {
    __typename: 'ItemConnector';
    totalCount: number;
    nodes: Array<{
      __typename: 'ItemNode';
      id: string;
      code: string;
      name: string;
      unitName?: string | null;
      isVaccine: boolean;
      doses: number;
    }>;
  };
};

export type ItemStockOnHandQueryVariables = Types.Exact<{
  storeId: Types.Scalars['String']['input'];
  key: Types.ItemSortFieldInput;
  isDesc?: Types.InputMaybe<Types.Scalars['Boolean']['input']>;
  filter?: Types.InputMaybe<Types.ItemFilterInput>;
  first?: Types.InputMaybe<Types.Scalars['Int']['input']>;
  offset?: Types.InputMaybe<Types.Scalars['Int']['input']>;
}>;

export type ItemStockOnHandQuery = {
  __typename: 'Queries';
  items: {
    __typename: 'ItemConnector';
    totalCount: number;
    nodes: Array<{
      __typename: 'ItemNode';
      availableStockOnHand: number;
      defaultPackSize: number;
      id: string;
      code: string;
      name: string;
      unitName?: string | null;
      isVaccine: boolean;
      doses: number;
      itemDirections: Array<{
        __typename: 'ItemDirectionNode';
        directions: string;
        id: string;
        itemId: string;
        priority: number;
      }>;
    }>;
  };
};

export type ItemsWithStatsFragment = {
  __typename: 'ItemNode';
  code: string;
  id: string;
  name: string;
  unitName?: string | null;
  defaultPackSize: number;
  isVaccine: boolean;
  doses: number;
  availableStockOnHand: number;
  stats: {
    __typename: 'ItemStatsNode';
    averageMonthlyConsumption: number;
    availableStockOnHand: number;
    availableMonthsOfStockOnHand?: number | null;
    monthsOfStockOnHand?: number | null;
    totalConsumption: number;
    stockOnHand: number;
  };
};

export type ItemsWithStatsQueryVariables = Types.Exact<{
  storeId: Types.Scalars['String']['input'];
  key: Types.ItemSortFieldInput;
  isDesc?: Types.InputMaybe<Types.Scalars['Boolean']['input']>;
  filter?: Types.InputMaybe<Types.ItemFilterInput>;
  first?: Types.InputMaybe<Types.Scalars['Int']['input']>;
  offset?: Types.InputMaybe<Types.Scalars['Int']['input']>;
}>;

export type ItemsWithStatsQuery = {
  __typename: 'Queries';
  items: {
    __typename: 'ItemConnector';
    totalCount: number;
    nodes: Array<{
      __typename: 'ItemNode';
      code: string;
      id: string;
      name: string;
      unitName?: string | null;
      defaultPackSize: number;
      isVaccine: boolean;
      doses: number;
      availableStockOnHand: number;
      stats: {
        __typename: 'ItemStatsNode';
        averageMonthlyConsumption: number;
        availableStockOnHand: number;
        availableMonthsOfStockOnHand?: number | null;
        monthsOfStockOnHand?: number | null;
        totalConsumption: number;
        stockOnHand: number;
      };
    }>;
  };
};

export type ItemByIdQueryVariables = Types.Exact<{
  storeId: Types.Scalars['String']['input'];
  itemId: Types.Scalars['String']['input'];
}>;

export type ItemByIdQuery = {
  __typename: 'Queries';
  items: {
    __typename: 'ItemConnector';
    totalCount: number;
    nodes: Array<{
      __typename: 'ItemNode';
      id: string;
      code: string;
      name: string;
      atcCategory: string;
      ddd: string;
      defaultPackSize: number;
      doses: number;
      isVaccine: boolean;
      margin: number;
      msupplyUniversalCode: string;
      msupplyUniversalName: string;
      outerPackSize: number;
      strength?: string | null;
      type: Types.ItemNodeType;
      unitName?: string | null;
      volumePerOuterPack: number;
      volumePerPack: number;
      weight: number;
      availableStockOnHand: number;
      stats: {
        __typename: 'ItemStatsNode';
        averageMonthlyConsumption: number;
        availableStockOnHand: number;
        availableMonthsOfStockOnHand?: number | null;
        monthsOfStockOnHand?: number | null;
        totalConsumption: number;
        stockOnHand: number;
      };
      availableBatches: {
        __typename: 'StockLineConnector';
        totalCount: number;
        nodes: Array<{
          __typename: 'StockLineNode';
          availableNumberOfPacks: number;
          batch?: string | null;
          expiryDate?: string | null;
          id: string;
          itemId: string;
          note?: string | null;
          onHold: boolean;
          packSize: number;
          sellPricePerPack: number;
          costPricePerPack: number;
          storeId: string;
          totalNumberOfPacks: number;
          itemVariantId?: string | null;
          location?: {
            __typename: 'LocationNode';
            code: string;
            id: string;
            name: string;
            onHold: boolean;
          } | null;
          item: {
            __typename: 'ItemNode';
            name: string;
            code: string;
            unitName?: string | null;
            defaultPackSize: number;
            doses: number;
            isVaccine: boolean;
            itemDirections: Array<{
              __typename: 'ItemDirectionNode';
              directions: string;
              id: string;
              itemId: string;
              priority: number;
            }>;
            warnings: Array<{
              __typename: 'WarningNode';
              warningText: string;
              id: string;
              itemId: string;
              priority: boolean;
              code: string;
            }>;
          };
          itemVariant?: {
            __typename: 'ItemVariantNode';
            id: string;
            dosesPerUnit: number;
          } | null;
<<<<<<< HEAD
          donor?: { __typename: 'NameNode'; id: string } | null;
=======
          vvmStatus?: {
            __typename: 'VvmstatusNode';
            id: string;
            level: number;
            unusable: boolean;
            description: string;
          } | null;
>>>>>>> 8a8140c7
        }>;
      };
      variants: Array<{
        __typename: 'ItemVariantNode';
        id: string;
        name: string;
        itemId: string;
        manufacturerId?: string | null;
        coldStorageTypeId?: string | null;
        dosesPerUnit: number;
        vvmType?: string | null;
        item?: {
          __typename: 'ItemNode';
          id: string;
          name: string;
          isVaccine: boolean;
        } | null;
        manufacturer?: {
          __typename: 'NameNode';
          code: string;
          id: string;
          isCustomer: boolean;
          isSupplier: boolean;
          isOnHold: boolean;
          name: string;
          store?: { __typename: 'StoreNode'; id: string; code: string } | null;
        } | null;
        coldStorageType?: {
          __typename: 'ColdStorageTypeNode';
          id: string;
          name: string;
          minTemperature: number;
          maxTemperature: number;
        } | null;
        packagingVariants: Array<{
          __typename: 'PackagingVariantNode';
          id: string;
          name: string;
          packagingLevel: number;
          packSize?: number | null;
          volumePerUnit?: number | null;
        }>;
        bundledItemVariants: Array<{
          __typename: 'BundledItemNode';
          id: string;
          ratio: number;
          principalItemVariant?: {
            __typename: 'ItemVariantNode';
            id: string;
            name: string;
            itemId: string;
            itemName: string;
          } | null;
          bundledItemVariant?: {
            __typename: 'ItemVariantNode';
            id: string;
            name: string;
            itemId: string;
            itemName: string;
          } | null;
        }>;
        bundlesWith: Array<{
          __typename: 'BundledItemNode';
          id: string;
          ratio: number;
          principalItemVariant?: {
            __typename: 'ItemVariantNode';
            id: string;
            name: string;
            itemId: string;
            itemName: string;
          } | null;
          bundledItemVariant?: {
            __typename: 'ItemVariantNode';
            id: string;
            name: string;
            itemId: string;
            itemName: string;
          } | null;
        }>;
      }>;
      itemDirections: Array<{
        __typename: 'ItemDirectionNode';
        directions: string;
        id: string;
        itemId: string;
        priority: number;
      }>;
    }>;
  };
};

export type ItemVariantsConfiguredQueryVariables = Types.Exact<{
  storeId: Types.Scalars['String']['input'];
}>;

export type ItemVariantsConfiguredQuery = {
  __typename: 'Queries';
  itemVariantsConfigured: boolean;
};

export type ItemVariantsQueryVariables = Types.Exact<{
  storeId: Types.Scalars['String']['input'];
  itemId: Types.Scalars['String']['input'];
}>;

export type ItemVariantsQuery = {
  __typename: 'Queries';
  items: {
    __typename: 'ItemConnector';
    nodes: Array<{
      __typename: 'ItemNode';
      variants: Array<{
        __typename: 'ItemVariantNode';
        id: string;
        name: string;
        itemId: string;
        manufacturerId?: string | null;
        coldStorageTypeId?: string | null;
        dosesPerUnit: number;
        vvmType?: string | null;
        item?: {
          __typename: 'ItemNode';
          id: string;
          name: string;
          isVaccine: boolean;
        } | null;
        manufacturer?: {
          __typename: 'NameNode';
          code: string;
          id: string;
          isCustomer: boolean;
          isSupplier: boolean;
          isOnHold: boolean;
          name: string;
          store?: { __typename: 'StoreNode'; id: string; code: string } | null;
        } | null;
        coldStorageType?: {
          __typename: 'ColdStorageTypeNode';
          id: string;
          name: string;
          minTemperature: number;
          maxTemperature: number;
        } | null;
        packagingVariants: Array<{
          __typename: 'PackagingVariantNode';
          id: string;
          name: string;
          packagingLevel: number;
          packSize?: number | null;
          volumePerUnit?: number | null;
        }>;
        bundledItemVariants: Array<{
          __typename: 'BundledItemNode';
          id: string;
          ratio: number;
          principalItemVariant?: {
            __typename: 'ItemVariantNode';
            id: string;
            name: string;
            itemId: string;
            itemName: string;
          } | null;
          bundledItemVariant?: {
            __typename: 'ItemVariantNode';
            id: string;
            name: string;
            itemId: string;
            itemName: string;
          } | null;
        }>;
        bundlesWith: Array<{
          __typename: 'BundledItemNode';
          id: string;
          ratio: number;
          principalItemVariant?: {
            __typename: 'ItemVariantNode';
            id: string;
            name: string;
            itemId: string;
            itemName: string;
          } | null;
          bundledItemVariant?: {
            __typename: 'ItemVariantNode';
            id: string;
            name: string;
            itemId: string;
            itemName: string;
          } | null;
        }>;
      }>;
    }>;
  };
};

export type GetHistoricalStockLinesQueryVariables = Types.Exact<{
  storeId: Types.Scalars['String']['input'];
  itemId: Types.Scalars['String']['input'];
  datetime?: Types.InputMaybe<Types.Scalars['DateTime']['input']>;
}>;

export type GetHistoricalStockLinesQuery = {
  __typename: 'Queries';
  historicalStockLines: {
    __typename: 'StockLineConnector';
    nodes: Array<{
      __typename: 'StockLineNode';
      availableNumberOfPacks: number;
      batch?: string | null;
      expiryDate?: string | null;
      id: string;
      itemId: string;
      note?: string | null;
      onHold: boolean;
      packSize: number;
      sellPricePerPack: number;
      costPricePerPack: number;
      storeId: string;
      totalNumberOfPacks: number;
      itemVariantId?: string | null;
      location?: {
        __typename: 'LocationNode';
        code: string;
        id: string;
        name: string;
        onHold: boolean;
      } | null;
      item: {
        __typename: 'ItemNode';
        name: string;
        code: string;
        unitName?: string | null;
        defaultPackSize: number;
        doses: number;
        isVaccine: boolean;
        itemDirections: Array<{
          __typename: 'ItemDirectionNode';
          directions: string;
          id: string;
          itemId: string;
          priority: number;
        }>;
        warnings: Array<{
          __typename: 'WarningNode';
          warningText: string;
          id: string;
          itemId: string;
          priority: boolean;
          code: string;
        }>;
      };
      itemVariant?: {
        __typename: 'ItemVariantNode';
        id: string;
        dosesPerUnit: number;
      } | null;
<<<<<<< HEAD
      donor?: { __typename: 'NameNode'; id: string } | null;
=======
      vvmStatus?: {
        __typename: 'VvmstatusNode';
        id: string;
        level: number;
        unusable: boolean;
        description: string;
      } | null;
>>>>>>> 8a8140c7
    }>;
  };
};

export type UpsertItemVariantMutationVariables = Types.Exact<{
  storeId: Types.Scalars['String']['input'];
  input: Types.UpsertItemVariantInput;
}>;

export type UpsertItemVariantMutation = {
  __typename: 'Mutations';
  centralServer: {
    __typename: 'CentralServerMutationNode';
    itemVariant: {
      __typename: 'ItemVariantMutations';
      upsertItemVariant:
        | {
            __typename: 'ItemVariantNode';
            id: string;
            name: string;
            itemId: string;
            manufacturerId?: string | null;
            coldStorageTypeId?: string | null;
            dosesPerUnit: number;
            vvmType?: string | null;
            item?: {
              __typename: 'ItemNode';
              id: string;
              name: string;
              isVaccine: boolean;
            } | null;
            manufacturer?: {
              __typename: 'NameNode';
              code: string;
              id: string;
              isCustomer: boolean;
              isSupplier: boolean;
              isOnHold: boolean;
              name: string;
              store?: {
                __typename: 'StoreNode';
                id: string;
                code: string;
              } | null;
            } | null;
            coldStorageType?: {
              __typename: 'ColdStorageTypeNode';
              id: string;
              name: string;
              minTemperature: number;
              maxTemperature: number;
            } | null;
            packagingVariants: Array<{
              __typename: 'PackagingVariantNode';
              id: string;
              name: string;
              packagingLevel: number;
              packSize?: number | null;
              volumePerUnit?: number | null;
            }>;
            bundledItemVariants: Array<{
              __typename: 'BundledItemNode';
              id: string;
              ratio: number;
              principalItemVariant?: {
                __typename: 'ItemVariantNode';
                id: string;
                name: string;
                itemId: string;
                itemName: string;
              } | null;
              bundledItemVariant?: {
                __typename: 'ItemVariantNode';
                id: string;
                name: string;
                itemId: string;
                itemName: string;
              } | null;
            }>;
            bundlesWith: Array<{
              __typename: 'BundledItemNode';
              id: string;
              ratio: number;
              principalItemVariant?: {
                __typename: 'ItemVariantNode';
                id: string;
                name: string;
                itemId: string;
                itemName: string;
              } | null;
              bundledItemVariant?: {
                __typename: 'ItemVariantNode';
                id: string;
                name: string;
                itemId: string;
                itemName: string;
              } | null;
            }>;
          }
        | {
            __typename: 'UpsertItemVariantError';
            error:
              | { __typename: 'DatabaseError'; description: string }
              | {
                  __typename: 'DoseConfigurationNotAllowed';
                  description: string;
                }
              | { __typename: 'InternalError'; description: string }
              | {
                  __typename: 'UniqueValueViolation';
                  description: string;
                  field: Types.UniqueValueKey;
                };
          };
    };
  };
};

export type DeleteItemVariantMutationVariables = Types.Exact<{
  storeId: Types.Scalars['String']['input'];
  input: Types.DeleteItemVariantInput;
}>;

export type DeleteItemVariantMutation = {
  __typename: 'Mutations';
  centralServer: {
    __typename: 'CentralServerMutationNode';
    itemVariant: {
      __typename: 'ItemVariantMutations';
      deleteItemVariant: { __typename: 'DeleteResponse'; id: string };
    };
  };
};

export type ColdStorageTypesQueryVariables = Types.Exact<{
  storeId: Types.Scalars['String']['input'];
}>;

export type ColdStorageTypesQuery = {
  __typename: 'Queries';
  coldStorageTypes: {
    __typename: 'ColdStorageTypeConnector';
    nodes: Array<{
      __typename: 'ColdStorageTypeNode';
      id: string;
      name: string;
      minTemperature: number;
      maxTemperature: number;
    }>;
  };
};

export type UpsertBundledItemMutationVariables = Types.Exact<{
  storeId: Types.Scalars['String']['input'];
  input: Types.UpsertBundledItemInput;
}>;

export type UpsertBundledItemMutation = {
  __typename: 'Mutations';
  centralServer: {
    __typename: 'CentralServerMutationNode';
    bundledItem: {
      __typename: 'BundledItemMutations';
      upsertBundledItem:
        | {
            __typename: 'BundledItemNode';
            id: string;
            ratio: number;
            principalItemVariant?: {
              __typename: 'ItemVariantNode';
              id: string;
              name: string;
              itemId: string;
              itemName: string;
            } | null;
            bundledItemVariant?: {
              __typename: 'ItemVariantNode';
              id: string;
              name: string;
              itemId: string;
              itemName: string;
            } | null;
          }
        | { __typename: 'UpsertBundledItemError' };
    };
  };
};

export type DeleteBundledItemMutationVariables = Types.Exact<{
  storeId: Types.Scalars['String']['input'];
  input: Types.DeleteBundledItemInput;
}>;

export type DeleteBundledItemMutation = {
  __typename: 'Mutations';
  centralServer: {
    __typename: 'CentralServerMutationNode';
    bundledItem: {
      __typename: 'BundledItemMutations';
      deleteBundledItem: { __typename: 'DeleteResponse'; id: string };
    };
  };
};

export type ItemLedgerFragment = {
  __typename: 'ItemLedgerNode';
  id: string;
  balance: number;
  batch?: string | null;
  costPricePerPack: number;
  datetime: string;
  expiryDate?: string | null;
  invoiceNumber: number;
  invoiceId: string;
  invoiceStatus: Types.InvoiceNodeStatus;
  invoiceType: Types.InvoiceNodeType;
  name: string;
  packSize: number;
  quantity: number;
  reason?: string | null;
  sellPricePerPack: number;
  totalBeforeTax?: number | null;
  numberOfPacks: number;
};

export type ItemLedgerQueryVariables = Types.Exact<{
  key: Types.LedgerSortFieldInput;
  first?: Types.InputMaybe<Types.Scalars['Int']['input']>;
  offset?: Types.InputMaybe<Types.Scalars['Int']['input']>;
  desc?: Types.InputMaybe<Types.Scalars['Boolean']['input']>;
  filter?: Types.InputMaybe<Types.LedgerFilterInput>;
  storeId: Types.Scalars['String']['input'];
}>;

export type ItemLedgerQuery = {
  __typename: 'Queries';
  itemLedger: {
    __typename: 'ItemLedgerConnector';
    totalCount: number;
    nodes: Array<{
      __typename: 'ItemLedgerNode';
      id: string;
      balance: number;
      batch?: string | null;
      costPricePerPack: number;
      datetime: string;
      expiryDate?: string | null;
      invoiceNumber: number;
      invoiceId: string;
      invoiceStatus: Types.InvoiceNodeStatus;
      invoiceType: Types.InvoiceNodeType;
      name: string;
      packSize: number;
      quantity: number;
      reason?: string | null;
      sellPricePerPack: number;
      totalBeforeTax?: number | null;
      numberOfPacks: number;
    }>;
  };
};

export const ServiceItemRowFragmentDoc = gql`
  fragment ServiceItemRow on ItemNode {
    __typename
    id
    code
    name
    unitName
    isVaccine
    doses
  }
`;
export const ItemRowFragmentDoc = gql`
  fragment ItemRow on ItemNode {
    __typename
    id
    code
    name
    unitName
    isVaccine
    doses
  }
`;
export const WarningFragmentDoc = gql`
  fragment Warning on WarningNode {
    __typename
    warningText
    id
    itemId
    priority
    code
  }
`;
export const ItemRowWithWarningsFragmentDoc = gql`
  fragment ItemRowWithWarnings on ItemNode {
    ...ItemRow
    warnings {
      ...Warning
    }
  }
  ${ItemRowFragmentDoc}
  ${WarningFragmentDoc}
`;
export const ItemWithPackSizeFragmentDoc = gql`
  fragment ItemWithPackSize on ItemNode {
    ...ItemRow
    defaultPackSize
  }
  ${ItemRowFragmentDoc}
`;
export const ItemDirectionFragmentDoc = gql`
  fragment ItemDirection on ItemDirectionNode {
    __typename
    directions
    id
    itemId
    priority
  }
`;
export const ItemRowWithDirectionsFragmentDoc = gql`
  fragment ItemRowWithDirections on ItemNode {
    ...ItemRow
    itemDirections {
      ...ItemDirection
    }
  }
  ${ItemRowFragmentDoc}
  ${ItemDirectionFragmentDoc}
`;
export const ItemStockOnHandFragmentDoc = gql`
  fragment ItemStockOnHand on ItemNode {
    ...ItemWithPackSize
    availableStockOnHand(storeId: $storeId)
    ...ItemRowWithDirections
  }
  ${ItemWithPackSizeFragmentDoc}
  ${ItemRowWithDirectionsFragmentDoc}
`;
export const ItemRowWithStatsFragmentDoc = gql`
  fragment ItemRowWithStats on ItemNode {
    ...ItemStockOnHand
    stats(storeId: $storeId) {
      __typename
      averageMonthlyConsumption
      availableStockOnHand
      availableMonthsOfStockOnHand
      monthsOfStockOnHand
      totalConsumption
      stockOnHand
    }
  }
  ${ItemStockOnHandFragmentDoc}
`;
export const StockLineFragmentDoc = gql`
  fragment StockLine on StockLineNode {
    availableNumberOfPacks
    batch
    expiryDate
    id
    itemId
    location {
      code
      id
      name
      onHold
    }
    item {
      name
      code
      unitName
      defaultPackSize
      doses
      isVaccine
      itemDirections {
        ...ItemDirection
      }
      warnings {
        ...Warning
      }
    }
    note
    onHold
    packSize
    sellPricePerPack
    costPricePerPack
    storeId
    totalNumberOfPacks
    itemVariantId
    itemVariant {
      id
      dosesPerUnit
    }
<<<<<<< HEAD
    donor(storeId: $storeId) {
      id
=======
    vvmStatus {
      __typename
      id
      level
      unusable
      description
>>>>>>> 8a8140c7
    }
  }
  ${ItemDirectionFragmentDoc}
  ${WarningFragmentDoc}
`;
export const ColdStorageTypeFragmentDoc = gql`
  fragment ColdStorageType on ColdStorageTypeNode {
    __typename
    id
    name
    minTemperature
    maxTemperature
  }
`;
export const PackagingVariantFragmentDoc = gql`
  fragment PackagingVariant on PackagingVariantNode {
    __typename
    id
    name
    packagingLevel
    packSize
    volumePerUnit
  }
`;
export const BundledItemVariantFragmentDoc = gql`
  fragment BundledItemVariant on ItemVariantNode {
    id
    name
    itemId
    itemName
  }
`;
export const BundledItemFragmentDoc = gql`
  fragment BundledItem on BundledItemNode {
    __typename
    id
    ratio
    principalItemVariant {
      ...BundledItemVariant
    }
    bundledItemVariant {
      ...BundledItemVariant
    }
  }
  ${BundledItemVariantFragmentDoc}
`;
export const ItemVariantFragmentDoc = gql`
  fragment ItemVariant on ItemVariantNode {
    __typename
    id
    name
    itemId
    item {
      id
      name
      isVaccine
    }
    manufacturerId
    manufacturer(storeId: $storeId) {
      ...NameRow
    }
    coldStorageTypeId
    coldStorageType {
      ...ColdStorageType
    }
    packagingVariants {
      ...PackagingVariant
    }
    bundledItemVariants {
      ...BundledItem
    }
    bundlesWith {
      ...BundledItem
    }
    dosesPerUnit
    vvmType
  }
  ${NameRowFragmentDoc}
  ${ColdStorageTypeFragmentDoc}
  ${PackagingVariantFragmentDoc}
  ${BundledItemFragmentDoc}
`;
export const ItemFragmentDoc = gql`
  fragment Item on ItemNode {
    __typename
    id
    code
    name
    atcCategory
    ddd
    defaultPackSize
    doses
    isVaccine
    margin
    msupplyUniversalCode
    msupplyUniversalName
    outerPackSize
    strength
    type
    unitName
    volumePerOuterPack
    volumePerPack
    weight
    availableStockOnHand(storeId: $storeId)
    availableBatches(storeId: $storeId) {
      __typename
      totalCount
      nodes {
        __typename
        ...StockLine
      }
    }
    stats(storeId: $storeId) {
      __typename
      averageMonthlyConsumption
      availableStockOnHand
      availableMonthsOfStockOnHand
      monthsOfStockOnHand
      totalConsumption
      stockOnHand
    }
    variants {
      ...ItemVariant
    }
    itemDirections {
      ...ItemDirection
    }
  }
  ${StockLineFragmentDoc}
  ${ItemVariantFragmentDoc}
  ${ItemDirectionFragmentDoc}
`;
export const ItemsWithStatsFragmentDoc = gql`
  fragment ItemsWithStats on ItemNode {
    __typename
    code
    id
    name
    unitName
    defaultPackSize
    isVaccine
    doses
    availableStockOnHand(storeId: $storeId)
    stats(storeId: $storeId) {
      __typename
      averageMonthlyConsumption
      availableStockOnHand
      availableMonthsOfStockOnHand
      monthsOfStockOnHand
      totalConsumption
      stockOnHand
    }
  }
`;
export const ItemLedgerFragmentDoc = gql`
  fragment ItemLedger on ItemLedgerNode {
    id
    balance
    batch
    costPricePerPack
    datetime
    expiryDate
    invoiceNumber
    invoiceId
    invoiceStatus
    invoiceType
    name
    packSize
    quantity
    reason
    sellPricePerPack
    totalBeforeTax
    numberOfPacks
  }
`;
export const ItemsWithStockLinesDocument = gql`
  query itemsWithStockLines(
    $first: Int
    $offset: Int
    $key: ItemSortFieldInput!
    $desc: Boolean
    $filter: ItemFilterInput
    $storeId: String!
  ) {
    items(
      page: { first: $first, offset: $offset }
      sort: { key: $key, desc: $desc }
      filter: $filter
      storeId: $storeId
    ) {
      ... on ItemConnector {
        __typename
        nodes {
          ...Item
        }
        totalCount
      }
    }
  }
  ${ItemFragmentDoc}
`;
export const ItemsDocument = gql`
  query items(
    $first: Int
    $offset: Int
    $key: ItemSortFieldInput!
    $desc: Boolean
    $filter: ItemFilterInput
    $storeId: String!
  ) {
    items(
      storeId: $storeId
      page: { first: $first, offset: $offset }
      sort: { key: $key, desc: $desc }
      filter: $filter
    ) {
      ... on ItemConnector {
        __typename
        nodes {
          ...ItemRow
        }
        totalCount
      }
    }
  }
  ${ItemRowFragmentDoc}
`;
export const ItemStockOnHandDocument = gql`
  query itemStockOnHand(
    $storeId: String!
    $key: ItemSortFieldInput!
    $isDesc: Boolean
    $filter: ItemFilterInput
    $first: Int
    $offset: Int
  ) {
    items(
      storeId: $storeId
      sort: { key: $key, desc: $isDesc }
      filter: $filter
      page: { first: $first, offset: $offset }
    ) {
      ... on ItemConnector {
        __typename
        nodes {
          ...ItemStockOnHand
        }
        totalCount
      }
    }
  }
  ${ItemStockOnHandFragmentDoc}
`;
export const ItemsWithStatsDocument = gql`
  query itemsWithStats(
    $storeId: String!
    $key: ItemSortFieldInput!
    $isDesc: Boolean
    $filter: ItemFilterInput
    $first: Int
    $offset: Int
  ) {
    items(
      storeId: $storeId
      sort: { key: $key, desc: $isDesc }
      filter: $filter
      page: { first: $first, offset: $offset }
    ) {
      ... on ItemConnector {
        __typename
        nodes {
          ...ItemsWithStats
        }
        totalCount
      }
    }
  }
  ${ItemsWithStatsFragmentDoc}
`;
export const ItemByIdDocument = gql`
  query itemById($storeId: String!, $itemId: String!) {
    items(
      storeId: $storeId
      filter: { id: { equalTo: $itemId }, isActive: true }
    ) {
      ... on ItemConnector {
        __typename
        nodes {
          __typename
          ...Item
          stats(storeId: $storeId) {
            __typename
            averageMonthlyConsumption
            availableStockOnHand
            availableMonthsOfStockOnHand
          }
          availableBatches(storeId: $storeId) {
            totalCount
            nodes {
              ...StockLine
            }
          }
        }
        totalCount
      }
    }
  }
  ${ItemFragmentDoc}
  ${StockLineFragmentDoc}
`;
export const ItemVariantsConfiguredDocument = gql`
  query itemVariantsConfigured($storeId: String!) {
    itemVariantsConfigured(storeId: $storeId)
  }
`;
export const ItemVariantsDocument = gql`
  query itemVariants($storeId: String!, $itemId: String!) {
    items(
      storeId: $storeId
      filter: { id: { equalTo: $itemId }, isActive: true }
    ) {
      ... on ItemConnector {
        __typename
        nodes {
          __typename
          variants {
            ...ItemVariant
          }
        }
      }
    }
  }
  ${ItemVariantFragmentDoc}
`;
export const GetHistoricalStockLinesDocument = gql`
  query getHistoricalStockLines(
    $storeId: String!
    $itemId: String!
    $datetime: DateTime
  ) {
    historicalStockLines(
      storeId: $storeId
      itemId: $itemId
      datetime: $datetime
    ) {
      ... on StockLineConnector {
        nodes {
          ...StockLine
        }
      }
    }
  }
  ${StockLineFragmentDoc}
`;
export const UpsertItemVariantDocument = gql`
  mutation upsertItemVariant(
    $storeId: String!
    $input: UpsertItemVariantInput!
  ) {
    centralServer {
      itemVariant {
        upsertItemVariant(storeId: $storeId, input: $input) {
          __typename
          ... on ItemVariantNode {
            ...ItemVariant
          }
          ... on UpsertItemVariantError {
            __typename
            error {
              __typename
              description
              ... on UniqueValueViolation {
                description
                field
              }
              ... on DoseConfigurationNotAllowed {
                description
              }
            }
          }
        }
      }
    }
  }
  ${ItemVariantFragmentDoc}
`;
export const DeleteItemVariantDocument = gql`
  mutation deleteItemVariant(
    $storeId: String!
    $input: DeleteItemVariantInput!
  ) {
    centralServer {
      itemVariant {
        deleteItemVariant(storeId: $storeId, input: $input) {
          __typename
          ... on DeleteResponse {
            __typename
            id
          }
        }
      }
    }
  }
`;
export const ColdStorageTypesDocument = gql`
  query coldStorageTypes($storeId: String!) {
    coldStorageTypes(storeId: $storeId) {
      ... on ColdStorageTypeConnector {
        nodes {
          ...ColdStorageType
        }
      }
    }
  }
  ${ColdStorageTypeFragmentDoc}
`;
export const UpsertBundledItemDocument = gql`
  mutation upsertBundledItem(
    $storeId: String!
    $input: UpsertBundledItemInput!
  ) {
    centralServer {
      bundledItem {
        upsertBundledItem(storeId: $storeId, input: $input) {
          __typename
          ... on BundledItemNode {
            ...BundledItem
          }
        }
      }
    }
  }
  ${BundledItemFragmentDoc}
`;
export const DeleteBundledItemDocument = gql`
  mutation deleteBundledItem(
    $storeId: String!
    $input: DeleteBundledItemInput!
  ) {
    centralServer {
      bundledItem {
        deleteBundledItem(storeId: $storeId, input: $input) {
          __typename
          ... on DeleteResponse {
            __typename
            id
          }
        }
      }
    }
  }
`;
export const ItemLedgerDocument = gql`
  query itemLedger(
    $key: LedgerSortFieldInput!
    $first: Int
    $offset: Int
    $desc: Boolean
    $filter: LedgerFilterInput
    $storeId: String!
  ) {
    itemLedger(
      storeId: $storeId
      filter: $filter
      page: { first: $first, offset: $offset }
      sort: { key: $key, desc: $desc }
    ) {
      ... on ItemLedgerConnector {
        __typename
        nodes {
          __typename
          ...ItemLedger
        }
        totalCount
      }
    }
  }
  ${ItemLedgerFragmentDoc}
`;

export type SdkFunctionWrapper = <T>(
  action: (requestHeaders?: Record<string, string>) => Promise<T>,
  operationName: string,
  operationType?: string,
  variables?: any
) => Promise<T>;

const defaultWrapper: SdkFunctionWrapper = (
  action,
  _operationName,
  _operationType,
  _variables
) => action();

export function getSdk(
  client: GraphQLClient,
  withWrapper: SdkFunctionWrapper = defaultWrapper
) {
  return {
    itemsWithStockLines(
      variables: ItemsWithStockLinesQueryVariables,
      requestHeaders?: GraphQLClientRequestHeaders
    ): Promise<ItemsWithStockLinesQuery> {
      return withWrapper(
        wrappedRequestHeaders =>
          client.request<ItemsWithStockLinesQuery>(
            ItemsWithStockLinesDocument,
            variables,
            { ...requestHeaders, ...wrappedRequestHeaders }
          ),
        'itemsWithStockLines',
        'query',
        variables
      );
    },
    items(
      variables: ItemsQueryVariables,
      requestHeaders?: GraphQLClientRequestHeaders
    ): Promise<ItemsQuery> {
      return withWrapper(
        wrappedRequestHeaders =>
          client.request<ItemsQuery>(ItemsDocument, variables, {
            ...requestHeaders,
            ...wrappedRequestHeaders,
          }),
        'items',
        'query',
        variables
      );
    },
    itemStockOnHand(
      variables: ItemStockOnHandQueryVariables,
      requestHeaders?: GraphQLClientRequestHeaders
    ): Promise<ItemStockOnHandQuery> {
      return withWrapper(
        wrappedRequestHeaders =>
          client.request<ItemStockOnHandQuery>(
            ItemStockOnHandDocument,
            variables,
            { ...requestHeaders, ...wrappedRequestHeaders }
          ),
        'itemStockOnHand',
        'query',
        variables
      );
    },
    itemsWithStats(
      variables: ItemsWithStatsQueryVariables,
      requestHeaders?: GraphQLClientRequestHeaders
    ): Promise<ItemsWithStatsQuery> {
      return withWrapper(
        wrappedRequestHeaders =>
          client.request<ItemsWithStatsQuery>(
            ItemsWithStatsDocument,
            variables,
            { ...requestHeaders, ...wrappedRequestHeaders }
          ),
        'itemsWithStats',
        'query',
        variables
      );
    },
    itemById(
      variables: ItemByIdQueryVariables,
      requestHeaders?: GraphQLClientRequestHeaders
    ): Promise<ItemByIdQuery> {
      return withWrapper(
        wrappedRequestHeaders =>
          client.request<ItemByIdQuery>(ItemByIdDocument, variables, {
            ...requestHeaders,
            ...wrappedRequestHeaders,
          }),
        'itemById',
        'query',
        variables
      );
    },
    itemVariantsConfigured(
      variables: ItemVariantsConfiguredQueryVariables,
      requestHeaders?: GraphQLClientRequestHeaders
    ): Promise<ItemVariantsConfiguredQuery> {
      return withWrapper(
        wrappedRequestHeaders =>
          client.request<ItemVariantsConfiguredQuery>(
            ItemVariantsConfiguredDocument,
            variables,
            { ...requestHeaders, ...wrappedRequestHeaders }
          ),
        'itemVariantsConfigured',
        'query',
        variables
      );
    },
    itemVariants(
      variables: ItemVariantsQueryVariables,
      requestHeaders?: GraphQLClientRequestHeaders
    ): Promise<ItemVariantsQuery> {
      return withWrapper(
        wrappedRequestHeaders =>
          client.request<ItemVariantsQuery>(ItemVariantsDocument, variables, {
            ...requestHeaders,
            ...wrappedRequestHeaders,
          }),
        'itemVariants',
        'query',
        variables
      );
    },
    getHistoricalStockLines(
      variables: GetHistoricalStockLinesQueryVariables,
      requestHeaders?: GraphQLClientRequestHeaders
    ): Promise<GetHistoricalStockLinesQuery> {
      return withWrapper(
        wrappedRequestHeaders =>
          client.request<GetHistoricalStockLinesQuery>(
            GetHistoricalStockLinesDocument,
            variables,
            { ...requestHeaders, ...wrappedRequestHeaders }
          ),
        'getHistoricalStockLines',
        'query',
        variables
      );
    },
    upsertItemVariant(
      variables: UpsertItemVariantMutationVariables,
      requestHeaders?: GraphQLClientRequestHeaders
    ): Promise<UpsertItemVariantMutation> {
      return withWrapper(
        wrappedRequestHeaders =>
          client.request<UpsertItemVariantMutation>(
            UpsertItemVariantDocument,
            variables,
            { ...requestHeaders, ...wrappedRequestHeaders }
          ),
        'upsertItemVariant',
        'mutation',
        variables
      );
    },
    deleteItemVariant(
      variables: DeleteItemVariantMutationVariables,
      requestHeaders?: GraphQLClientRequestHeaders
    ): Promise<DeleteItemVariantMutation> {
      return withWrapper(
        wrappedRequestHeaders =>
          client.request<DeleteItemVariantMutation>(
            DeleteItemVariantDocument,
            variables,
            { ...requestHeaders, ...wrappedRequestHeaders }
          ),
        'deleteItemVariant',
        'mutation',
        variables
      );
    },
    coldStorageTypes(
      variables: ColdStorageTypesQueryVariables,
      requestHeaders?: GraphQLClientRequestHeaders
    ): Promise<ColdStorageTypesQuery> {
      return withWrapper(
        wrappedRequestHeaders =>
          client.request<ColdStorageTypesQuery>(
            ColdStorageTypesDocument,
            variables,
            { ...requestHeaders, ...wrappedRequestHeaders }
          ),
        'coldStorageTypes',
        'query',
        variables
      );
    },
    upsertBundledItem(
      variables: UpsertBundledItemMutationVariables,
      requestHeaders?: GraphQLClientRequestHeaders
    ): Promise<UpsertBundledItemMutation> {
      return withWrapper(
        wrappedRequestHeaders =>
          client.request<UpsertBundledItemMutation>(
            UpsertBundledItemDocument,
            variables,
            { ...requestHeaders, ...wrappedRequestHeaders }
          ),
        'upsertBundledItem',
        'mutation',
        variables
      );
    },
    deleteBundledItem(
      variables: DeleteBundledItemMutationVariables,
      requestHeaders?: GraphQLClientRequestHeaders
    ): Promise<DeleteBundledItemMutation> {
      return withWrapper(
        wrappedRequestHeaders =>
          client.request<DeleteBundledItemMutation>(
            DeleteBundledItemDocument,
            variables,
            { ...requestHeaders, ...wrappedRequestHeaders }
          ),
        'deleteBundledItem',
        'mutation',
        variables
      );
    },
    itemLedger(
      variables: ItemLedgerQueryVariables,
      requestHeaders?: GraphQLClientRequestHeaders
    ): Promise<ItemLedgerQuery> {
      return withWrapper(
        wrappedRequestHeaders =>
          client.request<ItemLedgerQuery>(ItemLedgerDocument, variables, {
            ...requestHeaders,
            ...wrappedRequestHeaders,
          }),
        'itemLedger',
        'query',
        variables
      );
    },
  };
}
export type Sdk = ReturnType<typeof getSdk>;<|MERGE_RESOLUTION|>--- conflicted
+++ resolved
@@ -65,9 +65,7 @@
     id: string;
     dosesPerUnit: number;
   } | null;
-<<<<<<< HEAD
   donor?: { __typename: 'NameNode'; id: string } | null;
-=======
   vvmStatus?: {
     __typename: 'VvmstatusNode';
     id: string;
@@ -75,7 +73,6 @@
     unusable: boolean;
     description: string;
   } | null;
->>>>>>> 8a8140c7
 };
 
 export type ItemRowFragment = {
@@ -398,9 +395,7 @@
         id: string;
         dosesPerUnit: number;
       } | null;
-<<<<<<< HEAD
       donor?: { __typename: 'NameNode'; id: string } | null;
-=======
       vvmStatus?: {
         __typename: 'VvmstatusNode';
         id: string;
@@ -408,7 +403,6 @@
         unusable: boolean;
         description: string;
       } | null;
->>>>>>> 8a8140c7
     }>;
   };
   stats: {
@@ -597,9 +591,7 @@
             id: string;
             dosesPerUnit: number;
           } | null;
-<<<<<<< HEAD
           donor?: { __typename: 'NameNode'; id: string } | null;
-=======
           vvmStatus?: {
             __typename: 'VvmstatusNode';
             id: string;
@@ -607,7 +599,6 @@
             unusable: boolean;
             description: string;
           } | null;
->>>>>>> 8a8140c7
         }>;
       };
       stats: {
@@ -922,9 +913,7 @@
             id: string;
             dosesPerUnit: number;
           } | null;
-<<<<<<< HEAD
           donor?: { __typename: 'NameNode'; id: string } | null;
-=======
           vvmStatus?: {
             __typename: 'VvmstatusNode';
             id: string;
@@ -932,7 +921,6 @@
             unusable: boolean;
             description: string;
           } | null;
->>>>>>> 8a8140c7
         }>;
       };
       variants: Array<{
@@ -1189,9 +1177,7 @@
         id: string;
         dosesPerUnit: number;
       } | null;
-<<<<<<< HEAD
       donor?: { __typename: 'NameNode'; id: string } | null;
-=======
       vvmStatus?: {
         __typename: 'VvmstatusNode';
         id: string;
@@ -1199,7 +1185,6 @@
         unusable: boolean;
         description: string;
       } | null;
->>>>>>> 8a8140c7
     }>;
   };
 };
@@ -1593,17 +1578,15 @@
       id
       dosesPerUnit
     }
-<<<<<<< HEAD
     donor(storeId: $storeId) {
       id
-=======
+    }
     vvmStatus {
       __typename
       id
       level
       unusable
       description
->>>>>>> 8a8140c7
     }
   }
   ${ItemDirectionFragmentDoc}
