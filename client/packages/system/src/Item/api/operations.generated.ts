import * as Types from '@openmsupply-client/common';

import { GraphQLClient, RequestOptions } from 'graphql-request';
import gql from 'graphql-tag';
import { NameRowFragmentDoc } from '../../Name/api/operations.generated';
type GraphQLClientRequestHeaders = RequestOptions['requestHeaders'];
export type StockLineFragment = {
  __typename: 'StockLineNode';
  availableNumberOfPacks: number;
  batch?: string | null;
  expiryDate?: string | null;
  id: string;
  itemId: string;
  note?: string | null;
  onHold: boolean;
  packSize: number;
  sellPricePerPack: number;
  costPricePerPack: number;
  storeId: string;
  totalNumberOfPacks: number;
  itemVariantId?: string | null;
  location?: {
    __typename: 'LocationNode';
    code: string;
    id: string;
    name: string;
    onHold: boolean;
  } | null;
  item: {
    __typename: 'ItemNode';
    name: string;
    code: string;
    unitName?: string | null;
    defaultPackSize: number;
    doses: number;
    isVaccine: boolean;
    restrictedLocationTypeId?: string | null;
    itemDirections: Array<{
      __typename: 'ItemDirectionNode';
      directions: string;
      id: string;
      itemId: string;
      priority: number;
    }>;
    warnings: Array<{
      __typename: 'WarningNode';
      warningText: string;
      id: string;
      itemId: string;
      priority: boolean;
      code: string;
    }>;
  };
  donor?: { __typename: 'NameNode'; id: string } | null;
  vvmStatus?: {
    __typename: 'VvmstatusNode';
    id: string;
    level: number;
    unusable: boolean;
    description: string;
  } | null;
};

export type ItemRowFragment = {
  __typename: 'ItemNode';
  id: string;
  code: string;
  name: string;
  unitName?: string | null;
  isVaccine: boolean;
  doses: number;
  restrictedLocationTypeId?: string | null;
};

export type ItemDirectionFragment = {
  __typename: 'ItemDirectionNode';
  directions: string;
  id: string;
  itemId: string;
  priority: number;
};

export type ItemRowWithWarningsFragment = {
  __typename: 'ItemNode';
  id: string;
  code: string;
  name: string;
  unitName?: string | null;
  isVaccine: boolean;
  doses: number;
  restrictedLocationTypeId?: string | null;
  warnings: Array<{
    __typename: 'WarningNode';
    warningText: string;
    id: string;
    itemId: string;
    priority: boolean;
    code: string;
  }>;
};

export type WarningFragment = {
  __typename: 'WarningNode';
  warningText: string;
  id: string;
  itemId: string;
  priority: boolean;
  code: string;
};

export type ItemWithPackSizeFragment = {
  __typename: 'ItemNode';
  defaultPackSize: number;
  id: string;
  code: string;
  name: string;
  unitName?: string | null;
  isVaccine: boolean;
  doses: number;
  restrictedLocationTypeId?: string | null;
};

export type ItemStockOnHandFragment = {
  __typename: 'ItemNode';
  availableStockOnHand: number;
  defaultPackSize: number;
  id: string;
  code: string;
  name: string;
  unitName?: string | null;
  isVaccine: boolean;
  doses: number;
  restrictedLocationTypeId?: string | null;
<<<<<<< HEAD
=======
  itemStoreProperties?: {
    __typename: 'ItemStorePropertiesNode';
    defaultSellPricePerPack: number;
  } | null;
>>>>>>> 34383ac2
};

export type ItemRowWithStatsFragment = {
  __typename: 'ItemNode';
  availableStockOnHand: number;
  defaultPackSize: number;
  id: string;
  code: string;
  name: string;
  unitName?: string | null;
  isVaccine: boolean;
  doses: number;
  restrictedLocationTypeId?: string | null;
  stats: {
    __typename: 'ItemStatsNode';
    averageMonthlyConsumption: number;
    availableStockOnHand: number;
    availableMonthsOfStockOnHand?: number | null;
    monthsOfStockOnHand?: number | null;
    totalConsumption: number;
    stockOnHand: number;
  };
  itemStoreProperties?: {
    __typename: 'ItemStorePropertiesNode';
    defaultSellPricePerPack: number;
  } | null;
};

export type LocationTypeFragment = {
  __typename: 'LocationTypeNode';
  id: string;
  name: string;
  minTemperature: number;
  maxTemperature: number;
};

export type PackagingVariantFragment = {
  __typename: 'PackagingVariantNode';
  id: string;
  name: string;
  packagingLevel: number;
  packSize?: number | null;
  volumePerUnit?: number | null;
};

export type BundledItemVariantFragment = {
  __typename: 'ItemVariantNode';
  id: string;
  name: string;
  itemId: string;
  itemName: string;
};

export type BundledItemFragment = {
  __typename: 'BundledItemNode';
  id: string;
  ratio: number;
  principalItemVariant?: {
    __typename: 'ItemVariantNode';
    id: string;
    name: string;
    itemId: string;
    itemName: string;
  } | null;
  bundledItemVariant?: {
    __typename: 'ItemVariantNode';
    id: string;
    name: string;
    itemId: string;
    itemName: string;
  } | null;
};

export type ItemVariantFragment = {
  __typename: 'ItemVariantNode';
  id: string;
  name: string;
  itemId: string;
  manufacturerId?: string | null;
  locationTypeId?: string | null;
  vvmType?: string | null;
  item?: {
    __typename: 'ItemNode';
    id: string;
    name: string;
    isVaccine: boolean;
    restrictedLocationTypeId?: string | null;
  } | null;
  manufacturer?: {
    __typename: 'NameNode';
    code: string;
    id: string;
    isCustomer: boolean;
    isSupplier: boolean;
    isOnHold: boolean;
    name: string;
    store?: { __typename: 'StoreNode'; id: string; code: string } | null;
  } | null;
  locationType?: {
    __typename: 'LocationTypeNode';
    id: string;
    name: string;
    minTemperature: number;
    maxTemperature: number;
  } | null;
  packagingVariants: Array<{
    __typename: 'PackagingVariantNode';
    id: string;
    name: string;
    packagingLevel: number;
    packSize?: number | null;
    volumePerUnit?: number | null;
  }>;
  bundledItemVariants: Array<{
    __typename: 'BundledItemNode';
    id: string;
    ratio: number;
    principalItemVariant?: {
      __typename: 'ItemVariantNode';
      id: string;
      name: string;
      itemId: string;
      itemName: string;
    } | null;
    bundledItemVariant?: {
      __typename: 'ItemVariantNode';
      id: string;
      name: string;
      itemId: string;
      itemName: string;
    } | null;
  }>;
  bundlesWith: Array<{
    __typename: 'BundledItemNode';
    id: string;
    ratio: number;
    principalItemVariant?: {
      __typename: 'ItemVariantNode';
      id: string;
      name: string;
      itemId: string;
      itemName: string;
    } | null;
    bundledItemVariant?: {
      __typename: 'ItemVariantNode';
      id: string;
      name: string;
      itemId: string;
      itemName: string;
    } | null;
  }>;
};

export type ItemFragment = {
  __typename: 'ItemNode';
  id: string;
  code: string;
  name: string;
  atcCategory: string;
  ddd: string;
  defaultPackSize: number;
  doses: number;
  isVaccine: boolean;
  margin: number;
  msupplyUniversalCode: string;
  msupplyUniversalName: string;
  outerPackSize: number;
  strength?: string | null;
  type: Types.ItemNodeType;
  unitName?: string | null;
  volumePerOuterPack: number;
  volumePerPack: number;
  weight: number;
  restrictedLocationTypeId?: string | null;
  availableStockOnHand: number;
  restrictedLocationType?: {
    __typename: 'LocationTypeNode';
    id: string;
    name: string;
    minTemperature: number;
    maxTemperature: number;
  } | null;
  availableBatches: {
    __typename: 'StockLineConnector';
    totalCount: number;
    nodes: Array<{
      __typename: 'StockLineNode';
      availableNumberOfPacks: number;
      batch?: string | null;
      expiryDate?: string | null;
      id: string;
      itemId: string;
      note?: string | null;
      onHold: boolean;
      packSize: number;
      sellPricePerPack: number;
      costPricePerPack: number;
      storeId: string;
      totalNumberOfPacks: number;
      itemVariantId?: string | null;
      location?: {
        __typename: 'LocationNode';
        code: string;
        id: string;
        name: string;
        onHold: boolean;
      } | null;
      item: {
        __typename: 'ItemNode';
        name: string;
        code: string;
        unitName?: string | null;
        defaultPackSize: number;
        doses: number;
        isVaccine: boolean;
        restrictedLocationTypeId?: string | null;
        itemDirections: Array<{
          __typename: 'ItemDirectionNode';
          directions: string;
          id: string;
          itemId: string;
          priority: number;
        }>;
        warnings: Array<{
          __typename: 'WarningNode';
          warningText: string;
          id: string;
          itemId: string;
          priority: boolean;
          code: string;
        }>;
      };
      donor?: { __typename: 'NameNode'; id: string } | null;
      vvmStatus?: {
        __typename: 'VvmstatusNode';
        id: string;
        level: number;
        unusable: boolean;
        description: string;
      } | null;
    }>;
  };
  stats: {
    __typename: 'ItemStatsNode';
    averageMonthlyConsumption: number;
    availableStockOnHand: number;
    availableMonthsOfStockOnHand?: number | null;
    monthsOfStockOnHand?: number | null;
    totalConsumption: number;
    stockOnHand: number;
  };
  variants: Array<{
    __typename: 'ItemVariantNode';
    id: string;
    name: string;
    itemId: string;
    manufacturerId?: string | null;
    locationTypeId?: string | null;
    vvmType?: string | null;
    item?: {
      __typename: 'ItemNode';
      id: string;
      name: string;
      isVaccine: boolean;
      restrictedLocationTypeId?: string | null;
    } | null;
    manufacturer?: {
      __typename: 'NameNode';
      code: string;
      id: string;
      isCustomer: boolean;
      isSupplier: boolean;
      isOnHold: boolean;
      name: string;
      store?: { __typename: 'StoreNode'; id: string; code: string } | null;
    } | null;
    locationType?: {
      __typename: 'LocationTypeNode';
      id: string;
      name: string;
      minTemperature: number;
      maxTemperature: number;
    } | null;
    packagingVariants: Array<{
      __typename: 'PackagingVariantNode';
      id: string;
      name: string;
      packagingLevel: number;
      packSize?: number | null;
      volumePerUnit?: number | null;
    }>;
    bundledItemVariants: Array<{
      __typename: 'BundledItemNode';
      id: string;
      ratio: number;
      principalItemVariant?: {
        __typename: 'ItemVariantNode';
        id: string;
        name: string;
        itemId: string;
        itemName: string;
      } | null;
      bundledItemVariant?: {
        __typename: 'ItemVariantNode';
        id: string;
        name: string;
        itemId: string;
        itemName: string;
      } | null;
    }>;
    bundlesWith: Array<{
      __typename: 'BundledItemNode';
      id: string;
      ratio: number;
      principalItemVariant?: {
        __typename: 'ItemVariantNode';
        id: string;
        name: string;
        itemId: string;
        itemName: string;
      } | null;
      bundledItemVariant?: {
        __typename: 'ItemVariantNode';
        id: string;
        name: string;
        itemId: string;
        itemName: string;
      } | null;
    }>;
  }>;
  itemDirections: Array<{
    __typename: 'ItemDirectionNode';
    directions: string;
    id: string;
    itemId: string;
    priority: number;
  }>;
  itemStoreProperties?: {
    __typename: 'ItemStorePropertiesNode';
    defaultSellPricePerPack: number;
  } | null;
};

export type ItemsWithStockLinesQueryVariables = Types.Exact<{
  first?: Types.InputMaybe<Types.Scalars['Int']['input']>;
  offset?: Types.InputMaybe<Types.Scalars['Int']['input']>;
  key: Types.ItemSortFieldInput;
  desc?: Types.InputMaybe<Types.Scalars['Boolean']['input']>;
  filter?: Types.InputMaybe<Types.ItemFilterInput>;
  storeId: Types.Scalars['String']['input'];
}>;

export type ItemsWithStockLinesQuery = {
  __typename: 'Queries';
  items: {
    __typename: 'ItemConnector';
    totalCount: number;
    nodes: Array<{
      __typename: 'ItemNode';
      id: string;
      code: string;
      name: string;
      atcCategory: string;
      ddd: string;
      defaultPackSize: number;
      doses: number;
      isVaccine: boolean;
      margin: number;
      msupplyUniversalCode: string;
      msupplyUniversalName: string;
      outerPackSize: number;
      strength?: string | null;
      type: Types.ItemNodeType;
      unitName?: string | null;
      volumePerOuterPack: number;
      volumePerPack: number;
      weight: number;
      restrictedLocationTypeId?: string | null;
      availableStockOnHand: number;
      restrictedLocationType?: {
        __typename: 'LocationTypeNode';
        id: string;
        name: string;
        minTemperature: number;
        maxTemperature: number;
      } | null;
      availableBatches: {
        __typename: 'StockLineConnector';
        totalCount: number;
        nodes: Array<{
          __typename: 'StockLineNode';
          availableNumberOfPacks: number;
          batch?: string | null;
          expiryDate?: string | null;
          id: string;
          itemId: string;
          note?: string | null;
          onHold: boolean;
          packSize: number;
          sellPricePerPack: number;
          costPricePerPack: number;
          storeId: string;
          totalNumberOfPacks: number;
          itemVariantId?: string | null;
          location?: {
            __typename: 'LocationNode';
            code: string;
            id: string;
            name: string;
            onHold: boolean;
          } | null;
          item: {
            __typename: 'ItemNode';
            name: string;
            code: string;
            unitName?: string | null;
            defaultPackSize: number;
            doses: number;
            isVaccine: boolean;
            restrictedLocationTypeId?: string | null;
            itemDirections: Array<{
              __typename: 'ItemDirectionNode';
              directions: string;
              id: string;
              itemId: string;
              priority: number;
            }>;
            warnings: Array<{
              __typename: 'WarningNode';
              warningText: string;
              id: string;
              itemId: string;
              priority: boolean;
              code: string;
            }>;
          };
          donor?: { __typename: 'NameNode'; id: string } | null;
          vvmStatus?: {
            __typename: 'VvmstatusNode';
            id: string;
            level: number;
            unusable: boolean;
            description: string;
          } | null;
        }>;
      };
      stats: {
        __typename: 'ItemStatsNode';
        averageMonthlyConsumption: number;
        availableStockOnHand: number;
        availableMonthsOfStockOnHand?: number | null;
        monthsOfStockOnHand?: number | null;
        totalConsumption: number;
        stockOnHand: number;
      };
      variants: Array<{
        __typename: 'ItemVariantNode';
        id: string;
        name: string;
        itemId: string;
        manufacturerId?: string | null;
        locationTypeId?: string | null;
        vvmType?: string | null;
        item?: {
          __typename: 'ItemNode';
          id: string;
          name: string;
          isVaccine: boolean;
          restrictedLocationTypeId?: string | null;
        } | null;
        manufacturer?: {
          __typename: 'NameNode';
          code: string;
          id: string;
          isCustomer: boolean;
          isSupplier: boolean;
          isOnHold: boolean;
          name: string;
          store?: { __typename: 'StoreNode'; id: string; code: string } | null;
        } | null;
        locationType?: {
          __typename: 'LocationTypeNode';
          id: string;
          name: string;
          minTemperature: number;
          maxTemperature: number;
        } | null;
        packagingVariants: Array<{
          __typename: 'PackagingVariantNode';
          id: string;
          name: string;
          packagingLevel: number;
          packSize?: number | null;
          volumePerUnit?: number | null;
        }>;
        bundledItemVariants: Array<{
          __typename: 'BundledItemNode';
          id: string;
          ratio: number;
          principalItemVariant?: {
            __typename: 'ItemVariantNode';
            id: string;
            name: string;
            itemId: string;
            itemName: string;
          } | null;
          bundledItemVariant?: {
            __typename: 'ItemVariantNode';
            id: string;
            name: string;
            itemId: string;
            itemName: string;
          } | null;
        }>;
        bundlesWith: Array<{
          __typename: 'BundledItemNode';
          id: string;
          ratio: number;
          principalItemVariant?: {
            __typename: 'ItemVariantNode';
            id: string;
            name: string;
            itemId: string;
            itemName: string;
          } | null;
          bundledItemVariant?: {
            __typename: 'ItemVariantNode';
            id: string;
            name: string;
            itemId: string;
            itemName: string;
          } | null;
        }>;
      }>;
      itemDirections: Array<{
        __typename: 'ItemDirectionNode';
        directions: string;
        id: string;
        itemId: string;
        priority: number;
      }>;
      itemStoreProperties?: {
        __typename: 'ItemStorePropertiesNode';
        defaultSellPricePerPack: number;
      } | null;
    }>;
  };
};

export type ItemsQueryVariables = Types.Exact<{
  first?: Types.InputMaybe<Types.Scalars['Int']['input']>;
  offset?: Types.InputMaybe<Types.Scalars['Int']['input']>;
  key: Types.ItemSortFieldInput;
  desc?: Types.InputMaybe<Types.Scalars['Boolean']['input']>;
  filter?: Types.InputMaybe<Types.ItemFilterInput>;
  storeId: Types.Scalars['String']['input'];
}>;

export type ItemsQuery = {
  __typename: 'Queries';
  items: {
    __typename: 'ItemConnector';
    totalCount: number;
    nodes: Array<{
      __typename: 'ItemNode';
      id: string;
      code: string;
      name: string;
      unitName?: string | null;
      isVaccine: boolean;
      doses: number;
      restrictedLocationTypeId?: string | null;
    }>;
  };
};

export type ItemStockOnHandQueryVariables = Types.Exact<{
  storeId: Types.Scalars['String']['input'];
  key: Types.ItemSortFieldInput;
  isDesc?: Types.InputMaybe<Types.Scalars['Boolean']['input']>;
  filter?: Types.InputMaybe<Types.ItemFilterInput>;
  first?: Types.InputMaybe<Types.Scalars['Int']['input']>;
  offset?: Types.InputMaybe<Types.Scalars['Int']['input']>;
}>;

export type ItemStockOnHandQuery = {
  __typename: 'Queries';
  items: {
    __typename: 'ItemConnector';
    totalCount: number;
    nodes: Array<{
      __typename: 'ItemNode';
      availableStockOnHand: number;
      defaultPackSize: number;
      id: string;
      code: string;
      name: string;
      unitName?: string | null;
      isVaccine: boolean;
      doses: number;
      restrictedLocationTypeId?: string | null;
<<<<<<< HEAD
=======
      itemStoreProperties?: {
        __typename: 'ItemStorePropertiesNode';
        defaultSellPricePerPack: number;
      } | null;
>>>>>>> 34383ac2
    }>;
  };
};

export type ItemsWithStatsFragment = {
  __typename: 'ItemNode';
  code: string;
  id: string;
  name: string;
  unitName?: string | null;
  defaultPackSize: number;
  isVaccine: boolean;
  doses: number;
  availableStockOnHand: number;
  stats: {
    __typename: 'ItemStatsNode';
    averageMonthlyConsumption: number;
    availableStockOnHand: number;
    availableMonthsOfStockOnHand?: number | null;
    monthsOfStockOnHand?: number | null;
    totalConsumption: number;
    stockOnHand: number;
  };
};

export type ItemsWithStatsQueryVariables = Types.Exact<{
  storeId: Types.Scalars['String']['input'];
  key: Types.ItemSortFieldInput;
  isDesc?: Types.InputMaybe<Types.Scalars['Boolean']['input']>;
  filter?: Types.InputMaybe<Types.ItemFilterInput>;
  first?: Types.InputMaybe<Types.Scalars['Int']['input']>;
  offset?: Types.InputMaybe<Types.Scalars['Int']['input']>;
}>;

export type ItemsWithStatsQuery = {
  __typename: 'Queries';
  items: {
    __typename: 'ItemConnector';
    totalCount: number;
    nodes: Array<{
      __typename: 'ItemNode';
      code: string;
      id: string;
      name: string;
      unitName?: string | null;
      defaultPackSize: number;
      isVaccine: boolean;
      doses: number;
      availableStockOnHand: number;
      stats: {
        __typename: 'ItemStatsNode';
        averageMonthlyConsumption: number;
        availableStockOnHand: number;
        availableMonthsOfStockOnHand?: number | null;
        monthsOfStockOnHand?: number | null;
        totalConsumption: number;
        stockOnHand: number;
      };
    }>;
  };
};

export type ItemByIdQueryVariables = Types.Exact<{
  storeId: Types.Scalars['String']['input'];
  itemId: Types.Scalars['String']['input'];
}>;

export type ItemByIdQuery = {
  __typename: 'Queries';
  items: {
    __typename: 'ItemConnector';
    totalCount: number;
    nodes: Array<{
      __typename: 'ItemNode';
      id: string;
      code: string;
      name: string;
      atcCategory: string;
      ddd: string;
      defaultPackSize: number;
      doses: number;
      isVaccine: boolean;
      margin: number;
      msupplyUniversalCode: string;
      msupplyUniversalName: string;
      outerPackSize: number;
      strength?: string | null;
      type: Types.ItemNodeType;
      unitName?: string | null;
      volumePerOuterPack: number;
      volumePerPack: number;
      weight: number;
      restrictedLocationTypeId?: string | null;
      availableStockOnHand: number;
      stats: {
        __typename: 'ItemStatsNode';
        averageMonthlyConsumption: number;
        availableStockOnHand: number;
        availableMonthsOfStockOnHand?: number | null;
        monthsOfStockOnHand?: number | null;
        totalConsumption: number;
        stockOnHand: number;
      };
      availableBatches: {
        __typename: 'StockLineConnector';
        totalCount: number;
        nodes: Array<{
          __typename: 'StockLineNode';
          availableNumberOfPacks: number;
          batch?: string | null;
          expiryDate?: string | null;
          id: string;
          itemId: string;
          note?: string | null;
          onHold: boolean;
          packSize: number;
          sellPricePerPack: number;
          costPricePerPack: number;
          storeId: string;
          totalNumberOfPacks: number;
          itemVariantId?: string | null;
          location?: {
            __typename: 'LocationNode';
            code: string;
            id: string;
            name: string;
            onHold: boolean;
          } | null;
          item: {
            __typename: 'ItemNode';
            name: string;
            code: string;
            unitName?: string | null;
            defaultPackSize: number;
            doses: number;
            isVaccine: boolean;
            restrictedLocationTypeId?: string | null;
            itemDirections: Array<{
              __typename: 'ItemDirectionNode';
              directions: string;
              id: string;
              itemId: string;
              priority: number;
            }>;
            warnings: Array<{
              __typename: 'WarningNode';
              warningText: string;
              id: string;
              itemId: string;
              priority: boolean;
              code: string;
            }>;
          };
          donor?: { __typename: 'NameNode'; id: string } | null;
          vvmStatus?: {
            __typename: 'VvmstatusNode';
            id: string;
            level: number;
            unusable: boolean;
            description: string;
          } | null;
        }>;
      };
      restrictedLocationType?: {
        __typename: 'LocationTypeNode';
        id: string;
        name: string;
        minTemperature: number;
        maxTemperature: number;
      } | null;
      variants: Array<{
        __typename: 'ItemVariantNode';
        id: string;
        name: string;
        itemId: string;
        manufacturerId?: string | null;
        locationTypeId?: string | null;
        vvmType?: string | null;
        item?: {
          __typename: 'ItemNode';
          id: string;
          name: string;
          isVaccine: boolean;
          restrictedLocationTypeId?: string | null;
        } | null;
        manufacturer?: {
          __typename: 'NameNode';
          code: string;
          id: string;
          isCustomer: boolean;
          isSupplier: boolean;
          isOnHold: boolean;
          name: string;
          store?: { __typename: 'StoreNode'; id: string; code: string } | null;
        } | null;
        locationType?: {
          __typename: 'LocationTypeNode';
          id: string;
          name: string;
          minTemperature: number;
          maxTemperature: number;
        } | null;
        packagingVariants: Array<{
          __typename: 'PackagingVariantNode';
          id: string;
          name: string;
          packagingLevel: number;
          packSize?: number | null;
          volumePerUnit?: number | null;
        }>;
        bundledItemVariants: Array<{
          __typename: 'BundledItemNode';
          id: string;
          ratio: number;
          principalItemVariant?: {
            __typename: 'ItemVariantNode';
            id: string;
            name: string;
            itemId: string;
            itemName: string;
          } | null;
          bundledItemVariant?: {
            __typename: 'ItemVariantNode';
            id: string;
            name: string;
            itemId: string;
            itemName: string;
          } | null;
        }>;
        bundlesWith: Array<{
          __typename: 'BundledItemNode';
          id: string;
          ratio: number;
          principalItemVariant?: {
            __typename: 'ItemVariantNode';
            id: string;
            name: string;
            itemId: string;
            itemName: string;
          } | null;
          bundledItemVariant?: {
            __typename: 'ItemVariantNode';
            id: string;
            name: string;
            itemId: string;
            itemName: string;
          } | null;
        }>;
      }>;
      itemDirections: Array<{
        __typename: 'ItemDirectionNode';
        directions: string;
        id: string;
        itemId: string;
        priority: number;
      }>;
      itemStoreProperties?: {
        __typename: 'ItemStorePropertiesNode';
        defaultSellPricePerPack: number;
      } | null;
    }>;
  };
};

export type ItemVariantsConfiguredQueryVariables = Types.Exact<{
  storeId: Types.Scalars['String']['input'];
}>;

export type ItemVariantsConfiguredQuery = {
  __typename: 'Queries';
  itemVariantsConfigured: boolean;
};

export type ItemVariantsQueryVariables = Types.Exact<{
  storeId: Types.Scalars['String']['input'];
  itemId: Types.Scalars['String']['input'];
}>;

export type ItemVariantsQuery = {
  __typename: 'Queries';
  items: {
    __typename: 'ItemConnector';
    nodes: Array<{
      __typename: 'ItemNode';
      isVaccine: boolean;
      restrictedLocationTypeId?: string | null;
      variants: Array<{
        __typename: 'ItemVariantNode';
        id: string;
        name: string;
        itemId: string;
        manufacturerId?: string | null;
        locationTypeId?: string | null;
        vvmType?: string | null;
        item?: {
          __typename: 'ItemNode';
          id: string;
          name: string;
          isVaccine: boolean;
          restrictedLocationTypeId?: string | null;
        } | null;
        manufacturer?: {
          __typename: 'NameNode';
          code: string;
          id: string;
          isCustomer: boolean;
          isSupplier: boolean;
          isOnHold: boolean;
          name: string;
          store?: { __typename: 'StoreNode'; id: string; code: string } | null;
        } | null;
        locationType?: {
          __typename: 'LocationTypeNode';
          id: string;
          name: string;
          minTemperature: number;
          maxTemperature: number;
        } | null;
        packagingVariants: Array<{
          __typename: 'PackagingVariantNode';
          id: string;
          name: string;
          packagingLevel: number;
          packSize?: number | null;
          volumePerUnit?: number | null;
        }>;
        bundledItemVariants: Array<{
          __typename: 'BundledItemNode';
          id: string;
          ratio: number;
          principalItemVariant?: {
            __typename: 'ItemVariantNode';
            id: string;
            name: string;
            itemId: string;
            itemName: string;
          } | null;
          bundledItemVariant?: {
            __typename: 'ItemVariantNode';
            id: string;
            name: string;
            itemId: string;
            itemName: string;
          } | null;
        }>;
        bundlesWith: Array<{
          __typename: 'BundledItemNode';
          id: string;
          ratio: number;
          principalItemVariant?: {
            __typename: 'ItemVariantNode';
            id: string;
            name: string;
            itemId: string;
            itemName: string;
          } | null;
          bundledItemVariant?: {
            __typename: 'ItemVariantNode';
            id: string;
            name: string;
            itemId: string;
            itemName: string;
          } | null;
        }>;
      }>;
    }>;
  };
};

export type GetHistoricalStockLinesQueryVariables = Types.Exact<{
  storeId: Types.Scalars['String']['input'];
  itemId: Types.Scalars['String']['input'];
  datetime?: Types.InputMaybe<Types.Scalars['DateTime']['input']>;
}>;

export type GetHistoricalStockLinesQuery = {
  __typename: 'Queries';
  historicalStockLines: {
    __typename: 'StockLineConnector';
    nodes: Array<{
      __typename: 'StockLineNode';
      availableNumberOfPacks: number;
      batch?: string | null;
      expiryDate?: string | null;
      id: string;
      itemId: string;
      note?: string | null;
      onHold: boolean;
      packSize: number;
      sellPricePerPack: number;
      costPricePerPack: number;
      storeId: string;
      totalNumberOfPacks: number;
      itemVariantId?: string | null;
      location?: {
        __typename: 'LocationNode';
        code: string;
        id: string;
        name: string;
        onHold: boolean;
      } | null;
      item: {
        __typename: 'ItemNode';
        name: string;
        code: string;
        unitName?: string | null;
        defaultPackSize: number;
        doses: number;
        isVaccine: boolean;
        restrictedLocationTypeId?: string | null;
        itemDirections: Array<{
          __typename: 'ItemDirectionNode';
          directions: string;
          id: string;
          itemId: string;
          priority: number;
        }>;
        warnings: Array<{
          __typename: 'WarningNode';
          warningText: string;
          id: string;
          itemId: string;
          priority: boolean;
          code: string;
        }>;
      };
      donor?: { __typename: 'NameNode'; id: string } | null;
      vvmStatus?: {
        __typename: 'VvmstatusNode';
        id: string;
        level: number;
        unusable: boolean;
        description: string;
      } | null;
    }>;
  };
};

export type UpsertItemVariantMutationVariables = Types.Exact<{
  storeId: Types.Scalars['String']['input'];
  input: Types.UpsertItemVariantInput;
}>;

export type UpsertItemVariantMutation = {
  __typename: 'Mutations';
  centralServer: {
    __typename: 'CentralServerMutationNode';
    itemVariant: {
      __typename: 'ItemVariantMutations';
      upsertItemVariant:
        | {
            __typename: 'ItemVariantNode';
            id: string;
            name: string;
            itemId: string;
            manufacturerId?: string | null;
            locationTypeId?: string | null;
            vvmType?: string | null;
            item?: {
              __typename: 'ItemNode';
              id: string;
              name: string;
              isVaccine: boolean;
              restrictedLocationTypeId?: string | null;
            } | null;
            manufacturer?: {
              __typename: 'NameNode';
              code: string;
              id: string;
              isCustomer: boolean;
              isSupplier: boolean;
              isOnHold: boolean;
              name: string;
              store?: {
                __typename: 'StoreNode';
                id: string;
                code: string;
              } | null;
            } | null;
            locationType?: {
              __typename: 'LocationTypeNode';
              id: string;
              name: string;
              minTemperature: number;
              maxTemperature: number;
            } | null;
            packagingVariants: Array<{
              __typename: 'PackagingVariantNode';
              id: string;
              name: string;
              packagingLevel: number;
              packSize?: number | null;
              volumePerUnit?: number | null;
            }>;
            bundledItemVariants: Array<{
              __typename: 'BundledItemNode';
              id: string;
              ratio: number;
              principalItemVariant?: {
                __typename: 'ItemVariantNode';
                id: string;
                name: string;
                itemId: string;
                itemName: string;
              } | null;
              bundledItemVariant?: {
                __typename: 'ItemVariantNode';
                id: string;
                name: string;
                itemId: string;
                itemName: string;
              } | null;
            }>;
            bundlesWith: Array<{
              __typename: 'BundledItemNode';
              id: string;
              ratio: number;
              principalItemVariant?: {
                __typename: 'ItemVariantNode';
                id: string;
                name: string;
                itemId: string;
                itemName: string;
              } | null;
              bundledItemVariant?: {
                __typename: 'ItemVariantNode';
                id: string;
                name: string;
                itemId: string;
                itemName: string;
              } | null;
            }>;
          }
        | {
            __typename: 'UpsertItemVariantError';
            error:
              | { __typename: 'DatabaseError'; description: string }
              | { __typename: 'InternalError'; description: string }
              | {
                  __typename: 'UniqueValueViolation';
                  description: string;
                  field: Types.UniqueValueKey;
                };
          };
    };
  };
};

export type DeleteItemVariantMutationVariables = Types.Exact<{
  storeId: Types.Scalars['String']['input'];
  input: Types.DeleteItemVariantInput;
}>;

export type DeleteItemVariantMutation = {
  __typename: 'Mutations';
  centralServer: {
    __typename: 'CentralServerMutationNode';
    itemVariant: {
      __typename: 'ItemVariantMutations';
      deleteItemVariant: { __typename: 'DeleteResponse'; id: string };
    };
  };
};

export type LocationTypesQueryVariables = Types.Exact<{
  storeId: Types.Scalars['String']['input'];
}>;

export type LocationTypesQuery = {
  __typename: 'Queries';
  locationTypes: {
    __typename: 'LocationTypeConnector';
    nodes: Array<{
      __typename: 'LocationTypeNode';
      id: string;
      name: string;
      minTemperature: number;
      maxTemperature: number;
    }>;
  };
};

export type UpsertBundledItemMutationVariables = Types.Exact<{
  storeId: Types.Scalars['String']['input'];
  input: Types.UpsertBundledItemInput;
}>;

export type UpsertBundledItemMutation = {
  __typename: 'Mutations';
  centralServer: {
    __typename: 'CentralServerMutationNode';
    bundledItem: {
      __typename: 'BundledItemMutations';
      upsertBundledItem:
        | {
            __typename: 'BundledItemNode';
            id: string;
            ratio: number;
            principalItemVariant?: {
              __typename: 'ItemVariantNode';
              id: string;
              name: string;
              itemId: string;
              itemName: string;
            } | null;
            bundledItemVariant?: {
              __typename: 'ItemVariantNode';
              id: string;
              name: string;
              itemId: string;
              itemName: string;
            } | null;
          }
        | { __typename: 'UpsertBundledItemError' };
    };
  };
};

export type DeleteBundledItemMutationVariables = Types.Exact<{
  storeId: Types.Scalars['String']['input'];
  input: Types.DeleteBundledItemInput;
}>;

export type DeleteBundledItemMutation = {
  __typename: 'Mutations';
  centralServer: {
    __typename: 'CentralServerMutationNode';
    bundledItem: {
      __typename: 'BundledItemMutations';
      deleteBundledItem: { __typename: 'DeleteResponse'; id: string };
    };
  };
};

export type ItemLedgerFragment = {
  __typename: 'ItemLedgerNode';
  id: string;
  balance: number;
  batch?: string | null;
  costPricePerPack: number;
  datetime: string;
  expiryDate?: string | null;
  invoiceNumber: number;
  invoiceId: string;
  invoiceStatus: Types.InvoiceNodeStatus;
  invoiceType: Types.InvoiceNodeType;
  name: string;
  packSize: number;
  movementInUnits: number;
  reason?: string | null;
  sellPricePerPack: number;
  totalBeforeTax?: number | null;
  numberOfPacks: number;
};

export type ItemLedgerQueryVariables = Types.Exact<{
  first?: Types.InputMaybe<Types.Scalars['Int']['input']>;
  offset?: Types.InputMaybe<Types.Scalars['Int']['input']>;
  filter?: Types.InputMaybe<Types.ItemLedgerFilterInput>;
  storeId: Types.Scalars['String']['input'];
}>;

export type ItemLedgerQuery = {
  __typename: 'Queries';
  itemLedger: {
    __typename: 'ItemLedgerConnector';
    totalCount: number;
    nodes: Array<{
      __typename: 'ItemLedgerNode';
      id: string;
      balance: number;
      batch?: string | null;
      costPricePerPack: number;
      datetime: string;
      expiryDate?: string | null;
      invoiceNumber: number;
      invoiceId: string;
      invoiceStatus: Types.InvoiceNodeStatus;
      invoiceType: Types.InvoiceNodeType;
      name: string;
      packSize: number;
      movementInUnits: number;
      reason?: string | null;
      sellPricePerPack: number;
      totalBeforeTax?: number | null;
      numberOfPacks: number;
    }>;
  };
};

export const ItemRowFragmentDoc = gql`
  fragment ItemRow on ItemNode {
    __typename
    id
    code
    name
    unitName
    isVaccine
    doses
    restrictedLocationTypeId
  }
`;
export const WarningFragmentDoc = gql`
  fragment Warning on WarningNode {
    __typename
    warningText
    id
    itemId
    priority
    code
  }
`;
export const ItemRowWithWarningsFragmentDoc = gql`
  fragment ItemRowWithWarnings on ItemNode {
    ...ItemRow
    warnings {
      ...Warning
    }
  }
  ${ItemRowFragmentDoc}
  ${WarningFragmentDoc}
`;
export const ItemWithPackSizeFragmentDoc = gql`
  fragment ItemWithPackSize on ItemNode {
    ...ItemRow
    defaultPackSize
  }
  ${ItemRowFragmentDoc}
`;
export const ItemStockOnHandFragmentDoc = gql`
  fragment ItemStockOnHand on ItemNode {
    ...ItemWithPackSize
    availableStockOnHand(storeId: $storeId)
    itemStoreProperties(storeId: $storeId) {
      defaultSellPricePerPack
    }
  }
  ${ItemWithPackSizeFragmentDoc}
`;
export const ItemRowWithStatsFragmentDoc = gql`
  fragment ItemRowWithStats on ItemNode {
    ...ItemStockOnHand
    stats(storeId: $storeId) {
      __typename
      averageMonthlyConsumption
      availableStockOnHand
      availableMonthsOfStockOnHand
      monthsOfStockOnHand
      totalConsumption
      stockOnHand
    }
  }
  ${ItemStockOnHandFragmentDoc}
`;
export const LocationTypeFragmentDoc = gql`
  fragment LocationType on LocationTypeNode {
    __typename
    id
    name
    minTemperature
    maxTemperature
  }
`;
export const ItemDirectionFragmentDoc = gql`
  fragment ItemDirection on ItemDirectionNode {
    __typename
    directions
    id
    itemId
    priority
  }
`;
export const StockLineFragmentDoc = gql`
  fragment StockLine on StockLineNode {
    availableNumberOfPacks
    batch
    expiryDate
    id
    itemId
    location {
      code
      id
      name
      onHold
    }
    item {
      name
      code
      unitName
      defaultPackSize
      doses
      isVaccine
      restrictedLocationTypeId
      itemDirections {
        ...ItemDirection
      }
      warnings {
        ...Warning
      }
    }
    note
    onHold
    packSize
    sellPricePerPack
    costPricePerPack
    storeId
    totalNumberOfPacks
    itemVariantId
    donor(storeId: $storeId) {
      id
    }
    vvmStatus {
      __typename
      id
      level
      unusable
      description
    }
  }
  ${ItemDirectionFragmentDoc}
  ${WarningFragmentDoc}
`;
export const PackagingVariantFragmentDoc = gql`
  fragment PackagingVariant on PackagingVariantNode {
    __typename
    id
    name
    packagingLevel
    packSize
    volumePerUnit
  }
`;
export const BundledItemVariantFragmentDoc = gql`
  fragment BundledItemVariant on ItemVariantNode {
    id
    name
    itemId
    itemName
  }
`;
export const BundledItemFragmentDoc = gql`
  fragment BundledItem on BundledItemNode {
    __typename
    id
    ratio
    principalItemVariant {
      ...BundledItemVariant
    }
    bundledItemVariant {
      ...BundledItemVariant
    }
  }
  ${BundledItemVariantFragmentDoc}
`;
export const ItemVariantFragmentDoc = gql`
  fragment ItemVariant on ItemVariantNode {
    __typename
    id
    name
    itemId
    item {
      id
      name
      isVaccine
      restrictedLocationTypeId
    }
    manufacturerId
    manufacturer(storeId: $storeId) {
      ...NameRow
    }
    locationTypeId
    locationType {
      ...LocationType
    }
    packagingVariants {
      ...PackagingVariant
    }
    bundledItemVariants {
      ...BundledItem
    }
    bundlesWith {
      ...BundledItem
    }
    vvmType
  }
  ${NameRowFragmentDoc}
  ${LocationTypeFragmentDoc}
  ${PackagingVariantFragmentDoc}
  ${BundledItemFragmentDoc}
`;
export const ItemFragmentDoc = gql`
  fragment Item on ItemNode {
    __typename
    id
    code
    name
    atcCategory
    ddd
    defaultPackSize
    doses
    isVaccine
    margin
    msupplyUniversalCode
    msupplyUniversalName
    outerPackSize
    strength
    type
    unitName
    volumePerOuterPack
    volumePerPack
    weight
    restrictedLocationTypeId
    restrictedLocationType {
      ...LocationType
    }
    availableStockOnHand(storeId: $storeId)
    availableBatches(storeId: $storeId) {
      __typename
      totalCount
      nodes {
        __typename
        ...StockLine
      }
    }
    stats(storeId: $storeId) {
      __typename
      averageMonthlyConsumption
      availableStockOnHand
      availableMonthsOfStockOnHand
      monthsOfStockOnHand
      totalConsumption
      stockOnHand
    }
    variants {
      ...ItemVariant
    }
    itemDirections {
      ...ItemDirection
    }
    itemStoreProperties(storeId: $storeId) {
      defaultSellPricePerPack
    }
  }
  ${LocationTypeFragmentDoc}
  ${StockLineFragmentDoc}
  ${ItemVariantFragmentDoc}
  ${ItemDirectionFragmentDoc}
`;
export const ItemsWithStatsFragmentDoc = gql`
  fragment ItemsWithStats on ItemNode {
    __typename
    code
    id
    name
    unitName
    defaultPackSize
    isVaccine
    doses
    availableStockOnHand(storeId: $storeId)
    stats(storeId: $storeId) {
      __typename
      averageMonthlyConsumption
      availableStockOnHand
      availableMonthsOfStockOnHand
      monthsOfStockOnHand
      totalConsumption
      stockOnHand
    }
  }
`;
export const ItemLedgerFragmentDoc = gql`
  fragment ItemLedger on ItemLedgerNode {
    id
    balance
    batch
    costPricePerPack
    datetime
    expiryDate
    invoiceNumber
    invoiceId
    invoiceStatus
    invoiceType
    name
    packSize
    movementInUnits
    reason
    sellPricePerPack
    totalBeforeTax
    numberOfPacks
  }
`;
export const ItemsWithStockLinesDocument = gql`
  query itemsWithStockLines(
    $first: Int
    $offset: Int
    $key: ItemSortFieldInput!
    $desc: Boolean
    $filter: ItemFilterInput
    $storeId: String!
  ) {
    items(
      page: { first: $first, offset: $offset }
      sort: { key: $key, desc: $desc }
      filter: $filter
      storeId: $storeId
    ) {
      ... on ItemConnector {
        __typename
        nodes {
          ...Item
        }
        totalCount
      }
    }
  }
  ${ItemFragmentDoc}
`;
export const ItemsDocument = gql`
  query items(
    $first: Int
    $offset: Int
    $key: ItemSortFieldInput!
    $desc: Boolean
    $filter: ItemFilterInput
    $storeId: String!
  ) {
    items(
      storeId: $storeId
      page: { first: $first, offset: $offset }
      sort: { key: $key, desc: $desc }
      filter: $filter
    ) {
      ... on ItemConnector {
        __typename
        nodes {
          ...ItemRow
        }
        totalCount
      }
    }
  }
  ${ItemRowFragmentDoc}
`;
export const ItemStockOnHandDocument = gql`
  query itemStockOnHand(
    $storeId: String!
    $key: ItemSortFieldInput!
    $isDesc: Boolean
    $filter: ItemFilterInput
    $first: Int
    $offset: Int
  ) {
    items(
      storeId: $storeId
      sort: { key: $key, desc: $isDesc }
      filter: $filter
      page: { first: $first, offset: $offset }
    ) {
      ... on ItemConnector {
        __typename
        nodes {
          ...ItemStockOnHand
        }
        totalCount
      }
    }
  }
  ${ItemStockOnHandFragmentDoc}
`;
export const ItemsWithStatsDocument = gql`
  query itemsWithStats(
    $storeId: String!
    $key: ItemSortFieldInput!
    $isDesc: Boolean
    $filter: ItemFilterInput
    $first: Int
    $offset: Int
  ) {
    items(
      storeId: $storeId
      sort: { key: $key, desc: $isDesc }
      filter: $filter
      page: { first: $first, offset: $offset }
    ) {
      ... on ItemConnector {
        __typename
        nodes {
          ...ItemsWithStats
        }
        totalCount
      }
    }
  }
  ${ItemsWithStatsFragmentDoc}
`;
export const ItemByIdDocument = gql`
  query itemById($storeId: String!, $itemId: String!) {
    items(
      storeId: $storeId
      filter: { id: { equalTo: $itemId }, isActive: true }
    ) {
      ... on ItemConnector {
        __typename
        nodes {
          __typename
          ...Item
          stats(storeId: $storeId) {
            __typename
            averageMonthlyConsumption
            availableStockOnHand
            availableMonthsOfStockOnHand
          }
          availableBatches(storeId: $storeId) {
            totalCount
            nodes {
              ...StockLine
            }
          }
        }
        totalCount
      }
    }
  }
  ${ItemFragmentDoc}
  ${StockLineFragmentDoc}
`;
export const ItemVariantsConfiguredDocument = gql`
  query itemVariantsConfigured($storeId: String!) {
    itemVariantsConfigured(storeId: $storeId)
  }
`;
export const ItemVariantsDocument = gql`
  query itemVariants($storeId: String!, $itemId: String!) {
    items(
      storeId: $storeId
      filter: { id: { equalTo: $itemId }, isActive: true }
    ) {
      ... on ItemConnector {
        __typename
        nodes {
          __typename
          isVaccine
          restrictedLocationTypeId
          variants {
            ...ItemVariant
          }
        }
      }
    }
  }
  ${ItemVariantFragmentDoc}
`;
export const GetHistoricalStockLinesDocument = gql`
  query getHistoricalStockLines(
    $storeId: String!
    $itemId: String!
    $datetime: DateTime
  ) {
    historicalStockLines(
      storeId: $storeId
      itemId: $itemId
      datetime: $datetime
    ) {
      ... on StockLineConnector {
        nodes {
          ...StockLine
        }
      }
    }
  }
  ${StockLineFragmentDoc}
`;
export const UpsertItemVariantDocument = gql`
  mutation upsertItemVariant(
    $storeId: String!
    $input: UpsertItemVariantInput!
  ) {
    centralServer {
      itemVariant {
        upsertItemVariant(storeId: $storeId, input: $input) {
          __typename
          ... on ItemVariantNode {
            ...ItemVariant
          }
          ... on UpsertItemVariantError {
            __typename
            error {
              __typename
              description
              ... on UniqueValueViolation {
                description
                field
              }
            }
          }
        }
      }
    }
  }
  ${ItemVariantFragmentDoc}
`;
export const DeleteItemVariantDocument = gql`
  mutation deleteItemVariant(
    $storeId: String!
    $input: DeleteItemVariantInput!
  ) {
    centralServer {
      itemVariant {
        deleteItemVariant(storeId: $storeId, input: $input) {
          __typename
          ... on DeleteResponse {
            __typename
            id
          }
        }
      }
    }
  }
`;
export const LocationTypesDocument = gql`
  query locationTypes($storeId: String!) {
    locationTypes(
      storeId: $storeId
      sort: { key: minTemperature, desc: true }
    ) {
      ... on LocationTypeConnector {
        nodes {
          ...LocationType
        }
      }
    }
  }
  ${LocationTypeFragmentDoc}
`;
export const UpsertBundledItemDocument = gql`
  mutation upsertBundledItem(
    $storeId: String!
    $input: UpsertBundledItemInput!
  ) {
    centralServer {
      bundledItem {
        upsertBundledItem(storeId: $storeId, input: $input) {
          __typename
          ... on BundledItemNode {
            ...BundledItem
          }
        }
      }
    }
  }
  ${BundledItemFragmentDoc}
`;
export const DeleteBundledItemDocument = gql`
  mutation deleteBundledItem(
    $storeId: String!
    $input: DeleteBundledItemInput!
  ) {
    centralServer {
      bundledItem {
        deleteBundledItem(storeId: $storeId, input: $input) {
          __typename
          ... on DeleteResponse {
            __typename
            id
          }
        }
      }
    }
  }
`;
export const ItemLedgerDocument = gql`
  query itemLedger(
    $first: Int
    $offset: Int
    $filter: ItemLedgerFilterInput
    $storeId: String!
  ) {
    itemLedger(
      storeId: $storeId
      filter: $filter
      page: { first: $first, offset: $offset }
    ) {
      ... on ItemLedgerConnector {
        __typename
        nodes {
          __typename
          ...ItemLedger
        }
        totalCount
      }
    }
  }
  ${ItemLedgerFragmentDoc}
`;

export type SdkFunctionWrapper = <T>(
  action: (requestHeaders?: Record<string, string>) => Promise<T>,
  operationName: string,
  operationType?: string,
  variables?: any
) => Promise<T>;

const defaultWrapper: SdkFunctionWrapper = (
  action,
  _operationName,
  _operationType,
  _variables
) => action();

export function getSdk(
  client: GraphQLClient,
  withWrapper: SdkFunctionWrapper = defaultWrapper
) {
  return {
    itemsWithStockLines(
      variables: ItemsWithStockLinesQueryVariables,
      requestHeaders?: GraphQLClientRequestHeaders
    ): Promise<ItemsWithStockLinesQuery> {
      return withWrapper(
        wrappedRequestHeaders =>
          client.request<ItemsWithStockLinesQuery>(
            ItemsWithStockLinesDocument,
            variables,
            { ...requestHeaders, ...wrappedRequestHeaders }
          ),
        'itemsWithStockLines',
        'query',
        variables
      );
    },
    items(
      variables: ItemsQueryVariables,
      requestHeaders?: GraphQLClientRequestHeaders
    ): Promise<ItemsQuery> {
      return withWrapper(
        wrappedRequestHeaders =>
          client.request<ItemsQuery>(ItemsDocument, variables, {
            ...requestHeaders,
            ...wrappedRequestHeaders,
          }),
        'items',
        'query',
        variables
      );
    },
    itemStockOnHand(
      variables: ItemStockOnHandQueryVariables,
      requestHeaders?: GraphQLClientRequestHeaders
    ): Promise<ItemStockOnHandQuery> {
      return withWrapper(
        wrappedRequestHeaders =>
          client.request<ItemStockOnHandQuery>(
            ItemStockOnHandDocument,
            variables,
            { ...requestHeaders, ...wrappedRequestHeaders }
          ),
        'itemStockOnHand',
        'query',
        variables
      );
    },
    itemsWithStats(
      variables: ItemsWithStatsQueryVariables,
      requestHeaders?: GraphQLClientRequestHeaders
    ): Promise<ItemsWithStatsQuery> {
      return withWrapper(
        wrappedRequestHeaders =>
          client.request<ItemsWithStatsQuery>(
            ItemsWithStatsDocument,
            variables,
            { ...requestHeaders, ...wrappedRequestHeaders }
          ),
        'itemsWithStats',
        'query',
        variables
      );
    },
    itemById(
      variables: ItemByIdQueryVariables,
      requestHeaders?: GraphQLClientRequestHeaders
    ): Promise<ItemByIdQuery> {
      return withWrapper(
        wrappedRequestHeaders =>
          client.request<ItemByIdQuery>(ItemByIdDocument, variables, {
            ...requestHeaders,
            ...wrappedRequestHeaders,
          }),
        'itemById',
        'query',
        variables
      );
    },
    itemVariantsConfigured(
      variables: ItemVariantsConfiguredQueryVariables,
      requestHeaders?: GraphQLClientRequestHeaders
    ): Promise<ItemVariantsConfiguredQuery> {
      return withWrapper(
        wrappedRequestHeaders =>
          client.request<ItemVariantsConfiguredQuery>(
            ItemVariantsConfiguredDocument,
            variables,
            { ...requestHeaders, ...wrappedRequestHeaders }
          ),
        'itemVariantsConfigured',
        'query',
        variables
      );
    },
    itemVariants(
      variables: ItemVariantsQueryVariables,
      requestHeaders?: GraphQLClientRequestHeaders
    ): Promise<ItemVariantsQuery> {
      return withWrapper(
        wrappedRequestHeaders =>
          client.request<ItemVariantsQuery>(ItemVariantsDocument, variables, {
            ...requestHeaders,
            ...wrappedRequestHeaders,
          }),
        'itemVariants',
        'query',
        variables
      );
    },
    getHistoricalStockLines(
      variables: GetHistoricalStockLinesQueryVariables,
      requestHeaders?: GraphQLClientRequestHeaders
    ): Promise<GetHistoricalStockLinesQuery> {
      return withWrapper(
        wrappedRequestHeaders =>
          client.request<GetHistoricalStockLinesQuery>(
            GetHistoricalStockLinesDocument,
            variables,
            { ...requestHeaders, ...wrappedRequestHeaders }
          ),
        'getHistoricalStockLines',
        'query',
        variables
      );
    },
    upsertItemVariant(
      variables: UpsertItemVariantMutationVariables,
      requestHeaders?: GraphQLClientRequestHeaders
    ): Promise<UpsertItemVariantMutation> {
      return withWrapper(
        wrappedRequestHeaders =>
          client.request<UpsertItemVariantMutation>(
            UpsertItemVariantDocument,
            variables,
            { ...requestHeaders, ...wrappedRequestHeaders }
          ),
        'upsertItemVariant',
        'mutation',
        variables
      );
    },
    deleteItemVariant(
      variables: DeleteItemVariantMutationVariables,
      requestHeaders?: GraphQLClientRequestHeaders
    ): Promise<DeleteItemVariantMutation> {
      return withWrapper(
        wrappedRequestHeaders =>
          client.request<DeleteItemVariantMutation>(
            DeleteItemVariantDocument,
            variables,
            { ...requestHeaders, ...wrappedRequestHeaders }
          ),
        'deleteItemVariant',
        'mutation',
        variables
      );
    },
    locationTypes(
      variables: LocationTypesQueryVariables,
      requestHeaders?: GraphQLClientRequestHeaders
    ): Promise<LocationTypesQuery> {
      return withWrapper(
        wrappedRequestHeaders =>
          client.request<LocationTypesQuery>(LocationTypesDocument, variables, {
            ...requestHeaders,
            ...wrappedRequestHeaders,
          }),
        'locationTypes',
        'query',
        variables
      );
    },
    upsertBundledItem(
      variables: UpsertBundledItemMutationVariables,
      requestHeaders?: GraphQLClientRequestHeaders
    ): Promise<UpsertBundledItemMutation> {
      return withWrapper(
        wrappedRequestHeaders =>
          client.request<UpsertBundledItemMutation>(
            UpsertBundledItemDocument,
            variables,
            { ...requestHeaders, ...wrappedRequestHeaders }
          ),
        'upsertBundledItem',
        'mutation',
        variables
      );
    },
    deleteBundledItem(
      variables: DeleteBundledItemMutationVariables,
      requestHeaders?: GraphQLClientRequestHeaders
    ): Promise<DeleteBundledItemMutation> {
      return withWrapper(
        wrappedRequestHeaders =>
          client.request<DeleteBundledItemMutation>(
            DeleteBundledItemDocument,
            variables,
            { ...requestHeaders, ...wrappedRequestHeaders }
          ),
        'deleteBundledItem',
        'mutation',
        variables
      );
    },
    itemLedger(
      variables: ItemLedgerQueryVariables,
      requestHeaders?: GraphQLClientRequestHeaders
    ): Promise<ItemLedgerQuery> {
      return withWrapper(
        wrappedRequestHeaders =>
          client.request<ItemLedgerQuery>(ItemLedgerDocument, variables, {
            ...requestHeaders,
            ...wrappedRequestHeaders,
          }),
        'itemLedger',
        'query',
        variables
      );
    },
  };
}
export type Sdk = ReturnType<typeof getSdk>;<|MERGE_RESOLUTION|>--- conflicted
+++ resolved
@@ -131,13 +131,10 @@
   isVaccine: boolean;
   doses: number;
   restrictedLocationTypeId?: string | null;
-<<<<<<< HEAD
-=======
   itemStoreProperties?: {
     __typename: 'ItemStorePropertiesNode';
     defaultSellPricePerPack: number;
   } | null;
->>>>>>> 34383ac2
 };
 
 export type ItemRowWithStatsFragment = {
@@ -739,13 +736,10 @@
       isVaccine: boolean;
       doses: number;
       restrictedLocationTypeId?: string | null;
-<<<<<<< HEAD
-=======
       itemStoreProperties?: {
         __typename: 'ItemStorePropertiesNode';
         defaultSellPricePerPack: number;
       } | null;
->>>>>>> 34383ac2
     }>;
   };
 };
