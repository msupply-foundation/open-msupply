--- conflicted
+++ resolved
@@ -50,11 +50,7 @@
 }>;
 
 
-<<<<<<< HEAD
-export type ItemsWithStatsQuery = { __typename: 'Queries', items: { __typename: 'ItemConnector', totalCount: number, nodes: Array<{ __typename: 'ItemNode', code: string, id: string, isVisible: boolean, name: string, unitName?: string | null, defaultPackSize: number, stats: { __typename: 'ItemStatsNode', averageMonthlyConsumption: number, availableStockOnHand: number, availableMonthsOfStockOnHand?: number | null } }> } };
-=======
-export type ItemsWithStatsQuery = { __typename: 'Queries', items: { __typename: 'ItemConnector', nodes: Array<{ __typename: 'ItemNode', code: string, id: string, name: string, unitName?: string | null, defaultPackSize: number, stats: { __typename: 'ItemStatsNode', averageMonthlyConsumption: number, availableStockOnHand: number, availableMonthsOfStockOnHand?: number | null } }> } };
->>>>>>> 2839faf1
+export type ItemsWithStatsQuery = { __typename: 'Queries', items: { __typename: 'ItemConnector', totalCount: number, nodes: Array<{ __typename: 'ItemNode', code: string, id: string, name: string, unitName?: string | null, defaultPackSize: number, stats: { __typename: 'ItemStatsNode', averageMonthlyConsumption: number, availableStockOnHand: number, availableMonthsOfStockOnHand?: number | null } }> } };
 
 export type ItemByIdQueryVariables = Types.Exact<{
   storeId: Types.Scalars['String'];
