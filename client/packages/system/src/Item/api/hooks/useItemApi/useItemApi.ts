import { getItemQueries, ListParams } from './../../api';
<<<<<<< HEAD
import { useAuthContext, useGraphQLClient } from '@openmsupply-client/common';
import { getSdk, ItemRowFragment } from '../../operations.generated';
=======
import { useAuthContext, useGql } from '@openmsupply-client/common';
import { getSdk } from '../../operations.generated';
>>>>>>> 22315fe7

export const useItemApi = () => {
  const { client } = useGql();
  const { storeId } = useAuthContext();

  const keys = {
    base: () => ['item'] as const,
    detail: (id: string) => [...keys.base(), storeId, id] as const,
    list: () => [...keys.base(), storeId, 'list'] as const,
    paramList: (params: ListParams<ItemRowFragment>) =>
      [...keys.list(), params] as const,
  };

  const queries = getItemQueries(getSdk(client), storeId);
  return { ...queries, storeId, keys };
};<|MERGE_RESOLUTION|>--- conflicted
+++ resolved
@@ -1,11 +1,6 @@
 import { getItemQueries, ListParams } from './../../api';
-<<<<<<< HEAD
-import { useAuthContext, useGraphQLClient } from '@openmsupply-client/common';
+import { useAuthContext, useGql } from '@openmsupply-client/common';
 import { getSdk, ItemRowFragment } from '../../operations.generated';
-=======
-import { useAuthContext, useGql } from '@openmsupply-client/common';
-import { getSdk } from '../../operations.generated';
->>>>>>> 22315fe7
 
 export const useItemApi = () => {
   const { client } = useGql();
