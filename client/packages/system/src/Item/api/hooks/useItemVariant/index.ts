--- conflicted
+++ resolved
@@ -1,6 +1,3 @@
 export * from './useItemVariant';
-<<<<<<< HEAD
 export * from './useItemVariants';
-=======
-export * from './useDeleteItemVariant';
->>>>>>> 54786e52
+export * from './useDeleteItemVariant';