import React from 'react';
import {
  DetailContainer,
  DetailInputWithLabelRow,
  useTranslation,
  DetailSection,
  Checkbox,
  Grid,
  NumericTextInput,
  usePluginProvider,
  useIsCentralServerApi,
} from '@openmsupply-client/common';
import { ItemFragment } from '../../api';
import { LocationTypeInput } from '../../Components';

interface GeneralTabProps {
  item: ItemFragment;
  isLoading?: boolean;
}

export const GeneralTab = ({ item, isLoading }: GeneralTabProps) => {
  const t = useTranslation();
  const { plugins } = usePluginProvider();
  const isCentralServer = useIsCentralServerApi();

  const isDisabled = true;

  if (isLoading) return null;

  return (
    <DetailContainer>
      <Grid
        container
        flex={1}
        flexDirection="column"
        style={{ maxWidth: 500 }}
        gap={4}
      >
        <DetailSection title={t('title.details')}>
          <DetailInputWithLabelRow
            label={t('label.name')}
            inputProps={{ value: item?.name, disabled: isDisabled }}
          />
          <DetailInputWithLabelRow
            label={t('label.code')}
            inputProps={{ value: item?.code, disabled: isDisabled }}
          />

          <DetailInputWithLabelRow
            label={t('label.unit')}
            inputProps={{ value: item?.unitName, disabled: isDisabled }}
          />

          <DetailInputWithLabelRow
            label={t('label.strength')}
            inputProps={{ value: item?.strength, disabled: isDisabled }}
          />
          <DetailInputWithLabelRow
            label={t('label.ddd')}
            Input={
              <NumericTextInput
                value={Number(item?.ddd)}
                disabled={isDisabled}
                fullWidth
              />
            }
          />
          <DetailInputWithLabelRow
            label={t('label.type')}
            inputProps={{ value: item?.type, disabled: isDisabled }}
          />
          <DetailInputWithLabelRow
            label={t('label.doses')}
            Input={
              <NumericTextInput
                value={item?.doses}
                disabled={isDisabled}
                fullWidth
              />
            }
          />
          <DetailInputWithLabelRow
            label={t('label.is-vaccine')}
            Input={<Checkbox disabled={isDisabled} checked={item?.isVaccine} />}
          />
        </DetailSection>
        <DetailSection title={t('title.categories')}>
          <DetailInputWithLabelRow
            label={t('label.atc-category')}
            inputProps={{ value: item?.atcCategory, disabled: isDisabled }}
          />
          <DetailInputWithLabelRow
            label={t('label.universal-name')}
            inputProps={{
              value: item?.msupplyUniversalName,
              disabled: isDisabled,
            }}
          />
          <DetailInputWithLabelRow
            label={t('label.universal-code')}
            inputProps={{
              value: item?.msupplyUniversalCode,
              disabled: isDisabled,
            }}
          />
        </DetailSection>
      </Grid>

      <Grid
        container
        flex={1}
        flexDirection="column"
        style={{ maxWidth: 500 }}
        gap={4}
      >
        <DetailSection title={t('title.storage')}>
          <DetailInputWithLabelRow
            label={t('label.location-type')}
            Input={
              <LocationTypeInput
                onChange={locationType => locationType}
                value={item.restrictedLocationType ?? null}
                disabled={isDisabled}
                fullWidth
              />
            }
          />
        </DetailSection>
        <DetailSection title={t('title.packaging')}>
          <DetailInputWithLabelRow
            label={t('label.default-pack-size')}
            Input={
              <NumericTextInput
                value={item?.defaultPackSize ?? 1}
                disabled={isDisabled}
                fullWidth
              />
            }
          />
          <DetailInputWithLabelRow
            label={t('label.outer-pack-size')}
            Input={
              <NumericTextInput
                value={item?.outerPackSize}
                disabled={isDisabled}
                fullWidth
              />
            }
          />
          <DetailInputWithLabelRow
            label={t('label.volume-per-pack')}
            Input={
              <NumericTextInput
                value={item?.volumePerPack}
                disabled={isDisabled}
                fullWidth
              />
            }
          />
          <DetailInputWithLabelRow
            label={t('label.volume-per-outer-pack')}
            Input={
              <NumericTextInput
                value={item?.volumePerOuterPack}
                disabled={isDisabled}
                fullWidth
              />
            }
          />
          <DetailInputWithLabelRow
            label={t('label.weight')}
            Input={
              <NumericTextInput
                value={item?.weight}
                disabled={isDisabled}
                fullWidth
              />
            }
          />
        </DetailSection>
        <DetailSection title={t('title.pricing')}>
          <DetailInputWithLabelRow
            label={t('label.margin')}
            Input={
              <NumericTextInput
                value={item?.margin}
                disabled={isDisabled}
                fullWidth
              />
            }
          />
        </DetailSection>
        {isCentralServer && plugins.itemSellPrice?.catalogueUnitPrice && (
          <DetailSection title={t('title.catalogue-price')}>
<<<<<<< HEAD
            {plugins.itemSellPrice.catalogueSellPrice.map((Plugin, index) => (
              <Plugin key={index} itemId={item.id} />
=======
            {plugins.itemSellPrice.catalogueUnitPrice.map((Plugin, index) => (
              <Plugin key={index} item={item} />
>>>>>>> fb703116
            ))}
          </DetailSection>
        )}
      </Grid>
    </DetailContainer>
  );
};<|MERGE_RESOLUTION|>--- conflicted
+++ resolved
@@ -192,13 +192,8 @@
         </DetailSection>
         {isCentralServer && plugins.itemSellPrice?.catalogueUnitPrice && (
           <DetailSection title={t('title.catalogue-price')}>
-<<<<<<< HEAD
-            {plugins.itemSellPrice.catalogueSellPrice.map((Plugin, index) => (
+            {plugins.itemSellPrice.catalogueUnitPrice.map((Plugin, index) => (
               <Plugin key={index} itemId={item.id} />
-=======
-            {plugins.itemSellPrice.catalogueUnitPrice.map((Plugin, index) => (
-              <Plugin key={index} item={item} />
->>>>>>> fb703116
             ))}
           </DetailSection>
         )}
