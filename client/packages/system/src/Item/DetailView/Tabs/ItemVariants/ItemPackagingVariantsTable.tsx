import React from 'react';

import {
  DataTable,
  useColumns,
  TooltipTextCell,
  TableProvider,
  createTableStore,
  NumberInputCell,
  TextInputCell,
<<<<<<< HEAD
=======
  CellProps,
>>>>>>> 8547258b
} from '@openmsupply-client/common';
import { PackagingVariantFragment } from '../../../api';

export const ItemPackagingVariantsTable = ({
  data,
  update,
}: {
  data: PackagingVariantFragment[];
<<<<<<< HEAD
  update?: (packagingVariants: PackagingVariantFragment[]) => void;
=======
  update?: (packagingVariant: Partial<PackagingVariantFragment>) => void;
>>>>>>> 8547258b
}) => {
  const updatePackaging = (
    packagingVariant?: Partial<PackagingVariantFragment>
  ) => {
    if (!packagingVariant || !update) return;

<<<<<<< HEAD
    const idx = data.findIndex(v => v.id === packagingVariant.id);

    if (idx !== -1) {
      const newPackagingVariants = [...data];
      newPackagingVariants[idx] = packagingVariant as PackagingVariantFragment; // TODO: remove `as` when column typing is improved!
      update(newPackagingVariants);
    }
=======
    update(packagingVariant);
>>>>>>> 8547258b
  };
  const columns = useColumns<PackagingVariantFragment>([
    {
      key: 'packagingLevel',
      Cell: TooltipTextCell,
      label: 'label.level',
    },
    {
      key: 'name',
      Cell: update ? TextInputCell : TooltipTextCell,
      label: 'label.name',
      setter: updatePackaging,
    },
    {
      key: 'packSize',
      Cell: update ? NumberInputCell : TooltipTextCell,
      label: 'label.pack-size',
      setter: updatePackaging,
    },
    {
      key: 'volumePerUnit',
<<<<<<< HEAD
      Cell: update ? NumberInputCell : TooltipTextCell,
=======
      Cell: update ? VolumeInputCell : TooltipTextCell,
>>>>>>> 8547258b
      label: 'label.volume-per-unit',
      setter: updatePackaging,
    },
  ]);

  return (
    <TableProvider createStore={createTableStore}>
      <DataTable
        id="item-variant-packaging"
        data={data}
        columns={columns}
        dense
      />
    </TableProvider>
  );
};

// Input cells can't be defined inline, otherwise they lose focus on re-render
const VolumeInputCell = (props: CellProps<PackagingVariantFragment>) => (
  <NumberInputCell decimalLimit={2} {...props} />
);<|MERGE_RESOLUTION|>--- conflicted
+++ resolved
@@ -8,10 +8,7 @@
   createTableStore,
   NumberInputCell,
   TextInputCell,
-<<<<<<< HEAD
-=======
   CellProps,
->>>>>>> 8547258b
 } from '@openmsupply-client/common';
 import { PackagingVariantFragment } from '../../../api';
 
@@ -20,28 +17,14 @@
   update,
 }: {
   data: PackagingVariantFragment[];
-<<<<<<< HEAD
-  update?: (packagingVariants: PackagingVariantFragment[]) => void;
-=======
   update?: (packagingVariant: Partial<PackagingVariantFragment>) => void;
->>>>>>> 8547258b
 }) => {
   const updatePackaging = (
     packagingVariant?: Partial<PackagingVariantFragment>
   ) => {
     if (!packagingVariant || !update) return;
 
-<<<<<<< HEAD
-    const idx = data.findIndex(v => v.id === packagingVariant.id);
-
-    if (idx !== -1) {
-      const newPackagingVariants = [...data];
-      newPackagingVariants[idx] = packagingVariant as PackagingVariantFragment; // TODO: remove `as` when column typing is improved!
-      update(newPackagingVariants);
-    }
-=======
     update(packagingVariant);
->>>>>>> 8547258b
   };
   const columns = useColumns<PackagingVariantFragment>([
     {
@@ -63,11 +46,7 @@
     },
     {
       key: 'volumePerUnit',
-<<<<<<< HEAD
-      Cell: update ? NumberInputCell : TooltipTextCell,
-=======
       Cell: update ? VolumeInputCell : TooltipTextCell,
->>>>>>> 8547258b
       label: 'label.volume-per-unit',
       setter: updatePackaging,
     },
