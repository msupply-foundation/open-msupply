import React from 'react';
<<<<<<< HEAD
import { useTranslation } from '@common/intl';
import { Grid, StatsPanel, usePreferences } from '@openmsupply-client/common';
import { useFormatNumber } from '@common/intl';
import { useItemFields } from '../../api';
=======
import {
  Grid,
  PreferenceKey,
  StatsPanel,
  usePreference,
  useFormatNumber,
  useTranslation,
} from '@openmsupply-client/common';
import { useItem } from '../../api';
>>>>>>> 635667ac

export const Statistics = () => {
  const t = useTranslation();
  const formatNumber = useFormatNumber();
<<<<<<< HEAD
  const { stats, isVaccine, doses } = useItemFields();
  const { manageVaccinesInDoses } = usePreferences();
=======
  const {
    byId: { data },
  } = useItem();
  const { data: prefs } = usePreference(PreferenceKey.ManageVaccinesInDoses);
  const { stats, isVaccine, doses } = data || {};
>>>>>>> 635667ac

  if (!stats) return null;

  const getDosesMessage = (quan: number) => {
    if (!manageVaccinesInDoses || !isVaccine || !doses) return '';

    const doseCount = formatNumber.round(doses * quan);
    return `${doseCount} ${t('label.doses').toLowerCase()}`;
  };

  return (
    <Grid
      flex={1}
      alignItems="center"
      gap={1}
      justifyContent="center"
      display="flex"
    >
      <StatsPanel
        isLoading={false}
        stats={[
          {
            label: t('label.units'),
            value: formatNumber.round(stats.stockOnHand),
            extraMessage: getDosesMessage(stats.stockOnHand),
          },
        ]}
        title={t('title.stock-on-hand')}
        width={300}
      />
      <StatsPanel
        isLoading={false}
        stats={[
          {
            label: t('label.units'),
            value: formatNumber.round(stats.averageMonthlyConsumption, 2),
            extraMessage: getDosesMessage(stats.averageMonthlyConsumption),
          },
        ]}
        title={t('title.average-monthly-consumption')}
        width={300}
      />
      <StatsPanel
        isLoading={false}
        stats={[
          {
            label: t('text.months'),
            value: formatNumber.round(stats?.monthsOfStockOnHand ?? 0, 2),
          },
        ]}
        title={t('title.months-of-stock')}
        width={300}
      />
    </Grid>
  );
};<|MERGE_RESOLUTION|>--- conflicted
+++ resolved
@@ -1,34 +1,21 @@
 import React from 'react';
-<<<<<<< HEAD
-import { useTranslation } from '@common/intl';
-import { Grid, StatsPanel, usePreferences } from '@openmsupply-client/common';
-import { useFormatNumber } from '@common/intl';
-import { useItemFields } from '../../api';
-=======
 import {
   Grid,
-  PreferenceKey,
   StatsPanel,
-  usePreference,
   useFormatNumber,
   useTranslation,
+  usePreferences,
 } from '@openmsupply-client/common';
 import { useItem } from '../../api';
->>>>>>> 635667ac
 
 export const Statistics = () => {
   const t = useTranslation();
   const formatNumber = useFormatNumber();
-<<<<<<< HEAD
-  const { stats, isVaccine, doses } = useItemFields();
-  const { manageVaccinesInDoses } = usePreferences();
-=======
   const {
     byId: { data },
   } = useItem();
-  const { data: prefs } = usePreference(PreferenceKey.ManageVaccinesInDoses);
+  const { manageVaccinesInDoses } = usePreferences();
   const { stats, isVaccine, doses } = data || {};
->>>>>>> 635667ac
 
   if (!stats) return null;
 
