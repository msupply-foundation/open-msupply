--- conflicted
+++ resolved
@@ -1,17 +1,10 @@
 import React, { useMemo } from 'react';
 import {
-<<<<<<< HEAD
-  ColumnDescription,
-  TooltipTextCell,
-  useColumns,
-=======
   ColumnDef,
   TextWithTooltipCell,
   useTranslation,
   MRTRadioCell,
->>>>>>> 53f0b92f
 } from '@openmsupply-client/common';
-import { RadioCell } from '@openmsupply-client/common/src/ui/layout/tables/components/Cells/RadioCell';
 import { ItemVariantFragment } from '../../api';
 
 interface ItemVariantSelectorColumnProps {
