--- conflicted
+++ resolved
@@ -32,20 +32,14 @@
   currentItem?: Item;
   currentItemName?: string;
   disabled?: boolean;
-<<<<<<< HEAD
-=======
   extraFilter?: (item: Item) => boolean;
->>>>>>> 438f320f
 }
 
 export const ItemSearchInput: FC<ItemSearchInputProps> = ({
   onChange,
   currentItem,
   disabled = false,
-<<<<<<< HEAD
-=======
   extraFilter,
->>>>>>> 438f320f
 }) => {
   const [filter, setFilter] = useState<{
     searchTerm: string;
@@ -61,24 +55,6 @@
     if (!filter) return;
     onFilterByName(filter.searchTerm ?? '');
   }, [filter]);
-<<<<<<< HEAD
-
-  const value = currentItem ?? null;
-  const [open, setOpen] = useState(false);
-  const [buffer, setBuffer] = React.useState(value);
-
-  useEffect(() => {
-    if (value && buffer && open) {
-      setBuffer(null);
-      setFilter({
-        searchTerm: '',
-        field: 'name',
-      });
-    } else if (!open) {
-      setBuffer(value);
-    }
-  }, [open, value, buffer]);
-=======
 
   const value = currentItem ?? null;
   const [open, setOpen] = useState(false);
@@ -99,7 +75,6 @@
   const options = extraFilter
     ? data?.nodes?.filter(extraFilter) ?? []
     : data?.nodes ?? [];
->>>>>>> 438f320f
 
   return (
     <Autocomplete
