--- conflicted
+++ resolved
@@ -108,8 +108,7 @@
     packVariant,
     mode
   );
-<<<<<<< HEAD
-  const isInvalid = !draft.packSize && !draft.itemId;
+
   const onDelete = async () => {
     await mutateAsync(draft);
     onClose();
@@ -122,8 +121,6 @@
     }),
     onConfirm: onDelete,
   });
-=======
->>>>>>> e1c0fb79
 
   return (
     <Modal
