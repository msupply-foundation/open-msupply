import { ItemLike } from './types';
import {
  ItemRowFragment,
  ItemStockOnHandFragment,
  ItemWithPackSizeFragment,
} from './api';
import { styled } from '@common/styles';
import { ItemFilterInput } from '@common/types';

export const toItemRow = (line: ItemLike): ItemRowFragment => ({
  __typename: 'ItemNode',
  id: ('lines' in line ? line.lines[0]?.item.id : line.item.id) || '',
  name: ('lines' in line ? line.lines[0]?.item.name : line.item.name) || '',
  code: ('lines' in line ? line.lines[0]?.item.code : line.item.code) || '',
  unitName:
    ('lines' in line ? line.lines[0]?.item?.unitName : line.item?.unitName) ??
    '',
  isVaccine:
<<<<<<< HEAD
    ('lines' in line ? line.lines[0]?.item?.isVaccine : line.item?.isVaccine) ??
    false,
=======
    ('lines' in line ? line.lines[0]?.item.isVaccine : line.item.isVaccine) ??
    false,
  doses: ('lines' in line ? line.lines[0]?.item.doses : line.item.doses) ?? 0,
>>>>>>> 78481d85
});

export const toItemWithPackSize = (
  line: ItemLike
): ItemWithPackSizeFragment => ({
  ...toItemRow(line),
  defaultPackSize: 1,
});

interface GenericStockItemSearchInputProps {
  currentItemId?: string | null;
  disabled?: boolean;
  width?: number;
  autoFocus?: boolean;
  openOnFocus?: boolean;
}

export interface StockItemSearchInputProps
  extends GenericStockItemSearchInputProps {
  onChange: (item: ItemStockOnHandFragment | null) => void;
  extraFilter?: (item: ItemStockOnHandFragment) => boolean;
  filter?: ItemFilterInput;
  itemCategoryName?: string;
  programId?: string;
}

export const ItemOption = styled('li')(({ theme }) => ({
  color: theme.palette.gray.main,
  backgroundColor: theme.palette.background.toolbar,
}));<|MERGE_RESOLUTION|>--- conflicted
+++ resolved
@@ -16,14 +16,9 @@
     ('lines' in line ? line.lines[0]?.item?.unitName : line.item?.unitName) ??
     '',
   isVaccine:
-<<<<<<< HEAD
-    ('lines' in line ? line.lines[0]?.item?.isVaccine : line.item?.isVaccine) ??
-    false,
-=======
     ('lines' in line ? line.lines[0]?.item.isVaccine : line.item.isVaccine) ??
     false,
   doses: ('lines' in line ? line.lines[0]?.item.doses : line.item.doses) ?? 0,
->>>>>>> 78481d85
 });
 
 export const toItemWithPackSize = (
