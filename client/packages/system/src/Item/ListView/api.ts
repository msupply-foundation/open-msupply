--- conflicted
+++ resolved
@@ -56,11 +56,6 @@
 
     const nodes: Item[] = items.nodes.map(item => ({
       ...item,
-<<<<<<< HEAD
-      availableQuantity: 0,
-      unit: '',
-=======
->>>>>>> 330f1219
       availableBatches: availableBatchesGuard(item.availableBatches),
     }));
 
