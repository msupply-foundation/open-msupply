import {
  Item,
  ListApi,
  SortBy,
  ItemSortFieldInput,
  ItemsQuery,
  StockLineConnector,
  ConnectorError,
  OmSupplyApi,
} from '@openmsupply-client/common';

const itemsGuard = (itemsQuery: ItemsQuery) => {
  if (itemsQuery.items.__typename === 'ItemConnector') {
    return itemsQuery.items;
  }

  throw new Error(itemsQuery.items.error.description);
};

const availableBatchesGuard = (
  availableBatches: StockLineConnector | ConnectorError
) => {
  if (availableBatches.__typename === 'StockLineConnector') {
    return availableBatches.nodes;
  }

  throw new Error(availableBatches.error.description);
};

<<<<<<< HEAD
const onRead = async ({
  first,
  offset,
  sortBy,
}: {
  first: number;
  offset: number;
  sortBy: SortBy<Item>;
}): Promise<{
  nodes: Item[];
  totalCount: number;
}> => {
  const key =
    sortBy.key === 'name' ? ItemSortFieldInput.Name : ItemSortFieldInput.Code;

  const result = await api.items({
=======
const onRead =
  (api: OmSupplyApi) =>
  async ({
>>>>>>> 165986e0
    first,
    offset,
    sortBy,
  }: {
    first: number;
    offset: number;
    sortBy: SortBy<Item>;
  }): Promise<{
    nodes: Item[];
    totalCount: number;
  }> => {
    // TODO: Need to add a `sortByKey` to the Column type
    const key =
      sortBy.key === 'name' ? ItemSortFieldInput.Name : ItemSortFieldInput.Code;

    const result = await api.items({
      first,
      offset,
      key,
      desc: sortBy.isDesc,
    });

<<<<<<< HEAD
  const nodes: Item[] = items.nodes.map(item => ({
    ...item,
    availableBatches: availableBatchesGuard(item.availableBatches),
  }));
=======
    const items = itemsGuard(result);
>>>>>>> 165986e0

    const nodes: Item[] = items.nodes.map(item => ({
      ...item,
      availableQuantity: 0,
      unit: '',
      availableBatches: availableBatchesGuard(item.availableBatches),
    }));

    return { totalCount: items.totalCount, nodes };
  };

export const getItemListViewApi = (api: OmSupplyApi): ListApi<Item> => ({
  onRead:
    ({ first, offset, sortBy }) =>
    () =>
      onRead(api)({ first, offset, sortBy }),
  onDelete: () => null,
  onUpdate: () => null,
  onCreate: () => null,
});<|MERGE_RESOLUTION|>--- conflicted
+++ resolved
@@ -27,28 +27,9 @@
   throw new Error(availableBatches.error.description);
 };
 
-<<<<<<< HEAD
-const onRead = async ({
-  first,
-  offset,
-  sortBy,
-}: {
-  first: number;
-  offset: number;
-  sortBy: SortBy<Item>;
-}): Promise<{
-  nodes: Item[];
-  totalCount: number;
-}> => {
-  const key =
-    sortBy.key === 'name' ? ItemSortFieldInput.Name : ItemSortFieldInput.Code;
-
-  const result = await api.items({
-=======
 const onRead =
   (api: OmSupplyApi) =>
   async ({
->>>>>>> 165986e0
     first,
     offset,
     sortBy,
@@ -71,19 +52,10 @@
       desc: sortBy.isDesc,
     });
 
-<<<<<<< HEAD
-  const nodes: Item[] = items.nodes.map(item => ({
-    ...item,
-    availableBatches: availableBatchesGuard(item.availableBatches),
-  }));
-=======
     const items = itemsGuard(result);
->>>>>>> 165986e0
 
     const nodes: Item[] = items.nodes.map(item => ({
       ...item,
-      availableQuantity: 0,
-      unit: '',
       availableBatches: availableBatchesGuard(item.availableBatches),
     }));
 
