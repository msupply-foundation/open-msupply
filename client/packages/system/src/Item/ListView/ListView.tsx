import React, { FC } from 'react';
import {
  useNavigate,
  TableProvider,
  DataTable,
  useColumns,
  createTableStore,
  NothingHere,
  useTranslation,
  useUrlQueryParams,
  ColumnAlign,
  NumUtils,
  TooltipTextCell,
} from '@openmsupply-client/common';
import { useItems, ItemsWithStatsFragment } from '../api';
import { Toolbar } from './Toolbar';
import { PackVariantQuantityCell, PackVariantSelectCell } from '../Components';

const ItemListComponent: FC = () => {
  const {
    filter,
    updateSortQuery,
    updatePaginationQuery,
    queryParams: { sortBy, page, first, offset },
  } = useUrlQueryParams({
    initialSort: { key: 'name', dir: 'asc' },
    filters: [{ key: 'codeOrName' }],
  });
  const { data, isError, isLoading } = useItems();
  const pagination = { page, first, offset };
  const navigate = useNavigate();
  const t = useTranslation('catalogue');

  const columns = useColumns<ItemsWithStatsFragment>(
    [
      ['code', { width: 75 }],
      [
        'name',
        {
          Cell: TooltipTextCell,
          maxWidth: 350,
        },
      ],
      {
        key: 'packUnit',
<<<<<<< HEAD
        label: 'label.pack',
=======
        label: 'label.unit',
>>>>>>> ebdf0d44
        align: ColumnAlign.Right,
        Cell: PackVariantSelectCell({
          getItemId: r => r.id,
          getUnitName: r => r.unitName || null,
        }),
<<<<<<< HEAD
=======
        width: 130,
>>>>>>> ebdf0d44
      },
      [
        'stockOnHand',
        {
          Cell: PackVariantQuantityCell({
            getItemId: r => r.id,
            getQuantity: r => NumUtils.round(r.stats.availableStockOnHand),
          }),
          label: 'label.soh',
          description: 'description.soh',
          sortable: false,
          width: 100,
        },
      ],
      [
        'monthlyConsumption',
        {
          Cell: PackVariantQuantityCell({
            getItemId: r => r.id,
            getQuantity: r =>
              NumUtils.round(r.stats.averageMonthlyConsumption, 2),
          }),
          align: ColumnAlign.Right,
          sortable: false,
          width: 100,
        },
      ],
      {
        Cell: PackVariantQuantityCell({
          getItemId: r => r.id,
          getQuantity: r =>
            NumUtils.round(r.stats.availableMonthsOfStockOnHand ?? 0, 2),
        }),
        align: ColumnAlign.Right,
        description: 'description.months-of-stock',
        key: 'availableMonthsOfStockOnHand',
        label: 'label.months-of-stock',
        sortable: false,
        width: 100,
      },
    ],
    {
      sortBy,
      onChangeSortBy: updateSortQuery,
    },
    [sortBy]
  );

  return (
    <>
      <Toolbar filter={filter} />
      <DataTable
        id="item-list"
        pagination={{ ...pagination, total: data?.totalCount ?? 0 }}
        onChangePage={updatePaginationQuery}
        columns={columns}
        data={data?.nodes}
        isError={isError}
        isLoading={isLoading}
        onRowClick={row => {
          navigate(`/catalogue/items/${row.id}`);
        }}
        noDataElement={<NothingHere body={t('error.no-items')} />}
      />
    </>
  );
};

export const ItemListView: FC = () => (
  <TableProvider createStore={createTableStore}>
    <ItemListComponent />
  </TableProvider>
);<|MERGE_RESOLUTION|>--- conflicted
+++ resolved
@@ -43,20 +43,13 @@
       ],
       {
         key: 'packUnit',
-<<<<<<< HEAD
-        label: 'label.pack',
-=======
         label: 'label.unit',
->>>>>>> ebdf0d44
         align: ColumnAlign.Right,
         Cell: PackVariantSelectCell({
           getItemId: r => r.id,
           getUnitName: r => r.unitName || null,
         }),
-<<<<<<< HEAD
-=======
         width: 130,
->>>>>>> ebdf0d44
       },
       [
         'stockOnHand',
