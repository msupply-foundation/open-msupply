import { usePackUnits } from '../api';
import { create } from 'zustand';
import { ItemPackUnitNode, UnitNode } from '@common/types';
import { ArrayUtils, NumUtils, isEqual } from '@common/utils';
import { useEffect } from 'react';
import { LocaleKey, TypedTFunction, useTranslation } from '@common/intl';
import { useAuthContext, useLocalStorage } from '@openmsupply-client/common';

interface UnitState {
  // From back end
  items: {
    [itemId: string]: ItemPackUnitNode;
  };
  // Should be called on startup when fetching multi unit variants
  setItems: (newItems: ItemPackUnitNode[]) => void;
}

const useUnitStore = create<UnitState>(set => {
  return {
    items: {},
    setItems: newItems =>
      set(() => {
        return {
          // Using function for iterator instead of just itemId for type safety
          items: ArrayUtils.keyBy(newItems, item => item.itemId),
        };
      }),
  };
});

type CommonAsPackUnit = (_: {
  packSize: number;
  packUnitName?: string;
  unitName: string | null;
  defaultPackUnit?: string;
  t: TypedTFunction<LocaleKey>;
}) => string;
const commonAsPackUnit: CommonAsPackUnit = ({
  packSize,
  packUnitName,
  unitName,
  defaultPackUnit,
  t,
}) => {
  if (packUnitName) return packUnitName;
  if (defaultPackUnit) return defaultPackUnit;
  if (unitName) return `${packSize} ${unitName}`;

  const defaultUnit = t('label.unit');
  return `${packSize} ${defaultUnit}`;
};

export interface VariantControl {
  variants: UnitNode[];
  // Selected by user or mostUsed (calculated by backend)
  activeVariant: UnitNode;
  setUserSelectedVariant: (variantId: string) => void;
}

// Will call API to refresh unit variant if cache is expired
// or if store is change (based on api keys)
export const useRefreshUnitVariant = () => {
  const { setItems } = useUnitStore();

  const { data } = usePackUnits();

  useEffect(() => {
    setItems(data?.nodes || []);
  }, [data, setItems]);
};

export const useUnitVariant = (
  itemId: string,
  unitName: string | null
): {
  // If pack unit variant not found, use defaultPackUnit rathern then
  // {packSize} {unitName or 'Unit'}
  asPackUnit: (packSize: number, defaultPackUnit?: string) => string;
  activePackUnit: string;
  numberOfPacksFromQuantity: (totalQuantity: number) => number;
  numberOfPacksToTotalQuantity: (numPacks: number) => number;
  variantsControl?: VariantControl;
  unitVariantsExist: boolean;
} => {
  const authContext = useAuthContext();
  const [userSelectedVariants, setUserSelectedVariant] = useLocalStorage(
    `/user/${authContext.user?.id ?? ''}/store/${
      authContext.storeId
    }/selectedunits`
  );
<<<<<<< HEAD

=======
  const userSelectedVariantId = userSelectedVariants?.[itemId];
  const item = useUnitStore(state => state.items[itemId], isEqual);
>>>>>>> eb8287ae
  const t = useTranslation();

  if (!item || item.packUnits.length == 0) {
    return {
      asPackUnit: (packSize, defaultPackUnit) =>
        commonAsPackUnit({ packSize, unitName, t, defaultPackUnit }),
      numberOfPacksFromQuantity: totalQuantity => totalQuantity,
      numberOfPacksToTotalQuantity: numPacks => numPacks,
      unitVariantsExist: false,
      activePackUnit: commonAsPackUnit({ packSize: 1, unitName, t }),
    };
  }

  const { packUnits, mostUsedPackUnitId } = item;

  const mostUsedVariant = packUnits.find(({ id }) => id === mostUsedPackUnitId);
  const userSelectedVariant = packUnits.find(
    ({ id }) => id === userSelectedVariantId
  );

  const activeVariant =
    userSelectedVariant ||
    mostUsedVariant ||
    (packUnits[0] as UnitNode); /* item.variants.length === 0 above confirms that it's safe to assume it will not be undefined */

  return {
    asPackUnit: (packSize, defaultPackUnit) => {
      const foundVariant = packUnits.find(
        packUnits => packUnits.packSize === packSize
      );

      return commonAsPackUnit({
        packSize,
        unitName,
        packUnitName: foundVariant?.shortName,
        defaultPackUnit,
        t,
      });
    },
    numberOfPacksFromQuantity: totalQuantity =>
      NumUtils.round(totalQuantity / activeVariant.packSize, 2),
    numberOfPacksToTotalQuantity: numPacks =>
      NumUtils.round(numPacks * activeVariant.packSize, 2),
    // TODO what if variants were soft deleted ?
    variantsControl: {
      variants: packUnits,
      activeVariant,
      setUserSelectedVariant: variantId =>
        setUserSelectedVariant({
          ...userSelectedVariants,
          [itemId]: variantId,
        }),
    },
    unitVariantsExist: true,
    activePackUnit: commonAsPackUnit({
      packSize: activeVariant.packSize,
      unitName,
      t,
    }),
  };
};<|MERGE_RESOLUTION|>--- conflicted
+++ resolved
@@ -88,12 +88,8 @@
       authContext.storeId
     }/selectedunits`
   );
-<<<<<<< HEAD
-
-=======
   const userSelectedVariantId = userSelectedVariants?.[itemId];
   const item = useUnitStore(state => state.items[itemId], isEqual);
->>>>>>> eb8287ae
   const t = useTranslation();
 
   if (!item || item.packUnits.length == 0) {
