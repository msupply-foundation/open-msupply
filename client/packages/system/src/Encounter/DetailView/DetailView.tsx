import React, { FC, useEffect, useState } from 'react';
import {
  useTranslation,
  DetailViewSkeleton,
  AlertModal,
  useNavigate,
  RouteBuilder,
  useDebounceCallback,
  useBreadcrumbs,
  useFormatDateTime,
  Breadcrumb,
  useIntlUtils,
  EncounterNodeStatus,
  useDialog,
  DialogButton,
  ButtonWithIcon,
  SaveIcon,
  DetailTabs,
} from '@openmsupply-client/common';
import {
  useEncounter,
  useJsonForms,
  EncounterFragment,
  useDocumentDataAccessor,
  EncounterSchema,
  JsonData,
} from '@openmsupply-client/programs';
import { AppRoute } from '@openmsupply-client/config';
import { Toolbar } from './Toolbar';
import { Footer } from './Footer';
import { SidePanel } from './SidePanel';
import { AppBarButtons } from './AppBarButtons';
import { getLogicalStatus } from '../utils';
import { PatientTabValue } from '../../Patient/PatientView/PatientView';
import { VaccinationsTab } from './VaccinationsTab';

const getPatientBreadcrumbSuffix = (
  encounter: EncounterFragment,
  getLocalisedFullName: (
    firstName: string | null | undefined,
    lastName: string | null | undefined
  ) => string
): string => {
  if (!!encounter.patient.firstName || !!encounter.patient.firstName) {
    return getLocalisedFullName(
      encounter.patient.firstName,
      encounter.patient.lastName
    );
  }
  if (!!encounter.patient.code2) return encounter.patient.code2;
  if (!!encounter.patient.code) return encounter.patient.code;
  return encounter.patient.id;
};

/**
+ * Updates the status and once the status has been updated saves the encounter
+ */
const useSaveWithStatus = (
  saveData: () => void,
  encounterData: EncounterSchema | undefined,
  updateEncounter: (patch: Partial<EncounterFragment>) => Promise<void>
): ((status: EncounterNodeStatus | undefined) => void) => {
  const [saveStatus, setSaveStatus] = useState<
    EncounterNodeStatus | undefined
  >();

  useEffect(() => {
    if (!!saveStatus && saveStatus === encounterData?.status) {
      saveData();
    }
  }, [saveStatus, encounterData?.status]);

  return (status: EncounterNodeStatus | undefined) => {
    if (status === undefined) {
      // no status change
      saveData();
      return;
    }
    updateEncounter({ status });
    setSaveStatus(status);
  };
};

const useSaveWithStatusChangeModal = (
  onSave: () => void,
  encounterData: EncounterSchema | undefined,
  updateEncounter: (patch: Partial<EncounterFragment>) => Promise<void>
): { showDialog: () => void; SaveAsVisitedModal: React.FC } => {
  const { Modal, hideDialog, showDialog } = useDialog({
    disableBackdrop: true,
  });
  const t = useTranslation('dispensary');

  const saveWithStatusChange = useSaveWithStatus(
    onSave,
    encounterData,
    updateEncounter
  );

  const SaveAsVisitedModal = () => (
    <Modal
      title={t('messages.save-encounter-as-visited')}
      cancelButton={<DialogButton variant="cancel" onClick={hideDialog} />}
      height={200}
      okButton={
        <DialogButton
          variant="save"
          onClick={() => {
            onSave();
            hideDialog();
          }}
        />
      }
      nextButton={
        <ButtonWithIcon
          color="secondary"
          variant="contained"
          onClick={() => {
            saveWithStatusChange(EncounterNodeStatus.Visited);
            hideDialog();
          }}
          Icon={<SaveIcon />}
          label={t('button-save-as-visited')}
        />
      }
    >
      <></>
    </Modal>
  );

  return {
    showDialog,
    SaveAsVisitedModal,
  };
};

export const DetailView: FC = () => {
  const t = useTranslation('dispensary');
  const id = useEncounter.utils.idFromUrl();
  const navigate = useNavigate();
  const { setCustomBreadcrumbs } = useBreadcrumbs();
  const dateFormat = useFormatDateTime();
  const { getLocalisedFullName } = useIntlUtils();
  const [logicalStatus, setLogicalStatus] = useState<string | undefined>(
    undefined
  );
  const [deleteRequest, setDeleteRequest] = useState(false);

  const {
    data: encounter,
    isSuccess,
    isError,
  } = useEncounter.document.byId(id);

  const handleSave = useEncounter.document.upsertDocument(
    encounter?.patient.id ?? '',
    encounter?.type ?? ''
  );

  const dataAccessor = useDocumentDataAccessor(
    encounter?.document?.name,
    undefined,
    handleSave
  );
  const {
    JsonForm,
    data,
    setData,
    saveData,
    isDirty,
    isSaving,
    validationError,
    revert,
  } = useJsonForms(
    {
      documentName: encounter?.document?.name,
      patientId: encounter?.patient?.id,
    },
    dataAccessor
  );

  const updateEncounter = useDebounceCallback(
    (patch: Partial<EncounterFragment>) =>
      setData({
        ...(typeof data === 'object' ? data : {}),
        ...patch,
      }),
    [data, setData]
  );

  const onDelete = () => {
    updateEncounter({ status: EncounterNodeStatus.Deleted });
    setDeleteRequest(true);
  };
  useEffect(() => {
    if (!deleteRequest) return;
    if (
      (data as Record<string, JsonData>)['status'] ===
      EncounterNodeStatus.Deleted
    ) {
      (async () => {
        const result = await saveData(true);
        if (!result) return;

        // allow the is dirty flag to settle
        await new Promise(resolve => setTimeout(resolve, 100));
        navigate(-1);
      })();
    }
  }, [deleteRequest, data]);

  const { showDialog: showSaveAsVisitedDialog, SaveAsVisitedModal } =
    useSaveWithStatusChangeModal(
      saveData,
      data as unknown as EncounterSchema,
      updateEncounter
    );
  const dataStatus = data
    ? (data as Record<string, JsonData>)['status']
    : undefined;
  const suggestSaveWithStatusVisited = encounter
    ? new Date(encounter.startDatetime).getTime() < Date.now() &&
      encounter.status === EncounterNodeStatus.Pending &&
      dataStatus === EncounterNodeStatus.Pending
    : false;

  useEffect(() => {
    if (encounter) {
      setCustomBreadcrumbs({
        1: (
          <>
            <Breadcrumb
              to={RouteBuilder.create(AppRoute.Dispensary)
                .addPart(AppRoute.Patients)
                .addPart(encounter.patient.id)
                .addQuery({
                  tab: PatientTabValue.Encounters,
                })
                .build()}
            >
              {getPatientBreadcrumbSuffix(encounter, getLocalisedFullName)}
            </Breadcrumb>
            <span>{` / ${
              encounter.document.documentRegistry?.name
            } - ${dateFormat.localisedDate(encounter.startDatetime)}`}</span>
          </>
        ),
      });

      if (encounter.status === EncounterNodeStatus.Pending) {
        const datetime = new Date(encounter.startDatetime);
        const status = getLogicalStatus(datetime, t);
        setLogicalStatus(status);
      }
    }
  }, [encounter]);

  if (!isSuccess && !isError) return <DetailViewSkeleton />;

  return (
    <React.Suspense fallback={<DetailViewSkeleton />}>
      <link rel="stylesheet" href="/medical-icons.css" media="all"></link>
      <AppBarButtons logicalStatus={logicalStatus} />
      {!encounter ? (
        <AlertModal
          open={true}
          onOk={() =>
            navigate(
              RouteBuilder.create(AppRoute.Dispensary)
                .addPart(AppRoute.Encounter)
                .build()
            )
          }
          title={t('error.encounter-not-found')}
          message={t('messages.click-to-return-to-encounters')}
        />
      ) : (
        <>
          <Toolbar
            onChange={updateEncounter}
            encounter={encounter}
            onDelete={onDelete}
          />
          {encounter.programEnrolment?.isImmunisationProgram ? (
            // If the encounter is for an immunisation program, show Vaccination card on first tab
            <DetailTabs
              tabs={[
<<<<<<< HEAD
                { Component: <>VAX Card</>, value: t('label.vaccinations') },
=======
                {
                  Component: (
                    <VaccinationsTab
                      encounterId={encounter.id}
                      clinician={encounter.clinician ?? undefined}
                    />
                  ),
                  value: t('label.vaccinations'),
                },
>>>>>>> 92720eb4
                { Component: JsonForm, value: t('label.encounter') },
              ]}
            />
          ) : (
            JsonForm
          )}
          <SidePanel encounter={encounter} onChange={updateEncounter} />
        </>
      )}
      <SaveAsVisitedModal />
      <Footer
        documentName={encounter?.document?.name}
        onSave={() => {
          if (suggestSaveWithStatusVisited) {
            showSaveAsVisitedDialog();
          } else {
            saveData();
          }
        }}
        onCancel={revert}
        isSaving={isSaving}
        isDisabled={!isDirty || !!validationError}
        encounter={data as EncounterFragment}
      />
    </React.Suspense>
  );
};<|MERGE_RESOLUTION|>--- conflicted
+++ resolved
@@ -285,9 +285,6 @@
             // If the encounter is for an immunisation program, show Vaccination card on first tab
             <DetailTabs
               tabs={[
-<<<<<<< HEAD
-                { Component: <>VAX Card</>, value: t('label.vaccinations') },
-=======
                 {
                   Component: (
                     <VaccinationsTab
@@ -297,7 +294,6 @@
                   ),
                   value: t('label.vaccinations'),
                 },
->>>>>>> 92720eb4
                 { Component: JsonForm, value: t('label.encounter') },
               ]}
             />
