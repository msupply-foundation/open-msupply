import React, { FC } from 'react';
import {
  useTranslation,
  DetailViewSkeleton,
  AlertModal,
  useNavigate,
  RouteBuilder,
  useDebounceCallback,
} from '@openmsupply-client/common';
import { EncounterFragment, useEncounter } from '../api';

import { useJsonForms } from '../../Patient/JsonForms';
import { AppRoute } from '@openmsupply-client/config';
import { Toolbar } from './Toolbar';
import { Footer } from './Footer';

export const DetailView: FC = () => {
  const t = useTranslation('patients');
  const { data: encounter, isLoading } = useEncounter.document.get();
  const navigate = useNavigate();

  const handleSave = useEncounter.document.upsert(
    encounter?.patient.id ?? '',
    encounter?.program ?? '',
    encounter?.type ?? ''
  );

  const { JsonForm, saveData, isDirty, validationError, revert } = useJsonForms(
    encounter?.document?.name,
    {
      handleSave,
<<<<<<< HEAD
    }
=======
    },
    undefined
>>>>>>> 37c2be5a
  );

  const updateEncounter = useDebounceCallback(
    (patch: Partial<EncounterFragment>) =>
      handleSave?.(
        { ...encounter?.document.data, ...patch },
        encounter?.document?.documentRegistry?.formSchemaId ?? '',
        encounter?.document.id
      ),
    [encounter],
    1000
  );

  if (isLoading) return <DetailViewSkeleton />;

  return (
    <React.Suspense fallback={<DetailViewSkeleton />}>
      <link rel="stylesheet" href="/medical-icons.css" media="all"></link>
      <Toolbar onChange={updateEncounter} />
      {encounter ? (
        JsonForm
      ) : (
        <AlertModal
          open={true}
          onOk={() =>
            navigate(
              RouteBuilder.create(AppRoute.Dispensary)
                .addPart(AppRoute.Encounter)
                .build()
            )
          }
          title={t('error.encounter-not-found')}
          message={t('messages.click-to-return-to-encounters')}
        />
      )}
      <Footer
        onSave={saveData}
        onCancel={revert}
        isDisabled={!isDirty || !!validationError}
      />
    </React.Suspense>
  );
};<|MERGE_RESOLUTION|>--- conflicted
+++ resolved
@@ -29,12 +29,7 @@
     encounter?.document?.name,
     {
       handleSave,
-<<<<<<< HEAD
     }
-=======
-    },
-    undefined
->>>>>>> 37c2be5a
   );
 
   const updateEncounter = useDebounceCallback(
