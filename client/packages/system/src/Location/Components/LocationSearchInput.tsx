import React, { useState } from 'react';
import {
  Autocomplete,
  CloseIcon,
  MenuItem,
  useTheme,
  useTranslation,
  Box,
  Button,
  UNDEFINED_STRING_VALUE,
  useFormatNumber,
} from '@openmsupply-client/common';
import { ButtonGroup, Paper, Typography } from '@mui/material';
import { LocationRowFragment, useLocationList } from '../api';
<<<<<<< HEAD
import { getVolumeUsedPercentage } from './utils';
=======
import { checkInvalidLocationLines } from '../utils';
>>>>>>> 641d0a01

interface LocationSearchInputProps {
  selectedLocation: LocationRowFragment | null;
  width?: number | string;
  onChange: (location: LocationRowFragment | null) => void;
  disabled: boolean;
  autoFocus?: boolean;
  restrictedToLocationTypeId?: string | null;
<<<<<<< HEAD
  volumeRequired?: number;
  fullWidth?: boolean;
=======
  enableAPI?: boolean;
>>>>>>> 641d0a01
}

interface LocationOption {
  label: string;
  value: string | null;
  code?: string;
  volumeUsed: string;
}

const getOptionLabel = (option: LocationOption) =>
  `${option.code} - ${option.label}`;

const optionRenderer = (
  props: React.HTMLAttributes<HTMLLIElement>,
  location: LocationOption
) => {
  const { style, ...rest } = props;

  return location.value === null ? (
    <MenuItem
      {...rest}
      sx={{
        ...style,
        display: 'inline-flex',
        flex: 1,
        width: '100%',
        borderTop: '1px solid',
        borderTopColor: 'divider',
      }}
      key={location.label}
    >
      <span style={{ whiteSpace: 'nowrap', flex: 1 }}>{location.label}</span>
      <CloseIcon sx={{ color: 'gray.dark' }} />
    </MenuItem>
  ) : (
    <MenuItem
      {...props}
      key={location.label}
      sx={{ justifyContent: 'space-between !important' }}
    >
      <span
        style={{
          whiteSpace: 'nowrap',
          maxWidth: '80%',
          overflow: 'hidden',
          textOverflow: 'ellipsis',
        }}
      >
        {getOptionLabel(location)}
      </span>
      <Typography
        component="span"
        sx={{ color: 'gray.dark', fontSize: 'smaller' }}
      >
        {location.volumeUsed}
      </Typography>
    </MenuItem>
  );
};

enum LocationFilter {
  All = 'all',
  Empty = 'empty',
  Available = 'available',
}

export const LocationSearchInput = ({
  selectedLocation,
  width,
  fullWidth,
  onChange,
  disabled,
  autoFocus = false,
  restrictedToLocationTypeId,
<<<<<<< HEAD
  volumeRequired,
}: LocationSearchInputProps) => {
  const t = useTranslation();
  const { round } = useFormatNumber();

  const [filter, setFilter] = useState<LocationFilter>(LocationFilter.All);
=======
  enableAPI = true,
}: LocationSearchInputProps) => {
  const t = useTranslation();
  const theme = useTheme();
>>>>>>> 641d0a01

  const {
    query: { data, isLoading },
  } = useLocationList(
    {
      sortBy: {
        direction: 'asc',
        key: 'name',
      },
      filterBy: { locationTypeId: { equalTo: restrictedToLocationTypeId } },
    },
    undefined,
    enableAPI
  );

  const locations = data?.nodes || [];

  // Filter locations based on selected filter
  const filteredLocations = locations.filter(location => {
    switch (filter) {
      case LocationFilter.Empty:
        return location.stock?.totalCount === 0;

      case LocationFilter.Available:
        return location.volume - location.volumeUsed >= (volumeRequired ?? 0);

      case LocationFilter.All:
      default:
        return true;
    }
  });

  const getVolumeUsedLabel = (location: LocationRowFragment) => {
    const volumeUsed = getVolumeUsedPercentage(location);

    return t('label.percent-used', {
      value: volumeUsed ? round(volumeUsed, 2) : UNDEFINED_STRING_VALUE,
    });
  };

  const options: LocationOption[] = filteredLocations.map(l => ({
    value: l.id,
    label: formatLocationLabel(l),
    code: l.code,
    volumeUsed: getVolumeUsedLabel(l),
  }));

  if (
    filteredLocations.length > 0 &&
    selectedLocation !== null &&
    selectedLocation !== undefined
  ) {
    options.push({ value: null, label: t('label.remove'), volumeUsed: '0' });
  }

  // Define separately - even if the selected location doesn't match current
  // filter, we still want to show it as the selected option
  const selectedLocationOption: LocationOption | null = selectedLocation
    ? {
        value: selectedLocation.id,
        label: formatLocationLabel(selectedLocation),
        code: selectedLocation.code,
        volumeUsed: getVolumeUsedLabel(selectedLocation),
      }
    : null;

  const isInvalidLocation = !!selectedLocation?.locationType?.id
    ? checkInvalidLocationLines(restrictedToLocationTypeId ?? null, [
        { location: selectedLocation },
      ])
    : null;

  // Invalid location no longer a part of options
  const locationValue = selectedLocation
    ? {
        value: selectedLocation.id,
        label: formatLocationLabel(selectedLocation),
        code: selectedLocation.code,
      }
    : selectedOption || null;

  const errorStyles = {
    borderColor: theme.palette.error.main,
    borderWidth: '2px',
    borderStyle: 'solid',
    borderRadius: '8px',
  };

  return (
    <Autocomplete
<<<<<<< HEAD
      fullWidth={fullWidth}
=======
      sx={!!isInvalidLocation ? errorStyles : undefined}
>>>>>>> 641d0a01
      autoFocus={autoFocus}
      disabled={disabled}
      width={`${width}px`}
      popperMinWidth={Number(width)}
      clearable={false}
<<<<<<< HEAD
      value={selectedLocationOption}
=======
      value={locationValue}
>>>>>>> 641d0a01
      loading={isLoading}
      onChange={(_, option) => {
        onChange(locations.find(l => l.id === option?.value) || null);
      }}
      options={options}
      noOptionsText={t('messages.no-locations')}
      renderOption={optionRenderer}
      getOptionLabel={getOptionLabel}
      isOptionEqualToValue={(option, value) => option.value === value?.value}
      slots={{
        paper:
          typeof volumeRequired === 'number'
            ? ({ children, ...paperProps }) => (
                <Paper {...paperProps} sx={{ minWidth: '300px' }}>
                  <LocationFilters filter={filter} setFilter={setFilter} />
                  {children}
                </Paper>
              )
            : undefined,
      }}
    />
  );
};

export const formatLocationLabel = (location: LocationRowFragment) => {
  const { name, locationType } = location;
  return `${name}${locationType ? ` (${locationType.name})` : ''}`;
};

const LocationFilters = ({
  filter,
  setFilter,
}: {
  filter: LocationFilter;
  setFilter: (filter: LocationFilter) => void;
}) => {
  const t = useTranslation();

  const handleFilterClick = (
    e: React.MouseEvent<HTMLButtonElement>,
    filterType: LocationFilter
  ) => {
    e.stopPropagation();
    e.preventDefault();
    setFilter(filterType);
  };

  return (
    <Box
      sx={{
        p: 1,
        borderBottom: '1px solid',
        borderColor: 'divider',
        position: 'sticky',
        top: 0,
        zIndex: 1,
        backgroundColor: 'background.paper',
      }}
    >
      <ButtonGroup variant="outlined" size="small" fullWidth>
        <Button
          variant={filter === LocationFilter.All ? 'contained' : 'outlined'}
          onMouseDown={e => handleFilterClick(e, LocationFilter.All)}
          color="gray"
          size="small"
        >
          {t('label.all')}
        </Button>
        <Button
          variant={filter === LocationFilter.Empty ? 'contained' : 'outlined'}
          onMouseDown={e => handleFilterClick(e, LocationFilter.Empty)}
          color="gray"
          size="small"
        >
          {t('label.empty')}
        </Button>
        <Button
          variant={
            filter === LocationFilter.Available ? 'contained' : 'outlined'
          }
          onMouseDown={e => handleFilterClick(e, LocationFilter.Available)}
          color="gray"
          size="small"
        >
          {t('label.available')}
        </Button>
      </ButtonGroup>
    </Box>
  );
};<|MERGE_RESOLUTION|>--- conflicted
+++ resolved
@@ -12,11 +12,7 @@
 } from '@openmsupply-client/common';
 import { ButtonGroup, Paper, Typography } from '@mui/material';
 import { LocationRowFragment, useLocationList } from '../api';
-<<<<<<< HEAD
-import { getVolumeUsedPercentage } from './utils';
-=======
-import { checkInvalidLocationLines } from '../utils';
->>>>>>> 641d0a01
+import { checkInvalidLocationLines, getVolumeUsedPercentage } from '../utils';
 
 interface LocationSearchInputProps {
   selectedLocation: LocationRowFragment | null;
@@ -25,12 +21,9 @@
   disabled: boolean;
   autoFocus?: boolean;
   restrictedToLocationTypeId?: string | null;
-<<<<<<< HEAD
   volumeRequired?: number;
   fullWidth?: boolean;
-=======
   enableAPI?: boolean;
->>>>>>> 641d0a01
 }
 
 interface LocationOption {
@@ -105,19 +98,14 @@
   disabled,
   autoFocus = false,
   restrictedToLocationTypeId,
-<<<<<<< HEAD
   volumeRequired,
-}: LocationSearchInputProps) => {
-  const t = useTranslation();
-  const { round } = useFormatNumber();
-
-  const [filter, setFilter] = useState<LocationFilter>(LocationFilter.All);
-=======
   enableAPI = true,
 }: LocationSearchInputProps) => {
   const t = useTranslation();
   const theme = useTheme();
->>>>>>> 641d0a01
+  const { round } = useFormatNumber();
+
+  const [filter, setFilter] = useState<LocationFilter>(LocationFilter.All);
 
   const {
     query: { data, isLoading },
@@ -175,6 +163,7 @@
 
   // Define separately - even if the selected location doesn't match current
   // filter, we still want to show it as the selected option
+  // Same goes if the location is not valid given the location type restriction
   const selectedLocationOption: LocationOption | null = selectedLocation
     ? {
         value: selectedLocation.id,
@@ -190,15 +179,6 @@
       ])
     : null;
 
-  // Invalid location no longer a part of options
-  const locationValue = selectedLocation
-    ? {
-        value: selectedLocation.id,
-        label: formatLocationLabel(selectedLocation),
-        code: selectedLocation.code,
-      }
-    : selectedOption || null;
-
   const errorStyles = {
     borderColor: theme.palette.error.main,
     borderWidth: '2px',
@@ -208,21 +188,14 @@
 
   return (
     <Autocomplete
-<<<<<<< HEAD
       fullWidth={fullWidth}
-=======
       sx={!!isInvalidLocation ? errorStyles : undefined}
->>>>>>> 641d0a01
       autoFocus={autoFocus}
       disabled={disabled}
       width={`${width}px`}
       popperMinWidth={Number(width)}
       clearable={false}
-<<<<<<< HEAD
       value={selectedLocationOption}
-=======
-      value={locationValue}
->>>>>>> 641d0a01
       loading={isLoading}
       onChange={(_, option) => {
         onChange(locations.find(l => l.id === option?.value) || null);
