import React from 'react';
import {
  RecordWithId,
  ColumnDefinition,
  EnvUtils,
  CellProps,
} from '@openmsupply-client/common';
import { LocationSearchInput } from './LocationSearchInput';
import { LocationRowFragment } from '../api';
interface LocationObject extends RecordWithId {
  location: LocationRowFragment;
}

const hasRequiredFields = (
  variableToCheck: unknown
): variableToCheck is LocationObject =>
  'location' in (variableToCheck as LocationObject);

export const getLocationInputColumn = <T extends RecordWithId>(
  restrictedToLocationTypeId?: string | null
): ColumnDefinition<T> => {
  return {
    key: 'locationInput',
    label: 'label.location',
    sortable: false,
    width: 600,
    accessor: ({ rowData }) => {
      if (hasRequiredFields(rowData)) {
        return rowData.location;
      } else {
        if (!EnvUtils.isProduction()) {
          // TODO: Bugsnag during prod
          throw new Error(`
        The default accessor for the location input column has been called with row data
        that does not have a 'location' field.

        This column requires the field 'location' to be present in the row data to render
        correctly.

        Have you forgotten to provide a custom accessor to return the location object? i.e.
        [ getLocationInputColumn(), { accessor: ({rowData}) => ({ location: rowData.item.location }) }]
        `);
        } else {
          return null;
        }
      }
<<<<<<< HEAD
    }
  },
  Cell: ({
    rowData,
    column,
    columnIndex,
    rowIndex,
    isDisabled,
    getVolumeRequired,
  }: CellProps<T> & {
    getVolumeRequired?: (rowData: T) => number | undefined;
  }) => {
    const value = column.accessor({
      rowData,
    }) as LocationRowFragment | null;

    const onChange = (location: LocationRowFragment | null) => {
      column.setter({ ...rowData, location });
    };
=======
    },
    Cell: ({ rowData, column, columnIndex, rowIndex, isDisabled }) => {
      const value = column.accessor({ rowData }) as LocationRowFragment | null;
      const autoFocus = columnIndex === 0 && rowIndex === 0;
>>>>>>> 641d0a01

      const onChange = (location: LocationRowFragment | null) => {
        column.setter({ ...rowData, location });
      };

<<<<<<< HEAD
    return (
      <LocationSearchInput
        autoFocus={autoFocus}
        disabled={!!isDisabled}
        selectedLocation={value}
        fullWidth
        onChange={onChange}
        restrictedToLocationTypeId={restrictedLocationTypeId}
        volumeRequired={getVolumeRequired?.(rowData)}
      />
    );
  },
});
=======
      return (
        <LocationSearchInput
          autoFocus={autoFocus}
          disabled={!!isDisabled}
          selectedLocation={value}
          width={column.width}
          onChange={onChange}
          restrictedToLocationTypeId={restrictedToLocationTypeId}
        />
      );
    },
  };
};
>>>>>>> 641d0a01
<|MERGE_RESOLUTION|>--- conflicted
+++ resolved
@@ -44,63 +44,35 @@
           return null;
         }
       }
-<<<<<<< HEAD
-    }
-  },
-  Cell: ({
-    rowData,
-    column,
-    columnIndex,
-    rowIndex,
-    isDisabled,
-    getVolumeRequired,
-  }: CellProps<T> & {
-    getVolumeRequired?: (rowData: T) => number | undefined;
-  }) => {
-    const value = column.accessor({
+    },
+    Cell: ({
       rowData,
-    }) as LocationRowFragment | null;
-
-    const onChange = (location: LocationRowFragment | null) => {
-      column.setter({ ...rowData, location });
-    };
-=======
-    },
-    Cell: ({ rowData, column, columnIndex, rowIndex, isDisabled }) => {
+      column,
+      columnIndex,
+      rowIndex,
+      isDisabled,
+      getVolumeRequired,
+    }: CellProps<T> & {
+      getVolumeRequired?: (rowData: T) => number | undefined;
+    }) => {
       const value = column.accessor({ rowData }) as LocationRowFragment | null;
       const autoFocus = columnIndex === 0 && rowIndex === 0;
->>>>>>> 641d0a01
 
       const onChange = (location: LocationRowFragment | null) => {
         column.setter({ ...rowData, location });
       };
 
-<<<<<<< HEAD
-    return (
-      <LocationSearchInput
-        autoFocus={autoFocus}
-        disabled={!!isDisabled}
-        selectedLocation={value}
-        fullWidth
-        onChange={onChange}
-        restrictedToLocationTypeId={restrictedLocationTypeId}
-        volumeRequired={getVolumeRequired?.(rowData)}
-      />
-    );
-  },
-});
-=======
       return (
         <LocationSearchInput
           autoFocus={autoFocus}
           disabled={!!isDisabled}
           selectedLocation={value}
-          width={column.width}
+          fullWidth
           onChange={onChange}
           restrictedToLocationTypeId={restrictedToLocationTypeId}
+          volumeRequired={getVolumeRequired?.(rowData)}
         />
       );
     },
   };
-};
->>>>>>> 641d0a01
+};