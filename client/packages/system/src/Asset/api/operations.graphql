fragment AssetCatalogueItem on AssetCatalogueItemNode {
  assetCategoryId
  assetClassId
  assetTypeId
  code
  id
  manufacturer
  model
  subCatalogue
  assetClass {
    name
  }
  assetCategory {
    name
  }
  assetType {
    name
  }
}

<<<<<<< HEAD
fragment AssetProperty on AssetCataloguePropertyNode {
  id
  allowedValues
  name
  valueType
=======
fragment AssetLog on AssetLogNode {
  comment
  id
  logDatetime
  reason {
    reason
  }
  status
  type
  user {
    firstName
    lastName
    username
    jobTitle
  }
}

fragment AssetLogReason on AssetLogReasonNode {
  id
  assetLogStatus
  reason
>>>>>>> 028f6597
}

query assetCatalogueItems(
  $first: Int
  $offset: Int
  $key: AssetCatalogueItemSortFieldInput!
  $desc: Boolean
  $filter: ItemFilterInput
) {
  assetCatalogueItems(
    page: { first: $first, offset: $offset }
    sort: { key: $key, desc: $desc }
    filter: $filter
  ) {
    ... on AssetCatalogueItemConnector {
      nodes {
        ...AssetCatalogueItem
      }
      totalCount
    }
  }
}

query assetCatalogueItemById($assetCatalogueItemId: String!) {
  assetCatalogueItems(filter: { id: { equalTo: $assetCatalogueItemId } }) {
    ... on AssetCatalogueItemConnector {
      nodes {
        ...AssetCatalogueItem
      }
      totalCount
    }
  }
}

query assetClasses($sort: AssetClassSortInput) {
  assetClasses(sort: $sort) {
    ... on AssetClassConnector {
      nodes {
        id
        name
      }
      totalCount
    }
  }
}

query assetTypes($sort: AssetTypeSortInput, $filter: AssetTypeFilterInput) {
  assetTypes(sort: $sort, filter: $filter) {
    ... on AssetTypeConnector {
      nodes {
        id
        name
        categoryId
      }
      totalCount
    }
  }
}

query assetCategories(
  $sort: AssetCategorySortInput
  $filter: AssetCategoryFilterInput
) {
  assetCategories(sort: $sort, filter: $filter) {
    ... on AssetCategoryConnector {
      nodes {
        id
        name
        classId
      }
      totalCount
    }
  }
}

query assetCatalogueProperties($filter: AssetCataloguePropertyFilterInput) {
  assetCatalogueProperties(filter: $filter) {
    ... on AssetCataloguePropertyConnector {
      __typename
      nodes {
        __typename
        ...AssetProperty
      }
    }
    ... on NodeError {
      __typename
    }
  }
}

mutation insertAssetCatalogueItem(
  $input: InsertAssetCatalogueItemInput!
  $storeId: String!
) {
  centralServer {
    assetCatalogue {
      insertAssetCatalogueItem(input: $input, storeId: $storeId) {
        ... on AssetCatalogueItemNode {
          id
        }
        ... on InsertAssetCatalogueItemError {
          __typename
          error {
            ... on UniqueValueViolation {
              __typename
              field
              description
            }
            ... on UniqueCombinationViolation {
              __typename
              fields
              description
            }
            ... on RecordAlreadyExist {
              __typename
              description
            }
            description
          }
        }
      }
    }
  }
}

mutation deleteAssetCatalogueItem($assetCatalogueItemId: String!) {
  centralServer {
    assetCatalogue {
      deleteAssetCatalogueItem(assetCatalogueItemId: $assetCatalogueItemId) {
        ... on DeleteResponse {
          __typename
          id
        }
        ... on DeleteAssetCatalogueItemError {
          error {
            description
          }
        }
      }
    }
  }
}

<<<<<<< HEAD
mutation insertAssetCatalogueItemProperty(
  $storeId: String!
  $input: InsertAssetCatalogueItemPropertyInput!
) {
  centralServer {
    assetCatalogue {
      insertAssetCatalogueItemProperty(input: $input, storeId: $storeId) {
        ... on AssetCatalogueItemPropertyNode {
          __typename
          id
        }
        ... on InsertAssetCatalogueItemPropertyError {
=======
query assetLogReasons(
  $filter: AssetLogReasonFilterInput
  $sort: AssetLogReasonSortInput
  $storeId: String!
) {
  assetLogReasons(filter: $filter, sort: $sort, storeId: $storeId) {
    ... on AssetLogReasonConnector {
      __typename
      totalCount
      nodes {
        __typename
        ...AssetLogReason
      }
    }
  }
}

mutation insertAssetLogReason($input: InsertAssetLogReasonInput!) {
  centralServer {
    logReason {
      insertAssetLogReason(input: $input) {
        ... on AssetLogReasonNode {
          __typename
          id
          reason
        }
        ... on InsertAssetLogReasonError {
          __typename
          error {
            description
          }
        }
      }
    }
  }
}

mutation deleteLogReason($reasonId: String!) {
  centralServer {
    logReason {
      deleteLogReason(reasonId: $reasonId) {
        ... on DeleteResponse {
          __typename
          id
        }
        ... on DeleteAssetLogReasonError {
>>>>>>> 028f6597
          __typename
          error {
            description
          }
        }
      }
    }
  }
}<|MERGE_RESOLUTION|>--- conflicted
+++ resolved
@@ -18,13 +18,13 @@
   }
 }
 
-<<<<<<< HEAD
 fragment AssetProperty on AssetCataloguePropertyNode {
   id
   allowedValues
   name
   valueType
-=======
+}
+
 fragment AssetLog on AssetLogNode {
   comment
   id
@@ -46,7 +46,6 @@
   id
   assetLogStatus
   reason
->>>>>>> 028f6597
 }
 
 query assetCatalogueItems(
@@ -133,6 +132,23 @@
     }
     ... on NodeError {
       __typename
+    }
+  }
+}
+
+query assetLogReasons(
+  $filter: AssetLogReasonFilterInput
+  $sort: AssetLogReasonSortInput
+  $storeId: String!
+) {
+  assetLogReasons(filter: $filter, sort: $sort, storeId: $storeId) {
+    ... on AssetLogReasonConnector {
+      __typename
+      totalCount
+      nodes {
+        __typename
+        ...AssetLogReason
+      }
     }
   }
 }
@@ -190,7 +206,6 @@
   }
 }
 
-<<<<<<< HEAD
 mutation insertAssetCatalogueItemProperty(
   $storeId: String!
   $input: InsertAssetCatalogueItemPropertyInput!
@@ -203,19 +218,11 @@
           id
         }
         ... on InsertAssetCatalogueItemPropertyError {
-=======
-query assetLogReasons(
-  $filter: AssetLogReasonFilterInput
-  $sort: AssetLogReasonSortInput
-  $storeId: String!
-) {
-  assetLogReasons(filter: $filter, sort: $sort, storeId: $storeId) {
-    ... on AssetLogReasonConnector {
-      __typename
-      totalCount
-      nodes {
-        __typename
-        ...AssetLogReason
+          __typename
+          error {
+            description
+          }
+        }
       }
     }
   }
@@ -250,7 +257,6 @@
           id
         }
         ... on DeleteAssetLogReasonError {
->>>>>>> 028f6597
           __typename
           error {
             description
