--- conflicted
+++ resolved
@@ -1,11 +1,8 @@
 import { LocaleKey, TypedTFunction } from '@common/intl';
 import { AssetCatalogueItemFragment } from './api';
 import { Formatter } from '@common/utils';
-<<<<<<< HEAD
+import { ImportRow, LineNumber } from './ImportCatalogueItem';
 import { StatusType } from '@common/types';
-=======
-import { ImportRow, LineNumber } from './ImportCatalogueItem';
->>>>>>> 698b6090
 
 function assetCatalogueItemFields(t: TypedTFunction<LocaleKey>) {
   return [
