import React from 'react';
import {
  Autocomplete,
  BasicTextInput,
  Box,
  defaultOptionMapper,
  getDefaultOptionRenderer,
  ReasonOptionNode,
  ReasonOptionNodeType,
} from '@openmsupply-client/common';
import { useReasonOptions } from '../api';

interface ReasonOptionsSearchInputProps {
  value?: ReasonOptionNode | null;
  width?: number | string;
  onChange: (reasonOption: ReasonOptionNode | null) => void;
  autoFocus?: boolean;
  type: ReasonOptionNodeType;
  isError?: boolean;
  isDisabled?: boolean;
  onBlur?: () => void;
  initialStocktake?: boolean;
}

export const ReasonOptionsSearchInput = ({
  value,
  width,
  onChange,
  autoFocus = false,
  type,
  isError,
  isDisabled,
  onBlur,
<<<<<<< HEAD
}: ReasonOptionsSearchInputProps) => {
  const { data, isLoading } = reasonOptions.document.listAllActive();
=======
  initialStocktake,
}) => {
  const { data, isLoading } = useReasonOptions();
>>>>>>> d1370a4f

  const reasonFilter = (reason: ReasonOptionNode) => {
    switch (type) {
      case ReasonOptionNodeType.PositiveInventoryAdjustment:
        return reason.type === ReasonOptionNodeType.PositiveInventoryAdjustment;
      case ReasonOptionNodeType.NegativeInventoryAdjustment:
        return reason.type === ReasonOptionNodeType.NegativeInventoryAdjustment;
      case ReasonOptionNodeType.RequisitionLineVariance:
        return reason.type === ReasonOptionNodeType.RequisitionLineVariance;
      case ReasonOptionNodeType.ReturnReason:
        return reason.type === ReasonOptionNodeType.ReturnReason;
      default:
        return false;
    }
  };
  const reasons = (data?.nodes ?? []).filter(reasonFilter);

  const isRequired = reasons.length !== 0 && !initialStocktake;

  return (
    <Box display="flex" flexDirection="row" width={120}>
      <Autocomplete
        autoFocus={autoFocus}
        disabled={isDisabled || !isRequired}
        width={`${width}px`}
        clearable={false}
        value={
          value
            ? {
                ...value,
                label: value.reason,
              }
            : null
        }
        loading={isLoading}
        onChange={(_, reason) => {
          onChange(reason);
        }}
        renderInput={props => (
          <BasicTextInput
            {...props}
            autoFocus={autoFocus}
            slotProps={{
              input: {
                disableUnderline: false,
                sx: {
                  background: isDisabled
                    ? theme => theme.palette.background.drawer
                    : theme => theme.palette.background.white,
                  paddingLeft: props.disabled ? 0 : {},
                },
                ...props.InputProps,
              },
            }}
            sx={{ minWidth: width }}
            error={isError}
            required={isRequired && !isDisabled}
            onBlur={onBlur}
          />
        )}
        options={defaultOptionMapper(reasons, 'reason')}
        renderOption={getDefaultOptionRenderer('reason')}
        isOptionEqualToValue={(option, value) => option?.id === value?.id}
      />
    </Box>
  );
};<|MERGE_RESOLUTION|>--- conflicted
+++ resolved
@@ -31,14 +31,9 @@
   isError,
   isDisabled,
   onBlur,
-<<<<<<< HEAD
+  initialStocktake,
 }: ReasonOptionsSearchInputProps) => {
-  const { data, isLoading } = reasonOptions.document.listAllActive();
-=======
-  initialStocktake,
-}) => {
   const { data, isLoading } = useReasonOptions();
->>>>>>> d1370a4f
 
   const reasonFilter = (reason: ReasonOptionNode) => {
     switch (type) {
