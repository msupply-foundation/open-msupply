--- conflicted
+++ resolved
@@ -153,10 +153,6 @@
   t: TypedTFunction<LocaleKey>
 ) => {
   const { api, storeId, queryClient } = useImmunisationGraphQL();
-<<<<<<< HEAD
-  const t = useTranslation('coldchain');
-=======
->>>>>>> 6d7d16a9
 
   const mutationFn = async ({ name }: Partial<DraftImmunisationProgram>) => {
     if (!name) {
