--- conflicted
+++ resolved
@@ -179,17 +179,23 @@
   }
 }
 
-<<<<<<< HEAD
 mutation deleteImmunisationProgram($immunisationProgramId: String!) {
   centralServer {
     program {
       deleteImmunisationProgram(immunisationProgramId: $immunisationProgramId) {
-=======
+        ... on DeleteResponse {
+          __typename
+          id
+        }
+      }
+    }
+  }
+}
+
 mutation deleteVaccineCourse($vaccineCourseId: String!) {
   centralServer {
     vaccineCourse {
       deleteVaccineCourse(vaccineCourseId: $vaccineCourseId) {
->>>>>>> 2376678f
         ... on DeleteResponse {
           __typename
           id
