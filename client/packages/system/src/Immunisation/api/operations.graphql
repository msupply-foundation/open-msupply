--- conflicted
+++ resolved
@@ -156,15 +156,6 @@
   }
 }
 
-<<<<<<< HEAD
-mutation deleteVaccineCourse($vaccineCourseId: String!) {
-  centralServer {
-    vaccineCourse {
-      deleteVaccineCourse(vaccineCourseId: $vaccineCourseId) {
-        ... on DeleteResponse {
-          __typename
-          id
-=======
 mutation updateVaccineCourse(
   $input: UpdateVaccineCourseInput
   $storeId: String
@@ -182,7 +173,19 @@
           error {
             description
           }
->>>>>>> 21539ecc
+        }
+      }
+    }
+  }
+}
+
+mutation deleteVaccineCourse($vaccineCourseId: String!) {
+  centralServer {
+    vaccineCourse {
+      deleteVaccineCourse(vaccineCourseId: $vaccineCourseId) {
+        ... on DeleteResponse {
+          __typename
+          id
         }
       }
     }
