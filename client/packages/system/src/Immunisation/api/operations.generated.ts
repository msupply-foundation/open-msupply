--- conflicted
+++ resolved
@@ -57,11 +57,7 @@
 }>;
 
 
-<<<<<<< HEAD
-export type InsertVaccineCourseMutation = { __typename: 'Mutations', centralServer: { __typename: 'CentralServerMutationNode', vaccineCourse: { __typename: 'VaccineCourseMutations', insertVaccineCourse: { __typename: 'InsertVaccineCourseError', error: { __typename: 'RecordAlreadyExist', description: string } | { __typename: 'RecordProgramCombinationAlreadyExists', description: string } } | { __typename: 'VaccineCourseNode', id: string, name: string, programId: string, demographicIndicatorId?: string | null, doses: number, coverageRate: number, wastageRate: number, isActive: boolean, demographicIndicator?: { __typename: 'DemographicIndicatorNode', name: string, id: string } | null, vaccineCourseItems?: Array<{ __typename: 'VaccineCourseItemNode', id: string, item: { __typename: 'ItemNode', id: string, name: string } }> | null, vaccineCourseSchedules?: Array<{ __typename: 'VaccineCourseScheduleNode', id: string, doseNumber: number, label: string }> | null } } } };
-=======
 export type InsertVaccineCourseMutation = { __typename: 'Mutations', centralServer: { __typename: 'CentralServerMutationNode', vaccineCourse: { __typename: 'VaccineCourseMutations', insertVaccineCourse: { __typename: 'InsertVaccineCourseError', error: { __typename: 'RecordAlreadyExist', description: string } | { __typename: 'RecordProgramCombinationAlreadyExists', description: string } } | { __typename: 'VaccineCourseNode', id: string, name: string, programId: string, demographicIndicatorId?: string | null, doses: number, coverageRate: number, wastageRate: number, isActive: boolean, demographicIndicator?: { __typename: 'DemographicIndicatorNode', name: string, id: string } | null, vaccineCourseItems?: Array<{ __typename: 'VaccineCourseItemNode', id: string, itemId: string, name: string }> | null, vaccineCourseSchedules?: Array<{ __typename: 'VaccineCourseScheduleNode', id: string, doseNumber: number, label: string }> | null } } } };
->>>>>>> 21539ecc
 
 export type UpdateVaccineCourseMutationVariables = Types.Exact<{
   input?: Types.InputMaybe<Types.UpdateVaccineCourseInput>;
@@ -69,11 +65,7 @@
 }>;
 
 
-<<<<<<< HEAD
-export type UpdateVaccineCourseMutation = { __typename: 'Mutations', centralServer: { __typename: 'CentralServerMutationNode', vaccineCourse: { __typename: 'VaccineCourseMutations', updateVaccineCourse: { __typename: 'UpdateVaccineCourseError', error: { __typename: 'DatabaseError', description: string } | { __typename: 'RecordProgramCombinationAlreadyExists', description: string } } | { __typename: 'VaccineCourseNode', id: string, name: string, programId: string, demographicIndicatorId?: string | null, doses: number, coverageRate: number, wastageRate: number, isActive: boolean, demographicIndicator?: { __typename: 'DemographicIndicatorNode', name: string, id: string } | null, vaccineCourseItems?: Array<{ __typename: 'VaccineCourseItemNode', id: string, item: { __typename: 'ItemNode', id: string, name: string } }> | null, vaccineCourseSchedules?: Array<{ __typename: 'VaccineCourseScheduleNode', id: string, doseNumber: number, label: string }> | null } } } };
-=======
 export type UpdateVaccineCourseMutation = { __typename: 'Mutations', centralServer: { __typename: 'CentralServerMutationNode', vaccineCourse: { __typename: 'VaccineCourseMutations', updateVaccineCourse: { __typename: 'UpdateVaccineCourseError', error: { __typename: 'DatabaseError', description: string } | { __typename: 'RecordProgramCombinationAlreadyExists', description: string } } | { __typename: 'VaccineCourseNode', id: string, name: string, programId: string, demographicIndicatorId?: string | null, doses: number, coverageRate: number, wastageRate: number, isActive: boolean, demographicIndicator?: { __typename: 'DemographicIndicatorNode', name: string, id: string } | null, vaccineCourseItems?: Array<{ __typename: 'VaccineCourseItemNode', id: string, itemId: string, name: string }> | null, vaccineCourseSchedules?: Array<{ __typename: 'VaccineCourseScheduleNode', id: string, doseNumber: number, label: string }> | null } } } };
->>>>>>> 21539ecc
 
 export const ImmunisationProgramFragmentDoc = gql`
     fragment ImmunisationProgram on ProgramNode {
