--- conflicted
+++ resolved
@@ -83,15 +83,11 @@
     <InlineSpinner />
   ) : (
     <>
-<<<<<<< HEAD
       <VaccineCourseCreateModal
         isOpen={isOpen}
         onClose={onClose}
         programId={id}
       />
-=======
-      <VaccineCourseCreateModal isOpen={isOpen} onClose={onClose} />
->>>>>>> 0f1cc16d
       <Toolbar
         draft={draft}
         onUpdate={updatePatch}
