--- conflicted
+++ resolved
@@ -8,13 +8,10 @@
   BasicTextInput,
   Box,
   InputLabel,
-<<<<<<< HEAD
+  useNavigate,
+  RouteBuilder,
   usePermissionCheck,
   UserPermission,
-=======
-  useNavigate,
-  RouteBuilder,
->>>>>>> 21539ecc
 } from '@openmsupply-client/common';
 import { useVaccineCourse } from '../api/hooks/useVaccineCourse';
 import { AppRoute } from '@openmsupply-client/config';
@@ -25,18 +22,12 @@
   programId: string | undefined;
 }
 
-<<<<<<< HEAD
-export const VaccineCourseCreateModal: FC<
-  VaccineCourseCreateModalModalProps
-> = ({ isOpen, onClose, programId }) => {
-  usePermissionCheck(UserPermission.EditCentralData, onClose);
-=======
 export const VaccineCourseCreateModal = ({
   isOpen,
   onClose,
   programId,
 }: VaccineCourseCreateModalModalProps) => {
->>>>>>> 21539ecc
+  usePermissionCheck(UserPermission.EditCentralData, onClose);
   const { Modal } = useDialog({ isOpen, onClose });
   const t = useTranslation(['coldchain']);
   const navigate = useNavigate();
@@ -49,41 +40,31 @@
   const isInvalid = !draft.name.trim();
 
   const onOk = async () => {
-    const result = await create(programId ?? '');
-    if (!result) return;
+    try {
+      const result = await create(programId ?? '');
+      if (!result) return;
 
-    const response = result.centralServer.vaccineCourse.insertVaccineCourse;
-    if (response.__typename !== 'VaccineCourseNode') return;
+      const response = result.centralServer?.vaccineCourse?.insertVaccineCourse;
+      if (response?.__typename !== 'VaccineCourseNode') return;
 
-    navigate(
-      RouteBuilder.create(AppRoute.Programs)
-        .addPart(AppRoute.ImmunisationPrograms)
-        .addPart(response.programId)
-        .addPart(response.id)
-        .build()
-    );
+      navigate(
+        RouteBuilder.create(AppRoute.Programs)
+          .addPart(AppRoute.ImmunisationPrograms)
+          .addPart(response.programId)
+          .addPart(response.id)
+          .build()
+      );
+    } catch (e) {
+      // Should ideally just just catch `Permission Denied` as it's handled in graphql client
+      console.error(e);
+      return;
+    }
   };
 
   return (
     <Modal
       okButton={
-<<<<<<< HEAD
-        <DialogButton
-          variant="ok"
-          disabled={isInvalid}
-          onClick={async () => {
-            try {
-              const success = await create();
-              if (success) onClose();
-            } catch (e) {
-              // Should ideally just just catch `Permission Denied` as it's handled in graphql client
-              console.error(e);
-            }
-          }}
-        />
-=======
         <DialogButton variant="ok" disabled={isInvalid} onClick={onOk} />
->>>>>>> 21539ecc
       }
       cancelButton={<DialogButton variant="cancel" onClick={onClose} />}
       title={t('label.add-new-vaccine-course')}
