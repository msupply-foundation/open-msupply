--- conflicted
+++ resolved
@@ -11,28 +11,12 @@
   onCreate: () => void;
 }
 
-<<<<<<< HEAD
-export const AppBarButtons = ({ onCreate }: ProgramAppBarButtonsProps) => {
-  const t = useTranslation('catalogue');
-=======
 export const AppBarButtons = ({}: ProgramAppBarButtonsProps) => {
   const t = useTranslation('coldchain');
->>>>>>> 0ca5152d
 
   return (
     <AppBarButtonsPortal>
       <Grid container gap={1}>
-<<<<<<< HEAD
-        <LoadingButton
-          disabled={EnvUtils.platform === Platform.Android}
-          startIcon={<DownloadIcon />}
-          variant="outlined"
-          isLoading={false}
-          onClick={onCreate}
-        >
-          {t('button.add-new-immunisation')}
-        </LoadingButton>
-=======
         <ButtonWithIcon
           Icon={<PlusCircleIcon />}
           label={t('button.add-new-immunisation')}
@@ -40,7 +24,6 @@
             console.info('create new immunisation');
           }}
         />
->>>>>>> 0ca5152d
       </Grid>
     </AppBarButtonsPortal>
   );
