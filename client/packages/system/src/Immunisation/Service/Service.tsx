import React, { FC } from 'react';
import {
  RouteBuilder,
  Routes,
  Route,
  NothingHere,
} from '@openmsupply-client/common';
import { AppRoute, Environment } from '@openmsupply-client/config';
<<<<<<< HEAD
import { ProgramListView } from '../ListView';
import { ProgramView } from '../ProgramView';
import { ImmunisationDetailView } from '../DetailView';
=======
import { ImmunisationProgramListView } from '../ListView';
import { ImmunisationProgramView } from '../ImmunisationProgramView';
>>>>>>> af09697e

export const ImmunisationProgramService: FC = () => {
  const immunisationProgramsRoute = RouteBuilder.create(
    AppRoute.ImmunisationPrograms
  ).build();
  const immunisationProgramRoute = RouteBuilder.create(
    AppRoute.ImmunisationPrograms
  )
    .addPart(':id')
    .build();
  const immunisationDetailRoute = RouteBuilder.create(AppRoute.Immunisations)
    .addPart(':id')
    .addPart(':id')
    .build();

  if (!Environment.FEATURE_GAPS) {
    return <NothingHere />;
  }
  return (
    <Routes>
<<<<<<< HEAD
      <Route path={immunisationsRoute} element={<ProgramListView />} />
      <Route path={immunisationRoute} element={<ProgramView />} />
      <Route
        path={immunisationDetailRoute}
        element={<ImmunisationDetailView />}
=======
      <Route
        path={immunisationProgramsRoute}
        element={<ImmunisationProgramListView />}
      />
      <Route
        path={immunisationProgramRoute}
        element={<ImmunisationProgramView />}
>>>>>>> af09697e
      />
    </Routes>
  );
};

export default ImmunisationProgramService;<|MERGE_RESOLUTION|>--- conflicted
+++ resolved
@@ -6,14 +6,9 @@
   NothingHere,
 } from '@openmsupply-client/common';
 import { AppRoute, Environment } from '@openmsupply-client/config';
-<<<<<<< HEAD
-import { ProgramListView } from '../ListView';
-import { ProgramView } from '../ProgramView';
-import { ImmunisationDetailView } from '../DetailView';
-=======
 import { ImmunisationProgramListView } from '../ListView';
 import { ImmunisationProgramView } from '../ImmunisationProgramView';
->>>>>>> af09697e
+import { VaccineCourseView } from '../VaccineCourseView';
 
 export const ImmunisationProgramService: FC = () => {
   const immunisationProgramsRoute = RouteBuilder.create(
@@ -24,7 +19,9 @@
   )
     .addPart(':id')
     .build();
-  const immunisationDetailRoute = RouteBuilder.create(AppRoute.Immunisations)
+  const immunisationDetailRoute = RouteBuilder.create(
+    AppRoute.ImmunisationPrograms
+  )
     .addPart(':id')
     .addPart(':id')
     .build();
@@ -34,13 +31,6 @@
   }
   return (
     <Routes>
-<<<<<<< HEAD
-      <Route path={immunisationsRoute} element={<ProgramListView />} />
-      <Route path={immunisationRoute} element={<ProgramView />} />
-      <Route
-        path={immunisationDetailRoute}
-        element={<ImmunisationDetailView />}
-=======
       <Route
         path={immunisationProgramsRoute}
         element={<ImmunisationProgramListView />}
@@ -48,8 +38,8 @@
       <Route
         path={immunisationProgramRoute}
         element={<ImmunisationProgramView />}
->>>>>>> af09697e
       />
+      <Route path={immunisationDetailRoute} element={<VaccineCourseView />} />
     </Routes>
   );
 };
