import React, { FC } from 'react';
import {
  RouteBuilder,
  Routes,
  Route,
  NothingHere,
} from '@openmsupply-client/common';
import { AppRoute, Environment } from '@openmsupply-client/config';
import { ImmunisationProgramListView } from '../ListView';
<<<<<<< HEAD
import { ImmunisationProgramView } from '../ImmunisationProgramView';
import { VaccineCourseView } from '../VaccineCourseView';
=======
import { ImmunisationProgramDetailView } from '../ImmunisationProgramDetailView';
>>>>>>> 381ad1f1

export const ImmunisationProgramService: FC = () => {
  const immunisationProgramsRoute = RouteBuilder.create(
    AppRoute.ImmunisationPrograms
  ).build();
  const immunisationProgramRoute = RouteBuilder.create(
    AppRoute.ImmunisationPrograms
  )
<<<<<<< HEAD
    .addPart(':id')
    .build();
  const immunisationDetailRoute = RouteBuilder.create(
    AppRoute.ImmunisationPrograms
  )
    .addPart(':id')
=======
>>>>>>> 381ad1f1
    .addPart(':id')
    .build();

  if (!Environment.FEATURE_GAPS) {
    return <NothingHere />;
  }
  return (
    <Routes>
      <Route
        path={immunisationProgramsRoute}
        element={<ImmunisationProgramListView />}
      />
      <Route
        path={immunisationProgramRoute}
<<<<<<< HEAD
        element={<ImmunisationProgramView />}
      />
      <Route path={immunisationDetailRoute} element={<VaccineCourseView />} />
=======
        element={<ImmunisationProgramDetailView />}
      />
>>>>>>> 381ad1f1
    </Routes>
  );
};

export default ImmunisationProgramService;<|MERGE_RESOLUTION|>--- conflicted
+++ resolved
@@ -7,12 +7,9 @@
 } from '@openmsupply-client/common';
 import { AppRoute, Environment } from '@openmsupply-client/config';
 import { ImmunisationProgramListView } from '../ListView';
-<<<<<<< HEAD
+import { ImmunisationProgramDetailView } from '../ImmunisationProgramDetailView';
 import { ImmunisationProgramView } from '../ImmunisationProgramView';
 import { VaccineCourseView } from '../VaccineCourseView';
-=======
-import { ImmunisationProgramDetailView } from '../ImmunisationProgramDetailView';
->>>>>>> 381ad1f1
 
 export const ImmunisationProgramService: FC = () => {
   const immunisationProgramsRoute = RouteBuilder.create(
@@ -21,15 +18,12 @@
   const immunisationProgramRoute = RouteBuilder.create(
     AppRoute.ImmunisationPrograms
   )
-<<<<<<< HEAD
     .addPart(':id')
     .build();
   const immunisationDetailRoute = RouteBuilder.create(
     AppRoute.ImmunisationPrograms
   )
     .addPart(':id')
-=======
->>>>>>> 381ad1f1
     .addPart(':id')
     .build();
 
@@ -44,14 +38,9 @@
       />
       <Route
         path={immunisationProgramRoute}
-<<<<<<< HEAD
-        element={<ImmunisationProgramView />}
+        element={<ImmunisationProgramDetailView />}
       />
       <Route path={immunisationDetailRoute} element={<VaccineCourseView />} />
-=======
-        element={<ImmunisationProgramDetailView />}
-      />
->>>>>>> 381ad1f1
     </Routes>
   );
 };
