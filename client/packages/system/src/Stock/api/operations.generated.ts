import * as Types from '@openmsupply-client/common';

import { GraphQLClient, RequestOptions } from 'graphql-request';
import gql from 'graphql-tag';
import { LocationRowFragmentDoc } from '../../Location/api/operations.generated';
type GraphQLClientRequestHeaders = RequestOptions['requestHeaders'];
export type VvmStatusLogRowFragment = {
  __typename: 'VvmstatusLogNode';
  id: string;
  createdDatetime: string;
  comment?: string | null;
  user?: {
    __typename: 'UserNode';
    firstName?: string | null;
    lastName?: string | null;
    username: string;
  } | null;
  status?: {
    __typename: 'VvmstatusNode';
    description: string;
    level: number;
  } | null;
};

export type StockLineRowFragment = {
  __typename: 'StockLineNode';
  availableNumberOfPacks: number;
  batch?: string | null;
  costPricePerPack: number;
  expiryDate?: string | null;
  id: string;
  itemId: string;
  locationId?: string | null;
  itemVariantId?: string | null;
  vvmStatusId?: string | null;
  locationName?: string | null;
  onHold: boolean;
  packSize: number;
  sellPricePerPack: number;
  storeId: string;
  totalNumberOfPacks: number;
  supplierName?: string | null;
  barcode?: string | null;
  location?: {
    __typename: 'LocationNode';
    id: string;
    name: string;
    onHold: boolean;
    code: string;
    coldStorageType?: {
      __typename: 'ColdStorageTypeNode';
      id: string;
      name: string;
      maxTemperature: number;
      minTemperature: number;
    } | null;
  } | null;
  item: {
    __typename: 'ItemNode';
    code: string;
    name: string;
    unitName?: string | null;
    isVaccine: boolean;
    masterLists?: Array<{ __typename: 'MasterListNode'; name: string }> | null;
  };
  vvmStatusLogs?: {
    __typename: 'VvmstatusLogConnector';
    nodes: Array<{
      __typename: 'VvmstatusLogNode';
      id: string;
      createdDatetime: string;
      comment?: string | null;
      user?: {
        __typename: 'UserNode';
        firstName?: string | null;
        lastName?: string | null;
        username: string;
      } | null;
      status?: {
        __typename: 'VvmstatusNode';
        description: string;
        level: number;
      } | null;
    }>;
  } | null;
};

export type RepackStockLineFragment = {
  __typename: 'RepackStockLineNode';
  packSize: number;
  numberOfPacks: number;
  location?: {
    __typename: 'LocationNode';
    id: string;
    name: string;
    onHold: boolean;
    code: string;
    coldStorageType?: {
      __typename: 'ColdStorageTypeNode';
      id: string;
      name: string;
      maxTemperature: number;
      minTemperature: number;
    } | null;
  } | null;
};

export type RepackFragment = {
  __typename: 'RepackNode';
  id: string;
  datetime: string;
  repackId: string;
  from: {
    __typename: 'RepackStockLineNode';
    packSize: number;
    numberOfPacks: number;
    location?: {
      __typename: 'LocationNode';
      id: string;
      name: string;
      onHold: boolean;
      code: string;
      coldStorageType?: {
        __typename: 'ColdStorageTypeNode';
        id: string;
        name: string;
        maxTemperature: number;
        minTemperature: number;
      } | null;
    } | null;
  };
  to: {
    __typename: 'RepackStockLineNode';
    packSize: number;
    numberOfPacks: number;
    location?: {
      __typename: 'LocationNode';
      id: string;
      name: string;
      onHold: boolean;
      code: string;
      coldStorageType?: {
        __typename: 'ColdStorageTypeNode';
        id: string;
        name: string;
        maxTemperature: number;
        minTemperature: number;
      } | null;
    } | null;
  };
};

export type InvoiceRowFragment = {
  __typename: 'InvoiceNode';
  id: string;
  lines: {
    __typename: 'InvoiceLineConnector';
    nodes: Array<{
      __typename: 'InvoiceLineNode';
      id: string;
      itemName: string;
      numberOfPacks: number;
      itemCode: string;
      stockLine?: { __typename: 'StockLineNode'; id: string } | null;
    }>;
  };
};

export type LedgerRowFragment = {
  __typename: 'LedgerNode';
  datetime: string;
  id: string;
  invoiceType: Types.InvoiceNodeType;
  invoiceNumber: number;
  itemId: string;
  name: string;
  quantity: number;
  reason?: string | null;
  stockLineId?: string | null;
  storeId: string;
};

export type StockLinesQueryVariables = Types.Exact<{
  first?: Types.InputMaybe<Types.Scalars['Int']['input']>;
  offset?: Types.InputMaybe<Types.Scalars['Int']['input']>;
  key: Types.StockLineSortFieldInput;
  desc?: Types.InputMaybe<Types.Scalars['Boolean']['input']>;
  filter?: Types.InputMaybe<Types.StockLineFilterInput>;
  storeId: Types.Scalars['String']['input'];
}>;

export type StockLinesQuery = {
  __typename: 'Queries';
  stockLines: {
    __typename: 'StockLineConnector';
    totalCount: number;
    nodes: Array<{
      __typename: 'StockLineNode';
      availableNumberOfPacks: number;
      batch?: string | null;
      costPricePerPack: number;
      expiryDate?: string | null;
      id: string;
      itemId: string;
      locationId?: string | null;
      itemVariantId?: string | null;
      vvmStatusId?: string | null;
      locationName?: string | null;
      onHold: boolean;
      packSize: number;
      sellPricePerPack: number;
      storeId: string;
      totalNumberOfPacks: number;
      supplierName?: string | null;
      barcode?: string | null;
      location?: {
        __typename: 'LocationNode';
        id: string;
        name: string;
        onHold: boolean;
        code: string;
        coldStorageType?: {
          __typename: 'ColdStorageTypeNode';
          id: string;
          name: string;
          maxTemperature: number;
          minTemperature: number;
        } | null;
      } | null;
      item: {
        __typename: 'ItemNode';
        code: string;
        name: string;
        unitName?: string | null;
        isVaccine: boolean;
        masterLists?: Array<{
          __typename: 'MasterListNode';
          name: string;
        }> | null;
      };
      vvmStatusLogs?: {
        __typename: 'VvmstatusLogConnector';
        nodes: Array<{
          __typename: 'VvmstatusLogNode';
          id: string;
          createdDatetime: string;
          comment?: string | null;
          user?: {
            __typename: 'UserNode';
            firstName?: string | null;
            lastName?: string | null;
            username: string;
          } | null;
          status?: {
            __typename: 'VvmstatusNode';
            description: string;
            level: number;
          } | null;
        }>;
      } | null;
    }>;
  };
};

export type StockLineQueryVariables = Types.Exact<{
  id: Types.Scalars['String']['input'];
  storeId: Types.Scalars['String']['input'];
}>;

export type StockLineQuery = {
  __typename: 'Queries';
  stockLines: {
    __typename: 'StockLineConnector';
    totalCount: number;
    nodes: Array<{
      __typename: 'StockLineNode';
      availableNumberOfPacks: number;
      batch?: string | null;
      costPricePerPack: number;
      expiryDate?: string | null;
      id: string;
      itemId: string;
      locationId?: string | null;
      itemVariantId?: string | null;
      vvmStatusId?: string | null;
      locationName?: string | null;
      onHold: boolean;
      packSize: number;
      sellPricePerPack: number;
      storeId: string;
      totalNumberOfPacks: number;
      supplierName?: string | null;
      barcode?: string | null;
      location?: {
        __typename: 'LocationNode';
        id: string;
        name: string;
        onHold: boolean;
        code: string;
        coldStorageType?: {
          __typename: 'ColdStorageTypeNode';
          id: string;
          name: string;
          maxTemperature: number;
          minTemperature: number;
        } | null;
      } | null;
      item: {
        __typename: 'ItemNode';
        code: string;
        name: string;
        unitName?: string | null;
        isVaccine: boolean;
        masterLists?: Array<{
          __typename: 'MasterListNode';
          name: string;
        }> | null;
      };
      vvmStatusLogs?: {
        __typename: 'VvmstatusLogConnector';
        nodes: Array<{
          __typename: 'VvmstatusLogNode';
          id: string;
          createdDatetime: string;
          comment?: string | null;
          user?: {
            __typename: 'UserNode';
            firstName?: string | null;
            lastName?: string | null;
            username: string;
          } | null;
          status?: {
            __typename: 'VvmstatusNode';
            description: string;
            level: number;
          } | null;
        }>;
      } | null;
    }>;
  };
};

export type LedgerQueryVariables = Types.Exact<{
  key: Types.LedgerSortFieldInput;
  desc?: Types.InputMaybe<Types.Scalars['Boolean']['input']>;
  filter?: Types.InputMaybe<Types.LedgerFilterInput>;
  storeId: Types.Scalars['String']['input'];
}>;

export type LedgerQuery = {
  __typename: 'Queries';
  ledger: {
    __typename: 'LedgerConnector';
    totalCount: number;
    nodes: Array<{
      __typename: 'LedgerNode';
      datetime: string;
      id: string;
      invoiceType: Types.InvoiceNodeType;
      invoiceNumber: number;
      itemId: string;
      name: string;
      quantity: number;
      reason?: string | null;
      stockLineId?: string | null;
      storeId: string;
    }>;
  };
};

export type UpdateStockLineMutationVariables = Types.Exact<{
  input: Types.UpdateStockLineInput;
  storeId: Types.Scalars['String']['input'];
}>;

export type UpdateStockLineMutation = {
  __typename: 'Mutations';
  updateStockLine:
    | {
        __typename: 'StockLineNode';
        availableNumberOfPacks: number;
        batch?: string | null;
        costPricePerPack: number;
        expiryDate?: string | null;
        id: string;
        itemId: string;
        locationId?: string | null;
        itemVariantId?: string | null;
        vvmStatusId?: string | null;
        locationName?: string | null;
        onHold: boolean;
        packSize: number;
        sellPricePerPack: number;
        storeId: string;
        totalNumberOfPacks: number;
        supplierName?: string | null;
        barcode?: string | null;
        location?: {
          __typename: 'LocationNode';
          id: string;
          name: string;
          onHold: boolean;
          code: string;
          coldStorageType?: {
            __typename: 'ColdStorageTypeNode';
            id: string;
            name: string;
            maxTemperature: number;
            minTemperature: number;
          } | null;
        } | null;
        item: {
          __typename: 'ItemNode';
          code: string;
          name: string;
          unitName?: string | null;
          isVaccine: boolean;
          masterLists?: Array<{
            __typename: 'MasterListNode';
            name: string;
          }> | null;
        };
        vvmStatusLogs?: {
          __typename: 'VvmstatusLogConnector';
          nodes: Array<{
            __typename: 'VvmstatusLogNode';
            id: string;
            createdDatetime: string;
            comment?: string | null;
            user?: {
              __typename: 'UserNode';
              firstName?: string | null;
              lastName?: string | null;
              username: string;
            } | null;
            status?: {
              __typename: 'VvmstatusNode';
              description: string;
              level: number;
            } | null;
          }>;
        } | null;
      }
    | { __typename: 'UpdateStockLineError' };
};

export type RepackQueryVariables = Types.Exact<{
  invoiceId: Types.Scalars['String']['input'];
  storeId: Types.Scalars['String']['input'];
}>;

export type RepackQuery = {
  __typename: 'Queries';
  repack:
    | { __typename: 'NodeError' }
    | {
        __typename: 'RepackNode';
        id: string;
        datetime: string;
        repackId: string;
        from: {
          __typename: 'RepackStockLineNode';
          packSize: number;
          numberOfPacks: number;
          location?: {
            __typename: 'LocationNode';
            id: string;
            name: string;
            onHold: boolean;
            code: string;
            coldStorageType?: {
              __typename: 'ColdStorageTypeNode';
              id: string;
              name: string;
              maxTemperature: number;
              minTemperature: number;
            } | null;
          } | null;
        };
        to: {
          __typename: 'RepackStockLineNode';
          packSize: number;
          numberOfPacks: number;
          location?: {
            __typename: 'LocationNode';
            id: string;
            name: string;
            onHold: boolean;
            code: string;
            coldStorageType?: {
              __typename: 'ColdStorageTypeNode';
              id: string;
              name: string;
              maxTemperature: number;
              minTemperature: number;
            } | null;
          } | null;
        };
      };
};

export type RepacksByStockLineQueryVariables = Types.Exact<{
  stockLineId: Types.Scalars['String']['input'];
  storeId: Types.Scalars['String']['input'];
}>;

export type RepacksByStockLineQuery = {
  __typename: 'Queries';
  repacksByStockLine: {
    __typename: 'RepackConnector';
    totalCount: number;
    nodes: Array<{
      __typename: 'RepackNode';
      id: string;
      datetime: string;
      repackId: string;
      from: {
        __typename: 'RepackStockLineNode';
        packSize: number;
        numberOfPacks: number;
        location?: {
          __typename: 'LocationNode';
          id: string;
          name: string;
          onHold: boolean;
          code: string;
          coldStorageType?: {
            __typename: 'ColdStorageTypeNode';
            id: string;
            name: string;
            maxTemperature: number;
            minTemperature: number;
          } | null;
        } | null;
      };
      to: {
        __typename: 'RepackStockLineNode';
        packSize: number;
        numberOfPacks: number;
        location?: {
          __typename: 'LocationNode';
          id: string;
          name: string;
          onHold: boolean;
          code: string;
          coldStorageType?: {
            __typename: 'ColdStorageTypeNode';
            id: string;
            name: string;
            maxTemperature: number;
            minTemperature: number;
          } | null;
        } | null;
      };
    }>;
  };
};

export type InsertRepackMutationVariables = Types.Exact<{
  input: Types.InsertRepackInput;
  storeId: Types.Scalars['String']['input'];
}>;

export type InsertRepackMutation = {
  __typename: 'Mutations';
  insertRepack:
    | {
        __typename: 'InsertRepackError';
        error:
          | { __typename: 'CannotHaveFractionalPack'; description: string }
          | { __typename: 'StockLineReducedBelowZero'; description: string };
      }
    | {
        __typename: 'InvoiceNode';
        id: string;
        lines: {
          __typename: 'InvoiceLineConnector';
          nodes: Array<{
            __typename: 'InvoiceLineNode';
            id: string;
            itemName: string;
            numberOfPacks: number;
            itemCode: string;
            stockLine?: { __typename: 'StockLineNode'; id: string } | null;
          }>;
        };
      };
};

export type CreateInventoryAdjustmentMutationVariables = Types.Exact<{
  input: Types.CreateInventoryAdjustmentInput;
  storeId: Types.Scalars['String']['input'];
}>;

export type CreateInventoryAdjustmentMutation = {
  __typename: 'Mutations';
  createInventoryAdjustment:
    | {
        __typename: 'CreateInventoryAdjustmentError';
        error:
          | { __typename: 'AdjustmentReasonNotProvided'; description: string }
          | { __typename: 'StockLineReducedBelowZero'; description: string };
      }
    | {
        __typename: 'InvoiceNode';
        id: string;
        lines: {
          __typename: 'InvoiceLineConnector';
          nodes: Array<{
            __typename: 'InvoiceLineNode';
            id: string;
            itemName: string;
            numberOfPacks: number;
            itemCode: string;
            stockLine?: { __typename: 'StockLineNode'; id: string } | null;
          }>;
        };
      };
};

export type InsertStockLineMutationVariables = Types.Exact<{
  input: Types.InsertStockLineInput;
  storeId: Types.Scalars['String']['input'];
}>;

export type InsertStockLineMutation = {
  __typename: 'Mutations';
  insertStockLine:
    | {
        __typename: 'InsertStockLineError';
        error: { __typename: 'AdjustmentReasonNotProvided' };
      }
    | {
        __typename: 'StockLineNode';
        availableNumberOfPacks: number;
        batch?: string | null;
        costPricePerPack: number;
        expiryDate?: string | null;
        id: string;
        itemId: string;
        locationId?: string | null;
        itemVariantId?: string | null;
        vvmStatusId?: string | null;
        locationName?: string | null;
        onHold: boolean;
        packSize: number;
        sellPricePerPack: number;
        storeId: string;
        totalNumberOfPacks: number;
        supplierName?: string | null;
        barcode?: string | null;
        location?: {
          __typename: 'LocationNode';
          id: string;
          name: string;
          onHold: boolean;
          code: string;
          coldStorageType?: {
            __typename: 'ColdStorageTypeNode';
            id: string;
            name: string;
            maxTemperature: number;
            minTemperature: number;
          } | null;
        } | null;
        item: {
          __typename: 'ItemNode';
          code: string;
          name: string;
          unitName?: string | null;
          isVaccine: boolean;
          masterLists?: Array<{
            __typename: 'MasterListNode';
            name: string;
          }> | null;
        };
        vvmStatusLogs?: {
          __typename: 'VvmstatusLogConnector';
          nodes: Array<{
            __typename: 'VvmstatusLogNode';
            id: string;
            createdDatetime: string;
            comment?: string | null;
            user?: {
              __typename: 'UserNode';
              firstName?: string | null;
              lastName?: string | null;
              username: string;
            } | null;
            status?: {
              __typename: 'VvmstatusNode';
              description: string;
              level: number;
            } | null;
          }>;
        } | null;
      };
};

<<<<<<< HEAD
export type VvmStatusFragment = {
  __typename: 'VvmstatusNode';
  code: string;
  description: string;
  id: string;
  isActive: boolean;
  level: number;
  reasonId?: string | null;
  unusable: boolean;
};

export type ActiveVvmStatusesQueryVariables = Types.Exact<{
  storeId: Types.Scalars['String']['input'];
}>;

export type ActiveVvmStatusesQuery = {
  __typename: 'Queries';
  activeVvmStatuses: {
    __typename: 'VvmstatusConnector';
    nodes: Array<{
      __typename: 'VvmstatusNode';
      code: string;
      description: string;
      id: string;
      isActive: boolean;
      level: number;
      reasonId?: string | null;
      unusable: boolean;
    }>;
  };
};

=======
export const VvmStatusLogRowFragmentDoc = gql`
  fragment VVMStatusLogRow on VvmstatusLogNode {
    id
    createdDatetime
    user {
      firstName
      lastName
      username
    }
    status {
      description
      level
    }
    createdDatetime
    comment
  }
`;
>>>>>>> 41488b9a
export const StockLineRowFragmentDoc = gql`
  fragment StockLineRow on StockLineNode {
    availableNumberOfPacks
    batch
    costPricePerPack
    expiryDate
    id
    itemId
    locationId
    itemVariantId
    vvmStatusId
    locationName
    onHold
    packSize
    sellPricePerPack
    storeId
    totalNumberOfPacks
    supplierName
    location {
      ...LocationRow
    }
    item {
      code
      name
      unitName
      masterLists(storeId: $storeId) {
        name
      }
      isVaccine
    }
    barcode
    vvmStatusLogs {
      nodes {
        ...VVMStatusLogRow
      }
    }
  }
  ${LocationRowFragmentDoc}
  ${VvmStatusLogRowFragmentDoc}
`;
export const RepackStockLineFragmentDoc = gql`
  fragment RepackStockLine on RepackStockLineNode {
    location {
      ...LocationRow
    }
    packSize
    numberOfPacks
  }
  ${LocationRowFragmentDoc}
`;
export const RepackFragmentDoc = gql`
  fragment Repack on RepackNode {
    id
    datetime
    repackId
    from {
      ...RepackStockLine
    }
    to {
      ...RepackStockLine
    }
  }
  ${RepackStockLineFragmentDoc}
`;
export const InvoiceRowFragmentDoc = gql`
  fragment InvoiceRow on InvoiceNode {
    id
    lines {
      nodes {
        id
        itemName
        numberOfPacks
        itemCode
        stockLine {
          id
        }
      }
    }
  }
`;
export const LedgerRowFragmentDoc = gql`
  fragment LedgerRow on LedgerNode {
    datetime
    id
    invoiceType
    invoiceNumber
    itemId
    name
    quantity
    reason
    stockLineId
    storeId
  }
`;
export const VvmStatusFragmentDoc = gql`
  fragment VVMStatus on VvmstatusNode {
    __typename
    code
    description
    id
    isActive
    level
    reasonId
    unusable
  }
`;
export const StockLinesDocument = gql`
  query stockLines(
    $first: Int
    $offset: Int
    $key: StockLineSortFieldInput!
    $desc: Boolean
    $filter: StockLineFilterInput
    $storeId: String!
  ) {
    stockLines(
      storeId: $storeId
      filter: $filter
      page: { first: $first, offset: $offset }
      sort: { key: $key, desc: $desc }
    ) {
      ... on StockLineConnector {
        __typename
        nodes {
          __typename
          ...StockLineRow
        }
        totalCount
      }
    }
  }
  ${StockLineRowFragmentDoc}
`;
export const StockLineDocument = gql`
  query stockLine($id: String!, $storeId: String!) {
    stockLines(storeId: $storeId, filter: { id: { equalTo: $id } }) {
      ... on StockLineConnector {
        __typename
        nodes {
          __typename
          ...StockLineRow
        }
        totalCount
      }
    }
  }
  ${StockLineRowFragmentDoc}
`;
export const LedgerDocument = gql`
  query ledger(
    $key: LedgerSortFieldInput!
    $desc: Boolean
    $filter: LedgerFilterInput
    $storeId: String!
  ) {
    ledger(
      storeId: $storeId
      filter: $filter
      sort: { key: $key, desc: $desc }
    ) {
      ... on LedgerConnector {
        __typename
        nodes {
          __typename
          ...LedgerRow
        }
        totalCount
      }
    }
  }
  ${LedgerRowFragmentDoc}
`;
export const UpdateStockLineDocument = gql`
  mutation updateStockLine($input: UpdateStockLineInput!, $storeId: String!) {
    updateStockLine(input: $input, storeId: $storeId) {
      ... on StockLineNode {
        __typename
        ...StockLineRow
      }
    }
  }
  ${StockLineRowFragmentDoc}
`;
export const RepackDocument = gql`
  query repack($invoiceId: String!, $storeId: String!) {
    repack(invoiceId: $invoiceId, storeId: $storeId) {
      ... on RepackNode {
        __typename
        ...Repack
      }
    }
  }
  ${RepackFragmentDoc}
`;
export const RepacksByStockLineDocument = gql`
  query repacksByStockLine($stockLineId: String!, $storeId: String!) {
    repacksByStockLine(stockLineId: $stockLineId, storeId: $storeId) {
      ... on RepackConnector {
        nodes {
          ...Repack
        }
        totalCount
      }
    }
  }
  ${RepackFragmentDoc}
`;
export const InsertRepackDocument = gql`
  mutation insertRepack($input: InsertRepackInput!, $storeId: String!) {
    insertRepack(input: $input, storeId: $storeId) {
      ... on InvoiceNode {
        __typename
        ...InvoiceRow
      }
      ... on InsertRepackError {
        __typename
        error {
          description
          ... on StockLineReducedBelowZero {
            __typename
            description
          }
          ... on CannotHaveFractionalPack {
            __typename
            description
          }
        }
      }
    }
  }
  ${InvoiceRowFragmentDoc}
`;
export const CreateInventoryAdjustmentDocument = gql`
  mutation createInventoryAdjustment(
    $input: CreateInventoryAdjustmentInput!
    $storeId: String!
  ) {
    createInventoryAdjustment(input: $input, storeId: $storeId) {
      __typename
      ... on InvoiceNode {
        __typename
        ...InvoiceRow
      }
      ... on CreateInventoryAdjustmentError {
        __typename
        error {
          __typename
          description
          ... on StockLineReducedBelowZero {
            __typename
            description
          }
          ... on AdjustmentReasonNotProvided {
            __typename
            description
          }
        }
      }
    }
  }
  ${InvoiceRowFragmentDoc}
`;
export const InsertStockLineDocument = gql`
  mutation insertStockLine($input: InsertStockLineInput!, $storeId: String!) {
    insertStockLine(input: $input, storeId: $storeId) {
      ... on StockLineNode {
        __typename
        ...StockLineRow
      }
      ... on InsertStockLineError {
        __typename
        error {
          __typename
          ... on AdjustmentReasonNotProvided {
            __typename
          }
        }
      }
    }
  }
  ${StockLineRowFragmentDoc}
`;
export const ActiveVvmStatusesDocument = gql`
  query activeVvmStatuses($storeId: String!) {
    activeVvmStatuses(storeId: $storeId) {
      ... on VvmstatusConnector {
        __typename
        nodes {
          ...VVMStatus
        }
      }
    }
  }
  ${VvmStatusFragmentDoc}
`;

export type SdkFunctionWrapper = <T>(
  action: (requestHeaders?: Record<string, string>) => Promise<T>,
  operationName: string,
  operationType?: string,
  variables?: any
) => Promise<T>;

const defaultWrapper: SdkFunctionWrapper = (
  action,
  _operationName,
  _operationType,
  _variables
) => action();

export function getSdk(
  client: GraphQLClient,
  withWrapper: SdkFunctionWrapper = defaultWrapper
) {
  return {
    stockLines(
      variables: StockLinesQueryVariables,
      requestHeaders?: GraphQLClientRequestHeaders
    ): Promise<StockLinesQuery> {
      return withWrapper(
        wrappedRequestHeaders =>
          client.request<StockLinesQuery>(StockLinesDocument, variables, {
            ...requestHeaders,
            ...wrappedRequestHeaders,
          }),
        'stockLines',
        'query',
        variables
      );
    },
    stockLine(
      variables: StockLineQueryVariables,
      requestHeaders?: GraphQLClientRequestHeaders
    ): Promise<StockLineQuery> {
      return withWrapper(
        wrappedRequestHeaders =>
          client.request<StockLineQuery>(StockLineDocument, variables, {
            ...requestHeaders,
            ...wrappedRequestHeaders,
          }),
        'stockLine',
        'query',
        variables
      );
    },
    ledger(
      variables: LedgerQueryVariables,
      requestHeaders?: GraphQLClientRequestHeaders
    ): Promise<LedgerQuery> {
      return withWrapper(
        wrappedRequestHeaders =>
          client.request<LedgerQuery>(LedgerDocument, variables, {
            ...requestHeaders,
            ...wrappedRequestHeaders,
          }),
        'ledger',
        'query',
        variables
      );
    },
    updateStockLine(
      variables: UpdateStockLineMutationVariables,
      requestHeaders?: GraphQLClientRequestHeaders
    ): Promise<UpdateStockLineMutation> {
      return withWrapper(
        wrappedRequestHeaders =>
          client.request<UpdateStockLineMutation>(
            UpdateStockLineDocument,
            variables,
            { ...requestHeaders, ...wrappedRequestHeaders }
          ),
        'updateStockLine',
        'mutation',
        variables
      );
    },
    repack(
      variables: RepackQueryVariables,
      requestHeaders?: GraphQLClientRequestHeaders
    ): Promise<RepackQuery> {
      return withWrapper(
        wrappedRequestHeaders =>
          client.request<RepackQuery>(RepackDocument, variables, {
            ...requestHeaders,
            ...wrappedRequestHeaders,
          }),
        'repack',
        'query',
        variables
      );
    },
    repacksByStockLine(
      variables: RepacksByStockLineQueryVariables,
      requestHeaders?: GraphQLClientRequestHeaders
    ): Promise<RepacksByStockLineQuery> {
      return withWrapper(
        wrappedRequestHeaders =>
          client.request<RepacksByStockLineQuery>(
            RepacksByStockLineDocument,
            variables,
            { ...requestHeaders, ...wrappedRequestHeaders }
          ),
        'repacksByStockLine',
        'query',
        variables
      );
    },
    insertRepack(
      variables: InsertRepackMutationVariables,
      requestHeaders?: GraphQLClientRequestHeaders
    ): Promise<InsertRepackMutation> {
      return withWrapper(
        wrappedRequestHeaders =>
          client.request<InsertRepackMutation>(
            InsertRepackDocument,
            variables,
            { ...requestHeaders, ...wrappedRequestHeaders }
          ),
        'insertRepack',
        'mutation',
        variables
      );
    },
    createInventoryAdjustment(
      variables: CreateInventoryAdjustmentMutationVariables,
      requestHeaders?: GraphQLClientRequestHeaders
    ): Promise<CreateInventoryAdjustmentMutation> {
      return withWrapper(
        wrappedRequestHeaders =>
          client.request<CreateInventoryAdjustmentMutation>(
            CreateInventoryAdjustmentDocument,
            variables,
            { ...requestHeaders, ...wrappedRequestHeaders }
          ),
        'createInventoryAdjustment',
        'mutation',
        variables
      );
    },
    insertStockLine(
      variables: InsertStockLineMutationVariables,
      requestHeaders?: GraphQLClientRequestHeaders
    ): Promise<InsertStockLineMutation> {
      return withWrapper(
        wrappedRequestHeaders =>
          client.request<InsertStockLineMutation>(
            InsertStockLineDocument,
            variables,
            { ...requestHeaders, ...wrappedRequestHeaders }
          ),
        'insertStockLine',
        'mutation',
        variables
      );
    },
    activeVvmStatuses(
      variables: ActiveVvmStatusesQueryVariables,
      requestHeaders?: GraphQLClientRequestHeaders
    ): Promise<ActiveVvmStatusesQuery> {
      return withWrapper(
        wrappedRequestHeaders =>
          client.request<ActiveVvmStatusesQuery>(
            ActiveVvmStatusesDocument,
            variables,
            { ...requestHeaders, ...wrappedRequestHeaders }
          ),
        'activeVvmStatuses',
        'query',
        variables
      );
    },
  };
}
export type Sdk = ReturnType<typeof getSdk>;<|MERGE_RESOLUTION|>--- conflicted
+++ resolved
@@ -697,7 +697,24 @@
       };
 };
 
-<<<<<<< HEAD
+export const VvmStatusLogRowFragmentDoc = gql`
+  fragment VVMStatusLogRow on VvmstatusLogNode {
+    id
+    createdDatetime
+    user {
+      firstName
+      lastName
+      username
+    }
+    status {
+      description
+      level
+    }
+    createdDatetime
+    comment
+  }
+`;
+
 export type VvmStatusFragment = {
   __typename: 'VvmstatusNode';
   code: string;
@@ -730,25 +747,6 @@
   };
 };
 
-=======
-export const VvmStatusLogRowFragmentDoc = gql`
-  fragment VVMStatusLogRow on VvmstatusLogNode {
-    id
-    createdDatetime
-    user {
-      firstName
-      lastName
-      username
-    }
-    status {
-      description
-      level
-    }
-    createdDatetime
-    comment
-  }
-`;
->>>>>>> 41488b9a
 export const StockLineRowFragmentDoc = gql`
   fragment StockLineRow on StockLineNode {
     availableNumberOfPacks
