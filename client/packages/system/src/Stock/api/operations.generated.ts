import * as Types from '@openmsupply-client/common';

import { GraphQLClient, RequestOptions } from 'graphql-request';
import gql from 'graphql-tag';
import { LocationRowFragmentDoc } from '../../Location/api/operations.generated';
type GraphQLClientRequestHeaders = RequestOptions['requestHeaders'];
export type StockLineRowFragment = {
  __typename: 'StockLineNode';
  availableNumberOfPacks: number;
  batch?: string | null;
  costPricePerPack: number;
  expiryDate?: string | null;
  id: string;
  itemId: string;
  locationId?: string | null;
  itemVariantId?: string | null;
  vvmStatusId?: string | null;
  locationName?: string | null;
  onHold: boolean;
  packSize: number;
  sellPricePerPack: number;
  storeId: string;
  totalNumberOfPacks: number;
  supplierName?: string | null;
  barcode?: string | null;
  location?: {
    __typename: 'LocationNode';
    id: string;
    name: string;
    onHold: boolean;
    code: string;
    coldStorageType?: {
      __typename: 'ColdStorageTypeNode';
      id: string;
      name: string;
      maxTemperature: number;
      minTemperature: number;
    } | null;
  } | null;
  item: {
    __typename: 'ItemNode';
    code: string;
    name: string;
    unitName?: string | null;
    isVaccine: boolean;
    masterLists?: Array<{ __typename: 'MasterListNode'; name: string }> | null;
  };
  vvmStatusLogs?: {
    __typename: 'VvmstatusLogConnector';
    nodes: Array<{
      __typename: 'VvmstatusLogNode';
      id: string;
      createdDatetime: string;
      comment?: string | null;
      user?: {
        __typename: 'UserNode';
        firstName?: string | null;
        lastName?: string | null;
        username: string;
      } | null;
      status?: {
        __typename: 'VvmstatusNode';
        id: string;
        description: string;
        code: string;
        level: number;
      } | null;
    }>;
  } | null;
  vvmStatus?: {
    __typename: 'VvmstatusNode';
    id: string;
    description: string;
  } | null;
<<<<<<< HEAD
  campaign?: { __typename: 'CampaignNode'; id: string; name: string } | null;
=======
  donor?: { __typename: 'NameNode'; id: string } | null;
>>>>>>> 6a78fbb5
};

export type RepackStockLineFragment = {
  __typename: 'RepackStockLineNode';
  packSize: number;
  numberOfPacks: number;
  location?: {
    __typename: 'LocationNode';
    id: string;
    name: string;
    onHold: boolean;
    code: string;
    coldStorageType?: {
      __typename: 'ColdStorageTypeNode';
      id: string;
      name: string;
      maxTemperature: number;
      minTemperature: number;
    } | null;
  } | null;
};

export type RepackFragment = {
  __typename: 'RepackNode';
  id: string;
  datetime: string;
  repackId: string;
  from: {
    __typename: 'RepackStockLineNode';
    packSize: number;
    numberOfPacks: number;
    location?: {
      __typename: 'LocationNode';
      id: string;
      name: string;
      onHold: boolean;
      code: string;
      coldStorageType?: {
        __typename: 'ColdStorageTypeNode';
        id: string;
        name: string;
        maxTemperature: number;
        minTemperature: number;
      } | null;
    } | null;
  };
  to: {
    __typename: 'RepackStockLineNode';
    packSize: number;
    numberOfPacks: number;
    location?: {
      __typename: 'LocationNode';
      id: string;
      name: string;
      onHold: boolean;
      code: string;
      coldStorageType?: {
        __typename: 'ColdStorageTypeNode';
        id: string;
        name: string;
        maxTemperature: number;
        minTemperature: number;
      } | null;
    } | null;
  };
};

export type InvoiceRowFragment = {
  __typename: 'InvoiceNode';
  id: string;
  lines: {
    __typename: 'InvoiceLineConnector';
    nodes: Array<{
      __typename: 'InvoiceLineNode';
      id: string;
      itemName: string;
      numberOfPacks: number;
      itemCode: string;
      stockLine?: { __typename: 'StockLineNode'; id: string } | null;
    }>;
  };
};

export type LedgerRowFragment = {
  __typename: 'LedgerNode';
  datetime: string;
  id: string;
  invoiceType: Types.InvoiceNodeType;
  invoiceNumber: number;
  itemId: string;
  name: string;
  quantity: number;
  reason?: string | null;
  stockLineId?: string | null;
  storeId: string;
};

export type VvmStatusLogRowFragment = {
  __typename: 'VvmstatusLogNode';
  id: string;
  createdDatetime: string;
  comment?: string | null;
  user?: {
    __typename: 'UserNode';
    firstName?: string | null;
    lastName?: string | null;
    username: string;
  } | null;
  status?: {
    __typename: 'VvmstatusNode';
    id: string;
    description: string;
    code: string;
    level: number;
  } | null;
};

export type StockLinesQueryVariables = Types.Exact<{
  first?: Types.InputMaybe<Types.Scalars['Int']['input']>;
  offset?: Types.InputMaybe<Types.Scalars['Int']['input']>;
  key: Types.StockLineSortFieldInput;
  desc?: Types.InputMaybe<Types.Scalars['Boolean']['input']>;
  filter?: Types.InputMaybe<Types.StockLineFilterInput>;
  storeId: Types.Scalars['String']['input'];
}>;

export type StockLinesQuery = {
  __typename: 'Queries';
  stockLines: {
    __typename: 'StockLineConnector';
    totalCount: number;
    nodes: Array<{
      __typename: 'StockLineNode';
      availableNumberOfPacks: number;
      batch?: string | null;
      costPricePerPack: number;
      expiryDate?: string | null;
      id: string;
      itemId: string;
      locationId?: string | null;
      itemVariantId?: string | null;
      vvmStatusId?: string | null;
      locationName?: string | null;
      onHold: boolean;
      packSize: number;
      sellPricePerPack: number;
      storeId: string;
      totalNumberOfPacks: number;
      supplierName?: string | null;
      barcode?: string | null;
      location?: {
        __typename: 'LocationNode';
        id: string;
        name: string;
        onHold: boolean;
        code: string;
        coldStorageType?: {
          __typename: 'ColdStorageTypeNode';
          id: string;
          name: string;
          maxTemperature: number;
          minTemperature: number;
        } | null;
      } | null;
      item: {
        __typename: 'ItemNode';
        code: string;
        name: string;
        unitName?: string | null;
        isVaccine: boolean;
        masterLists?: Array<{
          __typename: 'MasterListNode';
          name: string;
        }> | null;
      };
      vvmStatusLogs?: {
        __typename: 'VvmstatusLogConnector';
        nodes: Array<{
          __typename: 'VvmstatusLogNode';
          id: string;
          createdDatetime: string;
          comment?: string | null;
          user?: {
            __typename: 'UserNode';
            firstName?: string | null;
            lastName?: string | null;
            username: string;
          } | null;
          status?: {
            __typename: 'VvmstatusNode';
            id: string;
            description: string;
            code: string;
            level: number;
          } | null;
        }>;
      } | null;
      vvmStatus?: {
        __typename: 'VvmstatusNode';
        id: string;
        description: string;
      } | null;
<<<<<<< HEAD
      campaign?: {
        __typename: 'CampaignNode';
        id: string;
        name: string;
      } | null;
=======
      donor?: { __typename: 'NameNode'; id: string } | null;
>>>>>>> 6a78fbb5
    }>;
  };
};

export type StockLineQueryVariables = Types.Exact<{
  id: Types.Scalars['String']['input'];
  storeId: Types.Scalars['String']['input'];
}>;

export type StockLineQuery = {
  __typename: 'Queries';
  stockLines: {
    __typename: 'StockLineConnector';
    totalCount: number;
    nodes: Array<{
      __typename: 'StockLineNode';
      availableNumberOfPacks: number;
      batch?: string | null;
      costPricePerPack: number;
      expiryDate?: string | null;
      id: string;
      itemId: string;
      locationId?: string | null;
      itemVariantId?: string | null;
      vvmStatusId?: string | null;
      locationName?: string | null;
      onHold: boolean;
      packSize: number;
      sellPricePerPack: number;
      storeId: string;
      totalNumberOfPacks: number;
      supplierName?: string | null;
      barcode?: string | null;
      location?: {
        __typename: 'LocationNode';
        id: string;
        name: string;
        onHold: boolean;
        code: string;
        coldStorageType?: {
          __typename: 'ColdStorageTypeNode';
          id: string;
          name: string;
          maxTemperature: number;
          minTemperature: number;
        } | null;
      } | null;
      item: {
        __typename: 'ItemNode';
        code: string;
        name: string;
        unitName?: string | null;
        isVaccine: boolean;
        masterLists?: Array<{
          __typename: 'MasterListNode';
          name: string;
        }> | null;
      };
      vvmStatusLogs?: {
        __typename: 'VvmstatusLogConnector';
        nodes: Array<{
          __typename: 'VvmstatusLogNode';
          id: string;
          createdDatetime: string;
          comment?: string | null;
          user?: {
            __typename: 'UserNode';
            firstName?: string | null;
            lastName?: string | null;
            username: string;
          } | null;
          status?: {
            __typename: 'VvmstatusNode';
            id: string;
            description: string;
            code: string;
            level: number;
          } | null;
        }>;
      } | null;
      vvmStatus?: {
        __typename: 'VvmstatusNode';
        id: string;
        description: string;
      } | null;
<<<<<<< HEAD
      campaign?: {
        __typename: 'CampaignNode';
        id: string;
        name: string;
      } | null;
=======
      donor?: { __typename: 'NameNode'; id: string } | null;
>>>>>>> 6a78fbb5
    }>;
  };
};

export type LedgerQueryVariables = Types.Exact<{
  key: Types.LedgerSortFieldInput;
  desc?: Types.InputMaybe<Types.Scalars['Boolean']['input']>;
  filter?: Types.InputMaybe<Types.LedgerFilterInput>;
  storeId: Types.Scalars['String']['input'];
}>;

export type LedgerQuery = {
  __typename: 'Queries';
  ledger: {
    __typename: 'LedgerConnector';
    totalCount: number;
    nodes: Array<{
      __typename: 'LedgerNode';
      datetime: string;
      id: string;
      invoiceType: Types.InvoiceNodeType;
      invoiceNumber: number;
      itemId: string;
      name: string;
      quantity: number;
      reason?: string | null;
      stockLineId?: string | null;
      storeId: string;
    }>;
  };
};

export type UpdateStockLineMutationVariables = Types.Exact<{
  input: Types.UpdateStockLineInput;
  storeId: Types.Scalars['String']['input'];
}>;

export type UpdateStockLineMutation = {
  __typename: 'Mutations';
  updateStockLine:
    | {
        __typename: 'StockLineNode';
        availableNumberOfPacks: number;
        batch?: string | null;
        costPricePerPack: number;
        expiryDate?: string | null;
        id: string;
        itemId: string;
        locationId?: string | null;
        itemVariantId?: string | null;
        vvmStatusId?: string | null;
        locationName?: string | null;
        onHold: boolean;
        packSize: number;
        sellPricePerPack: number;
        storeId: string;
        totalNumberOfPacks: number;
        supplierName?: string | null;
        barcode?: string | null;
        location?: {
          __typename: 'LocationNode';
          id: string;
          name: string;
          onHold: boolean;
          code: string;
          coldStorageType?: {
            __typename: 'ColdStorageTypeNode';
            id: string;
            name: string;
            maxTemperature: number;
            minTemperature: number;
          } | null;
        } | null;
        item: {
          __typename: 'ItemNode';
          code: string;
          name: string;
          unitName?: string | null;
          isVaccine: boolean;
          masterLists?: Array<{
            __typename: 'MasterListNode';
            name: string;
          }> | null;
        };
        vvmStatusLogs?: {
          __typename: 'VvmstatusLogConnector';
          nodes: Array<{
            __typename: 'VvmstatusLogNode';
            id: string;
            createdDatetime: string;
            comment?: string | null;
            user?: {
              __typename: 'UserNode';
              firstName?: string | null;
              lastName?: string | null;
              username: string;
            } | null;
            status?: {
              __typename: 'VvmstatusNode';
              id: string;
              description: string;
              code: string;
              level: number;
            } | null;
          }>;
        } | null;
        vvmStatus?: {
          __typename: 'VvmstatusNode';
          id: string;
          description: string;
        } | null;
<<<<<<< HEAD
        campaign?: {
          __typename: 'CampaignNode';
          id: string;
          name: string;
        } | null;
=======
        donor?: { __typename: 'NameNode'; id: string } | null;
>>>>>>> 6a78fbb5
      }
    | { __typename: 'UpdateStockLineError' };
};

export type RepackQueryVariables = Types.Exact<{
  invoiceId: Types.Scalars['String']['input'];
  storeId: Types.Scalars['String']['input'];
}>;

export type RepackQuery = {
  __typename: 'Queries';
  repack:
    | { __typename: 'NodeError' }
    | {
        __typename: 'RepackNode';
        id: string;
        datetime: string;
        repackId: string;
        from: {
          __typename: 'RepackStockLineNode';
          packSize: number;
          numberOfPacks: number;
          location?: {
            __typename: 'LocationNode';
            id: string;
            name: string;
            onHold: boolean;
            code: string;
            coldStorageType?: {
              __typename: 'ColdStorageTypeNode';
              id: string;
              name: string;
              maxTemperature: number;
              minTemperature: number;
            } | null;
          } | null;
        };
        to: {
          __typename: 'RepackStockLineNode';
          packSize: number;
          numberOfPacks: number;
          location?: {
            __typename: 'LocationNode';
            id: string;
            name: string;
            onHold: boolean;
            code: string;
            coldStorageType?: {
              __typename: 'ColdStorageTypeNode';
              id: string;
              name: string;
              maxTemperature: number;
              minTemperature: number;
            } | null;
          } | null;
        };
      };
};

export type RepacksByStockLineQueryVariables = Types.Exact<{
  stockLineId: Types.Scalars['String']['input'];
  storeId: Types.Scalars['String']['input'];
}>;

export type RepacksByStockLineQuery = {
  __typename: 'Queries';
  repacksByStockLine: {
    __typename: 'RepackConnector';
    totalCount: number;
    nodes: Array<{
      __typename: 'RepackNode';
      id: string;
      datetime: string;
      repackId: string;
      from: {
        __typename: 'RepackStockLineNode';
        packSize: number;
        numberOfPacks: number;
        location?: {
          __typename: 'LocationNode';
          id: string;
          name: string;
          onHold: boolean;
          code: string;
          coldStorageType?: {
            __typename: 'ColdStorageTypeNode';
            id: string;
            name: string;
            maxTemperature: number;
            minTemperature: number;
          } | null;
        } | null;
      };
      to: {
        __typename: 'RepackStockLineNode';
        packSize: number;
        numberOfPacks: number;
        location?: {
          __typename: 'LocationNode';
          id: string;
          name: string;
          onHold: boolean;
          code: string;
          coldStorageType?: {
            __typename: 'ColdStorageTypeNode';
            id: string;
            name: string;
            maxTemperature: number;
            minTemperature: number;
          } | null;
        } | null;
      };
    }>;
  };
};

export type VvmStatusQueryVariables = Types.Exact<{
  storeId: Types.Scalars['String']['input'];
}>;

export type VvmStatusQuery = {
  __typename: 'Queries';
  activeVvmStatuses: {
    __typename: 'VvmstatusConnector';
    nodes: Array<{
      __typename: 'VvmstatusNode';
      code: string;
      description: string;
      id: string;
      isActive: boolean;
      level: number;
      reasonId?: string | null;
      unusable: boolean;
    }>;
  };
};

export type InsertRepackMutationVariables = Types.Exact<{
  input: Types.InsertRepackInput;
  storeId: Types.Scalars['String']['input'];
}>;

export type InsertRepackMutation = {
  __typename: 'Mutations';
  insertRepack:
    | {
        __typename: 'InsertRepackError';
        error:
          | { __typename: 'CannotHaveFractionalPack'; description: string }
          | { __typename: 'StockLineReducedBelowZero'; description: string };
      }
    | {
        __typename: 'InvoiceNode';
        id: string;
        lines: {
          __typename: 'InvoiceLineConnector';
          nodes: Array<{
            __typename: 'InvoiceLineNode';
            id: string;
            itemName: string;
            numberOfPacks: number;
            itemCode: string;
            stockLine?: { __typename: 'StockLineNode'; id: string } | null;
          }>;
        };
      };
};

export type CreateInventoryAdjustmentMutationVariables = Types.Exact<{
  input: Types.CreateInventoryAdjustmentInput;
  storeId: Types.Scalars['String']['input'];
}>;

export type CreateInventoryAdjustmentMutation = {
  __typename: 'Mutations';
  createInventoryAdjustment:
    | {
        __typename: 'CreateInventoryAdjustmentError';
        error:
          | { __typename: 'AdjustmentReasonNotProvided'; description: string }
          | { __typename: 'StockLineReducedBelowZero'; description: string };
      }
    | {
        __typename: 'InvoiceNode';
        id: string;
        lines: {
          __typename: 'InvoiceLineConnector';
          nodes: Array<{
            __typename: 'InvoiceLineNode';
            id: string;
            itemName: string;
            numberOfPacks: number;
            itemCode: string;
            stockLine?: { __typename: 'StockLineNode'; id: string } | null;
          }>;
        };
      };
};

export type InsertStockLineMutationVariables = Types.Exact<{
  input: Types.InsertStockLineInput;
  storeId: Types.Scalars['String']['input'];
}>;

export type InsertStockLineMutation = {
  __typename: 'Mutations';
  insertStockLine:
    | {
        __typename: 'InsertStockLineError';
        error: { __typename: 'AdjustmentReasonNotProvided' };
      }
    | {
        __typename: 'StockLineNode';
        availableNumberOfPacks: number;
        batch?: string | null;
        costPricePerPack: number;
        expiryDate?: string | null;
        id: string;
        itemId: string;
        locationId?: string | null;
        itemVariantId?: string | null;
        vvmStatusId?: string | null;
        locationName?: string | null;
        onHold: boolean;
        packSize: number;
        sellPricePerPack: number;
        storeId: string;
        totalNumberOfPacks: number;
        supplierName?: string | null;
        barcode?: string | null;
        location?: {
          __typename: 'LocationNode';
          id: string;
          name: string;
          onHold: boolean;
          code: string;
          coldStorageType?: {
            __typename: 'ColdStorageTypeNode';
            id: string;
            name: string;
            maxTemperature: number;
            minTemperature: number;
          } | null;
        } | null;
        item: {
          __typename: 'ItemNode';
          code: string;
          name: string;
          unitName?: string | null;
          isVaccine: boolean;
          masterLists?: Array<{
            __typename: 'MasterListNode';
            name: string;
          }> | null;
        };
        vvmStatusLogs?: {
          __typename: 'VvmstatusLogConnector';
          nodes: Array<{
            __typename: 'VvmstatusLogNode';
            id: string;
            createdDatetime: string;
            comment?: string | null;
            user?: {
              __typename: 'UserNode';
              firstName?: string | null;
              lastName?: string | null;
              username: string;
            } | null;
            status?: {
              __typename: 'VvmstatusNode';
              id: string;
              description: string;
              code: string;
              level: number;
            } | null;
          }>;
        } | null;
        vvmStatus?: {
          __typename: 'VvmstatusNode';
          id: string;
          description: string;
        } | null;
<<<<<<< HEAD
        campaign?: {
          __typename: 'CampaignNode';
          id: string;
          name: string;
        } | null;
=======
        donor?: { __typename: 'NameNode'; id: string } | null;
>>>>>>> 6a78fbb5
      };
};

export type VvmStatusFragment = {
  __typename: 'VvmstatusNode';
  code: string;
  description: string;
  id: string;
  isActive: boolean;
  level: number;
  reasonId?: string | null;
  unusable: boolean;
};

export type ActiveVvmStatusesQueryVariables = Types.Exact<{
  storeId: Types.Scalars['String']['input'];
}>;

export type ActiveVvmStatusesQuery = {
  __typename: 'Queries';
  activeVvmStatuses: {
    __typename: 'VvmstatusConnector';
    nodes: Array<{
      __typename: 'VvmstatusNode';
      code: string;
      description: string;
      id: string;
      isActive: boolean;
      level: number;
      reasonId?: string | null;
      unusable: boolean;
    }>;
  };
};

export type InsertVvmStatusLogMutationVariables = Types.Exact<{
  input: Types.InsertVvmStatusLogInput;
  storeId: Types.Scalars['String']['input'];
}>;

export type InsertVvmStatusLogMutation = {
  __typename: 'Mutations';
  insertVvmStatusLog: {
    __typename: 'VvmstatusLogNode';
    id: string;
    status?: { __typename: 'VvmstatusNode'; id: string; code: string } | null;
  };
};

export type UpdateVvmStatusLogMutationVariables = Types.Exact<{
  input: Types.UpdateVvmStatusLogInput;
  storeId: Types.Scalars['String']['input'];
}>;

export type UpdateVvmStatusLogMutation = {
  __typename: 'Mutations';
  updateVvmStatusLog: { __typename: 'IdResponse'; id: string };
};

export const VvmStatusLogRowFragmentDoc = gql`
  fragment VVMStatusLogRow on VvmstatusLogNode {
    id
    createdDatetime
    user {
      firstName
      lastName
      username
    }
    status {
      id
      description
      code
      level
    }
    createdDatetime
    comment
  }
`;
export const StockLineRowFragmentDoc = gql`
  fragment StockLineRow on StockLineNode {
    availableNumberOfPacks
    batch
    costPricePerPack
    expiryDate
    id
    itemId
    locationId
    itemVariantId
    vvmStatusId
    locationName
    onHold
    packSize
    sellPricePerPack
    storeId
    totalNumberOfPacks
    supplierName
    location {
      ...LocationRow
    }
    item {
      code
      name
      unitName
      masterLists(storeId: $storeId) {
        name
      }
      isVaccine
    }
    barcode
    vvmStatusLogs {
      nodes {
        ...VVMStatusLogRow
      }
    }
    vvmStatus {
      id
      description
    }
<<<<<<< HEAD
    campaign {
      id
      name
=======
    donor(storeId: $storeId) {
      id
>>>>>>> 6a78fbb5
    }
  }
  ${LocationRowFragmentDoc}
  ${VvmStatusLogRowFragmentDoc}
`;
export const RepackStockLineFragmentDoc = gql`
  fragment RepackStockLine on RepackStockLineNode {
    location {
      ...LocationRow
    }
    packSize
    numberOfPacks
  }
  ${LocationRowFragmentDoc}
`;
export const RepackFragmentDoc = gql`
  fragment Repack on RepackNode {
    id
    datetime
    repackId
    from {
      ...RepackStockLine
    }
    to {
      ...RepackStockLine
    }
  }
  ${RepackStockLineFragmentDoc}
`;
export const InvoiceRowFragmentDoc = gql`
  fragment InvoiceRow on InvoiceNode {
    id
    lines {
      nodes {
        id
        itemName
        numberOfPacks
        itemCode
        stockLine {
          id
        }
      }
    }
  }
`;
export const LedgerRowFragmentDoc = gql`
  fragment LedgerRow on LedgerNode {
    datetime
    id
    invoiceType
    invoiceNumber
    itemId
    name
    quantity
    reason
    stockLineId
    storeId
  }
`;
export const VvmStatusFragmentDoc = gql`
  fragment VVMStatus on VvmstatusNode {
    __typename
    code
    description
    id
    isActive
    level
    reasonId
    unusable
  }
`;
export const StockLinesDocument = gql`
  query stockLines(
    $first: Int
    $offset: Int
    $key: StockLineSortFieldInput!
    $desc: Boolean
    $filter: StockLineFilterInput
    $storeId: String!
  ) {
    stockLines(
      storeId: $storeId
      filter: $filter
      page: { first: $first, offset: $offset }
      sort: { key: $key, desc: $desc }
    ) {
      ... on StockLineConnector {
        __typename
        nodes {
          __typename
          ...StockLineRow
        }
        totalCount
      }
    }
  }
  ${StockLineRowFragmentDoc}
`;
export const StockLineDocument = gql`
  query stockLine($id: String!, $storeId: String!) {
    stockLines(storeId: $storeId, filter: { id: { equalTo: $id } }) {
      ... on StockLineConnector {
        __typename
        nodes {
          __typename
          ...StockLineRow
        }
        totalCount
      }
    }
  }
  ${StockLineRowFragmentDoc}
`;
export const LedgerDocument = gql`
  query ledger(
    $key: LedgerSortFieldInput!
    $desc: Boolean
    $filter: LedgerFilterInput
    $storeId: String!
  ) {
    ledger(
      storeId: $storeId
      filter: $filter
      sort: { key: $key, desc: $desc }
    ) {
      ... on LedgerConnector {
        __typename
        nodes {
          __typename
          ...LedgerRow
        }
        totalCount
      }
    }
  }
  ${LedgerRowFragmentDoc}
`;
export const UpdateStockLineDocument = gql`
  mutation updateStockLine($input: UpdateStockLineInput!, $storeId: String!) {
    updateStockLine(input: $input, storeId: $storeId) {
      ... on StockLineNode {
        __typename
        ...StockLineRow
      }
    }
  }
  ${StockLineRowFragmentDoc}
`;
export const RepackDocument = gql`
  query repack($invoiceId: String!, $storeId: String!) {
    repack(invoiceId: $invoiceId, storeId: $storeId) {
      ... on RepackNode {
        __typename
        ...Repack
      }
    }
  }
  ${RepackFragmentDoc}
`;
export const RepacksByStockLineDocument = gql`
  query repacksByStockLine($stockLineId: String!, $storeId: String!) {
    repacksByStockLine(stockLineId: $stockLineId, storeId: $storeId) {
      ... on RepackConnector {
        nodes {
          ...Repack
        }
        totalCount
      }
    }
  }
  ${RepackFragmentDoc}
`;
export const VvmStatusDocument = gql`
  query vvmStatus($storeId: String!) {
    activeVvmStatuses(storeId: $storeId) {
      ... on VvmstatusConnector {
        __typename
        nodes {
          __typename
          ...VVMStatus
        }
      }
    }
  }
  ${VvmStatusFragmentDoc}
`;
export const InsertRepackDocument = gql`
  mutation insertRepack($input: InsertRepackInput!, $storeId: String!) {
    insertRepack(input: $input, storeId: $storeId) {
      ... on InvoiceNode {
        __typename
        ...InvoiceRow
      }
      ... on InsertRepackError {
        __typename
        error {
          description
          ... on StockLineReducedBelowZero {
            __typename
            description
          }
          ... on CannotHaveFractionalPack {
            __typename
            description
          }
        }
      }
    }
  }
  ${InvoiceRowFragmentDoc}
`;
export const CreateInventoryAdjustmentDocument = gql`
  mutation createInventoryAdjustment(
    $input: CreateInventoryAdjustmentInput!
    $storeId: String!
  ) {
    createInventoryAdjustment(input: $input, storeId: $storeId) {
      __typename
      ... on InvoiceNode {
        __typename
        ...InvoiceRow
      }
      ... on CreateInventoryAdjustmentError {
        __typename
        error {
          __typename
          description
          ... on StockLineReducedBelowZero {
            __typename
            description
          }
          ... on AdjustmentReasonNotProvided {
            __typename
            description
          }
        }
      }
    }
  }
  ${InvoiceRowFragmentDoc}
`;
export const InsertStockLineDocument = gql`
  mutation insertStockLine($input: InsertStockLineInput!, $storeId: String!) {
    insertStockLine(input: $input, storeId: $storeId) {
      ... on StockLineNode {
        __typename
        ...StockLineRow
      }
      ... on InsertStockLineError {
        __typename
        error {
          __typename
          ... on AdjustmentReasonNotProvided {
            __typename
          }
        }
      }
    }
  }
  ${StockLineRowFragmentDoc}
`;
export const ActiveVvmStatusesDocument = gql`
  query activeVvmStatuses($storeId: String!) {
    activeVvmStatuses(storeId: $storeId) {
      ... on VvmstatusConnector {
        __typename
        nodes {
          ...VVMStatus
        }
      }
    }
  }
  ${VvmStatusFragmentDoc}
`;
export const InsertVvmStatusLogDocument = gql`
  mutation insertVvmStatusLog(
    $input: InsertVVMStatusLogInput!
    $storeId: String!
  ) {
    insertVvmStatusLog(input: $input, storeId: $storeId) {
      ... on VvmstatusLogNode {
        id
        status {
          id
          code
        }
      }
    }
  }
`;
export const UpdateVvmStatusLogDocument = gql`
  mutation updateVvmStatusLog(
    $input: UpdateVVMStatusLogInput!
    $storeId: String!
  ) {
    updateVvmStatusLog(input: $input, storeId: $storeId) {
      ... on IdResponse {
        id
      }
    }
  }
`;

export type SdkFunctionWrapper = <T>(
  action: (requestHeaders?: Record<string, string>) => Promise<T>,
  operationName: string,
  operationType?: string,
  variables?: any
) => Promise<T>;

const defaultWrapper: SdkFunctionWrapper = (
  action,
  _operationName,
  _operationType,
  _variables
) => action();

export function getSdk(
  client: GraphQLClient,
  withWrapper: SdkFunctionWrapper = defaultWrapper
) {
  return {
    stockLines(
      variables: StockLinesQueryVariables,
      requestHeaders?: GraphQLClientRequestHeaders
    ): Promise<StockLinesQuery> {
      return withWrapper(
        wrappedRequestHeaders =>
          client.request<StockLinesQuery>(StockLinesDocument, variables, {
            ...requestHeaders,
            ...wrappedRequestHeaders,
          }),
        'stockLines',
        'query',
        variables
      );
    },
    stockLine(
      variables: StockLineQueryVariables,
      requestHeaders?: GraphQLClientRequestHeaders
    ): Promise<StockLineQuery> {
      return withWrapper(
        wrappedRequestHeaders =>
          client.request<StockLineQuery>(StockLineDocument, variables, {
            ...requestHeaders,
            ...wrappedRequestHeaders,
          }),
        'stockLine',
        'query',
        variables
      );
    },
    ledger(
      variables: LedgerQueryVariables,
      requestHeaders?: GraphQLClientRequestHeaders
    ): Promise<LedgerQuery> {
      return withWrapper(
        wrappedRequestHeaders =>
          client.request<LedgerQuery>(LedgerDocument, variables, {
            ...requestHeaders,
            ...wrappedRequestHeaders,
          }),
        'ledger',
        'query',
        variables
      );
    },
    updateStockLine(
      variables: UpdateStockLineMutationVariables,
      requestHeaders?: GraphQLClientRequestHeaders
    ): Promise<UpdateStockLineMutation> {
      return withWrapper(
        wrappedRequestHeaders =>
          client.request<UpdateStockLineMutation>(
            UpdateStockLineDocument,
            variables,
            { ...requestHeaders, ...wrappedRequestHeaders }
          ),
        'updateStockLine',
        'mutation',
        variables
      );
    },
    repack(
      variables: RepackQueryVariables,
      requestHeaders?: GraphQLClientRequestHeaders
    ): Promise<RepackQuery> {
      return withWrapper(
        wrappedRequestHeaders =>
          client.request<RepackQuery>(RepackDocument, variables, {
            ...requestHeaders,
            ...wrappedRequestHeaders,
          }),
        'repack',
        'query',
        variables
      );
    },
    repacksByStockLine(
      variables: RepacksByStockLineQueryVariables,
      requestHeaders?: GraphQLClientRequestHeaders
    ): Promise<RepacksByStockLineQuery> {
      return withWrapper(
        wrappedRequestHeaders =>
          client.request<RepacksByStockLineQuery>(
            RepacksByStockLineDocument,
            variables,
            { ...requestHeaders, ...wrappedRequestHeaders }
          ),
        'repacksByStockLine',
        'query',
        variables
      );
    },
    vvmStatus(
      variables: VvmStatusQueryVariables,
      requestHeaders?: GraphQLClientRequestHeaders
    ): Promise<VvmStatusQuery> {
      return withWrapper(
        wrappedRequestHeaders =>
          client.request<VvmStatusQuery>(VvmStatusDocument, variables, {
            ...requestHeaders,
            ...wrappedRequestHeaders,
          }),
        'vvmStatus',
        'query',
        variables
      );
    },
    insertRepack(
      variables: InsertRepackMutationVariables,
      requestHeaders?: GraphQLClientRequestHeaders
    ): Promise<InsertRepackMutation> {
      return withWrapper(
        wrappedRequestHeaders =>
          client.request<InsertRepackMutation>(
            InsertRepackDocument,
            variables,
            { ...requestHeaders, ...wrappedRequestHeaders }
          ),
        'insertRepack',
        'mutation',
        variables
      );
    },
    createInventoryAdjustment(
      variables: CreateInventoryAdjustmentMutationVariables,
      requestHeaders?: GraphQLClientRequestHeaders
    ): Promise<CreateInventoryAdjustmentMutation> {
      return withWrapper(
        wrappedRequestHeaders =>
          client.request<CreateInventoryAdjustmentMutation>(
            CreateInventoryAdjustmentDocument,
            variables,
            { ...requestHeaders, ...wrappedRequestHeaders }
          ),
        'createInventoryAdjustment',
        'mutation',
        variables
      );
    },
    insertStockLine(
      variables: InsertStockLineMutationVariables,
      requestHeaders?: GraphQLClientRequestHeaders
    ): Promise<InsertStockLineMutation> {
      return withWrapper(
        wrappedRequestHeaders =>
          client.request<InsertStockLineMutation>(
            InsertStockLineDocument,
            variables,
            { ...requestHeaders, ...wrappedRequestHeaders }
          ),
        'insertStockLine',
        'mutation',
        variables
      );
    },
    activeVvmStatuses(
      variables: ActiveVvmStatusesQueryVariables,
      requestHeaders?: GraphQLClientRequestHeaders
    ): Promise<ActiveVvmStatusesQuery> {
      return withWrapper(
        wrappedRequestHeaders =>
          client.request<ActiveVvmStatusesQuery>(
            ActiveVvmStatusesDocument,
            variables,
            { ...requestHeaders, ...wrappedRequestHeaders }
          ),
        'activeVvmStatuses',
        'query',
        variables
      );
    },
    insertVvmStatusLog(
      variables: InsertVvmStatusLogMutationVariables,
      requestHeaders?: GraphQLClientRequestHeaders
    ): Promise<InsertVvmStatusLogMutation> {
      return withWrapper(
        wrappedRequestHeaders =>
          client.request<InsertVvmStatusLogMutation>(
            InsertVvmStatusLogDocument,
            variables,
            { ...requestHeaders, ...wrappedRequestHeaders }
          ),
        'insertVvmStatusLog',
        'mutation',
        variables
      );
    },
    updateVvmStatusLog(
      variables: UpdateVvmStatusLogMutationVariables,
      requestHeaders?: GraphQLClientRequestHeaders
    ): Promise<UpdateVvmStatusLogMutation> {
      return withWrapper(
        wrappedRequestHeaders =>
          client.request<UpdateVvmStatusLogMutation>(
            UpdateVvmStatusLogDocument,
            variables,
            { ...requestHeaders, ...wrappedRequestHeaders }
          ),
        'updateVvmStatusLog',
        'mutation',
        variables
      );
    },
  };
}
export type Sdk = ReturnType<typeof getSdk>;<|MERGE_RESOLUTION|>--- conflicted
+++ resolved
@@ -72,11 +72,7 @@
     id: string;
     description: string;
   } | null;
-<<<<<<< HEAD
-  campaign?: { __typename: 'CampaignNode'; id: string; name: string } | null;
-=======
   donor?: { __typename: 'NameNode'; id: string } | null;
->>>>>>> 6a78fbb5
 };
 
 export type RepackStockLineFragment = {
@@ -279,15 +275,7 @@
         id: string;
         description: string;
       } | null;
-<<<<<<< HEAD
-      campaign?: {
-        __typename: 'CampaignNode';
-        id: string;
-        name: string;
-      } | null;
-=======
       donor?: { __typename: 'NameNode'; id: string } | null;
->>>>>>> 6a78fbb5
     }>;
   };
 };
@@ -373,15 +361,7 @@
         id: string;
         description: string;
       } | null;
-<<<<<<< HEAD
-      campaign?: {
-        __typename: 'CampaignNode';
-        id: string;
-        name: string;
-      } | null;
-=======
       donor?: { __typename: 'NameNode'; id: string } | null;
->>>>>>> 6a78fbb5
     }>;
   };
 };
@@ -493,15 +473,7 @@
           id: string;
           description: string;
         } | null;
-<<<<<<< HEAD
-        campaign?: {
-          __typename: 'CampaignNode';
-          id: string;
-          name: string;
-        } | null;
-=======
         donor?: { __typename: 'NameNode'; id: string } | null;
->>>>>>> 6a78fbb5
       }
     | { __typename: 'UpdateStockLineError' };
 };
@@ -784,15 +756,7 @@
           id: string;
           description: string;
         } | null;
-<<<<<<< HEAD
-        campaign?: {
-          __typename: 'CampaignNode';
-          id: string;
-          name: string;
-        } | null;
-=======
         donor?: { __typename: 'NameNode'; id: string } | null;
->>>>>>> 6a78fbb5
       };
 };
 
@@ -911,14 +875,8 @@
       id
       description
     }
-<<<<<<< HEAD
-    campaign {
-      id
-      name
-=======
     donor(storeId: $storeId) {
       id
->>>>>>> 6a78fbb5
     }
   }
   ${LocationRowFragmentDoc}
