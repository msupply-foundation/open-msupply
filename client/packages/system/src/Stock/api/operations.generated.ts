--- conflicted
+++ resolved
@@ -14,7 +14,6 @@
   itemId: string;
   locationId?: string | null;
   itemVariantId?: string | null;
-  vvmStatusId?: string | null;
   locationName?: string | null;
   onHold: boolean;
   packSize: number;
@@ -208,7 +207,6 @@
       itemId: string;
       locationId?: string | null;
       itemVariantId?: string | null;
-      vvmStatusId?: string | null;
       locationName?: string | null;
       onHold: boolean;
       packSize: number;
@@ -288,7 +286,6 @@
       itemId: string;
       locationId?: string | null;
       itemVariantId?: string | null;
-      vvmStatusId?: string | null;
       locationName?: string | null;
       onHold: boolean;
       packSize: number;
@@ -394,7 +391,6 @@
         itemId: string;
         locationId?: string | null;
         itemVariantId?: string | null;
-        vvmStatusId?: string | null;
         locationName?: string | null;
         onHold: boolean;
         packSize: number;
@@ -671,7 +667,6 @@
         itemId: string;
         locationId?: string | null;
         itemVariantId?: string | null;
-        vvmStatusId?: string | null;
         locationName?: string | null;
         onHold: boolean;
         packSize: number;
@@ -762,8 +757,6 @@
   };
 };
 
-<<<<<<< HEAD
-=======
 export type InsertVvmStatusLogMutationVariables = Types.Exact<{
   input: Types.InsertVvmStatusLogInput;
   storeId: Types.Scalars['String']['input'];
@@ -788,7 +781,6 @@
   updateVvmStatusLog: { __typename: 'IdResponse'; id: string };
 };
 
->>>>>>> 36926169
 export const VvmStatusLogRowFragmentDoc = gql`
   fragment VVMStatusLogRow on VvmstatusLogNode {
     id
@@ -818,7 +810,6 @@
     itemId
     locationId
     itemVariantId
-    vvmStatusId
     locationName
     onHold
     packSize
@@ -1117,8 +1108,6 @@
   }
   ${VvmStatusFragmentDoc}
 `;
-<<<<<<< HEAD
-=======
 export const InsertVvmStatusLogDocument = gql`
   mutation insertVvmStatusLog(
     $input: InsertVVMStatusLogInput!
@@ -1147,7 +1136,6 @@
     }
   }
 `;
->>>>>>> 36926169
 
 export type SdkFunctionWrapper = <T>(
   action: (requestHeaders?: Record<string, string>) => Promise<T>,
@@ -1339,8 +1327,6 @@
         variables
       );
     },
-<<<<<<< HEAD
-=======
     insertVvmStatusLog(
       variables: InsertVvmStatusLogMutationVariables,
       requestHeaders?: GraphQLClientRequestHeaders
@@ -1373,7 +1359,6 @@
         variables
       );
     },
->>>>>>> 36926169
   };
 }
 export type Sdk = ReturnType<typeof getSdk>;