<<<<<<< HEAD
=======
fragment VVMStatusLogRow on VvmstatusLogNode {
  id
  createdDatetime
  user {
    firstName
    lastName
    username
  }
  status {
    description
    level
  }
  createdDatetime
  comment
}

>>>>>>> bba08799
fragment StockLineRow on StockLineNode {
  availableNumberOfPacks
  batch
  costPricePerPack
  expiryDate
  id
  itemId
  locationId
  itemVariantId
  locationName
  onHold
  packSize
  sellPricePerPack
  storeId
  totalNumberOfPacks
  supplierName
  location {
    ...LocationRow
  }
  item {
    code
    name
    unitName
    masterLists(storeId: $storeId) {
      name
    }
    isVaccine
  }
  barcode
  vvmStatusLogs {
    nodes {
      ...VVMStatusLogRow
    }
  }
}

fragment RepackStockLine on RepackStockLineNode {
  location {
    ...LocationRow
  }
  packSize
  numberOfPacks
}

fragment Repack on RepackNode {
  id
  datetime
  repackId
  from {
    ...RepackStockLine
  }
  to {
    ...RepackStockLine
  }
}

fragment InvoiceRow on InvoiceNode {
  id
  lines {
    nodes {
      id
      itemName
      numberOfPacks
      itemCode
      stockLine {
        id
      }
    }
  }
}

fragment LedgerRow on LedgerNode {
  datetime
  id
  invoiceType
  invoiceNumber
  itemId
  name
  quantity
  reason
  stockLineId
  storeId
}

fragment VVMStatus on VvmstatusNode {
  id
  description
  code
  isActive
}

fragment VVMStatusLogRow on VvmstatusLogNode {
  id
  createdDatetime
  user {
    firstName
    lastName
  }
  status {
    id
    description
  }
  createdDatetime
  comment
}

query stockLines(
  $first: Int
  $offset: Int
  $key: StockLineSortFieldInput!
  $desc: Boolean
  $filter: StockLineFilterInput
  $storeId: String!
) {
  stockLines(
    storeId: $storeId
    filter: $filter
    page: { first: $first, offset: $offset }
    sort: { key: $key, desc: $desc }
  ) {
    ... on StockLineConnector {
      __typename
      nodes {
        __typename
        ...StockLineRow
      }
      totalCount
    }
  }
}

query stockLine($id: String!, $storeId: String!) {
  stockLines(storeId: $storeId, filter: { id: { equalTo: $id } }) {
    ... on StockLineConnector {
      __typename
      nodes {
        __typename
        ...StockLineRow
      }
      totalCount
    }
  }
}

query ledger(
  $key: LedgerSortFieldInput!
  $desc: Boolean
  $filter: LedgerFilterInput
  $storeId: String!
) {
  ledger(
    storeId: $storeId
    filter: $filter
    # page: { first: $first, offset: $offset }
    sort: { key: $key, desc: $desc }
  ) {
    ... on LedgerConnector {
      __typename
      nodes {
        __typename
        ...LedgerRow
      }
      totalCount
    }
  }
}

mutation updateStockLine($input: UpdateStockLineInput!, $storeId: String!) {
  updateStockLine(input: $input, storeId: $storeId) {
    ... on StockLineNode {
      __typename
      ...StockLineRow
    }
  }
}

query repack($invoiceId: String!, $storeId: String!) {
  repack(invoiceId: $invoiceId, storeId: $storeId) {
    ... on RepackNode {
      __typename
      ...Repack
    }
  }
}

query repacksByStockLine($stockLineId: String!, $storeId: String!) {
  repacksByStockLine(stockLineId: $stockLineId, storeId: $storeId) {
    ... on RepackConnector {
      nodes {
        ...Repack
      }
      totalCount
    }
  }
}

query vvmStatus($storeId: String!) {
  activeVvmStatuses(storeId: $storeId) {
    ... on VvmstatusConnector {
      __typename
      nodes {
        __typename
        ...VVMStatus
      }
    }
  }
}

mutation insertRepack($input: InsertRepackInput!, $storeId: String!) {
  insertRepack(input: $input, storeId: $storeId) {
    ... on InvoiceNode {
      __typename
      ...InvoiceRow
    }
    ... on InsertRepackError {
      __typename
      error {
        description
        ... on StockLineReducedBelowZero {
          __typename
          description
        }
        ... on CannotHaveFractionalPack {
          __typename
          description
        }
      }
    }
  }
}

mutation createInventoryAdjustment(
  $input: CreateInventoryAdjustmentInput!
  $storeId: String!
) {
  createInventoryAdjustment(input: $input, storeId: $storeId) {
    __typename
    ... on InvoiceNode {
      __typename
      ...InvoiceRow
    }
    ... on CreateInventoryAdjustmentError {
      __typename
      error {
        __typename
        description
        ... on StockLineReducedBelowZero {
          __typename
          description
        }
        ... on AdjustmentReasonNotProvided {
          __typename
          description
        }
      }
    }
  }
}

mutation insertStockLine($input: InsertStockLineInput!, $storeId: String!) {
  insertStockLine(input: $input, storeId: $storeId) {
    ... on StockLineNode {
      __typename
      ...StockLineRow
    }
    ... on InsertStockLineError {
      __typename
      error {
        __typename
        ... on AdjustmentReasonNotProvided {
          __typename
        }
      }
    }
  }
}

mutation insertVvmStatusLog(
  $input: InsertVVMStatusLogInput!
  $storeId: String!
) {
  insertVvmStatusLog(input: $input, storeId: $storeId) {
    ... on VvmstatusLogNode {
      id
      status {
        id
        code
      }
    }
  }
}

mutation updateVvmStatusLog(
  $input: UpdateVVMStatusLogInput!
  $storeId: String!
) {
  updateVvmStatusLog(input: $input, storeId: $storeId) {
    ... on IdResponse {
      id
    }
  }
}<|MERGE_RESOLUTION|>--- conflicted
+++ resolved
@@ -1,22 +1,3 @@
-<<<<<<< HEAD
-=======
-fragment VVMStatusLogRow on VvmstatusLogNode {
-  id
-  createdDatetime
-  user {
-    firstName
-    lastName
-    username
-  }
-  status {
-    description
-    level
-  }
-  createdDatetime
-  comment
-}
-
->>>>>>> bba08799
 fragment StockLineRow on StockLineNode {
   availableNumberOfPacks
   batch
@@ -114,10 +95,11 @@
   user {
     firstName
     lastName
+    username
   }
   status {
-    id
     description
+    level
   }
   createdDatetime
   comment
