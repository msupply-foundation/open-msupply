fragment StockLineRow on StockLineNode {
  availableNumberOfPacks
  batch
  costPricePerPack
  expiryDate
  id
  itemId
  locationId
  itemVariantId
  vvmStatusId
  locationName
  onHold
  packSize
  sellPricePerPack
  storeId
  totalNumberOfPacks
  supplierName
  location {
    ...LocationRow
  }
  item {
    code
    name
    unitName
    masterLists(storeId: $storeId) {
      name
    }
    isVaccine
  }
  barcode
  vvmStatusLogs {
    nodes {
      ...VVMStatusLogRow
    }
  }
}

fragment RepackStockLine on RepackStockLineNode {
  location {
    ...LocationRow
  }
  packSize
  numberOfPacks
}

fragment Repack on RepackNode {
  id
  datetime
  repackId
  from {
    ...RepackStockLine
  }
  to {
    ...RepackStockLine
  }
}

fragment InvoiceRow on InvoiceNode {
  id
  lines {
    nodes {
      id
      itemName
      numberOfPacks
      itemCode
      stockLine {
        id
      }
    }
  }
}

fragment LedgerRow on LedgerNode {
  datetime
  id
  invoiceType
  invoiceNumber
  itemId
  name
  quantity
  reason
  stockLineId
  storeId
}

fragment VVMStatusLogRow on VvmstatusLogNode {
  id
  createdDatetime
  user {
    firstName
    lastName
    username
  }
  status {
    id
    description
    code
    level
  }
  createdDatetime
  comment
}

query stockLines(
  $first: Int
  $offset: Int
  $key: StockLineSortFieldInput!
  $desc: Boolean
  $filter: StockLineFilterInput
  $storeId: String!
) {
  stockLines(
    storeId: $storeId
    filter: $filter
    page: { first: $first, offset: $offset }
    sort: { key: $key, desc: $desc }
  ) {
    ... on StockLineConnector {
      __typename
      nodes {
        __typename
        ...StockLineRow
      }
      totalCount
    }
  }
}

query stockLine($id: String!, $storeId: String!) {
  stockLines(storeId: $storeId, filter: { id: { equalTo: $id } }) {
    ... on StockLineConnector {
      __typename
      nodes {
        __typename
        ...StockLineRow
      }
      totalCount
    }
  }
}

query ledger(
  $key: LedgerSortFieldInput!
  $desc: Boolean
  $filter: LedgerFilterInput
  $storeId: String!
) {
  ledger(
    storeId: $storeId
    filter: $filter
    # page: { first: $first, offset: $offset }
    sort: { key: $key, desc: $desc }
  ) {
    ... on LedgerConnector {
      __typename
      nodes {
        __typename
        ...LedgerRow
      }
      totalCount
    }
  }
}

mutation updateStockLine($input: UpdateStockLineInput!, $storeId: String!) {
  updateStockLine(input: $input, storeId: $storeId) {
    ... on StockLineNode {
      __typename
      ...StockLineRow
    }
  }
}

query repack($invoiceId: String!, $storeId: String!) {
  repack(invoiceId: $invoiceId, storeId: $storeId) {
    ... on RepackNode {
      __typename
      ...Repack
    }
  }
}

query repacksByStockLine($stockLineId: String!, $storeId: String!) {
  repacksByStockLine(stockLineId: $stockLineId, storeId: $storeId) {
    ... on RepackConnector {
      nodes {
        ...Repack
      }
      totalCount
    }
  }
}

query vvmStatus($storeId: String!) {
  activeVvmStatuses(storeId: $storeId) {
    ... on VvmstatusConnector {
      __typename
      nodes {
        __typename
        ...VVMStatus
      }
    }
  }
}

mutation insertRepack($input: InsertRepackInput!, $storeId: String!) {
  insertRepack(input: $input, storeId: $storeId) {
    ... on InvoiceNode {
      __typename
      ...InvoiceRow
    }
    ... on InsertRepackError {
      __typename
      error {
        description
        ... on StockLineReducedBelowZero {
          __typename
          description
        }
        ... on CannotHaveFractionalPack {
          __typename
          description
        }
      }
    }
  }
}

mutation createInventoryAdjustment(
  $input: CreateInventoryAdjustmentInput!
  $storeId: String!
) {
  createInventoryAdjustment(input: $input, storeId: $storeId) {
    __typename
    ... on InvoiceNode {
      __typename
      ...InvoiceRow
    }
    ... on CreateInventoryAdjustmentError {
      __typename
      error {
        __typename
        description
        ... on StockLineReducedBelowZero {
          __typename
          description
        }
        ... on AdjustmentReasonNotProvided {
          __typename
          description
        }
      }
    }
  }
}

mutation insertStockLine($input: InsertStockLineInput!, $storeId: String!) {
  insertStockLine(input: $input, storeId: $storeId) {
    ... on StockLineNode {
      __typename
      ...StockLineRow
    }
    ... on InsertStockLineError {
      __typename
      error {
        __typename
        ... on AdjustmentReasonNotProvided {
          __typename
        }
      }
    }
  }
}

fragment VVMStatus on VvmstatusNode {
  __typename
  code
  description
  id
  isActive
  level
  reasonId
  unusable
}

query activeVvmStatuses($storeId: String!) {
  activeVvmStatuses(storeId: $storeId) {
    ... on VvmstatusConnector {
      __typename
      nodes {
        ...VVMStatus
      }
    }
  }
<<<<<<< HEAD
=======
}

mutation insertVvmStatusLog(
  $input: InsertVVMStatusLogInput!
  $storeId: String!
) {
  insertVvmStatusLog(input: $input, storeId: $storeId) {
    ... on VvmstatusLogNode {
      id
      status {
        id
        code
      }
    }
  }
}

mutation updateVvmStatusLog(
  $input: UpdateVVMStatusLogInput!
  $storeId: String!
) {
  updateVvmStatusLog(input: $input, storeId: $storeId) {
    ... on IdResponse {
      id
    }
  }
>>>>>>> 36926169
}<|MERGE_RESOLUTION|>--- conflicted
+++ resolved
@@ -292,8 +292,6 @@
       }
     }
   }
-<<<<<<< HEAD
-=======
 }
 
 mutation insertVvmStatusLog(
@@ -320,5 +318,4 @@
       id
     }
   }
->>>>>>> 36926169
 }