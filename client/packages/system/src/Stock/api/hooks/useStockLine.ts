--- conflicted
+++ resolved
@@ -29,17 +29,12 @@
     code: '',
     name: '',
     isVaccine: false,
-<<<<<<< HEAD
-  },
-  reasonOption: null,
-=======
   },
   reasonOption: null,
   vvmStatusLogs: {
     __typename: 'VvmstatusLogConnector',
     nodes: [],
   },
->>>>>>> d1370a4f
 };
 
 export function useStockLine(id?: string) {
