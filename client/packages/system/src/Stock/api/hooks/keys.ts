--- conflicted
+++ resolved
@@ -1,8 +1,4 @@
 export const STOCK = 'stock';
 export const STOCK_LINE = 'stock_line';
 export const LIST = 'list';
-<<<<<<< HEAD
-export const VVMSTATUS = 'vvmStatus';
-=======
-export const VVM_STATUS = 'vvm_status';
->>>>>>> 36926169
+export const VVM_STATUS = 'vvm_status';