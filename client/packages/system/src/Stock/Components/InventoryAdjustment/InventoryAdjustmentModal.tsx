import React from 'react';
import {
  TextWithLabelRow,
  useTranslation,
  Box,
  NumericTextInput,
  DialogButton,
  useNotification,
  AdjustmentTypeInput,
  useDialog,
  getReasonOptionType,
<<<<<<< HEAD
  NumericTextDisplay,
=======
  Checkbox,
>>>>>>> cd84f813
} from '@openmsupply-client/common';
import { StockLineRowFragment, useInventoryAdjustment } from '../../api';
import { ReasonOptionsSearchInput, useReasonOptions } from '../../..';
import { InventoryAdjustmentDirectionInput } from './InventoryAdjustmentDirectionSearchInput';
import { INPUT_WIDTH, StyledInputRow } from '../StyledInputRow';

interface InventoryAdjustmentModalProps {
  stockLine: StockLineRowFragment;
  isOpen: boolean;
  onClose: () => void;
}
export const InventoryAdjustmentModal = ({
  stockLine,
  isOpen,
  onClose,
}: InventoryAdjustmentModalProps) => {
  const t = useTranslation();
  const { success, error } = useNotification();
  const { Modal } = useDialog({ isOpen, onClose });

  const { draft, setDraft, create } = useInventoryAdjustment(stockLine);
  const { data, isLoading } = useReasonOptions();

  const packUnit = String(stockLine.packSize);
  const saveDisabled = draft.adjustment === 0 || stockLine.onHold;
  const isInventoryReduction =
    draft.adjustmentType === AdjustmentTypeInput.Reduction;

  const save = async () => {
    try {
      const result = await create();

      if (result === undefined) {
        const successSnack = success(t('messages.inventory-adjustment-saved'));
        successSnack();
        onClose();
        return;
      }

      const errorSnack = error(t(result));
      errorSnack();
    } catch {
      error(t('messages.could-not-save'))(); // generic could not save message
    }
  };

  return (
    <Modal
      sx={{ maxWidth: 'unset', minWidth: 700 }}
      height={575}
      slideAnimation={false}
      title={t('title.adjustment-details')}
      okButton={
        <DialogButton variant="ok" disabled={saveDisabled} onClick={save} />
      }
      cancelButton={<DialogButton variant="cancel" onClick={onClose} />}
    >
      <Box display="flex" paddingRight={4} gap={2}>
        <Box display="flex" flexDirection="column" padding={2} gap={2} flex={1}>
          <TextWithLabelRow
            label={t('label.pack')}
            text={packUnit}
            textProps={{ textAlign: 'end' }}
          />
          <Box display="flex" justifyContent={'end'}>
            <InventoryAdjustmentDirectionInput
              value={draft.adjustmentType}
              onChange={adjustmentType => {
                setDraft({
                  adjustmentType:
                    adjustmentType ?? AdjustmentTypeInput.Addition,
                  reason: null,
                  adjustment: 0,
                });
              }}
            />
          </Box>
          <StyledInputRow
            label={t('label.reason')}
            Input={
              <Box display="flex" width={INPUT_WIDTH}>
                <ReasonOptionsSearchInput
                  disabled={draft.adjustment === 0}
                  onChange={reason => setDraft(state => ({ ...state, reason }))}
                  value={draft.reason}
                  type={getReasonOptionType(
                    isInventoryReduction,
                    stockLine.item.isVaccine
                  )}
                  width={INPUT_WIDTH}
                  reasonOptions={data?.nodes ?? []}
                  loading={isLoading}
                />
              </Box>
            }
          />
          <StyledInputRow
            label={t('label.on-hold')}
            Input={<Checkbox checked={stockLine.onHold} disabled />}
          />
        </Box>
        <Box
          display="flex"
          flexDirection="column"
          gap={2}
          paddingTop={2}
          flex={1}
        >
          <StyledInputRow
            label={t('label.pack-quantity')}
            Input={<NumericTextDisplay value={stockLine.totalNumberOfPacks} />}
          />
          <StyledInputRow
            label={t('label.available-packs')}
            Input={
              <NumericTextDisplay value={stockLine.availableNumberOfPacks} />
            }
          />
          <StyledInputRow
            label={t('label.adjust-by')}
            Input={
              <NumericTextInput
                width={INPUT_WIDTH}
                decimalLimit={2}
                max={
                  draft.adjustmentType === AdjustmentTypeInput.Reduction
                    ? stockLine.totalNumberOfPacks
                    : undefined
                }
                value={draft.adjustment}
                onChange={value =>
                  setDraft(state => ({
                    ...state,
                    adjustment: value ?? 0,
                  }))
                }
              />
            }
          />
          <StyledInputRow
            label={t('label.new-pack-qty')}
            Input={
              <NumericTextInput
                width={INPUT_WIDTH}
                disabled={true}
                value={
                  stockLine.totalNumberOfPacks +
                  (draft.adjustmentType === AdjustmentTypeInput.Addition
                    ? draft.adjustment
                    : -draft.adjustment)
                }
              />
            }
          />
        </Box>
      </Box>
    </Modal>
  );
};<|MERGE_RESOLUTION|>--- conflicted
+++ resolved
@@ -9,11 +9,8 @@
   AdjustmentTypeInput,
   useDialog,
   getReasonOptionType,
-<<<<<<< HEAD
+  Checkbox,
   NumericTextDisplay,
-=======
-  Checkbox,
->>>>>>> cd84f813
 } from '@openmsupply-client/common';
 import { StockLineRowFragment, useInventoryAdjustment } from '../../api';
 import { ReasonOptionsSearchInput, useReasonOptions } from '../../..';
