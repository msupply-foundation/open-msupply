import React from 'react';
import {
  Checkbox,
  Grid,
  DateUtils,
  Formatter,
  TextWithLabelRow,
  CurrencyInput,
  ExpiryDateInput,
  useTranslation,
  Box,
  IconButton,
  ScanIcon,
  useBarcodeScannerContext,
  CircularProgress,
  useNotification,
  Tooltip,
  NumericTextInput,
  BufferedTextInput,
  DetailContainer,
  usePluginProvider,
  UsePluginEvents,
  useRegisterActions,
  usePreference,
  PreferenceKey,
  ReasonOptionNodeType,
  QuantityUtils,
} from '@openmsupply-client/common';
import { DraftStockLine } from '../api';
import { LocationSearchInput } from '../../Location/Components/LocationSearchInput';
import {
  DonorSearchInput,
  ReasonOptionRowFragment,
  ReasonOptionsSearchInput,
  VVMStatusSearchInput,
} from '../..';
import { INPUT_WIDTH, StyledInputRow } from './StyledInputRow';
import { ItemVariantInput, useIsItemVariantsEnabled } from '../../Item';
import { CampaignOrProgramSelector } from './Campaign';

interface StockLineFormProps {
  draft: DraftStockLine;
  loading: boolean;
  onUpdate: (patch: Partial<DraftStockLine>) => void;
  pluginEvents: UsePluginEvents<{ isDirty: boolean }>;
  packEditable?: boolean;
  isNewModal?: boolean;
  reasonOptions?: ReasonOptionRowFragment[];
}
export const StockLineForm = ({
  draft,
  loading,
  onUpdate,
  pluginEvents,
  packEditable,
  isNewModal = false,
  reasonOptions,
}: StockLineFormProps) => {
  const t = useTranslation();
  const { error } = useNotification();

  const { data: preferences } = usePreference(
    PreferenceKey.AllowTrackingOfStockByDonor,
    PreferenceKey.ManageVaccinesInDoses,
    PreferenceKey.ManageVvmStatusForStock,
    PreferenceKey.SortByVvmStatusThenExpiry,
    PreferenceKey.UseCampaigns
  );

  const { isConnected, isEnabled, isScanning, startScan } =
    useBarcodeScannerContext();
  const showItemVariantsInput = useIsItemVariantsEnabled();
  const { plugins } = usePluginProvider();
  const showVVMStatus =
    draft?.item?.isVaccine &&
    (preferences?.manageVvmStatusForStock ||
      preferences?.sortByVvmStatusThenExpiry);

  const supplierName = draft.supplierName
    ? draft.supplierName
    : t('message.no-supplier');
  const location = draft?.location ?? null;

  const scanBarcode = async () => {
    try {
      const result = await startScan();
      if (!!result.content) {
        const { batch, content, expiryDate, gtin } = result;
        const barcode = gtin ?? content;
        const draft = {
          barcode,
          batch,
          expiryDate,
        };

        onUpdate(draft);
      }
    } catch (e) {
      error(t('error.unable-to-scan-barcode', { error: e }))();
    }
  };

  const keyboardActions = isEnabled
    ? [
        {
          id: 'scan',
          name: `${t('button.scan')} (Ctrl+S)`,
          shortcut: ['Control+KeyS'],
          perform: scanBarcode,
        },
      ]
    : [];
  useRegisterActions(keyboardActions);

  if (loading) return null;

  const getDosesProps = (numPacks: number) => {
    if (!preferences?.manageVaccinesInDoses || !draft.item.isVaccine) return {};

    const doses = QuantityUtils.packsToDoses(numPacks, draft);

    return {
      helperText: `${doses} ${t('label.doses').toLowerCase()}`,
      sx: {
        '& .MuiFormHelperText-root': {
          textAlign: 'right',
        },
      },
    };
  };

  return (
    <DetailContainer>
      <Grid
        flex={1}
        container
        paddingTop={2}
        width="100%"
        flexWrap="nowrap"
        maxWidth={900}
        gap={isNewModal ? undefined : 10}
      >
        <Grid container flex={1} flexBasis="50%" flexDirection="column" gap={1}>
          <StyledInputRow
            label={t('label.pack-quantity')}
            Input={
              <NumericTextInput
                autoFocus
                disabled={!packEditable}
                width={160}
                value={draft.totalNumberOfPacks ? draft.totalNumberOfPacks : 0}
                onChange={totalNumberOfPacks =>
                  onUpdate({ totalNumberOfPacks })
                }
                {...getDosesProps(draft.totalNumberOfPacks)}
              />
            }
          />
          {!packEditable && (
            <>
              <StyledInputRow
                label={t('label.available-packs')}
                Input={
                  <NumericTextInput
                    autoFocus
                    disabled={!packEditable}
                    width={160}
                    value={parseFloat(draft.availableNumberOfPacks.toFixed(2))}
                    onChange={availableNumberOfPacks =>
                      onUpdate({ availableNumberOfPacks })
                    }
                    {...getDosesProps(draft.availableNumberOfPacks)}
                  />
                }
              />
            </>
          )}
          <StyledInputRow
            label={t('label.cost-price')}
            Input={
              <CurrencyInput
                autoFocus={!packEditable}
                defaultValue={draft.costPricePerPack}
                onChangeNumber={costPricePerPack =>
                  onUpdate({ costPricePerPack })
                }
              />
            }
          />
          <StyledInputRow
            label={t('label.sell-price')}
            Input={
              <CurrencyInput
                defaultValue={draft.sellPricePerPack}
                onChangeNumber={sellPricePerPack =>
                  onUpdate({ sellPricePerPack })
                }
              />
            }
          />
          <StyledInputRow
            label={t('label.expiry')}
            Input={
              <ExpiryDateInput
                value={DateUtils.getNaiveDate(draft.expiryDate)}
                onChange={date =>
                  onUpdate({ expiryDate: Formatter.naiveDate(date) })
                }
                width={160}
              />
            }
          />
          <StyledInputRow
            label={t('label.batch')}
            Input={
              <BufferedTextInput
                value={draft.batch ?? ''}
                onChange={e => onUpdate({ batch: e.target.value })}
              />
            }
          />
          <StyledInputRow
            label={t('label.barcode')}
            Input={
              <Box style={{ width: 162 }}>
                <BufferedTextInput
                  value={draft.barcode ?? ''}
                  onChange={e => onUpdate({ barcode: e.target.value })}
                />
                {isEnabled && (
                  <Tooltip
                    title={isConnected ? '' : t('error.scanner-not-connected')}
                  >
                    <Box>
                      <IconButton
                        disabled={isScanning || !isConnected}
                        onClick={scanBarcode}
                        icon={
                          isScanning ? (
                            <CircularProgress size={20} color="secondary" />
                          ) : (
                            <ScanIcon />
                          )
                        }
                        label={t('button.scan')}
                      />
                    </Box>
                  </Tooltip>
                )}
              </Box>
            }
          />
          {isNewModal && (
            <StyledInputRow
              label={t('label.reason')}
              Input={
                <ReasonOptionsSearchInput
                  width={INPUT_WIDTH}
                  type={ReasonOptionNodeType.PositiveInventoryAdjustment}
                  value={draft.reasonOption}
                  onChange={reason => onUpdate({ reasonOption: reason })}
                  reasonOptions={reasonOptions ?? []}
                  loading={loading}
                  disabled={draft?.totalNumberOfPacks === 0}
                />
              }
            />
          )}
          {plugins.stockLine?.editViewField.map((Plugin, index) => (
            <Plugin key={index} stockLine={draft} events={pluginEvents} />
          ))}
        </Grid>
        <Grid container flex={1} flexBasis="50%" flexDirection="column" gap={1}>
          {packEditable ? (
            <StyledInputRow
              label={t('label.pack-size')}
              Input={
                <NumericTextInput
                  disabled={!packEditable}
                  width={160}
                  value={draft.packSize ?? 1}
                  onChange={packSize => onUpdate({ packSize })}
                />
              }
            />
          ) : (
            <TextWithLabelRow
              label={t('label.pack-size')}
              text={String(draft.packSize)}
              textProps={{ textAlign: 'end' }}
            />
          )}
          <StyledInputRow
            label={t('label.on-hold')}
            Input={
              <Checkbox
                checked={draft.onHold}
                onChange={(_, onHold) => onUpdate({ onHold })}
              />
            }
          />
          <StyledInputRow
            label={t('label.location')}
            Input={
              <LocationSearchInput
                autoFocus={false}
                disabled={false}
                selectedLocation={location}
                width={160}
                onChange={location => {
                  onUpdate({ location, locationId: location?.id });
                }}
                restrictedToLocationTypeId={draft.item.restrictedLocationTypeId}
              />
            }
          />
          {showItemVariantsInput && (
            <StyledInputRow
              label={t('label.item-variant')}
              Input={
                <ItemVariantInput
                  itemId={draft.itemId}
                  selectedId={draft?.itemVariant?.id}
                  width={160}
                  disabled={!packEditable}
                  onChange={variant => {
                    const packaging = variant?.packagingVariants.find(
                      p => p.packSize === draft.packSize
                    );
                    const volumePerPack =
                      ((packaging?.volumePerUnit ?? 0) / 1000) *
                      (draft?.packSize ?? 1);

                    onUpdate({
                      itemVariant: variant,
                      volumePerPack,
                    });
                  }}
                />
              }
            />
          )}
          <StyledInputRow
            label={t('label.volume-per-pack')}
            Input={
              <NumericTextInput
                autoFocus
                width={160}
                value={draft.volumePerPack ?? 0}
                decimalLimit={10}
                onChange={volumePerPack => onUpdate({ volumePerPack })}
              />
            }
          />
          {!packEditable && (
            <StyledInputRow
              label={t('label.total-volume')}
              Input={
                <NumericTextInput
                  autoFocus
                  disabled
                  width={160}
                  value={draft?.volumePerPack * draft?.totalNumberOfPacks}
                />
              }
            />
          )}
          <TextWithLabelRow
            label={t('label.supplier')}
            text={String(supplierName)}
            textProps={{ textAlign: 'end' }}
          />
          {showVVMStatus && (
            <StyledInputRow
              label={t('label.vvm-status')}
              labelWidth={isNewModal ? '212px' : null}
              Input={
                <VVMStatusSearchInput
                  selected={draft?.vvmStatus ?? null}
                  onChange={vvmStatus => onUpdate({ vvmStatus })}
                  disabled={!isNewModal}
                  width={!isNewModal ? 160 : undefined}
                  useDefault
                />
              }
            />
          )}
          {preferences?.allowTrackingOfStockByDonor && (
            <StyledInputRow
              label={t('label.donor')}
              Input={
                <DonorSearchInput
                  donorId={draft.donor?.id ?? null}
                  width={160}
                  onChange={donor => onUpdate({ donor })}
                  clearable
                />
              }
            />
          )}
          {preferences?.useCampaigns && (
            <StyledInputRow
              label={t('label.campaign')}
              Input={
<<<<<<< HEAD
                <CampaignSelector
                  selected={draft.campaign}
                  onChange={campaign => onUpdate({ campaign })}
=======
                <CampaignOrProgramSelector
                  campaignId={draft.campaign?.id}
                  programId={draft.program?.id}
                  itemId={draft.itemId}
                  onChange={({ campaign, program }) =>
                    onUpdate({ campaign, program })
                  }
>>>>>>> b47c35ed
                />
              }
            />
          )}
        </Grid>
      </Grid>
    </DetailContainer>
  );
};<|MERGE_RESOLUTION|>--- conflicted
+++ resolved
@@ -402,11 +402,6 @@
             <StyledInputRow
               label={t('label.campaign')}
               Input={
-<<<<<<< HEAD
-                <CampaignSelector
-                  selected={draft.campaign}
-                  onChange={campaign => onUpdate({ campaign })}
-=======
                 <CampaignOrProgramSelector
                   campaignId={draft.campaign?.id}
                   programId={draft.program?.id}
@@ -414,7 +409,6 @@
                   onChange={({ campaign, program }) =>
                     onUpdate({ campaign, program })
                   }
->>>>>>> b47c35ed
                 />
               }
             />
