import React from 'react';
import {
  Checkbox,
  Grid,
  DateUtils,
  Formatter,
  TextWithLabelRow,
  CurrencyInput,
  ExpiryDateInput,
  useTranslation,
  Box,
  IconButton,
  ScanIcon,
  useBarcodeScannerContext,
  CircularProgress,
  useNotification,
  Tooltip,
  NumericTextInput,
  BufferedTextInput,
  DetailContainer,
  usePluginProvider,
  UsePluginEvents,
  useRegisterActions,
  usePreference,
  PreferenceKey,
} from '@openmsupply-client/common';
import { StockLineRowFragment } from '../api';
import { LocationSearchInput } from '../../Location/Components/LocationSearchInput';
import { DonorSearchInput, ItemVariantSearchInput } from '../..';
import { StyledInputRow } from './StyledInputRow';
import { PackSizeNumberInput, useIsItemVariantsEnabled } from '../../Item';
import { CampaignSelector } from './Campaign';

interface StockLineFormProps {
  draft: StockLineRowFragment;
  loading: boolean;
  onUpdate: (patch: Partial<StockLineRowFragment>) => void;
  pluginEvents: UsePluginEvents<{ isDirty: boolean }>;
  packEditable?: boolean;
  isInModal?: boolean;
}
export const StockLineForm = ({
  draft,
  loading,
  onUpdate,
  pluginEvents,
  packEditable,
  isInModal = false,
}: StockLineFormProps) => {
  const t = useTranslation();
  const { error } = useNotification();

  const { data: preferences } = usePreference(
    PreferenceKey.AllowTrackingOfStockByDonor
  );

  const { isConnected, isEnabled, isScanning, startScan } =
    useBarcodeScannerContext();
  const showItemVariantsInput = useIsItemVariantsEnabled();
  const { plugins } = usePluginProvider();

  const supplierName = draft.supplierName
    ? draft.supplierName
    : t('message.no-supplier');
  const location = draft?.location ?? null;

  const scanBarcode = async () => {
    try {
      const result = await startScan();
      if (!!result.content) {
        const { batch, content, expiryDate, gtin } = result;
        const barcode = gtin ?? content;
        const draft = {
          barcode,
          batch,
          expiryDate,
        };

        onUpdate(draft);
      }
    } catch (e) {
      error(t('error.unable-to-scan-barcode', { error: e }))();
    }
  };

  const keyboardActions = isEnabled
    ? [
        {
          id: 'scan',
          name: `${t('button.scan')} (Ctrl+S)`,
          shortcut: ['Control+KeyS'],
          perform: scanBarcode,
        },
      ]
    : [];
  useRegisterActions(keyboardActions);

  if (loading) return null;

  return (
    <DetailContainer>
      <Grid
        flex={1}
        container
        paddingTop={2}
        width="100%"
        flexWrap="nowrap"
        maxWidth={900}
        gap={isInModal ? undefined : 10}
      >
        <Grid container flex={1} flexBasis="50%" flexDirection="column" gap={1}>
          <StyledInputRow
            label={t('label.pack-quantity')}
            Input={
              <NumericTextInput
                autoFocus
                disabled={!packEditable}
                width={160}
                value={
                  draft.totalNumberOfPacks
                    ? parseFloat(draft.totalNumberOfPacks.toFixed(2))
                    : 0
                }
                onChange={totalNumberOfPacks =>
                  onUpdate({ totalNumberOfPacks })
                }
              />
            }
          />
          {!packEditable && (
            <StyledInputRow
              label={t('label.available-packs')}
              Input={
                <NumericTextInput
                  autoFocus
                  disabled={!packEditable}
                  width={160}
                  value={parseFloat(draft.availableNumberOfPacks.toFixed(2))}
                  onChange={availableNumberOfPacks =>
                    onUpdate({ availableNumberOfPacks })
                  }
                />
              }
            />
          )}
          <StyledInputRow
            label={t('label.cost-price')}
            Input={
              <CurrencyInput
                autoFocus={!packEditable}
                defaultValue={draft.costPricePerPack}
                onChangeNumber={costPricePerPack =>
                  onUpdate({ costPricePerPack })
                }
              />
            }
          />
          <StyledInputRow
            label={t('label.sell-price')}
            Input={
              <CurrencyInput
                defaultValue={draft.sellPricePerPack}
                onChangeNumber={sellPricePerPack =>
                  onUpdate({ sellPricePerPack })
                }
              />
            }
          />
          <StyledInputRow
            label={t('label.expiry')}
            Input={
              <ExpiryDateInput
                value={DateUtils.getNaiveDate(draft.expiryDate)}
                onChange={date =>
                  onUpdate({ expiryDate: Formatter.naiveDate(date) })
                }
              />
            }
          />
          <StyledInputRow
            label={t('label.batch')}
            Input={
              <BufferedTextInput
                value={draft.batch ?? ''}
                onChange={e => onUpdate({ batch: e.target.value })}
              />
            }
          />
          {showItemVariantsInput && (
            <StyledInputRow
              label={t('label.item-variant')}
              Input={
                <ItemVariantSearchInput
                  itemId={draft.itemId}
                  selectedId={draft.itemVariantId ?? null}
                  width={160}
                  onChange={variant => onUpdate({ itemVariantId: variant?.id })}
                />
              }
            />
          )}
          {plugins.stockLine?.editViewField.map((Plugin, index) => (
            <Plugin key={index} stockLine={draft} events={pluginEvents} />
          ))}
        </Grid>
        <Grid container flex={1} flexBasis="50%" flexDirection="column" gap={1}>
          {packEditable ? (
            <StyledInputRow
              label={t('label.pack-size')}
              Input={
                <PackSizeNumberInput
                  isDisabled={!packEditable}
                  packSize={draft.packSize}
                  itemId={draft.itemId}
                  unitName={draft.item.unitName ?? null}
                  onChange={packSize => onUpdate({ packSize })}
                />
              }
            />
          ) : (
            <TextWithLabelRow
              label={t('label.pack-size')}
              text={String(draft.packSize)}
              textProps={{ textAlign: 'end' }}
            />
          )}
          <StyledInputRow
            label={t('label.on-hold')}
            Input={
              <Checkbox
                checked={draft.onHold}
                onChange={(_, onHold) => onUpdate({ onHold })}
              />
            }
          />
          <StyledInputRow
            label={t('label.location')}
            Input={
              <LocationSearchInput
                autoFocus={false}
                disabled={false}
                selectedLocation={location}
                width={160}
                onChange={location => {
                  onUpdate({ location, locationId: location?.id });
                }}
              />
            }
          />
          <StyledInputRow
            label={t('label.barcode')}
            Input={
              <Box style={{ width: 162 }}>
                <BufferedTextInput
                  value={draft.barcode ?? ''}
                  onChange={e => onUpdate({ barcode: e.target.value })}
                />
                {isEnabled && (
                  <Tooltip
                    title={isConnected ? '' : t('error.scanner-not-connected')}
                  >
                    <Box>
                      <IconButton
                        disabled={isScanning || !isConnected}
                        onClick={scanBarcode}
                        icon={
                          isScanning ? (
                            <CircularProgress size={20} color="secondary" />
                          ) : (
                            <ScanIcon />
                          )
                        }
                        label={t('button.scan')}
                      />
                    </Box>
                  </Tooltip>
                )}
              </Box>
            }
          />
          <TextWithLabelRow
            label={t('label.supplier')}
            text={String(supplierName)}
            textProps={{ textAlign: 'end' }}
          />
          {draft?.item?.isVaccine && (
            <StyledInputRow
              label={t('label.vvm-status')}
              Input={
                <BufferedTextInput
                  disabled
                  value={draft.vvmStatus?.description ?? ''}
                />
              }
            />
          )}
<<<<<<< HEAD
          <StyledInputRow
            label={t('label.campaign')}
            Input={
              <CampaignSelector
                campaignId={draft.campaign?.id}
                onChange={campaign => onUpdate({ campaign })}
              />
            }
          />
=======

          {preferences?.allowTrackingOfStockByDonor && (
            <StyledInputRow
              label={t('label.donor')}
              Input={
                <DonorSearchInput
                  donorId={draft.donor?.id ?? null}
                  width={160}
                  onChange={donor => onUpdate({ donor })}
                  clearable
                />
              }
            />
          )}
>>>>>>> 6a78fbb5
        </Grid>
      </Grid>
    </DetailContainer>
  );
};<|MERGE_RESOLUTION|>--- conflicted
+++ resolved
@@ -294,18 +294,6 @@
               }
             />
           )}
-<<<<<<< HEAD
-          <StyledInputRow
-            label={t('label.campaign')}
-            Input={
-              <CampaignSelector
-                campaignId={draft.campaign?.id}
-                onChange={campaign => onUpdate({ campaign })}
-              />
-            }
-          />
-=======
-
           {preferences?.allowTrackingOfStockByDonor && (
             <StyledInputRow
               label={t('label.donor')}
@@ -319,7 +307,15 @@
               }
             />
           )}
->>>>>>> 6a78fbb5
+          <StyledInputRow
+            label={t('label.campaign')}
+            Input={
+              <CampaignSelector
+                campaignId={draft.campaign?.id}
+                onChange={campaign => onUpdate({ campaign })}
+              />
+            }
+          />
         </Grid>
       </Grid>
     </DetailContainer>
