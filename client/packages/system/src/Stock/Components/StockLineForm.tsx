import React from 'react';
import {
  Checkbox,
  Grid,
  DateUtils,
  Formatter,
  TextWithLabelRow,
  CurrencyInput,
  ExpiryDateInput,
  useTranslation,
  Box,
  IconButton,
  ScanIcon,
  useBarcodeScannerContext,
  CircularProgress,
  useNotification,
  Tooltip,
  NumericTextInput,
  BufferedTextInput,
  DetailContainer,
  usePluginProvider,
  UsePluginEvents,
  useRegisterActions,
  usePreference,
  PreferenceKey,
  ReasonOptionNodeType,
  QuantityUtils,
  Alert,
} from '@openmsupply-client/common';
import { DraftStockLine } from '../api';
import { LocationSearchInput } from '../../Location/Components/LocationSearchInput';
import {
  checkInvalidLocationLines,
  DonorSearchInput,
  ReasonOptionsSearchInput,
  VVMStatusSearchInput,
} from '../..';
import { INPUT_WIDTH, StyledInputRow } from './StyledInputRow';
import { ItemVariantInput, useIsItemVariantsEnabled } from '../../Item';
import { CampaignOrProgramSelector } from './Campaign';

interface StockLineFormProps {
  draft: DraftStockLine;
  loading: boolean;
  onUpdate: (patch: Partial<DraftStockLine>) => void;
  pluginEvents: UsePluginEvents<{ isDirty: boolean }>;
  packEditable?: boolean;
  isNewModal?: boolean;
}
export const StockLineForm = ({
  draft,
  loading,
  onUpdate,
  pluginEvents,
  packEditable,
  isNewModal = false,
}: StockLineFormProps) => {
  const t = useTranslation();
  const { error } = useNotification();

  const { data: preferences } = usePreference(
    PreferenceKey.AllowTrackingOfStockByDonor,
    PreferenceKey.ManageVaccinesInDoses,
    PreferenceKey.ManageVvmStatusForStock,
    PreferenceKey.SortByVvmStatusThenExpiry,
    PreferenceKey.UseCampaigns
  );

  const { isConnected, isEnabled, isScanning, startScan } =
    useBarcodeScannerContext();
  const showItemVariantsInput = useIsItemVariantsEnabled();
  const { plugins } = usePluginProvider();

  const showVVMStatus =
    draft?.item?.isVaccine &&
    (preferences?.manageVvmStatusForStock ||
      preferences?.sortByVvmStatusThenExpiry);

  const supplierName = draft.supplierName
    ? draft.supplierName
    : t('message.no-supplier');
  const location = draft?.location ?? null;

  const scanBarcode = async () => {
    try {
      const result = await startScan();
      if (!!result.content) {
        const { batch, content, expiryDate, gtin } = result;
        const barcode = gtin ?? content;
        const draft = {
          barcode,
          batch,
          expiryDate,
        };

        onUpdate(draft);
      }
    } catch (e) {
      error(t('error.unable-to-scan-barcode', { error: e }))();
    }
  };

  const keyboardActions = isEnabled
    ? [
        {
          id: 'scan',
          name: `${t('button.scan')} (Ctrl+S)`,
          shortcut: ['Control+KeyS'],
          perform: scanBarcode,
        },
      ]
    : [];
  useRegisterActions(keyboardActions);

  if (loading) return null;

  const getDosesProps = (numPacks: number) => {
    if (!preferences?.manageVaccinesInDoses || !draft.item.isVaccine) return {};

    const doses = QuantityUtils.packsToDoses(numPacks, draft);

    return {
      helperText: `${doses} ${t('label.doses').toLowerCase()}`,
      sx: {
        '& .MuiFormHelperText-root': {
          textAlign: 'right',
        },
      },
    };
  };
  const restrictedLocationTypeId = draft.item.restrictedLocationTypeId ?? null;
  const isInvalidLocation = checkInvalidLocationLines(
    restrictedLocationTypeId,
    [draft]
  );

  return (
    <DetailContainer>
      <Grid container direction="column" spacing={2}>
        {isInvalidLocation && (
          <Grid container justifyContent="center">
            <Alert severity="warning" sx={{ maxWidth: 800 }}>
              {t('messages.stock-location-invalid')}
            </Alert>
          </Grid>
        )}
        <Grid
          flex={1}
          container
          paddingTop={2}
          width="100%"
          flexWrap="nowrap"
          maxWidth={900}
          gap={isNewModal ? undefined : 10}
        >
          <Grid
            container
            flex={1}
            flexBasis="50%"
            flexDirection="column"
            gap={1}
          >
            <StyledInputRow
              label={t('label.pack-quantity')}
              Input={
                <NumericTextInput
                  autoFocus
                  disabled={!packEditable}
                  width={160}
                  value={
                    draft.totalNumberOfPacks ? draft.totalNumberOfPacks : 0
                  }
                  onChange={totalNumberOfPacks =>
                    onUpdate({ totalNumberOfPacks })
                  }
                  {...getDosesProps(draft.totalNumberOfPacks)}
                />
              }
            />
            {!packEditable && (
              <>
                <StyledInputRow
                  label={t('label.available-packs')}
                  Input={
                    <NumericTextInput
                      autoFocus
                      disabled={!packEditable}
                      width={160}
                      value={parseFloat(
                        draft.availableNumberOfPacks.toFixed(2)
                      )}
                      onChange={availableNumberOfPacks =>
                        onUpdate({ availableNumberOfPacks })
                      }
                      {...getDosesProps(draft.availableNumberOfPacks)}
                    />
                  }
                />
              </>
            )}
            <StyledInputRow
              label={t('label.cost-price')}
              Input={
                <CurrencyInput
                  autoFocus={!packEditable}
                  defaultValue={draft.costPricePerPack}
                  onChangeNumber={costPricePerPack =>
                    onUpdate({ costPricePerPack })
                  }
                />
              }
            />
            <StyledInputRow
              label={t('label.sell-price')}
              Input={
                <CurrencyInput
                  defaultValue={draft.sellPricePerPack}
                  onChangeNumber={sellPricePerPack =>
                    onUpdate({ sellPricePerPack })
                  }
                />
              }
            />
<<<<<<< HEAD
          )}
          <StyledInputRow
            label={t('label.on-hold')}
            Input={
              <Checkbox
                checked={draft.onHold}
                onChange={(_, onHold) => onUpdate({ onHold })}
              />
            }
          />
          <StyledInputRow
            label={t('label.location')}
            Input={
              <LocationSearchInput
                autoFocus={false}
                disabled={false}
                selectedLocation={location}
                width={160}
                onChange={location => {
                  onUpdate({ location, locationId: location?.id });
                }}
                restrictedToLocationTypeId={draft.item.restrictedLocationTypeId}
                volumeRequired={draft.volumePerPack * draft.totalNumberOfPacks}
              />
            }
          />
          {showItemVariantsInput && (
=======
>>>>>>> 641d0a01
            <StyledInputRow
              label={t('label.expiry')}
              Input={
<<<<<<< HEAD
                <ItemVariantInput
                  itemId={draft.itemId}
                  selectedId={draft.itemVariant?.id}
                  width={160}
                  onChange={variant => {
                    const packaging = variant?.packagingVariants.find(
                      p => p.packSize === draft.packSize
                    );
                    const volumePerPack =
                      ((packaging?.volumePerUnit ?? 0) / 1000) * draft.packSize;

                    onUpdate({
                      itemVariant: variant,
                      volumePerPack,
                    });
                  }}
=======
                <ExpiryDateInput
                  value={DateUtils.getNaiveDate(draft.expiryDate)}
                  onChange={date =>
                    onUpdate({ expiryDate: Formatter.naiveDate(date) })
                  }
                  width={160}
>>>>>>> 641d0a01
                />
              }
            />
            <StyledInputRow
              label={t('label.batch')}
              Input={
                <BufferedTextInput
                  value={draft.batch ?? ''}
                  onChange={e => onUpdate({ batch: e.target.value })}
                />
              }
            />
            <StyledInputRow
              label={t('label.barcode')}
              Input={
                <Box style={{ width: 162 }}>
                  <BufferedTextInput
                    value={draft.barcode ?? ''}
                    onChange={e => onUpdate({ barcode: e.target.value })}
                  />
                  {isEnabled && (
                    <Tooltip
                      title={
                        isConnected ? '' : t('error.scanner-not-connected')
                      }
                    >
                      <Box>
                        <IconButton
                          disabled={isScanning || !isConnected}
                          onClick={scanBarcode}
                          icon={
                            isScanning ? (
                              <CircularProgress size={20} color="secondary" />
                            ) : (
                              <ScanIcon />
                            )
                          }
                          label={t('button.scan')}
                        />
                      </Box>
                    </Tooltip>
                  )}
                </Box>
              }
            />
            {isNewModal && (
              <StyledInputRow
                label={t('label.reason')}
                Input={
                  <ReasonOptionsSearchInput
                    width={INPUT_WIDTH}
                    type={ReasonOptionNodeType.PositiveInventoryAdjustment}
                    value={draft.reasonOption}
                    onChange={reason => onUpdate({ reasonOption: reason })}
                    disabled={draft?.totalNumberOfPacks === 0}
                  />
                }
              />
            )}
            {plugins.stockLine?.editViewField.map((Plugin, index) => (
              <Plugin key={index} stockLine={draft} events={pluginEvents} />
            ))}
          </Grid>
          <Grid
            container
            flex={1}
            flexBasis="50%"
            flexDirection="column"
            gap={1}
          >
            <StyledInputRow
              label={t('label.pack-size')}
              Input={
                <NumericTextInput
                  disabled={!packEditable}
                  width={160}
<<<<<<< HEAD
                  decimalLimit={10}
                  // Need to coalesce to 0 to avoid NaN while user is editing volumePerPack!
                  value={(draft.volumePerPack ?? 0) * draft.totalNumberOfPacks}
=======
                  value={draft.packSize ?? 1}
                  onChange={packSize => onUpdate({ packSize })}
>>>>>>> 641d0a01
                />
              }
            />
            <StyledInputRow
              label={t('label.on-hold')}
              Input={
                <Checkbox
                  checked={draft.onHold}
                  onChange={(_, onHold) => onUpdate({ onHold })}
                />
              }
            />
            <StyledInputRow
              label={t('label.location')}
              Input={
                <LocationSearchInput
                  autoFocus={false}
                  disabled={false}
                  selectedLocation={location}
                  width={160}
                  onChange={location => {
                    onUpdate({ location, locationId: location?.id });
                  }}
                  restrictedToLocationTypeId={
                    draft.item.restrictedLocationTypeId
                  }
                />
              }
            />
            {showItemVariantsInput && (
              <StyledInputRow
                label={t('label.item-variant')}
                Input={
                  <ItemVariantInput
                    itemId={draft.itemId}
                    selectedId={draft?.itemVariant?.id}
                    width={160}
                    onChange={variant => {
                      const packaging = variant?.packagingVariants.find(
                        p => p.packSize === draft.packSize
                      );
                      const volumePerPack =
                        ((packaging?.volumePerUnit ?? 0) / 1000) *
                        (draft?.packSize ?? 1);

                      onUpdate({
                        itemVariant: variant,
                        volumePerPack,
                      });
                    }}
                  />
                }
              />
            )}
            <StyledInputRow
              label={t('label.volume-per-pack')}
              Input={
                <NumericTextInput
                  autoFocus
                  width={160}
                  value={draft.volumePerPack ?? 0}
                  decimalLimit={10}
                  onChange={volumePerPack => onUpdate({ volumePerPack })}
                />
              }
            />
            {!packEditable && (
              <StyledInputRow
                label={t('label.total-volume')}
                Input={
                  <NumericTextInput
                    autoFocus
                    disabled
                    width={160}
                    decimalLimit={10}
                    value={draft?.volumePerPack * draft?.totalNumberOfPacks}
                  />
                }
              />
            )}
            <TextWithLabelRow
              label={t('label.supplier')}
              text={String(supplierName)}
              textProps={{ textAlign: 'end' }}
            />
            {showVVMStatus && (
              <StyledInputRow
                label={t('label.vvm-status')}
                labelWidth={isNewModal ? '212px' : null}
                Input={
                  <VVMStatusSearchInput
                    selected={draft?.vvmStatus ?? null}
                    onChange={vvmStatus => onUpdate({ vvmStatus })}
                    disabled={!isNewModal}
                    width={!isNewModal ? 160 : undefined}
                    useDefault
                  />
                }
              />
            )}
            {preferences?.allowTrackingOfStockByDonor && (
              <StyledInputRow
                label={t('label.donor')}
                Input={
                  <DonorSearchInput
                    donorId={draft.donor?.id ?? null}
                    width={160}
                    onChange={donor => onUpdate({ donor })}
                    clearable
                  />
                }
              />
            )}
            {preferences?.useCampaigns && (
              <StyledInputRow
                label={t('label.campaign')}
                Input={
                  <CampaignOrProgramSelector
                    campaignId={draft.campaign?.id}
                    programId={draft.program?.id}
                    programOptionsOrFilter={{ filterByItemId: draft.itemId }}
                    onChange={({ campaign, program }) =>
                      onUpdate({ campaign, program })
                    }
                  />
                }
              />
            )}
          </Grid>
        </Grid>
      </Grid>
    </DetailContainer>
  );
};<|MERGE_RESOLUTION|>--- conflicted
+++ resolved
@@ -221,64 +221,15 @@
                 />
               }
             />
-<<<<<<< HEAD
-          )}
-          <StyledInputRow
-            label={t('label.on-hold')}
-            Input={
-              <Checkbox
-                checked={draft.onHold}
-                onChange={(_, onHold) => onUpdate({ onHold })}
-              />
-            }
-          />
-          <StyledInputRow
-            label={t('label.location')}
-            Input={
-              <LocationSearchInput
-                autoFocus={false}
-                disabled={false}
-                selectedLocation={location}
-                width={160}
-                onChange={location => {
-                  onUpdate({ location, locationId: location?.id });
-                }}
-                restrictedToLocationTypeId={draft.item.restrictedLocationTypeId}
-                volumeRequired={draft.volumePerPack * draft.totalNumberOfPacks}
-              />
-            }
-          />
-          {showItemVariantsInput && (
-=======
->>>>>>> 641d0a01
             <StyledInputRow
               label={t('label.expiry')}
               Input={
-<<<<<<< HEAD
-                <ItemVariantInput
-                  itemId={draft.itemId}
-                  selectedId={draft.itemVariant?.id}
-                  width={160}
-                  onChange={variant => {
-                    const packaging = variant?.packagingVariants.find(
-                      p => p.packSize === draft.packSize
-                    );
-                    const volumePerPack =
-                      ((packaging?.volumePerUnit ?? 0) / 1000) * draft.packSize;
-
-                    onUpdate({
-                      itemVariant: variant,
-                      volumePerPack,
-                    });
-                  }}
-=======
                 <ExpiryDateInput
                   value={DateUtils.getNaiveDate(draft.expiryDate)}
                   onChange={date =>
                     onUpdate({ expiryDate: Formatter.naiveDate(date) })
                   }
                   width={160}
->>>>>>> 641d0a01
                 />
               }
             />
@@ -355,14 +306,8 @@
                 <NumericTextInput
                   disabled={!packEditable}
                   width={160}
-<<<<<<< HEAD
-                  decimalLimit={10}
-                  // Need to coalesce to 0 to avoid NaN while user is editing volumePerPack!
-                  value={(draft.volumePerPack ?? 0) * draft.totalNumberOfPacks}
-=======
                   value={draft.packSize ?? 1}
                   onChange={packSize => onUpdate({ packSize })}
->>>>>>> 641d0a01
                 />
               }
             />
@@ -388,6 +333,9 @@
                   }}
                   restrictedToLocationTypeId={
                     draft.item.restrictedLocationTypeId
+                  }
+                  volumeRequired={
+                    draft.volumePerPack * draft.totalNumberOfPacks
                   }
                 />
               }
@@ -438,7 +386,10 @@
                     disabled
                     width={160}
                     decimalLimit={10}
-                    value={draft?.volumePerPack * draft?.totalNumberOfPacks}
+                    // Need to coalesce to 0 to avoid NaN while user is editing volumePerPack!
+                    value={
+                      (draft.volumePerPack ?? 0) * draft.totalNumberOfPacks
+                    }
                   />
                 }
               />
