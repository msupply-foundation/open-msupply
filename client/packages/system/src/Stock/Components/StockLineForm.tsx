import React, { FC, useEffect } from 'react';
import {
  Checkbox,
  Grid,
  DateUtils,
  Formatter,
  TextWithLabelRow,
  CurrencyInput,
  ExpiryDateInput,
  useTranslation,
  Box,
  IconButton,
  ScanIcon,
  useBarcodeScannerContext,
  CircularProgress,
  useNotification,
  Tooltip,
  NumericTextInput,
  BufferedTextInput,
  DetailContainer,
} from '@openmsupply-client/common';
import { StockLineRowFragment } from '../api';
import { LocationSearchInput } from '../../Location/Components/LocationSearchInput';
<<<<<<< HEAD
import {
  PackVariantInput,
  usePackVariant,
  useIsPackVariantsEnabled,
  ItemVariantSearchInput,
} from '../..';
=======
>>>>>>> 2d1ebe17
import { StyledInputRow } from './StyledInputRow';
import { PackSizeNumberInput } from '../../Item';

interface StockLineFormProps {
  draft: StockLineRowFragment;
  loading: boolean;
  onUpdate: (patch: Partial<StockLineRowFragment>) => void;
  plugins?: JSX.Element[];
  packEditable?: boolean;
  isInModal?: boolean;
}
export const StockLineForm: FC<StockLineFormProps> = ({
  draft,
  loading,
  onUpdate,
  plugins,
  packEditable,
  isInModal = false,
}) => {
  const t = useTranslation();
  const { error } = useNotification();
  const { isConnected, isEnabled, isScanning, startScan } =
    useBarcodeScannerContext();
  const supplierName = draft.supplierName
    ? draft.supplierName
    : t('message.no-supplier');
  const location = draft?.location ?? null;

  const scanBarcode = async () => {
    try {
      const result = await startScan();
      if (!!result.content) {
        const { batch, content, expiryDate, gtin } = result;
        const barcode = gtin ?? content;
        const draft = {
          barcode,
          batch,
          expiryDate,
        };

        onUpdate(draft);
      }
    } catch (e) {
      error(t('error.unable-to-scan-barcode', { error: e }))();
    }
  };

  useEffect(() => {
    function handleKeyDown(this: HTMLElement, ev: KeyboardEvent) {
      if (ev.ctrlKey && ev.key === 's') {
        scanBarcode();
      }
    }
    document.body.addEventListener('keydown', handleKeyDown);
    return () => document.body.removeEventListener('keydown', handleKeyDown);
  }, []);

  if (loading) return null;

  return (
    <DetailContainer>
      <Grid
        display="flex"
        flex={1}
        container
        paddingTop={2}
        paddingBottom={1}
        width="100%"
        flexWrap="nowrap"
        maxWidth={900}
        gap={isInModal ? undefined : 10}
      >
        <Grid
          container
          display="flex"
          flex={1}
          flexBasis="50%"
          flexDirection="column"
          gap={1}
        >
          <StyledInputRow
            label={t('label.num-packs')}
            Input={
              <NumericTextInput
                autoFocus
                disabled={!packEditable}
                width={160}
                value={draft.totalNumberOfPacks}
                onChange={totalNumberOfPacks =>
                  onUpdate({ totalNumberOfPacks })
                }
              />
            }
          />
          <StyledInputRow
            label={t('label.cost-price')}
            Input={
              <CurrencyInput
                autoFocus={!packEditable}
                defaultValue={draft.costPricePerPack}
                onChangeNumber={costPricePerPack =>
                  onUpdate({ costPricePerPack })
                }
              />
            }
          />
          <StyledInputRow
            label={t('label.sell-price')}
            Input={
              <CurrencyInput
                defaultValue={draft.sellPricePerPack}
                onChangeNumber={sellPricePerPack =>
                  onUpdate({ sellPricePerPack })
                }
              />
            }
          />
          <StyledInputRow
            label={t('label.expiry')}
            Input={
              <ExpiryDateInput
                value={DateUtils.getDateOrNull(draft.expiryDate)}
                onChange={date =>
                  onUpdate({ expiryDate: Formatter.naiveDate(date) })
                }
              />
            }
          />
          <StyledInputRow
            label={t('label.batch')}
            Input={
              <BufferedTextInput
                value={draft.batch ?? ''}
                onChange={e => onUpdate({ batch: e.target.value })}
              />
            }
          />
          {plugins}
        </Grid>
        <Grid
          container
          display="flex"
          flex={1}
          flexBasis="50%"
          flexDirection="column"
          gap={1}
        >
          {packEditable ? (
            <StyledInputRow
              label={t('label.pack-size')}
              Input={
                <PackSizeNumberInput
                  isDisabled={!packEditable}
                  packSize={draft.packSize}
                  itemId={draft.itemId}
                  unitName={draft.item.unitName ?? null}
                  onChange={packSize => onUpdate({ packSize })}
                />
              }
            />
          ) : (
            <TextWithLabelRow
              label={t('label.pack-size')}
              text={String(draft.packSize)}
              textProps={{ textAlign: 'end' }}
            />
          )}
          <StyledInputRow
            label={t('label.on-hold')}
            Input={
              <Checkbox
                checked={draft.onHold}
                onChange={(_, onHold) => onUpdate({ onHold })}
              />
            }
          />
          <StyledInputRow
            label={t('label.location')}
            Input={
              <LocationSearchInput
                autoFocus={false}
                disabled={false}
                selectedLocation={location}
                width={160}
                onChange={location => {
                  onUpdate({ location, locationId: location?.id });
                }}
              />
            }
          />
          <StyledInputRow
            label={t('label.barcode')}
            Input={
              <Box display="flex" style={{ width: 162 }}>
                <BufferedTextInput
                  value={draft.barcode ?? ''}
                  onChange={e => onUpdate({ barcode: e.target.value })}
                />
                {isEnabled && (
                  <Tooltip
                    title={isConnected ? '' : t('error.scanner-not-connected')}
                  >
                    <Box>
                      <IconButton
                        disabled={isScanning || !isConnected}
                        onClick={scanBarcode}
                        icon={
                          isScanning ? (
                            <CircularProgress size={20} color="secondary" />
                          ) : (
                            <ScanIcon />
                          )
                        }
                        label={t('button.scan')}
                      />
                    </Box>
                  </Tooltip>
                )}
              </Box>
            }
          />
          <TextWithLabelRow
            label={t('label.supplier')}
            text={String(supplierName)}
            textProps={{ textAlign: 'end' }}
          />
          <StyledInputRow
            label={t('label.item-variant')}
            Input={
              <ItemVariantSearchInput
                itemId={draft.itemId}
                selectedId={draft.itemVariantId ?? null}
                width={160}
                onChange={id => onUpdate({ itemVariantId: id })}
              />
            }
          />
        </Grid>
      </Grid>
      {/* {footerProps && <Footer {...footerProps} />} */}
    </DetailContainer>
  );
};<|MERGE_RESOLUTION|>--- conflicted
+++ resolved
@@ -21,15 +21,7 @@
 } from '@openmsupply-client/common';
 import { StockLineRowFragment } from '../api';
 import { LocationSearchInput } from '../../Location/Components/LocationSearchInput';
-<<<<<<< HEAD
-import {
-  PackVariantInput,
-  usePackVariant,
-  useIsPackVariantsEnabled,
-  ItemVariantSearchInput,
-} from '../..';
-=======
->>>>>>> 2d1ebe17
+import { ItemVariantSearchInput } from '../..';
 import { StyledInputRow } from './StyledInputRow';
 import { PackSizeNumberInput } from '../../Item';
 
