import React from 'react';
import {
  Checkbox,
  Grid,
  DateUtils,
  Formatter,
  TextWithLabelRow,
  CurrencyInput,
  ExpiryDateInput,
  useTranslation,
  Box,
  IconButton,
  ScanIcon,
  useBarcodeScannerContext,
  CircularProgress,
  useNotification,
  Tooltip,
  NumericTextInput,
  BufferedTextInput,
  DetailContainer,
  usePluginProvider,
  UsePluginEvents,
  useRegisterActions,
  usePreference,
  PreferenceKey,
  ReasonOptionNodeType,
  QuantityUtils,
} from '@openmsupply-client/common';
import { DraftStockLine } from '../api';
import { LocationSearchInput } from '../../Location/Components/LocationSearchInput';
import {
  DonorSearchInput,
  ReasonOptionRowFragment,
  ReasonOptionsSearchInput,
  VVMStatusSearchInput,
} from '../..';
import { INPUT_WIDTH, StyledInputRow } from './StyledInputRow';
import { ItemVariantInput, useIsItemVariantsEnabled } from '../../Item';
import { CampaignSelector } from './Campaign';

interface StockLineFormProps {
  draft: DraftStockLine;
  loading: boolean;
  onUpdate: (patch: Partial<DraftStockLine>) => void;
  pluginEvents: UsePluginEvents<{ isDirty: boolean }>;
  packEditable?: boolean;
  isNewModal?: boolean;
  reasonOptions?: ReasonOptionRowFragment[];
}
export const StockLineForm = ({
  draft,
  loading,
  onUpdate,
  pluginEvents,
  packEditable,
  isNewModal = false,
  reasonOptions,
}: StockLineFormProps) => {
  const t = useTranslation();
  const { error } = useNotification();

  const { data: preferences } = usePreference(
    PreferenceKey.AllowTrackingOfStockByDonor,
    PreferenceKey.ManageVaccinesInDoses,
    PreferenceKey.ManageVvmStatusForStock,
    PreferenceKey.SortByVvmStatusThenExpiry,
    PreferenceKey.UseCampaigns
  );

  const { isConnected, isEnabled, isScanning, startScan } =
    useBarcodeScannerContext();
  const showItemVariantsInput = useIsItemVariantsEnabled();
  const { plugins } = usePluginProvider();
  const showVVMStatus =
    draft?.item?.isVaccine &&
    (preferences?.manageVvmStatusForStock ||
      preferences?.sortByVvmStatusThenExpiry);

  const supplierName = draft.supplierName
    ? draft.supplierName
    : t('message.no-supplier');
  const location = draft?.location ?? null;

  const scanBarcode = async () => {
    try {
      const result = await startScan();
      if (!!result.content) {
        const { batch, content, expiryDate, gtin } = result;
        const barcode = gtin ?? content;
        const draft = {
          barcode,
          batch,
          expiryDate,
        };

        onUpdate(draft);
      }
    } catch (e) {
      error(t('error.unable-to-scan-barcode', { error: e }))();
    }
  };

  const keyboardActions = isEnabled
    ? [
        {
          id: 'scan',
          name: `${t('button.scan')} (Ctrl+S)`,
          shortcut: ['Control+KeyS'],
          perform: scanBarcode,
        },
      ]
    : [];
  useRegisterActions(keyboardActions);

  if (loading) return null;

  const getDosesProps = (numPacks: number) => {
    if (!preferences?.manageVaccinesInDoses || !draft.item.isVaccine) return {};

    const doses = QuantityUtils.packsToDoses(numPacks, draft);

    return {
      helperText: `${doses} ${t('label.doses').toLowerCase()}`,
      sx: {
        '& .MuiFormHelperText-root': {
          textAlign: 'right',
        },
      },
    };
  };

  return (
    <DetailContainer>
      <Grid
        flex={1}
        container
        paddingTop={2}
        width="100%"
        flexWrap="nowrap"
        maxWidth={900}
        gap={isNewModal ? undefined : 10}
      >
        <Grid container flex={1} flexBasis="50%" flexDirection="column" gap={1}>
          <StyledInputRow
            label={t('label.pack-quantity')}
            Input={
              <NumericTextInput
                autoFocus
                disabled={!packEditable}
                width={160}
                value={draft.totalNumberOfPacks ? draft.totalNumberOfPacks : 0}
                onChange={totalNumberOfPacks =>
                  onUpdate({ totalNumberOfPacks })
                }
                {...getDosesProps(draft.totalNumberOfPacks)}
              />
            }
          />
          {!packEditable && (
<<<<<<< HEAD
            <>
              <StyledInputRow
                label={t('label.available-packs')}
                Input={
                  <NumericTextInput
                    autoFocus
                    disabled={!packEditable}
                    width={160}
                    value={parseFloat(draft.availableNumberOfPacks.toFixed(2))}
                    onChange={availableNumberOfPacks =>
                      onUpdate({ availableNumberOfPacks })
                    }
                    {...getDosesProps(draft.availableNumberOfPacks)}
                  />
                }
              />
            </>
=======
            <StyledInputRow
              label={t('label.available-packs')}
              Input={
                <NumericTextInput
                  autoFocus
                  disabled={!packEditable}
                  width={160}
                  value={draft.availableNumberOfPacks}
                  onChange={availableNumberOfPacks =>
                    onUpdate({ availableNumberOfPacks })
                  }
                />
              }
            />
>>>>>>> 37788a9b
          )}
          <StyledInputRow
            label={t('label.cost-price')}
            Input={
              <CurrencyInput
                autoFocus={!packEditable}
                defaultValue={draft.costPricePerPack}
                onChangeNumber={costPricePerPack =>
                  onUpdate({ costPricePerPack })
                }
              />
            }
          />
          <StyledInputRow
            label={t('label.sell-price')}
            Input={
              <CurrencyInput
                defaultValue={draft.sellPricePerPack}
                onChangeNumber={sellPricePerPack =>
                  onUpdate({ sellPricePerPack })
                }
              />
            }
          />
          <StyledInputRow
            label={t('label.expiry')}
            Input={
              <ExpiryDateInput
                value={DateUtils.getNaiveDate(draft.expiryDate)}
                onChange={date =>
                  onUpdate({ expiryDate: Formatter.naiveDate(date) })
                }
                width={160}
              />
            }
          />
          <StyledInputRow
            label={t('label.batch')}
            Input={
              <BufferedTextInput
                value={draft.batch ?? ''}
                onChange={e => onUpdate({ batch: e.target.value })}
              />
            }
          />
          {isNewModal && (
            <StyledInputRow
              label={t('label.reason')}
              Input={
                <ReasonOptionsSearchInput
                  width={INPUT_WIDTH}
                  type={ReasonOptionNodeType.PositiveInventoryAdjustment}
                  value={draft.reasonOption}
                  onChange={reason => onUpdate({ reasonOption: reason })}
                  reasonOptions={reasonOptions ?? []}
                  loading={loading}
                  disabled={draft?.totalNumberOfPacks === 0}
                />
              }
            />
          )}
          {showItemVariantsInput && (
            <StyledInputRow
              label={t('label.item-variant')}
              Input={
                <ItemVariantInput
                  itemId={draft.itemId}
                  selectedId={draft.itemVariantId ?? null}
                  width={160}
                  onChange={variant => onUpdate({ itemVariantId: variant?.id })}
                />
              }
            />
          )}
          {plugins.stockLine?.editViewField.map((Plugin, index) => (
            <Plugin key={index} stockLine={draft} events={pluginEvents} />
          ))}
        </Grid>
        <Grid container flex={1} flexBasis="50%" flexDirection="column" gap={1}>
          {packEditable ? (
            <StyledInputRow
              label={t('label.pack-size')}
              Input={
                <NumericTextInput
                  disabled={!packEditable}
                  width={160}
                  value={draft.packSize ?? 1}
                  onChange={packSize => onUpdate({ packSize })}
                />
              }
            />
          ) : (
            <TextWithLabelRow
              label={t('label.pack-size')}
              text={String(draft.packSize)}
              textProps={{ textAlign: 'end' }}
            />
          )}
          <StyledInputRow
            label={t('label.on-hold')}
            Input={
              <Checkbox
                checked={draft.onHold}
                onChange={(_, onHold) => onUpdate({ onHold })}
              />
            }
          />
          <StyledInputRow
            label={t('label.location')}
            Input={
              <LocationSearchInput
                autoFocus={false}
                disabled={false}
                selectedLocation={location}
                width={160}
                onChange={location => {
                  onUpdate({ location, locationId: location?.id });
                }}
              />
            }
          />
          <StyledInputRow
            label={t('label.barcode')}
            Input={
              <Box style={{ width: 162 }}>
                <BufferedTextInput
                  value={draft.barcode ?? ''}
                  onChange={e => onUpdate({ barcode: e.target.value })}
                />
                {isEnabled && (
                  <Tooltip
                    title={isConnected ? '' : t('error.scanner-not-connected')}
                  >
                    <Box>
                      <IconButton
                        disabled={isScanning || !isConnected}
                        onClick={scanBarcode}
                        icon={
                          isScanning ? (
                            <CircularProgress size={20} color="secondary" />
                          ) : (
                            <ScanIcon />
                          )
                        }
                        label={t('button.scan')}
                      />
                    </Box>
                  </Tooltip>
                )}
              </Box>
            }
          />
          <TextWithLabelRow
            label={t('label.supplier')}
            text={String(supplierName)}
            textProps={{ textAlign: 'end' }}
          />
          {showVVMStatus && (
            <StyledInputRow
              label={t('label.vvm-status')}
              labelWidth={isNewModal ? '212px' : null}
              Input={
                <VVMStatusSearchInput
                  selected={draft?.vvmStatus ?? null}
                  onChange={vvmStatus => onUpdate({ vvmStatus })}
                  disabled={!isNewModal}
                  width={!isNewModal ? 160 : undefined}
                  useDefault
                />
              }
            />
          )}
          {preferences?.allowTrackingOfStockByDonor && (
            <StyledInputRow
              label={t('label.donor')}
              Input={
                <DonorSearchInput
                  donorId={draft.donor?.id ?? null}
                  width={160}
                  onChange={donor => onUpdate({ donor })}
                  clearable
                />
              }
            />
          )}
          {preferences?.useCampaigns && (
            <StyledInputRow
              label={t('label.campaign')}
              Input={
                <CampaignSelector
                  campaignId={draft.campaign?.id}
                  onChange={campaign => onUpdate({ campaign })}
                />
              }
            />
          )}
        </Grid>
      </Grid>
    </DetailContainer>
  );
};<|MERGE_RESOLUTION|>--- conflicted
+++ resolved
@@ -157,7 +157,6 @@
             }
           />
           {!packEditable && (
-<<<<<<< HEAD
             <>
               <StyledInputRow
                 label={t('label.available-packs')}
@@ -175,22 +174,6 @@
                 }
               />
             </>
-=======
-            <StyledInputRow
-              label={t('label.available-packs')}
-              Input={
-                <NumericTextInput
-                  autoFocus
-                  disabled={!packEditable}
-                  width={160}
-                  value={draft.availableNumberOfPacks}
-                  onChange={availableNumberOfPacks =>
-                    onUpdate({ availableNumberOfPacks })
-                  }
-                />
-              }
-            />
->>>>>>> 37788a9b
           )}
           <StyledInputRow
             label={t('label.cost-price')}
