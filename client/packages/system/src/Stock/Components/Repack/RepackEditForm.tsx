--- conflicted
+++ resolved
@@ -13,11 +13,7 @@
   StockLineFragment,
   useStock,
 } from '@openmsupply-client/system';
-<<<<<<< HEAD
 import { LocationSearchInput } from '../../..';
-=======
-import { LocationSearchInput } from '../../../Location/Components/LocationSearchInput';
->>>>>>> 8004e0cd
 import React, { FC, useEffect, useState } from 'react';
 
 const INPUT_WIDTH = 100;
