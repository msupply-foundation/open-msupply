import {
  Box,
  InputWithLabelRow,
  NonNegativeIntegerInput,
  TextWithLabelRow,
  useTranslation,
} from '@openmsupply-client/common';
import {
  LocationRowFragment,
  Repack,
  StockLineFragment,
  useStock,
} from '@openmsupply-client/system';
import { LocationSearchInput } from 'packages/system/src/Location/Components/LocationSearchInput';
import React, { FC, useEffect, useState } from 'react';

interface RepackEditFormProps {
  invoiceId?: string;
  stockLine: StockLineFragment | null;
<<<<<<< HEAD
  onInsert: (repack: Repack) => void;
  draft: Repack;
=======
  onChange: (repack: Repack) => void;
>>>>>>> ff3fc8ef
}

export const RepackEditForm: FC<RepackEditFormProps> = ({
  invoiceId,
  onChange,
  stockLine,
  draft,
}) => {
  const t = useTranslation('inventory');
  const { data } = useStock.repack.get(invoiceId ?? '');
  const [location, setLocation] = useState<LocationRowFragment | null>(null);

  useEffect(() => {
    setLocation(null);
  }, [data]);

  return (
    <Box display="flex" flexDirection="column" padding={2} gap={1}>
      <TextWithLabelRow
        label={t('label.pack-size')}
        text={
          invoiceId
            ? String(data?.to.packSize ?? '')
            : String(stockLine?.packSize ?? '')
        }
        textProps={{ textAlign: 'end' }}
        labelProps={{ sx: { width: 0 } }}
      />
      <TextWithLabelRow
        label={t('label.num-packs')}
        text={
          invoiceId
            ? String(data?.to.numberOfPacks ?? '')
            : String(stockLine?.availableNumberOfPacks ?? '')
        }
        textProps={{ textAlign: 'end' }}
        labelProps={{ sx: { width: 0 } }}
      />
      <TextWithLabelRow
        label={t('label.location')}
        text={
          invoiceId
            ? String(data?.to.location?.name ?? '')
            : String(stockLine?.location?.name ?? '')
        }
        textProps={{ textAlign: 'end' }}
        labelProps={{ sx: { width: 0 } }}
      />
      <Box display="flex" flexDirection="column" gap={1} paddingTop={2}>
        <InputWithLabelRow
          label={t('label.new-pack-size')}
          Input={
            <NonNegativeIntegerInput
              onChange={newPackSize => {
                onChange({
                  newPackSize,
                });
              }}
              width={143}
              value={draft.newPackSize}
              disabled={!!invoiceId}
            />
          }
        />
        <InputWithLabelRow
          label={t('label.new-num-packs')}
          Input={
            <NonNegativeIntegerInput
              onChange={numberOfPacks => {
                onChange({
                  numberOfPacks,
                });
              }}
              width={143}
              value={draft.numberOfPacks}
              max={stockLine?.availableNumberOfPacks ?? 0}
              disabled={!!invoiceId}
            />
          }
        />
        <InputWithLabelRow
          label={t('label.new-location')}
          Input={
            <LocationSearchInput
              autoFocus={false}
              disabled={!!invoiceId}
              value={location}
              width={160}
              onChange={location => {
                setLocation(location);
                onChange({
                  newLocationId: location?.id,
                });
              }}
            />
          }
        />
        <Box display="flex" flexDirection="column" gap={1} paddingTop={3}>
          <TextWithLabelRow
            label={t('label.remainder-pack-size')}
            text={
              invoiceId
                ? String(data?.from.packSize ?? '')
                : String(stockLine?.packSize ?? '')
            }
            textProps={{ textAlign: 'end' }}
          />
          {invoiceId && (
            <TextWithLabelRow
              label={t('label.remainder-location')}
              text={String(data?.from.location?.name ?? '')}
              textProps={{ textAlign: 'end' }}
            />
          )}
        </Box>
      </Box>
    </Box>
  );
};<|MERGE_RESOLUTION|>--- conflicted
+++ resolved
@@ -17,12 +17,8 @@
 interface RepackEditFormProps {
   invoiceId?: string;
   stockLine: StockLineFragment | null;
-<<<<<<< HEAD
-  onInsert: (repack: Repack) => void;
+  onChange: (repack: Repack) => void;
   draft: Repack;
-=======
-  onChange: (repack: Repack) => void;
->>>>>>> ff3fc8ef
 }
 
 export const RepackEditForm: FC<RepackEditFormProps> = ({
