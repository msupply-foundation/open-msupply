import React, { FC } from 'react';
import {
  TableProvider,
  DataTable,
  useColumns,
  createTableStore,
  useTranslation,
  NothingHere,
  useUrlQueryParams,
  DateUtils,
  ColumnDescription,
  usePluginColumns,
  TooltipTextCell,
<<<<<<< HEAD
  NumUtils,
=======
  useNavigate,
  RouteBuilder,
>>>>>>> b2951457
} from '@openmsupply-client/common';
import { StockLineRowFragment, useStock } from '../api';
import { AppBarButtons } from './AppBarButtons';
import {
  getPackVariantCell,
  useIsPackVariantsEnabled,
} from '@openmsupply-client/system';
import { Toolbar } from './Toolbar';
import { AppRoute } from '@openmsupply-client/config';

const StockListComponent: FC = () => {
  const {
    filter,
    updatePaginationQuery,
    updateSortQuery,
    queryParams: { sortBy, page, first, offset, filterBy },
  } = useUrlQueryParams({
    initialSort: { key: 'expiryDate', dir: 'asc' },
    filters: [
      { key: 'itemCodeOrName' },
      {
        key: 'location.code',
      },
      {
        key: 'expiryDate',
        condition: 'between',
      },
    ],
  });
  const navigate = useNavigate();
  const queryParams = {
    filterBy,
    offset,
    sortBy,
    first,
  };

  const isPackVariantsEnabled = useIsPackVariantsEnabled();
  const pagination = { page, first, offset };
  const t = useTranslation('inventory');
  const { data, isLoading, isError } = useStock.line.list(queryParams);
  const pluginColumns = usePluginColumns<StockLineRowFragment>({
    type: 'Stock',
  });
  const packSizeAndUnitColumns: ColumnDescription<StockLineRowFragment>[] =
    isPackVariantsEnabled
      ? [
          {
            key: 'packUnit',
            label: 'label.pack',
            sortable: false,
            Cell: getPackVariantCell({
              getItemId: r => r.itemId,
              getPackSizes: r => [r.packSize],
              getUnitName: r => r.item.unitName || null,
            }),
            width: 130,
          },
        ]
      : [
          [
            'itemUnit',
            {
              accessor: ({ rowData }) => rowData.item.unitName,
              sortable: false,
              Cell: TooltipTextCell,
              width: 75,
            },
          ],
          ['packSize', { Cell: TooltipTextCell, width: 125 }],
        ];

  const columnDefinitions: ColumnDescription<StockLineRowFragment>[] = [
    [
      'itemCode',
      {
        accessor: ({ rowData }) => rowData.item.code,
        Cell: TooltipTextCell,
        width: 100,
      },
    ],
    [
      'itemName',
      {
        accessor: ({ rowData }) => rowData.item.name,
        Cell: TooltipTextCell,
        width: 350,
      },
    ],
    ['batch', { Cell: TooltipTextCell, width: 100 }],
    [
      'expiryDate',
      {
        accessor: ({ rowData }) => DateUtils.getDateOrNull(rowData.expiryDate),
        width: 110,
      },
    ],
    [
      'location',
      {
        Cell: TooltipTextCell,
        width: 100,
        accessor: ({ rowData }) => rowData.location?.code,
      },
    ],
    ...packSizeAndUnitColumns,
    [
      'numberOfPacks',
      {
        accessor: ({ rowData }) => rowData.totalNumberOfPacks,
        Cell: TooltipTextCell,
        width: 150,
      },
    ],
    [
      'stockOnHand',
      {
        accessor: ({ rowData }) =>
          NumUtils.floatMultiply(rowData.totalNumberOfPacks, rowData.packSize),
        label: 'label.soh',
        description: 'description.soh',
        sortable: false,
        Cell: TooltipTextCell,
        width: 125,
      },
    ],
    {
      key: 'supplierName',
      label: 'label.supplier',
      accessor: ({ rowData }) =>
        rowData.supplierName ? rowData.supplierName : t('message.no-supplier'),
      Cell: TooltipTextCell,
      width: 190,
    },
    ...pluginColumns,
  ];

  const columns = useColumns<StockLineRowFragment>(
    columnDefinitions,
    {
      sortBy,
      onChangeSortBy: updateSortQuery,
    },
    [sortBy, pluginColumns]
  );

  return (
    <>
      <Toolbar filter={filter} />
      <AppBarButtons />
      <DataTable
        id="stock-list"
        pagination={{ ...pagination, total: data?.totalCount ?? 0 }}
        columns={columns}
        data={data?.nodes ?? []}
        onChangePage={updatePaginationQuery}
        noDataElement={<NothingHere body={t('error.no-stock')} />}
        isError={isError}
        isLoading={isLoading}
        enableColumnSelection
        onRowClick={stockline => {
          navigate(
            RouteBuilder.create(AppRoute.Inventory)
              .addPart(AppRoute.Stock)
              .addPart(stockline.id)
              .build()
          );
        }}
      />
    </>
  );
};

export const StockListView: FC = () => (
  <TableProvider createStore={createTableStore}>
    <StockListComponent />
  </TableProvider>
);<|MERGE_RESOLUTION|>--- conflicted
+++ resolved
@@ -11,12 +11,9 @@
   ColumnDescription,
   usePluginColumns,
   TooltipTextCell,
-<<<<<<< HEAD
   NumUtils,
-=======
   useNavigate,
   RouteBuilder,
->>>>>>> b2951457
 } from '@openmsupply-client/common';
 import { StockLineRowFragment, useStock } from '../api';
 import { AppBarButtons } from './AppBarButtons';
