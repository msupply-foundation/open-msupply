<<<<<<< HEAD
import React, { FC, useMemo } from 'react';
=======
import React from 'react';
>>>>>>> ba383ea1
import {
  useTranslation,
  NothingHere,
  useUrlQueryParams,
  TextWithTooltipCell,
  useNavigate,
  usePluginProvider,
  useEditModal,
  usePreferences,
  MaterialTable,
  usePaginatedMaterialTable,
  ColumnDef,
  ColumnType,
  UnitsAndDosesCell,
  ChipTableCell,
} from '@openmsupply-client/common';
import { StockLineRowFragment } from '../api';
import { AppBarButtons } from './AppBarButtons';
import { useStockList } from '../api/hooks/useStockList';
import { NewStockLineModal } from '../Components/NewStockLineModal';

<<<<<<< HEAD
export const StockListView: FC = () => {
=======
const StockListComponent = () => {
>>>>>>> ba383ea1
  const {
    queryParams: { sortBy, first, offset, filterBy },
  } = useUrlQueryParams({
    initialSort: { key: 'itemName', dir: 'asc' },
    filters: [
      { key: 'vvmStatusId', condition: 'equalTo' },
      { key: 'search' },
      {
        key: 'location.code',
      },
      {
        key: 'name',
      },
      {
        key: 'code',
      },
      {
        key: 'expiryDate',
        condition: 'between',
      },
      {
        key: 'masterList.name',
      },
    ],
  });
  const navigate = useNavigate();
  const queryParams = {
    filterBy: { ...filterBy },
    offset,
    sortBy,
    first,
  };

  const t = useTranslation();
  const { data, isFetching, isError } = useStockList(queryParams);
  const { plugins } = usePluginProvider();
  const { manageVvmStatusForStock } = usePreferences();

  const { isOpen, onClose, onOpen } = useEditModal();

  const mrtColumns = useMemo(
    (): ColumnDef<StockLineRowFragment>[] => [
      {
        id: 'code',
        accessorKey: 'item.code',
        header: t('label.code'),
        Cell: TextWithTooltipCell,
        size: 100,
        enableSorting: true,
        enableColumnFilter: true,
      },
      {
        id: 'name',
        accessorKey: 'item.name',
        header: t('label.name'),
        Cell: TextWithTooltipCell,
        size: 350,
        enableSorting: true,
        enableColumnFilter: true,
      },
      {
        id: 'masterList.name',
        header: t('label.master-lists'),
        accessorFn: row => row.item?.masterLists?.map(m => m.name) ?? [],
        Cell: ChipTableCell,
        size: 150,
        enableColumnFilter: true,
      },
      {
        accessorKey: 'batch',
        header: t('label.batch'),
        Cell: TextWithTooltipCell,
        size: 100,
        defaultHideOnMobile: true,
        enableSorting: true,
      },
      {
        id: 'expiryDate',
        header: t('label.expiry'),
        accessorFn: row => (row.expiryDate ? new Date(row.expiryDate) : null),
        columnType: ColumnType.Date,
        size: 120,
        defaultHideOnMobile: true,
        enableColumnFilter: true,
        enableSorting: true,
      },

      {
        id: 'vvmStatus',
        header: t('label.vvm-status'),
        accessorFn: row => row.vvmStatus?.description ?? '',
        Cell: TextWithTooltipCell,
        size: 150,
        defaultHideOnMobile: true,
        includeColumn: manageVvmStatusForStock,
        enableSorting: true,
      },

      {
        id: 'location.code',
        accessorFn: row => row.location?.code || '',
        header: t('label.location'),
        Cell: TextWithTooltipCell,
        size: 100,
        defaultHideOnMobile: true,
        enableSorting: true,
        enableColumnFilter: true,
      },
      {
        id: 'itemUnit',
        accessorKey: 'item.unitName',
        header: t('label.unit'),
        enableSorting: false,
        Cell: TextWithTooltipCell,
        size: 75,
        defaultHideOnMobile: true,
      },
      {
        header: t('label.pack-size'),
        accessorKey: 'packSize',
        Cell: TextWithTooltipCell,
        align: 'right',
        size: 125,
        defaultHideOnMobile: true,
        enableSorting: true,
      },
      {
        header: t('label.pack-quantity'),
        accessorKey: 'totalNumberOfPacks',
        columnType: ColumnType.Number,
        align: 'right',
        size: 125,
        enableSorting: true,
      },
      {
        header: t('label.soh'),
        description: t('description.soh'),
        accessorFn: row => row.totalNumberOfPacks * row.packSize,
        Cell: UnitsAndDosesCell,
        align: 'right',
        enableSorting: false,
        defaultHideOnMobile: true,
      },
      {
        id: 'availableStockOnHand',
        header: t('label.available-soh'),
        description: t('description.available-soh'),
        accessorFn: row => row.availableNumberOfPacks * row.packSize,
        Cell: UnitsAndDosesCell,
        align: 'right',
        enableSorting: false,
        defaultHideOnMobile: true,
      },
      {
        header: t('label.pack-cost-price'),
        accessorKey: 'costPricePerPack',
        description: t('description.pack-cost'),
        columnType: ColumnType.Currency,
        size: 125,
        defaultHideOnMobile: true,
        enableSorting: true,
      },
      {
        id: 'totalCost',
        header: t('label.total'),
        description: t('description.total-cost'),
        accessorFn: row => row.totalNumberOfPacks * row.costPricePerPack,
        columnType: ColumnType.Currency,
        enableSorting: false,
        size: 125,
        defaultHideOnMobile: true,
      },
      {
        id: 'supplierName',
        header: t('label.supplier'),
        accessorFn: row =>
          row.supplierName ? row.supplierName : t('message.no-supplier'),
        Cell: TextWithTooltipCell,
        size: 190,
        defaultHideOnMobile: true,
        enableSorting: true,
      },
      ...(plugins.stockLine?.tableColumn || []),
    ],
    [manageVvmStatusForStock, plugins.stockLine?.tableColumn]
  );

  const { table } = usePaginatedMaterialTable<StockLineRowFragment>({
    tableId: 'stock-list',
    isLoading: isFetching,
    isError,
    onRowClick: row => navigate(row.id),
    columns: mrtColumns,
    data: data?.nodes,
    totalCount: data?.totalCount ?? 0,
    initialSort: { key: 'name', dir: 'desc' },
    enableRowSelection: false,
    noDataElement: (
      <NothingHere
        body={t('error.no-stock')}
        onCreate={onOpen}
        buttonText={t('button.add-new-stock')}
      />
    ),
  });

  return (
    <>
      <AppBarButtons exportFilter={filterBy} />
      {plugins.stockLine?.tableStateLoader?.map((StateLoader, index) => (
        <StateLoader key={index} stockLines={data?.nodes ?? []} />
      ))}
      {isOpen && <NewStockLineModal isOpen={isOpen} onClose={onClose} />}
      <MaterialTable table={table} />
    </>
  );
<<<<<<< HEAD
=======
};

export const StockListView = () => (
  <TableProvider createStore={createTableStore}>
    <StockListComponent />
  </TableProvider>
);

const UnitsAndMaybeDosesCell = (props: CellProps<StockLineRowFragment>) => {
  const { rowData, column } = props;
  const units = Number(column.accessor({ rowData })) ?? 0;
  const { isVaccine, dosesPerUnit } = rowData.item;

  return (
    <UnitsAndMaybeDoses
      numberCellProps={props}
      units={units}
      isVaccine={isVaccine}
      dosesPerUnit={dosesPerUnit}
    />
  );
>>>>>>> ba383ea1
};<|MERGE_RESOLUTION|>--- conflicted
+++ resolved
@@ -1,8 +1,4 @@
-<<<<<<< HEAD
 import React, { FC, useMemo } from 'react';
-=======
-import React from 'react';
->>>>>>> ba383ea1
 import {
   useTranslation,
   NothingHere,
@@ -24,11 +20,7 @@
 import { useStockList } from '../api/hooks/useStockList';
 import { NewStockLineModal } from '../Components/NewStockLineModal';
 
-<<<<<<< HEAD
 export const StockListView: FC = () => {
-=======
-const StockListComponent = () => {
->>>>>>> ba383ea1
   const {
     queryParams: { sortBy, first, offset, filterBy },
   } = useUrlQueryParams({
@@ -245,28 +237,4 @@
       <MaterialTable table={table} />
     </>
   );
-<<<<<<< HEAD
-=======
-};
-
-export const StockListView = () => (
-  <TableProvider createStore={createTableStore}>
-    <StockListComponent />
-  </TableProvider>
-);
-
-const UnitsAndMaybeDosesCell = (props: CellProps<StockLineRowFragment>) => {
-  const { rowData, column } = props;
-  const units = Number(column.accessor({ rowData })) ?? 0;
-  const { isVaccine, dosesPerUnit } = rowData.item;
-
-  return (
-    <UnitsAndMaybeDoses
-      numberCellProps={props}
-      units={units}
-      isVaccine={isVaccine}
-      dosesPerUnit={dosesPerUnit}
-    />
-  );
->>>>>>> ba383ea1
 };