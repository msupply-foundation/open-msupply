import React, { FC } from 'react';
import {
  TableProvider,
  DataTable,
  useColumns,
  createTableStore,
  useTranslation,
  NothingHere,
  useUrlQueryParams,
  DateUtils,
  useEditModal,
  IconButton,
  CellProps,
  useToggle,
  StockIcon,
  ColumnAlign,
  ColumnDescription,
  usePluginColumns,
  TooltipTextCell,
} from '@openmsupply-client/common';
import { RepackModal, StockLineEditModal } from '../Components';
import { StockLineRowFragment, useStock } from '../api';
import { AppBarButtons } from './AppBarButtons';
<<<<<<< HEAD
import { PackVariantCell } from '@openmsupply-client/system';
=======
import { Toolbar } from './Toolbar';
>>>>>>> ec2c2940

const StockListComponent: FC = () => {
  const {
    filter,
    updatePaginationQuery,
    updateSortQuery,
    queryParams: { sortBy, page, first, offset, filterBy },
  } = useUrlQueryParams({
    initialSort: { key: 'expiryDate', dir: 'asc' },
    filters: [
      { key: 'itemCodeOrName' },
      {
        key: 'location.name',
      },
      {
        key: 'expiryDate',
        condition: 'between',
      },
    ],
  });
  const queryParams = {
    filterBy,
    offset,
    sortBy,
    first,
  };

  const pagination = { page, first, offset };
  const t = useTranslation('inventory');
  const { data, isLoading, isError } = useStock.line.list(queryParams);
  const [repackId, setRepackId] = React.useState<string | null>(null);
  const pluginColumns = usePluginColumns<StockLineRowFragment>({
    type: 'Stock',
  });
  const EditStockLineCell = <T extends StockLineRowFragment>({
    rowData,
    isDisabled,
  }: CellProps<T>): React.ReactElement<CellProps<T>> => (
    <IconButton
      label={t('button.repack')}
      height="16px"
      disabled={isDisabled}
      icon={
        <StockIcon
          sx={{
            color: 'primary.main',
            width: '12px',
            cursor: 'pointer',
          }}
        />
      }
      onClick={e => {
        e.stopPropagation();
        repackModalController.toggleOn();
        setRepackId(rowData.id);
      }}
    />
  );

  const columnDefinitions: ColumnDescription<StockLineRowFragment>[] = [
    {
      key: 'edit',
      label: 'label.repack',
      Cell: EditStockLineCell,
      width: 75,
      sortable: false,
      align: ColumnAlign.Center,
    },
    [
      'itemCode',
      {
        accessor: ({ rowData }) => rowData.item.code,
        Cell: TooltipTextCell,
        width: 100,
      },
    ],
    [
      'itemName',
      {
        accessor: ({ rowData }) => rowData.item.name,
        Cell: TooltipTextCell,
        width: 350,
      },
    ],
    ['batch', { Cell: TooltipTextCell, width: 100 }],
    [
      'expiryDate',
      {
        accessor: ({ rowData }) => DateUtils.getDateOrNull(rowData.expiryDate),
        width: 110,
      },
    ],
    [
      'location',
      {
        Cell: TooltipTextCell,
        width: 100,
        accessor: ({ rowData }) => rowData.location?.code,
      },
    ],
    [
      'itemUnit',
      {
        accessor: ({ rowData }) => rowData.item.unitName,
        sortable: false,
        Cell: TooltipTextCell,
        width: 75,
      },
    ],
    ['packSize', { Cell: TooltipTextCell, width: 125 }],
    [
      'numberOfPacks',
      {
        accessor: ({ rowData }) => rowData.totalNumberOfPacks,
        Cell: TooltipTextCell,
        width: 150,
      },
<<<<<<< HEAD
      ['itemCode', { accessor: ({ rowData }) => rowData.item.code }],
      ['itemName', { accessor: ({ rowData }) => rowData.item.name }],
      'batch',
      [
        'expiryDate',
        {
          accessor: ({ rowData }) =>
            DateUtils.getDateOrNull(rowData.expiryDate),
        },
      ],
      ['locationName', { sortable: false }],
      {
        key: 'packUnit',
        label: 'label.pack',
        sortable: false,
        Cell: PackVariantCell({
          getItemId: r => r.itemId,
          getPackSizes: r => [r.packSize],
          getUnitName: r => r.item.unitName || null,
        }),
      },
      [
        'numberOfPacks',
        {
          accessor: ({ rowData }) => rowData.totalNumberOfPacks,
          width: 150,
        },
      ],
      [
        'stockOnHand',
        {
          accessor: ({ rowData }) =>
            rowData.totalNumberOfPacks * rowData.packSize,
          label: 'label.soh',
          description: 'description.soh',
          sortable: false,
          width: 125,
        },
      ],
=======
    ],
    [
      'stockOnHand',
>>>>>>> ec2c2940
      {
        accessor: ({ rowData }) =>
          rowData.totalNumberOfPacks * rowData.packSize,
        label: 'label.soh',
        description: 'description.soh',
        sortable: false,
        Cell: TooltipTextCell,
        width: 125,
      },
    ],
    {
      key: 'supplierName',
      label: 'label.supplier',
      accessor: ({ rowData }) =>
        rowData.supplierName ? rowData.supplierName : t('message.no-supplier'),
      Cell: TooltipTextCell,
      width: 190,
    },
    ...pluginColumns,
  ];

  const columns = useColumns<StockLineRowFragment>(
    columnDefinitions,
    {
      sortBy,
      onChangeSortBy: updateSortQuery,
    },
    [sortBy, pluginColumns]
  );

  const { isOpen, entity, onClose, onOpen } =
    useEditModal<StockLineRowFragment>();

  const repackModalController = useToggle();

  return (
    <>
      {repackModalController.isOn && (
        <RepackModal
          isOpen={repackModalController.isOn}
          onClose={repackModalController.toggleOff}
          stockLine={data?.nodes.find(({ id }) => id === repackId) ?? null}
        />
      )}
      {isOpen && entity && (
        <StockLineEditModal
          isOpen={isOpen}
          onClose={onClose}
          stockLine={entity}
        />
      )}
      <Toolbar filter={filter} />
      <AppBarButtons />
      <DataTable
        id="stock-list"
        pagination={{ ...pagination, total: data?.totalCount ?? 0 }}
        columns={columns}
        data={data?.nodes ?? []}
        onChangePage={updatePaginationQuery}
        noDataElement={<NothingHere body={t('error.no-stock')} />}
        isError={isError}
        isLoading={isLoading}
        enableColumnSelection
        onRowClick={onOpen}
      />
    </>
  );
};

export const StockListView: FC = () => (
  <TableProvider createStore={createTableStore}>
    <StockListComponent />
  </TableProvider>
);<|MERGE_RESOLUTION|>--- conflicted
+++ resolved
@@ -21,11 +21,8 @@
 import { RepackModal, StockLineEditModal } from '../Components';
 import { StockLineRowFragment, useStock } from '../api';
 import { AppBarButtons } from './AppBarButtons';
-<<<<<<< HEAD
 import { PackVariantCell } from '@openmsupply-client/system';
-=======
 import { Toolbar } from './Toolbar';
->>>>>>> ec2c2940
 
 const StockListComponent: FC = () => {
   const {
@@ -126,16 +123,16 @@
         accessor: ({ rowData }) => rowData.location?.code,
       },
     ],
-    [
-      'itemUnit',
-      {
-        accessor: ({ rowData }) => rowData.item.unitName,
-        sortable: false,
-        Cell: TooltipTextCell,
-        width: 75,
-      },
-    ],
-    ['packSize', { Cell: TooltipTextCell, width: 125 }],
+    {
+      key: 'packUnit',
+      label: 'label.pack',
+      sortable: false,
+      Cell: PackVariantCell({
+        getItemId: r => r.itemId,
+        getPackSizes: r => [r.packSize],
+        getUnitName: r => r.item.unitName || null,
+      }),
+    },
     [
       'numberOfPacks',
       {
@@ -143,51 +140,9 @@
         Cell: TooltipTextCell,
         width: 150,
       },
-<<<<<<< HEAD
-      ['itemCode', { accessor: ({ rowData }) => rowData.item.code }],
-      ['itemName', { accessor: ({ rowData }) => rowData.item.name }],
-      'batch',
-      [
-        'expiryDate',
-        {
-          accessor: ({ rowData }) =>
-            DateUtils.getDateOrNull(rowData.expiryDate),
-        },
-      ],
-      ['locationName', { sortable: false }],
-      {
-        key: 'packUnit',
-        label: 'label.pack',
-        sortable: false,
-        Cell: PackVariantCell({
-          getItemId: r => r.itemId,
-          getPackSizes: r => [r.packSize],
-          getUnitName: r => r.item.unitName || null,
-        }),
-      },
-      [
-        'numberOfPacks',
-        {
-          accessor: ({ rowData }) => rowData.totalNumberOfPacks,
-          width: 150,
-        },
-      ],
-      [
-        'stockOnHand',
-        {
-          accessor: ({ rowData }) =>
-            rowData.totalNumberOfPacks * rowData.packSize,
-          label: 'label.soh',
-          description: 'description.soh',
-          sortable: false,
-          width: 125,
-        },
-      ],
-=======
     ],
     [
       'stockOnHand',
->>>>>>> ec2c2940
       {
         accessor: ({ rowData }) =>
           rowData.totalNumberOfPacks * rowData.packSize,
