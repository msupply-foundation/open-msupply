import {
  useDialog,
  useNotification,
  ErrorDisplay,
  useFormErrorActions,
  FormErrorProvider,
} from '@common/hooks';
import React, { ReactElement } from 'react';
import { DateUtils, useFormatDateTime, useTranslation } from '@common/intl';
import {
  BasicTextInputWithError,
  DateTimePickerInputWithError,
  DialogButton,
  InputWithLabelRow,
  NumericTextInputWithError,
  Switch,
} from '@common/components';
import { Box, Stack } from '@openmsupply-client/common';
import {
  PatientModal,
  usePatientModalStore,
} from '@openmsupply-client/programs';
import { usePatient } from '../api';
import { InsurancePolicySelectWithError } from './InsurancePolicySelect';
import { InsuranceProvidersSelect } from './InsuranceProvidersSelect';
import { useInsurancePolicies } from '../apiModern/hooks/useInsurancesPolicies';

<<<<<<< HEAD
export const InsuranceModalComponent = (): ReactElement => {
=======
export const InsuranceModal = ({
  patientName,
}: {
  patientName?: string;
}): ReactElement => {
>>>>>>> f7f175f0
  const t = useTranslation();
  const formatDateTime = useFormatDateTime();
  const { success, error } = useNotification();
  const { current, setModal } = usePatientModalStore();

  const { Modal } = useDialog({
    disableBackdrop: true,
    onClose: () => setModal(undefined),
    isOpen: current === PatientModal.Insurance,
  });

  const nameId = usePatient.utils.id();
  const {
    create: { create },
    update: { update },
    insuranceId,
    hasInsuranceId,
    draft,
<<<<<<< HEAD
    updatePatch: updateDraft,
  } = useInsurancePolicies(nameId);
=======
    updatePatch,
  } = useInsurancePolicies(nameId, patientName);
>>>>>>> f7f175f0

  const { showRequiredErrors, resetRequiredErrors, hasErrors } =
    useFormErrorActions();

  const updatePatch: (newData: Partial<unknown>) => void = newData => {
    resetRequiredErrors();
    updateDraft(newData);
  };

  const handleInsuranceUpdate = async (): Promise<void> => {
    try {
      await update();
      success(t('messages.insurance-saved'))();
      setModal(undefined);
    } catch (e) {
      error(
        t('messages.error-saving-insurances', { error: (e as Error).message })
      )();
    }
  };

  const handleInsuranceInsert = async (): Promise<void> => {
    try {
      const result = await create();
      if (result != null) setModal(undefined);
      success(t('messages.insurance-created'))();
    } catch (e) {
      error(
        t('messages.missing-insurance-inputs', { error: (e as Error).message })
      )();
    }
  };

  const handleSave = async (): Promise<void> => {
    showRequiredErrors();
    if (hasErrors()) {
      // console.log("Errors, can't submit");
      return;
    }
    if (insuranceId !== undefined) await handleInsuranceUpdate();
    else await handleInsuranceInsert();
  };

  return (
    <Modal
      width={800}
      title={
        insuranceId === undefined
          ? t('title.new-insurance')
          : t('title.edit-insurance')
      }
      cancelButton={
        <DialogButton variant="cancel" onClick={() => setModal(undefined)} />
      }
      okButton={<DialogButton variant="save" onClick={handleSave} />}
      sx={{
        '& .MuiDialogContent-root': {
          display: 'flex',
          alignItems: 'center',
          justifyContent: 'center',
        },
      }}
    >
<<<<<<< HEAD
      <>
        <Stack gap={8} flexDirection="row">
          <Box display="flex" flexDirection="column" gap={2}>
            <InputWithLabelRow
              label={t('label.policy-number-family')}
              Input={
                <BasicTextInputWithError
                  value={draft.policyNumberFamily ?? undefined}
                  required={!draft.policyNumberPerson}
                  disabled={haveInsuranceId}
                  onChange={event => {
=======
      <Stack gap={8} flexDirection="row">
        <Box display="flex" flexDirection="column" gap={2}>
          <InputWithLabelRow
            label={t('label.name-of-the-insured')}
            Input={
              <BasicTextInput
                value={draft.nameOfInsured}
                onChange={event => {
                  updatePatch({
                    nameOfInsured: event.target.value,
                  });
                }}
              />
            }
          />
          <InputWithLabelRow
            label={t('label.policy-number-family')}
            Input={
              <BasicTextInput
                required={draft.policyNumberPerson === ''}
                disabled={hasInsuranceId}
                value={draft.policyNumberFamily}
                onChange={event => {
                  updatePatch({
                    policyNumberFamily: event.target.value,
                  });
                }}
              />
            }
          />
          <InputWithLabelRow
            label={t('label.policy-number-person')}
            Input={
              <BasicTextInput
                required={draft.policyNumberFamily === ''}
                disabled={hasInsuranceId}
                value={draft.policyNumberPerson}
                onChange={event => {
                  updatePatch({
                    policyNumberPerson: event.target.value,
                  });
                }}
              />
            }
          />
          <InsurancePolicySelect
            policyType={draft.policyType}
            onChange={value =>
              updatePatch({
                policyType: value,
              })
            }
          />
          <InputWithLabelRow
            label={t('label.insurance-active')}
            Input={
              <Switch
                onChange={() => updatePatch({ isActive: !draft.isActive })}
                checked={draft.isActive}
                switchSx={{ left: '-13px' }}
                color="secondary"
              />
            }
          />
        </Box>
        <Box display="flex" flexDirection="column" gap={2}>
          <InputWithLabelRow
            label={t('label.insurance-expiry-date')}
            Input={
              <DateTimePickerInput
                required
                value={DateUtils.getNaiveDate(draft.expiryDate)}
                onChange={date => {
                  if (date)
>>>>>>> f7f175f0
                    updatePatch({
                      policyNumberFamily: event.target.value,
                    });
<<<<<<< HEAD
                  }}
                  // These props required for ErrorWrapper, and is the only
                  // difference in implementation from the original
                  // BasicTextInput
                  code="policyNumberFamily"
                  label={t('label.policy-number-family')}
                />
              }
            />
            <InputWithLabelRow
              label={t('label.policy-number-person')}
              Input={
                <BasicTextInputWithError
                  code="policyNumberPerson"
                  label={t('label.policy-number-person')}
                  value={draft.policyNumberPerson ?? undefined}
                  required={!draft.policyNumberFamily}
                  disabled={haveInsuranceId}
                  onChange={event => {
=======
                }}
              />
            }
            sx={{ justifyContent: 'flex-end' }}
          />
          <InsuranceProvidersSelect
            insuranceProviderId={draft.insuranceProviderId}
            onChange={value => {
              updatePatch({
                insuranceProviderId: value,
              });
            }}
          />
          <InputWithLabelRow
            label={t('label.coverage-rate')}
            Input={
              <NumericTextInput
                required
                min={0}
                decimalLimit={2}
                value={draft.discountPercentage ?? 0}
                endAdornment="%"
                onChange={value => {
                  if (value) {
>>>>>>> f7f175f0
                    updatePatch({
                      policyNumberPerson: event.target.value,
                    });
                  }}
                />
              }
            />
            <InsurancePolicySelectWithError
              value={draft.policyType}
              onChange={value =>
                updatePatch({
                  policyType: value,
                })
              }
              required
              code="insurancePolicy"
              label={t('label.insurance-policy')}
            />
            <InputWithLabelRow
              label={t('label.insurance-active')}
              Input={
                <Switch
                  onChange={() => updatePatch({ isActive: !draft.isActive })}
                  checked={draft.isActive}
                  switchSx={{ left: '-13px' }}
                  color="secondary"
                />
              }
            />
          </Box>
          <Box display="flex" flexDirection="column" gap={2}>
            <InputWithLabelRow
              label={t('label.expiry-date')}
              Input={
                <DateTimePickerInputWithError
                  value={DateUtils.getNaiveDate(draft.expiryDate)}
                  required
                  onChange={date => {
                    if (date)
                      updatePatch({
                        expiryDate: formatDateTime.customDate(
                          date,
                          'yyyy-MM-dd'
                        ),
                      });
                  }}
                  code="expDate"
                  label={t('label.expiry-date')}
                />
              }
            />
            <InsuranceProvidersSelect
              value={draft.insuranceProviderId}
              onChange={value => {
                updatePatch({
                  insuranceProviderId: value,
                });
              }}
              required
              code="providerName"
              label={t('label.provider-name')}
            />
            <InputWithLabelRow
              label={t('label.discount-rate')}
              Input={
                <NumericTextInputWithError
                  value={draft.discountPercentage}
                  required
                  min={0}
                  max={100}
                  decimalLimit={2}
                  onChange={value => {
                    if (value) {
                      updatePatch({
                        discountPercentage: value,
                      });
                    }
                  }}
                  code="discountPercentage"
                  label={t('label.discount-rate')}
                />
              }
            />
          </Box>
        </Stack>
        <ErrorDisplay sx={{ marginTop: '1em' }} />
      </>
    </Modal>
  );
};

export const InsuranceModal = () => (
  <FormErrorProvider>
    <InsuranceModalComponent />
  </FormErrorProvider>
);<|MERGE_RESOLUTION|>--- conflicted
+++ resolved
@@ -1,18 +1,12 @@
-import {
-  useDialog,
-  useNotification,
-  ErrorDisplay,
-  useFormErrorActions,
-  FormErrorProvider,
-} from '@common/hooks';
 import React, { ReactElement } from 'react';
+import { useDialog, useNotification } from '@common/hooks';
 import { DateUtils, useFormatDateTime, useTranslation } from '@common/intl';
 import {
-  BasicTextInputWithError,
-  DateTimePickerInputWithError,
+  BasicTextInput,
+  DateTimePickerInput,
   DialogButton,
   InputWithLabelRow,
-  NumericTextInputWithError,
+  NumericTextInput,
   Switch,
 } from '@common/components';
 import { Box, Stack } from '@openmsupply-client/common';
@@ -21,19 +15,15 @@
   usePatientModalStore,
 } from '@openmsupply-client/programs';
 import { usePatient } from '../api';
-import { InsurancePolicySelectWithError } from './InsurancePolicySelect';
+import { InsurancePolicySelect } from './InsurancePolicySelect';
 import { InsuranceProvidersSelect } from './InsuranceProvidersSelect';
 import { useInsurancePolicies } from '../apiModern/hooks/useInsurancesPolicies';
 
-<<<<<<< HEAD
-export const InsuranceModalComponent = (): ReactElement => {
-=======
 export const InsuranceModal = ({
   patientName,
 }: {
   patientName?: string;
 }): ReactElement => {
->>>>>>> f7f175f0
   const t = useTranslation();
   const formatDateTime = useFormatDateTime();
   const { success, error } = useNotification();
@@ -52,21 +42,8 @@
     insuranceId,
     hasInsuranceId,
     draft,
-<<<<<<< HEAD
-    updatePatch: updateDraft,
-  } = useInsurancePolicies(nameId);
-=======
     updatePatch,
   } = useInsurancePolicies(nameId, patientName);
->>>>>>> f7f175f0
-
-  const { showRequiredErrors, resetRequiredErrors, hasErrors } =
-    useFormErrorActions();
-
-  const updatePatch: (newData: Partial<unknown>) => void = newData => {
-    resetRequiredErrors();
-    updateDraft(newData);
-  };
 
   const handleInsuranceUpdate = async (): Promise<void> => {
     try {
@@ -82,6 +59,10 @@
 
   const handleInsuranceInsert = async (): Promise<void> => {
     try {
+      // Temp hotfix for when both policy number fields are empty. Will be
+      // improved with new Error State handler
+      if (draft.policyNumberFamily === '' && draft.policyNumberPerson === '')
+        throw new Error('missing policy numbers');
       const result = await create();
       if (result != null) setModal(undefined);
       success(t('messages.insurance-created'))();
@@ -93,11 +74,6 @@
   };
 
   const handleSave = async (): Promise<void> => {
-    showRequiredErrors();
-    if (hasErrors()) {
-      // console.log("Errors, can't submit");
-      return;
-    }
     if (insuranceId !== undefined) await handleInsuranceUpdate();
     else await handleInsuranceInsert();
   };
@@ -118,23 +94,10 @@
         '& .MuiDialogContent-root': {
           display: 'flex',
           alignItems: 'center',
-          justifyContent: 'center',
+          margin: '0 auto',
         },
       }}
     >
-<<<<<<< HEAD
-      <>
-        <Stack gap={8} flexDirection="row">
-          <Box display="flex" flexDirection="column" gap={2}>
-            <InputWithLabelRow
-              label={t('label.policy-number-family')}
-              Input={
-                <BasicTextInputWithError
-                  value={draft.policyNumberFamily ?? undefined}
-                  required={!draft.policyNumberPerson}
-                  disabled={haveInsuranceId}
-                  onChange={event => {
-=======
       <Stack gap={8} flexDirection="row">
         <Box display="flex" flexDirection="column" gap={2}>
           <InputWithLabelRow
@@ -209,31 +172,9 @@
                 value={DateUtils.getNaiveDate(draft.expiryDate)}
                 onChange={date => {
                   if (date)
->>>>>>> f7f175f0
                     updatePatch({
-                      policyNumberFamily: event.target.value,
+                      expiryDate: formatDateTime.customDate(date, 'yyyy-MM-dd'),
                     });
-<<<<<<< HEAD
-                  }}
-                  // These props required for ErrorWrapper, and is the only
-                  // difference in implementation from the original
-                  // BasicTextInput
-                  code="policyNumberFamily"
-                  label={t('label.policy-number-family')}
-                />
-              }
-            />
-            <InputWithLabelRow
-              label={t('label.policy-number-person')}
-              Input={
-                <BasicTextInputWithError
-                  code="policyNumberPerson"
-                  label={t('label.policy-number-person')}
-                  value={draft.policyNumberPerson ?? undefined}
-                  required={!draft.policyNumberFamily}
-                  disabled={haveInsuranceId}
-                  onChange={event => {
-=======
                 }}
               />
             }
@@ -258,100 +199,16 @@
                 endAdornment="%"
                 onChange={value => {
                   if (value) {
->>>>>>> f7f175f0
                     updatePatch({
-                      policyNumberPerson: event.target.value,
+                      discountPercentage: value,
                     });
-                  }}
-                />
-              }
-            />
-            <InsurancePolicySelectWithError
-              value={draft.policyType}
-              onChange={value =>
-                updatePatch({
-                  policyType: value,
-                })
-              }
-              required
-              code="insurancePolicy"
-              label={t('label.insurance-policy')}
-            />
-            <InputWithLabelRow
-              label={t('label.insurance-active')}
-              Input={
-                <Switch
-                  onChange={() => updatePatch({ isActive: !draft.isActive })}
-                  checked={draft.isActive}
-                  switchSx={{ left: '-13px' }}
-                  color="secondary"
-                />
-              }
-            />
-          </Box>
-          <Box display="flex" flexDirection="column" gap={2}>
-            <InputWithLabelRow
-              label={t('label.expiry-date')}
-              Input={
-                <DateTimePickerInputWithError
-                  value={DateUtils.getNaiveDate(draft.expiryDate)}
-                  required
-                  onChange={date => {
-                    if (date)
-                      updatePatch({
-                        expiryDate: formatDateTime.customDate(
-                          date,
-                          'yyyy-MM-dd'
-                        ),
-                      });
-                  }}
-                  code="expDate"
-                  label={t('label.expiry-date')}
-                />
-              }
-            />
-            <InsuranceProvidersSelect
-              value={draft.insuranceProviderId}
-              onChange={value => {
-                updatePatch({
-                  insuranceProviderId: value,
-                });
-              }}
-              required
-              code="providerName"
-              label={t('label.provider-name')}
-            />
-            <InputWithLabelRow
-              label={t('label.discount-rate')}
-              Input={
-                <NumericTextInputWithError
-                  value={draft.discountPercentage}
-                  required
-                  min={0}
-                  max={100}
-                  decimalLimit={2}
-                  onChange={value => {
-                    if (value) {
-                      updatePatch({
-                        discountPercentage: value,
-                      });
-                    }
-                  }}
-                  code="discountPercentage"
-                  label={t('label.discount-rate')}
-                />
-              }
-            />
-          </Box>
-        </Stack>
-        <ErrorDisplay sx={{ marginTop: '1em' }} />
-      </>
+                  }
+                }}
+              />
+            }
+          />
+        </Box>
+      </Stack>
     </Modal>
   );
-};
-
-export const InsuranceModal = () => (
-  <FormErrorProvider>
-    <InsuranceModalComponent />
-  </FormErrorProvider>
-);+};