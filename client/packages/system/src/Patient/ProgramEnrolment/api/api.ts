import {
  SortBy,
  FilterBy,
  InsertProgramInput,
  UpdateProgramInput,
} from '@openmsupply-client/common';
import { ProgramRowFragment } from '../../api';
import { ProgramEnrolmentDocumentFragment, Sdk } from './operations.generated';

export type ListParams = {
  first?: number;
  offset?: number;
  sortBy?: SortBy<ProgramRowFragment>;
  filterBy?: FilterBy | null;
};

export const getProgramEnrolmentQueries = (sdk: Sdk, storeId: string) => ({
<<<<<<< HEAD
  get: {
    list: async ({
      sortBy,
      filterBy,
    }: ListParams): Promise<{
      nodes: ProgramRowFragment[];
      totalCount: number;
    }> => {
      const result = await sdk.programs({
        storeId,
        key: sortBy?.key as ProgramSortFieldInput | undefined,
        desc: sortBy?.isDesc,
        filter: filterBy,
        latestEventTime: new Date().toISOString(),
      });

      return result?.programs;
    },
  },

=======
>>>>>>> 756340ac
  insertProgram: async (
    input: InsertProgramInput
  ): Promise<ProgramEnrolmentDocumentFragment> => {
    const result = await sdk.insertProgram({
      storeId,
      input,
    });

    if (result.insertProgram.__typename === 'DocumentNode') {
      return result.insertProgram;
    }

    throw new Error('Could not insert program');
  },

  updateProgram: async (
    input: UpdateProgramInput
  ): Promise<ProgramEnrolmentDocumentFragment> => {
    const result = await sdk.updateProgram({
      storeId,
      input,
    });

    if (result.updateProgram.__typename === 'DocumentNode') {
      return result.updateProgram;
    }

    throw new Error('Could not update program');
  },
});<|MERGE_RESOLUTION|>--- conflicted
+++ resolved
@@ -15,29 +15,7 @@
 };
 
 export const getProgramEnrolmentQueries = (sdk: Sdk, storeId: string) => ({
-<<<<<<< HEAD
-  get: {
-    list: async ({
-      sortBy,
-      filterBy,
-    }: ListParams): Promise<{
-      nodes: ProgramRowFragment[];
-      totalCount: number;
-    }> => {
-      const result = await sdk.programs({
-        storeId,
-        key: sortBy?.key as ProgramSortFieldInput | undefined,
-        desc: sortBy?.isDesc,
-        filter: filterBy,
         latestEventTime: new Date().toISOString(),
-      });
-
-      return result?.programs;
-    },
-  },
-
-=======
->>>>>>> 756340ac
   insertProgram: async (
     input: InsertProgramInput
   ): Promise<ProgramEnrolmentDocumentFragment> => {
