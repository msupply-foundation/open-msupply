--- conflicted
+++ resolved
@@ -4,32 +4,10 @@
 import * as Dom from 'graphql-request/dist/types.dom';
 import gql from 'graphql-tag';
 import { graphql, ResponseResolver, GraphQLRequest, GraphQLContext } from 'msw'
-<<<<<<< HEAD
-export type DocumentFragment = { __typename: 'DocumentNode', id: string, name: string, parents: Array<string>, author: string, timestamp: string, type: string, data: any, documentRegistry?: { __typename: 'DocumentRegistryNode', uiSchemaType: string, documentType: string, context: Types.DocumentRegistryNodeContext, formSchemaId: string, jsonSchema: any, uiSchema: any } | null };
-
-export type ProgramEventFragment = { __typename: 'ProgramEventNode', datetime: string, name?: string | null, type: string };
-
-export type ProgramRowFragment = { __typename: 'ProgramNode', enrolmentDatetime: string, name: string, patientId: string, programPatientId?: string | null, type: string, events: Array<{ __typename: 'ProgramEventNode', datetime: string, name?: string | null, type: string }> };
-
-export type ProgramFragment = { __typename: 'ProgramNode', type: string, programPatientId?: string | null, patientId: string, name: string, enrolmentDatetime: string, document: { __typename: 'DocumentNode', id: string, name: string, parents: Array<string>, author: string, timestamp: string, type: string, data: any, documentRegistry?: { __typename: 'DocumentRegistryNode', uiSchemaType: string, documentType: string, context: Types.DocumentRegistryNodeContext, formSchemaId: string, jsonSchema: any, uiSchema: any } | null } };
-
-export type ProgramsQueryVariables = Types.Exact<{
-  storeId: Types.Scalars['String'];
-  key?: Types.InputMaybe<Types.ProgramSortFieldInput>;
-  desc?: Types.InputMaybe<Types.Scalars['Boolean']>;
-  filter?: Types.InputMaybe<Types.ProgramFilterInput>;
-  latestEventTime: Types.Scalars['String'];
-}>;
-
-
-export type ProgramsQuery = { __typename: 'FullQuery', programs: { __typename: 'ProgramConnector', totalCount: number, nodes: Array<{ __typename: 'ProgramNode', enrolmentDatetime: string, name: string, patientId: string, programPatientId?: string | null, type: string, events: Array<{ __typename: 'ProgramEventNode', datetime: string, name?: string | null, type: string }> }> } };
-
-=======
 export type ProgramEnrolmentDocumentFragment = { __typename: 'DocumentNode', id: string, name: string, parents: Array<string>, author: string, timestamp: string, type: string, data: any, documentRegistry?: { __typename: 'DocumentRegistryNode', uiSchemaType: string, documentType: string, context: Types.DocumentRegistryNodeContext, formSchemaId: string, jsonSchema: any, uiSchema: any } | null };
 
 export type ProgramFragment = { __typename: 'ProgramNode', type: string, programPatientId?: string | null, patientId: string, name: string, enrolmentDatetime: string, document: { __typename: 'DocumentNode', id: string, name: string, parents: Array<string>, author: string, timestamp: string, type: string, data: any, documentRegistry?: { __typename: 'DocumentRegistryNode', uiSchemaType: string, documentType: string, context: Types.DocumentRegistryNodeContext, formSchemaId: string, jsonSchema: any, uiSchema: any } | null } };
 
->>>>>>> 756340ac
 export type ProgramByIdQueryVariables = Types.Exact<{
   storeId: Types.Scalars['String'];
   programId: Types.Scalars['String'];
@@ -54,32 +32,8 @@
 
 export type UpdateProgramMutation = { __typename: 'FullMutation', updateProgram: { __typename: 'DocumentNode', id: string, name: string, parents: Array<string>, author: string, timestamp: string, type: string, data: any, documentRegistry?: { __typename: 'DocumentRegistryNode', uiSchemaType: string, documentType: string, context: Types.DocumentRegistryNodeContext, formSchemaId: string, jsonSchema: any, uiSchema: any } | null } };
 
-<<<<<<< HEAD
-export const ProgramEventFragmentDoc = gql`
-    fragment ProgramEvent on ProgramEventNode {
-  datetime
-  name
-  type
-}
-    `;
-export const ProgramRowFragmentDoc = gql`
-    fragment ProgramRow on ProgramNode {
-  enrolmentDatetime
-  name
-  patientId
-  programPatientId
-  type
-  events(filter: {datetime: {beforeOrEqualTo: $latestEventTime}}) {
-    ...ProgramEvent
-  }
-}
-    ${ProgramEventFragmentDoc}`;
-export const DocumentFragmentDoc = gql`
-    fragment Document on DocumentNode {
-=======
 export const ProgramEnrolmentDocumentFragmentDoc = gql`
     fragment ProgramEnrolmentDocument on DocumentNode {
->>>>>>> 756340ac
   id
   name
   parents
@@ -105,24 +59,7 @@
   name
   enrolmentDatetime
   document {
-<<<<<<< HEAD
-    ...Document
-  }
-}
-    ${DocumentFragmentDoc}`;
-export const ProgramsDocument = gql`
-    query programs($storeId: String!, $key: ProgramSortFieldInput, $desc: Boolean, $filter: ProgramFilterInput, $latestEventTime: String!) {
-  programs(storeId: $storeId, sort: {key: $key, desc: $desc}, filter: $filter) {
-    ... on ProgramConnector {
-      __typename
-      nodes {
-        ...ProgramRow
-      }
-      totalCount
-    }
-=======
     ...ProgramEnrolmentDocument
->>>>>>> 756340ac
   }
 }
     ${ProgramEnrolmentDocumentFragmentDoc}`;
@@ -184,26 +121,6 @@
  * @param resolver a function that accepts a captured request and may return a mocked response.
  * @see https://mswjs.io/docs/basics/response-resolver
  * @example
-<<<<<<< HEAD
- * mockProgramsQuery((req, res, ctx) => {
- *   const { storeId, key, desc, filter, latestEventTime } = req.variables;
- *   return res(
- *     ctx.data({ programs })
- *   )
- * })
- */
-export const mockProgramsQuery = (resolver: ResponseResolver<GraphQLRequest<ProgramsQueryVariables>, GraphQLContext<ProgramsQuery>, any>) =>
-  graphql.query<ProgramsQuery, ProgramsQueryVariables>(
-    'programs',
-    resolver
-  )
-
-/**
- * @param resolver a function that accepts a captured request and may return a mocked response.
- * @see https://mswjs.io/docs/basics/response-resolver
- * @example
-=======
->>>>>>> 756340ac
  * mockProgramByIdQuery((req, res, ctx) => {
  *   const { storeId, programId } = req.variables;
  *   return res(
