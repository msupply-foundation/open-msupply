import React, { FC } from 'react';
import {
  TableProvider,
  DataTable,
  useColumns,
  createTableStore,
  NothingHere,
  createQueryParamsStore,
  useFormatDateTime,
  ColumnAlign,
  useUrlQueryParams,
  useTranslation,
} from '@openmsupply-client/common';
<<<<<<< HEAD
import {
  ProgramRowFragmentWithId,
  useProgramEnrolment,
  ProgramEventFragment,
} from '../api';
=======
>>>>>>> 756340ac
import { usePatientModalStore } from '../../hooks';
import { PatientModal } from '../../PatientView';
import { ProgramRowFragmentWithId, usePatient } from '../../api';

const programEventCellValue = (events: ProgramEventFragment[]) => {
  // just take the name of the first event
  return events[0]?.name ?? '';
};

const ProgramListComponent: FC = () => {
  const {
    updateSortQuery,
    updatePaginationQuery,
    queryParams: { sortBy, page, first, offset },
  } = useUrlQueryParams();
  const { data, isError, isLoading } = usePatient.document.programs();
  const pagination = { page, first, offset };
  const { localisedDate } = useFormatDateTime();
  const t = useTranslation('patients');
  const { setCurrent, setDocument, setProgramType } = usePatientModalStore();

  const columns = useColumns<ProgramRowFragmentWithId>(
    [
      {
        key: 'type',
        label: 'label.enrolment-program',
      },
      {
        key: 'programPatientId',
        label: 'label.enrolment-patient-id',
      },
      {
        key: 'events',
        label: 'label.status',
        formatter: events =>
          programEventCellValue(events as ProgramEventFragment[]),
      },
      {
        key: 'enrolmentDatetime',
        label: 'label.enrolment-datetime',
        align: ColumnAlign.Right,
        width: 175,
        formatter: dateString =>
          dateString ? localisedDate((dateString as string) || '') : '',
      },
    ],
    { onChangeSortBy: updateSortQuery, sortBy },
    [sortBy]
  );

  return (
    <DataTable
      id="program-enrolment-list"
      pagination={{ ...pagination, total: data?.totalCount }}
      onChangePage={updatePaginationQuery}
      columns={columns}
      data={data?.nodes}
      isLoading={isLoading}
      isError={isError}
      onRowClick={row => {
        setDocument({ type: row.type, name: row.name });
        setProgramType(row.type);
        setCurrent(PatientModal.Program);
      }}
      noDataElement={
        <NothingHere
          onCreate={() => setCurrent(PatientModal.ProgramSearch)}
          body={t('messages.no-programs')}
          buttonText={t('button.add-program')}
        />
      }
    />
  );
};

export const ProgramListView: FC = () => (
  <TableProvider
    createStore={createTableStore}
    queryParamsStore={createQueryParamsStore<ProgramRowFragmentWithId>({
      initialSortBy: { key: 'type' },
    })}
  >
    <ProgramListComponent />
  </TableProvider>
);<|MERGE_RESOLUTION|>--- conflicted
+++ resolved
@@ -11,14 +11,7 @@
   useUrlQueryParams,
   useTranslation,
 } from '@openmsupply-client/common';
-<<<<<<< HEAD
-import {
-  ProgramRowFragmentWithId,
-  useProgramEnrolment,
-  ProgramEventFragment,
-} from '../api';
-=======
->>>>>>> 756340ac
+import { ProgramEventFragment } from '../api';
 import { usePatientModalStore } from '../../hooks';
 import { PatientModal } from '../../PatientView';
 import { ProgramRowFragmentWithId, usePatient } from '../../api';
