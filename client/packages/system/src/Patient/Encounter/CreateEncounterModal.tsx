import React, { FC, useState } from 'react';
import {
  AlertIcon,
  BasicSpinner,
  Box,
  DateTimePickerInput,
  DialogButton,
  EncounterNodeStatus,
  InputWithLabelRow,
  RouteBuilder,
  Stack,
  TimePickerInput,
  Typography,
  useDialog,
  useNavigate,
  useNotification,
  useAuthContext,
} from '@openmsupply-client/common';
import { DateUtils, useTranslation } from '@common/intl';
import {
  EncounterRegistryByProgram,
  PatientModal,
  usePatientModalStore,
  useEncounter,
} from '@openmsupply-client/programs';
import { usePatient } from '../api';
import { AppRoute } from '@openmsupply-client/config';
import { EncounterSearchInput } from './EncounterSearchInput';
import {
  Clinician,
  ClinicianAutocompleteOption,
  ClinicianSearchInput,
  getClinicianName,
} from '../../Clinician';
interface Encounter {
  status?: EncounterNodeStatus;
  createdDatetime: string;
  createdBy?: { id: string; username: string };
  startDatetime?: string;
  endDatetime?: string;
  clinician?: Clinician;
}

export const CreateEncounterModal: FC = () => {
  const patientId = usePatient.utils.id();
  const { user } = useAuthContext();
  const t = useTranslation('patients');
  const { current, setModal: selectModal } = usePatientModalStore();
  const [encounterRegistry, setEncounterRegistry] = useState<
    EncounterRegistryByProgram | undefined
  >();
  const [createdDatetime] = useState(new Date().toISOString());
<<<<<<< HEAD
  const [isError, setIsError] = useState(false);

  const [draft, setDraft] = useState<Encounter | undefined>({
    createdDatetime: new Date().toISOString(),
    createdBy: { id: user?.id ?? '', username: user?.name ?? '' },
  });
=======
  const [dataError, setDataError] = useState(false);
  const [draft, setDraft] = useState<Encounter | undefined>(undefined);
>>>>>>> c143b61d
  const navigate = useNavigate();
  const { error } = useNotification();
  const [startDateTimeError, setStartDateTimeError] = useState(false);
  const [endDateTimeError, setEndDateTimeError] = useState(false);

  const handleSave = useEncounter.document.upsert(
    patientId,
    encounterRegistry?.program?.program ?? '',
    encounterRegistry?.encounter.documentType ?? ''
  );

  const reset = () => {
    selectModal(undefined);
    setEncounterRegistry(undefined);
    setDraft(undefined);
    setDataError(false);
  };

  const { Modal } = useDialog({
    isOpen: current === PatientModal.Encounter,
    onClose: reset,
  });

  const onChangeEncounter = (entry: EncounterRegistryByProgram) => {
    setDataError(false);
    setEncounterRegistry(entry);
  };

  const setStartDatetime = (date: Date | null): void => {
    const startDatetime = DateUtils.formatRFC3339(date);
    setDraft({
      createdDatetime,
      ...draft,
      startDatetime,
      status:
        date && DateUtils.isFuture(date)
          ? EncounterNodeStatus.Scheduled
          : date && DateUtils.isPast(date)
          ? EncounterNodeStatus.Missed
          : draft?.status,
    });
    setStartDateTimeError(false);
  };

  const setEndDatetime = (date: Date | null): void => {
    const endDatetime = DateUtils.formatRFC3339(date);
    setDraft({ createdDatetime, ...draft, endDatetime });
    setEndDateTimeError(false);
  };

  const setClinician = (option: ClinicianAutocompleteOption | null): void => {
    if (option === null) {
      setDraft({ createdDatetime, ...draft, clinician: undefined });
      return;
    }
    const clinician = option.value;
    setDraft({ createdDatetime, ...draft, clinician });
  };

  const canSubmit = () =>
    draft !== undefined &&
    draft.startDatetime &&
    !startDateTimeError &&
    !endDateTimeError;

  return (
    <Modal
      title={t('label.new-encounter')}
      cancelButton={<DialogButton variant="cancel" onClick={reset} />}
      okButton={
        <DialogButton
          variant={'create'}
          disabled={!canSubmit()}
          onClick={async () => {
            if (encounterRegistry !== undefined) {
              const { id } = await handleSave(
                draft,
                encounterRegistry.encounter.formSchemaId
              );
              if (!!id)
                navigate(
                  RouteBuilder.create(AppRoute.Dispensary)
                    .addPart(AppRoute.Encounter)
                    .addPart(id)
                    .build()
                );
              else error(t('error.encounter-not-created'))();
            }
            reset();
          }}
        />
      }
      width={700}
    >
      <React.Suspense fallback={<div />}>
        <Stack alignItems="flex-start" gap={1} sx={{ paddingLeft: '20px' }}>
          <InputWithLabelRow
            label={t('label.encounter')}
            Input={
              <EncounterSearchInput onChange={onChangeEncounter} value={null} />
            }
          />
          <RenderForm
            isError={dataError}
            isLoading={false}
            isProgram={!!encounterRegistry}
            form={
              <>
                <InputWithLabelRow
                  label={t('label.visit-date')}
                  Input={
                    <DateTimePickerInput
                      value={draft?.startDatetime ?? null}
                      onChange={setStartDatetime}
                      onError={() => setStartDateTimeError(true)}
                    />
                  }
                />
                <InputWithLabelRow
                  label={t('label.visit-end')}
                  Input={
                    <TimePickerInput
                      value={draft?.endDatetime ?? null}
                      disabled={draft?.startDatetime === undefined}
                      onChange={setEndDatetime}
                      onError={() => setEndDateTimeError(true)}
                    />
                  }
                />
                <InputWithLabelRow
                  label={t('label.clinician')}
                  Input={
                    <ClinicianSearchInput
                      onChange={setClinician}
                      clinicianLabel={getClinicianName(draft?.clinician)}
                      clinicianValue={draft?.clinician}
                    />
                  }
                />
              </>
            }
          />
        </Stack>
      </React.Suspense>
    </Modal>
  );
};

const RenderForm = ({
  form,
  isError,
  isLoading,
  isProgram,
}: {
  form: React.ReactNode;
  isError: boolean;
  isLoading: boolean;
  isProgram: boolean;
}) => {
  const t = useTranslation('common');
  if (!isProgram) return null;
  if (isError)
    return (
      <Box display="flex" gap={1} padding={3}>
        <AlertIcon color="error" />
        <Typography color="error">{t('error.unable-to-load-data')}</Typography>
      </Box>
    );
  if (isLoading) return <BasicSpinner />;

  return <>{form}</>;
};<|MERGE_RESOLUTION|>--- conflicted
+++ resolved
@@ -50,17 +50,8 @@
     EncounterRegistryByProgram | undefined
   >();
   const [createdDatetime] = useState(new Date().toISOString());
-<<<<<<< HEAD
-  const [isError, setIsError] = useState(false);
-
-  const [draft, setDraft] = useState<Encounter | undefined>({
-    createdDatetime: new Date().toISOString(),
-    createdBy: { id: user?.id ?? '', username: user?.name ?? '' },
-  });
-=======
   const [dataError, setDataError] = useState(false);
   const [draft, setDraft] = useState<Encounter | undefined>(undefined);
->>>>>>> c143b61d
   const navigate = useNavigate();
   const { error } = useNotification();
   const [startDateTimeError, setStartDateTimeError] = useState(false);
