--- conflicted
+++ resolved
@@ -1,4 +1,4 @@
-import React, { FC } from 'react';
+import React, { FC, useMemo } from 'react';
 import {
   TableProvider,
   DataTable,
@@ -9,26 +9,20 @@
   useFormatDateTime,
   useUrlQueryParams,
   ColumnAlign,
-<<<<<<< HEAD
   useNavigate,
   RouteBuilder,
-} from '@openmsupply-client/common';
-import { usePatient } from '../api';
-import { EncounterFragmentWithId, EncounterRowFragment } from '../../Encounter';
-import { AppRoute } from 'packages/config/src';
-=======
   EncounterNodeStatus,
   useTranslation,
   LocaleKey,
   TypedTFunction,
   DateUtils,
 } from '@openmsupply-client/common';
-import { EncounterFragment, useEncounter } from './api';
-import { usePatientModalStore } from '../hooks';
-import { PatientModal } from '../PatientView';
+import { usePatient } from '../api';
+import { AppRoute } from 'packages/config/src';
+import { EncounterRowFragment } from '../../Encounter';
 
 const effectiveStatus = (
-  encounter: EncounterFragment,
+  encounter: EncounterRowFragment,
   t: TypedTFunction<LocaleKey>
 ) => {
   const status = encounter.status;
@@ -55,25 +49,22 @@
 };
 
 type EncounterFragmentExt = {
-  id: string;
   effectiveStatus: string;
-} & EncounterFragment;
+} & EncounterRowFragment;
 
 const useExtendEncounterFragment = (
-  nodes?: EncounterFragment[]
+  nodes?: EncounterRowFragment[]
 ): EncounterFragmentExt[] | undefined => {
   const t = useTranslation('common');
   return useMemo(
     () =>
       nodes?.map(node => ({
-        id: node.name,
         effectiveStatus: effectiveStatus(node, t),
         ...node,
       })),
     [nodes]
   );
 };
->>>>>>> aa44d30c
 
 const EncounterListComponent: FC = () => {
   const {
@@ -81,22 +72,14 @@
     updatePaginationQuery,
     queryParams: { sortBy, page, first, offset },
   } = useUrlQueryParams();
-<<<<<<< HEAD
   const { data, isError, isLoading } = usePatient.document.encounters();
-=======
-  const { data, isError, isLoading } = useEncounter.document.list();
-  const dataWithId: EncounterFragmentExt[] | undefined =
+  const dataExt: EncounterFragmentExt[] | undefined =
     useExtendEncounterFragment(data?.nodes);
->>>>>>> aa44d30c
   const pagination = { page, first, offset };
   const { localisedDateTime } = useFormatDateTime();
   const navigate = useNavigate();
 
-<<<<<<< HEAD
-  const columns = useColumns<EncounterRowFragment>(
-=======
   const columns = useColumns<EncounterFragmentExt>(
->>>>>>> aa44d30c
     [
       {
         key: 'type',
@@ -135,7 +118,7 @@
       pagination={{ ...pagination, total: data?.totalCount }}
       onChangePage={updatePaginationQuery}
       columns={columns}
-      data={data?.nodes}
+      data={dataExt}
       isLoading={isLoading}
       isError={isError}
       onRowClick={row => {
@@ -154,13 +137,8 @@
 export const EncounterListView: FC = () => (
   <TableProvider
     createStore={createTableStore}
-<<<<<<< HEAD
-    queryParamsStore={createQueryParamsStore<EncounterFragmentWithId>({
+    queryParamsStore={createQueryParamsStore<EncounterFragmentExt>({
       initialSortBy: { key: 'startDatetime' },
-=======
-    queryParamsStore={createQueryParamsStore<EncounterFragmentExt>({
-      initialSortBy: { key: 'type' },
->>>>>>> aa44d30c
     })}
   >
     <EncounterListComponent />
