--- conflicted
+++ resolved
@@ -7,13 +7,8 @@
   useAuthContext,
   ContactTraceSortFieldInput,
   TabDefinition,
-<<<<<<< HEAD
   FormErrorProvider,
-  usePreference,
-  PreferenceKey,
-=======
   usePreferences,
->>>>>>> ff11ef21
 } from '@openmsupply-client/common';
 import { usePatient } from '../api';
 import { AppBarButtons } from './AppBarButtons';
