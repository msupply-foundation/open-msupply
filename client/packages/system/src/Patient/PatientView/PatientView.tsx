--- conflicted
+++ resolved
@@ -7,13 +7,10 @@
   useAuthContext,
   ContactTraceSortFieldInput,
   TabDefinition,
-<<<<<<< HEAD
   usePreferences,
   FormErrorProvider,
-=======
   usePreference,
   PreferenceKey,
->>>>>>> a58cebfc
 } from '@openmsupply-client/common';
 import { usePatient } from '../api';
 import { AppBarButtons } from './AppBarButtons';
