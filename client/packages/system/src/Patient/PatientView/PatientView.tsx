import React, { useEffect, useState } from 'react';
import {
  DetailTabs,
  DetailViewSkeleton,
  EncounterSortFieldInput,
  ProgramEnrolmentSortFieldInput,
  useAuthContext,
  ContactTraceSortFieldInput,
  TabDefinition,
} from '@openmsupply-client/common';
import { usePatient } from '../api';
import { AppBarButtons } from './AppBarButtons';
import { PatientSummary } from './PatientSummary';
import { ProgramDetailModal, ProgramListView } from '../ProgramEnrolment';
import { CreateEncounterModal, EncounterListView } from '../Encounter';
import {
  PatientModal,
  ProgramSearchModal,
  usePatientModalStore,
  usePatientStore,
  useProgramEnrolments,
} from '@openmsupply-client/programs';
import { ContactTraceListView, CreateContactTraceModal } from '../ContactTrace';

import { VaccinationCardsListView } from '../VaccinationCard/ListView';
import { InsuranceListView, InsuranceModal } from '../Insurance';
<<<<<<< HEAD

const DEFAULT_SCHEMA: SchemaData = {
  formSchemaId: undefined,
  jsonSchema: defaultPatientSchema,
  uiSchema: defaultPatientUISchema,
};

const useUpsertPatient = (
  create: boolean
): ((input: unknown) => Promise<void>) => {
  const { mutateAsync: insertPatient } = usePatient.document.insert();
  const { mutateAsync: updatePatient } = usePatient.document.update();
  return async (input: unknown) => {
    if (create) {
      await insertPatient(input as InsertPatientInput);
    } else {
      await updatePatient(input as UpdatePatientInput);
    }
  };
};

const useUpsertProgramPatient = (): SaveDocumentMutation => {
  const { mutateAsync: insertPatient } =
    usePatient.document.insertProgramPatient();
  const { mutateAsync: updatePatient } =
    usePatient.document.updateProgramPatient();
  return async (jsonData: unknown, schemaId: string, parent?: string) => {
    if (parent === undefined) {
      const result = await insertPatient({
        data: jsonData,
        schemaId,
      });
      if (!result.document) throw Error('Inserted document not set!');
      return result.document;
    } else {
      const result = await updatePatient({
        data: jsonData,
        parent,
        schemaId,
      });
      if (!result.document) throw Error('Inserted document not set!');
      return result.document;
    }
  };
};

const PatientDetailView = ({
  onEdit,
}: {
  onEdit: (isDirty: boolean) => void;
}) => {
  const t = useTranslation();
  const {
    documentName,
    setDocumentName,
    createNewPatient,
    setCreateNewPatient,
  } = usePatientStore();

  const navigate = useNavigate();
  const { urlQuery } = useUrlQuery();
  const fromPrescription = urlQuery['previousPath'] === AppRoute.Prescription;

  const patientId = usePatient.utils.id();
  const { data: currentPatient, isLoading: isCurrentPatientLoading } =
    usePatient.document.get(patientId);
  const { data: patientRegistries, isLoading: isPatientRegistryLoading } =
    useDocumentRegistry.get.documentRegistries({
      filter: {
        category: { equalTo: DocumentRegistryCategoryNode.Patient },
      },
    });
  const {
    create: { create: createPrescription },
  } = usePrescription();

  const isLoading = isCurrentPatientLoading || isPatientRegistryLoading;

  const patientRegistry = patientRegistries?.nodes[0];
  const isCreatingPatient = !!createNewPatient;
  // we have to memo the data to avoid an infinite render loop
  const inputData = useMemo<FormInputData | undefined>(() => {
    if (!!createNewPatient) {
      // Use the unsaved patient information from createNewPatient, i.e. from a "create patient"
      // request
      return {
        schema: patientRegistry ?? DEFAULT_SCHEMA,
        data: {
          id: createNewPatient.id,
          code: createNewPatient.code,
          code2: createNewPatient.code2,
          firstName: createNewPatient.firstName,
          lastName: createNewPatient.lastName,
          gender: createNewPatient.gender,
          dateOfBirth: createNewPatient.dateOfBirth,
          phone: createNewPatient.phone,
          address1: createNewPatient.address1,
          isDeceased: createNewPatient.isDeceased,
          dateOfDeath: createNewPatient.dateOfDeath,
          extension: {},
        },
        isCreating: true,
      };
    } else if (!!currentPatient && !currentPatient.document) {
      // The loaded patient doesn't has a document. Use the information we got
      // (from the name table).
      return {
        schema: patientRegistry ?? DEFAULT_SCHEMA,
        data: {
          id: currentPatient.id,
          code: currentPatient.code,
          code2: currentPatient.code2 ?? undefined,
          firstName: currentPatient.firstName ?? undefined,
          lastName: currentPatient.lastName ?? undefined,
          gender: currentPatient.gender ?? undefined,
          dateOfBirth: currentPatient.dateOfBirth ?? undefined,
          dateOfDeath: currentPatient.dateOfDeath ?? undefined,
          isDeceased: currentPatient.isDeceased ?? undefined,
          phone: currentPatient.phone ?? undefined,
          address1: currentPatient.address1 ?? undefined,
          nextOfKin:
            currentPatient.nextOfKinId || currentPatient.nextOfKinName
              ? {
                id: currentPatient.nextOfKinId ?? undefined,
                name: currentPatient.nextOfKinName ?? undefined,
              }
              : undefined,
          extension: {},
        },
        isCreating: false,
      };
    } else if (currentPatient?.document) {
      // Take the data from the document
      return {
        schema: patientRegistry ?? DEFAULT_SCHEMA,
        data: currentPatient.documentDraft,
        isCreating: false,
      };
    }
  }, [createNewPatient, currentPatient, patientRegistry]);

  const handleProgramPatientSave = useUpsertProgramPatient();
  const handlePatientSave = useUpsertPatient(isCreatingPatient);

  const accessor: JsonFormData<SavedDocument | void> = patientRegistry
    ? {
      loadedData: inputData?.data,
      isLoading: false,
      error: undefined,
      isCreating: isCreatingPatient,
      schema: patientRegistry,
      save: async (data: unknown) => {
        await handleProgramPatientSave(
          data,
          patientRegistry.formSchemaId,
          currentPatient?.document?.id
        );
      },
    }
    : {
      loadedData: inputData?.data,
      isLoading: false,
      error: undefined,
      isCreating: isCreatingPatient,
      schema: DEFAULT_SCHEMA,
      save: async (data: unknown) => {
        const patientData = data as PatientSchema;
        const newData = Object.fromEntries(
          Object.entries(data ?? {}).filter(
            ([key]) =>
              key !== 'dateOfBirthIsEstimated' &&
              key !== 'nextOfKin' &&
              key !== 'extension'
          )
        );
        // map nextOfKin object to individual fields
        await handlePatientSave({
          ...newData,
          nextOfKinId: patientData?.nextOfKin?.id,
          nextOfKinName: patientData?.nextOfKin?.name,
        });
      },
    };

  const { JsonForm, saveData, isSaving, isDirty, validationError } =
    useJsonFormsHandler(
      {
        documentName: createNewPatient ? undefined : documentName,
        patientId: patientId,
      },
      accessor
    );

  useEffect(() => {
    return () => setCreateNewPatient(undefined);
  }, [setCreateNewPatient]);

  const save = useCallback(async () => {
    const savedDocument = await saveData();
    // patient has been created => unset the create request data
    setCreateNewPatient(undefined);
    if (savedDocument) {
      setDocumentName(savedDocument.name);
    }
    // Creates a new prescription and redirects to the prescriptions page
    // if the patient was created from there.
    if (fromPrescription) {
      const invoiceId = await createPrescription({
        id: FnUtils.generateUUID(),
        patientId,
      });
      navigate(
        RouteBuilder.create(AppRoute.Dispensary)
          .addPart(AppRoute.Prescription)
          .addPart(invoiceId?.id ?? "")
          .build()
      );
    }
  }, [saveData, setCreateNewPatient, setDocumentName]);

  useEffect(() => {
    if (!documentName && currentPatient) {
      setDocumentName(currentPatient?.document?.name);
    }
  }, [currentPatient, documentName, setDocumentName]);

  useEffect(() => {
    onEdit(isDirty);
  }, [isDirty, onEdit]);

  const showSaveConfirmation = useConfirmationModal({
    onConfirm: save,
    message: t('messages.confirm-save-generic'),
    title: t('heading.are-you-sure'),
  });

  if (isLoading) return <BasicSpinner />;

  return (
    <Box flex={1} display="flex" justifyContent="center">
      <Box style={{ maxWidth: 1200, flex: 1 }}>{JsonForm}</Box>
      <Footer
        documentName={documentName}
        isSaving={isSaving}
        isDirty={isDirty}
        validationError={validationError}
        inputData={inputData}
        showSaveConfirmation={showSaveConfirmation}
      />
    </Box>
  );
};
=======
import { PatientDetailView } from './PatientDetailView';
import { useInsuranceProviders } from '../apiModern';
>>>>>>> 6608edc2

export enum PatientTabValue {
  Details = 'details',
  Programs = 'programs',
  Encounters = 'encounters',
  ContactTracing = 'contact-tracing',
  Vaccinations = 'vaccinations',
  Insurance = 'insurance',
}

export const PatientView = () => {
  const { current, setCreationModal, reset } = usePatientModalStore();
  const patientId = usePatient.utils.id();
  const { data } = useProgramEnrolments.document.list({
    filterBy: { patientId: { equalTo: patientId } },
  });
  const { setCurrentPatient, createNewPatient } = usePatientStore();
  const { data: currentPatient } = usePatient.document.get(patientId);
  const [isDirtyPatient, setIsDirtyPatient] = useState(false);
  const { store, storeId } = useAuthContext();

  const {
    query: { data: insuranceProvidersData },
  } = useInsuranceProviders();

  const requiresConfirmation = (tab: string) => {
    return tab === PatientTabValue.Details && isDirtyPatient;
  };

  useEffect(() => {
    if (!currentPatient) return;
    setCurrentPatient(currentPatient);
  }, [currentPatient, setCurrentPatient]);

  const programTabs: TabDefinition[] = [
    {
      Component: <ProgramListView />,
      value: PatientTabValue.Programs,
      sort: {
        key: ProgramEnrolmentSortFieldInput.EnrolmentDatetime,
        dir: 'desc' as 'desc' | 'asc',
      },
    },
    {
      Component: <EncounterListView />,
      value: PatientTabValue.Encounters,
      sort: {
        key: EncounterSortFieldInput.StartDatetime,
        dir: 'desc' as 'desc' | 'asc',
      },
    },
    {
      Component: <ContactTraceListView />,
      value: PatientTabValue.ContactTracing,
      sort: {
        key: ContactTraceSortFieldInput.Datetime,
        dir: 'desc' as 'desc' | 'asc',
      },
    },
    {
      Component: <VaccinationCardsListView />,
      value: PatientTabValue.Vaccinations,
      sort: {
        key: ProgramEnrolmentSortFieldInput.EnrolmentDatetime,
        dir: 'desc' as 'desc' | 'asc',
      },
    },
  ];

  const tabs: TabDefinition[] = [
    {
      Component: <PatientDetailView onEdit={setIsDirtyPatient} />,
      value: PatientTabValue.Details,
      confirmOnLeaving: isDirtyPatient,
    },
  ];

  // Display program tabs only if the Program module is enabled and the patient is saved
  if (store?.preferences.omProgramModule) tabs.push(...programTabs);

  // Display insurance tab only if insurance providers are available and the patient is saved
  if (insuranceProvidersData.length > 0)
    tabs.push({
      Component: <InsuranceListView />,
      value: PatientTabValue.Insurance,
    });

  return (
    <React.Suspense fallback={<DetailViewSkeleton />}>
      <AppBarButtons disabled={!!createNewPatient} store={store} />
      <PatientSummary />
      {/* Renders specific tabs on specific cases */}
      {!createNewPatient ? (
        <DetailTabs tabs={tabs} requiresConfirmation={requiresConfirmation} />
      ) : (
        <PatientDetailView onEdit={setIsDirtyPatient} />
      )}
      {/* Note: unmount modals when not used because they have some internal
      state that shouldn't be reused across calls. */}
      {current === PatientModal.Program ? <ProgramDetailModal /> : null}
      {current === PatientModal.Encounter ? <CreateEncounterModal /> : null}
      {current === PatientModal.ProgramSearch ? (
        <ProgramSearchModal
          disabledPrograms={data?.nodes?.map(enrolment => enrolment.type)}
          open={true}
          onClose={reset}
          onChange={async documentRegistry => {
            const createDocument = {
              data: {
                enrolmentDatetime: new Date().toISOString(),
                status: 'ACTIVE',
                storeId,
              },
              schema: documentRegistry,
              isCreating: true,
            };
            setCreationModal(
              PatientModal.Program,
              documentRegistry.documentType,
              createDocument
            );
          }}
        />
      ) : null}
      {current === PatientModal.ContactTraceSearch ? (
        <CreateContactTraceModal />
      ) : null}
      {current === PatientModal.Insurance ? <InsuranceModal /> : null}
    </React.Suspense>
  );
};<|MERGE_RESOLUTION|>--- conflicted
+++ resolved
@@ -24,263 +24,8 @@
 
 import { VaccinationCardsListView } from '../VaccinationCard/ListView';
 import { InsuranceListView, InsuranceModal } from '../Insurance';
-<<<<<<< HEAD
-
-const DEFAULT_SCHEMA: SchemaData = {
-  formSchemaId: undefined,
-  jsonSchema: defaultPatientSchema,
-  uiSchema: defaultPatientUISchema,
-};
-
-const useUpsertPatient = (
-  create: boolean
-): ((input: unknown) => Promise<void>) => {
-  const { mutateAsync: insertPatient } = usePatient.document.insert();
-  const { mutateAsync: updatePatient } = usePatient.document.update();
-  return async (input: unknown) => {
-    if (create) {
-      await insertPatient(input as InsertPatientInput);
-    } else {
-      await updatePatient(input as UpdatePatientInput);
-    }
-  };
-};
-
-const useUpsertProgramPatient = (): SaveDocumentMutation => {
-  const { mutateAsync: insertPatient } =
-    usePatient.document.insertProgramPatient();
-  const { mutateAsync: updatePatient } =
-    usePatient.document.updateProgramPatient();
-  return async (jsonData: unknown, schemaId: string, parent?: string) => {
-    if (parent === undefined) {
-      const result = await insertPatient({
-        data: jsonData,
-        schemaId,
-      });
-      if (!result.document) throw Error('Inserted document not set!');
-      return result.document;
-    } else {
-      const result = await updatePatient({
-        data: jsonData,
-        parent,
-        schemaId,
-      });
-      if (!result.document) throw Error('Inserted document not set!');
-      return result.document;
-    }
-  };
-};
-
-const PatientDetailView = ({
-  onEdit,
-}: {
-  onEdit: (isDirty: boolean) => void;
-}) => {
-  const t = useTranslation();
-  const {
-    documentName,
-    setDocumentName,
-    createNewPatient,
-    setCreateNewPatient,
-  } = usePatientStore();
-
-  const navigate = useNavigate();
-  const { urlQuery } = useUrlQuery();
-  const fromPrescription = urlQuery['previousPath'] === AppRoute.Prescription;
-
-  const patientId = usePatient.utils.id();
-  const { data: currentPatient, isLoading: isCurrentPatientLoading } =
-    usePatient.document.get(patientId);
-  const { data: patientRegistries, isLoading: isPatientRegistryLoading } =
-    useDocumentRegistry.get.documentRegistries({
-      filter: {
-        category: { equalTo: DocumentRegistryCategoryNode.Patient },
-      },
-    });
-  const {
-    create: { create: createPrescription },
-  } = usePrescription();
-
-  const isLoading = isCurrentPatientLoading || isPatientRegistryLoading;
-
-  const patientRegistry = patientRegistries?.nodes[0];
-  const isCreatingPatient = !!createNewPatient;
-  // we have to memo the data to avoid an infinite render loop
-  const inputData = useMemo<FormInputData | undefined>(() => {
-    if (!!createNewPatient) {
-      // Use the unsaved patient information from createNewPatient, i.e. from a "create patient"
-      // request
-      return {
-        schema: patientRegistry ?? DEFAULT_SCHEMA,
-        data: {
-          id: createNewPatient.id,
-          code: createNewPatient.code,
-          code2: createNewPatient.code2,
-          firstName: createNewPatient.firstName,
-          lastName: createNewPatient.lastName,
-          gender: createNewPatient.gender,
-          dateOfBirth: createNewPatient.dateOfBirth,
-          phone: createNewPatient.phone,
-          address1: createNewPatient.address1,
-          isDeceased: createNewPatient.isDeceased,
-          dateOfDeath: createNewPatient.dateOfDeath,
-          extension: {},
-        },
-        isCreating: true,
-      };
-    } else if (!!currentPatient && !currentPatient.document) {
-      // The loaded patient doesn't has a document. Use the information we got
-      // (from the name table).
-      return {
-        schema: patientRegistry ?? DEFAULT_SCHEMA,
-        data: {
-          id: currentPatient.id,
-          code: currentPatient.code,
-          code2: currentPatient.code2 ?? undefined,
-          firstName: currentPatient.firstName ?? undefined,
-          lastName: currentPatient.lastName ?? undefined,
-          gender: currentPatient.gender ?? undefined,
-          dateOfBirth: currentPatient.dateOfBirth ?? undefined,
-          dateOfDeath: currentPatient.dateOfDeath ?? undefined,
-          isDeceased: currentPatient.isDeceased ?? undefined,
-          phone: currentPatient.phone ?? undefined,
-          address1: currentPatient.address1 ?? undefined,
-          nextOfKin:
-            currentPatient.nextOfKinId || currentPatient.nextOfKinName
-              ? {
-                id: currentPatient.nextOfKinId ?? undefined,
-                name: currentPatient.nextOfKinName ?? undefined,
-              }
-              : undefined,
-          extension: {},
-        },
-        isCreating: false,
-      };
-    } else if (currentPatient?.document) {
-      // Take the data from the document
-      return {
-        schema: patientRegistry ?? DEFAULT_SCHEMA,
-        data: currentPatient.documentDraft,
-        isCreating: false,
-      };
-    }
-  }, [createNewPatient, currentPatient, patientRegistry]);
-
-  const handleProgramPatientSave = useUpsertProgramPatient();
-  const handlePatientSave = useUpsertPatient(isCreatingPatient);
-
-  const accessor: JsonFormData<SavedDocument | void> = patientRegistry
-    ? {
-      loadedData: inputData?.data,
-      isLoading: false,
-      error: undefined,
-      isCreating: isCreatingPatient,
-      schema: patientRegistry,
-      save: async (data: unknown) => {
-        await handleProgramPatientSave(
-          data,
-          patientRegistry.formSchemaId,
-          currentPatient?.document?.id
-        );
-      },
-    }
-    : {
-      loadedData: inputData?.data,
-      isLoading: false,
-      error: undefined,
-      isCreating: isCreatingPatient,
-      schema: DEFAULT_SCHEMA,
-      save: async (data: unknown) => {
-        const patientData = data as PatientSchema;
-        const newData = Object.fromEntries(
-          Object.entries(data ?? {}).filter(
-            ([key]) =>
-              key !== 'dateOfBirthIsEstimated' &&
-              key !== 'nextOfKin' &&
-              key !== 'extension'
-          )
-        );
-        // map nextOfKin object to individual fields
-        await handlePatientSave({
-          ...newData,
-          nextOfKinId: patientData?.nextOfKin?.id,
-          nextOfKinName: patientData?.nextOfKin?.name,
-        });
-      },
-    };
-
-  const { JsonForm, saveData, isSaving, isDirty, validationError } =
-    useJsonFormsHandler(
-      {
-        documentName: createNewPatient ? undefined : documentName,
-        patientId: patientId,
-      },
-      accessor
-    );
-
-  useEffect(() => {
-    return () => setCreateNewPatient(undefined);
-  }, [setCreateNewPatient]);
-
-  const save = useCallback(async () => {
-    const savedDocument = await saveData();
-    // patient has been created => unset the create request data
-    setCreateNewPatient(undefined);
-    if (savedDocument) {
-      setDocumentName(savedDocument.name);
-    }
-    // Creates a new prescription and redirects to the prescriptions page
-    // if the patient was created from there.
-    if (fromPrescription) {
-      const invoiceId = await createPrescription({
-        id: FnUtils.generateUUID(),
-        patientId,
-      });
-      navigate(
-        RouteBuilder.create(AppRoute.Dispensary)
-          .addPart(AppRoute.Prescription)
-          .addPart(invoiceId?.id ?? "")
-          .build()
-      );
-    }
-  }, [saveData, setCreateNewPatient, setDocumentName]);
-
-  useEffect(() => {
-    if (!documentName && currentPatient) {
-      setDocumentName(currentPatient?.document?.name);
-    }
-  }, [currentPatient, documentName, setDocumentName]);
-
-  useEffect(() => {
-    onEdit(isDirty);
-  }, [isDirty, onEdit]);
-
-  const showSaveConfirmation = useConfirmationModal({
-    onConfirm: save,
-    message: t('messages.confirm-save-generic'),
-    title: t('heading.are-you-sure'),
-  });
-
-  if (isLoading) return <BasicSpinner />;
-
-  return (
-    <Box flex={1} display="flex" justifyContent="center">
-      <Box style={{ maxWidth: 1200, flex: 1 }}>{JsonForm}</Box>
-      <Footer
-        documentName={documentName}
-        isSaving={isSaving}
-        isDirty={isDirty}
-        validationError={validationError}
-        inputData={inputData}
-        showSaveConfirmation={showSaveConfirmation}
-      />
-    </Box>
-  );
-};
-=======
 import { PatientDetailView } from './PatientDetailView';
 import { useInsuranceProviders } from '../apiModern';
->>>>>>> 6608edc2
 
 export enum PatientTabValue {
   Details = 'details',
