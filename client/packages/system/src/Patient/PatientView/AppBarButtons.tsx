import React, { FC } from 'react';
<<<<<<< HEAD
import { AppBarButtonsPortal, Grid } from '@openmsupply-client/common';
import { AddButton } from './AddButton';

export const AppBarButtons: FC = () => {
=======
import {
  AppBarButtonsPortal,
  ButtonWithIcon,
  Grid,
  ClockIcon,
  DialogButton,
  useDialog,
  DetailContainer,
  Box,
  Typography,
  ReportContext,
  LoadingButton,
  PrinterIcon,
  useTranslation,
} from '@openmsupply-client/common';
import { DocumentHistory } from '../DocumentHistory';
import { AddButton } from './AddButton';
import { usePatientStore } from '../hooks';
import { ReportRowFragment, ReportSelector, useReport } from '../../Report';
import { usePatient } from '../api';

export const AppBarButtons: FC = () => {
  const { Modal, showDialog, hideDialog } = useDialog();
  const { documentName } = usePatientStore();
  const t = useTranslation('common');
  const { print, isPrinting } = useReport.utils.print();
  const patientId = usePatient.utils.id();
  const printReport = (report: ReportRowFragment) => {
    print({ reportId: report.id, dataId: patientId });
  };

>>>>>>> 5f4290cb
  return (
    <AppBarButtonsPortal>
      <Grid container gap={1}>
        <AddButton />
<<<<<<< HEAD
=======
        <ButtonWithIcon
          Icon={<ClockIcon />}
          label={'History'}
          disabled={documentName === undefined}
          onClick={showDialog}
        />
        <ReportSelector context={ReportContext.Patient} onClick={printReport}>
          <LoadingButton
            variant="outlined"
            startIcon={<PrinterIcon />}
            isLoading={isPrinting}
          >
            {t('button.print')}
          </LoadingButton>
        </ReportSelector>
>>>>>>> 5f4290cb
      </Grid>
    </AppBarButtonsPortal>
  );
};<|MERGE_RESOLUTION|>--- conflicted
+++ resolved
@@ -1,34 +1,17 @@
-import React, { FC } from 'react';
-<<<<<<< HEAD
-import { AppBarButtonsPortal, Grid } from '@openmsupply-client/common';
-import { AddButton } from './AddButton';
-
-export const AppBarButtons: FC = () => {
-=======
 import {
   AppBarButtonsPortal,
-  ButtonWithIcon,
   Grid,
-  ClockIcon,
-  DialogButton,
-  useDialog,
-  DetailContainer,
-  Box,
-  Typography,
   ReportContext,
   LoadingButton,
   PrinterIcon,
   useTranslation,
 } from '@openmsupply-client/common';
-import { DocumentHistory } from '../DocumentHistory';
+import React, { FC } from 'react';
 import { AddButton } from './AddButton';
-import { usePatientStore } from '../hooks';
 import { ReportRowFragment, ReportSelector, useReport } from '../../Report';
 import { usePatient } from '../api';
 
 export const AppBarButtons: FC = () => {
-  const { Modal, showDialog, hideDialog } = useDialog();
-  const { documentName } = usePatientStore();
   const t = useTranslation('common');
   const { print, isPrinting } = useReport.utils.print();
   const patientId = usePatient.utils.id();
@@ -36,19 +19,10 @@
     print({ reportId: report.id, dataId: patientId });
   };
 
->>>>>>> 5f4290cb
   return (
     <AppBarButtonsPortal>
       <Grid container gap={1}>
         <AddButton />
-<<<<<<< HEAD
-=======
-        <ButtonWithIcon
-          Icon={<ClockIcon />}
-          label={'History'}
-          disabled={documentName === undefined}
-          onClick={showDialog}
-        />
         <ReportSelector context={ReportContext.Patient} onClick={printReport}>
           <LoadingButton
             variant="outlined"
@@ -58,7 +32,6 @@
             {t('button.print')}
           </LoadingButton>
         </ReportSelector>
->>>>>>> 5f4290cb
       </Grid>
     </AppBarButtonsPortal>
   );
