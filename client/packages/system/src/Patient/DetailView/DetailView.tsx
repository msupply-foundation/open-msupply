import React, { FC, useEffect, useMemo } from 'react';
import {
  DetailTabs,
  DetailViewSkeleton,
  SaveDocumentMutation,
  useJsonForms,
} from '@openmsupply-client/common';
import { usePatient } from '../api';
import { usePatientCreateStore, usePatientStore } from '../hooks';
import { AppBarButtons } from './AppBarButtons';
import { PatientSummary } from './PatientSummary';
<<<<<<< HEAD
import { ProgramDetailModal, ProgramListView } from './ProgramEnrolment';

=======
import { PatientTab } from './PatientTab';
import { ProgramDetailModal, ProgramListView } from '../ProgramEnrolment';
import { EncounterDetailModal, EncounterListView } from '../Encounter';

enum Tabs {
  Details = 'Details',
  Programs = 'Programs',
  Encounters = 'Encounters',
}

>>>>>>> 8d4c8ae8
const useUpsertPatient = (): SaveDocumentMutation => {
  const { mutateAsync: insertPatient } = usePatient.document.insert();
  const { mutateAsync: updatePatient } = usePatient.document.update();
  return async (jsonData: unknown, formSchemaId: string, parent?: string) => {
    if (parent === undefined) {
      const result = await insertPatient({
        data: jsonData,
        schemaId: formSchemaId,
      });
      if (!result.document) throw Error('Inserted document not set!');
      return result.document;
    } else {
      const result = await updatePatient({
        data: jsonData,
        parent,
        schemaId: formSchemaId,
      });
      if (!result.document) throw Error('Inserted document not set!');
      return result.document;
    }
  };
};

export const PatientDetailView: FC = () => {
  const { documentName, setDocumentName } = usePatientStore();
  const { patient } = usePatientCreateStore();
  const patientId = usePatient.utils.id();
  const { data: currentPatient } = usePatient.document.get(patientId);

  // we have to memo createDoc to avoid an infinite render loop
  const createDoc = useMemo(() => {
    if (patient) {
      return {
        documentRegistry: patient.documentRegistry,
        data: {
          id: patient.id,
          code: patient.code,
          firstName: patient.firstName,
          lastName: patient.lastName,
          gender: patient.gender,
          dateOfBirth: patient.dateOfBirth,
          addresses: [],
          contactDetails: [],
          socioEconomics: {},
          isDeceased: false,
        },
      };
    } else return undefined;
  }, [patient]);

  const handleSave = useUpsertPatient();
  const { JsonForm, isLoading } = useJsonForms(
    documentName,
    { handleSave },
    createDoc
  );

  useEffect(() => {
    if (!documentName && currentPatient) {
      setDocumentName(currentPatient?.document?.name);
    }
  }, [currentPatient]);

  if (isLoading) return <DetailViewSkeleton />;

  const tabs = [
    {
      Component: JsonForm,
      value: 'Details',
    },
    {
      Component: <ProgramListView />,
      value: 'Programs',
    },
  ];

  return (
    <React.Suspense fallback={<DetailViewSkeleton />}>
      <ProgramDetailModal />
      <EncounterDetailModal />
      <AppBarButtons />
      <PatientSummary />
<<<<<<< HEAD
      <DetailTabs tabs={tabs} />
=======
      <TabContext value={currentTab}>
        <AppBarTabsPortal
          sx={{
            display: 'flex',
            flex: 1,
            marginBottom: 1,
            justifyContent: 'center',
          }}
        >
          <Box flex={1}>
            <TabList
              value={currentTab}
              centered
              onChange={(_, v) => setCurrentTab(v)}
            >
              <Tab
                value={Tabs.Details}
                label={t('label.details')}
                tabIndex={-1}
              />
              <Tab value={Tabs.Programs} label={t('label.programs')} />
              <Tab value={Tabs.Encounters} label={t('label.encounters')} />
            </TabList>
          </Box>
        </AppBarTabsPortal>
        <PatientTab value={Tabs.Details} padding={3}>
          {JsonForm}
        </PatientTab>
        <PatientTab value={Tabs.Programs}>
          <ProgramListView />
        </PatientTab>
        <PatientTab value={Tabs.Encounters}>
          <EncounterListView />
        </PatientTab>
      </TabContext>
>>>>>>> 8d4c8ae8
    </React.Suspense>
  );
};<|MERGE_RESOLUTION|>--- conflicted
+++ resolved
@@ -1,18 +1,19 @@
-import React, { FC, useEffect, useMemo } from 'react';
+import React, { FC, useEffect, useMemo, useState } from 'react';
 import {
-  DetailTabs,
+  AppBarTabsPortal,
+  Box,
   DetailViewSkeleton,
   SaveDocumentMutation,
+  Tab,
+  TabContext,
+  TabList,
   useJsonForms,
+  useTranslation,
 } from '@openmsupply-client/common';
 import { usePatient } from '../api';
 import { usePatientCreateStore, usePatientStore } from '../hooks';
 import { AppBarButtons } from './AppBarButtons';
 import { PatientSummary } from './PatientSummary';
-<<<<<<< HEAD
-import { ProgramDetailModal, ProgramListView } from './ProgramEnrolment';
-
-=======
 import { PatientTab } from './PatientTab';
 import { ProgramDetailModal, ProgramListView } from '../ProgramEnrolment';
 import { EncounterDetailModal, EncounterListView } from '../Encounter';
@@ -23,7 +24,6 @@
   Encounters = 'Encounters',
 }
 
->>>>>>> 8d4c8ae8
 const useUpsertPatient = (): SaveDocumentMutation => {
   const { mutateAsync: insertPatient } = usePatient.document.insert();
   const { mutateAsync: updatePatient } = usePatient.document.update();
@@ -50,6 +50,8 @@
 export const PatientDetailView: FC = () => {
   const { documentName, setDocumentName } = usePatientStore();
   const { patient } = usePatientCreateStore();
+  const [currentTab, setCurrentTab] = useState<Tabs>(Tabs.Details);
+  const t = useTranslation('patients');
   const patientId = usePatient.utils.id();
   const { data: currentPatient } = usePatient.document.get(patientId);
 
@@ -89,26 +91,12 @@
 
   if (isLoading) return <DetailViewSkeleton />;
 
-  const tabs = [
-    {
-      Component: JsonForm,
-      value: 'Details',
-    },
-    {
-      Component: <ProgramListView />,
-      value: 'Programs',
-    },
-  ];
-
   return (
     <React.Suspense fallback={<DetailViewSkeleton />}>
       <ProgramDetailModal />
       <EncounterDetailModal />
       <AppBarButtons />
       <PatientSummary />
-<<<<<<< HEAD
-      <DetailTabs tabs={tabs} />
-=======
       <TabContext value={currentTab}>
         <AppBarTabsPortal
           sx={{
@@ -144,7 +132,6 @@
           <EncounterListView />
         </PatientTab>
       </TabContext>
->>>>>>> 8d4c8ae8
     </React.Suspense>
   );
 };