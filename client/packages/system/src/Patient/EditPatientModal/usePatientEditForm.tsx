import { useEffect, useMemo } from 'react';
import {
  UpdatePatientInput,
  DocumentRegistryCategoryNode,
  InsertPatientInput,
  useNotification,
  useQueryClient,
  useParams,
} from '@openmsupply-client/common';
import { usePatient } from '../api';
import {
  JsonFormData,
  FormInputData,
  SavedDocument,
  SchemaData,
  useDocumentRegistry,
  useJsonFormsHandler,
  usePatientStore,
  PatientSchema,
  SaveDocumentMutation,
} from '@openmsupply-client/programs';

import defaultPatientSchema from '../PatientView/DefaultPatientSchema.json';
import defaultPatientUISchema from '../PatientView/DefaultPatientUISchema.json';
import { PRESCRIPTION } from '../../../../invoices/src/Prescriptions/api/hooks/keys';
import { usePrescription } from '../../../../invoices/src/Prescriptions';

const DEFAULT_SCHEMA: SchemaData = {
  formSchemaId: undefined,
  jsonSchema: defaultPatientSchema,
  uiSchema: defaultPatientUISchema,
};

const useUpsertPatient = (
  create: boolean
): ((input: unknown) => Promise<void>) => {
  const { mutateAsync: insertPatient } = usePatient.document.insert();
  const { mutateAsync: updatePatient } = usePatient.document.update();
  return async (input: unknown) => {
    if (create) {
      await insertPatient(input as InsertPatientInput);
    } else {
      await updatePatient(input as UpdatePatientInput);
    }
  };
};

const useUpsertProgramPatient = (): SaveDocumentMutation => {
  const { mutateAsync: insertPatient } =
    usePatient.document.insertProgramPatient();
  const { mutateAsync: updatePatient } =
    usePatient.document.updateProgramPatient();
  return async (jsonData: unknown, schemaId: string, parent?: string) => {
    if (parent === undefined) {
      const result = await insertPatient({
        data: jsonData,
        schemaId,
      });
      if (!result.document) throw Error('Inserted document not set!');
      return result.document;
    } else {
      const result = await updatePatient({
        data: jsonData,
        parent,
        schemaId,
      });
      if (!result.document) throw Error('Inserted document not set!');
      return result.document;
    }
  };
};

<<<<<<< HEAD
export const usePatientEditForm = (patientId: string, onClose: () => void) => {
  const t = useTranslation();
=======
export const usePatientEditForm = (patientId: string) => {
  const { mutateAsync: updatePatient } = usePatient.document.update();
>>>>>>> 40d857d9
  const { error } = useNotification();
  const queryClient = useQueryClient();
  const { id } = useParams();

  const {
    documentName,
    setDocumentName,
    createNewPatient,
    setCreateNewPatient,
  } = usePatientStore();
  const { data: currentPatient, isLoading: isCurrentPatientLoading } =
    usePatient.document.get(patientId);
  const { data: patientRegistries, isLoading: isPatientRegistryLoading } =
    useDocumentRegistry.get.documentRegistries({
      filter: {
        category: { equalTo: DocumentRegistryCategoryNode.Patient },
      },
    });

  const {
    update: { update: updatePrescription },
  } = usePrescription();

  const patientRegistry = patientRegistries?.nodes[0];
  const isLoading = isCurrentPatientLoading || isPatientRegistryLoading;

  const isCreatingPatient = !!createNewPatient;

  // we have to memo the data to avoid an infinite render loop
  const inputData = useMemo<FormInputData | undefined>(() => {
    if (!!createNewPatient) {
      // Use the unsaved patient information from createNewPatient, i.e. from a "create patient"
      // request
      return {
        schema: patientRegistry ?? DEFAULT_SCHEMA,
        data: {
          id: createNewPatient.id,
          code: createNewPatient.code,
          code2: createNewPatient.code2,
          firstName: createNewPatient.firstName,
          lastName: createNewPatient.lastName,
          gender: createNewPatient.gender,
          dateOfBirth: createNewPatient.dateOfBirth,
          phone: createNewPatient.phone,
          address1: createNewPatient.address1,
          isDeceased: createNewPatient.isDeceased,
          dateOfDeath: createNewPatient.dateOfDeath,
          extension: {},
        },
        isCreating: true,
      };
    } else if (!!currentPatient && !currentPatient.document) {
      // The loaded patient doesn't has a document. Use the information we got
      // (from the name table).
      return {
        schema: patientRegistry ?? DEFAULT_SCHEMA,
        data: {
          id: currentPatient.id,
          code: currentPatient.code,
          code2: currentPatient.code2 ?? undefined,
          firstName: currentPatient.firstName ?? undefined,
          lastName: currentPatient.lastName ?? undefined,
          gender: currentPatient.gender ?? undefined,
          dateOfBirth: currentPatient.dateOfBirth ?? undefined,
          dateOfDeath: currentPatient.dateOfDeath ?? undefined,
          isDeceased: currentPatient.isDeceased ?? undefined,
          phone: currentPatient.phone ?? undefined,
          address1: currentPatient.address1 ?? undefined,
          nextOfKin:
            currentPatient.nextOfKinId || currentPatient.nextOfKinName
              ? {
                  id: currentPatient.nextOfKinId ?? undefined,
                  name: currentPatient.nextOfKinName ?? undefined,
                }
              : undefined,
          extension: {},
        },
        isCreating: false,
      };
    } else if (currentPatient?.document) {
      // Take the data from the document
      return {
        schema: patientRegistry ?? DEFAULT_SCHEMA,
        data: currentPatient.documentDraft,
        isCreating: false,
      };
    }
  }, [createNewPatient, currentPatient, patientRegistry]);

  const accessor: JsonFormData<SavedDocument | void> = patientRegistry
    ? {
        loadedData: inputData?.data,
        isLoading: false,
        error: undefined,
        isCreating: isCreatingPatient,
        schema: patientRegistry,
        save: async (data: unknown) => {
          await handleProgramPatientSave(
            data,
            patientRegistry.formSchemaId,
            currentPatient?.document?.id
          );
        },
      }
    : {
        loadedData: inputData?.data,
        isLoading: false,
        error: undefined,
        isCreating: isCreatingPatient,
        schema: DEFAULT_SCHEMA,
        save: async (data: unknown) => {
          const patientData = data as PatientSchema;
          const newData = Object.fromEntries(
            Object.entries(data ?? {}).filter(
              ([key]) =>
                key !== 'dateOfBirthIsEstimated' &&
                key !== 'nextOfKin' &&
                key !== 'extension'
            )
          );
          // map nextOfKin object to individual fields
          await handlePatientSave({
            ...newData,
            nextOfKinId: patientData?.nextOfKin?.id,
            nextOfKinName: patientData?.nextOfKin?.name,
          });
        },
      };

  const { JsonForm, saveData, isSaving, isDirty, validationError, revert } =
    useJsonFormsHandler(
      {
        documentName: createNewPatient ? undefined : documentName,
        patientId: patientId,
      },
      accessor
    );

  const handleProgramPatientSave = useUpsertProgramPatient();
  const handlePatientSave = useUpsertPatient(isCreatingPatient);

  useEffect(() => {
    return () => setCreateNewPatient(undefined);
  }, [setCreateNewPatient]);

  const save = async () => {
    try {
      const savedDocument = await saveData();
      setCreateNewPatient(undefined);
      queryClient.invalidateQueries([PRESCRIPTION]);
      if (savedDocument) {
        setDocumentName(savedDocument.name);
      }
<<<<<<< HEAD
      await updatePrescription({
        id,
        patientId,
      });
      onClose();
=======
>>>>>>> 40d857d9
    } catch (e) {
      const errorSnack = error((e as Error).message);
      errorSnack();
    }
  };
<<<<<<< HEAD
  const save = useConfirmationModal({
    onConfirm: handleSave,
    message: t('messages.confirm-save-generic'),
    title: t('heading.are-you-sure'),
  });
=======
>>>>>>> 40d857d9

  useEffect(() => {
    if (!documentName && currentPatient) {
      setDocumentName(currentPatient?.document?.name);
    }
  }, [currentPatient, documentName, setDocumentName]);

  return {
    JsonForm,
    save,
    isLoading,
    isSaving,
    isDirty,
    validationError,
    currentPatient,
    revert,
  };
};<|MERGE_RESOLUTION|>--- conflicted
+++ resolved
@@ -23,7 +23,7 @@
 import defaultPatientSchema from '../PatientView/DefaultPatientSchema.json';
 import defaultPatientUISchema from '../PatientView/DefaultPatientUISchema.json';
 import { PRESCRIPTION } from '../../../../invoices/src/Prescriptions/api/hooks/keys';
-import { usePrescription } from '../../../../invoices/src/Prescriptions';
+import { usePrescription } from 'packages/invoices/src/Prescriptions';
 
 const DEFAULT_SCHEMA: SchemaData = {
   formSchemaId: undefined,
@@ -70,13 +70,7 @@
   };
 };
 
-<<<<<<< HEAD
-export const usePatientEditForm = (patientId: string, onClose: () => void) => {
-  const t = useTranslation();
-=======
 export const usePatientEditForm = (patientId: string) => {
-  const { mutateAsync: updatePatient } = usePatient.document.update();
->>>>>>> 40d857d9
   const { error } = useNotification();
   const queryClient = useQueryClient();
   const { id } = useParams();
@@ -230,27 +224,15 @@
       if (savedDocument) {
         setDocumentName(savedDocument.name);
       }
-<<<<<<< HEAD
       await updatePrescription({
         id,
         patientId,
       });
-      onClose();
-=======
->>>>>>> 40d857d9
     } catch (e) {
       const errorSnack = error((e as Error).message);
       errorSnack();
     }
   };
-<<<<<<< HEAD
-  const save = useConfirmationModal({
-    onConfirm: handleSave,
-    message: t('messages.confirm-save-generic'),
-    title: t('heading.are-you-sure'),
-  });
-=======
->>>>>>> 40d857d9
 
   useEffect(() => {
     if (!documentName && currentPatient) {
