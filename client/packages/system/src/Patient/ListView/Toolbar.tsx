--- conflicted
+++ resolved
@@ -52,8 +52,6 @@
             },
             {
               type: 'text',
-<<<<<<< HEAD
-=======
               name: t('label.last-name'),
               urlParameter: 'lastName',
               placeholder: t('placeholder.search-by-last-name'),
@@ -61,7 +59,6 @@
             },
             {
               type: 'text',
->>>>>>> b06cb65d
               name: t('label.patient-id'),
               urlParameter: 'identifier',
               placeholder: t('placeholder.search-by-identifier'),
