import React, { FC, useEffect, useState } from 'react';
import {
  DetailContainer,
  DetailSection,
  Box,
  FnUtils,
  TabContext,
  useTabs,
  DialogButton,
  useNavigate,
  useDialog,
  WizardStepper,
  useTranslation,
  useDebounceCallback,
  DocumentRegistryCategoryNode,
} from '@openmsupply-client/common';
import { PatientFormTab } from './PatientFormTab';
import { PatientResultsTab } from './PatientResultsTab';
import {
  DocumentRegistryFragment,
  useDocumentRegistry,
  usePatientStore,
} from '@openmsupply-client/programs';

enum Tabs {
  Form = 'Form',
  SearchResults = 'SearchResults',
}

interface CreatePatientModal {
  onClose: () => void;
}

export const CreatePatientModal: FC<CreatePatientModal> = ({ onClose }) => {
  const { data: documentRegistryResponse, isLoading } =
    useDocumentRegistry.get.documentRegistries({
      filter: { category: { equalTo: DocumentRegistryCategoryNode.Patient } },
    });

  const [hasError, setHasError] = useState(false);

  const [, setDocumentRegistry] = useState<
    DocumentRegistryFragment | undefined
  >();
  const { currentTab, onChangeTab } = useTabs(Tabs.Form);
  const { Modal, showDialog, hideDialog } = useDialog({
    onClose,
  });
  const navigate = useNavigate();
  const { createNewPatient, setCreateNewPatient } = usePatientStore();
  const t = useTranslation();

  const onNext = useDebounceCallback(() => {
    onChangeTab(Tabs.SearchResults);
  }, []);

  const onOk = () => {
    if (createNewPatient) {
      navigate(createNewPatient.id);
    }
  };

  const patientSteps = [
    {
      description: '',
      label: t('label.patient-details'),
      tab: Tabs.Form,
    },
    {
      description: '',
      label: t('label.search-results'),
      tab: Tabs.SearchResults,
    },
  ];

  const getActiveStep = () => {
    const step = patientSteps.find(step => step.tab === currentTab);
    return step ? patientSteps.indexOf(step) : 0;
  };

  useEffect(() => {
    if (documentRegistryResponse?.nodes?.[0]) {
      setDocumentRegistry(documentRegistryResponse.nodes?.[0]);
    }
  }, [documentRegistryResponse]);

  useEffect(() => {
    // always show the dialog when we are mounted
    showDialog();
    // clean up when we are unmounting
    return () => {
      hideDialog();
      onChangeTab(Tabs.Form);
    };
  }, [hideDialog, onChangeTab, showDialog]);

  useEffect(() => {
    setCreateNewPatient({
      id: FnUtils.generateUUID(),
    });
  }, [setCreateNewPatient]);

  if (isLoading) {
    return null;
  }
  return (
    <Modal
      title=""
      sx={{ maxWidth: '90%' }}
      okButton={
        currentTab === Tabs.SearchResults ? (
<<<<<<< HEAD
          <DialogButton
            variant="next"
            onClick={onOk}
            customLabel={t('button.create-new')}
          />
=======
          <DialogButton variant="next-and-ok" onClick={onOk} />
>>>>>>> 7102aecd
        ) : undefined
      }
      nextButton={
        currentTab !== Tabs.SearchResults ? (
          <DialogButton
            variant="next-and-ok"
            onClick={onNext}
            disabled={hasError}
          />
        ) : undefined
      }
      cancelButton={
        <DialogButton
          variant="cancel"
          onClick={() => {
            setCreateNewPatient(undefined);
            onClose();
          }}
        />
      }
      slideAnimation={false}
    >
      <DetailContainer>
        <Box display="flex" flexDirection="column" alignItems="center" gap={2}>
          <WizardStepper
            activeStep={getActiveStep()}
            steps={patientSteps}
            nowrap
          />
          <TabContext value={currentTab}>
            <DetailSection title="">
              <PatientFormTab
                value={Tabs.Form}
                patient={createNewPatient}
                onChange={errors => {
                  setHasError((errors.errors?.length ?? 0) > 0);
                }}
              />
              <PatientResultsTab
                value={Tabs.SearchResults}
                patient={createNewPatient}
                active={currentTab === Tabs.SearchResults}
              />
            </DetailSection>
          </TabContext>
        </Box>
      </DetailContainer>
    </Modal>
  );
};<|MERGE_RESOLUTION|>--- conflicted
+++ resolved
@@ -109,15 +109,11 @@
       sx={{ maxWidth: '90%' }}
       okButton={
         currentTab === Tabs.SearchResults ? (
-<<<<<<< HEAD
           <DialogButton
             variant="next"
             onClick={onOk}
             customLabel={t('button.create-new')}
           />
-=======
-          <DialogButton variant="next-and-ok" onClick={onOk} />
->>>>>>> 7102aecd
         ) : undefined
       }
       nextButton={
