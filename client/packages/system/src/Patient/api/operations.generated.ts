--- conflicted
+++ resolved
@@ -6,11 +6,7 @@
 import { graphql, ResponseResolver, GraphQLRequest, GraphQLContext } from 'msw'
 export type PatientRowFragment = { __typename: 'PatientNode', id: string, code: string, firstName?: string | null, lastName?: string | null, name: string, dateOfBirth?: string | null };
 
-<<<<<<< HEAD
-export type PatientFragment = { __typename: 'NameNode', address1?: string | null, address2?: string | null, chargeCode?: string | null, code: string, comment?: string | null, country?: string | null, createdDatetime?: string | null, email?: string | null, firstName?: string | null, id: string, isCustomer: boolean, isDonor: boolean, isManufacturer: boolean, isOnHold: boolean, isSupplier: boolean, isSystemName: boolean, isVisible: boolean, name: string, phone?: string | null, type: Types.NameNodeType, website?: string | null, store?: { __typename: 'StoreNode', id: string, code: string } | null };
-=======
 export type PatientFragment = { __typename: 'PatientNode', address1?: string | null, address2?: string | null, code: string, country?: string | null, dateOfBirth?: string | null, email?: string | null, firstName?: string | null, lastName?: string | null, gender?: Types.GenderType | null, id: string, name: string, phone?: string | null, website?: string | null, document: { __typename: 'DocumentNode', id: string, name: string, type: string } };
->>>>>>> 8e444310
 
 export type PatientsQueryVariables = Types.Exact<{
   storeId: Types.Scalars['String'];
@@ -30,11 +26,7 @@
 }>;
 
 
-<<<<<<< HEAD
-export type PatientByIdQuery = { __typename: 'FullQuery', names: { __typename: 'NameConnector', totalCount: number, nodes: Array<{ __typename: 'NameNode', address1?: string | null, address2?: string | null, chargeCode?: string | null, code: string, comment?: string | null, country?: string | null, createdDatetime?: string | null, email?: string | null, firstName?: string | null, id: string, isCustomer: boolean, isDonor: boolean, isManufacturer: boolean, isOnHold: boolean, isSupplier: boolean, isSystemName: boolean, isVisible: boolean, name: string, phone?: string | null, type: Types.NameNodeType, website?: string | null, store?: { __typename: 'StoreNode', id: string, code: string } | null }> } };
-=======
 export type PatientByIdQuery = { __typename: 'FullQuery', patients: { __typename: 'PatientConnector', totalCount: number, nodes: Array<{ __typename: 'PatientNode', address1?: string | null, address2?: string | null, code: string, country?: string | null, dateOfBirth?: string | null, email?: string | null, firstName?: string | null, lastName?: string | null, gender?: Types.GenderType | null, id: string, name: string, phone?: string | null, website?: string | null, document: { __typename: 'DocumentNode', id: string, name: string, type: string } }> } };
->>>>>>> 8e444310
 
 export const PatientRowFragmentDoc = gql`
     fragment PatientRow on PatientNode {
@@ -52,16 +44,12 @@
   address2
   code
   country
-<<<<<<< HEAD
-  createdDatetime
-=======
   dateOfBirth
   document {
     id
     name
     type
   }
->>>>>>> 8e444310
   email
   firstName
   lastName
