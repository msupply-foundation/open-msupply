--- conflicted
+++ resolved
@@ -63,14 +63,9 @@
   }>;
 };
 
-<<<<<<< HEAD
-export type ProgramEventFragment = { __typename: 'ProgramEventNode', activeDatetime: string, name?: string | null, type: string };
-
-export type ProgramEnrolmentRowFragment = { __typename: 'ProgramEnrolmentNode', enrolmentDatetime: string, name: string, patientId: string, programPatientId?: string | null, type: string, document: { __typename: 'DocumentNode', documentRegistry?: { __typename: 'DocumentRegistryNode', id: string, name?: string | null } | null }, events: Array<{ __typename: 'ProgramEventNode', activeDatetime: string, name?: string | null, type: string }> };
-=======
 export type ProgramEventFragment = {
   __typename: 'ProgramEventNode';
-  datetime: string;
+  activeDatetime: string;
   name?: string | null;
   type: string;
 };
@@ -92,12 +87,11 @@
   };
   events: Array<{
     __typename: 'ProgramEventNode';
-    datetime: string;
+    activeDatetime: string;
     name?: string | null;
     type: string;
   }>;
 };
->>>>>>> cf6c9d58
 
 export type PatientFragment = {
   __typename: 'PatientNode';
@@ -291,7 +285,7 @@
       };
       events: Array<{
         __typename: 'ProgramEventNode';
-        datetime: string;
+        activeDatetime: string;
         name?: string | null;
         type: string;
       }>;
@@ -305,9 +299,6 @@
   desc?: Types.InputMaybe<Types.Scalars['Boolean']>;
 }>;
 
-<<<<<<< HEAD
-export type ProgramEnrolmentsQuery = { __typename: 'Queries', programEnrolments: { __typename: 'ProgramEnrolmentConnector', totalCount: number, nodes: Array<{ __typename: 'ProgramEnrolmentNode', enrolmentDatetime: string, name: string, patientId: string, programPatientId?: string | null, type: string, document: { __typename: 'DocumentNode', documentRegistry?: { __typename: 'DocumentRegistryNode', id: string, name?: string | null } | null }, events: Array<{ __typename: 'ProgramEventNode', activeDatetime: string, name?: string | null, type: string }> }> } };
-=======
 export type DocumentRegistriesQuery = {
   __typename: 'Queries';
   documentRegistries: {
@@ -328,7 +319,6 @@
     }>;
   };
 };
->>>>>>> cf6c9d58
 
 export type InsertPatientMutationVariables = Types.Exact<{
   storeId: Types.Scalars['String'];
@@ -386,12 +376,7 @@
   };
 };
 
-<<<<<<< HEAD
-export type UpdatePatientMutation = { __typename: 'Mutations', updatePatient: { __typename: 'PatientNode', id: string, code: string, code2?: string | null, firstName?: string | null, lastName?: string | null, name: string, dateOfBirth?: string | null, gender?: Types.GenderType | null, email?: string | null, isDeceased: boolean, document?: { __typename: 'DocumentNode', id: string, name: string, type: string } | null } };
-
-export type PatientEncounterRowFragment = { __typename: 'EncounterNode', id: string, program: string, startDatetime: string, endDatetime?: string | null, status?: Types.EncounterNodeStatus | null, name: string, type: string, document: { __typename: 'DocumentNode', documentRegistry?: { __typename: 'DocumentRegistryNode', name?: string | null } | null }, patient: { __typename: 'NameNode', id: string, firstName?: string | null, lastName?: string | null, name: string }, events: Array<{ __typename: 'ProgramEventNode', activeDatetime: string, name?: string | null, type: string }> };
-=======
-export type EncounterRowFragment = {
+export type PatientEncounterRowFragment = {
   __typename: 'EncounterNode';
   id: string;
   program: string;
@@ -416,12 +401,11 @@
   };
   events: Array<{
     __typename: 'ProgramEventNode';
-    datetime: string;
+    activeDatetime: string;
     name?: string | null;
     type: string;
   }>;
 };
->>>>>>> cf6c9d58
 
 export type EncountersQueryVariables = Types.Exact<{
   storeId: Types.Scalars['String'];
@@ -432,10 +416,6 @@
   eventTime: Types.Scalars['String'];
 }>;
 
-<<<<<<< HEAD
-
-export type EncountersQuery = { __typename: 'Queries', encounters: { __typename: 'EncounterConnector', totalCount: number, nodes: Array<{ __typename: 'EncounterNode', id: string, program: string, startDatetime: string, endDatetime?: string | null, status?: Types.EncounterNodeStatus | null, name: string, type: string, document: { __typename: 'DocumentNode', documentRegistry?: { __typename: 'DocumentRegistryNode', name?: string | null } | null }, patient: { __typename: 'NameNode', id: string, firstName?: string | null, lastName?: string | null, name: string }, events: Array<{ __typename: 'ProgramEventNode', activeDatetime: string, name?: string | null, type: string }> }> } };
-=======
 export type EncountersQuery = {
   __typename: 'Queries';
   encounters: {
@@ -466,14 +446,13 @@
       };
       events: Array<{
         __typename: 'ProgramEventNode';
-        datetime: string;
+        activeDatetime: string;
         name?: string | null;
         type: string;
       }>;
     }>;
   };
 };
->>>>>>> cf6c9d58
 
 export const PatientRowFragmentDoc = gql`
   fragment PatientRow on PatientNode {
@@ -510,33 +489,6 @@
 export const PatientDocumentRegistryFragmentDoc = gql`
   fragment PatientDocumentRegistry on DocumentRegistryNode {
     ...PatientDocument
-<<<<<<< HEAD
-  }
-}
-    ${PatientDocumentFragmentDoc}`;
-export const ProgramEventFragmentDoc = gql`
-    fragment ProgramEvent on ProgramEventNode {
-  activeDatetime
-  name
-  type
-}
-    `;
-export const ProgramEnrolmentRowFragmentDoc = gql`
-    fragment ProgramEnrolmentRow on ProgramEnrolmentNode {
-  enrolmentDatetime
-  name
-  patientId
-  programPatientId
-  type
-  document {
-    documentRegistry {
-      id
-      name
-    }
-  }
-  events(at: $eventTime) {
-    ...ProgramEvent
-=======
     children {
       ...PatientDocument
     }
@@ -545,10 +497,9 @@
 `;
 export const ProgramEventFragmentDoc = gql`
   fragment ProgramEvent on ProgramEventNode {
-    datetime
+    activeDatetime
     name
     type
->>>>>>> cf6c9d58
   }
 `;
 export const ProgramEnrolmentRowFragmentDoc = gql`
@@ -564,28 +515,10 @@
         name
       }
     }
-    events(filter: { datetime: { beforeOrEqualTo: $latestEventTime } }) {
+    events(at: $eventTime) {
       ...ProgramEvent
     }
   }
-<<<<<<< HEAD
-  email
-  firstName
-  lastName
-  gender
-  id
-  name
-  phone
-  website
-  isDeceased
-}
-    `;
-export const PatientEncounterRowFragmentDoc = gql`
-    fragment PatientEncounterRow on EncounterNode {
-  id
-  document {
-    documentRegistry {
-=======
   ${ProgramEventFragmentDoc}
 `;
 export const PatientFragmentDoc = gql`
@@ -598,7 +531,6 @@
     dateOfBirth
     document {
       id
->>>>>>> cf6c9d58
       name
       type
     }
@@ -612,13 +544,9 @@
     website
     isDeceased
   }
-<<<<<<< HEAD
-  events(at: $eventTime) {
-    ...ProgramEvent
-=======
-`;
-export const EncounterRowFragmentDoc = gql`
-  fragment EncounterRow on EncounterNode {
+`;
+export const PatientEncounterRowFragmentDoc = gql`
+  fragment PatientEncounterRow on EncounterNode {
     id
     document {
       documentRegistry {
@@ -637,10 +565,9 @@
       lastName
       name
     }
-    events(filter: { datetime: { beforeOrEqualTo: $latestEventTime } }) {
+    events(at: $eventTime) {
       ...ProgramEvent
     }
->>>>>>> cf6c9d58
   }
   ${ProgramEventFragmentDoc}
 `;
@@ -722,20 +649,12 @@
   }
 `;
 export const ProgramEnrolmentsDocument = gql`
-<<<<<<< HEAD
-    query programEnrolments($storeId: String!, $key: ProgramEnrolmentSortFieldInput!, $desc: Boolean, $filter: ProgramEnrolmentFilterInput, $eventTime: String!) {
-  programEnrolments(
-    storeId: $storeId
-    sort: {key: $key, desc: $desc}
-    filter: $filter
-=======
   query programEnrolments(
     $storeId: String!
     $key: ProgramEnrolmentSortFieldInput!
     $desc: Boolean
     $filter: ProgramEnrolmentFilterInput
-    $latestEventTime: String!
->>>>>>> cf6c9d58
+    $eventTime: String!
   ) {
     programEnrolments(
       storeId: $storeId
@@ -793,25 +712,13 @@
   ${PatientRowFragmentDoc}
 `;
 export const EncountersDocument = gql`
-<<<<<<< HEAD
-    query encounters($storeId: String!, $key: EncounterSortFieldInput!, $desc: Boolean, $filter: EncounterFilterInput, $page: PaginationInput, $eventTime: String!) {
-  encounters(
-    storeId: $storeId
-    sort: {key: $key, desc: $desc}
-    filter: $filter
-    page: $page
-  ) {
-    ... on EncounterConnector {
-      nodes {
-        ...PatientEncounterRow
-=======
   query encounters(
     $storeId: String!
     $key: EncounterSortFieldInput!
     $desc: Boolean
     $filter: EncounterFilterInput
     $page: PaginationInput
-    $latestEventTime: String!
+    $eventTime: String!
   ) {
     encounters(
       storeId: $storeId
@@ -821,20 +728,14 @@
     ) {
       ... on EncounterConnector {
         nodes {
-          ...EncounterRow
+          ...PatientEncounterRow
         }
         totalCount
->>>>>>> cf6c9d58
       }
     }
   }
-<<<<<<< HEAD
-}
-    ${PatientEncounterRowFragmentDoc}`;
-=======
-  ${EncounterRowFragmentDoc}
-`;
->>>>>>> cf6c9d58
+  ${PatientEncounterRowFragmentDoc}
+`;
 
 export type SdkFunctionWrapper = <T>(
   action: (requestHeaders?: Record<string, string>) => Promise<T>,
