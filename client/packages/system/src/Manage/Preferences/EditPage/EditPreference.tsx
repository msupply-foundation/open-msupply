import React, { useState } from 'react';
import {
  noOtherVariants,
  PreferenceValueNodeType,
  Switch,
  isBoolean,
  isNumber,
  UpsertPreferencesInput,
  PreferenceDescriptionNode,
  useTranslation,
  useNotification,
  NumericTextInput,
  useDebouncedValueCallback,
  LocaleKey,
} from '@openmsupply-client/common';
import {
  EnumOptions,
  getEnumPreferenceOptions,
} from '../Components/EnumOptions';
import { EditCustomTranslations } from '../Components/CustomTranslations/CustomTranslationsModal';
import { EditWarningWhenMissingRecentStocktakeData } from '../Components/EditWarningWhenMissingRecentStocktakeData';
import { PreferenceLabelRow } from './PreferenceLabelRow';

interface EditPreferenceProps {
  preference: PreferenceDescriptionNode;
  update: (
    input: UpsertPreferencesInput[keyof UpsertPreferencesInput]
  ) => Promise<boolean>;
  disabled?: boolean;
  label?: string;
  isLast?: boolean;
}

export const EditPreference = ({
  preference,
  update,
  disabled = false,
  label,
  isLast = false,
}: EditPreferenceProps) => {
  const t = useTranslation();
  const { error } = useNotification();

  const preferenceLabel =
    label ?? t(`preference.${preference.key}` as LocaleKey);

  // The preference.value only updates after mutation completes and cache
  // is invalidated - use local state for fast UI change
  const [value, setValue] = useState(preference.value);
  const [hasError, setHasError] = useState(false);

  const debouncedUpdate = useDebouncedValueCallback(
    async value => {
      const success = await update(value);
      setHasError(!success);

      if (!success) {
        // If update fails, revert to original value
        setValue(preference.value);
      }
    },
    [],
    350
  );

  const handleChange = (newValue: PreferenceDescriptionNode['value']) => {
    setValue(newValue);
    debouncedUpdate(newValue);
  };

  switch (preference.valueType) {
    case PreferenceValueNodeType.Boolean:
      if (!isBoolean(value)) {
        return t('error.something-wrong');
      }
      return (
        <PreferenceLabelRow
          label={preferenceLabel}
          Input={
            <Switch
              disabled={disabled}
              checked={value}
              onChange={(_, checked) => handleChange(checked)}
            />
          }
          isLast={isLast}
        />
      );

    case PreferenceValueNodeType.Integer:
      if (!isNumber(preference.value)) {
        return t('error.something-wrong');
      }
      return (
<<<<<<< HEAD
        <PreferenceLabelRow
          label={preferenceLabel}
          Input={
            <NumericTextInput
              value={value}
              onChange={handleChange}
              onBlur={() => {}}
            />
          }
          isLast={isLast}
=======
        <NumericTextInput
          value={value}
          onChange={handleChange}
          onBlur={() => {}}
          sx={
            hasError
              ? {
                  borderColor: theme => theme.palette.error.main,
                  borderWidth: '2px',
                  borderStyle: 'solid',
                  borderRadius: '8px',
                }
              : undefined
          }
>>>>>>> c36be630
        />
      );

    case PreferenceValueNodeType.MultiChoice:
      if (!Array.isArray(value)) {
        return t('error.something-wrong');
      }
      const options = getEnumPreferenceOptions(t, preference.key);

      return (
        <PreferenceLabelRow
          label={preferenceLabel}
          Input={
            <EnumOptions
              disabled={disabled}
              options={options}
              value={value}
              onChange={handleChange}
            />
          }
          isLast={isLast}
        />
      );

    case PreferenceValueNodeType.CustomTranslations:
      return (
        <PreferenceLabelRow
          label={preferenceLabel}
          Input={
            // Pass API value/update directly - called on modal save rather than on each key stroke/click
            <EditCustomTranslations value={preference.value} update={update} />
          }
          isLast={isLast}
        />
      );

    case PreferenceValueNodeType.WarnWhenMissingRecentStocktakeData:
      // This component has its own Accordion wrapper and complex layout
      return (
        <EditWarningWhenMissingRecentStocktakeData
          value={value}
          update={handleChange}
          disabled={disabled}
          label={preferenceLabel}
        />
      );
    default:
      try {
        noOtherVariants(preference.valueType);
      } catch (e) {
        error((e as Error).message)();
      }
  }
};<|MERGE_RESOLUTION|>--- conflicted
+++ resolved
@@ -92,7 +92,6 @@
         return t('error.something-wrong');
       }
       return (
-<<<<<<< HEAD
         <PreferenceLabelRow
           label={preferenceLabel}
           Input={
@@ -100,25 +99,19 @@
               value={value}
               onChange={handleChange}
               onBlur={() => {}}
+              sx={
+                hasError
+                  ? {
+                      borderColor: theme => theme.palette.error.main,
+                      borderWidth: '2px',
+                      borderStyle: 'solid',
+                      borderRadius: '8px',
+                    }
+                  : undefined
+              }
             />
           }
           isLast={isLast}
-=======
-        <NumericTextInput
-          value={value}
-          onChange={handleChange}
-          onBlur={() => {}}
-          sx={
-            hasError
-              ? {
-                  borderColor: theme => theme.palette.error.main,
-                  borderWidth: '2px',
-                  borderStyle: 'solid',
-                  borderRadius: '8px',
-                }
-              : undefined
-          }
->>>>>>> c36be630
         />
       );
 
