--- conflicted
+++ resolved
@@ -101,39 +101,7 @@
               value={value}
               onChange={handleChange}
               onBlur={() => {}}
-<<<<<<< HEAD
               disabled={disabled}
-            />
-          }
-          isLast={isLast}
-        />
-      );
-
-    case PreferenceValueNodeType.String:
-      if (!isString(preference.value)) {
-        return t('error.something-wrong');
-      }
-      return (
-        <PreferenceLabelRow
-          label={preferenceLabel}
-          Input={
-            <BasicTextInput
-              value={value}
-              onChange={e => handleChange(e.target.value)}
-              onBlur={() => {}}
-              disabled={disabled}
-=======
-              sx={
-                hasError
-                  ? {
-                      borderColor: theme => theme.palette.error.main,
-                      borderWidth: '2px',
-                      borderStyle: 'solid',
-                      borderRadius: '8px',
-                    }
-                  : undefined
-              }
->>>>>>> 72e601a1
             />
           }
           isLast={isLast}
