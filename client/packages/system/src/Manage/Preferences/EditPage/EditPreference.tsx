--- conflicted
+++ resolved
@@ -8,12 +8,9 @@
   UpsertPreferencesInput,
   PreferenceDescriptionNode,
   useTranslation,
-<<<<<<< HEAD
   useNotification,
-=======
   NumericTextInput,
   useDebouncedValueCallback,
->>>>>>> 0f110eaa
 } from '@openmsupply-client/common';
 import {
   EnumOptions,
@@ -39,18 +36,14 @@
   // is invalidated - use local state for fast UI change
   const [value, setValue] = useState(preference.value);
 
-<<<<<<< HEAD
-  const handleChange = async (newValue: PreferenceDescriptionNode['value']) => {
-    setValue(newValue);
-    await update(newValue);
-  };
-=======
   const debouncedUpdate = useDebouncedValueCallback(
-    value => update(value),
+    value => {
+      setValue(value);
+      update(value);
+    },
     [],
     350
   );
->>>>>>> 0f110eaa
 
   switch (preference.valueType) {
     case PreferenceValueNodeType.Boolean:
@@ -62,7 +55,7 @@
           disabled={disabled}
           checked={value}
           onChange={(_, checked) => {
-            handleChange(checked);
+            debouncedUpdate(checked);
           }}
         />
       );
@@ -92,19 +85,15 @@
           disabled={disabled}
           options={options}
           value={value}
-<<<<<<< HEAD
-          onChange={handleChange}
-=======
           onChange={newValue => {
             setValue(newValue);
             debouncedUpdate(newValue);
           }}
->>>>>>> 0f110eaa
         />
       );
 
     case PreferenceValueNodeType.CustomTranslations:
-      return <EditCustomTranslations value={value} update={handleChange} />;
+      return <EditCustomTranslations value={value} update={debouncedUpdate} />;
 
     default:
       try {
