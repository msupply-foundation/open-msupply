--- conflicted
+++ resolved
@@ -9,12 +9,6 @@
   PreferenceDescriptionNode,
   useTranslation,
 } from '@openmsupply-client/common';
-<<<<<<< HEAD
-
-import { EditField } from './EditField';
-import { useEditPreference } from '../api/useEditPreference';
-=======
->>>>>>> 8c9cca4c
 
 export const EditPreference = ({
   preference,
@@ -52,16 +46,7 @@
       // because there are no editPreference inputs that accept a number
       return <>To be implemented</>;
 
-<<<<<<< HEAD
-function getPrefKey(key: string): keyof PreferencesNode | undefined {
-  switch (key) {
-    case 'show_contact_tracing':
-      return 'showContactTracing';
-    case 'allow_tracking_of_received_stock_by_donor':
-      return 'allowTrackingOfReceivedStockByDonor';
-=======
     default:
       noOtherVariants(preference.valueType);
->>>>>>> 8c9cca4c
   }
 };