--- conflicted
+++ resolved
@@ -18,22 +18,6 @@
   }>;
 };
 
-<<<<<<< HEAD
-export type PreferencesQueryVariables = Types.Exact<{
-  storeId: Types.Scalars['String']['input'];
-}>;
-
-export type PreferencesQuery = {
-  __typename: 'Queries';
-  preferences: {
-    __typename: 'PreferencesNode';
-    showContactTracing: boolean;
-    allowTrackingOfReceivedStockByDonor: boolean;
-  };
-};
-
-=======
->>>>>>> cd00b30a
 export type UpsertPreferencesMutationVariables = Types.Exact<{
   storeId: Types.Scalars['String']['input'];
   input: Types.UpsertPreferencesInput;
@@ -59,17 +43,6 @@
     }
   }
 `;
-<<<<<<< HEAD
-export const PreferencesDocument = gql`
-  query preferences($storeId: String!) {
-    preferences(storeId: $storeId) {
-      showContactTracing
-      allowTrackingOfReceivedStockByDonor
-    }
-  }
-`;
-=======
->>>>>>> cd00b30a
 export const UpsertPreferencesDocument = gql`
   mutation upsertPreferences(
     $storeId: String!
