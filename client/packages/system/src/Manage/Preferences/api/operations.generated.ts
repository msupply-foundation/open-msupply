import * as Types from '@openmsupply-client/common';

import { GraphQLClient, RequestOptions } from 'graphql-request';
import gql from 'graphql-tag';
type GraphQLClientRequestHeaders = RequestOptions['requestHeaders'];
export type AdminPreferenceListQueryVariables = Types.Exact<{
  storeId: Types.Scalars['String']['input'];
  prefType: Types.PreferenceNodeType;
}>;

export type AdminPreferenceListQuery = {
  __typename: 'Queries';
  preferenceDescriptions: Array<{
    __typename: 'PreferenceDescriptionNode';
    key: Types.PreferenceKey;
    valueType: Types.PreferenceValueNodeType;
    value: any;
  }>;
};

<<<<<<< HEAD
export type PreferencesQueryVariables = Types.Exact<{
  storeId: Types.Scalars['String']['input'];
}>;

export type PreferencesQuery = {
  __typename: 'Queries';
  preferences: {
    __typename: 'PreferencesNode';
    showContactTracing: boolean;
    displayVaccineInDoses: boolean;
  };
};

=======
>>>>>>> cd00b30a
export type UpsertPreferencesMutationVariables = Types.Exact<{
  storeId: Types.Scalars['String']['input'];
  input: Types.UpsertPreferencesInput;
}>;

export type UpsertPreferencesMutation = {
  __typename: 'Mutations';
  centralServer: {
    __typename: 'CentralServerMutationNode';
    preferences: {
      __typename: 'PreferenceMutations';
      upsertPreferences: { __typename: 'OkResponse'; ok: boolean };
    };
  };
};

export const AdminPreferenceListDocument = gql`
  query adminPreferenceList($storeId: String!, $prefType: PreferenceNodeType!) {
    preferenceDescriptions(storeId: $storeId, prefType: $prefType) {
      key
      valueType
      value
    }
  }
`;
<<<<<<< HEAD
export const PreferencesDocument = gql`
  query preferences($storeId: String!) {
    preferences(storeId: $storeId) {
      showContactTracing
      displayVaccineInDoses
    }
  }
`;
=======
>>>>>>> cd00b30a
export const UpsertPreferencesDocument = gql`
  mutation upsertPreferences(
    $storeId: String!
    $input: UpsertPreferencesInput!
  ) {
    centralServer {
      preferences {
        upsertPreferences(storeId: $storeId, input: $input) {
          ok
        }
      }
    }
  }
`;

export type SdkFunctionWrapper = <T>(
  action: (requestHeaders?: Record<string, string>) => Promise<T>,
  operationName: string,
  operationType?: string,
  variables?: any
) => Promise<T>;

const defaultWrapper: SdkFunctionWrapper = (
  action,
  _operationName,
  _operationType,
  _variables
) => action();

export function getSdk(
  client: GraphQLClient,
  withWrapper: SdkFunctionWrapper = defaultWrapper
) {
  return {
    adminPreferenceList(
      variables: AdminPreferenceListQueryVariables,
      requestHeaders?: GraphQLClientRequestHeaders
    ): Promise<AdminPreferenceListQuery> {
      return withWrapper(
        wrappedRequestHeaders =>
          client.request<AdminPreferenceListQuery>(
            AdminPreferenceListDocument,
            variables,
            { ...requestHeaders, ...wrappedRequestHeaders }
          ),
        'adminPreferenceList',
        'query',
        variables
      );
    },
    upsertPreferences(
      variables: UpsertPreferencesMutationVariables,
      requestHeaders?: GraphQLClientRequestHeaders
    ): Promise<UpsertPreferencesMutation> {
      return withWrapper(
        wrappedRequestHeaders =>
          client.request<UpsertPreferencesMutation>(
            UpsertPreferencesDocument,
            variables,
            { ...requestHeaders, ...wrappedRequestHeaders }
          ),
        'upsertPreferences',
        'mutation',
        variables
      );
    },
  };
}
export type Sdk = ReturnType<typeof getSdk>;<|MERGE_RESOLUTION|>--- conflicted
+++ resolved
@@ -18,7 +18,6 @@
   }>;
 };
 
-<<<<<<< HEAD
 export type PreferencesQueryVariables = Types.Exact<{
   storeId: Types.Scalars['String']['input'];
 }>;
@@ -32,8 +31,6 @@
   };
 };
 
-=======
->>>>>>> cd00b30a
 export type UpsertPreferencesMutationVariables = Types.Exact<{
   storeId: Types.Scalars['String']['input'];
   input: Types.UpsertPreferencesInput;
@@ -59,7 +56,6 @@
     }
   }
 `;
-<<<<<<< HEAD
 export const PreferencesDocument = gql`
   query preferences($storeId: String!) {
     preferences(storeId: $storeId) {
@@ -68,8 +64,6 @@
     }
   }
 `;
-=======
->>>>>>> cd00b30a
 export const UpsertPreferencesDocument = gql`
   mutation upsertPreferences(
     $storeId: String!
