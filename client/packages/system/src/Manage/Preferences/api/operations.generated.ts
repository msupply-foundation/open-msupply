--- conflicted
+++ resolved
@@ -28,12 +28,8 @@
   preferences: {
     __typename: 'PreferencesNode';
     showContactTracing: boolean;
-<<<<<<< HEAD
-    displayVaccinesInDoses: boolean;
-=======
     displayVaccineInDoses: boolean;
     allowTrackingOfReceivedStockByDonor: boolean;
->>>>>>> b9a39e39
   };
 };
 
@@ -74,12 +70,8 @@
   query preferences($storeId: String!) {
     preferences(storeId: $storeId) {
       showContactTracing
-<<<<<<< HEAD
-      displayVaccinesInDoses
-=======
       displayVaccineInDoses
       allowTrackingOfReceivedStockByDonor
->>>>>>> b9a39e39
     }
   }
 `;
