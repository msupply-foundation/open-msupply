query adminPreferenceList(
  $storeId: String!
  $prefType: PreferenceNodeType!
  $prefContext: PreferenceDescriptionContext!
) {
  preferenceDescriptions(
    storeId: $storeId
    prefType: $prefType
    prefContext: $prefContext
  ) {
    key
    valueType
    value
  }
}

query preferences($storeId: String!) {
  preferences(storeId: $storeId) {
    showContactTracing
<<<<<<< HEAD
    displayVaccinesInDoses
=======
    displayVaccineInDoses
    allowTrackingOfReceivedStockByDonor
>>>>>>> b9a39e39
  }
}

mutation upsertPreferences($storeId: String!, $input: UpsertPreferencesInput!) {
  centralServer {
    preferences {
      upsertPreferences(storeId: $storeId, input: $input) {
        ok
      }
    }
  }
}<|MERGE_RESOLUTION|>--- conflicted
+++ resolved
@@ -17,12 +17,8 @@
 query preferences($storeId: String!) {
   preferences(storeId: $storeId) {
     showContactTracing
-<<<<<<< HEAD
-    displayVaccinesInDoses
-=======
     displayVaccineInDoses
     allowTrackingOfReceivedStockByDonor
->>>>>>> b9a39e39
   }
 }
 
