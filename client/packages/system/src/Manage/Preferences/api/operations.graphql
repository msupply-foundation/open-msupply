query adminPreferenceList($storeId: String!, $prefType: PreferenceNodeType!) {
  preferenceDescriptions(storeId: $storeId, prefType: $prefType) {
    key
    valueType
    value
  }
}

<<<<<<< HEAD
query preferences($storeId: String!) {
  preferences(storeId: $storeId) {
    showContactTracing
    allowTrackingOfReceivedStockByDonor
  }
}

=======
>>>>>>> cd00b30a
mutation upsertPreferences($storeId: String!, $input: UpsertPreferencesInput!) {
  centralServer {
    preferences {
      upsertPreferences(storeId: $storeId, input: $input) {
        ok
      }
    }
  }
}<|MERGE_RESOLUTION|>--- conflicted
+++ resolved
@@ -6,16 +6,6 @@
   }
 }
 
-<<<<<<< HEAD
-query preferences($storeId: String!) {
-  preferences(storeId: $storeId) {
-    showContactTracing
-    allowTrackingOfReceivedStockByDonor
-  }
-}
-
-=======
->>>>>>> cd00b30a
 mutation upsertPreferences($storeId: String!, $input: UpsertPreferencesInput!) {
   centralServer {
     preferences {
