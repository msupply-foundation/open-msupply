import React from 'react';
import {
  TableProvider,
  DataTable,
  useColumns,
  createTableStore,
  NothingHere,
  useUrlQueryParams,
  useTranslation,
  TooltipTextCell,
  useEditModal,
} from '@openmsupply-client/common';
import { AppBarButtons } from './AppBarButtons';
import { useCentralReports } from '../api/hooks/useAllReportVersionsList';
import { ReportRowFragment } from 'packages/system/src/Report';
import { ReportUploadModal } from './ReportUploadModal';

const ReportsComponent = () => {
  const t = useTranslation();
  const {
    updateSortQuery,
    updatePaginationQuery,
    queryParams: { sortBy, page, first, offset, filterBy },
  } = useUrlQueryParams({ initialSort: { key: 'code', dir: 'asc' } });

  const queryParams = { sortBy, first, offset, filterBy };
  const {
    query: { data, isError, isLoading },
    install: { installMutation },
  } = useCentralReports({
    queryParams,
  });

  const pagination = { page, first, offset };

  const { isOpen, onClose, onOpen } = useEditModal();

  const columns = useColumns<ReportRowFragment>(
    [
      {
        key: 'name',
        label: 'label.name',
        width: 150,
        sortable: true,
        Cell: TooltipTextCell,
      },
      {
        key: 'code',
        label: 'label.code',
        width: 150,
        sortable: true,
        Cell: TooltipTextCell,
      },
      {
        key: 'version',
        label: 'label.version',
        width: 150,
        sortable: true,
      },
      {
        label: 'label.status',
        key: 'isActive',
        accessor: ({ rowData }) => {
          const { isActive } = rowData;
          return t(isActive ? 'label.active' : 'label.inactive');
        },
        width: 150,
        sortable: false,
      },
      {
        label: 'label.is_custom',
        key: 'isCustom',
        width: 150,
        sortable: false,
      },
    ],
    {
      sortBy,
      onChangeSortBy: updateSortQuery,
    },
    [sortBy]
  );

  return (
    <>
      <AppBarButtons onOpen={onOpen} />
      <DataTable
        id="report-list"
        pagination={{ ...pagination, total: data?.totalCount ?? 0 }}
        onChangePage={updatePaginationQuery}
        columns={columns}
        data={data?.nodes}
        isLoading={isLoading}
        isError={isError}
        noDataElement={<NothingHere body={t('error.no-reports')} />}
      />
<<<<<<< HEAD
      {isOpen && (
        <ReportUploadModal
          isOpen={isOpen}
          onClose={onClose}
          install={installMutation}
        />
      )}
=======
      {isOpen && <ReportUploadModal isOpen={isOpen} onClose={onClose} />}
>>>>>>> fc3b0cc4
    </>
  );
};

export const ReportsList = () => (
  <TableProvider createStore={createTableStore}>
    <ReportsComponent />
  </TableProvider>
);<|MERGE_RESOLUTION|>--- conflicted
+++ resolved
@@ -9,10 +9,12 @@
   useTranslation,
   TooltipTextCell,
   useEditModal,
+  useEditModal,
 } from '@openmsupply-client/common';
 import { AppBarButtons } from './AppBarButtons';
 import { useCentralReports } from '../api/hooks/useAllReportVersionsList';
 import { ReportRowFragment } from 'packages/system/src/Report';
+import { ReportUploadModal } from './ReportUploadModal';
 import { ReportUploadModal } from './ReportUploadModal';
 
 const ReportsComponent = () => {
@@ -94,7 +96,6 @@
         isError={isError}
         noDataElement={<NothingHere body={t('error.no-reports')} />}
       />
-<<<<<<< HEAD
       {isOpen && (
         <ReportUploadModal
           isOpen={isOpen}
@@ -102,9 +103,6 @@
           install={installMutation}
         />
       )}
-=======
-      {isOpen && <ReportUploadModal isOpen={isOpen} onClose={onClose} />}
->>>>>>> fc3b0cc4
     </>
   );
 };
