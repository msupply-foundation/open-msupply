--- conflicted
+++ resolved
@@ -84,16 +84,6 @@
   return (
     <>
       <AppBarButtons onOpen={onOpen} />
-<<<<<<< HEAD
-      {isOpen && (
-        <ReportUploadModal
-          isOpen={isOpen}
-          onClose={onClose}
-          install={install}
-        />
-      )}
-=======
->>>>>>> 85a8fdf6
       <DataTable
         id="report-list"
         pagination={{ ...pagination, total: data?.totalCount ?? 0 }}
@@ -104,7 +94,13 @@
         isError={isError}
         noDataElement={<NothingHere body={t('error.no-reports')} />}
       />
-      {isOpen && <ReportUploadModal isOpen={isOpen} onClose={onClose} />}
+      {isOpen && (
+        <ReportUploadModal
+          isOpen={isOpen}
+          onClose={onClose}
+          install={install}
+        />
+      )}
     </>
   );
 };
