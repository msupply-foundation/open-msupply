--- conflicted
+++ resolved
@@ -31,10 +31,6 @@
   const t = useTranslation();
   const [draft, setDraft] = useState<{ id?: string; files?: File[] }>({});
   const { error, success } = useNotification();
-<<<<<<< HEAD
-  // const [errorMessage, setErrorMessage] = useState<string>(() => '');
-=======
->>>>>>> c876f213
 
   const { Modal } = useDialog({ isOpen, onClose, disableBackdrop: true });
   const { installUploadedReports } = install;
@@ -54,12 +50,10 @@
   const onOk = async () => {
     if (!draft.files?.length)
       return new Promise(resolve => resolve('no files'));
-<<<<<<< HEAD
 
     // create new json file id
     const url = `${Environment.REPORT_UPLOAD_URL}`;
     try {
-      // let upsertedIds = [];
       if (draft.files) {
         for (const file of draft.files) {
           const formData = new FormData();
@@ -76,27 +70,6 @@
 
           installUploadedReports(id['file-id']);
 
-=======
-
-    // create new json file id
-    const url = `${Environment.REPORT_UPLOAD_URL}`;
-    try {
-      if (draft.files) {
-        for (const file of draft.files) {
-          const formData = new FormData();
-          formData.append('files', file);
-          const fileId = await fetch(url, {
-            method: 'POST',
-            headers: {
-              Accept: 'application/json',
-            },
-            credentials: 'include',
-            body: formData,
-          });
-          if (!fileId) {
-            throw error;
-          }
->>>>>>> c876f213
           // TODO do something with fileId
         }
       }
