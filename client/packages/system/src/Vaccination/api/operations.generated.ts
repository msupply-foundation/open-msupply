import * as Types from '@openmsupply-client/common';

import { GraphQLClient, RequestOptions } from 'graphql-request';
import gql from 'graphql-tag';
import { VaccineCourseItemFragmentDoc } from '../../../../programs/src/api/operations.generated';
type GraphQLClientRequestHeaders = RequestOptions['requestHeaders'];
export type VaccinationCourseDoseFragment = {
  __typename: 'VaccineCourseDoseNode';
  id: string;
  label: string;
  vaccineCourse: {
    __typename: 'VaccineCourseNode';
    id: string;
    vaccineCourseItems?: Array<{
      __typename: 'VaccineCourseItemNode';
      id: string;
      itemId: string;
      name: string;
    }> | null;
  };
};

<<<<<<< HEAD
export type VaccinationDetailFragment = {
  __typename: 'VaccinationNode';
  id: string;
  facilityNameId?: string | null;
  facilityFreeText?: string | null;
  vaccinationDate: string;
  given: boolean;
  notGivenReason?: string | null;
  comment?: string | null;
  clinician?: {
    __typename: 'ClinicianNode';
    id: string;
    firstName?: string | null;
    lastName: string;
  } | null;
  stockLine?: {
    __typename: 'StockLineNode';
    id: string;
    itemId: string;
    itemName: string;
    batch?: string | null;
  } | null;
  invoice?: {
    __typename: 'InvoiceNode';
    id: string;
    invoiceNumber: number;
  } | null;
};
=======
export type VaccinationDetailFragment = { __typename: 'VaccinationNode', id: string, facilityNameId?: string | null, facilityFreeText?: string | null, vaccinationDate?: string | null, given: boolean, notGivenReason?: string | null, comment?: string | null, clinician?: { __typename: 'ClinicianNode', id: string, firstName?: string | null, lastName: string } | null, stockLine?: { __typename: 'StockLineNode', id: string, itemId: string, itemName: string, batch?: string | null } | null, invoice?: { __typename: 'InvoiceNode', id: string, invoiceNumber: number } | null };
>>>>>>> ffa9d2f7

export type VaccinationCardItemFragment = {
  __typename: 'VaccinationCardItemNode';
  id: string;
  vaccineCourseId: string;
  vaccineCourseDoseId: string;
  vaccinationId?: string | null;
  label: string;
  minAgeMonths: number;
  customAgeLabel?: string | null;
  vaccinationDate?: string | null;
  suggestedDate?: string | null;
  given?: boolean | null;
  batch?: string | null;
  facilityName?: string | null;
  status?: Types.VaccinationCardItemNodeStatus | null;
};

export type VaccinationCardFragment = {
  __typename: 'VaccinationCardNode';
  id: string;
  patientFirstName?: string | null;
  patientLastName?: string | null;
  programName: string;
  enrolmentStoreId?: string | null;
  items: Array<{
    __typename: 'VaccinationCardItemNode';
    id: string;
    vaccineCourseId: string;
    vaccineCourseDoseId: string;
    vaccinationId?: string | null;
    label: string;
    minAgeMonths: number;
    customAgeLabel?: string | null;
    vaccinationDate?: string | null;
    suggestedDate?: string | null;
    given?: boolean | null;
    batch?: string | null;
    facilityName?: string | null;
    status?: Types.VaccinationCardItemNodeStatus | null;
  }>;
};

export type VaccinationCardQueryVariables = Types.Exact<{
  storeId: Types.Scalars['String']['input'];
  programEnrolmentId: Types.Scalars['String']['input'];
}>;

export type VaccinationCardQuery = {
  __typename: 'Queries';
  vaccinationCard:
    | {
        __typename: 'NodeError';
        error:
          | { __typename: 'DatabaseError'; description: string }
          | { __typename: 'RecordNotFound'; description: string };
      }
    | {
        __typename: 'VaccinationCardNode';
        id: string;
        patientFirstName?: string | null;
        patientLastName?: string | null;
        programName: string;
        enrolmentStoreId?: string | null;
        items: Array<{
          __typename: 'VaccinationCardItemNode';
          id: string;
          vaccineCourseId: string;
          vaccineCourseDoseId: string;
          vaccinationId?: string | null;
          label: string;
          minAgeMonths: number;
          customAgeLabel?: string | null;
          vaccinationDate?: string | null;
          suggestedDate?: string | null;
          given?: boolean | null;
          batch?: string | null;
          facilityName?: string | null;
          status?: Types.VaccinationCardItemNodeStatus | null;
        }>;
      };
};

export type VaccinationQueryVariables = Types.Exact<{
  storeId: Types.Scalars['String']['input'];
  vaccinationId: Types.Scalars['String']['input'];
}>;

<<<<<<< HEAD
export type VaccinationQuery = {
  __typename: 'Queries';
  vaccination?: {
    __typename: 'VaccinationNode';
    id: string;
    facilityNameId?: string | null;
    facilityFreeText?: string | null;
    vaccinationDate: string;
    given: boolean;
    notGivenReason?: string | null;
    comment?: string | null;
    clinician?: {
      __typename: 'ClinicianNode';
      id: string;
      firstName?: string | null;
      lastName: string;
    } | null;
    stockLine?: {
      __typename: 'StockLineNode';
      id: string;
      itemId: string;
      itemName: string;
      batch?: string | null;
    } | null;
    invoice?: {
      __typename: 'InvoiceNode';
      id: string;
      invoiceNumber: number;
    } | null;
  } | null;
};
=======

export type VaccinationQuery = { __typename: 'Queries', vaccination?: { __typename: 'VaccinationNode', id: string, facilityNameId?: string | null, facilityFreeText?: string | null, vaccinationDate?: string | null, given: boolean, notGivenReason?: string | null, comment?: string | null, clinician?: { __typename: 'ClinicianNode', id: string, firstName?: string | null, lastName: string } | null, stockLine?: { __typename: 'StockLineNode', id: string, itemId: string, itemName: string, batch?: string | null } | null, invoice?: { __typename: 'InvoiceNode', id: string, invoiceNumber: number } | null } | null };
>>>>>>> ffa9d2f7

export type VaccineCourseDoseQueryVariables = Types.Exact<{
  doseId: Types.Scalars['String']['input'];
}>;

export type VaccineCourseDoseQuery = {
  __typename: 'Queries';
  vaccineCourseDose:
    | {
        __typename: 'NodeError';
        error:
          | { __typename: 'DatabaseError'; description: string }
          | { __typename: 'RecordNotFound'; description: string };
      }
    | {
        __typename: 'VaccineCourseDoseNode';
        id: string;
        label: string;
        vaccineCourse: {
          __typename: 'VaccineCourseNode';
          id: string;
          vaccineCourseItems?: Array<{
            __typename: 'VaccineCourseItemNode';
            id: string;
            itemId: string;
            name: string;
          }> | null;
        };
      };
};

export type InsertVaccinationMutationVariables = Types.Exact<{
  storeId: Types.Scalars['String']['input'];
  input: Types.InsertVaccinationInput;
}>;

export type InsertVaccinationMutation = {
  __typename: 'Mutations';
  insertVaccination: {
    __typename: 'VaccinationNode';
    id: string;
    invoice?: { __typename: 'InvoiceNode'; id: string } | null;
  };
};

export type UpdateVaccinationMutationVariables = Types.Exact<{
  storeId: Types.Scalars['String']['input'];
  input: Types.UpdateVaccinationInput;
}>;

export type UpdateVaccinationMutation = {
  __typename: 'Mutations';
  updateVaccination:
    | {
        __typename: 'UpdateVaccinationError';
        error: { __typename: 'NotMostRecentGivenDose'; description: string };
      }
    | {
        __typename: 'VaccinationNode';
        id: string;
        invoice?: { __typename: 'InvoiceNode'; id: string } | null;
      };
};

export const VaccinationCourseDoseFragmentDoc = gql`
  fragment VaccinationCourseDose on VaccineCourseDoseNode {
    __typename
    id
    label
    vaccineCourse {
      id
      vaccineCourseItems {
        ...VaccineCourseItem
      }
    }
  }
  ${VaccineCourseItemFragmentDoc}
`;
export const VaccinationDetailFragmentDoc = gql`
  fragment VaccinationDetail on VaccinationNode {
    __typename
    id
    facilityNameId
    facilityFreeText
    vaccinationDate
    clinician {
      id
      firstName
      lastName
    }
    given
    stockLine {
      id
      itemId
      itemName
      batch
    }
    invoice {
      id
      invoiceNumber
    }
    notGivenReason
    comment
  }
`;
export const VaccinationCardItemFragmentDoc = gql`
  fragment VaccinationCardItem on VaccinationCardItemNode {
    __typename
    id
    vaccineCourseId
    vaccineCourseDoseId
    vaccinationId
    label
    minAgeMonths
    customAgeLabel
    vaccinationDate
    suggestedDate
    given
    batch
    facilityName(storeId: $storeId)
    status
  }
`;
export const VaccinationCardFragmentDoc = gql`
  fragment VaccinationCard on VaccinationCardNode {
    __typename
    id
    patientFirstName
    patientLastName
    programName
    enrolmentStoreId
    items {
      ... on VaccinationCardItemNode {
        ...VaccinationCardItem
      }
    }
  }
  ${VaccinationCardItemFragmentDoc}
`;
export const VaccinationCardDocument = gql`
  query vaccinationCard($storeId: String!, $programEnrolmentId: String!) {
    vaccinationCard(
      storeId: $storeId
      programEnrolmentId: $programEnrolmentId
    ) {
      ... on VaccinationCardNode {
        ...VaccinationCard
      }
      ... on NodeError {
        __typename
        error {
          description
        }
      }
    }
  }
  ${VaccinationCardFragmentDoc}
`;
export const VaccinationDocument = gql`
  query vaccination($storeId: String!, $vaccinationId: String!) {
    vaccination(storeId: $storeId, id: $vaccinationId) {
      __typename
      ... on VaccinationNode {
        ...VaccinationDetail
      }
    }
  }
  ${VaccinationDetailFragmentDoc}
`;
export const VaccineCourseDoseDocument = gql`
  query vaccineCourseDose($doseId: String!) {
    vaccineCourseDose(id: $doseId) {
      __typename
      ... on NodeError {
        __typename
        error {
          description
        }
      }
      ... on VaccineCourseDoseNode {
        ...VaccinationCourseDose
      }
    }
  }
  ${VaccinationCourseDoseFragmentDoc}
`;
export const InsertVaccinationDocument = gql`
  mutation insertVaccination(
    $storeId: String!
    $input: InsertVaccinationInput!
  ) {
    insertVaccination(storeId: $storeId, input: $input) {
      __typename
      ... on VaccinationNode {
        __typename
        id
        invoice {
          id
        }
      }
    }
  }
`;
export const UpdateVaccinationDocument = gql`
  mutation updateVaccination(
    $storeId: String!
    $input: UpdateVaccinationInput!
  ) {
    updateVaccination(storeId: $storeId, input: $input) {
      __typename
      ... on VaccinationNode {
        __typename
        id
        invoice {
          id
        }
      }
      ... on UpdateVaccinationError {
        __typename
        error {
          description
          ... on NotMostRecentGivenDose {
            __typename
            description
          }
        }
      }
    }
  }
`;

export type SdkFunctionWrapper = <T>(
  action: (requestHeaders?: Record<string, string>) => Promise<T>,
  operationName: string,
  operationType?: string,
  variables?: any
) => Promise<T>;

const defaultWrapper: SdkFunctionWrapper = (
  action,
  _operationName,
  _operationType,
  _variables
) => action();

export function getSdk(
  client: GraphQLClient,
  withWrapper: SdkFunctionWrapper = defaultWrapper
) {
  return {
    vaccinationCard(
      variables: VaccinationCardQueryVariables,
      requestHeaders?: GraphQLClientRequestHeaders
    ): Promise<VaccinationCardQuery> {
      return withWrapper(
        wrappedRequestHeaders =>
          client.request<VaccinationCardQuery>(
            VaccinationCardDocument,
            variables,
            { ...requestHeaders, ...wrappedRequestHeaders }
          ),
        'vaccinationCard',
        'query',
        variables
      );
    },
    vaccination(
      variables: VaccinationQueryVariables,
      requestHeaders?: GraphQLClientRequestHeaders
    ): Promise<VaccinationQuery> {
      return withWrapper(
        wrappedRequestHeaders =>
          client.request<VaccinationQuery>(VaccinationDocument, variables, {
            ...requestHeaders,
            ...wrappedRequestHeaders,
          }),
        'vaccination',
        'query',
        variables
      );
    },
    vaccineCourseDose(
      variables: VaccineCourseDoseQueryVariables,
      requestHeaders?: GraphQLClientRequestHeaders
    ): Promise<VaccineCourseDoseQuery> {
      return withWrapper(
        wrappedRequestHeaders =>
          client.request<VaccineCourseDoseQuery>(
            VaccineCourseDoseDocument,
            variables,
            { ...requestHeaders, ...wrappedRequestHeaders }
          ),
        'vaccineCourseDose',
        'query',
        variables
      );
    },
    insertVaccination(
      variables: InsertVaccinationMutationVariables,
      requestHeaders?: GraphQLClientRequestHeaders
    ): Promise<InsertVaccinationMutation> {
      return withWrapper(
        wrappedRequestHeaders =>
          client.request<InsertVaccinationMutation>(
            InsertVaccinationDocument,
            variables,
            { ...requestHeaders, ...wrappedRequestHeaders }
          ),
        'insertVaccination',
        'mutation',
        variables
      );
    },
    updateVaccination(
      variables: UpdateVaccinationMutationVariables,
      requestHeaders?: GraphQLClientRequestHeaders
    ): Promise<UpdateVaccinationMutation> {
      return withWrapper(
        wrappedRequestHeaders =>
          client.request<UpdateVaccinationMutation>(
            UpdateVaccinationDocument,
            variables,
            { ...requestHeaders, ...wrappedRequestHeaders }
          ),
        'updateVaccination',
        'mutation',
        variables
      );
    },
  };
}
export type Sdk = ReturnType<typeof getSdk>;<|MERGE_RESOLUTION|>--- conflicted
+++ resolved
@@ -20,13 +20,12 @@
   };
 };
 
-<<<<<<< HEAD
 export type VaccinationDetailFragment = {
   __typename: 'VaccinationNode';
   id: string;
   facilityNameId?: string | null;
   facilityFreeText?: string | null;
-  vaccinationDate: string;
+  vaccinationDate?: string | null;
   given: boolean;
   notGivenReason?: string | null;
   comment?: string | null;
@@ -49,9 +48,6 @@
     invoiceNumber: number;
   } | null;
 };
-=======
-export type VaccinationDetailFragment = { __typename: 'VaccinationNode', id: string, facilityNameId?: string | null, facilityFreeText?: string | null, vaccinationDate?: string | null, given: boolean, notGivenReason?: string | null, comment?: string | null, clinician?: { __typename: 'ClinicianNode', id: string, firstName?: string | null, lastName: string } | null, stockLine?: { __typename: 'StockLineNode', id: string, itemId: string, itemName: string, batch?: string | null } | null, invoice?: { __typename: 'InvoiceNode', id: string, invoiceNumber: number } | null };
->>>>>>> ffa9d2f7
 
 export type VaccinationCardItemFragment = {
   __typename: 'VaccinationCardItemNode';
@@ -140,7 +136,6 @@
   vaccinationId: Types.Scalars['String']['input'];
 }>;
 
-<<<<<<< HEAD
 export type VaccinationQuery = {
   __typename: 'Queries';
   vaccination?: {
@@ -148,7 +143,7 @@
     id: string;
     facilityNameId?: string | null;
     facilityFreeText?: string | null;
-    vaccinationDate: string;
+    vaccinationDate?: string | null;
     given: boolean;
     notGivenReason?: string | null;
     comment?: string | null;
@@ -172,10 +167,6 @@
     } | null;
   } | null;
 };
-=======
-
-export type VaccinationQuery = { __typename: 'Queries', vaccination?: { __typename: 'VaccinationNode', id: string, facilityNameId?: string | null, facilityFreeText?: string | null, vaccinationDate?: string | null, given: boolean, notGivenReason?: string | null, comment?: string | null, clinician?: { __typename: 'ClinicianNode', id: string, firstName?: string | null, lastName: string } | null, stockLine?: { __typename: 'StockLineNode', id: string, itemId: string, itemName: string, batch?: string | null } | null, invoice?: { __typename: 'InvoiceNode', id: string, invoiceNumber: number } | null } | null };
->>>>>>> ffa9d2f7
 
 export type VaccineCourseDoseQueryVariables = Types.Exact<{
   doseId: Types.Scalars['String']['input'];
