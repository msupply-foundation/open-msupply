import { useState } from 'react';
import {
  FnUtils,
  Formatter,
  isEmpty,
  setNullableInput,
  useMutation,
  useQuery,
  useTranslation,
} from '@openmsupply-client/common';

import { Clinician } from '../../Clinician';
import { useVaccinationsGraphQL } from './useVaccinationsGraphQL';
<<<<<<< HEAD
import { VACCINATION } from './keys';
import { OTHER_FACILITY } from '../Components/FacilitySearchInput';
=======
import { VACCINATION, VACCINATION_CARD } from './keys';
>>>>>>> 85dbdaad

export interface VaccinationStockLine {
  id: string;
  itemId: string;
  batch?: string | null;
}

export interface VaccinationDraft {
  facilityFreeText?: string | null;
  facilityId: string;
  clinician?: Clinician | null;
  date: Date | null;
  given?: boolean | null;
  comment?: string | null;
  itemId?: string;
  stockLine?: VaccinationStockLine | null;
  notGivenReason?: string | null;
}

export function useVaccination({
  vaccineCourseDoseId,
  vaccinationId,
  encounterId,
  defaultClinician,
}: {
  vaccineCourseDoseId: string;
  encounterId?: string;
  vaccinationId: string | undefined;
  defaultClinician?: Clinician;
}) {
  const { store, storeId, api } = useVaccinationsGraphQL();

  const { data: dose, isLoading: doseLoading } = useQuery({
    queryKey: [VACCINATION, vaccineCourseDoseId],
    queryFn: async () => {
      const result = await api.vaccineCourseDose({
        doseId: vaccineCourseDoseId,
      });

      if (result.vaccineCourseDose.__typename === 'VaccineCourseDoseNode') {
        return result.vaccineCourseDose;
      }
    },
  });
  const { data: vaccination, isLoading: vaccinationLoading } = useQuery({
    queryKey: [VACCINATION, vaccinationId],
    queryFn: async () => {
      if (!vaccinationId) {
        return null;
      }
      const result = await api.vaccination({ vaccinationId, storeId });

      if (result.vaccination?.__typename === 'VaccinationNode') {
        return result.vaccination;
      }
    },
    enabled: !!vaccinationId,
  });

  const { mutateAsync: insert } = useInsert({
    encounterId,
    vaccineCourseDoseId,
  });

  const { mutateAsync: update } = useUpdate(vaccinationId);

  const [patch, setPatch] = useState<Partial<VaccinationDraft>>({});

  const {
    clinician,
    vaccinationDate,
    comment,
    given,
    notGivenReason,
    stockLine,
    facilityNameId,
    facilityFreeText,
  } = vaccination ?? {};

  const defaults: VaccinationDraft = {
    // Default to today
    date: vaccinationDate ? new Date(vaccinationDate) : new Date(),
    // If new vaccination, default to encounter clinician
    clinician: vaccination ? clinician : defaultClinician,
    // If new vaccination, default to this store
    facilityId:
      (vaccination ? facilityNameId : store?.nameId) ?? OTHER_FACILITY,
    facilityFreeText: facilityFreeText ?? '',

    // Populate with existing vaccination data
    comment,
    stockLine,
    given,
    notGivenReason,
    itemId: stockLine?.itemId,
  };

  const draft: VaccinationDraft = { ...defaults, ...patch };

  const isComplete =
    // Other facility requires free text
    (draft.facilityId !== OTHER_FACILITY || !!draft.facilityFreeText) &&
    // Item/stock line required if given
    ((draft.given && !!draft.itemId && !!draft.stockLine) ||
      // reason required if not given
      (draft.given === false && !!draft.notGivenReason));

  return {
    query: { dose, vaccination, isLoading: doseLoading || vaccinationLoading },
    draft,
    isComplete,
    isDirty: Object.keys(patch).length > 0,
    store,
    updateDraft: (update: Partial<VaccinationDraft>) =>
      setPatch({ ...patch, ...update }),
    saveVaccination: vaccinationId ? update : insert,
  };
}

const useInsert = ({
  encounterId,
  vaccineCourseDoseId,
}: {
  encounterId?: string;
  vaccineCourseDoseId: string;
}) => {
  const { api, storeId, queryClient } = useVaccinationsGraphQL();
  const t = useTranslation('dispensary');

  const mutationFn = async (input: VaccinationDraft) => {
    if (!encounterId) return;

    const apiResult = await api.insertVaccination({
      storeId,
      input: {
        id: FnUtils.generateUUID(),
        encounterId,
        vaccineCourseDoseId,

        facilityNameId:
          input.facilityId === OTHER_FACILITY ? undefined : input?.facilityId,
        facilityFreeText:
          input.facilityId === OTHER_FACILITY
            ? input.facilityFreeText
            : undefined,

        given: input.given ?? false,
        vaccinationDate: Formatter.naiveDate(input.date ?? new Date()),
        clinicianId: input.clinician?.id,
        comment: input.comment,
        notGivenReason: input.notGivenReason,
        stockLineId: input.stockLine?.id,
      },
    });

    // will be empty if there's a generic error, such as permission denied
    if (!isEmpty(apiResult)) {
      const result = apiResult.insertVaccination;

      if (result.__typename === 'VaccinationNode') {
        return result;
      }
    }

    throw new Error(t('error.failed-to-save-vaccination'));
  };

  return useMutation({
    mutationFn,
    onSuccess: () => {
      queryClient.invalidateQueries([VACCINATION]);
      queryClient.invalidateQueries([VACCINATION_CARD]);
    },
  });
};

const useUpdate = (vaccinationId: string | undefined) => {
  const { api, storeId, queryClient } = useVaccinationsGraphQL();
  const t = useTranslation('dispensary');

  const mutationFn = async (input: VaccinationDraft) => {
    if (!vaccinationId) {
      throw new Error(t('error.failed-to-save-vaccination'));
    }

    const apiResult = await api.updateVaccination({
      storeId,
      input: {
        id: vaccinationId,
        given: input.given ?? false,
        vaccinationDate: Formatter.naiveDate(input.date ?? new Date()),
        clinicianId: setNullableInput('id', input.clinician),
        comment: input.comment,
        notGivenReason: input.notGivenReason,
        stockLineId: input.stockLine?.id,
      },
    });

    // will be empty if there's a generic error, such as permission denied
    if (!isEmpty(apiResult)) {
      const result = apiResult.updateVaccination;

      if (result.__typename === 'VaccinationNode') {
        return result;
      }
    }

    throw new Error(t('error.failed-to-save-vaccination'));
  };

  return useMutation({
    mutationFn,
    onSuccess: () => {
      queryClient.invalidateQueries([VACCINATION]);
      queryClient.invalidateQueries([VACCINATION_CARD]);
    },
  });
};<|MERGE_RESOLUTION|>--- conflicted
+++ resolved
@@ -11,12 +11,8 @@
 
 import { Clinician } from '../../Clinician';
 import { useVaccinationsGraphQL } from './useVaccinationsGraphQL';
-<<<<<<< HEAD
-import { VACCINATION } from './keys';
+import { VACCINATION, VACCINATION_CARD } from './keys';
 import { OTHER_FACILITY } from '../Components/FacilitySearchInput';
-=======
-import { VACCINATION, VACCINATION_CARD } from './keys';
->>>>>>> 85dbdaad
 
 export interface VaccinationStockLine {
   id: string;
