import React from 'react';
import {
  NothingHere,
  PreferenceNodeType,
  PreferenceValueNodeType,
  useAuthContext,
  useIsCentralServerApi,
  UserPermission,
} from '@openmsupply-client/common';
import {
  EditPreference,
  useEditPreferences,
} from '../../../Manage/Preferences';
import { usePreferenceSearch } from '../../../Manage/Preferences/EditPage/usePreferenceSearch';
import { PreferenceSearchInput } from '../../../Manage/Preferences/EditPage/PreferenceSearchInput';

interface EditStorePreferencesProps {
  storeId: string;
}

export const EditStorePreferences = ({
  storeId,
}: EditStorePreferencesProps) => {
  const isCentralServer = useIsCentralServerApi();
  const { userHasPermission } = useAuthContext();
  const { update, preferences } = useEditPreferences(
    PreferenceNodeType.Store,
    storeId
  );
  const { searchTerm, setSearchTerm, filteredPreferences, hasSearchTerm } =
    usePreferenceSearch(preferences);

  if (!preferences.length) return <NothingHere />;

  return (
    <>
      <PreferenceSearchInput value={searchTerm} onChange={setSearchTerm} />
      {hasSearchTerm && filteredPreferences.length === 0 ? (
        <NothingHere />
      ) : (
        filteredPreferences.map((pref, idx) => {
          const isLast = idx === filteredPreferences.length - 1;

<<<<<<< HEAD
          return (
            <EditPreference
              key={pref.key}
              disabled={
                !isCentralServer ||
                !userHasPermission(UserPermission.EditCentralData)
              }
              preference={pref}
              update={value =>
                update({
                  [pref.key]: [{ storeId, value }],
                })
              }
              isLast={isLast}
            />
          );
        })
      )}
    </>
  );
=======
    return (
      <EditPreference
        key={pref.key}
        disabled={
          !isCentralServer || !userHasPermission(UserPermission.EditCentralData)
        }
        preference={pref}
        update={value => {
          const finalValue =
            pref.valueType === PreferenceValueNodeType.Integer &&
            value === undefined
              ? 0
              : value;
          return update({
            [pref.key]: [{ storeId, value: finalValue }],
          });
        }}
        isLast={isLast}
      />
    );
  });
>>>>>>> 26e6d940
};<|MERGE_RESOLUTION|>--- conflicted
+++ resolved
@@ -41,28 +41,6 @@
         filteredPreferences.map((pref, idx) => {
           const isLast = idx === filteredPreferences.length - 1;
 
-<<<<<<< HEAD
-          return (
-            <EditPreference
-              key={pref.key}
-              disabled={
-                !isCentralServer ||
-                !userHasPermission(UserPermission.EditCentralData)
-              }
-              preference={pref}
-              update={value =>
-                update({
-                  [pref.key]: [{ storeId, value }],
-                })
-              }
-              isLast={isLast}
-            />
-          );
-        })
-      )}
-    </>
-  );
-=======
     return (
       <EditPreference
         key={pref.key}
@@ -84,5 +62,4 @@
       />
     );
   });
->>>>>>> 26e6d940
 };