--- conflicted
+++ resolved
@@ -190,7 +190,6 @@
         />
       </TabPanel>
       {storeId && (
-<<<<<<< HEAD
         <TabPanel
           value={Tabs.Preferences}
           sx={{
@@ -202,10 +201,6 @@
             storeId={storeId}
             setIsActionValid={setIsActionValid}
           />
-=======
-        <TabPanel value={Tabs.Preferences}>
-          <EditStorePreferences storeId={storeId} />
->>>>>>> 26e6d940
         </TabPanel>
       )}
     </TabContext>
