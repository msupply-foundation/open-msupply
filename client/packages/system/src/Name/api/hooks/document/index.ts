import { useCustomers } from './useCustomers';
import { useSuppliers } from './useSuppliers';
import { useInternalSuppliers } from './useInternalSuppliers';
import { useName } from './useName';
import { useNames } from './useNames';
<<<<<<< HEAD
import { useFacilities } from './useFacilities';
=======
import { useDonors } from './useDonors';
>>>>>>> a18eb52a

export const Document = {
  useCustomers,
  useFacilities,
  useSuppliers,
  useInternalSuppliers,
  useName,
  useNames,
  useDonors,
};<|MERGE_RESOLUTION|>--- conflicted
+++ resolved
@@ -3,11 +3,8 @@
 import { useInternalSuppliers } from './useInternalSuppliers';
 import { useName } from './useName';
 import { useNames } from './useNames';
-<<<<<<< HEAD
 import { useFacilities } from './useFacilities';
-=======
 import { useDonors } from './useDonors';
->>>>>>> a18eb52a
 
 export const Document = {
   useCustomers,
