--- conflicted
+++ resolved
@@ -9,10 +9,7 @@
     internalSuppliers: Document.useInternalSuppliers,
     list: Document.useNames,
     suppliers: Document.useSuppliers,
-<<<<<<< HEAD
     facilities: Document.useFacilities,
-=======
     donors: Document.useDonors,
->>>>>>> a18eb52a
   },
 };