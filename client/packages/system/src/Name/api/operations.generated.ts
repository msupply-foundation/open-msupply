import * as Types from '@openmsupply-client/common';

import { GraphQLClient } from 'graphql-request';
import { GraphQLClientRequestHeaders } from 'graphql-request/build/cjs/types';
import gql from 'graphql-tag';
export type NameRowFragment = { __typename: 'NameNode', code: string, id: string, isCustomer: boolean, isSupplier: boolean, isOnHold: boolean, name: string, store?: { __typename: 'StoreNode', id: string, code: string } | null };

export type FacilityNameRowFragment = { __typename: 'NameNode', code: string, id: string, isCustomer: boolean, isSupplier: boolean, isOnHold: boolean, name: string, properties: string, store?: { __typename: 'StoreNode', id: string, code: string } | null };

export type NameFragment = { __typename: 'NameNode', address1?: string | null, address2?: string | null, chargeCode?: string | null, code: string, comment?: string | null, country?: string | null, createdDatetime?: string | null, email?: string | null, id: string, isCustomer: boolean, isDonor: boolean, isManufacturer: boolean, isOnHold: boolean, isSupplier: boolean, isSystemName: boolean, name: string, phone?: string | null, website?: string | null, properties: string, store?: { __typename: 'StoreNode', id: string, code: string } | null };

export type PropertyFragment = { __typename: 'PropertyNode', id: string, key: string, name: string, allowedValues?: string | null, valueType: Types.PropertyNodeValueType };

export type NamesQueryVariables = Types.Exact<{
  storeId: Types.Scalars['String']['input'];
  key: Types.NameSortFieldInput;
  desc?: Types.InputMaybe<Types.Scalars['Boolean']['input']>;
  first?: Types.InputMaybe<Types.Scalars['Int']['input']>;
  offset?: Types.InputMaybe<Types.Scalars['Int']['input']>;
  filter?: Types.InputMaybe<Types.NameFilterInput>;
}>;


export type NamesQuery = { __typename: 'Queries', names: { __typename: 'NameConnector', totalCount: number, nodes: Array<{ __typename: 'NameNode', code: string, id: string, isCustomer: boolean, isSupplier: boolean, isOnHold: boolean, name: string, store?: { __typename: 'StoreNode', id: string, code: string } | null }> } };

export type FacilitiesQueryVariables = Types.Exact<{
  storeId: Types.Scalars['String']['input'];
  key: Types.NameSortFieldInput;
  desc?: Types.InputMaybe<Types.Scalars['Boolean']['input']>;
  first?: Types.InputMaybe<Types.Scalars['Int']['input']>;
  offset?: Types.InputMaybe<Types.Scalars['Int']['input']>;
  filter?: Types.InputMaybe<Types.NameFilterInput>;
}>;


export type FacilitiesQuery = { __typename: 'Queries', names: { __typename: 'NameConnector', totalCount: number, nodes: Array<{ __typename: 'NameNode', code: string, id: string, isCustomer: boolean, isSupplier: boolean, isOnHold: boolean, name: string, properties: string, store?: { __typename: 'StoreNode', id: string, code: string } | null }> } };

export type NameByIdQueryVariables = Types.Exact<{
  storeId: Types.Scalars['String']['input'];
  nameId: Types.Scalars['String']['input'];
}>;


export type NameByIdQuery = { __typename: 'Queries', names: { __typename: 'NameConnector', totalCount: number, nodes: Array<{ __typename: 'NameNode', address1?: string | null, address2?: string | null, chargeCode?: string | null, code: string, comment?: string | null, country?: string | null, createdDatetime?: string | null, email?: string | null, id: string, isCustomer: boolean, isDonor: boolean, isManufacturer: boolean, isOnHold: boolean, isSupplier: boolean, isSystemName: boolean, name: string, phone?: string | null, website?: string | null, properties: string, store?: { __typename: 'StoreNode', id: string, code: string } | null }> } };

export type NamePropertiesQueryVariables = Types.Exact<{ [key: string]: never; }>;


export type NamePropertiesQuery = { __typename: 'Queries', nameProperties: { __typename: 'NamePropertyConnector', nodes: Array<{ __typename: 'NamePropertyNode', id: string, remoteEditable: boolean, property: { __typename: 'PropertyNode', id: string, key: string, name: string, allowedValues?: string | null, valueType: Types.PropertyNodeValueType } }> } };

export type UpdateNamePropertiesMutationVariables = Types.Exact<{
  storeId: Types.Scalars['String']['input'];
  input?: Types.InputMaybe<Types.UpdateNamePropertiesInput>;
}>;


export type UpdateNamePropertiesMutation = { __typename: 'Mutations', updateNameProperties: { __typename: 'NameNode', address1?: string | null, address2?: string | null, chargeCode?: string | null, code: string, comment?: string | null, country?: string | null, createdDatetime?: string | null, email?: string | null, id: string, isCustomer: boolean, isDonor: boolean, isManufacturer: boolean, isOnHold: boolean, isSupplier: boolean, isSystemName: boolean, name: string, phone?: string | null, website?: string | null, properties: string, store?: { __typename: 'StoreNode', id: string, code: string } | null } | { __typename: 'UpdateNamePropertiesError', error: { __typename: 'RecordNotFound', description: string } } };

export const NameRowFragmentDoc = gql`
    fragment NameRow on NameNode {
  code
  id
  isCustomer
  isSupplier
  isOnHold
  name
  store {
    id
    code
  }
}
    `;
export const FacilityNameRowFragmentDoc = gql`
    fragment FacilityNameRow on NameNode {
  code
  id
  isCustomer
  isSupplier
  isOnHold
  name
  store {
    id
    code
  }
  properties
}
    `;
export const NameFragmentDoc = gql`
    fragment Name on NameNode {
  address1
  address2
  chargeCode
  code
  comment
  country
  createdDatetime
  email
  id
  isCustomer
  isDonor
  isManufacturer
  isOnHold
  isSupplier
  isSystemName
  name
  phone
  website
  store {
    id
    code
  }
  properties
}
    `;
export const PropertyFragmentDoc = gql`
    fragment Property on PropertyNode {
  id
  key
  name
  allowedValues
  valueType
}
    `;
export const NamesDocument = gql`
    query names($storeId: String!, $key: NameSortFieldInput!, $desc: Boolean, $first: Int, $offset: Int, $filter: NameFilterInput) {
  names(
    storeId: $storeId
    page: {first: $first, offset: $offset}
    sort: {key: $key, desc: $desc}
    filter: $filter
  ) {
    ... on NameConnector {
      __typename
      nodes {
        ...NameRow
      }
      totalCount
    }
  }
}
    ${NameRowFragmentDoc}`;
export const FacilitiesDocument = gql`
    query facilities($storeId: String!, $key: NameSortFieldInput!, $desc: Boolean, $first: Int, $offset: Int, $filter: NameFilterInput) {
  names(
    storeId: $storeId
    page: {first: $first, offset: $offset}
    sort: {key: $key, desc: $desc}
    filter: $filter
  ) {
    ... on NameConnector {
      __typename
      nodes {
        ...FacilityNameRow
      }
      totalCount
    }
  }
}
    ${FacilityNameRowFragmentDoc}`;
export const NameByIdDocument = gql`
    query nameById($storeId: String!, $nameId: String!) {
  names(storeId: $storeId, filter: {id: {equalTo: $nameId}}) {
    ... on NameConnector {
      __typename
      nodes {
        ...Name
      }
      totalCount
    }
  }
}
    ${NameFragmentDoc}`;
export const NamePropertiesDocument = gql`
    query nameProperties {
  nameProperties {
    ... on NamePropertyConnector {
      __typename
      nodes {
        __typename
        id
        remoteEditable
        property {
          ...Property
        }
      }
    }
  }
}
    ${PropertyFragmentDoc}`;
export const UpdateNamePropertiesDocument = gql`
    mutation updateNameProperties($storeId: String!, $input: UpdateNamePropertiesInput) {
  updateNameProperties(storeId: $storeId, input: $input) {
    __typename
    ... on NameNode {
      ...Name
    }
    ... on UpdateNamePropertiesError {
      error {
        __typename
        description
      }
    }
  }
}
    ${NameFragmentDoc}`;

export type SdkFunctionWrapper = <T>(action: (requestHeaders?:Record<string, string>) => Promise<T>, operationName: string, operationType?: string) => Promise<T>;


const defaultWrapper: SdkFunctionWrapper = (action, _operationName, _operationType) => action();

export function getSdk(client: GraphQLClient, withWrapper: SdkFunctionWrapper = defaultWrapper) {
  return {
    names(variables: NamesQueryVariables, requestHeaders?: GraphQLClientRequestHeaders): Promise<NamesQuery> {
      return withWrapper((wrappedRequestHeaders) => client.request<NamesQuery>(NamesDocument, variables, {...requestHeaders, ...wrappedRequestHeaders}), 'names', 'query');
    },
    facilities(variables: FacilitiesQueryVariables, requestHeaders?: GraphQLClientRequestHeaders): Promise<FacilitiesQuery> {
      return withWrapper((wrappedRequestHeaders) => client.request<FacilitiesQuery>(FacilitiesDocument, variables, {...requestHeaders, ...wrappedRequestHeaders}), 'facilities', 'query');
    },
    nameById(variables: NameByIdQueryVariables, requestHeaders?: GraphQLClientRequestHeaders): Promise<NameByIdQuery> {
      return withWrapper((wrappedRequestHeaders) => client.request<NameByIdQuery>(NameByIdDocument, variables, {...requestHeaders, ...wrappedRequestHeaders}), 'nameById', 'query');
    },
    nameProperties(variables?: NamePropertiesQueryVariables, requestHeaders?: GraphQLClientRequestHeaders): Promise<NamePropertiesQuery> {
      return withWrapper((wrappedRequestHeaders) => client.request<NamePropertiesQuery>(NamePropertiesDocument, variables, {...requestHeaders, ...wrappedRequestHeaders}), 'nameProperties', 'query');
    },
    updateNameProperties(variables: UpdateNamePropertiesMutationVariables, requestHeaders?: GraphQLClientRequestHeaders): Promise<UpdateNamePropertiesMutation> {
      return withWrapper((wrappedRequestHeaders) => client.request<UpdateNamePropertiesMutation>(UpdateNamePropertiesDocument, variables, {...requestHeaders, ...wrappedRequestHeaders}), 'updateNameProperties', 'mutation');
    }
  };
}
<<<<<<< HEAD
export type Sdk = ReturnType<typeof getSdk>;
=======
export type Sdk = ReturnType<typeof getSdk>;

/**
 * @param resolver a function that accepts a captured request and may return a mocked response.
 * @see https://mswjs.io/docs/basics/response-resolver
 * @example
 * mockNamesQuery((req, res, ctx) => {
 *   const { storeId, key, desc, first, offset, filter } = req.variables;
 *   return res(
 *     ctx.data({ names })
 *   )
 * })
 */
export const mockNamesQuery = (resolver: ResponseResolver<GraphQLRequest<NamesQueryVariables>, GraphQLContext<NamesQuery>, any>) =>
  graphql.query<NamesQuery, NamesQueryVariables>(
    'names',
    resolver
  )

/**
 * @param resolver a function that accepts a captured request and may return a mocked response.
 * @see https://mswjs.io/docs/basics/response-resolver
 * @example
 * mockFacilitiesQuery((req, res, ctx) => {
 *   const { storeId, key, desc, first, offset, filter } = req.variables;
 *   return res(
 *     ctx.data({ names })
 *   )
 * })
 */
export const mockFacilitiesQuery = (resolver: ResponseResolver<GraphQLRequest<FacilitiesQueryVariables>, GraphQLContext<FacilitiesQuery>, any>) =>
  graphql.query<FacilitiesQuery, FacilitiesQueryVariables>(
    'facilities',
    resolver
  )

/**
 * @param resolver a function that accepts a captured request and may return a mocked response.
 * @see https://mswjs.io/docs/basics/response-resolver
 * @example
 * mockNameByIdQuery((req, res, ctx) => {
 *   const { storeId, nameId } = req.variables;
 *   return res(
 *     ctx.data({ names })
 *   )
 * })
 */
export const mockNameByIdQuery = (resolver: ResponseResolver<GraphQLRequest<NameByIdQueryVariables>, GraphQLContext<NameByIdQuery>, any>) =>
  graphql.query<NameByIdQuery, NameByIdQueryVariables>(
    'nameById',
    resolver
  )

/**
 * @param resolver a function that accepts a captured request and may return a mocked response.
 * @see https://mswjs.io/docs/basics/response-resolver
 * @example
 * mockNamePropertiesQuery((req, res, ctx) => {
 *   return res(
 *     ctx.data({ nameProperties })
 *   )
 * })
 */
export const mockNamePropertiesQuery = (resolver: ResponseResolver<GraphQLRequest<NamePropertiesQueryVariables>, GraphQLContext<NamePropertiesQuery>, any>) =>
  graphql.query<NamePropertiesQuery, NamePropertiesQueryVariables>(
    'nameProperties',
    resolver
  )

/**
 * @param resolver a function that accepts a captured request and may return a mocked response.
 * @see https://mswjs.io/docs/basics/response-resolver
 * @example
 * mockUpdateNamePropertiesMutation((req, res, ctx) => {
 *   const { storeId, input } = req.variables;
 *   return res(
 *     ctx.data({ updateNameProperties })
 *   )
 * })
 */
export const mockUpdateNamePropertiesMutation = (resolver: ResponseResolver<GraphQLRequest<UpdateNamePropertiesMutationVariables>, GraphQLContext<UpdateNamePropertiesMutation>, any>) =>
  graphql.mutation<UpdateNamePropertiesMutation, UpdateNamePropertiesMutationVariables>(
    'updateNameProperties',
    resolver
  )
>>>>>>> 0fb322fc
<|MERGE_RESOLUTION|>--- conflicted
+++ resolved
@@ -228,92 +228,4 @@
     }
   };
 }
-<<<<<<< HEAD
-export type Sdk = ReturnType<typeof getSdk>;
-=======
-export type Sdk = ReturnType<typeof getSdk>;
-
-/**
- * @param resolver a function that accepts a captured request and may return a mocked response.
- * @see https://mswjs.io/docs/basics/response-resolver
- * @example
- * mockNamesQuery((req, res, ctx) => {
- *   const { storeId, key, desc, first, offset, filter } = req.variables;
- *   return res(
- *     ctx.data({ names })
- *   )
- * })
- */
-export const mockNamesQuery = (resolver: ResponseResolver<GraphQLRequest<NamesQueryVariables>, GraphQLContext<NamesQuery>, any>) =>
-  graphql.query<NamesQuery, NamesQueryVariables>(
-    'names',
-    resolver
-  )
-
-/**
- * @param resolver a function that accepts a captured request and may return a mocked response.
- * @see https://mswjs.io/docs/basics/response-resolver
- * @example
- * mockFacilitiesQuery((req, res, ctx) => {
- *   const { storeId, key, desc, first, offset, filter } = req.variables;
- *   return res(
- *     ctx.data({ names })
- *   )
- * })
- */
-export const mockFacilitiesQuery = (resolver: ResponseResolver<GraphQLRequest<FacilitiesQueryVariables>, GraphQLContext<FacilitiesQuery>, any>) =>
-  graphql.query<FacilitiesQuery, FacilitiesQueryVariables>(
-    'facilities',
-    resolver
-  )
-
-/**
- * @param resolver a function that accepts a captured request and may return a mocked response.
- * @see https://mswjs.io/docs/basics/response-resolver
- * @example
- * mockNameByIdQuery((req, res, ctx) => {
- *   const { storeId, nameId } = req.variables;
- *   return res(
- *     ctx.data({ names })
- *   )
- * })
- */
-export const mockNameByIdQuery = (resolver: ResponseResolver<GraphQLRequest<NameByIdQueryVariables>, GraphQLContext<NameByIdQuery>, any>) =>
-  graphql.query<NameByIdQuery, NameByIdQueryVariables>(
-    'nameById',
-    resolver
-  )
-
-/**
- * @param resolver a function that accepts a captured request and may return a mocked response.
- * @see https://mswjs.io/docs/basics/response-resolver
- * @example
- * mockNamePropertiesQuery((req, res, ctx) => {
- *   return res(
- *     ctx.data({ nameProperties })
- *   )
- * })
- */
-export const mockNamePropertiesQuery = (resolver: ResponseResolver<GraphQLRequest<NamePropertiesQueryVariables>, GraphQLContext<NamePropertiesQuery>, any>) =>
-  graphql.query<NamePropertiesQuery, NamePropertiesQueryVariables>(
-    'nameProperties',
-    resolver
-  )
-
-/**
- * @param resolver a function that accepts a captured request and may return a mocked response.
- * @see https://mswjs.io/docs/basics/response-resolver
- * @example
- * mockUpdateNamePropertiesMutation((req, res, ctx) => {
- *   const { storeId, input } = req.variables;
- *   return res(
- *     ctx.data({ updateNameProperties })
- *   )
- * })
- */
-export const mockUpdateNamePropertiesMutation = (resolver: ResponseResolver<GraphQLRequest<UpdateNamePropertiesMutationVariables>, GraphQLContext<UpdateNamePropertiesMutation>, any>) =>
-  graphql.mutation<UpdateNamePropertiesMutation, UpdateNamePropertiesMutationVariables>(
-    'updateNameProperties',
-    resolver
-  )
->>>>>>> 0fb322fc
+export type Sdk = ReturnType<typeof getSdk>;