--- conflicted
+++ resolved
@@ -18,10 +18,6 @@
     "react": "^18.0.0",
     "react-diff-viewer": "3.1.1",
     "react-dom": "^18.0.0",
-<<<<<<< HEAD
-    "zod": "3.21.4"
-=======
     "zod": "3.23.8"
->>>>>>> a08d0f9a
   }
 }