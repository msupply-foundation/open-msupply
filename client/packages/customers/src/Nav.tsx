--- conflicted
+++ resolved
@@ -31,34 +31,13 @@
   return (
     <>
       <AppNavLink
-<<<<<<< HEAD
         end={!isActive}
-        to="customers"
-=======
         to={AppRoute.Customers}
->>>>>>> 92762bd8
         icon={<Customers />}
         text={t('app.customers')}
       />
       <Collapse in={isActive}>
         <List>
-<<<<<<< HEAD
-          {isActive && (
-            <>
-              <AppNavLink
-                end={true}
-                to="/customers/customer-invoice"
-                text={t('app.customer-invoice')}
-              />
-
-              <AppNavLink
-                end={true}
-                to="/customers/customer-requisition"
-                text={t('app.customer-requisition')}
-              />
-            </>
-          )}
-=======
           <AppNavLink
             end={true}
             to={RouteBuilder.create(AppRoute.Customers)
@@ -73,7 +52,6 @@
               .build()}
             text={t('app.customer-requisition')}
           />
->>>>>>> 92762bd8
         </List>
       </Collapse>
     </>
