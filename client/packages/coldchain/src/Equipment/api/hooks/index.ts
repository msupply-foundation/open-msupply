import { Document } from './document';
import { Log } from './log';
import { Utils } from './utils';

export const useAssets = {
<<<<<<< HEAD
  utils: { api: Utils.useAssetApi },
=======
  utils: {
    labelPrinterSettings: Utils.useLabelPrinterSettings,
  },
>>>>>>> 391ec039

  document: {
    fetch: Document.useFetchAssetById,
    get: Document.useAsset,
    list: Document.useAssets,
    listAll: Document.useAssetsAll,

    fields: Document.useAssetFields,

    insert: Document.useAssetInsert,
    delete: Document.useAssetDelete,
    deleteAssets: Document.useAssetsDelete,
    update: Document.useAssetUpdate,
  },

  log: { insert: Log.useAssetLogInsert, list: Log.useAssetLogs },
};<|MERGE_RESOLUTION|>--- conflicted
+++ resolved
@@ -3,13 +3,10 @@
 import { Utils } from './utils';
 
 export const useAssets = {
-<<<<<<< HEAD
-  utils: { api: Utils.useAssetApi },
-=======
   utils: {
+    api: Utils.useAssetApi,
     labelPrinterSettings: Utils.useLabelPrinterSettings,
   },
->>>>>>> 391ec039
 
   document: {
     fetch: Document.useFetchAssetById,
