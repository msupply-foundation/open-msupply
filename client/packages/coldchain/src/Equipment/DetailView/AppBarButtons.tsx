--- conflicted
+++ resolved
@@ -43,25 +43,12 @@
   return (
     <AppBarButtonsPortal>
       <Grid container gap={1}>
-<<<<<<< HEAD
-        <UpdateStatusButton />
+        <UpdateStatusButton assetId={data?.id} />
         <ButtonWithIcon
           Icon={<PrinterIcon />}
           label={t('button.print-qr')}
           onClick={printQR}
         />
-=======
-        <UpdateStatusButton assetId={data?.id} />
-        <ReportSelector context={ReportContext.Asset} onPrint={printReport}>
-          <LoadingButton
-            variant="outlined"
-            startIcon={<PrinterIcon />}
-            isLoading={isPrinting}
-          >
-            {t('button.print')}
-          </LoadingButton>
-        </ReportSelector>
->>>>>>> b419e393
       </Grid>
     </AppBarButtonsPortal>
   );
