import React from 'react';
import {
  AutocompleteMulti,
  BasicTextInput,
  DateTimePickerInput,
  InputWithLabelRow,
  Typography,
} from '@common/components';
import { DateUtils, useFormatDateTime, useTranslation } from '@common/intl';
import {
  ArrayUtils,
  Box,
  Formatter,
  useAuthContext,
  useIsCentralServerApi,
} from '@openmsupply-client/common';
import { Status } from '../../Components';
import { StoreRowFragment, StoreSearchInput } from '@openmsupply-client/system';
import { DraftAsset } from '../../types';
interface SummaryProps {
  draft?: DraftAsset;
  onChange: (patch: Partial<DraftAsset>) => void;
  locations: {
    label: string;
    value: string;
  }[];
}

const Container = ({ children }: { children: React.ReactNode }) => (
  <Box
    display="flex"
    flex={1}
    flexDirection="column"
    alignContent="center"
    padding={4}
  >
    {children}
  </Box>
);

const Section = ({
  children,
  heading,
}: {
  children: React.ReactNode;
  heading: string;
}) => (
  <Box
    display="flex"
    flexDirection="column"
    padding={2}
    paddingRight={4}
    sx={{ maxWidth: '600px', width: '100%' }}
  >
    <Heading>{heading}</Heading>
    {children}
  </Box>
);

const Heading = ({ children }: { children: React.ReactNode }) => (
  <Typography
    sx={{
      marginLeft: '158px',
      fontSize: '20px',
      fontWeight: 'bold',
    }}
  >
    {children}
  </Typography>
);

const Row = ({
  children,
  label,
}: {
  children: React.ReactNode;
  label: string;
}) => (
  <Box paddingTop={1.5}>
    <InputWithLabelRow
      labelWidth="160px"
      label={label}
      labelProps={{
        sx: {
          fontSize: '16px',
          paddingRight: 2,
          textAlign: 'right',
        },
      }}
      Input={
        <Box sx={{}} flex={1}>
          {children}
        </Box>
      }
    />
  </Box>
);

export const Summary = ({ draft, onChange, locations }: SummaryProps) => {
  const t = useTranslation('coldchain');
  const { localisedDate } = useFormatDateTime();
  const { storeId } = useAuthContext();
  const isCentralServer = useIsCentralServerApi();

  if (!draft) return null;

  const defaultLocations = draft.locations.nodes.map(location => ({
    label: location.code,
    value: location.id,
  }));

  const onStoreChange = (store: StoreRowFragment) => {
    onChange({
      store: {
        __typename: 'StoreNode',
        id: store.id,
        code: store.code ?? '',
        storeName: '',
      },
    });
  };

  const onStoreInputChange = (
    _event: React.SyntheticEvent<Element, Event>,
    _value: string,
    reason: string
  ) => {
    if (reason === 'clear') onChange({ store: null });
  };

  return (
    <Box display="flex" flex={1}>
      <Container>
        <Section heading={t('heading.asset-identification')}>
          {isCentralServer && (
            <Row label={t('label.store')}>
              <StoreSearchInput
                clearable
                fullWidth
                value={draft?.store ?? undefined}
                onChange={onStoreChange}
                onInputChange={onStoreInputChange}
              />
            </Row>
          )}
          <Row label={t('label.category')}>
            <BasicTextInput
              value={draft.assetCategory?.name ?? ''}
              disabled
              fullWidth
            />
          </Row>
          <Row label={t('label.type')}>
            <BasicTextInput
              value={draft.assetType?.name ?? ''}
              disabled
              fullWidth
            />
          </Row>
          <Row label={t('label.serial')}>
            <BasicTextInput
              value={draft.serialNumber ?? ''}
              fullWidth
              onChange={e => onChange({ serialNumber: e.target.value })}
            />
          </Row>
          <Row label={t('label.installation-date')}>
            <DateTimePickerInput
              value={DateUtils.getDateOrNull(draft.installationDate)}
              format="P"
              onChange={date =>
                onChange({ installationDate: Formatter.naiveDate(date) })
              }
              textFieldProps={{ fullWidth: true }}
            />
          </Row>
          <Row label={t('label.replacement-date')}>
            <DateTimePickerInput
              value={DateUtils.getDateOrNull(draft.replacementDate)}
              format="P"
              onChange={date =>
                onChange({ replacementDate: Formatter.naiveDate(date) })
              }
              textFieldProps={{ fullWidth: true }}
            />
          </Row>
          <Row label={t('label.warranty-start-date')}>
            <DateTimePickerInput
              value={DateUtils.getDateOrNull(draft.warrantyStart)}
              format="P"
              onChange={date =>
                onChange({ warrantyStart: Formatter.naiveDate(date) })
              }
              textFieldProps={{ fullWidth: true }}
            />
          </Row>
          <Row label={t('label.warranty-end-date')}>
            <DateTimePickerInput
              value={DateUtils.getDateOrNull(draft.warrantyEnd)}
              format="P"
              onChange={date =>
                onChange({ warrantyEnd: Formatter.naiveDate(date) })
              }
              textFieldProps={{ fullWidth: true }}
            />
          </Row>
        </Section>
        {(!isCentralServer || draft.storeId == storeId) && (
          <Section heading={t('heading.cold-chain')}>
            <Row label={t('label.cold-storage-location')}>
              {locations ? (
                <AutocompleteMulti
                  isOptionEqualToValue={(option, value) =>
                    option.value === value.value
                  }
                  defaultValue={defaultLocations}
                  filterSelectedOptions
                  getOptionLabel={option => option.label}
                  inputProps={{ fullWidth: true }}
                  onChange={(
                    _event,
                    newSelectedLocations: {
                      label: string;
                      value: string;
                    }[]
                  ) => {
                    onChange({
                      locationIds: ArrayUtils.dedupe(
                        newSelectedLocations.map(location => location.value)
                      ),
                    });
                  }}
                  options={locations}
                />
              ) : null}
            </Row>
          </Section>
        )}
      </Container>
      <Box
        marginTop={4}
        marginBottom={4}
        sx={{
          borderColor: 'gray.light',
          borderWidth: 0,
          borderLeftWidth: 1,
          borderStyle: 'solid',
        }}
      ></Box>
      <Container>
        <Section heading={t('heading.functional-status')}>
          <Row label={t('label.current-status')}>
            <Box display="flex">
              <Status status={draft.statusLog?.status} />
            </Box>
          </Row>
          <Row label={t('label.last-updated')}>
            <BasicTextInput
              value={localisedDate(draft.statusLog?.logDatetime)}
              disabled
              fullWidth
            />
          </Row>
          <Row label={t('label.reason')}>
            <BasicTextInput
              value={draft.statusLog?.reason?.reason ?? '-'}
              disabled
              fullWidth
            />
          </Row>
        </Section>
<<<<<<< HEAD
=======
        {draft.catalogProperties.length === 0 ? null : (
          <Section heading={t('label.catalogue-properties')}>
            {draft.catalogProperties.map(property => (
              <Row key={property.id} label={property.name}>
                <BasicTextInput
                  value={formatPropertyValue(property, t)}
                  disabled
                  fullWidth
                />
              </Row>
            ))}
          </Section>
        )}

        {!draft.parsedProperties ? null : (
          <Section heading={t('label.asset-properties')}>
            {Object.entries(draft.parsedProperties).map(([key, value]) => (
              <Row key={key} label={`${value}`}>
              >
                <BasicTextInput
                  value={draft.parsedProperties[key]}
                  disabled
                  fullWidth
                />
              </Row>
            ))}
          </Section>
        )}

>>>>>>> a3fff856
        <Section heading={t('label.additional-info')}>
          <Row label={t('label.notes')}>
            <BasicTextInput
              value={draft.notes ?? ''}
              onChange={e => onChange({ notes: e.target.value })}
              fullWidth
              multiline
              rows={4}
            />
          </Row>
        </Section>
      </Container>
    </Box>
  );
};<|MERGE_RESOLUTION|>--- conflicted
+++ resolved
@@ -269,38 +269,6 @@
             />
           </Row>
         </Section>
-<<<<<<< HEAD
-=======
-        {draft.catalogProperties.length === 0 ? null : (
-          <Section heading={t('label.catalogue-properties')}>
-            {draft.catalogProperties.map(property => (
-              <Row key={property.id} label={property.name}>
-                <BasicTextInput
-                  value={formatPropertyValue(property, t)}
-                  disabled
-                  fullWidth
-                />
-              </Row>
-            ))}
-          </Section>
-        )}
-
-        {!draft.parsedProperties ? null : (
-          <Section heading={t('label.asset-properties')}>
-            {Object.entries(draft.parsedProperties).map(([key, value]) => (
-              <Row key={key} label={`${value}`}>
-              >
-                <BasicTextInput
-                  value={draft.parsedProperties[key]}
-                  disabled
-                  fullWidth
-                />
-              </Row>
-            ))}
-          </Section>
-        )}
-
->>>>>>> a3fff856
         <Section heading={t('label.additional-info')}>
           <Row label={t('label.notes')}>
             <BasicTextInput
