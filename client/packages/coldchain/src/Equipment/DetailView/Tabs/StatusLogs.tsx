import React from 'react';
import { BasicSpinner, NothingHere, Typography } from '@common/components';
import {
  Box,
  Paper,
  SettingsCircleIcon,
  UserCircleIcon,
} from '@openmsupply-client/common';
import { useFormatDateTime, useIntlUtils, useTranslation } from '@common/intl';
import { AssetLogFragment, useAssets } from '../../api';
import { Status } from '../../Components';
import { translateReason } from '../../utils';
import { FileList } from '../../Components';

const Divider = () => (
  <Box
    sx={{
      backgroundColor: 'gray.dark',
      height: '12px',
      marginX: 1,
      marginY: '4px',
      width: '2px',
    }}
  />
);
const Connector = ({ visible }: { visible: boolean }) => (
  <Box
    sx={{
      backgroundColor: visible ? 'gray.main' : 'none',
      flex: 1,
      width: '2px',
    }}
  />
);

const User = ({ user }: { user: AssetLogFragment['user'] }) => {
  const t = useTranslation('coldchain');
  const { getLocalisedFullName } = useIntlUtils();
  const fullName = getLocalisedFullName(user?.firstName, user?.lastName);

  return (
    <Box display="flex" alignItems="flex-start">
      <Typography sx={{ fontWeight: 'bold', fontSize: '12px' }}>
        {t('label.user')}: {user?.username}
      </Typography>
      {!!fullName && <Divider />}
      {!!fullName && (
        <Typography sx={{ fontWeight: 'bold', fontSize: '12px' }}>
          {t('label.name')}: {fullName}
        </Typography>
      )}
      {!!user?.jobTitle && (
        <Typography sx={{ fontWeight: 'bold', fontSize: '12px' }}>
          , {user?.jobTitle}
        </Typography>
      )}
    </Box>
  );
};

const Icon = ({ username }: { username: string | undefined }) => {
  switch (username) {
    case 'omsupply_system':
      return (
        <SettingsCircleIcon
          sx={{ color: 'gray.main', width: 30, height: 30 }}
          stroke="#fff"
        />
      );
    default:
      return (
        <UserCircleIcon
          sx={{ color: 'gray.main', width: 30, height: 30 }}
          stroke="#fff"
        />
      );
  }
};

const StatusLog = ({
  isFirst,
  isLast,
  log,
}: {
  isFirst: boolean;
  isLast: boolean;
  log: AssetLogFragment;
}) => {
  const { localisedDate } = useFormatDateTime();
  const t = useTranslation('coldchain');

  return (
    <Box
      flex={0}
      display="flex"
      flexDirection="row"
      justifyContent="space-between"
    >
      <Box flex={0} display="flex" flexDirection="column" alignItems="center">
        <Connector visible={!isFirst} />
        <Icon username={log.user?.username} />
        <Connector visible={!isLast} />
      </Box>
      <Paper
        elevation={3}
        sx={{
          borderRadius: 4,
          flex: 1,
          margin: 2,
          marginLeft: 4,
          padding: 2,
          flexWrap: 'nowrap',
          display: 'flex',
        }}
      >
        <Box display="flex" flex={0.7} flexDirection="column">
          <Box display="flex" alignItems="flex-start">
            <Typography sx={{ fontWeight: 'bold', lineHeight: 2 }}>
              {localisedDate(log.logDatetime)}
            </Typography>
            <div style={{ width: 16 }} />
            <Status status={log.status} />
          </Box>
          <User user={log.user} />
          <Box display="flex" alignItems="flex-start">
            <Typography sx={{ fontSize: '12px' }}>
              <b>{t('label.reason')}:</b> {translateReason(log.reason, t)}
            </Typography>
          </Box>
          <Typography sx={{ fontSize: '12px' }}>
<<<<<<< HEAD
            <b>{t('label.reason')}:</b> {translateReason(log.reason?.reason, t)}
=======
            <b>{t('label.observations')}:</b> {log.comment ?? '-'}
>>>>>>> 698b6090
          </Typography>
        </Box>
        <Box display="flex" flex={0.3}>
          <FileList
            assetId={log.id}
            files={log.documents.nodes.map(document => ({
              id: document.id,
              name: document.fileName,
            }))}
            padding={0.5}
            tableName="asset_log"
          />
        </Box>
      </Paper>
    </Box>
  );
};

export const StatusLogs = ({ assetId }: { assetId: string }) => {
  const t = useTranslation('coldchain');

  const { data: logs, isLoading } = useAssets.log.list(assetId);

  if (isLoading) return <BasicSpinner />;

  if (logs?.totalCount === 0)
    return <NothingHere body={t('messages.no-status-logs')} />;

  return (
    <Box
      paddingX={8}
      paddingY={4}
      display="flex"
      flex={1}
      flexDirection="column"
    >
      {logs?.nodes?.map((log, index, nodes) => (
        <StatusLog
          log={log}
          key={log.id}
          isFirst={index === 0}
          isLast={index === nodes.length - 1}
        />
      ))}
    </Box>
  );
};<|MERGE_RESOLUTION|>--- conflicted
+++ resolved
@@ -128,11 +128,7 @@
             </Typography>
           </Box>
           <Typography sx={{ fontSize: '12px' }}>
-<<<<<<< HEAD
-            <b>{t('label.reason')}:</b> {translateReason(log.reason?.reason, t)}
-=======
             <b>{t('label.observations')}:</b> {log.comment ?? '-'}
->>>>>>> 698b6090
           </Typography>
         </Box>
         <Box display="flex" flex={0.3}>
