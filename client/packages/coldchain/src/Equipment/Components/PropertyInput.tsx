--- conflicted
+++ resolved
@@ -11,14 +11,9 @@
 type PropertyInput = {
   valueType: PropertyNodeValueType;
   allowedValues?: string[];
-<<<<<<< HEAD
-  value: string | number | boolean | undefined | null;
-  onChange: (value: string | number | boolean | undefined) => void;
-  isCatalogue?: boolean;
-=======
   value: PropertyValue | null;
   onChange: (value: PropertyValue) => void;
->>>>>>> f3ba2eaa
+  isCatalogue?: boolean;
 };
 
 const mapValueToOption = (value: PropertyValue | null) =>
