--- conflicted
+++ resolved
@@ -35,12 +35,7 @@
   const isCentralServer = useIsCentralServerApi();
   const { success, error } = useNotification();
   const { fetchAsync, isLoading } = useAssets.document.listAll();
-<<<<<<< HEAD
   const { data: properties } = useAssetProperties();
-  const isCentralServer = useIsCentralServerApi();
-=======
-  const { data: properties } = useAssetData.utils.properties();
->>>>>>> 75416989
 
   const handleUploadAssetClick = useCallbackWithPermission(
     UserPermission.AssetMutate,
