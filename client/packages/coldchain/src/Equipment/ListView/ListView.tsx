--- conflicted
+++ resolved
@@ -15,15 +15,12 @@
 import { Toolbar } from './Toolbar';
 import { AppBarButtons } from './AppBarButtons';
 import { CreateAssetModal } from './CreateAssetModal';
-<<<<<<< HEAD
 import { ImportAssetModal } from '../ImportAsset';
-=======
 import { Status } from '../Components';
 
 const StatusCell = ({ rowData }: { rowData: AssetFragment }) => {
   return <Status status={rowData.statusLog?.status} />;
 };
->>>>>>> cdd77bf2
 
 const AssetListComponent: FC = () => {
   const {
