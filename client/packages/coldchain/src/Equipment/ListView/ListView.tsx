import React, { FC } from 'react';
import {
  useNavigate,
  TableProvider,
  DataTable,
  useColumns,
  createTableStore,
  NothingHere,
  useTranslation,
  useUrlQueryParams,
  useToggle,
  TooltipTextCell,
  useIsCentralServerApi,
  ColumnDescription,
  ColumnAlign,
  DotCell,
  RouteBuilder,
} from '@openmsupply-client/common';
import { useAssets } from '../api';
import { Toolbar } from './Toolbar';
import { AppBarButtons } from './AppBarButtons';
import { CreateAssetModal } from './CreateAssetModal';
import { EquipmentImportModal } from '../ImportAsset';
import { Status } from '../Components';
<<<<<<< HEAD
import { AssetFragment } from '../api/operations.generated';
=======
import { AppRoute } from '@openmsupply-client/config';
>>>>>>> e22e25da

const StatusCell = ({ rowData }: { rowData: AssetFragment }) => {
  return <Status status={rowData.statusLog?.status} />;
};

const AssetListComponent: FC = () => {
  const {
    updateSortQuery,
    updatePaginationQuery,
    queryParams: { sortBy, page, first, offset },
  } = useUrlQueryParams({
    initialSort: { key: 'installationDate', dir: 'desc' },
  });

  const { data, isError, isLoading } = useAssets.document.list();
  const pagination = { page, first, offset };
  const navigate = useNavigate();
  const t = useTranslation('catalogue');
  const modalController = useToggle();
<<<<<<< HEAD
  const importModalController = useToggle();
=======
  const isCentralServer = useIsCentralServerApi();
  const equipmentRoute = RouteBuilder.create(AppRoute.Coldchain).addPart(
    AppRoute.Equipment
  );

  const columnsToCreate: ColumnDescription<AssetFragment>[] = [];
  if (isCentralServer)
    columnsToCreate.push({
      key: 'store',
      label: 'label.store',
      accessor: ({ rowData }) => rowData.store?.code,
      sortable: false,
    });

  columnsToCreate.push(
    {
      key: 'assetNumber',
      width: 150,
      sortable: false,
      label: 'label.asset-number',
    },
    {
      key: 'type',
      label: 'label.type',
      sortable: false,
      width: 200,
      accessor: ({ rowData }) => rowData.assetType?.name,
      Cell: TooltipTextCell,
    },
    {
      key: 'manufacturer',
      Cell: TooltipTextCell,
      maxWidth: 200,
      label: 'label.manufacturer',
      sortable: false,
      accessor: ({ rowData }) => rowData.catalogueItem?.manufacturer,
    },
    {
      key: 'model',
      label: 'label.model',
      sortable: false,
      accessor: ({ rowData }) => rowData.catalogueItem?.model,
    },
    {
      key: 'status',
      label: 'label.functional-status',
      Cell: StatusCell,
      sortable: false,
    },
    {
      key: 'serialNumber',
      label: 'label.serial',
    },
    {
      key: 'catalogueItem',
      label: 'label.non-catalogue',
      accessor: ({ rowData }) => !rowData.catalogueItem,
      align: ColumnAlign.Center,
      Cell: DotCell,
      sortable: false,
    },
    {
      key: 'notes',
      label: 'label.notes',
      sortable: false,
    },
    'selection'
  );
>>>>>>> e22e25da

  const columns = useColumns(
    columnsToCreate,
    {
      sortBy,
      onChangeSortBy: updateSortQuery,
    },
    [sortBy]
  );

  return (
    <>
      <CreateAssetModal
        isOpen={modalController.isOn}
        onClose={modalController.toggleOff}
      />
      <EquipmentImportModal
        isOpen={importModalController.isOn}
        onClose={importModalController.toggleOff}
      />
      <AppBarButtons
        importModalController={importModalController}
        modalController={modalController}
      />
      <Toolbar />
      <DataTable
        id="item-list"
        pagination={{ ...pagination, total: data?.totalCount ?? 0 }}
        onChangePage={updatePaginationQuery}
        columns={columns}
        data={data?.nodes}
        isError={isError}
        isLoading={isLoading}
        onRowClick={row => navigate(equipmentRoute.addPart(row.id).build())}
        noDataElement={<NothingHere body={t('error.no-items')} />}
        enableColumnSelection
      />
    </>
  );
};

export const EquipmentListView: FC = () => (
  <TableProvider createStore={createTableStore}>
    <AssetListComponent />
  </TableProvider>
);<|MERGE_RESOLUTION|>--- conflicted
+++ resolved
@@ -22,11 +22,8 @@
 import { CreateAssetModal } from './CreateAssetModal';
 import { EquipmentImportModal } from '../ImportAsset';
 import { Status } from '../Components';
-<<<<<<< HEAD
 import { AssetFragment } from '../api/operations.generated';
-=======
 import { AppRoute } from '@openmsupply-client/config';
->>>>>>> e22e25da
 
 const StatusCell = ({ rowData }: { rowData: AssetFragment }) => {
   return <Status status={rowData.statusLog?.status} />;
@@ -46,9 +43,7 @@
   const navigate = useNavigate();
   const t = useTranslation('catalogue');
   const modalController = useToggle();
-<<<<<<< HEAD
   const importModalController = useToggle();
-=======
   const isCentralServer = useIsCentralServerApi();
   const equipmentRoute = RouteBuilder.create(AppRoute.Coldchain).addPart(
     AppRoute.Equipment
@@ -117,7 +112,6 @@
     },
     'selection'
   );
->>>>>>> e22e25da
 
   const columns = useColumns(
     columnsToCreate,
