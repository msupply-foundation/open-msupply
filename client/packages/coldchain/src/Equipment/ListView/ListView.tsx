import React, { FC } from 'react';
import {
  useNavigate,
  TableProvider,
  DataTable,
  useColumns,
  createTableStore,
  NothingHere,
  useTranslation,
  useUrlQueryParams,
  useToggle,
  TooltipTextCell,
<<<<<<< HEAD
  ColumnAlign,
  DotCell,
=======
  RouteBuilder,
>>>>>>> 1aa2bed5
} from '@openmsupply-client/common';
import { AssetFragment, useAssets } from '../api';
import { Toolbar } from './Toolbar';
import { AppBarButtons } from './AppBarButtons';
import { CreateAssetModal } from './CreateAssetModal';
import { Status } from '../Components';
import { AppRoute } from '@openmsupply-client/config';

const StatusCell = ({ rowData }: { rowData: AssetFragment }) => {
  return <Status status={rowData.statusLog?.status} />;
};

const AssetListComponent: FC = () => {
  const {
    updateSortQuery,
    updatePaginationQuery,
    queryParams: { sortBy, page, first, offset },
  } = useUrlQueryParams({
    initialSort: { key: 'installationDate', dir: 'desc' },
  });

  const { data, isError, isLoading } = useAssets.document.list();
  const pagination = { page, first, offset };
  const navigate = useNavigate();
  const t = useTranslation('catalogue');
  const modalController = useToggle();
  const equipmentRoute = RouteBuilder.create(AppRoute.Coldchain).addPart(
    AppRoute.Equipment
  );

  const columns = useColumns<AssetFragment>(
    [
      {
        key: 'assetNumber',
        width: 150,
        sortable: false,
        label: 'label.asset-number',
      },
      {
        key: 'type',
        label: 'label.type',
        sortable: false,
        width: 200,
        accessor: ({ rowData }) => rowData.assetType?.name,
        Cell: TooltipTextCell,
      },
      {
        key: 'manufacturer',
        Cell: TooltipTextCell,
        maxWidth: 200,
        label: 'label.manufacturer',
        sortable: false,
        accessor: ({ rowData }) => rowData.catalogueItem?.manufacturer,
      },
      {
        key: 'model',
        label: 'label.model',
        sortable: false,
        accessor: ({ rowData }) => rowData.catalogueItem?.model,
      },
      {
        key: 'status',
        label: 'label.functional-status',
        Cell: StatusCell,
        sortable: false,
      },
      {
        key: 'serialNumber',
        label: 'label.serial',
      },
      {
        key: 'catalogueItem',
        label: 'label.non-catalogue',
        accessor: ({ rowData }) => !rowData.catalogueItem,
        align: ColumnAlign.Center,
        Cell: DotCell,
        sortable: false,
      },
      {
        key: 'notes',
        label: 'label.notes',
        sortable: false,
      },
      'selection',
    ],
    {
      sortBy,
      onChangeSortBy: updateSortQuery,
    },
    [sortBy]
  );

  return (
    <>
      <CreateAssetModal
        isOpen={modalController.isOn}
        onClose={modalController.toggleOff}
      />
      <AppBarButtons modalController={modalController} />
      <Toolbar />
      <DataTable
        id="item-list"
        pagination={{ ...pagination, total: data?.totalCount ?? 0 }}
        onChangePage={updatePaginationQuery}
        columns={columns}
        data={data?.nodes}
        isError={isError}
        isLoading={isLoading}
        onRowClick={row => navigate(equipmentRoute.addPart(row.id).build())}
        noDataElement={<NothingHere body={t('error.no-items')} />}
        enableColumnSelection
      />
    </>
  );
};

export const EquipmentListView: FC = () => (
  <TableProvider createStore={createTableStore}>
    <AssetListComponent />
  </TableProvider>
);<|MERGE_RESOLUTION|>--- conflicted
+++ resolved
@@ -10,12 +10,9 @@
   useUrlQueryParams,
   useToggle,
   TooltipTextCell,
-<<<<<<< HEAD
   ColumnAlign,
   DotCell,
-=======
   RouteBuilder,
->>>>>>> 1aa2bed5
 } from '@openmsupply-client/common';
 import { AssetFragment, useAssets } from '../api';
 import { Toolbar } from './Toolbar';
