--- conflicted
+++ resolved
@@ -114,12 +114,6 @@
   const handleClick = async (e: React.MouseEvent<HTMLButtonElement>) => {
     const permission = UserPermission.AssetQuery;
 
-<<<<<<< HEAD
-    if (userHasPermission(permission)) {
-      if (!isConnected) {
-        show(e);
-        return;
-=======
     if (!userHasPermission(permission)) {
       info(t('error.no-asset-view-permission'))();
       return;
@@ -136,19 +130,8 @@
         await startScanning(handleScanResult);
       } catch (e) {
         error(t('error.unable-to-start-scanning', { error: e }))();
->>>>>>> 56688b21
       }
-      buttonRef.current?.blur();
-      if (isScanning) {
-        stopScan();
-      } else {
-        try {
-          await startScanning(handleScanResult);
-        } catch (e) {
-          error(t('error.unable-to-start-scanning', { error: e }))();
-        }
-      }
-    } else info(t('error.no-asset-view-permission'))();
+    }
   };
 
   //   stop scanning when the component unloads
