import React, { FC, useState } from 'react';
import Papa, { ParseResult } from 'papaparse';
import { ImportPanel } from './ImportPanel';
import { useNotification } from '@common/hooks';
import { InlineProgress, Typography, Upload } from '@common/components';
import {
  DateUtils,
  LocaleKey,
  TypedTFunction,
  useTranslation,
} from '@common/intl';
import {
  Grid,
  Stack,
  Link,
  FnUtils,
  FileUtils,
  Formatter,
  useIsCentralServerApi,
} from '@openmsupply-client/common';
import * as EquipmentImportModal from './EquipmentImportModal';
import { ImportRow } from './EquipmentImportModal';
import { importEquipmentToCsv } from '../utils';
import {
  AssetCatalogueItemFragment,
  processProperties,
  useStore,
} from '@openmsupply-client/system';
import { useAssetData } from '@openmsupply-client/system';

interface EquipmentUploadTabProps {
  setEquipment: React.Dispatch<React.SetStateAction<ImportRow[]>>;
  setErrorMessage: (value: React.SetStateAction<string>) => void;
  setWarningMessage: (value: React.SetStateAction<string>) => void;
  onUploadComplete: () => void;
  catalogueItemData?: AssetCatalogueItemFragment[];
}

// introduce new interface to accommodate dynamic keys of parsed result
interface ParsedAsset {
  id: string;
  [key: string]: string | undefined;
}

const formatDate = (value: string): string | null =>
  Formatter.naiveDate(DateUtils.getDateOrNull(value, 'dd/MM/yyyy'));

function getImportHelpers<T, P>(
  row: P,
  rows: T[],
  index: number,
  t: TypedTFunction<LocaleKey>
) {
  const importRow = {
    id: FnUtils.generateUUID(),
    properties: {},
  } as T;
  const rowErrors: string[] = [];
  const rowWarnings: string[] = [];

  const addCell = (
    key: keyof T,
    localeKey: LocaleKey,
    formatter?: (value: string) => unknown
  ) => {
    const prop = t(localeKey) as keyof P;
    const value = row[prop] ?? '';
    if (value !== undefined) {
      (importRow[key] as unknown) = formatter
        ? formatter(value as string)
        : value;
    }
  };

  const addRequired = (
    key: keyof T,
    localeKey: LocaleKey,
    formatter?: (value: string) => unknown
  ) => {
    const prop = t(localeKey) as keyof P;
    const value = row[prop] ?? '';

    if (value === undefined || (value as string).trim() === '') {
      rowErrors.push(
        t('error.field-must-be-specified', {
          field: t(localeKey),
        })
      );
      return;
    }

    addCell(key, localeKey, formatter);
  };

  const addSoftRequired = (
    key: keyof T,
    localeKey: LocaleKey,
    formatter?: (value: string) => unknown
  ) => {
    const prop = t(localeKey) as keyof P;
    const value = row[prop] ?? '';

    if (value === undefined || (value as string).trim() === '') {
      rowWarnings.push(
        t('warning.field-not-parsed', {
          field: t(localeKey),
        })
      );
      return;
    }

    if (
      formatter &&
      value &&
      (formatter(value as string) === undefined ||
        formatter(value as string) === null)
    ) {
      rowWarnings.push(
        t('warning.field-not-parsed', {
          field: t(localeKey),
        })
      );
      return;
    }
    addCell(key, localeKey, formatter);
  };

  const addUnique = (
    key: keyof T,
    localeKey: LocaleKey,
    formatter?: (value: string) => unknown
  ) => {
    const prop = t(localeKey) as keyof P;
    const value = row[prop] ?? '';

    addRequired(key, localeKey, formatter);

    // check for duplicates
    if (rows.some((r, i) => r[key] === value && index !== i)) {
      rowErrors.push(
        t('error.duplicated-field', {
          field: t(localeKey),
        })
      );
    }
  };

  function addLookup<K>(
    key: keyof T,
    lookupData: K[],
    lookupFn: (item: K) => string | null | undefined,
    localeKey: LocaleKey,
    required: boolean,
    formatter?: (value: string) => unknown
  ) {
    const prop = t(localeKey) as keyof P;
    const value = row[prop] ?? '';
    if (value === undefined || (value as string).trim() === '') {
      if (required) {
        rowErrors.push(
          t('error.field-must-be-specified', {
            field: t(localeKey),
          })
        );
      }
      return;
    }
    if (lookupData.filter(l => lookupFn(l) === value).length === 0) {
      rowErrors.push(t('error.code-no-match', { field: t(localeKey) }));
      return;
    }
    addCell(key, localeKey, formatter);
  }

  return {
    addLookup,
    addCell,
    addRequired,
    addSoftRequired,
    addUnique,
    importRow,
    rowErrors,
    rowWarnings,
  };
}

export const EquipmentUploadTab: FC<ImportPanel & EquipmentUploadTabProps> = ({
  tab,
  setErrorMessage,
  setWarningMessage,
  setEquipment,
  onUploadComplete,
  catalogueItemData,
}) => {
  const t = useTranslation('coldchain');
  const isCentralServer = useIsCentralServerApi();
  const { data: stores } = useStore.document.list();
  const { error } = useNotification();
  const [isLoading, setIsLoading] = useState(false);
  const EquipmentBuffer: EquipmentImportModal.ImportRow[] = [];
  const { data: properties } = useAssetData.utils.properties();

  const csvExample = async () => {
    const exampleRows: Partial<ImportRow>[] = [
      {
        assetNumber: 'ASSET NUMBER',
        catalogueItemCode: '',
        store: undefined,
        notes: '',
        serialNumber: '',
        installationDate: 'DD/MM/YYYY',
        replacementDate: 'DD/MM/YYYY',
        properties: {},
      },
    ];
    const csv = importEquipmentToCsv(
      exampleRows,
      t,
      isCentralServer,
      properties ? properties.map(p => p.key) : []
    );
    FileUtils.exportCSV(csv, t('filename.cce'));
  };

  const csvImport = <T extends File>(files: T[]) => {
    setErrorMessage('');
    EquipmentBuffer.length = 0; // Reset the import buffer
    const csvFile = files[0];

    if (!csvFile?.name.endsWith('.csv')) {
      setErrorMessage(t('messages.invalid-file'));
      return;
    }

    if (csvFile) {
      setIsLoading(true);
      Papa.parse(csvFile, {
        header: true,
        worker: true,
        skipEmptyLines: true,
        chunkSize: 100 * 1024, // 100kb
        chunk: processUploadedDataChunk,
        complete: () => {
          setEquipment(EquipmentBuffer);
          setIsLoading(false);
          onUploadComplete();
        },
      });
    }
    error(t('messages.error-no-file-selected'));
  };

  const processUploadedDataChunk = (data: ParseResult<ParsedAsset>) => {
    if (!data.data || !Array.isArray(data.data)) {
      setErrorMessage(t('messages.import-error'));
    }

    const rows: ImportRow[] = [];
    let hasErrors = false;

    data.data.forEach((row, index) => {
      const {
        addLookup,
        addCell,
        addUnique,
        importRow,
        rowErrors,
        rowWarnings,
        addSoftRequired,
      } = getImportHelpers(row, rows, index, t);
      const lookupCode = (item: { code: string | null | undefined }) =>
        item.code;
      const lookupStore = (store: { code: string }) => store.code;

      addUnique('assetNumber', 'label.asset-number');
      addLookup(
        'catalogueItemCode',
        catalogueItemData ?? [],
        lookupCode,
        'label.catalogue-item-code',
        true
      );
      if (isCentralServer) {
<<<<<<< HEAD
        addLookup('store', stores?.nodes ?? [], lookupStore, 'label.store', s =>
          stores?.nodes?.find(store => store.code === s)
=======
        addLookup(
          'store',
          stores?.nodes ?? [],
          lookupStore,
          'label.store',
          false,
          s => stores?.nodes?.find(store => store.code === s)
>>>>>>> 056d3149
        );
      }
      addCell('notes', 'label.asset-notes');
      addSoftRequired(
        'installationDate',
        'label.installation-date',
        formatDate
      );
      addSoftRequired('replacementDate', 'label.replacement-date', formatDate);
      addCell('serialNumber', 'label.serial', serial =>
        serial === '' ? undefined : serial
      );
      processProperties(properties ?? [], row, importRow, rowErrors, t);
      importRow.errorMessage = rowErrors.join(',');
      importRow.warningMessage = rowWarnings.join(',');
      hasErrors = hasErrors || rowErrors.length > 0;
      const hasWarnings = rowWarnings.length > 0;
      rows.push(importRow);
      if (hasErrors) {
        setErrorMessage(t('messages.import-error-on-upload'));
      }
      if (hasWarnings) {
        setWarningMessage(t('messages.import-warning-on-upload'));
      }
    });
    EquipmentBuffer.push(...rows);
  };

  return (
    <ImportPanel tab={tab}>
      {isLoading ? (
        <Grid
          container
          direction="column"
          justifyContent="center"
          style={{ minHeight: '75vh' }}
        >
          <InlineProgress variant={'indeterminate'} color={'secondary'} />
        </Grid>
      ) : null}
      <Stack spacing={2}>
        <Upload onUpload={csvImport} />
        <Typography textAlign="center">
          {t('messages.template-download-text')}
          <Link onClick={csvExample} to={''}>
            {t('heading.download-example')}
          </Link>
        </Typography>
      </Stack>
    </ImportPanel>
  );
};<|MERGE_RESOLUTION|>--- conflicted
+++ resolved
@@ -281,10 +281,6 @@
         true
       );
       if (isCentralServer) {
-<<<<<<< HEAD
-        addLookup('store', stores?.nodes ?? [], lookupStore, 'label.store', s =>
-          stores?.nodes?.find(store => store.code === s)
-=======
         addLookup(
           'store',
           stores?.nodes ?? [],
@@ -292,7 +288,6 @@
           'label.store',
           false,
           s => stores?.nodes?.find(store => store.code === s)
->>>>>>> 056d3149
         );
       }
       addCell('notes', 'label.asset-notes');
