--- conflicted
+++ resolved
@@ -26,15 +26,8 @@
   processProperties,
   useStore,
 } from '@openmsupply-client/system';
-<<<<<<< HEAD
 import { useAssetData } from '@openmsupply-client/system';
-=======
-import {
-  AssetPropertyFragment,
-  useAssetData,
-} from '@openmsupply-client/system';
-
->>>>>>> 9a1a47ee
+
 interface EquipmentUploadTabProps {
   setEquipment: React.Dispatch<React.SetStateAction<ImportRow[]>>;
   setErrorMessage: (value: React.SetStateAction<string>) => void;
