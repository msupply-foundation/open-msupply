import React, { FC, useState } from 'react';
import Papa, { ParseResult } from 'papaparse';
import { ImportPanel } from './ImportPanel';
import { useNotification } from '@common/hooks';
import { InlineProgress, Typography, Upload } from '@common/components';
import {
  DateUtils,
  LocaleKey,
  TypedTFunction,
  useTranslation,
} from '@common/intl';
import {
  Grid,
  Stack,
  Link,
  FnUtils,
  FileUtils,
  Formatter,
  useIsCentralServerApi,
} from '@openmsupply-client/common';
import * as EquipmentImportModal from './EquipmentImportModal';
import { ImportRow } from './EquipmentImportModal';
import { importEquipmentToCsv } from '../utils';
import {
  AssetCatalogueItemFragment,
  processProperties,
  useStore,
} from '@openmsupply-client/system';
<<<<<<< HEAD
import {
  AssetPropertyFragment,
  useAssetData,
} from '@openmsupply-client/system';

=======
import { useAssetData } from '@openmsupply-client/system';
>>>>>>> 4348aa9b
interface EquipmentUploadTabProps {
  setEquipment: React.Dispatch<React.SetStateAction<ImportRow[]>>;
  setErrorMessage: (value: React.SetStateAction<string>) => void;
  setWarningMessage: (value: React.SetStateAction<string>) => void;
  onUploadComplete: () => void;
  catalogueItemData?: AssetCatalogueItemFragment[];
}

// introduce new interface to accommodate dynamic keys of parsed result
interface ParsedAsset {
  id: string;
  [key: string]: string | undefined;
}

const formatDate = (value: string): string | null =>
  Formatter.naiveDate(DateUtils.getDateOrNull(value));

function getImportHelpers<T, P>(
  row: P,
  rows: T[],
  index: number,
  t: TypedTFunction<LocaleKey>
) {
  const importRow = {
    id: FnUtils.generateUUID(),
    properties: {},
  } as T;
  const rowErrors: string[] = [];
  const rowWarnings: string[] = [];

  const addCell = (
    key: keyof T,
    localeKey: LocaleKey,
    formatter?: (value: string) => unknown
  ) => {
    const prop = t(localeKey) as keyof P;
    const value = row[prop] ?? '';
    if (value !== undefined) {
      (importRow[key] as unknown) = formatter
        ? formatter(value as string)
        : value;
    }
  };

  const addRequired = (
    key: keyof T,
    localeKey: LocaleKey,
    formatter?: (value: string) => unknown
  ) => {
    const prop = t(localeKey) as keyof P;
    const value = row[prop] ?? '';

    if (value === undefined || (value as string).trim() === '') {
      rowErrors.push(
        t('error.field-must-be-specified', {
          field: t(localeKey),
        })
      );
      return;
    }

    addCell(key, localeKey, formatter);
  };

  const addSoftRequired = (
    key: keyof T,
    localeKey: LocaleKey,
    formatter?: (value: string) => unknown
  ) => {
    const prop = t(localeKey) as keyof P;
    const value = row[prop] ?? '';

    if (value === undefined || (value as string).trim() === '') {
      rowWarnings.push(
        t('warning.field-not-parsed', {
          field: t(localeKey),
        })
      );
      return;
    }

    if (
      formatter &&
      value &&
      (formatter(value as string) === undefined ||
        formatter(value as string) === null)
    ) {
      rowWarnings.push(
        t('warning.field-not-parsed', {
          field: t(localeKey),
        })
      );
      return;
    }
    addCell(key, localeKey, formatter);
  };

  const addUnique = (
    key: keyof T,
    localeKey: LocaleKey,
    formatter?: (value: string) => unknown
  ) => {
    const prop = t(localeKey) as keyof P;
    const value = row[prop] ?? '';

    addRequired(key, localeKey, formatter);

    // check for duplicates
    if (rows.some((r, i) => r[key] === value && index !== i)) {
      rowErrors.push(
        t('error.duplicated-field', {
          field: t(localeKey),
        })
      );
    }
  };

  function addLookup<K>(
    key: keyof T,
    lookupData: K[],
    lookupFn: (item: K) => string | null | undefined,
    localeKey: LocaleKey,
    formatter?: (value: string) => unknown
  ) {
    const prop = t(localeKey) as keyof P;
    const value = row[prop] ?? '';
    if (value === undefined || (value as string).trim() === '') {
      rowErrors.push(
        t('error.field-must-be-specified', {
          field: t(localeKey),
        })
      );
      return;
    }
    if (lookupData.filter(l => lookupFn(l) === value).length === 0) {
      rowErrors.push(t('error.code-no-match', { field: t(localeKey) }));
      return;
    }
    addCell(key, localeKey, formatter);
  }

  return {
    addLookup,
    addCell,
    addRequired,
    addSoftRequired,
    addUnique,
    importRow,
    rowErrors,
    rowWarnings,
  };
}

export const EquipmentUploadTab: FC<ImportPanel & EquipmentUploadTabProps> = ({
  tab,
  setErrorMessage,
  setWarningMessage,
  setEquipment,
  onUploadComplete,
  catalogueItemData,
}) => {
  const t = useTranslation('coldchain');
  const isCentralServer = useIsCentralServerApi();
  const { data: stores } = useStore.document.list();
  const { error } = useNotification();
  const [isLoading, setIsLoading] = useState(false);
  const EquipmentBuffer: EquipmentImportModal.ImportRow[] = [];
  const { data: properties } = useAssetData.utils.properties();

  const csvExample = async () => {
    const exampleRows: Partial<ImportRow>[] = [
      {
        id: '',
        assetNumber: 'Asset Number',
        catalogueItemCode: '',
        store: undefined,
        notes: '',
        serialNumber: '',
        installationDate: '',
        properties: {},
      },
    ];
    const csv = importEquipmentToCsv(
      exampleRows,
      t,
      isCentralServer,
      properties ? properties.map(p => p.key) : []
    );
    FileUtils.exportCSV(csv, t('filename.cce'));
  };

  const csvImport = <T extends File>(files: T[]) => {
    setErrorMessage('');
    EquipmentBuffer.length = 0; // Reset the import buffer
    const csvFile = files[0];

    if (!csvFile?.name.endsWith('.csv')) {
      setErrorMessage(t('messages.invalid-file'));
      return;
    }

    if (csvFile) {
      setIsLoading(true);
      Papa.parse(csvFile, {
        header: true,
        worker: true,
        skipEmptyLines: true,
        chunkSize: 100 * 1024, // 100kb
        chunk: processUploadedDataChunk,
        complete: () => {
          setEquipment(EquipmentBuffer);
          setIsLoading(false);
          onUploadComplete();
        },
      });
    }
    error(t('messages.error-no-file-selected'));
  };

  const processUploadedDataChunk = (data: ParseResult<ParsedAsset>) => {
    if (!data.data || !Array.isArray(data.data)) {
      setErrorMessage(t('messages.import-error'));
    }

    const rows: ImportRow[] = [];
    let hasErrors = false;

    data.data.forEach((row, index) => {
      const {
        addLookup,
        addCell,
        addUnique,
        importRow,
        rowErrors,
        rowWarnings,
        addSoftRequired,
      } = getImportHelpers(row, rows, index, t);
      const lookupCode = (item: { code: string | null | undefined }) =>
        item.code;
      const lookupStore = (store: { code: string }) => store.code;

      addUnique('assetNumber', 'label.asset-number');
      addLookup(
        'catalogueItemCode',
        catalogueItemData ?? [],
        lookupCode,
        'label.catalogue-item-code'
      );
      if (isCentralServer) {
        addLookup(
          'store',
          stores?.nodes ?? [],
          lookupStore,
          'label.store',
          s => stores?.nodes?.find(store => store.code === s)
        );
      }
      addCell('notes', 'label.asset-notes');
      addSoftRequired(
        'installationDate',
        'label.installation-date',
        formatDate
      );
      addCell('serialNumber', 'label.serial');
      processProperties(properties ?? [], row, importRow, rowErrors, t);
      importRow.errorMessage = rowErrors.join(',');
      importRow.warningMessage = rowWarnings.join(',');
      hasErrors = hasErrors || rowErrors.length > 0;
      const hasWarnings = rowWarnings.length > 0;
      rows.push(importRow);
      if (hasErrors) {
        setErrorMessage(t('messages.import-error-on-upload'));
      }
      if (hasWarnings) {
        setWarningMessage(t('messages.import-warning-on-upload'));
      }
    });
    EquipmentBuffer.push(...rows);
  };

  return (
    <ImportPanel tab={tab}>
      {isLoading ? (
        <Grid
          container
          direction="column"
          justifyContent="center"
          style={{ minHeight: '75vh' }}
        >
          <InlineProgress variant={'indeterminate'} color={'secondary'} />
        </Grid>
      ) : null}
      <Stack spacing={2}>
        <Upload onUpload={csvImport} />
        <Typography textAlign="center">
          {t('messages.template-download-text')}
          <Link onClick={csvExample} to={''}>
            {t('heading.download-example')}
          </Link>
        </Typography>
      </Stack>
    </ImportPanel>
  );
};<|MERGE_RESOLUTION|>--- conflicted
+++ resolved
@@ -26,15 +26,7 @@
   processProperties,
   useStore,
 } from '@openmsupply-client/system';
-<<<<<<< HEAD
-import {
-  AssetPropertyFragment,
-  useAssetData,
-} from '@openmsupply-client/system';
-
-=======
 import { useAssetData } from '@openmsupply-client/system';
->>>>>>> 4348aa9b
 interface EquipmentUploadTabProps {
   setEquipment: React.Dispatch<React.SetStateAction<ImportRow[]>>;
   setErrorMessage: (value: React.SetStateAction<string>) => void;
