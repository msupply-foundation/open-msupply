import React, { FC, useEffect, useState } from 'react';
import { EquipmentReviewTab } from './ReviewTab';
import { EquipmentUploadTab } from './UploadTab';
import { EquipmentImportTab } from './ImportTab';
import { useDialog, useNotification } from '@common/hooks';
import {
  DialogButton,
  TabContext,
  useTabs,
  Box,
  Grid,
  Alert,
  ClickableStepper,
  FileUtils,
} from '@openmsupply-client/common';
import { useTranslation } from '@common/intl';
<<<<<<< HEAD
import { useAssets } from '../api';
import { importEquipmentToCsv } from '../utils';
=======
import { AssetFragment, useAssets } from '../api';
import { importEquipmentToCsvWithErrors } from '../utils';
>>>>>>> 532b3902
import {
  AssetCatalogueItemFragment,
  useAssetData,
} from '@openmsupply-client/system';
import { DraftAsset } from '../types';

interface EquipmentImportModalProps {
  isOpen: boolean;
  onClose: () => void;
}

enum Tabs {
  Upload = 'Upload',
  Review = 'Review',
  Import = 'Import',
}

export type ImportRow = {
  assetNumber: string;
  catalogueItemCode: string | null | undefined;
  id: string;
  notes: string;
  errorMessage: string;
  isUpdate: boolean;
};

export type LineNumber = {
  lineNumber: number;
};
export const toInsertEquipmentInput = (
  row: ImportRow,
  catalogueItemData: AssetCatalogueItemFragment[] | undefined
): Partial<DraftAsset> => ({
  assetNumber: row.assetNumber,
  catalogueItemId: catalogueItemData
    ?.filter(
      (item: { code: string | null | undefined }) =>
        item.code == row.catalogueItemCode
    )
    ?.map((item: { id: string }) => item.id)
    .pop(),
  id: row.id,
  notes: row.notes,
});

export const toExportEquipment = (
  row: ImportRow,
  index: number
): Partial<ImportRow & LineNumber> => ({
  assetNumber: row.assetNumber,
  catalogueItemCode: row.catalogueItemCode,
  id: row.id,
  notes: row.notes,
  lineNumber: index + 2,
  errorMessage: row.errorMessage,
});

export const toUpdateEquipmentInput = (
  row: ImportRow,
  catalogueItemData: AssetCatalogueItemFragment[] | undefined
): Partial<DraftAsset> => ({
  assetNumber: row.assetNumber,
  catalogueItemId: catalogueItemData
    ?.filter(
      (item: { code: string | null | undefined }) =>
        item.code == row.catalogueItemCode
    )
    ?.map((item: { id: string }) => item.id)
    .pop(),
  id: row.id,
});

export const EquipmentImportModal: FC<EquipmentImportModalProps> = ({
  isOpen,
  onClose,
}) => {
  const t = useTranslation('coldchain');
  const { success } = useNotification();
  const { currentTab, onChangeTab } = useTabs(Tabs.Upload);
  const [activeStep, setActiveStep] = useState(0);
  const { Modal } = useDialog({ isOpen, onClose });

  const [errorMessage, setErrorMessage] = useState<string>(() => '');
  const [importProgress, setImportProgress] = useState(0);
  const [importErrorCount, setImportErrorCount] = useState(0);
  const {
    data: catalogueItemData,
    fetchAsync,
    isLoading,
  } = useAssetData.document.listAll();

  const { mutateAsync: insertAssets } = useAssets.document.insert();
  const { mutateAsync: updateAssets } = useAssets.document.update();

  const [bufferedEquipment, setBufferedEquipment] = useState<ImportRow[]>(
    () => []
  );

  useEffect(() => {
    fetchAsync();
  }, [fetchAsync]);

  const csvExport = async () => {
    const csv = importEquipmentToCsvWithErrors(
      // eslint-disable-next-line @typescript-eslint/no-explicit-any
      bufferedEquipment.map((row: ImportRow, index: number) =>
        toExportEquipment(row, index)
      ),
      t
    );
    FileUtils.exportCSV(csv, t('filename.cce-failed-uploads'));
    success(t('success'))();
  };

  const importAction = async () => {
    onChangeTab(Tabs.Import);
    const numberImportRecords = bufferedEquipment?.length ?? 0;
    if (bufferedEquipment && numberImportRecords > 0) {
      const importErrorRows: ImportRow[] = [];
      // Import count can be quite large, we break this into blocks of 100 to avoid too much concurency
      const remainingRecords = bufferedEquipment;
      while (remainingRecords.length) {
        await Promise.all(
          remainingRecords.splice(0, 100).map(async asset => {
            if (asset.isUpdate) {
              await updateAssets(
                toUpdateEquipmentInput(asset, catalogueItemData?.nodes)
              ).catch(err => {
                if (!err) {
                  err = { message: t('messages.unknown-error') };
                }
                importErrorRows.push({
                  ...asset,
                  errorMessage: err.message,
                });
              });
            } else {
              await insertAssets(
                toInsertEquipmentInput(asset, catalogueItemData?.nodes)
              ).catch(err => {
                if (!err) {
                  err = { message: t('messages.unknown-error') };
                }
                importErrorRows.push({
                  ...asset,
                  errorMessage: err.message,
                });
              });
            }
          })
        ).then(() => {
          // Update Progress Bar
          const percentComplete =
            100 - (remainingRecords.length / numberImportRecords) * 100.0;
          setImportProgress(percentComplete);
          setImportErrorCount(importErrorRows.length);
        });
      }
      if (importErrorRows.length === 0) {
        const importMessage = t('messages.import-generic', {
          count: numberImportRecords,
        });
        const successSnack = success(importMessage);
        successSnack();
        onChangeTab(Tabs.Upload);
        setBufferedEquipment([]);
        setErrorMessage('');
        onClose();
      } else {
        // Load the error rows in to the component for review
        setErrorMessage(t('messages.import-error'));
        setBufferedEquipment(importErrorRows);
        setImportErrorCount(importErrorRows.length);
        onChangeTab(Tabs.Review);
      }
    }
  };

  const onClickStep = (tabName: string) => {
    switch (tabName) {
      case Tabs.Upload:
        changeTab(tabName as Tabs);
        break;
      case Tabs.Review:
        changeTab(tabName as Tabs);
        break;
      case Tabs.Import:
        // Do nothing, user can't get to the import page without clicking the import button
        break;
    }
  };

  const changeTab = (tabName: Tabs) => {
    switch (tabName) {
      case Tabs.Upload:
        setErrorMessage('');
        setBufferedEquipment([]);
        setActiveStep(0);
        break;
      case Tabs.Review:
        setActiveStep(1);
        break;
      case Tabs.Import:
        setActiveStep(2);
        break;
    }
    onChangeTab(tabName);
  };

  const importNotReady =
    bufferedEquipment.length == 0 || errorMessage.length > 0 || isLoading;
  const exportNotReady = !(
    bufferedEquipment.length >= 0 && errorMessage.length > 0
  );

  const importSteps = [
    { label: t('label.upload'), description: '', clickable: true },
    { label: t('label.review'), description: '', clickable: true },
    {
      label: t('label.import'),
      description: '',
      clickable: false,
    },
  ];

  return (
    <Modal
      okButton={
        <DialogButton
          variant="next"
          disabled={importNotReady}
          onClick={() => {
            importAction();
          }}
        />
      }
      cancelButton={
        <DialogButton
          variant="cancel"
          onClick={async () => {
            setBufferedEquipment([]);
            setErrorMessage('');
            changeTab(Tabs.Upload);
            onClose();
          }}
        />
      }
      nextButton={
        <DialogButton
          variant="export"
          disabled={exportNotReady}
          onClick={async () => {
            csvExport();
          }}
        />
      }
      title={t('label.import-cce')}
      height={1000}
      width={1600}
    >
      <>
        <ClickableStepper
          steps={importSteps}
          activeStep={activeStep}
          onClickStep={onClickStep}
        ></ClickableStepper>
        {errorMessage ? <Alert severity="error">{errorMessage}</Alert> : null}
        <TabContext value={currentTab}>
          <Grid container flex={1} flexDirection="column" gap={1}>
            <Grid item display="flex">
              <Box flex={1} flexBasis="40%"></Box>
              <Box flex={1} flexBasis="60%"></Box>
            </Grid>
            <EquipmentUploadTab
              tab={Tabs.Upload}
              catalogueItemData={catalogueItemData?.nodes}
              setEquipment={setBufferedEquipment}
              setErrorMessage={setErrorMessage}
              onUploadComplete={() => {
                changeTab(Tabs.Review);
              }}
            />
            <EquipmentReviewTab
              tab={Tabs.Review}
              uploadedRows={bufferedEquipment}
            />
            <EquipmentImportTab
              tab={Tabs.Import}
              importProgress={importProgress}
              importErrorCount={importErrorCount}
            />
          </Grid>
        </TabContext>
      </>
    </Modal>
  );
};<|MERGE_RESOLUTION|>--- conflicted
+++ resolved
@@ -14,13 +14,8 @@
   FileUtils,
 } from '@openmsupply-client/common';
 import { useTranslation } from '@common/intl';
-<<<<<<< HEAD
 import { useAssets } from '../api';
-import { importEquipmentToCsv } from '../utils';
-=======
-import { AssetFragment, useAssets } from '../api';
 import { importEquipmentToCsvWithErrors } from '../utils';
->>>>>>> 532b3902
 import {
   AssetCatalogueItemFragment,
   useAssetData,
