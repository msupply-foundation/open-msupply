--- conflicted
+++ resolved
@@ -67,8 +67,6 @@
       sortable: false,
       label: 'label.replacement-date',
       format: ColumnFormat.Date,
-<<<<<<< HEAD
-=======
     },
     {
       key: 'warrantyStart',
@@ -87,7 +85,6 @@
       sortable: false,
       label: 'label.serial',
       Cell: TooltipTextCell,
->>>>>>> 597f30cc
     },
     {
       key: 'status',
