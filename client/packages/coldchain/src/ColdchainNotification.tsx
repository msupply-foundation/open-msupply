import React, { PropsWithChildren } from 'react';
import {
  BaseButton,
  Box,
  RouteBuilder,
  TemperatureNotificationSortFieldInput,
  Typography,
  useMatch,
  useNavigate,
  useUrlQuery,
} from '@openmsupply-client/common';
import { useFormatDateTime, useTranslation } from '@common/intl';
import { CircleAlertIcon } from '@common/icons';
import { alpha, useTheme } from '@common/styles';
import { AppRoute } from '@openmsupply-client/config';
import {
  TemperatureNotificationFragment,
  useTemperatureNotification,
} from './Monitoring/api';

const Text: React.FC<PropsWithChildren> = ({ children }) => (
  <Typography
    component="div"
    sx={{
      fontSize: '14px',
      display: 'flex',
      alignContent: 'center',
      flexWrap: 'wrap',
    }}
  >
    {children}
  </Typography>
);

const Separator = () => (
  <Text>
    <Typography paddingX={0.5}>|</Typography>
  </Text>
);

const DetailButton = ({
  notification,
}: {
  notification: TemperatureNotificationFragment;
}) => {
  const t = useTranslation('coldchain');
  const navigate = useNavigate();
  const { urlQuery } = useUrlQuery();
  const currentTab = (urlQuery['tab'] as string) ?? '';
  const isColdchain = useMatch(
    RouteBuilder.create(AppRoute.Coldchain).addWildCard().build()
  );

  if (isColdchain && currentTab === t('label.breaches')) return null;

  return (
    <BaseButton
      variant="contained"
      style={{ height: 32 }}
      onClick={() =>
        navigate(
          RouteBuilder.create(AppRoute.Coldchain)
            .addPart(AppRoute.Monitoring)
            .addQuery({ tab: t('label.breaches') })
            .addQuery({
              sort: TemperatureNotificationSortFieldInput.StartDatetime,
            })
<<<<<<< HEAD
            .addQuery({ acknowledged: false })
            .addQuery({ 'sensor.name': notification.sensor?.name ?? '' })
=======
            .addQuery({ unacknowledged: true })
            .addQuery({ 'sensor.name': breach.sensor?.name ?? '' })
>>>>>>> 1dbf94c5
            .build()
        )
      }
    >
      {t('button.view-details')}
    </BaseButton>
  );
};
const Location = ({
  notification,
}: {
  notification: TemperatureNotificationFragment;
}) => {
  const t = useTranslation('coldchain');

  if (!notification?.location?.name) return null;
  return (
    <>
      <Separator />
      {!!notification?.location?.name && (
        <Text>
          {t('message.location')}
          <b style={{ paddingLeft: 4 }}>{notification.location.name}</b>
        </Text>
      )}
    </>
  );
};

export const ColdchainNotification = () => {
  const theme = useTheme();
  const t = useTranslation('coldchain');
  const { data: notifications } = useTemperatureNotification.document.list({
    first: 1,
    offset: 0,
    sortBy: { key: 'startDatetime', direction: 'desc', isDesc: true },
    filterBy: { unacknowledged: true },
  });
  const { localisedDistanceToNow } = useFormatDateTime();
  const notification = notifications?.nodes?.[0];

  if (!notification) return null;

  return (
    <Box
      sx={{
        borderBottom: '1px solid',
        borderBottomColor: 'primary.main',
        backgroundColor: alpha(theme.palette.primary.main, 0.075),
        flex: '0 0 54px',
        display: 'flex',
        paddingLeft: 2,
        alignContent: 'center',
        flexWrap: 'wrap',
      }}
    >
      <Box
        sx={{
          display: 'flex',
          alignContent: 'center',
          flexWrap: 'wrap',
          marginRight: 1,
        }}
      >
        <CircleAlertIcon
          fill={theme.palette.error.main}
          sx={{
            color: 'background.white',
          }}
          width={27}
          height={27}
        />
      </Box>
      <Text>
        <b>
          {t('message.notification-breach-detected', {
            time: localisedDistanceToNow(notification.startDatetime),
          })}
        </b>
      </Text>
      <Separator />
<<<<<<< HEAD
      <Text>
        {t('message.last-temperature', {
          temperature: notification.maxOrMinTemperature,
        })}
      </Text>
      <Separator />
=======
      {!!breach.maxOrMinTemperature && (
        <>
          <Text>
            {t('message.last-temperature', {
              temperature: breach.maxOrMinTemperature,
            })}
          </Text>
          <Separator />
        </>
      )}
>>>>>>> 1dbf94c5
      <Text>
        {t('message.device')}
        <b style={{ paddingLeft: 4 }}>{notification.sensor?.name}</b>
      </Text>
      <Location notification={notification} />
      <Box
        sx={{
          justifyContent: 'flex-end',
          display: 'flex',
          flex: 1,
          marginRight: 2,
          height: '32px',
        }}
      >
        <DetailButton notification={notification} />
      </Box>
    </Box>
  );
};<|MERGE_RESOLUTION|>--- conflicted
+++ resolved
@@ -65,13 +65,8 @@
             .addQuery({
               sort: TemperatureNotificationSortFieldInput.StartDatetime,
             })
-<<<<<<< HEAD
-            .addQuery({ acknowledged: false })
+            .addQuery({ unacknowledged: true })
             .addQuery({ 'sensor.name': notification.sensor?.name ?? '' })
-=======
-            .addQuery({ unacknowledged: true })
-            .addQuery({ 'sensor.name': breach.sensor?.name ?? '' })
->>>>>>> 1dbf94c5
             .build()
         )
       }
@@ -153,25 +148,16 @@
         </b>
       </Text>
       <Separator />
-<<<<<<< HEAD
-      <Text>
-        {t('message.last-temperature', {
-          temperature: notification.maxOrMinTemperature,
-        })}
-      </Text>
-      <Separator />
-=======
-      {!!breach.maxOrMinTemperature && (
+      {!!notification.maxOrMinTemperature && (
         <>
           <Text>
             {t('message.last-temperature', {
-              temperature: breach.maxOrMinTemperature,
+              temperature: notification.maxOrMinTemperature,
             })}
           </Text>
           <Separator />
         </>
       )}
->>>>>>> 1dbf94c5
       <Text>
         {t('message.device')}
         <b style={{ paddingLeft: 4 }}>{notification.sensor?.name}</b>
