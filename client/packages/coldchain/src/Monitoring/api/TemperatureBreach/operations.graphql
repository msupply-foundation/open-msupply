fragment TemperatureBreach on TemperatureBreachNode {
  __typename
  id
<<<<<<< HEAD
  acknowledged
=======
  unacknowledged
  durationMilliseconds
>>>>>>> 1dbf94c5
  endDatetime
  startDatetime
  type
  maxOrMinTemperature

  sensor {
    id
    name
  }

  location {
    name
  }
}

query temperature_breaches(
  $page: PaginationInput
  $sort: [TemperatureBreachSortInput!]
  $filter: TemperatureBreachFilterInput
  $storeId: String!
) {
  temperatureBreaches(
    page: $page
    sort: $sort
    filter: $filter
    storeId: $storeId
  ) {
    ... on TemperatureBreachConnector {
      totalCount
      nodes {
        ...TemperatureBreach
      }
    }
  }
}<|MERGE_RESOLUTION|>--- conflicted
+++ resolved
@@ -1,12 +1,8 @@
 fragment TemperatureBreach on TemperatureBreachNode {
   __typename
   id
-<<<<<<< HEAD
-  acknowledged
-=======
   unacknowledged
   durationMilliseconds
->>>>>>> 1dbf94c5
   endDatetime
   startDatetime
   type
