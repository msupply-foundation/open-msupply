import * as Types from '@openmsupply-client/common';

import { GraphQLClient } from 'graphql-request';
import { GraphQLClientRequestHeaders } from 'graphql-request/build/cjs/types';
import gql from 'graphql-tag';
import { graphql, ResponseResolver, GraphQLRequest, GraphQLContext } from 'msw'
<<<<<<< HEAD
export type TemperatureBreachFragment = { __typename: 'TemperatureBreachNode', id: string, acknowledged: boolean, durationMilliseconds: number, endDatetime?: string | null, startDatetime: string, type: Types.TemperatureBreachNodeType, maxOrMinTemperature?: number | null, sensor?: { __typename: 'SensorNode', id: string, isActive: boolean, name: string, serial: string, batteryLevel?: number | null, breach?: Types.TemperatureBreachNodeType | null, type: Types.SensorNodeType, location?: { __typename: 'LocationNode', id: string, name: string, onHold: boolean, code: string } | null, latestTemperatureLog?: { __typename: 'TemperatureLogConnector', totalCount: number, nodes: Array<{ __typename: 'TemperatureLogNode', temperature: number, datetime: string }> } | null } | null, location?: { __typename: 'LocationNode', id: string, name: string, onHold: boolean, code: string } | null };
=======
export type TemperatureBreachFragment = { __typename: 'TemperatureBreachNode', id: string, acknowledged: boolean, duration: number, endDatetime?: string | null, startDatetime: string, type: Types.TemperatureBreachNodeType, maxOrMinTemperature?: number | null, sensor?: { __typename: 'SensorNode', id: string, name: string } | null, location?: { __typename: 'LocationNode', name: string } | null };
>>>>>>> 38a6b681

export type Temperature_BreachesQueryVariables = Types.Exact<{
  page?: Types.InputMaybe<Types.PaginationInput>;
  sort?: Types.InputMaybe<Array<Types.TemperatureBreachSortInput> | Types.TemperatureBreachSortInput>;
  filter?: Types.InputMaybe<Types.TemperatureBreachFilterInput>;
  storeId: Types.Scalars['String']['input'];
}>;


<<<<<<< HEAD
export type Temperature_BreachesQuery = { __typename: 'Queries', temperatureBreaches: { __typename: 'TemperatureBreachConnector', totalCount: number, nodes: Array<{ __typename: 'TemperatureBreachNode', id: string, acknowledged: boolean, durationMilliseconds: number, endDatetime?: string | null, startDatetime: string, type: Types.TemperatureBreachNodeType, maxOrMinTemperature?: number | null, sensor?: { __typename: 'SensorNode', id: string, isActive: boolean, name: string, serial: string, batteryLevel?: number | null, breach?: Types.TemperatureBreachNodeType | null, type: Types.SensorNodeType, location?: { __typename: 'LocationNode', id: string, name: string, onHold: boolean, code: string } | null, latestTemperatureLog?: { __typename: 'TemperatureLogConnector', totalCount: number, nodes: Array<{ __typename: 'TemperatureLogNode', temperature: number, datetime: string }> } | null } | null, location?: { __typename: 'LocationNode', id: string, name: string, onHold: boolean, code: string } | null }> } };
=======
export type Temperature_BreachesQuery = { __typename: 'Queries', temperatureBreaches: { __typename: 'TemperatureBreachConnector', totalCount: number, nodes: Array<{ __typename: 'TemperatureBreachNode', id: string, acknowledged: boolean, duration: number, endDatetime?: string | null, startDatetime: string, type: Types.TemperatureBreachNodeType, maxOrMinTemperature?: number | null, sensor?: { __typename: 'SensorNode', id: string, name: string } | null, location?: { __typename: 'LocationNode', name: string } | null }> } };
>>>>>>> 38a6b681

export const TemperatureBreachFragmentDoc = gql`
    fragment TemperatureBreach on TemperatureBreachNode {
  __typename
  id
  acknowledged
  durationMilliseconds
  endDatetime
  startDatetime
  type
  maxOrMinTemperature
  sensor {
    id
    name
  }
  location {
    name
  }
}
    `;
export const Temperature_BreachesDocument = gql`
    query temperature_breaches($page: PaginationInput, $sort: [TemperatureBreachSortInput!], $filter: TemperatureBreachFilterInput, $storeId: String!) {
  temperatureBreaches(
    page: $page
    sort: $sort
    filter: $filter
    storeId: $storeId
  ) {
    ... on TemperatureBreachConnector {
      totalCount
      nodes {
        ...TemperatureBreach
      }
    }
  }
}
    ${TemperatureBreachFragmentDoc}`;

export type SdkFunctionWrapper = <T>(action: (requestHeaders?:Record<string, string>) => Promise<T>, operationName: string, operationType?: string) => Promise<T>;


const defaultWrapper: SdkFunctionWrapper = (action, _operationName, _operationType) => action();

export function getSdk(client: GraphQLClient, withWrapper: SdkFunctionWrapper = defaultWrapper) {
  return {
    temperature_breaches(variables: Temperature_BreachesQueryVariables, requestHeaders?: GraphQLClientRequestHeaders): Promise<Temperature_BreachesQuery> {
      return withWrapper((wrappedRequestHeaders) => client.request<Temperature_BreachesQuery>(Temperature_BreachesDocument, variables, {...requestHeaders, ...wrappedRequestHeaders}), 'temperature_breaches', 'query');
    }
  };
}
export type Sdk = ReturnType<typeof getSdk>;

/**
 * @param resolver a function that accepts a captured request and may return a mocked response.
 * @see https://mswjs.io/docs/basics/response-resolver
 * @example
 * mockTemperatureBreachesQuery((req, res, ctx) => {
 *   const { page, sort, filter, storeId } = req.variables;
 *   return res(
 *     ctx.data({ temperatureBreaches })
 *   )
 * })
 */
export const mockTemperatureBreachesQuery = (resolver: ResponseResolver<GraphQLRequest<Temperature_BreachesQueryVariables>, GraphQLContext<Temperature_BreachesQuery>, any>) =>
  graphql.query<Temperature_BreachesQuery, Temperature_BreachesQueryVariables>(
    'temperature_breaches',
    resolver
  )<|MERGE_RESOLUTION|>--- conflicted
+++ resolved
@@ -3,74 +3,124 @@
 import { GraphQLClient } from 'graphql-request';
 import { GraphQLClientRequestHeaders } from 'graphql-request/build/cjs/types';
 import gql from 'graphql-tag';
-import { graphql, ResponseResolver, GraphQLRequest, GraphQLContext } from 'msw'
-<<<<<<< HEAD
-export type TemperatureBreachFragment = { __typename: 'TemperatureBreachNode', id: string, acknowledged: boolean, durationMilliseconds: number, endDatetime?: string | null, startDatetime: string, type: Types.TemperatureBreachNodeType, maxOrMinTemperature?: number | null, sensor?: { __typename: 'SensorNode', id: string, isActive: boolean, name: string, serial: string, batteryLevel?: number | null, breach?: Types.TemperatureBreachNodeType | null, type: Types.SensorNodeType, location?: { __typename: 'LocationNode', id: string, name: string, onHold: boolean, code: string } | null, latestTemperatureLog?: { __typename: 'TemperatureLogConnector', totalCount: number, nodes: Array<{ __typename: 'TemperatureLogNode', temperature: number, datetime: string }> } | null } | null, location?: { __typename: 'LocationNode', id: string, name: string, onHold: boolean, code: string } | null };
-=======
-export type TemperatureBreachFragment = { __typename: 'TemperatureBreachNode', id: string, acknowledged: boolean, duration: number, endDatetime?: string | null, startDatetime: string, type: Types.TemperatureBreachNodeType, maxOrMinTemperature?: number | null, sensor?: { __typename: 'SensorNode', id: string, name: string } | null, location?: { __typename: 'LocationNode', name: string } | null };
->>>>>>> 38a6b681
+import { graphql, ResponseResolver, GraphQLRequest, GraphQLContext } from 'msw';
+export type TemperatureBreachFragment = {
+  __typename: 'TemperatureBreachNode';
+  id: string;
+  acknowledged: boolean;
+  durationMilliseconds: number;
+  endDatetime?: string | null;
+  startDatetime: string;
+  type: Types.TemperatureBreachNodeType;
+  maxOrMinTemperature?: number | null;
+  sensor?: { __typename: 'SensorNode'; id: string; name: string } | null;
+  location?: { __typename: 'LocationNode'; name: string } | null;
+};
 
 export type Temperature_BreachesQueryVariables = Types.Exact<{
   page?: Types.InputMaybe<Types.PaginationInput>;
-  sort?: Types.InputMaybe<Array<Types.TemperatureBreachSortInput> | Types.TemperatureBreachSortInput>;
+  sort?: Types.InputMaybe<
+    Array<Types.TemperatureBreachSortInput> | Types.TemperatureBreachSortInput
+  >;
   filter?: Types.InputMaybe<Types.TemperatureBreachFilterInput>;
   storeId: Types.Scalars['String']['input'];
 }>;
 
-
-<<<<<<< HEAD
-export type Temperature_BreachesQuery = { __typename: 'Queries', temperatureBreaches: { __typename: 'TemperatureBreachConnector', totalCount: number, nodes: Array<{ __typename: 'TemperatureBreachNode', id: string, acknowledged: boolean, durationMilliseconds: number, endDatetime?: string | null, startDatetime: string, type: Types.TemperatureBreachNodeType, maxOrMinTemperature?: number | null, sensor?: { __typename: 'SensorNode', id: string, isActive: boolean, name: string, serial: string, batteryLevel?: number | null, breach?: Types.TemperatureBreachNodeType | null, type: Types.SensorNodeType, location?: { __typename: 'LocationNode', id: string, name: string, onHold: boolean, code: string } | null, latestTemperatureLog?: { __typename: 'TemperatureLogConnector', totalCount: number, nodes: Array<{ __typename: 'TemperatureLogNode', temperature: number, datetime: string }> } | null } | null, location?: { __typename: 'LocationNode', id: string, name: string, onHold: boolean, code: string } | null }> } };
-=======
-export type Temperature_BreachesQuery = { __typename: 'Queries', temperatureBreaches: { __typename: 'TemperatureBreachConnector', totalCount: number, nodes: Array<{ __typename: 'TemperatureBreachNode', id: string, acknowledged: boolean, duration: number, endDatetime?: string | null, startDatetime: string, type: Types.TemperatureBreachNodeType, maxOrMinTemperature?: number | null, sensor?: { __typename: 'SensorNode', id: string, name: string } | null, location?: { __typename: 'LocationNode', name: string } | null }> } };
->>>>>>> 38a6b681
+export type Temperature_BreachesQuery = {
+  __typename: 'Queries';
+  temperatureBreaches: {
+    __typename: 'TemperatureBreachConnector';
+    totalCount: number;
+    nodes: Array<{
+      __typename: 'TemperatureBreachNode';
+      id: string;
+      acknowledged: boolean;
+      durationMilliseconds: number;
+      endDatetime?: string | null;
+      startDatetime: string;
+      type: Types.TemperatureBreachNodeType;
+      maxOrMinTemperature?: number | null;
+      sensor?: { __typename: 'SensorNode'; id: string; name: string } | null;
+      location?: { __typename: 'LocationNode'; name: string } | null;
+    }>;
+  };
+};
 
 export const TemperatureBreachFragmentDoc = gql`
-    fragment TemperatureBreach on TemperatureBreachNode {
-  __typename
-  id
-  acknowledged
-  durationMilliseconds
-  endDatetime
-  startDatetime
-  type
-  maxOrMinTemperature
-  sensor {
+  fragment TemperatureBreach on TemperatureBreachNode {
+    __typename
     id
-    name
+    acknowledged
+    durationMilliseconds
+    endDatetime
+    startDatetime
+    type
+    maxOrMinTemperature
+    sensor {
+      id
+      name
+    }
+    location {
+      name
+    }
   }
-  location {
-    name
-  }
-}
-    `;
+`;
 export const Temperature_BreachesDocument = gql`
-    query temperature_breaches($page: PaginationInput, $sort: [TemperatureBreachSortInput!], $filter: TemperatureBreachFilterInput, $storeId: String!) {
-  temperatureBreaches(
-    page: $page
-    sort: $sort
-    filter: $filter
-    storeId: $storeId
+  query temperature_breaches(
+    $page: PaginationInput
+    $sort: [TemperatureBreachSortInput!]
+    $filter: TemperatureBreachFilterInput
+    $storeId: String!
   ) {
-    ... on TemperatureBreachConnector {
-      totalCount
-      nodes {
-        ...TemperatureBreach
+    temperatureBreaches(
+      page: $page
+      sort: $sort
+      filter: $filter
+      storeId: $storeId
+    ) {
+      ... on TemperatureBreachConnector {
+        totalCount
+        nodes {
+          ...TemperatureBreach
+        }
       }
     }
   }
-}
-    ${TemperatureBreachFragmentDoc}`;
+  ${TemperatureBreachFragmentDoc}
+`;
 
-export type SdkFunctionWrapper = <T>(action: (requestHeaders?:Record<string, string>) => Promise<T>, operationName: string, operationType?: string) => Promise<T>;
+export type SdkFunctionWrapper = <T>(
+  action: (requestHeaders?: Record<string, string>) => Promise<T>,
+  operationName: string,
+  operationType?: string
+) => Promise<T>;
 
+const defaultWrapper: SdkFunctionWrapper = (
+  action,
+  _operationName,
+  _operationType
+) => action();
 
-const defaultWrapper: SdkFunctionWrapper = (action, _operationName, _operationType) => action();
-
-export function getSdk(client: GraphQLClient, withWrapper: SdkFunctionWrapper = defaultWrapper) {
+export function getSdk(
+  client: GraphQLClient,
+  withWrapper: SdkFunctionWrapper = defaultWrapper
+) {
   return {
-    temperature_breaches(variables: Temperature_BreachesQueryVariables, requestHeaders?: GraphQLClientRequestHeaders): Promise<Temperature_BreachesQuery> {
-      return withWrapper((wrappedRequestHeaders) => client.request<Temperature_BreachesQuery>(Temperature_BreachesDocument, variables, {...requestHeaders, ...wrappedRequestHeaders}), 'temperature_breaches', 'query');
-    }
+    temperature_breaches(
+      variables: Temperature_BreachesQueryVariables,
+      requestHeaders?: GraphQLClientRequestHeaders
+    ): Promise<Temperature_BreachesQuery> {
+      return withWrapper(
+        wrappedRequestHeaders =>
+          client.request<Temperature_BreachesQuery>(
+            Temperature_BreachesDocument,
+            variables,
+            { ...requestHeaders, ...wrappedRequestHeaders }
+          ),
+        'temperature_breaches',
+        'query'
+      );
+    },
   };
 }
 export type Sdk = ReturnType<typeof getSdk>;
@@ -86,8 +136,14 @@
  *   )
  * })
  */
-export const mockTemperatureBreachesQuery = (resolver: ResponseResolver<GraphQLRequest<Temperature_BreachesQueryVariables>, GraphQLContext<Temperature_BreachesQuery>, any>) =>
+export const mockTemperatureBreachesQuery = (
+  resolver: ResponseResolver<
+    GraphQLRequest<Temperature_BreachesQueryVariables>,
+    GraphQLContext<Temperature_BreachesQuery>,
+    any
+  >
+) =>
   graphql.query<Temperature_BreachesQuery, Temperature_BreachesQueryVariables>(
     'temperature_breaches',
     resolver
-  )+  );