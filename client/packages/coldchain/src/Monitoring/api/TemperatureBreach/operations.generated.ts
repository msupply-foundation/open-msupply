import * as Types from '@openmsupply-client/common';

import { GraphQLClient } from 'graphql-request';
import { GraphQLClientRequestHeaders } from 'graphql-request/build/cjs/types';
import gql from 'graphql-tag';
import { graphql, ResponseResolver, GraphQLRequest, GraphQLContext } from 'msw'
<<<<<<< HEAD
export type TemperatureBreachFragment = { __typename: 'TemperatureBreachNode', id: string, unacknowledged: boolean, durationMilliseconds: number, endDatetime?: string | null, startDatetime: string, type: Types.TemperatureBreachNodeType, maxOrMinTemperature?: number | null, comment?: string | null, sensor?: { __typename: 'SensorNode', id: string, name: string } | null, location?: { __typename: 'LocationNode', name: string } | null };
=======
export type TemperatureBreachFragment = { __typename: 'TemperatureBreachNode', id: string, unacknowledged: boolean, durationMilliseconds: number, endDatetime?: string | null, startDatetime: string, type: Types.TemperatureBreachNodeType, maxOrMinTemperature?: number | null, sensor?: { __typename: 'SensorNode', id: string, name: string } | null, location?: { __typename: 'LocationNode', code: string, name: string } | null };
>>>>>>> 7bd1d36a

export type Temperature_BreachesQueryVariables = Types.Exact<{
  page?: Types.InputMaybe<Types.PaginationInput>;
  sort?: Types.InputMaybe<Array<Types.TemperatureBreachSortInput> | Types.TemperatureBreachSortInput>;
  filter?: Types.InputMaybe<Types.TemperatureBreachFilterInput>;
  storeId: Types.Scalars['String']['input'];
}>;


<<<<<<< HEAD
export type Temperature_BreachesQuery = { __typename: 'Queries', temperatureBreaches: { __typename: 'TemperatureBreachConnector', totalCount: number, nodes: Array<{ __typename: 'TemperatureBreachNode', id: string, unacknowledged: boolean, durationMilliseconds: number, endDatetime?: string | null, startDatetime: string, type: Types.TemperatureBreachNodeType, maxOrMinTemperature?: number | null, comment?: string | null, sensor?: { __typename: 'SensorNode', id: string, name: string } | null, location?: { __typename: 'LocationNode', name: string } | null }> } };

export type UpdateTemperatureBreachMutationVariables = Types.Exact<{
  input: Types.UpdateTemperatureBreachInput;
  storeId: Types.Scalars['String']['input'];
}>;


export type UpdateTemperatureBreachMutation = { __typename: 'Mutations', updateTemperatureBreach: { __typename: 'TemperatureBreachNode', id: string, comment?: string | null, unacknowledged: boolean } | { __typename: 'UpdateTemperatureBreachError', error: { __typename: 'CommentNotProvided', description: string } | { __typename: 'RecordNotFound', description: string } } };
=======
export type Temperature_BreachesQuery = { __typename: 'Queries', temperatureBreaches: { __typename: 'TemperatureBreachConnector', totalCount: number, nodes: Array<{ __typename: 'TemperatureBreachNode', id: string, unacknowledged: boolean, durationMilliseconds: number, endDatetime?: string | null, startDatetime: string, type: Types.TemperatureBreachNodeType, maxOrMinTemperature?: number | null, sensor?: { __typename: 'SensorNode', id: string, name: string } | null, location?: { __typename: 'LocationNode', code: string, name: string } | null }> } };
>>>>>>> 7bd1d36a

export const TemperatureBreachFragmentDoc = gql`
    fragment TemperatureBreach on TemperatureBreachNode {
  __typename
  id
  unacknowledged
  durationMilliseconds
  endDatetime
  startDatetime
  type
  maxOrMinTemperature
  comment
  sensor {
    id
    name
  }
  location {
    code
    name
  }
}
    `;
export const Temperature_BreachesDocument = gql`
    query temperature_breaches($page: PaginationInput, $sort: [TemperatureBreachSortInput!], $filter: TemperatureBreachFilterInput, $storeId: String!) {
  temperatureBreaches(
    page: $page
    sort: $sort
    filter: $filter
    storeId: $storeId
  ) {
    ... on TemperatureBreachConnector {
      totalCount
      nodes {
        ...TemperatureBreach
      }
    }
  }
}
    ${TemperatureBreachFragmentDoc}`;
export const UpdateTemperatureBreachDocument = gql`
    mutation updateTemperatureBreach($input: UpdateTemperatureBreachInput!, $storeId: String!) {
  updateTemperatureBreach(input: $input, storeId: $storeId) {
    ... on TemperatureBreachNode {
      id
      comment
      unacknowledged
    }
    ... on UpdateTemperatureBreachError {
      __typename
      error {
        description
        ... on RecordNotFound {
          __typename
          description
        }
        ... on CommentNotProvided {
          __typename
          description
        }
      }
    }
  }
}
    `;

export type SdkFunctionWrapper = <T>(action: (requestHeaders?:Record<string, string>) => Promise<T>, operationName: string, operationType?: string) => Promise<T>;


const defaultWrapper: SdkFunctionWrapper = (action, _operationName, _operationType) => action();

export function getSdk(client: GraphQLClient, withWrapper: SdkFunctionWrapper = defaultWrapper) {
  return {
    temperature_breaches(variables: Temperature_BreachesQueryVariables, requestHeaders?: GraphQLClientRequestHeaders): Promise<Temperature_BreachesQuery> {
      return withWrapper((wrappedRequestHeaders) => client.request<Temperature_BreachesQuery>(Temperature_BreachesDocument, variables, {...requestHeaders, ...wrappedRequestHeaders}), 'temperature_breaches', 'query');
    },
    updateTemperatureBreach(variables: UpdateTemperatureBreachMutationVariables, requestHeaders?: GraphQLClientRequestHeaders): Promise<UpdateTemperatureBreachMutation> {
      return withWrapper((wrappedRequestHeaders) => client.request<UpdateTemperatureBreachMutation>(UpdateTemperatureBreachDocument, variables, {...requestHeaders, ...wrappedRequestHeaders}), 'updateTemperatureBreach', 'mutation');
    }
  };
}
export type Sdk = ReturnType<typeof getSdk>;

/**
 * @param resolver a function that accepts a captured request and may return a mocked response.
 * @see https://mswjs.io/docs/basics/response-resolver
 * @example
 * mockTemperatureBreachesQuery((req, res, ctx) => {
 *   const { page, sort, filter, storeId } = req.variables;
 *   return res(
 *     ctx.data({ temperatureBreaches })
 *   )
 * })
 */
export const mockTemperatureBreachesQuery = (resolver: ResponseResolver<GraphQLRequest<Temperature_BreachesQueryVariables>, GraphQLContext<Temperature_BreachesQuery>, any>) =>
  graphql.query<Temperature_BreachesQuery, Temperature_BreachesQueryVariables>(
    'temperature_breaches',
    resolver
  )

/**
 * @param resolver a function that accepts a captured request and may return a mocked response.
 * @see https://mswjs.io/docs/basics/response-resolver
 * @example
 * mockUpdateTemperatureBreachMutation((req, res, ctx) => {
 *   const { input, storeId } = req.variables;
 *   return res(
 *     ctx.data({ updateTemperatureBreach })
 *   )
 * })
 */
export const mockUpdateTemperatureBreachMutation = (resolver: ResponseResolver<GraphQLRequest<UpdateTemperatureBreachMutationVariables>, GraphQLContext<UpdateTemperatureBreachMutation>, any>) =>
  graphql.mutation<UpdateTemperatureBreachMutation, UpdateTemperatureBreachMutationVariables>(
    'updateTemperatureBreach',
    resolver
  )<|MERGE_RESOLUTION|>--- conflicted
+++ resolved
@@ -4,11 +4,7 @@
 import { GraphQLClientRequestHeaders } from 'graphql-request/build/cjs/types';
 import gql from 'graphql-tag';
 import { graphql, ResponseResolver, GraphQLRequest, GraphQLContext } from 'msw'
-<<<<<<< HEAD
-export type TemperatureBreachFragment = { __typename: 'TemperatureBreachNode', id: string, unacknowledged: boolean, durationMilliseconds: number, endDatetime?: string | null, startDatetime: string, type: Types.TemperatureBreachNodeType, maxOrMinTemperature?: number | null, comment?: string | null, sensor?: { __typename: 'SensorNode', id: string, name: string } | null, location?: { __typename: 'LocationNode', name: string } | null };
-=======
-export type TemperatureBreachFragment = { __typename: 'TemperatureBreachNode', id: string, unacknowledged: boolean, durationMilliseconds: number, endDatetime?: string | null, startDatetime: string, type: Types.TemperatureBreachNodeType, maxOrMinTemperature?: number | null, sensor?: { __typename: 'SensorNode', id: string, name: string } | null, location?: { __typename: 'LocationNode', code: string, name: string } | null };
->>>>>>> 7bd1d36a
+export type TemperatureBreachFragment = { __typename: 'TemperatureBreachNode', id: string, unacknowledged: boolean, durationMilliseconds: number, endDatetime?: string | null, startDatetime: string, type: Types.TemperatureBreachNodeType, maxOrMinTemperature?: number | null, comment?: string | null, sensor?: { __typename: 'SensorNode', id: string, name: string } | null, location?: { __typename: 'LocationNode', code: string, name: string } | null };
 
 export type Temperature_BreachesQueryVariables = Types.Exact<{
   page?: Types.InputMaybe<Types.PaginationInput>;
@@ -18,8 +14,7 @@
 }>;
 
 
-<<<<<<< HEAD
-export type Temperature_BreachesQuery = { __typename: 'Queries', temperatureBreaches: { __typename: 'TemperatureBreachConnector', totalCount: number, nodes: Array<{ __typename: 'TemperatureBreachNode', id: string, unacknowledged: boolean, durationMilliseconds: number, endDatetime?: string | null, startDatetime: string, type: Types.TemperatureBreachNodeType, maxOrMinTemperature?: number | null, comment?: string | null, sensor?: { __typename: 'SensorNode', id: string, name: string } | null, location?: { __typename: 'LocationNode', name: string } | null }> } };
+export type Temperature_BreachesQuery = { __typename: 'Queries', temperatureBreaches: { __typename: 'TemperatureBreachConnector', totalCount: number, nodes: Array<{ __typename: 'TemperatureBreachNode', id: string, unacknowledged: boolean, durationMilliseconds: number, endDatetime?: string | null, startDatetime: string, type: Types.TemperatureBreachNodeType, maxOrMinTemperature?: number | null, comment?: string | null, sensor?: { __typename: 'SensorNode', id: string, name: string } | null, location?: { __typename: 'LocationNode', code: string, name: string } | null }> } };
 
 export type UpdateTemperatureBreachMutationVariables = Types.Exact<{
   input: Types.UpdateTemperatureBreachInput;
@@ -28,9 +23,6 @@
 
 
 export type UpdateTemperatureBreachMutation = { __typename: 'Mutations', updateTemperatureBreach: { __typename: 'TemperatureBreachNode', id: string, comment?: string | null, unacknowledged: boolean } | { __typename: 'UpdateTemperatureBreachError', error: { __typename: 'CommentNotProvided', description: string } | { __typename: 'RecordNotFound', description: string } } };
-=======
-export type Temperature_BreachesQuery = { __typename: 'Queries', temperatureBreaches: { __typename: 'TemperatureBreachConnector', totalCount: number, nodes: Array<{ __typename: 'TemperatureBreachNode', id: string, unacknowledged: boolean, durationMilliseconds: number, endDatetime?: string | null, startDatetime: string, type: Types.TemperatureBreachNodeType, maxOrMinTemperature?: number | null, sensor?: { __typename: 'SensorNode', id: string, name: string } | null, location?: { __typename: 'LocationNode', code: string, name: string } | null }> } };
->>>>>>> 7bd1d36a
 
 export const TemperatureBreachFragmentDoc = gql`
     fragment TemperatureBreach on TemperatureBreachNode {
