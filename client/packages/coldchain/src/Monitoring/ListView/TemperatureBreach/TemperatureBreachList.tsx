--- conflicted
+++ resolved
@@ -19,21 +19,13 @@
 import { Toolbar } from './Toolbar';
 
 const ListView: FC = () => {
-<<<<<<< HEAD
-=======
-  const { queryParams } = useUrlQueryParams({
-    initialSort: { key: 'startDatetime', dir: 'desc' },
-  });
-
-  const { data, isLoading, isError } =
-    useTemperatureBreach.document.list(queryParams);
->>>>>>> 86ce1179
   const {
     updateSortQuery,
     updatePaginationQuery,
     filter,
     queryParams: { sortBy, page, first, offset, filterBy },
   } = useUrlQueryParams({
+    initialSort: { key: 'startDatetime', dir: 'desc' },
     filters: [
       { key: 'startDatetime', condition: 'between' },
       {
