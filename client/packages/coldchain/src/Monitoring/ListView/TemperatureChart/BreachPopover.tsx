--- conflicted
+++ resolved
@@ -21,15 +21,11 @@
 } from '@openmsupply-client/common';
 import { AppRoute } from '@openmsupply-client/config';
 import { BreachDot } from './types';
-<<<<<<< HEAD
 import { parseBreachType } from '@openmsupply-client/coldchain';
-=======
-import { parseBreachType } from 'packages/coldchain/src/common';
 import {
   TemperatureBreachFragment,
   useTemperatureBreach,
 } from '../../api/TemperatureBreach';
->>>>>>> a626592d
 
 interface BreachPopperProps {
   breachDot: BreachDot;
