--- conflicted
+++ resolved
@@ -19,28 +19,8 @@
 import { useTemperatureChartData } from './useTemperatureChartData';
 import { TemperatureTooltipLayout } from './TemperatureTooltipLayout';
 import { BreachPopover } from './BreachPopover';
-<<<<<<< HEAD
-import { BreachIcon } from './BreachIcon';
-
-interface PopoverVirtualElement {
-  getBoundingClientRect: () => DOMRect;
-  nodeType: Node['ELEMENT_NODE'];
-}
-
-export interface Breach {
-  anchor: PopoverVirtualElement | null;
-  date: Date;
-  sensorId: string;
-  type: TemperatureBreachNodeType;
-  breachId: string;
-  endDateTime: Date | null;
-  startDateTime: Date;
-  location?: string;
-}
-=======
 import { BreachDot, DotProps } from './types';
 import { BreachIndicator } from './BreachIndicator';
->>>>>>> 673e2075
 
 export const TemperatureChart = () => {
   const t = useTranslation('coldchain');
