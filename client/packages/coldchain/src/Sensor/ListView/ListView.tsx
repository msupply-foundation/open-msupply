import React, { FC, useEffect } from 'react';
import {
  DataTable,
  useColumns,
  TableProvider,
  createTableStore,
  useTranslation,
  NothingHere,
  useUrlQueryParams,
  Formatter,
  useEditModal,
  useUrlQuery,
<<<<<<< HEAD
=======
  SensorNodeType,
>>>>>>> 499dde75
} from '@openmsupply-client/common';
import { useSensor, SensorFragment } from '../api';
import { SensorEditModal } from '../Components';
import { BreachTypeCell } from '../../common';

export const SensorListView: FC = () => {
  const {
    updateSortQuery,
    updatePaginationQuery,
    // filter,
    queryParams: { sortBy, page, first, offset },
  } = useUrlQueryParams({ filters: [{ key: 'serial' }] });

  const { data, isError, isLoading } = useSensor.document.list();
  const pagination = { page, first, offset };
  const t = useTranslation('coldchain');
  const { urlQuery, updateQuery } = useUrlQuery();

  const columns = useColumns<SensorFragment>(
    [
      ['name', { width: 200 }],
      {
        key: 'cce',
        label: 'label.cce',
        sortable: false,
      },
      {
        key: 'location',
        label: 'label.location',
        accessor: ({ rowData }) => rowData.location?.code,
        sortable: false,
      },
      {
        key: 'serial',
        label: 'label.serial',
        accessor: ({ rowData }) => rowData?.serial,
      },
      {
        key: 'battery',
        label: 'label.battery-level',
        accessor: ({ rowData }) => {
          const batteryLevel = rowData.batteryLevel;

          return batteryLevel
            ? `${batteryLevel}%`
            : t('messages.not-initialised');
        },
        sortable: false,
      },
      {
        key: 'lastReading',
        label: 'label.last-reading',
        accessor: ({ rowData }) => {
          return `${rowData.latestTemperatureLog?.nodes[0]?.temperature}${t(
            'label.temperature-unit'
          )}`;
        },
        sortable: false,
      },
      {
        key: 'lastRecording',
        label: 'label.date-time',
        description: 'description.last-reading-datetime',
        accessor: ({ rowData }) => {
          return Formatter.csvDateTimeString(
            rowData.latestTemperatureLog?.nodes[0]?.datetime
          );
        },
        sortable: false,
      },
      {
        key: 'type',
        label: 'label.sensor-type',
        accessor: ({ rowData }) => {
          return rowData?.type === SensorNodeType.BlueMaestro
            ? t('label.rtmd')
            : Formatter.enumCase(rowData?.type);
        },
        sortable: false,
      },
      {
        key: 'breach',
        label: 'label.breach-type',
        description: 'description.breach-type',
        accessor: ({ rowData }) => rowData?.breach,
        Cell: BreachTypeCell,
        sortable: false,
      },
    ],
    { onChangeSortBy: updateSortQuery, sortBy },
    [sortBy]
  );

  const { isOpen, entity, onClose, onOpen } = useEditModal<SensorFragment>();

  // this will open the edit modal, if the `edit` query parameter is set
  // to a valid sensor ID. On opening, the query param is removed to
  // prevent a loop which would happen if a sensor was edited
  useEffect(() => {
    const sensorId = (urlQuery['edit'] as string) ?? '';
    if (sensorId) {
      const sensor = data?.nodes?.find(s => s.id === sensorId);
      if (sensor) {
        updateQuery({ edit: '' });
        onOpen(sensor);
      }
    }
  }, [data?.nodes]);

  return (
    <>
      {isOpen && entity && (
        <SensorEditModal isOpen={isOpen} onClose={onClose} sensor={entity} />
      )}
      <DataTable
        id="sensor-list"
        pagination={{ ...pagination, total: data?.totalCount ?? 0 }}
        onChangePage={updatePaginationQuery}
        columns={columns}
        data={data?.nodes ?? []}
        isLoading={isLoading}
        onRowClick={onOpen}
        isError={isError}
        noDataElement={<NothingHere body={t('error.no-sensors')} />}
        enableColumnSelection
      />
    </>
  );
};

export const ListView: FC = () => (
  <TableProvider createStore={createTableStore}>
    <SensorListView />
  </TableProvider>
);<|MERGE_RESOLUTION|>--- conflicted
+++ resolved
@@ -10,10 +10,7 @@
   Formatter,
   useEditModal,
   useUrlQuery,
-<<<<<<< HEAD
-=======
   SensorNodeType,
->>>>>>> 499dde75
 } from '@openmsupply-client/common';
 import { useSensor, SensorFragment } from '../api';
 import { SensorEditModal } from '../Components';
