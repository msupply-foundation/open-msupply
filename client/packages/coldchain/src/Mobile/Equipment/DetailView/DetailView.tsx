--- conflicted
+++ resolved
@@ -9,15 +9,6 @@
   IconButton,
   ChevronDownIcon,
   useTheme,
-<<<<<<< HEAD
-  BasicTextInput,
-  DateTimePickerInput,
-  DateUtils
-} from "@openmsupply-client/common";
-import { SimpleLabelDisplay } from '../../Components/SimpleLabelDisplay'
-import { useAssets } from '../../../Equipment/api';
-import { Status } from "packages/coldchain/src/Equipment/Components";
-=======
 } from '@openmsupply-client/common';
 import { SimpleLabelDisplay } from '../../Components/SimpleLabelDisplay';
 import { Status } from 'packages/coldchain/src/Equipment/Components';
@@ -26,7 +17,6 @@
 import { useEquipmentDetailView } from 'packages/coldchain/src/Equipment/DetailView';
 import { Summary } from 'packages/coldchain/src/Equipment/DetailView/Tabs';
 import { Footer } from './Footer';
->>>>>>> 3e97381c
 
 const ChevronUpIcon = (): JSX.Element => {
   return (
@@ -37,36 +27,6 @@
     />
   );
 };
-
-const Section = ({
-  children,
-  heading,
-}: {
-  children: React.ReactNode;
-  heading: string;
-}) => (
-  <Box
-    display="flex"
-    flexDirection="column"
-    padding={1}
-    sx={{ maxWidth: '400px', width: '100%', gap: 1 }}
-  >
-    <Heading>{heading}</Heading>
-    {children}
-  </Box>
-);
-
-const Heading = ({ children }: { children: React.ReactNode }) => (
-  <Typography
-    sx={{
-      textAlign: 'center',
-      fontSize: '20px',
-      fontWeight: 'bold',
-    }}
-  >
-    {children}
-  </Typography>
-);
 
 export const EquipmentDetailView: FC = () => {
   const {
@@ -103,17 +63,10 @@
     setIsOpen(prev => {
       return {
         ...prev,
-<<<<<<< HEAD
-        [tab]: !prev[tab].valueOf()
-      }
-    })
-  );  
-=======
         [tab]: !prev[tab].valueOf(),
       };
     });
   console.log(data);
->>>>>>> 3e97381c
 
   return (
     <Box
@@ -156,104 +109,6 @@
         <Status status={data.statusLog?.status} />
       </Box>
 
-<<<<<<< HEAD
-        <Box sx={{
-          display: 'flex',
-          justifyContent: 'space-between',
-          alignItems: 'center',
-          background: theme.palette.background.drawer,
-          padding: '.25rem .75rem',
-          marginTop: '.5rem',
-          borderTopRightRadius: "10px",
-          borderTopLeftRadius: "10px",
-        }}>
-          <Typography sx={{            
-            fontSize: "0.875rem",
-            fontWeight: 'bold',
-          }}>
-            {t("label.summary")}
-          </Typography>
-          <IconButton
-            icon={isOpen.summary ? <ChevronUpIcon /> : <ChevronDownIcon />}
-            label=""
-            onClick={() => {toggleCollapse("summary")}}
-          />
-        </Box>
-        <Collapse in={isOpen.summary} sx={{
-          background: theme.palette.background.white,
-          borderBottomLeftRadius: '10px',
-          borderBottomRightRadius: '10px',
-        }}> 
-          <Section heading={t('heading.asset-identification')}>
-            <BasicTextInput
-              value={data.assetCategory?.name ?? ''}
-              label={t('label.category')}  
-              disabled            
-              fullWidth
-              
-            />
-            <BasicTextInput              
-              value={data.assetType?.name ?? ''}
-              label={t('label.type')}
-              disabled                
-              fullWidth
-            />
-            <BasicTextInput              
-              value={data.serialNumber ?? ''}
-              label={t('label.serial')}
-              fullWidth
-            />
-            <BasicTextInput
-              value={data.assetNumber ?? ''}
-              label={t('label.asset-number')}
-              fullWidth
-            />
-            <DateTimePickerInput              
-              format="P"              
-              value={DateUtils.getDateOrNull()}
-              textFieldProps={{ fullWidth: true }}
-              onChange={() => {}}
-              label={t('label.installation-date')}
-            />
-            <DateTimePickerInput              
-              format="P"              
-              value={DateUtils.getDateOrNull()}
-              textFieldProps={{ fullWidth: true }}
-              onChange={() => {}}
-              label={t('label.replacement-date')}
-            />
-            <DateTimePickerInput              
-              format="P"              
-              value={DateUtils.getDateOrNull()}
-              textFieldProps={{ fullWidth: true }}
-              onChange={() => {}}
-              label={t('label.warranty-start-date')}
-            />
-            <DateTimePickerInput              
-              format="P"              
-              value={DateUtils.getDateOrNull()}
-              textFieldProps={{ fullWidth: true }}
-              onChange={() => {}}
-              label={t('label.warranty-end-date')}
-            />
-          </Section>
-          <Section heading={t('heading.cold-chain')}>
-            <BasicTextInput              
-              value={"Cold Storage Location Autocomplete"}
-              label={t('label.cold-storage-location')}
-              fullWidth
-            />
-          </Section>
-          <Section heading={t('heading.functional-status')}>
-            <BasicTextInput              
-              value={"Functional status things here"}
-              label={t('label.cold-storage-location')}
-              fullWidth
-            />
-          </Section>    
-            
-        </Collapse>
-=======
       <AccordionPanelSection title="Summary" defaultExpanded={false}>
         <Summary onChange={onChange} draft={draft} locations={locations} />
         <Footer
@@ -262,36 +117,22 @@
           showSaveConfirmation={showSaveConfirmation}
         />
       </AccordionPanelSection>
->>>>>>> 3e97381c
-
-      <Box
-        sx={{
-          display: 'flex',
-          justifyContent: 'space-between',
-          alignItems: 'center',
-          background: theme.palette.background.drawer,
-          padding: '.25rem .75rem',
-          marginTop: '.5rem',
-          borderTopRightRadius: '10px',
-          borderTopLeftRadius: '10px',
-        }}
-      >
-        <Typography
-          sx={{
-            fontSize: '0.875rem',
-            fontWeight: 'bold',
-<<<<<<< HEAD
-          }}>
-            {t("label.details")}
-          </Typography>
-          <IconButton
-            icon={isOpen.details ? <ChevronUpIcon /> : <ChevronDownIcon />}
-            label=""
-            onClick={() => {toggleCollapse("details")}}
-          />
-        </Box>
-        <Collapse in={isOpen.details} sx={{
-=======
+
+      <Box
+        sx={{
+          display: 'flex',
+          justifyContent: 'space-between',
+          background: theme.palette.background.drawer,
+          padding: '.25rem .75rem',
+          marginTop: '.5rem',
+          borderTopRightRadius: '10px',
+          borderTopLeftRadius: '10px',
+        }}
+      >
+        <Typography
+          sx={{
+            fontSize: '0.875rem',
+            fontWeight: 'bold',
           }}
         >
           Details
@@ -307,7 +148,6 @@
       <Collapse
         in={isOpen.details}
         sx={{
->>>>>>> 3e97381c
           background: theme.palette.background.drawer,
           borderBottomLeftRadius: '10px',
           borderBottomRightRadius: '10px',
@@ -320,30 +160,17 @@
         sx={{
           display: 'flex',
           justifyContent: 'space-between',
-          alignItems: 'center',
-          background: theme.palette.background.drawer,
-          padding: '.25rem .75rem',
-          marginTop: '.5rem',
-          borderTopRightRadius: '10px',
-          borderTopLeftRadius: '10px',
-        }}
-      >
-        <Typography
-          sx={{
-            fontSize: '0.875rem',
-            fontWeight: 'bold',
-<<<<<<< HEAD
-          }}>
-            {t("label.statushistory")}
-          </Typography>
-          <IconButton
-            icon={isOpen.statusHistory ? <ChevronUpIcon /> : <ChevronDownIcon />}
-            label=""
-            onClick={() => {toggleCollapse("statusHistory")}}
-          />
-        </Box>
-        <Collapse in={isOpen.statusHistory} sx={{
-=======
+          background: theme.palette.background.drawer,
+          padding: '.25rem .75rem',
+          marginTop: '.5rem',
+          borderTopRightRadius: '10px',
+          borderTopLeftRadius: '10px',
+        }}
+      >
+        <Typography
+          sx={{
+            fontSize: '0.875rem',
+            fontWeight: 'bold',
           }}
         >
           Status History
@@ -359,7 +186,6 @@
       <Collapse
         in={isOpen.statusHistory}
         sx={{
->>>>>>> 3e97381c
           background: theme.palette.background.drawer,
           borderBottomLeftRadius: '10px',
           borderBottomRightRadius: '10px',
@@ -372,30 +198,17 @@
         sx={{
           display: 'flex',
           justifyContent: 'space-between',
-          alignItems: 'center',
-          background: theme.palette.background.drawer,
-          padding: '.25rem .75rem',
-          marginTop: '.5rem',
-          borderTopRightRadius: '10px',
-          borderTopLeftRadius: '10px',
-        }}
-      >
-        <Typography
-          sx={{
-            fontSize: '0.875rem',
-            fontWeight: 'bold',
-<<<<<<< HEAD
-          }}>
-            {t("label.documents")}
-          </Typography>
-          <IconButton
-            icon={isOpen.documents ? <ChevronUpIcon /> : <ChevronDownIcon />}
-            label=""
-            onClick={() => {toggleCollapse("documents")}}
-          />
-        </Box>
-        <Collapse in={isOpen.documents} sx={{
-=======
+          background: theme.palette.background.drawer,
+          padding: '.25rem .75rem',
+          marginTop: '.5rem',
+          borderTopRightRadius: '10px',
+          borderTopLeftRadius: '10px',
+        }}
+      >
+        <Typography
+          sx={{
+            fontSize: '0.875rem',
+            fontWeight: 'bold',
           }}
         >
           Documents
@@ -411,7 +224,6 @@
       <Collapse
         in={isOpen.documents}
         sx={{
->>>>>>> 3e97381c
           background: theme.palette.background.drawer,
           borderBottomLeftRadius: '10px',
           borderBottomRightRadius: '10px',
@@ -424,30 +236,17 @@
         sx={{
           display: 'flex',
           justifyContent: 'space-between',
-          alignItems: 'center',
-          background: theme.palette.background.drawer,
-          padding: '.25rem .75rem',
-          marginTop: '.5rem',
-          borderTopRightRadius: '10px',
-          borderTopLeftRadius: '10px',
-        }}
-      >
-        <Typography
-          sx={{
-            fontSize: '0.875rem',
-            fontWeight: 'bold',
-<<<<<<< HEAD
-          }}>
-            {t("label.log")}
-          </Typography>
-          <IconButton
-            icon={isOpen.log ? <ChevronUpIcon /> : <ChevronDownIcon />}
-            label=""
-            onClick={() => {toggleCollapse("log")}}
-          />
-        </Box>
-        <Collapse in={isOpen.log} sx={{
-=======
+          background: theme.palette.background.drawer,
+          padding: '.25rem .75rem',
+          marginTop: '.5rem',
+          borderTopRightRadius: '10px',
+          borderTopLeftRadius: '10px',
+        }}
+      >
+        <Typography
+          sx={{
+            fontSize: '0.875rem',
+            fontWeight: 'bold',
           }}
         >
           Log
@@ -463,7 +262,6 @@
       <Collapse
         in={isOpen.log}
         sx={{
->>>>>>> 3e97381c
           background: theme.palette.background.drawer,
           borderBottomLeftRadius: '10px',
           borderBottomRightRadius: '10px',
