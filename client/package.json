{
  "name": "openmsupply-client",
  "private": true,
  "scripts": {
    "start": "lerna run --scope @openmsupply-client/* --parallel start",
    "build": "lerna run --scope @openmsupply-client/* build",
    "serve": "lerna run --scope @openmsupply-client/* --parallel serve",
    "clean": "lerna run --scope @openmsupply-client/* --parallel clean",
    "compile": "lerna run --scope @openmsupply-client/* --parallel tsc --since HEAD",
    "prepare": "husky install",
    "pre-commit-lint": "yarn compile && yarn lint-staged",
    "test": "jest --config ./jest.config.js --maxWorkers=50%",
    "storybook": "start-storybook -s ./packages/host/public  -p 6006",
    "build-storybook": "build-storybook -s ./packages/host/public ",
    "generate": "graphql-codegen --config codegen.yml",
    "android:build-remote_server": "cd ./packages/android && ./build_remote_server_libs.sh",
<<<<<<< HEAD
    "android:build": "cd ./packages/android && ./gradlew assembleRelease",
    "i18n-unused-display": "i18n-unused display-unused",
    "i18n-unused-mark": "i18n-unused mark-unused",
    "i18n-unused-remove": "i18n-unused remove-unused",
    "i18n-unused-missing": "i18n-unused display-missed"
=======
    "android:build": "yarn build && npx cap copy && cd ./packages/android && ./gradlew assembleRelease"
>>>>>>> e32280f4
  },
  "workspaces": {
    "packages": [
      "packages/*"
    ]
  },
  "devDependencies": {
    "@graphql-codegen/cli": "^2.3.0",
    "@graphql-codegen/near-operation-file-preset": "^2.2.5",
    "@graphql-codegen/typescript": "^2.4.1",
    "@graphql-codegen/typescript-graphql-request": "^4.3.2",
    "@graphql-codegen/typescript-msw": "^1.0.0",
    "@graphql-codegen/typescript-operations": "^2.2.1",
    "@storybook/addon-actions": "^6.4.9",
    "@storybook/addon-essentials": "^6.4.9",
    "@storybook/addon-links": "^6.4.9",
    "@storybook/addons": "^6.4.9",
    "@storybook/react": "^6.4.9",
    "@storybook/theming": "^6.4.9",
    "@swc/cli": "^0.1.54",
    "@swc/core": "^1.2.120",
    "@swc/jest": "^0.2.15",
    "@testing-library/dom": "^8.11.1",
    "@testing-library/jest-dom": "^5.16.1",
    "@testing-library/react": "^12.1.2",
    "@testing-library/react-hooks": "^7.0.2",
    "@testing-library/user-event": "^13.5.0",
    "@types/jest": "^27.0.3",
    "@types/lodash": "^4.14.178",
    "@types/node": "^16.11.12",
    "@types/react": "^17.0.37",
    "@types/recharts": "^1.8.23",
    "@typescript-eslint/eslint-plugin": "^5.7.0",
    "@typescript-eslint/parser": "^5.7.0",
    "eslint": "^8.4.1",
    "eslint-config-google": "^0.14.0",
    "eslint-plugin-jest-dom": "^3.9.2",
    "eslint-plugin-react": "^7.27.1",
    "i18n-unused": "^0.7.2",
    "jest": "^27.4.5",
    "msw": "^0.36.3",
    "msw-storybook-addon": "^1.5.0",
    "react": "^17.0.2",
    "react-dom": "^17.0.2",
    "ts-jest": "^27.1.1",
    "tsconfig-paths-webpack-plugin": "^3.5.2"
  },
  "lint-staged": {
    "src/**/*.+(js|json|ts|tsx)": [
      "eslint"
    ],
    "src/**/*.{js,jsx,ts,tsx,json,css,scss,md}": [
      "prettier --write"
    ]
  },
  "dependencies": {
    "@types/react-dom": "^17.0.9",
    "graphql": "16.0.0",
    "lerna": "^4.0.0"
  },
  "msw": {
    "workerDirectory": "packages/host/public"
  }
}<|MERGE_RESOLUTION|>--- conflicted
+++ resolved
@@ -14,15 +14,7 @@
     "build-storybook": "build-storybook -s ./packages/host/public ",
     "generate": "graphql-codegen --config codegen.yml",
     "android:build-remote_server": "cd ./packages/android && ./build_remote_server_libs.sh",
-<<<<<<< HEAD
-    "android:build": "cd ./packages/android && ./gradlew assembleRelease",
-    "i18n-unused-display": "i18n-unused display-unused",
-    "i18n-unused-mark": "i18n-unused mark-unused",
-    "i18n-unused-remove": "i18n-unused remove-unused",
-    "i18n-unused-missing": "i18n-unused display-missed"
-=======
     "android:build": "yarn build && npx cap copy && cd ./packages/android && ./gradlew assembleRelease"
->>>>>>> e32280f4
   },
   "workspaces": {
     "packages": [
@@ -61,7 +53,7 @@
     "eslint-config-google": "^0.14.0",
     "eslint-plugin-jest-dom": "^3.9.2",
     "eslint-plugin-react": "^7.27.1",
-    "i18n-unused": "^0.7.2",
+    "i18n-unused": "^0.8.0",
     "jest": "^27.4.5",
     "msw": "^0.36.3",
     "msw-storybook-addon": "^1.5.0",
