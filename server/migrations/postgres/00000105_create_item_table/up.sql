-- Create item table.

CREATE TABLE item (
<<<<<<< HEAD
    id VARCHAR(255) NOT NULL PRIMARY KEY,
    name VARCHAR(255) NOT NULL
=======
    id TEXT NOT NULL PRIMARY KEY,
    item_name TEXT NOT NULL,
    type_of item_type NOT NULL
>>>>>>> b19a9f34
)<|MERGE_RESOLUTION|>--- conflicted
+++ resolved
@@ -1,12 +1,6 @@
 -- Create item table.
 
 CREATE TABLE item (
-<<<<<<< HEAD
-    id VARCHAR(255) NOT NULL PRIMARY KEY,
-    name VARCHAR(255) NOT NULL
-=======
     id TEXT NOT NULL PRIMARY KEY,
-    item_name TEXT NOT NULL,
-    type_of item_type NOT NULL
->>>>>>> b19a9f34
+    name TEXT NOT NULL,
 )