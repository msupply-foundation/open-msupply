use crate::{
    database::repository::{
        InvoiceRepository, RepositoryError, StockLineRepository, StorageConnectionManager,
        TransactionError,
    },
    domain::{customer_invoice::UpdateCustomerInvoice, name::Name},
};

pub mod generate;
pub mod validate;

use generate::generate;
use validate::validate;

pub fn update_customer_invoice(
    connection_manager: &StorageConnectionManager,
    patch: UpdateCustomerInvoice,
) -> Result<String, UpdateCustomerInvoiceError> {
    let connection = connection_manager.connection()?;
    let updated_invoice_id = connection
        .transaction_sync(|connection| {
            let invoice = validate(&patch, &connection)?;
            let invoice_id = invoice.id.to_owned();
            let (stock_lines_option, update_invoice) = generate(invoice, patch, &connection)?;

            InvoiceRepository::new(&connection).upsert_one(&update_invoice)?;
            if let Some(stock_lines) = stock_lines_option {
                let repository = StockLineRepository::new(&connection);
                for stock_line in stock_lines {
                    repository.upsert_one(&stock_line)?;
                }
            }

            Ok(invoice_id)
        })
        .map_err(
            |error: TransactionError<UpdateCustomerInvoiceError>| match error {
                TransactionError::Transaction { msg } => RepositoryError::DBError { msg }.into(),
                TransactionError::Inner(error) => error,
            },
        )?;
    Ok(updated_invoice_id)
}

pub enum UpdateCustomerInvoiceError {
    CannotChangeInvoiceBackToDraft,
    InvoiceDoesNotExists,
    InvoiceIsFinalised,
    DatabaseError(RepositoryError),
    OtherPartyDoesNotExists,
    OtherPartyNotACustomer(Name),
    OtherPartyCannotBeThisStore,
    NotACustomerInvoice,
    /// Holds the id of the invalid invoice line
    InvoiceLineHasNoStockLine(String),
}

impl From<RepositoryError> for UpdateCustomerInvoiceError {
    fn from(error: RepositoryError) -> Self {
        UpdateCustomerInvoiceError::DatabaseError(error)
    }
<<<<<<< HEAD
=======
}

impl From<TransactionError<UpdateCustomerInvoiceError>> for UpdateCustomerInvoiceError {
    fn from(error: TransactionError<UpdateCustomerInvoiceError>) -> Self {
        match error {
            TransactionError::Transaction { msg } => {
                UpdateCustomerInvoiceError::DatabaseError(RepositoryError::DBError {
                    msg,
                    extra: "".to_string(),
                })
            }
            TransactionError::Inner(e) => e,
        }
    }
>>>>>>> 8f356b70
}<|MERGE_RESOLUTION|>--- conflicted
+++ resolved
@@ -17,28 +17,21 @@
     patch: UpdateCustomerInvoice,
 ) -> Result<String, UpdateCustomerInvoiceError> {
     let connection = connection_manager.connection()?;
-    let updated_invoice_id = connection
-        .transaction_sync(|connection| {
-            let invoice = validate(&patch, &connection)?;
-            let invoice_id = invoice.id.to_owned();
-            let (stock_lines_option, update_invoice) = generate(invoice, patch, &connection)?;
+    let updated_invoice_id = connection.transaction_sync(|connection| {
+        let invoice = validate(&patch, &connection)?;
+        let invoice_id = invoice.id.to_owned();
+        let (stock_lines_option, update_invoice) = generate(invoice, patch, &connection)?;
 
-            InvoiceRepository::new(&connection).upsert_one(&update_invoice)?;
-            if let Some(stock_lines) = stock_lines_option {
-                let repository = StockLineRepository::new(&connection);
-                for stock_line in stock_lines {
-                    repository.upsert_one(&stock_line)?;
-                }
+        InvoiceRepository::new(&connection).upsert_one(&update_invoice)?;
+        if let Some(stock_lines) = stock_lines_option {
+            let repository = StockLineRepository::new(&connection);
+            for stock_line in stock_lines {
+                repository.upsert_one(&stock_line)?;
             }
+        }
+        Ok(invoice_id)
+    })?;
 
-            Ok(invoice_id)
-        })
-        .map_err(
-            |error: TransactionError<UpdateCustomerInvoiceError>| match error {
-                TransactionError::Transaction { msg } => RepositoryError::DBError { msg }.into(),
-                TransactionError::Inner(error) => error,
-            },
-        )?;
     Ok(updated_invoice_id)
 }
 
@@ -59,8 +52,6 @@
     fn from(error: RepositoryError) -> Self {
         UpdateCustomerInvoiceError::DatabaseError(error)
     }
-<<<<<<< HEAD
-=======
 }
 
 impl From<TransactionError<UpdateCustomerInvoiceError>> for UpdateCustomerInvoiceError {
@@ -75,5 +66,4 @@
             TransactionError::Inner(e) => e,
         }
     }
->>>>>>> 8f356b70
 }