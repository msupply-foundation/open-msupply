mod central;
mod connection;
mod credentials;
mod remote;
mod server;
mod translation;

pub use central::CentralSyncBatch;
pub use connection::SyncConnection;
pub use credentials::SyncCredentials;
pub use remote::{
    RemoteSyncAcknowledgement, RemoteSyncBatch, RemoteSyncRecord, RemoteSyncRecordAction,
    RemoteSyncRecordData,
};
pub use server::SyncServer;

use crate::{
<<<<<<< HEAD
    database::repository::{CentralSyncBufferRepository, CentralSyncCursorRepository},
=======
    database::{
        repository::{CentralSyncBufferRepository, SyncRepository},
        schema::CentralSyncBufferRow,
    },
>>>>>>> 42f5e92a
    server::data::RepositoryRegistry,
};

use actix_web::web::Data;
use log::info;
use tokio::{
    sync::mpsc::{self, error as mpsc_error, Receiver as MpscReceiver, Sender as MpscSender},
    time::{self, Duration, Interval},
};

use self::translation::{import_sync_records, SyncRecord, SyncType, TRANSLATION_RECORDS};

pub fn get_sync_actors(connection: SyncConnection) -> (SyncSenderActor, SyncReceiverActor) {
    // We use a single-element channel so that we can only have one sync pending at a time.
    // We consume this at the *start* of sync, so we could schedule a sync while syncing.
    // Worst-case scenario, we produce an infinite stream of sync instructions and always go
    // straight from one sync to the next, but that's OK.
    let (sender, receiver) = mpsc::channel(1);

    let sync_sender = SyncSenderActor { sender };
    let sync_receiver = SyncReceiverActor {
        connection,
        receiver,
    };

    (sync_sender, sync_receiver)
}

#[derive(Clone)]
pub struct SyncSenderActor {
    sender: MpscSender<()>,
}

impl SyncSenderActor {
    pub fn send(&mut self) {
        match self.sender.try_send(()) {
            Ok(()) => info!("Successfully sent sync message"),
            Err(mpsc_error::TrySendError::Full(())) => {
                info!("Failed to send sync message as another sync is currently in progress")
            }
            Err(mpsc_error::TrySendError::Closed(())) => {
                unreachable!("Sync channel has closed. Is the receiver dead!?")
            }
        }
    }

    pub async fn schedule_send(&mut self, interval_duration: Duration) {
        let mut interval: Interval = time::interval(interval_duration);
        loop {
            // This implementation is purely tick-based, not taking into account how long sync
            // takes, whether manual sync has been triggered and so the schedule should be
            // adjusted, whether it failed and should be tried again sooner, &c. If you want to
            // take any of these into account, create another channel from sync  scheduler.
            interval.tick().await;
            self.send();
        }
    }
}
pub struct SyncReceiverActor {
    connection: SyncConnection,
    receiver: MpscReceiver<()>,
}

#[allow(unused_assignments)]
impl SyncReceiverActor {
    pub async fn pull_central_records(&mut self, repositories: Data<RepositoryRegistry>) {
        let central_sync_cursor_repository: &CentralSyncCursorRepository =
            repositories.get::<CentralSyncCursorRepository>();

        let central_sync_buffer_repository: &CentralSyncBufferRepository =
            repositories.get::<CentralSyncBufferRepository>();

        let mut cursor: u32 = central_sync_cursor_repository
            .get_cursor()
            .await
            .unwrap_or_else(|_| {
                info!("Initialising new central sync cursor...");
                0
            });

        // Arbitrary batch size.
        const BATCH_SIZE: u32 = 500;

        loop {
            info!("Requesting central sync data...");
            let sync_batch: CentralSyncBatch = self
                .connection
                .central_records(cursor, BATCH_SIZE)
                .await
                .expect("Failed to pull central sync records");
            info!("Received central sync response");

            if let Some(central_sync_records) = sync_batch.data {
                for central_sync_record in central_sync_records {
                    central_sync_buffer_repository
                        .insert_one_and_update_cursor(&central_sync_record)
                        .await
                        .expect("Failed to insert central sync record into sync buffer");
                }
            }

            cursor = central_sync_cursor_repository
                .get_cursor()
                .await
                .expect("Failed to load central sync cursor");

            if cursor >= sync_batch.max_cursor - 1 {
                info!("All central sync records pulled successfully");
                break;
            }
        }
    }

    // Hacky method for pulling from sync_queue.
    pub async fn pull_remote_records(&mut self) -> Vec<RemoteSyncRecord> {
        // TODO: only initialize on initial sync.
        info!("Sending initialize request...");
        let mut sync_batch: RemoteSyncBatch = self
            .connection
            .initialize()
            .await
            .expect("Failed to initialize remote sync records");
        info!("Received initialize response");

        let mut records: Vec<RemoteSyncRecord> = Vec::new();
        while sync_batch.queue_length > 0 {
            info!("Sending remote sync request...");
            sync_batch = self
                .connection
                .remote_records()
                .await
                .expect("Failed to pull remote sync records");
            info!("Received remote sync response");

            // TODO: acknowledge after integration.
            if let Some(data) = sync_batch.data {
                records.append(&mut data.clone());
                info!("Acknowledging remote sync records...");
                self.connection
                    .acknowledge_records(&records)
                    .await
                    .expect("Failed to acknowledge remote sync records");
                info!("Acknowledged remote sync records");
            }
        }

        records
    }

    pub fn integrate_remote_records(&self, records: Vec<RemoteSyncRecord>) {
        records.iter().for_each(|record| {
            info!("Integrated remote sync record {}", record.sync_id);
        });
    }

    async fn integrate_central_records(
        &self,
        repositories: &RepositoryRegistry,
    ) -> Result<(), String> {
        let central_sync_buffer_repository: &CentralSyncBufferRepository =
            repositories.get::<CentralSyncBufferRepository>();
        let sync_session = repositories
            .get::<SyncRepository>()
            .new_sync_session()
            .await
            .unwrap();
        for table_name in TRANSLATION_RECORDS {
            let buffer_rows = central_sync_buffer_repository
                .get_sync_entries(table_name)
                .await
                .map_err(|_| "Failed to read central sync entries".to_string())?;
            let records = buffer_rows
                .into_iter()
                .map(|row| SyncRecord {
                    record_id: row.record_id,
                    sync_type: SyncType::Insert,
                    record_type: row.table_name,
                    data: row.data,
                })
                .collect();
            import_sync_records(&sync_session, repositories, &records).await?;
        }
        central_sync_buffer_repository
            .remove_all()
            .await
            .map_err(|_| "Failed to empty central sync entries".to_string())?;
        Ok(())
    }

    // Listen for incoming sync messages.
    pub async fn listen(&mut self, repositories: Data<RepositoryRegistry>) {
        while let Some(()) = self.receiver.recv().await {
            info!("Received sync message");
            info!("Syncing central records...");
<<<<<<< HEAD
            self.pull_central_records(repositories.clone()).await;
            info!("Successfully synced central records");
=======
            let central_records = self.pull_central_records().await;
            info!("Successfully pulled central records");
            info!("Inserting central records into sync buffer...");
            central_sync_buffer_repository
                .insert_many(&central_records)
                .await
                .expect("Failed to insert central sync records into sync buffer");
            info!("Successfully inserted central records into sync buffer");
            info!("Integrate central records");
            self.integrate_central_records(&repositories)
                .await
                .expect("Failed to integrate central records");
            info!("Successfully integrated central records");
>>>>>>> 42f5e92a
            info!("Syncing remote records...");
            let remote_records = self.pull_remote_records().await;
            info!("Successfully pulled remote records");
            info!("Integrating remote records...");
            self.integrate_remote_records(remote_records);
            info!("Successfully integrated remote records");
            info!("Finished sync!");
        }
        unreachable!(
            "Sync receiver has stopped listening as channel has closed. Are the senders dead!?"
        );
    }
}

#[cfg(test)]
mod tests {
    use crate::{
        database::{
            repository::{get_repositories, CentralSyncBufferRepository},
            schema::CentralSyncBufferRow,
        },
        server::data::RepositoryRegistry,
        util::{
            configuration,
            settings::Settings,
            sync::{
                get_sync_actors,
                translation::test_data::{
                    item::get_test_item_records,
                    master_list_name_join::get_test_master_list_name_join_records,
                    name::get_test_name_records,
                },
                SyncConnection, SyncReceiverActor, SyncSenderActor,
            },
            test_db,
        },
    };

    use super::translation::test_data::{
        check_records_against_database, master_list::get_test_master_list_records,
        master_list_line::get_test_master_list_line_records, store::get_test_store_records,
    };

    #[actix_rt::test]
    async fn test_integrate_central_records() {
        let settings: Settings =
            configuration::get_configuration().expect("Failed to parse configuration settings");
        let sync_connection = SyncConnection::new(&settings.sync);
        let (_, sync_receiver): (SyncSenderActor, SyncReceiverActor) =
            get_sync_actors(sync_connection);

        let settings = test_db::get_test_settings("omsupply-database-integrate_central_records");

        test_db::setup(&settings.database).await;
        let registry = RepositoryRegistry {
            repositories: get_repositories(&settings).await,
        };

        // use test records with cursors that are out of order
        let mut test_records = Vec::new();
        test_records.append(&mut get_test_name_records());
        test_records.append(&mut get_test_item_records());
        test_records.append(&mut get_test_store_records());
        test_records.append(&mut get_test_master_list_records());
        test_records.append(&mut get_test_master_list_name_join_records());
        test_records.append(&mut get_test_master_list_line_records());

        let central_records: Vec<CentralSyncBufferRow> = test_records
            .iter()
            .map(|entry| entry.central_sync_buffer_row.clone())
            .collect();
        let central_sync_buffer_repository: &CentralSyncBufferRepository =
            registry.get::<CentralSyncBufferRepository>();
        central_sync_buffer_repository
            .insert_many(&central_records)
            .await
            .expect("Failed to insert central sync records into sync buffer");

        sync_receiver
            .integrate_central_records(&registry)
            .await
            .expect("Failed to integrate central records");

        check_records_against_database(&registry, test_records).await;
    }
}<|MERGE_RESOLUTION|>--- conflicted
+++ resolved
@@ -15,14 +15,9 @@
 pub use server::SyncServer;
 
 use crate::{
-<<<<<<< HEAD
-    database::repository::{CentralSyncBufferRepository, CentralSyncCursorRepository},
-=======
-    database::{
-        repository::{CentralSyncBufferRepository, SyncRepository},
-        schema::CentralSyncBufferRow,
+    database::repository::{
+        CentralSyncBufferRepository, CentralSyncCursorRepository, SyncRepository,
     },
->>>>>>> 42f5e92a
     server::data::RepositoryRegistry,
 };
 
@@ -88,7 +83,7 @@
 
 #[allow(unused_assignments)]
 impl SyncReceiverActor {
-    pub async fn pull_central_records(&mut self, repositories: Data<RepositoryRegistry>) {
+    pub async fn pull_central_records(&mut self, repositories: &RepositoryRegistry) {
         let central_sync_cursor_repository: &CentralSyncCursorRepository =
             repositories.get::<CentralSyncCursorRepository>();
 
@@ -216,25 +211,17 @@
     pub async fn listen(&mut self, repositories: Data<RepositoryRegistry>) {
         while let Some(()) = self.receiver.recv().await {
             info!("Received sync message");
+
             info!("Syncing central records...");
-<<<<<<< HEAD
-            self.pull_central_records(repositories.clone()).await;
+            self.pull_central_records(&repositories).await;
             info!("Successfully synced central records");
-=======
-            let central_records = self.pull_central_records().await;
-            info!("Successfully pulled central records");
-            info!("Inserting central records into sync buffer...");
-            central_sync_buffer_repository
-                .insert_many(&central_records)
-                .await
-                .expect("Failed to insert central sync records into sync buffer");
-            info!("Successfully inserted central records into sync buffer");
-            info!("Integrate central records");
+
+            info!("Integrating central records");
             self.integrate_central_records(&repositories)
                 .await
                 .expect("Failed to integrate central records");
             info!("Successfully integrated central records");
->>>>>>> 42f5e92a
+
             info!("Syncing remote records...");
             let remote_records = self.pull_remote_records().await;
             info!("Successfully pulled remote records");
@@ -308,6 +295,7 @@
             .collect();
         let central_sync_buffer_repository: &CentralSyncBufferRepository =
             registry.get::<CentralSyncBufferRepository>();
+
         central_sync_buffer_repository
             .insert_many(&central_records)
             .await
