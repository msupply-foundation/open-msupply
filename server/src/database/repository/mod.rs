use thiserror::Error;

#[derive(Clone, Error, Debug)]
pub enum RepositoryError {
    /// Row not found but expected at least one row
    #[error("row not found but expected at least one row")]
    NotFound,
    /// Row already exists
    #[error("row already exists")]
    UniqueViolation,
    /// Foreign key constraint is violated
    #[error("foreign key constraint is violated")]
    ForeignKeyViolation,
    /// Other DB related errors
    #[error("DBError: {msg:?}")]
    DBError { msg: String },
}

#[cfg_attr(any(feature = "sqlite", feature = "postgres"), path = "diesel/mod.rs")]
#[cfg_attr(
    not(any(feature = "sqlite", feature = "postgres")),
    path = "mock/mod.rs"
)]
pub mod repository;

pub use repository::{
<<<<<<< HEAD
    get_repositories, CentralSyncBufferRepository, CustomerInvoiceRepository, ItemLineRepository,
    ItemRepository, NameRepository, RequisitionLineRepository, RequisitionRepository,
    StoreRepository, TransactLineRepository, TransactRepository, UserAccountRepository,
=======
    get_repositories, CustomerInvoiceRepository, IntegrationRecord, ItemLineRepository,
    ItemRepository, NameRepository, RequisitionLineRepository, RequisitionRepository,
    StoreRepository, SyncRepository, TransactLineRepository, TransactRepository,
    UserAccountRepository,
>>>>>>> 7c4694ba
};<|MERGE_RESOLUTION|>--- conflicted
+++ resolved
@@ -24,14 +24,8 @@
 pub mod repository;
 
 pub use repository::{
-<<<<<<< HEAD
-    get_repositories, CentralSyncBufferRepository, CustomerInvoiceRepository, ItemLineRepository,
-    ItemRepository, NameRepository, RequisitionLineRepository, RequisitionRepository,
-    StoreRepository, TransactLineRepository, TransactRepository, UserAccountRepository,
-=======
-    get_repositories, CustomerInvoiceRepository, IntegrationRecord, ItemLineRepository,
-    ItemRepository, NameRepository, RequisitionLineRepository, RequisitionRepository,
-    StoreRepository, SyncRepository, TransactLineRepository, TransactRepository,
-    UserAccountRepository,
->>>>>>> 7c4694ba
+    get_repositories, CentralSyncBufferRepository, CustomerInvoiceRepository, IntegrationRecord,
+    ItemLineRepository, ItemRepository, NameRepository, RequisitionLineRepository,
+    RequisitionRepository, StoreRepository, SyncRepository, TransactLineRepository,
+    TransactRepository, UserAccountRepository,
 };