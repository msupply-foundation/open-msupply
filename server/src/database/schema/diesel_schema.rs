--- conflicted
+++ resolved
@@ -110,18 +110,6 @@
     }
 }
 
-<<<<<<< HEAD
-=======
-table! {
-    central_sync_buffer (id) {
-        id -> Text,
-        cursor_id -> Integer,
-        table_name -> Text,
-        record_id -> Text,
-        data -> Text,
-    }
-}
-
 table! {
     master_list (id) {
         id -> Text,
@@ -147,7 +135,6 @@
     }
 }
 
->>>>>>> 5bef7c68
 joinable!(item_line -> item (item_id));
 joinable!(item_line -> store (store_id));
 joinable!(requisition -> name_table (name_id));
