--- conflicted
+++ resolved
@@ -1,9 +1,5 @@
-<<<<<<< HEAD
 mod central_sync_buffer;
 mod item;
-=======
-pub(crate) mod item;
->>>>>>> 7c4694ba
 mod item_line;
 mod name;
 mod requisition;
@@ -30,12 +26,9 @@
     SyncOut(SyncOutRow),
 }
 
-<<<<<<< HEAD
 pub use central_sync_buffer::CentralSyncBufferRow;
-pub use item::{ItemRow, ItemRowType};
-=======
+
 pub use item::ItemRow;
->>>>>>> 7c4694ba
 pub use item_line::ItemLineRow;
 pub use name::NameRow;
 pub use requisition::{RequisitionRow, RequisitionRowType};
