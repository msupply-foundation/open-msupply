use crate::database::schema::{
    ItemLineRow, ItemRow, NameRow, RequisitionLineRow, RequisitionRow, RequisitionRowType,
    StoreRow, TransactLineRow, TransactRow, TransactRowType,
};

pub async fn insert_store(pool: &sqlx::PgPool, store: &StoreRow) -> Result<(), sqlx::Error> {
    sqlx::query!(
        r#"
        INSERT INTO store (id, name_id)
        VALUES ($1, $2)
        "#,
        store.id,
        store.name_id
    )
    .execute(pool)
    .await?;

    Ok(())
}

pub async fn insert_stores(pool: &sqlx::PgPool, stores: &[StoreRow]) -> Result<(), sqlx::Error> {
    // TODO: aggregate into single query.
    for store in stores {
        sqlx::query!(
            r#"
                INSERT INTO store (id, name_id)
                VALUES ($1, $2)
                "#,
            store.id,
            store.name_id
        )
        .execute(pool)
        .await?;
    }

    Ok(())
}

pub async fn insert_name(pool: &sqlx::PgPool, name: &NameRow) -> Result<(), sqlx::Error> {
    sqlx::query!(
        r#"
        INSERT INTO name (id, name)
        VALUES ($1, $2)
        "#,
        name.id,
        name.name
    )
    .execute(pool)
    .await?;

    Ok(())
}

pub async fn insert_names(pool: &sqlx::PgPool, names: &[NameRow]) -> Result<(), sqlx::Error> {
    // TODO: aggregate into single query.
    for name in names {
        sqlx::query!(
            r#"
                INSERT INTO name (id, name)
                VALUES ($1, $2)
                "#,
            name.id,
            name.name
        )
        .execute(pool)
        .await?;
    }

    Ok(())
}

pub async fn insert_item(pool: &sqlx::PgPool, item: &ItemRow) -> Result<(), sqlx::Error> {
    sqlx::query!(
        r#"
        INSERT INTO item (id, item_name)
        VALUES ($1, $2)
        "#,
        item.id,
        item.item_name
    )
    .execute(pool)
    .await?;

    Ok(())
}

pub async fn insert_items(pool: &sqlx::PgPool, items: &[ItemRow]) -> Result<(), sqlx::Error> {
    // TODO: aggregate into single query.
    for item in items {
        sqlx::query!(
            r#"
            INSERT INTO item (id, item_name)
            VALUES ($1, $2)
            "#,
            item.id,
            item.item_name
        )
        .execute(pool)
        .await?;
    }

    Ok(())
}

pub async fn insert_item_line(
    pool: &sqlx::PgPool,
    item_line: &ItemLineRow,
) -> Result<(), sqlx::Error> {
    sqlx::query!(
        r#"
        INSERT INTO item_line (id, item_id, store_id, batch, quantity)
        VALUES ($1, $2, $3, $4, $5)
        "#,
        item_line.id,
        item_line.item_id,
        item_line.store_id,
        item_line.batch,
        item_line.quantity
    )
    .execute(pool)
    .await?;

    Ok(())
}

pub async fn insert_item_lines(
    pool: &sqlx::PgPool,
    item_lines: &[ItemLineRow],
) -> Result<(), sqlx::Error> {
    // TODO: aggregate into single query.
    for item_line in item_lines {
        sqlx::query!(
            r#"
            INSERT INTO item_line (id, item_id, store_id, batch, quantity)
            VALUES ($1, $2, $3, $4, $5)
            "#,
            item_line.id,
            item_line.item_id,
            item_line.store_id,
            item_line.batch,
            item_line.quantity,
        )
        .execute(pool)
        .await?;
    }

    Ok(())
}

pub async fn insert_requisition(
    pool: &sqlx::PgPool,
    requisition: &RequisitionRow,
) -> Result<(), sqlx::Error> {
    sqlx::query!(
        r#"
        INSERT INTO requisition (id, name_id, store_id, type_of)
        VALUES ($1, $2, $3, $4)
        "#,
        requisition.id,
        requisition.name_id,
        requisition.store_id,
        requisition.type_of.clone() as RequisitionRowType
    )
    .execute(pool)
    .await?;

    Ok(())
}

pub async fn insert_requisitions(
    pool: &sqlx::PgPool,
    requisitions: &[RequisitionRow],
) -> Result<(), sqlx::Error> {
    // TODO: aggregate into single query.
    for requisition in requisitions {
        sqlx::query!(
            r#"
            INSERT INTO requisition (id, name_id, store_id, type_of)
            VALUES ($1, $2, $3, $4)
            "#,
            requisition.id,
            requisition.name_id,
            requisition.store_id,
            requisition.type_of.clone() as RequisitionRowType
        )
        .execute(pool)
        .await?;
    }

    Ok(())
}

pub async fn insert_requisition_line(
    pool: &sqlx::PgPool,
    requisition_line: &RequisitionLineRow,
) -> Result<(), sqlx::Error> {
    sqlx::query!(
        r#"
        INSERT INTO requisition_line (id, requisition_id, item_id, actual_quantity, suggested_quantity)
        VALUES ($1, $2, $3, $4, $5)
        "#,
        requisition_line.id,
        requisition_line.requisition_id,
        requisition_line.item_id,
        requisition_line.actual_quantity,
        requisition_line.suggested_quantity
    )
    .execute(pool)
    .await?;

    Ok(())
}

pub async fn insert_requisition_lines(
    pool: &sqlx::PgPool,
    requisition_lines: &[RequisitionLineRow],
) -> Result<(), sqlx::Error> {
    // TODO: aggregate into single query.
    for requisition_line in requisition_lines {
        sqlx::query!(
            r#"
            INSERT INTO requisition_line (id, requisition_id, item_id, actual_quantity, suggested_quantity)
            VALUES ($1, $2, $3, $4, $5)
            "#,
            requisition_line.id,
            requisition_line.requisition_id,
            requisition_line.item_id,
            requisition_line.actual_quantity,
            requisition_line.suggested_quantity
        )
        .execute(pool)
        .await?;
    }

    Ok(())
}

pub async fn select_store(pool: &sqlx::PgPool, id: &str) -> Result<StoreRow, sqlx::Error> {
    let store = sqlx::query_as!(
        StoreRow,
        r#"
            SELECT id, name_id
            FROM store
            WHERE id = $1
        "#,
        id
    )
    .fetch_one(pool)
    .await?;

    Ok(store)
}

pub async fn select_name(pool: &sqlx::PgPool, id: &str) -> Result<NameRow, sqlx::Error> {
    let name = sqlx::query_as!(
        NameRow,
        r#"
            SELECT id, name
            FROM name
            WHERE id = $1
        "#,
        id
    )
    .fetch_one(pool)
    .await?;

    Ok(name)
}

pub async fn select_item(pool: &sqlx::PgPool, id: &str) -> Result<ItemRow, sqlx::Error> {
    let item = sqlx::query_as!(
        ItemRow,
        r#"
            SELECT id, item_name
            FROM item
            WHERE id = $1
        "#,
        id
    )
    .fetch_one(pool)
    .await?;

    Ok(item)
}

pub async fn select_item_line(pool: &sqlx::PgPool, id: &str) -> Result<ItemLineRow, sqlx::Error> {
    let item_line = sqlx::query_as!(
        ItemLineRow,
        r#"
            SELECT id, item_id, store_id, batch, quantity
            from item_line
            where id = $1
        "#,
        id
    )
    .fetch_one(pool)
    .await?;

    Ok(item_line)
}

pub async fn select_requisition(
    pool: &sqlx::PgPool,
    id: &str,
) -> Result<RequisitionRow, sqlx::Error> {
    let requisition = sqlx::query_as!(
        RequisitionRow,
        r#"
            SELECT id, name_id, store_id, type_of AS "type_of!: RequisitionRowType"
            FROM requisition
            WHERE id = $1
        "#,
        id
    )
    .fetch_one(pool)
    .await?;

    Ok(requisition)
}

pub async fn select_requisition_line(
    pool: &sqlx::PgPool,
    id: &str,
) -> Result<RequisitionLineRow, sqlx::Error> {
    let requisition_line = sqlx::query_as!(
        RequisitionLineRow,
        r#"
        SELECT id, requisition_id, item_id, actual_quantity, suggested_quantity
        FROM requisition_line 
        WHERE id = $1
        "#,
        id
    )
    .fetch_one(pool)
    .await?;

    Ok(requisition_line)
}

pub async fn select_requisition_lines(
    pool: &sqlx::PgPool,
    requisition_id: &str,
) -> Result<Vec<RequisitionLineRow>, sqlx::Error> {
    let requisition_lines = sqlx::query_as!(
        RequisitionLineRow,
        r#"
        SELECT id, requisition_id, item_id, actual_quantity, suggested_quantity
        FROM requisition_line 
        WHERE requisition_id = $1
        "#,
        requisition_id
    )
    .fetch_all(pool)
    .await?;

    Ok(requisition_lines)
}

<<<<<<< HEAD
pub async fn select_transact(pool: &sqlx::PgPool, id: String) -> Result<TransactRow, sqlx::Error> {
    let transact: TransactRow = sqlx::query_as!(
        TransactRow,
=======
pub async fn select_transaction(
    pool: &sqlx::PgPool,
    id: &str,
) -> Result<TransactionRow, sqlx::Error> {
    let transaction: TransactionRow = sqlx::query_as!(
        TransactionRow,
>>>>>>> c572be58
        r#"
        SELECT id, name_id, invoice_number, type_of AS "type_of!: TransactRowType"
        FROM transact
        WHERE id = $1
        "#,
        id
    )
    .fetch_one(pool)
    .await?;

    Ok(transact)
}

pub async fn select_transacts(
    pool: &sqlx::PgPool,
<<<<<<< HEAD
    name_id: String,
) -> Result<Vec<TransactRow>, sqlx::Error> {
    let transacts: Vec<TransactRow> = sqlx::query_as!(
        TransactRow,
=======
    name_id: &str,
) -> Result<Vec<TransactionRow>, sqlx::Error> {
    let transactions: Vec<TransactionRow> = sqlx::query_as!(
        TransactionRow,
>>>>>>> c572be58
        r#"
        SELECT id, name_id, invoice_number, type_of AS "type_of!: TransactRowType"
        FROM transact
        WHERE name_id = $1
        "#,
        name_id
    )
    .fetch_all(pool)
    .await?;

    Ok(transacts)
}

pub async fn select_transact_line(
    pool: &sqlx::PgPool,
<<<<<<< HEAD
    id: String,
) -> Result<TransactLineRow, sqlx::Error> {
    let transact_line: TransactLineRow = sqlx::query_as!(
        TransactLineRow,
=======
    id: &str,
) -> Result<TransactionLineRow, sqlx::Error> {
    let transaction_line: TransactionLineRow = sqlx::query_as!(
        TransactionLineRow,
>>>>>>> c572be58
        r#"
        SELECT id, transact_id, item_id, item_line_id
        FROM transact_line
        WHERE id = $1
        "#,
        id
    )
    .fetch_one(pool)
    .await?;

    Ok(transact_line)
}

pub async fn select_transact_lines(
    pool: &sqlx::PgPool,
<<<<<<< HEAD
    transact_id: String,
) -> Result<Vec<TransactLineRow>, sqlx::Error> {
    let transact_lines: Vec<TransactLineRow> = sqlx::query_as!(
        TransactLineRow,
=======
    transaction_id: &str,
) -> Result<Vec<TransactionLineRow>, sqlx::Error> {
    let transaction_lines: Vec<TransactionLineRow> = sqlx::query_as!(
        TransactionLineRow,
>>>>>>> c572be58
        r#"
        SELECT id, transact_id, item_id, item_line_id
        FROM transact_line
        WHERE transact_id = $1
        "#,
        transact_id
    )
    .fetch_all(pool)
    .await?;

    Ok(transact_lines)
}<|MERGE_RESOLUTION|>--- conflicted
+++ resolved
@@ -356,18 +356,9 @@
     Ok(requisition_lines)
 }
 
-<<<<<<< HEAD
-pub async fn select_transact(pool: &sqlx::PgPool, id: String) -> Result<TransactRow, sqlx::Error> {
+pub async fn select_transact(pool: &sqlx::PgPool, id: &str) -> Result<TransactRow, sqlx::Error> {
     let transact: TransactRow = sqlx::query_as!(
         TransactRow,
-=======
-pub async fn select_transaction(
-    pool: &sqlx::PgPool,
-    id: &str,
-) -> Result<TransactionRow, sqlx::Error> {
-    let transaction: TransactionRow = sqlx::query_as!(
-        TransactionRow,
->>>>>>> c572be58
         r#"
         SELECT id, name_id, invoice_number, type_of AS "type_of!: TransactRowType"
         FROM transact
@@ -383,17 +374,10 @@
 
 pub async fn select_transacts(
     pool: &sqlx::PgPool,
-<<<<<<< HEAD
-    name_id: String,
+    name_id: &str,
 ) -> Result<Vec<TransactRow>, sqlx::Error> {
     let transacts: Vec<TransactRow> = sqlx::query_as!(
         TransactRow,
-=======
-    name_id: &str,
-) -> Result<Vec<TransactionRow>, sqlx::Error> {
-    let transactions: Vec<TransactionRow> = sqlx::query_as!(
-        TransactionRow,
->>>>>>> c572be58
         r#"
         SELECT id, name_id, invoice_number, type_of AS "type_of!: TransactRowType"
         FROM transact
@@ -409,17 +393,10 @@
 
 pub async fn select_transact_line(
     pool: &sqlx::PgPool,
-<<<<<<< HEAD
-    id: String,
+    id: &str,
 ) -> Result<TransactLineRow, sqlx::Error> {
     let transact_line: TransactLineRow = sqlx::query_as!(
         TransactLineRow,
-=======
-    id: &str,
-) -> Result<TransactionLineRow, sqlx::Error> {
-    let transaction_line: TransactionLineRow = sqlx::query_as!(
-        TransactionLineRow,
->>>>>>> c572be58
         r#"
         SELECT id, transact_id, item_id, item_line_id
         FROM transact_line
@@ -435,17 +412,10 @@
 
 pub async fn select_transact_lines(
     pool: &sqlx::PgPool,
-<<<<<<< HEAD
-    transact_id: String,
+    transact_id: &str,
 ) -> Result<Vec<TransactLineRow>, sqlx::Error> {
     let transact_lines: Vec<TransactLineRow> = sqlx::query_as!(
         TransactLineRow,
-=======
-    transaction_id: &str,
-) -> Result<Vec<TransactionLineRow>, sqlx::Error> {
-    let transaction_lines: Vec<TransactionLineRow> = sqlx::query_as!(
-        TransactionLineRow,
->>>>>>> c572be58
         r#"
         SELECT id, transact_id, item_id, item_line_id
         FROM transact_line
