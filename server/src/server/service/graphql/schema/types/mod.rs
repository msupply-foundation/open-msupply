--- conflicted
+++ resolved
@@ -3,12 +3,7 @@
     domain::PaginationOption,
     service::{usize_to_u32, ListError, ListResult, SingleRecordError},
 };
-<<<<<<< HEAD
-
-use async_graphql::{dataloader::DataLoader, Context, Enum, Object};
-=======
 use async_graphql::*;
->>>>>>> e5996ab8
 
 // M1 speced API is moved to their own files
 // Types defined here are prototype types and should be removed before M1 release to avoid confusion (for consumers and devs)
@@ -248,8 +243,6 @@
             _ => None,
         }
     }
-<<<<<<< HEAD
-=======
 
     pub async fn min(&self) -> Option<u32> {
         match &self.out_of_range {
@@ -261,5 +254,4 @@
     pub async fn first(&self) -> u32 {
         self.first
     }
->>>>>>> e5996ab8
 }