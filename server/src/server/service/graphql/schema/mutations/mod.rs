--- conflicted
+++ resolved
@@ -2,21 +2,8 @@
 mod error;
 pub mod supplier_invoice;
 
-use customer_invoice::{
-<<<<<<< HEAD
-    DeleteCustomerInvoiceInput, DeleteCustomerInvoiceLineInput, DeleteCustomerInvoiceLineResponse,
-    DeleteCustomerInvoiceResultUnion, InsertCustomerInvoiceInput, InsertCustomerInvoiceLineInput,
-    InsertCustomerInvoiceLineResponse, InsertCustomerInvoiceResultUnion,
-    UpdateCustomerInvoiceInput, UpdateCustomerInvoiceLineInput, UpdateCustomerInvoiceLineResponse,
-=======
-    DeleteCustomerInvoiceResponse, InsertCustomerInvoiceInput, UpdateCustomerInvoiceInput,
->>>>>>> 3d7749d3
-    UpdateCustomerInvoiceResultUnion,
-};
-
 use crate::{
     database::repository::StorageConnectionManager,
-<<<<<<< HEAD
     server::service::graphql::{schema::types::InvoiceResponse, ContextExt},
     service::{
         invoice::{
@@ -26,12 +13,6 @@
             delete_supplier_invoice_line, get_invoice_line, insert_supplier_invoice_line,
             update_supplier_invoice_line,
         },
-=======
-    server::service::graphql::{schema::types::Connector, ContextExt},
-    service::invoice::{
-        delete_customer_invoice, delete_supplier_invoice, get_invoice, insert_customer_invoice,
-        insert_supplier_invoice, update_supplier_invoice,
->>>>>>> 3d7749d3
     },
 };
 
@@ -48,13 +29,21 @@
     update::{UpdateSupplierInvoiceInput, UpdateSupplierInvoiceResponse},
 };
 
-<<<<<<< HEAD
+use customer_invoice::{
+    delete::DeleteCustomerInvoiceResponse,
+    insert::{InsertCustomerInvoiceInput, InsertCustomerInvoiceResponse},
+    line::{
+        delete::{DeleteCustomerInvoiceLineInput, DeleteCustomerInvoiceLineResponse},
+        insert::{InsertCustomerInvoiceLineInput, InsertCustomerInvoiceLineResponse},
+        update::{UpdateCustomerInvoiceLineInput, UpdateCustomerInvoiceLineResponse},
+    },
+    update::{UpdateCustomerInvoiceInput, UpdateCustomerInvoiceResponse},
+};
+
+use self::customer_invoice::InsertCustomerInvoiceResponse;
 use self::supplier_invoice::DeleteSupplierInvoiceInput;
-=======
-use self::customer_invoice::InsertCustomerInvoiceResponse;
 
 use super::types::InvoiceLineNode;
->>>>>>> 3d7749d3
 
 pub struct Mutations;
 
@@ -247,13 +236,14 @@
     }
 }
 
-<<<<<<< HEAD
 pub struct NotACustomerInvoice;
 #[Object]
 impl NotACustomerInvoice {
     pub async fn description(&self) -> &'static str {
         "Invoice is not Customer Invoice"
-=======
+    }
+}
+
 pub struct CannotDeleteInvoiceWithLines(pub Connector<InvoiceLineNode>);
 #[Object]
 impl CannotDeleteInvoiceWithLines {
@@ -263,7 +253,6 @@
 
     pub async fn lines(&self) -> &Connector<InvoiceLineNode> {
         &self.0
->>>>>>> 3d7749d3
     }
 }
 
