use crate::database::schema::{
    ItemLineRow, ItemRow, NameRow, RequisitionRow, StoreRow, TransactLineRow, TransactRow,
};
use crate::database::DatabaseConnection;
use crate::server::graphql::{Item, ItemLine, Name, Requisition, Store, Transact, TransactLine};

use juniper::graphql_object;
pub struct Queries;
#[graphql_object(context = DatabaseConnection)]
impl Queries {
    pub fn apiVersion() -> String {
        "1.0".to_string()
    }

    #[graphql(arguments(id(description = "id of the name")))]
    pub async fn name(database: &DatabaseConnection, id: String) -> Name {
        let name_row: NameRow = database
            .get_name(&id)
            .await
            .unwrap_or_else(|_| panic!("Failed to get name {}", id));

        Name { name_row }
    }

    #[graphql(arguments(id(description = "id of the store")))]
    pub async fn store(database: &DatabaseConnection, id: String) -> Store {
        let store_row: StoreRow = database
            .get_store(&id)
            .await
            .unwrap_or_else(|_| panic!("Failed to get store {}", id));

        Store { store_row }
    }

<<<<<<< HEAD
    #[graphql(arguments(id(description = "id of the transact")))]
    pub async fn transact(database: &DatabaseConnection, id: String) -> Transact {
        let transact_row: TransactRow = database
            .get_transact(id.to_string())
=======
    #[graphql(arguments(id(description = "id of the transaction")))]
    pub async fn transaction(database: &DatabaseConnection, id: String) -> Transaction {
        let transaction_row: TransactionRow = database
            .get_transaction(&id)
>>>>>>> c572be58
            .await
            .unwrap_or_else(|_| panic!("Failed to get transact {}", id));

        Transact { transact_row }
    }

<<<<<<< HEAD
    #[graphql(arguments(id(description = "id of the transact line")))]
    pub async fn transact_line(database: &DatabaseConnection, id: String) -> TransactLine {
        let transact_line_row: TransactLineRow = database
            .get_transact_line(id.to_string())
=======
    #[graphql(arguments(id(description = "id of the transaction line")))]
    pub async fn transaction_line(database: &DatabaseConnection, id: String) -> TransactionLine {
        let transaction_line_row: TransactionLineRow = database
            .get_transaction_line(&id)
>>>>>>> c572be58
            .await
            .unwrap_or_else(|_| panic!("Failed to get transact line {}", id));

        TransactLine { transact_line_row }
    }

    #[graphql(arguments(id(description = "id of the requisition")))]
    pub async fn requisition(database: &DatabaseConnection, id: String) -> Requisition {
        let requisition_row: RequisitionRow = database
            .get_requisition(&id)
            .await
            .unwrap_or_else(|_| panic!("Failed to get requisition {}", id));

        Requisition { requisition_row }
    }

    #[graphql(arguments(id(description = "id of the item")))]
    pub async fn item(database: &DatabaseConnection, id: String) -> Item {
        let item_row: ItemRow = database
            .get_item(&id)
            .await
            .unwrap_or_else(|_| panic!("Failed to get item {}", id));

        Item { item_row }
    }

    #[graphql(arguments(id(description = "id of the item line")))]
    pub async fn item_line(database: &DatabaseConnection, id: String) -> ItemLine {
        let item_line_row: ItemLineRow = database
            .get_item_line(&id)
            .await
            .unwrap_or_else(|_| panic!("Failed to get item line {}", id));

        ItemLine { item_line_row }
    }
}<|MERGE_RESOLUTION|>--- conflicted
+++ resolved
@@ -1,98 +1,84 @@
-use crate::database::schema::{
-    ItemLineRow, ItemRow, NameRow, RequisitionRow, StoreRow, TransactLineRow, TransactRow,
-};
-use crate::database::DatabaseConnection;
-use crate::server::graphql::{Item, ItemLine, Name, Requisition, Store, Transact, TransactLine};
-
-use juniper::graphql_object;
-pub struct Queries;
-#[graphql_object(context = DatabaseConnection)]
-impl Queries {
-    pub fn apiVersion() -> String {
-        "1.0".to_string()
-    }
-
-    #[graphql(arguments(id(description = "id of the name")))]
-    pub async fn name(database: &DatabaseConnection, id: String) -> Name {
-        let name_row: NameRow = database
-            .get_name(&id)
-            .await
-            .unwrap_or_else(|_| panic!("Failed to get name {}", id));
-
-        Name { name_row }
-    }
-
-    #[graphql(arguments(id(description = "id of the store")))]
-    pub async fn store(database: &DatabaseConnection, id: String) -> Store {
-        let store_row: StoreRow = database
-            .get_store(&id)
-            .await
-            .unwrap_or_else(|_| panic!("Failed to get store {}", id));
-
-        Store { store_row }
-    }
-
-<<<<<<< HEAD
-    #[graphql(arguments(id(description = "id of the transact")))]
-    pub async fn transact(database: &DatabaseConnection, id: String) -> Transact {
-        let transact_row: TransactRow = database
-            .get_transact(id.to_string())
-=======
-    #[graphql(arguments(id(description = "id of the transaction")))]
-    pub async fn transaction(database: &DatabaseConnection, id: String) -> Transaction {
-        let transaction_row: TransactionRow = database
-            .get_transaction(&id)
->>>>>>> c572be58
-            .await
-            .unwrap_or_else(|_| panic!("Failed to get transact {}", id));
-
-        Transact { transact_row }
-    }
-
-<<<<<<< HEAD
-    #[graphql(arguments(id(description = "id of the transact line")))]
-    pub async fn transact_line(database: &DatabaseConnection, id: String) -> TransactLine {
-        let transact_line_row: TransactLineRow = database
-            .get_transact_line(id.to_string())
-=======
-    #[graphql(arguments(id(description = "id of the transaction line")))]
-    pub async fn transaction_line(database: &DatabaseConnection, id: String) -> TransactionLine {
-        let transaction_line_row: TransactionLineRow = database
-            .get_transaction_line(&id)
->>>>>>> c572be58
-            .await
-            .unwrap_or_else(|_| panic!("Failed to get transact line {}", id));
-
-        TransactLine { transact_line_row }
-    }
-
-    #[graphql(arguments(id(description = "id of the requisition")))]
-    pub async fn requisition(database: &DatabaseConnection, id: String) -> Requisition {
-        let requisition_row: RequisitionRow = database
-            .get_requisition(&id)
-            .await
-            .unwrap_or_else(|_| panic!("Failed to get requisition {}", id));
-
-        Requisition { requisition_row }
-    }
-
-    #[graphql(arguments(id(description = "id of the item")))]
-    pub async fn item(database: &DatabaseConnection, id: String) -> Item {
-        let item_row: ItemRow = database
-            .get_item(&id)
-            .await
-            .unwrap_or_else(|_| panic!("Failed to get item {}", id));
-
-        Item { item_row }
-    }
-
-    #[graphql(arguments(id(description = "id of the item line")))]
-    pub async fn item_line(database: &DatabaseConnection, id: String) -> ItemLine {
-        let item_line_row: ItemLineRow = database
-            .get_item_line(&id)
-            .await
-            .unwrap_or_else(|_| panic!("Failed to get item line {}", id));
-
-        ItemLine { item_line_row }
-    }
-}+use crate::database::schema::{
+    ItemLineRow, ItemRow, NameRow, RequisitionRow, StoreRow, TransactLineRow, TransactRow,
+};
+use crate::database::DatabaseConnection;
+use crate::server::graphql::{Item, ItemLine, Name, Requisition, Store, Transact, TransactLine};
+
+use juniper::graphql_object;
+pub struct Queries;
+#[graphql_object(context = DatabaseConnection)]
+impl Queries {
+    pub fn apiVersion() -> String {
+        "1.0".to_string()
+    }
+
+    #[graphql(arguments(id(description = "id of the name")))]
+    pub async fn name(database: &DatabaseConnection, id: String) -> Name {
+        let name_row: NameRow = database
+            .get_name(&id)
+            .await
+            .unwrap_or_else(|_| panic!("Failed to get name {}", id));
+
+        Name { name_row }
+    }
+
+    #[graphql(arguments(id(description = "id of the store")))]
+    pub async fn store(database: &DatabaseConnection, id: String) -> Store {
+        let store_row: StoreRow = database
+            .get_store(&id)
+            .await
+            .unwrap_or_else(|_| panic!("Failed to get store {}", id));
+
+        Store { store_row }
+    }
+
+    #[graphql(arguments(id(description = "id of the transact")))]
+    pub async fn transact(database: &DatabaseConnection, id: String) -> Transact {
+        let transact_row: TransactRow = database
+            .get_transact(&id)
+            .await
+            .unwrap_or_else(|_| panic!("Failed to get transact {}", id));
+
+        Transact { transact_row }
+    }
+
+    #[graphql(arguments(id(description = "id of the transact line")))]
+    pub async fn transact_line(database: &DatabaseConnection, id: String) -> TransactLine {
+        let transact_line_row: TransactLineRow = database
+            .get_transact_line(&id)
+            .await
+            .unwrap_or_else(|_| panic!("Failed to get transact line {}", id));
+
+        TransactLine { transact_line_row }
+    }
+
+    #[graphql(arguments(id(description = "id of the requisition")))]
+    pub async fn requisition(database: &DatabaseConnection, id: String) -> Requisition {
+        let requisition_row: RequisitionRow = database
+            .get_requisition(&id)
+            .await
+            .unwrap_or_else(|_| panic!("Failed to get requisition {}", id));
+
+        Requisition { requisition_row }
+    }
+
+    #[graphql(arguments(id(description = "id of the item")))]
+    pub async fn item(database: &DatabaseConnection, id: String) -> Item {
+        let item_row: ItemRow = database
+            .get_item(&id)
+            .await
+            .unwrap_or_else(|_| panic!("Failed to get item {}", id));
+
+        Item { item_row }
+    }
+
+    #[graphql(arguments(id(description = "id of the item line")))]
+    pub async fn item_line(database: &DatabaseConnection, id: String) -> ItemLine {
+        let item_line_row: ItemLineRow = database
+            .get_item_line(&id)
+            .await
+            .unwrap_or_else(|_| panic!("Failed to get item line {}", id));
+
+        ItemLine { item_line_row }
+    }
+}