#![allow(where_clauses_object_safety)]

#[cfg(not(feature = "mock"))]
use sqlx::PgPool;

#[cfg(feature = "mock")]
use {
    remote_server::database::{
        mock,
        schema::{
            DatabaseRow, ItemLineRow, ItemRow, NameRow, RequisitionLineRow, RequisitionRow,
            StoreRow, TransactLineRow, TransactRow, UserAccountRow,
        },
    },
    std::collections::HashMap,
};

use remote_server::{
    database::repository::{
        CustomerInvoiceRepository, ItemLineRepository, ItemRepository, NameRepository,
        RequisitionLineRepository, RequisitionRepository, StoreRepository, TransactLineRepository,
        TransactRepository, UserAccountRepository,
    },
    server::{
        data::{ActorRegistry, RepositoryMap, RepositoryRegistry},
        middleware::{compress as compress_middleware, logger as logger_middleware},
        service::{graphql::config as graphql_config, rest::config as rest_config},
    },
    util::{
        configuration,
        settings::Settings,
        sync::{self, SyncConnection, SyncReceiverActor, SyncSenderActor},
    },
};

use actix_web::{web::Data, App, HttpServer};
use std::{
    env,
    net::TcpListener,
    sync::{Arc, Mutex},
    time::Duration,
};

#[cfg(not(feature = "mock"))]
async fn get_repositories(settings: &Settings) -> RepositoryMap {
    let pool: PgPool = PgPool::connect(&settings.database.connection_string())
        .await
        .expect("Failed to connect to database");

    let mut repositories: RepositoryMap = RepositoryMap::new();

    repositories.insert(CustomerInvoiceRepository::new(pool.clone()));
    repositories.insert(ItemRepository::new(pool.clone()));
    repositories.insert(ItemLineRepository::new(pool.clone()));
    repositories.insert(NameRepository::new(pool.clone()));
    repositories.insert(RequisitionRepository::new(pool.clone()));
    repositories.insert(RequisitionLineRepository::new(pool.clone()));
    repositories.insert(StoreRepository::new(pool.clone()));
    repositories.insert(TransactRepository::new(pool.clone()));
    repositories.insert(TransactLineRepository::new(pool.clone()));
    repositories.insert(UserAccountRepository::new(pool.clone()));

    repositories
}

#[cfg(feature = "mock")]
async fn get_repositories(_: &Settings) -> RepositoryMap {
    let mut mock_data: HashMap<String, DatabaseRow> = HashMap::new();

    let mock_names: Vec<NameRow> = mock::mock_names();
    for name in mock_names {
        mock_data.insert(name.id.to_string(), DatabaseRow::Name(name.clone()));
    }

    let mock_items: Vec<ItemRow> = mock::mock_items();
    for item in mock_items {
        mock_data.insert(item.id.to_string(), DatabaseRow::Item(item.clone()));
    }

    let mock_item_lines: Vec<ItemLineRow> = mock::mock_item_lines();
    for item_line in mock_item_lines {
        mock_data.insert(
            item_line.id.to_string(),
            DatabaseRow::ItemLine(item_line.clone()),
        );
    }

    let mock_requisitions: Vec<RequisitionRow> = mock::mock_requisitions();
    for requisition in mock_requisitions {
        mock_data.insert(
            requisition.id.to_string(),
            DatabaseRow::Requisition(requisition.clone()),
        );
    }

    let mock_requisition_lines: Vec<RequisitionLineRow> = mock::mock_requisition_lines();
    for requisition_line in mock_requisition_lines {
        mock_data.insert(
            requisition_line.id.to_string(),
            DatabaseRow::RequisitionLine(requisition_line.clone()),
        );
    }

    let mock_stores: Vec<StoreRow> = mock::mock_stores();
    for store in mock_stores {
        mock_data.insert(store.id.to_string(), DatabaseRow::Store(store.clone()));
    }

    let mock_transacts: Vec<TransactRow> = mock::mock_transacts();
    for transact in mock_transacts {
        mock_data.insert(
            transact.id.to_string(),
            DatabaseRow::Transact(transact.clone()),
        );
    }

    let mock_transact_lines: Vec<TransactLineRow> = mock::mock_transact_lines();
    for transact_line in mock_transact_lines {
        mock_data.insert(
            transact_line.id.to_string(),
            DatabaseRow::TransactLine(transact_line.clone()),
        );
    }

    let mock_user_accounts: Vec<UserAccountRow> = mock::mock_user_accounts();
    for user_account in mock_user_accounts {
        mock_data.insert(
            user_account.id.to_string(),
            DatabaseRow::UserAccount(user_account.clone()),
        );
    }

    let mut repositories: RepositoryMap = RepositoryMap::new();
    let mock_data: Arc<Mutex<HashMap<String, DatabaseRow>>> = Arc::new(Mutex::new(mock_data));

    repositories.insert(CustomerInvoiceRepository::new(Arc::clone(&mock_data)));
    repositories.insert(ItemRepository::new(Arc::clone(&mock_data)));
    repositories.insert(ItemLineRepository::new(Arc::clone(&mock_data)));
    repositories.insert(NameRepository::new(Arc::clone(&mock_data)));
    repositories.insert(RequisitionRepository::new(Arc::clone(&mock_data)));
    repositories.insert(RequisitionLineRepository::new(Arc::clone(&mock_data)));
    repositories.insert(StoreRepository::new(Arc::clone(&mock_data)));
    repositories.insert(TransactRepository::new(Arc::clone(&mock_data)));
    repositories.insert(TransactLineRepository::new(Arc::clone(&mock_data)));
    repositories.insert(UserAccountRepository::new(Arc::clone(&mock_data)));

    repositories
}

#[actix_web::main]
async fn main() -> std::io::Result<()> {
    env::set_var("RUST_LOG", "info");
    env_logger::init();

    let settings: Settings =
        configuration::get_configuration().expect("Failed to parse configuration settings");

<<<<<<< HEAD
    let pool: sqlx::PgPool = sqlx::PgPool::connect(&configuration.database.connection_string())
        .await
        .expect("Failed to initialize database");
    pool.acquire()
        .await
        .expect("Failed to acquire database connection");
=======
    let repositories: RepositoryMap = get_repositories(&settings).await;
>>>>>>> ac4ddb9b

    let sync_connection = SyncConnection::new(&settings.sync);
    let (mut sync_sender, mut sync_receiver): (SyncSenderActor, SyncReceiverActor) =
        sync::get_sync_actors(sync_connection);

    let repository_registry = RepositoryRegistry { repositories };
    let actor_registry = ActorRegistry {
        sync_sender: Arc::new(Mutex::new(sync_sender.clone())),
    };

    let repository_registry_data = Data::new(repository_registry);
    let actor_registry_data = Data::new(actor_registry);

    let listener =
        TcpListener::bind(settings.server.address()).expect("Failed to bind server to address");

    let http_server = HttpServer::new(move || {
        App::new()
            .app_data(repository_registry_data.clone())
            .app_data(actor_registry_data.clone())
            .wrap(logger_middleware())
            .wrap(compress_middleware())
            .configure(graphql_config(repository_registry_data.clone()))
            .configure(rest_config)
    })
    .listen(listener)?
    .run();

    // http_server is the only one that should quit; a proper shutdown signal can cause this,
    // and so we want an orderly exit. This achieves it nicely.
    tokio::select! {
        result = http_server => result,
        () = async {
          sync_sender.schedule_send(Duration::from_secs(settings.sync.interval)).await;
        } => unreachable!("Sync receiver unexpectedly died!?"),
        () = async {
          sync_receiver.listen().await;
        } => unreachable!("Sync scheduler unexpectedly died!?"),
    }
}<|MERGE_RESOLUTION|>--- conflicted
+++ resolved
@@ -155,16 +155,7 @@
     let settings: Settings =
         configuration::get_configuration().expect("Failed to parse configuration settings");
 
-<<<<<<< HEAD
-    let pool: sqlx::PgPool = sqlx::PgPool::connect(&configuration.database.connection_string())
-        .await
-        .expect("Failed to initialize database");
-    pool.acquire()
-        .await
-        .expect("Failed to acquire database connection");
-=======
     let repositories: RepositoryMap = get_repositories(&settings).await;
->>>>>>> ac4ddb9b
 
     let sync_connection = SyncConnection::new(&settings.sync);
     let (mut sync_sender, mut sync_receiver): (SyncSenderActor, SyncReceiverActor) =
