use crate::{cors::cors_policy, static_files::config_static_files};

use self::{
    middleware::{compress as compress_middleware, logger as logger_middleware},
    settings::Settings,
    sync::Synchroniser,
};
use graphql_core::loader::{get_loaders, LoaderRegistry};
use openssl::ssl::{SslAcceptor, SslAcceptorBuilder, SslFiletype, SslMethod};

use graphql::{config as graphql_config, config_stage0};
use log::{error, info, warn};
use repository::{get_storage_connection_manager, run_db_migrations, StorageConnectionManager};
use service::{
    auth_data::AuthData,
    service_provider::ServiceProvider,
    settings_service::{SettingsService, SettingsServiceTrait},
    token_bucket::TokenBucket,
};

<<<<<<< HEAD
use actix_cors::Cors;
use actix_web::{http::header, web::Data, App, HttpServer};
use settings::ServerSettings;
=======
use actix_web::{web::Data, App, HttpServer};
>>>>>>> b831c7e9
use std::{
    io::ErrorKind,
    net::TcpListener,
    ops::DerefMut,
    path::Path,
    sync::{Arc, RwLock},
};
use tokio::sync::{oneshot, Mutex};
use util::uuid::uuid;

pub mod configuration;
pub mod cors;
pub mod environment;
pub mod middleware;
pub mod settings;
pub mod static_files;
pub mod sync;
pub mod test_utils;

fn auth_data(
    server_settings: &ServerSettings,
    token_bucket: Arc<RwLock<TokenBucket>>,
    token_secret: String,
    cert_type: &ServerCertType,
) -> Data<AuthData> {
    Data::new(AuthData {
        auth_token_secret: token_secret,
        token_bucket,
        danger_no_ssl: (server_settings.develop || server_settings.danger_allow_http)
            && matches!(cert_type, ServerCertType::None),
        debug_no_access_control: server_settings.develop && server_settings.debug_no_access_control,
    })
}

async fn run_stage0(
    config_settings: Settings,
    off_switch: Arc<Mutex<oneshot::Receiver<()>>>,
    token_bucket: Arc<RwLock<TokenBucket>>,
    token_secret: String,
    connection_manager: StorageConnectionManager,
) -> std::io::Result<bool> {
    warn!("Starting server in bootstrap mode. Please use API to configure the server.");

    let cert_type = find_certs();
    let auth_data = auth_data(
        &config_settings.server,
        token_bucket,
        token_secret,
        &cert_type,
    );

    let (restart_switch, mut restart_switch_receiver) = tokio::sync::mpsc::channel::<bool>(1);
    let connection_manager_data_app = Data::new(connection_manager.clone());

    let service_provider = ServiceProvider::new(connection_manager.clone());
    let service_provider_data = Data::new(service_provider);

    let loaders = get_loaders(&connection_manager, service_provider_data.clone()).await;
    let loader_registry_data = Data::new(LoaderRegistry { loaders });

    let restart_switch = Data::new(restart_switch);

    let closure_settings = config_settings.clone();

    let mut http_server = HttpServer::new(move || {
        let cors = cors_policy(&closure_settings);
        App::new()
            .wrap(logger_middleware())
            .wrap(cors)
            .wrap(compress_middleware())
            .configure(config_stage0(
                connection_manager_data_app.clone(),
                loader_registry_data.clone(),
                service_provider_data.clone(),
                auth_data.clone(),
                None,
                restart_switch.clone(),
            ))
    })
    .disable_signals();
    match cert_type {
        ServerCertType::SelfSigned(cert_path) => {
            let ssl_builder = load_certs(cert_path).expect("Invalid self signed certificates");
            http_server = http_server.bind_openssl(
                format!(
                    "{}:{}",
                    config_settings.server.host, config_settings.server.port
                ),
                ssl_builder,
            )?;
        }
        ServerCertType::None => {
            if !config_settings.server.develop && !config_settings.server.danger_allow_http {
                error!("No certificates found");
                return Err(std::io::Error::new(
                    ErrorKind::Other,
                    "Certificate required",
                ));
            }

            warn!("No certificates found: Running in HTTP development mode");
            let listener = TcpListener::bind(config_settings.server.address())
                .expect("Failed to bind server to address");
            http_server = http_server.listen(listener)?;
        }
    }
    let running_sever = http_server.run();
    let server_handle = running_sever.handle();
    // run server in another task so that we can handle restart/off events here
    actix_web::rt::spawn(running_sever);

    let mut off_switch = off_switch.lock().await;
    let off_switch = off_switch.deref_mut();
    let ctrl_c = tokio::signal::ctrl_c();
    let restart = tokio::select! {
        _ = ctrl_c => false,
        _ = off_switch => false,
        _ = restart_switch_receiver.recv() => true,
    };
    // gracefully shutdown the server
    server_handle.stop(true).await;
    Ok(restart)
}

/// Return true if restart has been requested
async fn run_server(
    config_settings: Settings,
    prefer_config_settings: bool,
    off_switch: Arc<Mutex<oneshot::Receiver<()>>>,
    token_bucket: Arc<RwLock<TokenBucket>>,
    token_secret: String,
    connection_manager: StorageConnectionManager,
) -> std::io::Result<bool> {
    let service_provider = ServiceProvider::new(connection_manager.clone());

    let service = SettingsService {};
    let service_context = service_provider.context().unwrap();
    let db_settings = service.sync_settings(&service_context).unwrap();
    let sync_settings = if prefer_config_settings {
        config_settings.sync.clone().or(db_settings)
    } else {
        db_settings.or(config_settings.sync.clone())
    };
    let sync_settings = match sync_settings {
        Some(sync_settings) => sync_settings,
        // No sync settings found, start in stage0 mode
        None => {
            return run_stage0(
                config_settings,
                off_switch,
                token_bucket.clone(),
                token_secret,
                connection_manager,
            )
            .await
        }
    };

    let cert_type = find_certs();
    let auth_data = auth_data(
        &config_settings.server,
        token_bucket.clone(),
        token_secret.clone(),
        &cert_type,
    );

    let (restart_switch, mut restart_switch_receiver) = tokio::sync::mpsc::channel::<bool>(1);
    let connection_manager_data_app = Data::new(connection_manager.clone());

    let service_provider = ServiceProvider::new(connection_manager.clone());
    let service_provider_data = Data::new(service_provider);

    let loaders = get_loaders(&connection_manager, service_provider_data.clone()).await;
    let loader_registry_data = Data::new(LoaderRegistry { loaders });

    let sync_settings_data = Some(Data::new(sync_settings.clone()));

    let restart_switch = Data::new(restart_switch);

    let mut synchroniser = Synchroniser::new(sync_settings, connection_manager.clone()).unwrap();
    // Do the initial pull before doing anything else
    match synchroniser.initial_pull().await {
        Ok(_) => {}
        Err(err) => {
            error!("Failed to perform the initial sync: {}", err);
            if !config_settings.server.develop {
                warn!("Falling back to bootstrap mode");
                return run_stage0(
                    config_settings,
                    off_switch,
                    token_bucket,
                    token_secret,
                    connection_manager,
                )
                .await;
            }
        }
    };

    let closure_settings = config_settings.clone();
    let mut http_server = HttpServer::new(move || {
        let cors = cors_policy(&closure_settings);
        App::new()
            .wrap(logger_middleware())
            .wrap(cors)
            .wrap(compress_middleware())
            .configure(graphql_config(
                connection_manager_data_app.clone(),
                loader_registry_data.clone(),
                service_provider_data.clone(),
                auth_data.clone(),
                sync_settings_data.clone(),
                restart_switch.clone(),
            ))
            .configure(config_static_files)
    })
    .disable_signals();
    match cert_type {
        ServerCertType::SelfSigned(cert_path) => {
            let ssl_builder = load_certs(cert_path).expect("Invalid self signed certificates");
            http_server = http_server.bind_openssl(
                format!(
                    "{}:{}",
                    config_settings.server.host, config_settings.server.port
                ),
                ssl_builder,
            )?;
        }
        ServerCertType::None => {
            if !config_settings.server.develop && !config_settings.server.danger_allow_http {
                error!("No certificates found");
                return Err(std::io::Error::new(
                    ErrorKind::Other,
                    "Certificate required",
                ));
            }

            warn!("No certificates found: Run in HTTP development mode");
            let listener = TcpListener::bind(config_settings.server.address())
                .expect("Failed to bind server to address");
            http_server = http_server.listen(listener)?;
        }
    }
    let running_sever = http_server.run();
    let server_handle = running_sever.handle();
    // run server in another task so that we can handle restart/off events here
    actix_web::rt::spawn(running_sever);

    let mut off_switch = off_switch.lock().await;
    let off_switch = off_switch.deref_mut();
    let ctrl_c = tokio::signal::ctrl_c();
    let restart = tokio::select! {
        _ = ctrl_c => false,
        _ = off_switch => false,
        _ = restart_switch_receiver.recv() => true,
        () = async {
            synchroniser.run().await;
        } => unreachable!("Synchroniser unexpectedly died!?"),
    };

    server_handle.stop(true).await;
    Ok(restart)
}

/// Starts the server
///
/// This method doesn't return until a message is send to the off_switch.
pub async fn start_server(
    config_settings: Settings,
    off_switch: oneshot::Receiver<()>,
) -> std::io::Result<()> {
    let connection_manager = get_storage_connection_manager(&config_settings.database);

    if let Some(init_sql) = &config_settings.database.init_sql {
        connection_manager.execute(init_sql).unwrap();
    }

    info!("Run DB migrations...");
    match run_db_migrations(&connection_manager.connection().unwrap()) {
        Ok(_) => info!("DB migrations succeeded"),
        Err(err) => {
            let msg = format!("Failed to run DB migrations: {}", err);
            error!("{}", msg);
            panic!("{}", msg);
        }
    };

    // allow the off_switch to be passed around during multiple server stages
    let off_switch = Arc::new(Mutex::new(off_switch));
    let mut prefer_config_settings = true;
    let token_bucket = Arc::new(RwLock::new(TokenBucket::new()));
    let token_secret = uuid();
    loop {
        match run_server(
            config_settings.clone(),
            prefer_config_settings,
            off_switch.clone(),
            token_bucket.clone(),
            token_secret.clone(),
            connection_manager.clone(),
        )
        .await
        {
            Ok(restart) => {
                if !restart {
                    break;
                }

                // restart the server in next loop
                info!("Restart server");
                // use DB settings in next restart
                prefer_config_settings = false;
            }
            Err(err) => return Err(err),
        }
    }

    info!("Remote server stopped");
    Ok(())
}

pub struct SelfSignedCertFiles {
    pub private_cert_file: String,
    pub public_cert_file: String,
}

/// Details about the certs used by the running server
pub enum ServerCertType {
    None,
    SelfSigned(SelfSignedCertFiles),
}

const PRIVATE_CERT_FILE: &str = "./certs/key.pem";
const PUBLIC_CERT_FILE: &str = "./certs/cert.pem";
fn find_certs() -> ServerCertType {
    if !Path::new(PRIVATE_CERT_FILE).exists() || !Path::new(PUBLIC_CERT_FILE).exists() {
        return ServerCertType::None;
    }
    return ServerCertType::SelfSigned(SelfSignedCertFiles {
        private_cert_file: PRIVATE_CERT_FILE.to_string(),
        public_cert_file: PUBLIC_CERT_FILE.to_string(),
    });
}

fn load_certs(cert_files: SelfSignedCertFiles) -> Result<SslAcceptorBuilder, anyhow::Error> {
    let mut builder = SslAcceptor::mozilla_intermediate(SslMethod::tls()).unwrap();
    builder.set_private_key_file(cert_files.private_cert_file, SslFiletype::PEM)?;
    builder.set_certificate_chain_file(cert_files.public_cert_file)?;
    Ok(builder)
}<|MERGE_RESOLUTION|>--- conflicted
+++ resolved
@@ -18,13 +18,8 @@
     token_bucket::TokenBucket,
 };
 
-<<<<<<< HEAD
-use actix_cors::Cors;
-use actix_web::{http::header, web::Data, App, HttpServer};
+use actix_web::{web::Data, App, HttpServer};
 use settings::ServerSettings;
-=======
-use actix_web::{web::Data, App, HttpServer};
->>>>>>> b831c7e9
 use std::{
     io::ErrorKind,
     net::TcpListener,
