#[cfg(not(target_os = "android"))]
extern crate machine_uid;

use crate::{
    certs::Certificates, configuration::get_or_create_token_secret, cors::cors_policy,
    serve_frontend::config_server_frontend, static_files::config_static_files,
};

use self::middleware::{compress as compress_middleware, logger as logger_middleware};
use graphql_core::loader::{get_loaders, LoaderRegistry};

use graphql::{config as graphql_config, config_stage0};
use log::{error, info, warn};
use repository::{get_storage_connection_manager, run_db_migrations, StorageConnectionManager};

use service::{
    auth_data::AuthData,
    processors::Processors,
    service_provider::ServiceProvider,
    settings::{is_develop, ServerSettings, Settings},
<<<<<<< HEAD
    sync::synchroniser::Synchroniser,
=======
    sync::{remote_data_synchroniser::RemoteSyncState, Synchroniser},
>>>>>>> efc7bafb
    token_bucket::TokenBucket,
};

use actix_web::{web::Data, App, HttpServer};
use std::{
    ops::{Deref, DerefMut},
    sync::{Arc, RwLock},
};
use tokio::sync::{oneshot, Mutex};

pub mod certs;
pub mod configuration;
pub mod cors;
pub mod environment;
pub mod middleware;
mod serve_frontend;
pub mod static_files;

// Only import discovery for non android features (otherwise build for android targets would fail due to local-ip-address)
#[cfg(not(target_os = "android"))]
mod discovery;

fn auth_data(
    server_settings: &ServerSettings,
    token_bucket: Arc<RwLock<TokenBucket>>,
    token_secret: String,
    certificates: &Certificates,
) -> Data<AuthData> {
    Data::new(AuthData {
        auth_token_secret: token_secret,
        token_bucket,
        no_ssl: !certificates.is_https(),
        debug_no_access_control: is_develop() && server_settings.debug_no_access_control,
    })
}

async fn run_stage0(
    config_settings: Settings,
    off_switch: Arc<Mutex<oneshot::Receiver<()>>>,
    token_bucket: Arc<RwLock<TokenBucket>>,
    token_secret: String,
    connection_manager: StorageConnectionManager,
    certificates: &Certificates,
) -> std::io::Result<bool> {
    warn!("Starting server in bootstrap mode. Please use API to configure the server.");

    let auth_data = auth_data(
        &config_settings.server,
        token_bucket,
        token_secret,
        &certificates,
    );

    let (restart_switch, mut restart_switch_receiver) = tokio::sync::mpsc::channel::<bool>(1);
    let connection_manager_data_app = Data::new(connection_manager.clone());

    let service_provider = ServiceProvider::new(
        connection_manager.clone(),
        &config_settings.server.base_dir.clone().unwrap(),
    );

    if service_provider
        .app_data_service
        .get_hardware_id()?
        .is_empty()
    {
        #[cfg(not(target_os = "android"))]
        let machine_uid = machine_uid::get().expect("Failed to query OS for hardware id");

        #[cfg(target_os = "android")]
        let machine_uid = config_settings
            .server
            .machine_uid
            .clone()
            .unwrap_or("".to_string());

        service_provider
            .app_data_service
            .set_hardware_id(machine_uid)?;
    }

    let service_provider_data = Data::new(service_provider);

    let loaders = get_loaders(&connection_manager, service_provider_data.clone()).await;
    let loader_registry_data = Data::new(LoaderRegistry { loaders });

    let restart_switch = Data::new(restart_switch);

    let closure_settings = Data::new(config_settings.clone());

    let mut http_server = HttpServer::new(move || {
        let cors = cors_policy(&closure_settings);
        App::new()
            .wrap(logger_middleware())
            .wrap(cors)
            .wrap(compress_middleware())
            .configure(config_stage0(
                connection_manager_data_app.clone(),
                loader_registry_data.clone(),
                service_provider_data.clone(),
                auth_data.clone(),
                closure_settings.clone(),
                restart_switch.clone(),
            ))
            .configure(config_server_frontend)
    })
    .disable_signals();

    http_server = match certificates.config() {
        Some(config) => http_server.bind_rustls(config_settings.server.address(), config)?,
        None => http_server.bind(config_settings.server.address())?,
    };

    let running_server = http_server.run();
    let server_handle = running_server.handle();
    // run server in another task so that we can handle restart/off events here
    actix_web::rt::spawn(running_server);

    let mut off_switch = off_switch.lock().await;
    let off_switch = off_switch.deref_mut();
    let ctrl_c = tokio::signal::ctrl_c();
    let restart = tokio::select! {
        _ = ctrl_c => false,
        _ = off_switch => false,
        _ = restart_switch_receiver.recv() => true,
    };
    // gracefully shutdown the server
    server_handle.stop(true).await;
    Ok(restart)
}

/// Return true if restart has been requested
async fn run_server(
    config_settings: Settings,
    off_switch: Arc<Mutex<oneshot::Receiver<()>>>,
    token_bucket: Arc<RwLock<TokenBucket>>,
    token_secret: String,
    connection_manager: StorageConnectionManager,
    certificates: &Certificates,
) -> std::io::Result<bool> {
    let service_provider = ServiceProvider::new(
        connection_manager.clone(),
        &config_settings.server.base_dir.clone().unwrap(),
    );
    let service_context = service_provider.basic_context().unwrap();
    let service = &service_provider.settings;

    let db_settings = service.sync_settings(&service_context).unwrap();
    let sync_settings = db_settings.clone().or(config_settings.sync.clone());
    let sync_settings = match sync_settings {
        Some(sync_settings) => sync_settings,
        // No sync settings found, start in stage0 mode
        None => {
            return run_stage0(
                config_settings,
                off_switch,
                token_bucket.clone(),
                token_secret,
                connection_manager,
                certificates,
            )
            .await
        }
    };

    if db_settings.is_none() && config_settings.sync.is_some() {
        service_provider
            .site_info
            .request_and_set_site_info(&service_provider, config_settings.sync.as_ref().unwrap())
            .await
            .unwrap();
    }

    // Final settings:
    let mut settings = config_settings;
    settings.sync = Some(sync_settings.clone());
    let site_id = service_provider
        .site_info
        .get_site_id(&service_context)
        .unwrap();

    let auth_data = auth_data(
        &settings.server,
        token_bucket.clone(),
        token_secret.clone(),
        &certificates,
    );

    let (restart_switch, mut restart_switch_receiver) = tokio::sync::mpsc::channel::<bool>(1);
    let connection_manager_data_app = Data::new(connection_manager.clone());

    let (processors_trigger, processors) = Processors::init();
    let service_provider = ServiceProvider::new_with_processors(
        connection_manager.clone(),
        &settings.server.base_dir.clone().unwrap(),
        processors_trigger,
    );
    let service_provider_data = Data::new(service_provider);
    let processors_task = processors.spawn(service_provider_data.clone().into_inner());

    let loaders = get_loaders(&connection_manager, service_provider_data.clone()).await;
    let loader_registry_data = Data::new(LoaderRegistry { loaders });

    let settings_data = Data::new(settings.clone());

    let restart_switch = Data::new(restart_switch);

    let mut synchroniser =
        Synchroniser::new(sync_settings, service_provider_data.deref().clone()).unwrap();
    // Do the initial pull before doing anything else
<<<<<<< HEAD
    match synchroniser.sync().await {
        Ok(_) => {}
        Err(err) => {
            error!("Failed to perform the initial sync: {}", err);
            if !is_develop() || site_id.is_none() {
                warn!("Falling back to bootstrap mode");
                return run_stage0(
                    settings,
                    off_switch,
                    token_bucket,
                    token_secret,
                    connection_manager,
                    certificates,
                )
                .await;
=======
    let connection = get_storage_connection_manager(&settings.database)
        .connection()
        .unwrap();

    let state = RemoteSyncState::new(&connection);
    if state.initial_remote_data_synced().unwrap_or(false) {
        {}
    } else {
        match synchroniser.initial_pull().await {
            Ok(_) => {}
            Err(err) => {
                error!("Failed to perform the initial sync: {}", err);
                if !is_develop() {
                    warn!("Falling back to bootstrap mode");
                    return run_stage0(
                        settings,
                        off_switch,
                        token_bucket,
                        token_secret,
                        connection_manager,
                        certificates,
                    )
                    .await;
                }
>>>>>>> efc7bafb
            }
        };
    }

    let closure_settings = settings.clone();

    let mut http_server = HttpServer::new(move || {
        let cors = cors_policy(&closure_settings);
        App::new()
            .wrap(logger_middleware())
            .wrap(cors)
            .wrap(compress_middleware())
            .configure(graphql_config(
                connection_manager_data_app.clone(),
                loader_registry_data.clone(),
                service_provider_data.clone(),
                auth_data.clone(),
                settings_data.clone(),
                restart_switch.clone(),
            ))
            .app_data(Data::new(closure_settings.clone()))
            .configure(config_static_files)
            .configure(config_server_frontend)
    })
    .disable_signals();

    http_server = match certificates.config() {
        Some(config) => http_server.bind_rustls(settings.server.address(), config)?,
        None => http_server.bind(settings.server.address())?,
    };

    let running_server = http_server.run();
    let server_handle = running_server.handle();
    // run server in another task so that we can handle restart/off events here
    actix_web::rt::spawn(running_server);

    let mut off_switch = off_switch.lock().await;
    let off_switch = off_switch.deref_mut();
    let ctrl_c = tokio::signal::ctrl_c();
    let restart = tokio::select! {
        _ = ctrl_c => false,
        _ = off_switch => false,
        _ = restart_switch_receiver.recv() => true,
        () = async {
            synchroniser.run().await;
        } => unreachable!("Synchroniser unexpectedly died!?"),
        result = processors_task => unreachable!("Processor terminated ({:?})", result)
    };

    server_handle.stop(true).await;
    Ok(restart)
}

/// Starts the server
///
/// This method doesn't return until a message is send to the off_switch.
pub async fn start_server(
    config_settings: Settings,
    off_switch: oneshot::Receiver<()>,
) -> std::io::Result<()> {
    info!(
        "Server starting in {} mode",
        if is_develop() {
            "Development"
        } else {
            "Production"
        }
    );

    let connection_manager = get_storage_connection_manager(&config_settings.database);

    if let Some(init_sql) = &config_settings.database.full_init_sql() {
        connection_manager.execute(init_sql).unwrap();
    }

    info!("Run DB migrations...");
    match run_db_migrations(&connection_manager.connection().unwrap(), true) {
        Ok(_) => info!("DB migrations succeeded"),
        Err(err) => {
            let msg = format!("Failed to run DB migrations: {}", err);
            error!("{}", msg);
            panic!("{}", msg);
        }
    };

    let certificates = Certificates::try_load(&config_settings.server)?;

    // Don't do discovery in android
    #[cfg(not(target_os = "android"))]
    let _ = discovery::Discovery::start(discovery::ServerInfo::new(
        certificates.protocol(),
        &config_settings.server,
    ));

    // allow the off_switch to be passed around during multiple server stages
    let off_switch = Arc::new(Mutex::new(off_switch));

    let token_bucket = Arc::new(RwLock::new(TokenBucket::new()));
    let token_secret = get_or_create_token_secret(&connection_manager.connection().unwrap());
    loop {
        match run_server(
            config_settings.clone(),
            off_switch.clone(),
            token_bucket.clone(),
            token_secret.clone(),
            connection_manager.clone(),
            &certificates,
        )
        .await
        {
            Ok(restart) => {
                if !restart {
                    break;
                }

                // restart the server in next loop
                info!("Restart server");
            }
            Err(err) => return Err(err),
        }
    }

    info!("Remote server stopped");
    Ok(())
}<|MERGE_RESOLUTION|>--- conflicted
+++ resolved
@@ -18,11 +18,7 @@
     processors::Processors,
     service_provider::ServiceProvider,
     settings::{is_develop, ServerSettings, Settings},
-<<<<<<< HEAD
     sync::synchroniser::Synchroniser,
-=======
-    sync::{remote_data_synchroniser::RemoteSyncState, Synchroniser},
->>>>>>> efc7bafb
     token_bucket::TokenBucket,
 };
 
@@ -233,7 +229,6 @@
     let mut synchroniser =
         Synchroniser::new(sync_settings, service_provider_data.deref().clone()).unwrap();
     // Do the initial pull before doing anything else
-<<<<<<< HEAD
     match synchroniser.sync().await {
         Ok(_) => {}
         Err(err) => {
@@ -249,34 +244,8 @@
                     certificates,
                 )
                 .await;
-=======
-    let connection = get_storage_connection_manager(&settings.database)
-        .connection()
-        .unwrap();
-
-    let state = RemoteSyncState::new(&connection);
-    if state.initial_remote_data_synced().unwrap_or(false) {
-        {}
-    } else {
-        match synchroniser.initial_pull().await {
-            Ok(_) => {}
-            Err(err) => {
-                error!("Failed to perform the initial sync: {}", err);
-                if !is_develop() {
-                    warn!("Falling back to bootstrap mode");
-                    return run_stage0(
-                        settings,
-                        off_switch,
-                        token_bucket,
-                        token_secret,
-                        connection_manager,
-                        certificates,
-                    )
-                    .await;
-                }
->>>>>>> efc7bafb
             }
-        };
+        }
     }
 
     let closure_settings = settings.clone();
