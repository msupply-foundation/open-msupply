#[cfg(not(target_os = "android"))]
extern crate machine_uid;

use crate::{
    central::config_central, certs::Certificates, cold_chain::config_cold_chain,
    configuration::get_or_create_token_secret, cors::cors_policy, middleware::central_server_only,
    print::config_print, serve_frontend::config_serve_frontend, static_files::config_static_files,
    support::config_support, upload_fridge_tag::config_upload_fridge_tag,
};

use self::middleware::{compress as compress_middleware, logger as logger_middleware};
use actix_cors::Cors;
use anyhow::Context;
use graphql_core::loader::{get_loaders, LoaderRegistry};

use graphql::{
    attach_discovery_graphql_schema, attach_graphql_schema, GraphSchemaData, GraphqlSchema,
};
use log::info;
use repository::{get_storage_connection_manager, migrations::migrate};

use scheduled_tasks::spawn_scheduled_task_runner;
use service::{
    auth_data::AuthData,
    boajs::context::BoaJsContext,
    plugin::validation::ValidatedPluginBucket,
    processors::Processors,
    service_provider::ServiceProvider,
    settings::{is_develop, DiscoveryMode, ServerSettings, Settings},
    standard_reports::StandardReports,
    sync::{
        file_sync_driver::FileSyncDriver,
        synchroniser_driver::{SiteIsInitialisedCallback, SynchroniserDriver},
    },
    token_bucket::TokenBucket,
};

use actix_web::{web::Data, App, HttpServer};
use std::sync::{Arc, Mutex, RwLock};

mod authentication;
pub mod certs;
pub mod cold_chain;
pub mod configuration;
pub mod cors;
pub mod environment;
mod logging;
pub mod middleware;
mod scheduled_tasks;
mod serve_frontend;
pub mod static_files;
pub mod support;
mod upload_fridge_tag;
pub use self::logging::*;
mod serve_frontend_plugins;
mod upload;

mod central;
pub mod print;

use serve_frontend_plugins::config_server_frontend_plugins;
use upload::config_upload;
// Only import discovery for non android features (otherwise build for android targets would fail due to local-ip-address)
#[cfg(not(target_os = "android"))]
mod discovery;

/// Starts the server
///
/// # Arguments
/// * `settings` - Server settings (manually defined for android and from .yaml file for other)
/// * `off_switch` - For android or windows service to turn off server
///
/// This method doesn't return until a message is sent to the off_switch
pub async fn start_server(
    settings: Settings,
    mut off_switch: tokio::sync::mpsc::Receiver<()>,
) -> std::io::Result<()> {
    info!(
        "{} server starting on port {}",
        match is_develop() {
            true => "Development",
            false => "Production",
        },
        settings.server.port
    );

    // INITIALISE DATABASE AND CONNECTION
    let connection_manager = get_storage_connection_manager(&settings.database);
    if let Some(init_sql) = &settings.database.full_init_sql() {
        connection_manager.execute(init_sql).unwrap();
    }
    info!("Run DB migrations...");
    let version = migrate(&connection_manager.connection().unwrap(), None)
        .context("Failed to run DB migrations")
        .unwrap();
    info!("Run DB migrations...done");

    // Upsert standard reports
    StandardReports::load_reports(&connection_manager.connection().unwrap(), false).unwrap();

    // INITIALISE CONTEXT
    info!("Initialising server context..");
    let (processors_trigger, processors) = Processors::init();
    let (file_sync_trigger, file_sync_driver) = FileSyncDriver::init(&settings);
    let (sync_trigger, synchroniser_driver) = SynchroniserDriver::init(file_sync_trigger.clone()); // Cloning as we want to expose this for stop messages
    let (site_is_initialise_trigger, site_is_initialised_callback) =
        SiteIsInitialisedCallback::init();

    let service_provider = Data::new(ServiceProvider::new_with_triggers(
        connection_manager.clone(),
        processors_trigger,
        sync_trigger,
        site_is_initialise_trigger,
        settings.mail.clone(),
    ));
    let loaders = get_loaders(&connection_manager, service_provider.clone()).await;
    let certificates = Certificates::try_load(&settings.server).unwrap();
    let token_bucket = Arc::new(RwLock::new(TokenBucket::new()));
    let token_secret = get_or_create_token_secret(&connection_manager.connection().unwrap());
    let auth = auth_data(&settings.server, token_bucket, token_secret, &certificates);
    info!("Initialising server context..done");

    let service_context = service_provider.basic_context().unwrap();

    // LOGGING
    let log_service = &service_provider.log_service;
    info!("Checking log settings..");
    let log_level = log_service.get_log_level(&service_context).unwrap();

    if settings.logging.is_some() {
        log_service
            .set_log_directory(
                &service_context,
                settings.logging.clone().unwrap().directory,
            )
            .unwrap();

        log_service
            .set_log_file_name(&service_context, settings.logging.clone().unwrap().filename)
            .unwrap();
    }

    if log_level.is_none() && settings.logging.is_some() {
        log_service
            .update_log_level(&service_context, settings.logging.clone().unwrap().level)
            .unwrap();
    }

    // PLUGIN CONTEXT
    BoaJsContext {
        service_provider: service_provider.clone(),
    }
    .bind();
    service_provider
        .plugin_service
        .reload_all_plugins(&service_context)
        .unwrap();

<<<<<<< HEAD
    // SET LOG CALLBACK FOR WASM FUNCTIONS
    info!("Setting wasm function log callback..");

=======
>>>>>>> afc3b983
    // SET HARDWARE UUID
    info!("Getting hardware uuid..");
    #[cfg(not(target_os = "android"))]
    let machine_uid = machine_uid::get().expect("Failed to query OS for hardware id");

    #[cfg(target_os = "android")]
    let machine_uid = settings
        .server
        .machine_uid
        .clone()
        .unwrap_or("".to_string());

    info!("Setting hardware uuid [{}]", machine_uid.clone());
    service_provider
        .app_data_service
        .set_hardware_id(machine_uid.clone())
        .unwrap();
    info!("Setting hardware uuid.. done");

    // CHECK SYNC STATUS
    info!("Checking sync status..");
    let yaml_sync_settings = settings.sync.clone();
    let database_sync_settings = service_provider
        .settings
        .sync_settings(&service_context)
        .unwrap();

    // Need to set sync settings in database if they are provided via yaml configurations
    let force_trigger_sync_on_startup = match (database_sync_settings, yaml_sync_settings) {
        // If we are changing sync setting via yaml configurations, need to check against central server
        // to confirm that site is still the same (request_and_set_site_info checks site UUID)
        (Some(database_sync_settings), Some(yaml_sync_settings)) => {
            if database_sync_settings.core_site_details_changed(&yaml_sync_settings) {
                info!("Sync settings in configurations don't match database");
                info!("Checking sync credentials are for the same site..");
                service_provider
                    .site_info_service
                    .request_and_set_site_info(&service_provider, &yaml_sync_settings)
                    .await
                    .unwrap();
                info!("Checking sync credentials are for the same site..done");
            }
            service_provider
                .settings
                .update_sync_settings(&service_context, &yaml_sync_settings)
                .unwrap();
            // Settings are set in database -> try syncing on startup
            true
        }
        (None, Some(yaml_sync_settings)) => {
            info!("Sync settings in configurations and not in database");
            info!("Checking sync credentials..");
            // If fresh sync settings provided in yaml, check credentials against central server and save them in database
            service_provider
                .site_info_service
                .request_and_set_site_info(&service_provider, &yaml_sync_settings)
                .await
                .unwrap();
            info!("Checking sync credentials..done");
            service_provider
                .settings
                .update_sync_settings(&service_context, &yaml_sync_settings)
                .unwrap();
            // Settings are set in database -> try syncing on startup
            true
        }
        // Settings are set in database -> try syncing on startup
        (Some(_), None) => true,
        // Settings are not set in database -> don't try syncing on startup
        (None, None) => false,
    };

    // CREATE GRAPHQL SCHEMA
    let is_operational = service_provider
        .sync_status_service
        .is_initialised(&service_context)
        .unwrap();
    info!(
        "Creating graphql schema in {} mode..",
        match is_operational {
            true => "operational",
            false => "initialisation",
        }
    );

    let validated_plugins = ValidatedPluginBucket::new(&settings.server.base_dir).unwrap();
    let validated_plugins = Data::new(Mutex::new(validated_plugins));

    let graphql_schema = Data::new(GraphqlSchema::new(
        GraphSchemaData {
            connection_manager: Data::new(connection_manager),
            loader_registry: Data::new(LoaderRegistry { loaders }),
            service_provider: service_provider.clone(),
            settings: Data::new(settings.clone()),
            auth: auth.clone(),
            validated_plugins: validated_plugins.clone(),
        },
        is_operational,
    ));
    // Bind trigger to change schema when site is initialised
    if !is_operational {
        let graphql_schema = graphql_schema.clone();
        site_is_initialised_callback.on_trigger(async move {
            info!("Changing graphql schema to operational mode");
            graphql_schema.clone().toggle_is_operational(true).await;
        });
    }
    info!("Creating graphql schema..done",);

    // START DISCOVERY
    // Don't do discovery in android
    #[cfg(not(target_os = "android"))]
    {
        let discovery_enabled = match settings.server.discovery {
            DiscoveryMode::Disabled => false,
            DiscoveryMode::Enabled => true,
            DiscoveryMode::Auto => {
                if is_develop() {
                    log::warn!("DNS-SD discovery is automatically disabled in dev mode, add `discovery: Enabled` to local.yaml to turn it on");
                    false
                } else {
                    true
                }
            }
        };
        if discovery_enabled {
            info!("Starting server DNS-SD discovery",);
            discovery::start_discovery(certificates.protocol(), settings.server.port, machine_uid);
        } else {
            info!("Server DNS-SD discovery disabled",);
        }
    }

    info!("Starting discovery graphql server",);
    let closure_service_provider = service_provider.clone();
    // See attach_discovery_graphql_schema for more details
    actix_web::rt::spawn(
        HttpServer::new(move || {
            App::new()
                .wrap(Cors::permissive())
                .configure(attach_discovery_graphql_schema(
                    closure_service_provider.clone(),
                ))
        })
        .bind(settings.server.discovery_address())?
        .run(),
    );

    // START SERVER
    info!("Initialising http server..",);
    let processors_task = processors.spawn(service_provider.clone().into_inner());
    let synchroniser_task = synchroniser_driver.run(
        service_provider.clone().into_inner(),
        force_trigger_sync_on_startup,
    );
    let file_sync_task = file_sync_driver.run(service_provider.clone().into_inner());

    // Scheduled tasks
    let scheduled_task_handle = spawn_scheduled_task_runner(
        service_provider.clone().into_inner(),
        settings.mail.clone().map(|m| m.interval).unwrap_or(60),
    );

    let closure_settings = settings.clone();
    let mut http_server = HttpServer::new(move || {
        App::new()
            .app_data(Data::new(closure_settings.clone()))
            .wrap(logger_middleware())
            .wrap(cors_policy(&closure_settings))
            .wrap(compress_middleware())
            // needed for static files service
            .app_data(Data::new(closure_settings.clone()))
            // needed for cold chain service
            .app_data(service_provider.clone())
            .app_data(auth.clone())
            .app_data(validated_plugins.clone())
            .configure(attach_graphql_schema(graphql_schema.clone()))
            .configure(config_static_files)
            .configure(config_cold_chain)
            .configure(config_upload_fridge_tag)
            .configure(config_server_frontend_plugins)
            .configure(config_central)
            .configure(config_support)
            .configure(config_print)
            .configure(config_upload)
            // Needs to be last to capture all unmatches routes
            .configure(config_serve_frontend)
    })
    .disable_signals();

    http_server = match certificates.config() {
        Some(config) => http_server
            .bind_rustls_0_23(settings.server.address(), config)
            .unwrap(),
        None => http_server.bind(settings.server.address()).unwrap(),
    };
    info!("Initialising http server..done",);

    let running_server = http_server.run();
    let server_handle = running_server.handle();
    info!(
        "Server started, running on port: {}, version: {}",
        settings.server.port, version
    );
    // run server in another task so that we can handle restart/off events here
    actix_web::rt::spawn(running_server);

    tokio::select! {
        // TODO log error in ctrl_c and None in off_switch
        _ = tokio::signal::ctrl_c() => {},
        Some(_) = off_switch.recv() => {},
        _ = synchroniser_task => unreachable!("Synchroniser unexpectedly stopped"),
        _ = file_sync_task => unreachable!("File sync unexpectedly stopped"),
        result = processors_task => unreachable!("Processor terminated ({:?})", result),
        scheduled_error = scheduled_task_handle => unreachable!("Scheduled task stopped unexpectedly: {:?}", scheduled_error),

    };

    server_handle.stop(true).await;

    Ok(())
}

fn auth_data(
    server_settings: &ServerSettings,
    token_bucket: Arc<RwLock<TokenBucket>>,
    token_secret: String,
    certificates: &Certificates,
) -> Data<AuthData> {
    Data::new(AuthData {
        auth_token_secret: token_secret,
        token_bucket,
        no_ssl: !certificates.is_https(),
        debug_no_access_control: is_develop() && server_settings.debug_no_access_control,
    })
}<|MERGE_RESOLUTION|>--- conflicted
+++ resolved
@@ -156,12 +156,6 @@
         .reload_all_plugins(&service_context)
         .unwrap();
 
-<<<<<<< HEAD
-    // SET LOG CALLBACK FOR WASM FUNCTIONS
-    info!("Setting wasm function log callback..");
-
-=======
->>>>>>> afc3b983
     // SET HARDWARE UUID
     info!("Getting hardware uuid..");
     #[cfg(not(target_os = "android"))]
