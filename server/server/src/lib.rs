--- conflicted
+++ resolved
@@ -38,14 +38,8 @@
     let auth_data = Data::new(AuthData {
         auth_token_secret: settings.auth.token_secret.to_owned(),
         token_bucket: RwLock::new(TokenBucket::new()),
-<<<<<<< HEAD
         debug_no_ssl: matches!(cert_type, ServerCertType::None),
-        // TODO: disable once frontend supports auth!
-        debug_no_access_control: true,
-=======
-        debug_no_ssl: false,
         debug_no_access_control: settings.server.debug_no_access_control,
->>>>>>> 15908f03
     });
 
     let connection_manager = get_storage_connection_manager(&settings.database);
