#[cfg(not(target_os = "android"))]
extern crate machine_uid;

use crate::{
    certs::Certificates, cold_chain::config_cold_chain, configuration::get_or_create_token_secret,
    cors::cors_policy, serve_frontend::config_serve_frontend, static_files::config_static_files,
<<<<<<< HEAD
    sync_on_central::config_sync_on_central, upload_fridge_tag::config_upload_fridge_tag,
=======
    support::config_support, upload_fridge_tag::config_upload_fridge_tag,
>>>>>>> 6c6e3ee0
};

use self::middleware::{compress as compress_middleware, logger as logger_middleware};
use actix_cors::Cors;
use anyhow::Context;
use graphql_core::loader::{get_loaders, LoaderRegistry};

use graphql::{
    attach_discovery_graphql_schema, attach_graphql_schema, GraphSchemaData, GraphqlSchema,
};
use log::info;
use repository::{get_storage_connection_manager, migrations::migrate};

use service::{
    auth_data::AuthData,
    plugin::validation::ValidatedPluginBucket,
    processors::Processors,
    service_provider::ServiceProvider,
    settings::{is_develop, ServerSettings, Settings},
    sync::synchroniser_driver::{SiteIsInitialisedCallback, SynchroniserDriver},
    token_bucket::TokenBucket,
};

use actix_web::{web::Data, App, HttpServer};
use std::sync::{Arc, Mutex, RwLock};
use util::is_central_server;

pub mod certs;
pub mod cold_chain;
pub mod configuration;
pub mod cors;
pub mod environment;
mod logging;
pub mod middleware;
mod serve_frontend;
pub mod static_files;
pub mod support;
mod upload_fridge_tag;
pub use self::logging::*;
mod sync_on_central;

// Only import discovery for non android features (otherwise build for android targets would fail due to local-ip-address)
#[cfg(not(target_os = "android"))]
mod discovery;

/// Starts the server
///
/// # Arguments
/// * `settings` - Server settings (manually defined for android and from .yaml file for other)
/// * `off_switch` - For android or windows service to turn off server
///
/// This method doesn't return until a message is sent to the off_switch
pub async fn start_server(
    settings: Settings,
    mut off_switch: tokio::sync::mpsc::Receiver<()>,
) -> std::io::Result<()> {
    info!(
        "Server starting in {} mode",
        match is_develop() {
            true => "Development",
            false => "Production",
        }
    );

    // INITIALISE DATABASE AND CONNECTION
    let connection_manager = get_storage_connection_manager(&settings.database);
    if let Some(init_sql) = &settings.database.full_init_sql() {
        connection_manager.execute(init_sql).unwrap();
    }
    info!("Run DB migrations...");
    let version = migrate(&connection_manager.connection().unwrap(), None)
        .context("Failed to run DB migrations")
        .unwrap();
    info!("Run DB migrations...done");

    if is_central_server() {
        info!("Running as central");
    }

    // INITIALISE CONTEXT
    info!("Initialising server context..");
    let (processors_trigger, processors) = Processors::init();
    let (sync_trigger, synchroniser_driver) = SynchroniserDriver::init();
    let (site_is_initialise_trigger, site_is_initialised_callback) =
        SiteIsInitialisedCallback::init();

    let service_provider = Data::new(ServiceProvider::new_with_triggers(
        connection_manager.clone(),
        &settings.server.base_dir.clone().unwrap(),
        processors_trigger,
        sync_trigger,
        site_is_initialise_trigger,
    ));
    let loaders = get_loaders(&connection_manager, service_provider.clone()).await;
    let certificates = Certificates::try_load(&settings.server).unwrap();
    let token_bucket = Arc::new(RwLock::new(TokenBucket::new()));
    let token_secret = get_or_create_token_secret(&connection_manager.connection().unwrap());
    let auth = auth_data(&settings.server, token_bucket, token_secret, &certificates);
    info!("Initialising server context..done");

    // LOGGING
    let service_context = service_provider.basic_context().unwrap();
    let log_service = &service_provider.log_service;
    info!("Checking log settings..");
    let log_level = log_service.get_log_level(&service_context).unwrap();

    if settings.logging.is_some() {
        log_service
            .set_log_directory(
                &service_context,
                settings.logging.clone().unwrap().directory,
            )
            .unwrap();

        log_service
            .set_log_file_name(&service_context, settings.logging.clone().unwrap().filename)
            .unwrap();
    }

    if log_level.is_none() && settings.logging.is_some() {
        log_service
            .update_log_level(&service_context, settings.logging.clone().unwrap().level)
            .unwrap();
    }

    // SET HARDWARE UUID
    info!("Setting hardware uuid..");
    #[cfg(not(target_os = "android"))]
    let machine_uid = machine_uid::get().expect("Failed to query OS for hardware id");

    #[cfg(target_os = "android")]
    let machine_uid = settings
        .server
        .machine_uid
        .clone()
        .unwrap_or("".to_string());
    service_provider
        .app_data_service
        .set_hardware_id(machine_uid.clone())
        .unwrap();
    info!("Setting hardware uuid..done [{}]", machine_uid.clone());

    // CHECK SYNC STATUS
    info!("Checking sync status..");
    let yaml_sync_settings = settings.sync.clone();
    let database_sync_settings = service_provider
        .settings
        .sync_settings(&service_context)
        .unwrap();

    // Need to set sync settings in database if they are provided via yaml configurations
    let force_trigger_sync_on_startup = match (database_sync_settings, yaml_sync_settings) {
        // If we are changing sync setting via yaml configurations, need to check against central server
        // to confirm that site is still the same (request_and_set_site_info checks site UUID)
        (Some(database_sync_settings), Some(yaml_sync_settings)) => {
            if database_sync_settings.core_site_details_changed(&yaml_sync_settings) {
                info!("Sync settings in configurations don't match database");
                info!("Checking sync credentials are for the same site..");
                service_provider
                    .site_info_service
                    .request_and_set_site_info(&service_provider, &yaml_sync_settings)
                    .await
                    .unwrap();
                info!("Checking sync credentials are for the same site..done");
            }
            service_provider
                .settings
                .update_sync_settings(&service_context, &yaml_sync_settings)
                .unwrap();
            // Settings are set in database -> try syncing on startup
            true
        }
        (None, Some(yaml_sync_settings)) => {
            info!("Sync settings in configurations and not in database");
            info!("Checking sync credentials..");
            // If fresh sync settings provided in yaml, check credentials against central server and save them in database
            service_provider
                .site_info_service
                .request_and_set_site_info(&service_provider, &yaml_sync_settings)
                .await
                .unwrap();
            info!("Checking sync credentials..done");
            service_provider
                .settings
                .update_sync_settings(&service_context, &yaml_sync_settings)
                .unwrap();
            // Settings are set in database -> try syncing on startup
            true
        }
        // Settings are set in database -> try syncing on startup
        (Some(_), None) => true,
        // Settings are not set in database -> don't try syncing on startup
        (None, None) => false,
    };

    // CREATE GRAPHQL SCHEMA
    let is_operational = service_provider
        .sync_status_service
        .is_initialised(&service_context)
        .unwrap();
    info!(
        "Creating graphql schema in {} mode..",
        match is_operational {
            true => "operational",
            false => "initialisation",
        }
    );

    let validated_plugins = ValidatedPluginBucket::new(&settings.server.base_dir).unwrap();
    let validated_plugins = Data::new(Mutex::new(validated_plugins));

    let graphql_schema = Data::new(GraphqlSchema::new(
        GraphSchemaData {
            connection_manager: Data::new(connection_manager),
            loader_registry: Data::new(LoaderRegistry { loaders }),
            service_provider: service_provider.clone(),
            settings: Data::new(settings.clone()),
            auth: auth.clone(),
            validated_plugins: validated_plugins.clone(),
        },
        is_operational,
    ));
    // Bind trigger to change schema when site is initialised
    if !is_operational {
        let graphql_schema = graphql_schema.clone();
        site_is_initialised_callback.on_trigger(async move {
            info!("Changing graphql schema to operational mode");
            graphql_schema.clone().toggle_is_operational(true).await;
        });
    }
    info!("Creating graphql schema..done",);

    // START DISCOVERY
    // Don't do discovery in android
    #[cfg(not(target_os = "android"))]
    {
        info!("Starting server DNS-SD discovery",);
        discovery::start_discovery(certificates.protocol(), settings.server.port, machine_uid);
    }

    info!("Starting discovery graphql server",);
    let closure_service_provider = service_provider.clone();
    // See attach_discovery_graphql_schema for more details
    actix_web::rt::spawn(
        HttpServer::new(move || {
            App::new()
                .wrap(Cors::permissive())
                .configure(attach_discovery_graphql_schema(
                    closure_service_provider.clone(),
                ))
        })
        .bind(settings.server.discovery_address())?
        .run(),
    );

    // ADD SYSTEM USER
    service_provider
        .general_service
        .create_system_user(&service_provider)
        .unwrap();

    // CREATE MISSING MASTER LIST AND PROGRAM
    service_provider
        .general_service
        .create_missing_master_list_and_program(&service_provider)
        .unwrap();

    // START SERVER
    info!("Initialising http server..",);
    let processors_task = processors.spawn(service_provider.clone().into_inner());
    let synchroniser_task = synchroniser_driver.run(
        service_provider.clone().into_inner(),
        force_trigger_sync_on_startup,
    );

    let closure_settings = settings.clone();
    let mut http_server = HttpServer::new(move || {
        App::new()
            .app_data(Data::new(closure_settings.clone()))
            .wrap(logger_middleware())
            .wrap(cors_policy(&closure_settings))
            .wrap(compress_middleware())
            // needed for static files service
            .app_data(Data::new(closure_settings.clone()))
            // needed for cold chain service
            .app_data(service_provider.clone())
            .app_data(auth.clone())
            .app_data(validated_plugins.clone())
            .configure(attach_graphql_schema(graphql_schema.clone()))
            .configure(config_static_files)
            .configure(config_cold_chain)
            .configure(config_upload_fridge_tag)
<<<<<<< HEAD
            .configure(config_sync_on_central)
=======
            .configure(config_support)
>>>>>>> 6c6e3ee0
            // Needs to be last to capture all unmatches routes
            .configure(config_serve_frontend)
    })
    .disable_signals();

    http_server = match certificates.config() {
        Some(config) => http_server
            .bind_rustls(settings.server.address(), config)
            .unwrap(),
        None => http_server.bind(settings.server.address()).unwrap(),
    };
    info!("Initialising http server..done",);

    let running_server = http_server.run();
    let server_handle = running_server.handle();
    info!(
        "Server started, running on port: {}, version: {}",
        settings.server.port, version
    );
    // run server in another task so that we can handle restart/off events here
    actix_web::rt::spawn(running_server);

    tokio::select! {
        // TODO log error in ctrl_c and None in off_switch
        _ = tokio::signal::ctrl_c() => {},
        Some(_) = off_switch.recv() => {},
        _ = synchroniser_task => unreachable!("Synchroniser unexpectedly stopped"),
        result = processors_task => unreachable!("Processor terminated ({:?})", result)
    };

    server_handle.stop(true).await;

    Ok(())
}

fn auth_data(
    server_settings: &ServerSettings,
    token_bucket: Arc<RwLock<TokenBucket>>,
    token_secret: String,
    certificates: &Certificates,
) -> Data<AuthData> {
    Data::new(AuthData {
        auth_token_secret: token_secret,
        token_bucket,
        no_ssl: !certificates.is_https(),
        debug_no_access_control: is_develop() && server_settings.debug_no_access_control,
    })
}<|MERGE_RESOLUTION|>--- conflicted
+++ resolved
@@ -4,11 +4,7 @@
 use crate::{
     certs::Certificates, cold_chain::config_cold_chain, configuration::get_or_create_token_secret,
     cors::cors_policy, serve_frontend::config_serve_frontend, static_files::config_static_files,
-<<<<<<< HEAD
-    sync_on_central::config_sync_on_central, upload_fridge_tag::config_upload_fridge_tag,
-=======
     support::config_support, upload_fridge_tag::config_upload_fridge_tag,
->>>>>>> 6c6e3ee0
 };
 
 use self::middleware::{compress as compress_middleware, logger as logger_middleware};
@@ -301,11 +297,8 @@
             .configure(config_static_files)
             .configure(config_cold_chain)
             .configure(config_upload_fridge_tag)
-<<<<<<< HEAD
             .configure(config_sync_on_central)
-=======
             .configure(config_support)
->>>>>>> 6c6e3ee0
             // Needs to be last to capture all unmatches routes
             .configure(config_serve_frontend)
     })
