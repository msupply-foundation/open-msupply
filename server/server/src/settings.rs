use config::ConfigError;
use repository::database_settings::DatabaseSettings;
use service::sync_settings::SyncSettings;
use std::{
    env::VarError,
    fmt::{Debug, Display, Formatter, Result as FmtResult},
    io::Error as IoError,
};

#[derive(serde::Deserialize)]
pub struct Settings {
    pub server: ServerSettings,
    pub database: DatabaseSettings,
    pub sync: SyncSettings,
    pub auth: AuthSettings,
}

#[derive(serde::Deserialize)]
pub struct ServerSettings {
    pub host: String,
    pub port: u16,
    #[serde(default)]
    pub debug_no_access_control: bool,
}

<<<<<<< HEAD
#[derive(serde::Deserialize, Clone)]
pub struct SyncSettings {
    pub url: String,
    pub username: String,
    pub password: String,
    /// sync interval in sec
    pub interval: u64,
    pub central_server_site_id: u32,
    pub site_id: u32,
    pub site_hardware_id: String,
}

=======
>>>>>>> a8fe53ab
impl ServerSettings {
    pub fn address(&self) -> String {
        format!("{}:{}", self.host, self.port)
    }
}

#[derive(serde::Deserialize)]
pub struct AuthSettings {
    pub token_secret: String,
}

pub enum SettingsError {
    Config(ConfigError),
    Environment(VarError),
    File(IoError),
}

impl Debug for SettingsError {
    fn fmt(&self, f: &mut Formatter<'_>) -> FmtResult {
        match self {
            SettingsError::Config(err) => write!(f, "{:?}", err),
            SettingsError::Environment(err) => write!(f, "{:?}", err),
            SettingsError::File(err) => write!(f, "{:?}", err),
        }
    }
}

impl Display for SettingsError {
    fn fmt(&self, f: &mut Formatter<'_>) -> FmtResult {
        match self {
            SettingsError::Config(err) => write!(f, "{}", err),
            SettingsError::Environment(err) => write!(f, "{}", err),
            SettingsError::File(err) => write!(f, "{}", err),
        }
    }
}

impl From<ConfigError> for SettingsError {
    fn from(err: ConfigError) -> SettingsError {
        SettingsError::Config(err)
    }
}

impl From<IoError> for SettingsError {
    fn from(err: IoError) -> SettingsError {
        SettingsError::File(err)
    }
}

impl From<VarError> for SettingsError {
    fn from(err: VarError) -> SettingsError {
        SettingsError::Environment(err)
    }
}<|MERGE_RESOLUTION|>--- conflicted
+++ resolved
@@ -23,21 +23,6 @@
     pub debug_no_access_control: bool,
 }
 
-<<<<<<< HEAD
-#[derive(serde::Deserialize, Clone)]
-pub struct SyncSettings {
-    pub url: String,
-    pub username: String,
-    pub password: String,
-    /// sync interval in sec
-    pub interval: u64,
-    pub central_server_site_id: u32,
-    pub site_id: u32,
-    pub site_hardware_id: String,
-}
-
-=======
->>>>>>> a8fe53ab
 impl ServerSettings {
     pub fn address(&self) -> String {
         format!("{}:{}", self.host, self.port)
