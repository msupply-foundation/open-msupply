<<<<<<< HEAD
use chrono::NaiveDate;
=======
use chrono::{Duration, NaiveDate, NaiveDateTime, NaiveTime};
use domain::{name::NameFilter, EqualFilter};
>>>>>>> 4cec62c1
use repository::{
    schema::{InvoiceRow, InvoiceRowStatus, InvoiceRowType, RemoteSyncBufferRow},
    NameQueryRepository, StorageConnection,
};

use serde::Deserialize;

use crate::sync::SyncTranslationError;

use super::{
    date_and_time_to_datatime, empty_str_as_option, zero_date_as_option, IntegrationRecord,
    IntegrationUpsertRecord, RemotePullTranslation, TRANSLATION_RECORD_TRANSACT,
};

#[derive(Deserialize, Debug)]
enum LegacyTransactType {
    /// Supplier invoice
    #[serde(rename = "si")]
    Si,
    /// Customer invoice
    #[serde(rename = "ci")]
    Ci,
    // customer credit
    #[serde(rename = "cc")]
    Cc,
    // supplier credit
    #[serde(rename = "sc")]
    Sc,
    #[serde(other)]
    Other,
}

#[derive(Deserialize, Debug)]
enum LegacyTransactStatus {
    /// new
    #[serde(rename = "nw")]
    Nw,
    /// suggested
    #[serde(rename = "sg")]
    Sg,
    /// confirmed
    #[serde(rename = "cn")]
    Cn,
    /// finalised
    #[serde(rename = "fn")]
    Fn,
}

#[allow(non_snake_case)]
#[derive(Deserialize)]
struct LegacyTransactRow {
    ID: String,

    name_ID: String,
    store_ID: String,
    invoice_num: i64,
    #[serde(rename = "type")]
    _type: LegacyTransactType,
    status: LegacyTransactStatus,

    hold: bool,
    #[serde(deserialize_with = "empty_str_as_option")]
    comment: Option<String>,
    #[serde(deserialize_with = "empty_str_as_option")]
    their_ref: Option<String>,

    Colour: i32,
    #[serde(deserialize_with = "empty_str_as_option")]
    requisition_ID: Option<String>,
    #[serde(deserialize_with = "empty_str_as_option")]
    linked_transaction_id: Option<String>,

    /// creation time
    entry_date: NaiveDate, // e.g. "2021-07-30",
    /// time in seconds
    entry_time: i64, // e.g. 47046,
    /// shipped_datetime
    #[serde(deserialize_with = "zero_date_as_option")]
    ship_date: Option<NaiveDate>, // "0000-00-00",
    /// delivered_datetime
    #[serde(deserialize_with = "zero_date_as_option")]
    arrival_date_actual: Option<NaiveDate>,
    /// verified_datetime
    #[serde(deserialize_with = "zero_date_as_option")]
    confirm_date: Option<NaiveDate>,
    confirm_time: i64,
}

<<<<<<< HEAD
=======
fn date_and_time_to_datatime(date: NaiveDate, seconds: i64) -> NaiveDateTime {
    NaiveDateTime::new(
        date,
        NaiveTime::from_hms(0, 0, 0) + Duration::seconds(seconds),
    )
}

>>>>>>> 4cec62c1
pub struct ShipmentTranslation {}
impl RemotePullTranslation for ShipmentTranslation {
    fn try_translate_pull(
        &self,
        connection: &StorageConnection,
        sync_record: &RemoteSyncBufferRow,
    ) -> Result<Option<super::IntegrationRecord>, SyncTranslationError> {
        let table_name = TRANSLATION_RECORD_TRANSACT;
        if sync_record.table_name != table_name {
            return Ok(None);
        }

        let data =
            serde_json::from_str::<LegacyTransactRow>(&sync_record.data).map_err(|source| {
                SyncTranslationError {
                    table_name,
                    source: source.into(),
                    record: sync_record.data.clone(),
                }
            })?;

        let name_store_join = NameQueryRepository::new(connection)
            .query_one(NameFilter::new().id(EqualFilter::equal_to(&data.name_ID)))
            .map_err(|err| SyncTranslationError {
                table_name,
                source: err.into(),
                record: sync_record.data.clone(),
            })?;
        let name_store_id = name_store_join.and_then(|name| name.store_id);

        let shipment_type = shipment_type(&data._type).ok_or(SyncTranslationError {
            table_name,
            source: anyhow::Error::msg(format!("Unsupported shipment type: {:?}", data._type)),
            record: sync_record.data.clone(),
        })?;
        let shipment_status =
            shipment_status(&shipment_type, &data).ok_or(SyncTranslationError {
                table_name,
                source: anyhow::Error::msg(format!("Unsupported shipment type: {:?}", data._type)),
                record: sync_record.data.clone(),
            })?;

        let confirm_time = data.confirm_time;
        Ok(Some(IntegrationRecord::from_upsert(
            IntegrationUpsertRecord::Shipment(InvoiceRow {
                id: data.ID,
                store_id: data.store_ID,
                name_id: data.name_ID,
                name_store_id,
                invoice_number: data.invoice_num,
                r#type: shipment_type,
                status: shipment_status,
                on_hold: data.hold,
                comment: data.comment,
                their_reference: data.their_ref,
                created_datetime: date_and_time_to_datatime(data.entry_date, data.entry_time),
                allocated_datetime: None,
                picked_datetime: None,
                shipped_datetime: data
                    .ship_date
                    .map(|ship_date| date_and_time_to_datatime(ship_date, 0)),
                delivered_datetime: data
                    .arrival_date_actual
                    .map(|arrival| date_and_time_to_datatime(arrival, 0)),
                verified_datetime: data
                    .confirm_date
                    .map(|confirm_date| date_and_time_to_datatime(confirm_date, confirm_time)),
                colour: Some(format!("#{:06X}", data.Colour)),
                requisition_id: data.requisition_ID,
                linked_invoice_id: data.linked_transaction_id,
            }),
        )))
    }
}

fn shipment_type(_type: &LegacyTransactType) -> Option<InvoiceRowType> {
    match _type {
        LegacyTransactType::Si => Some(InvoiceRowType::InboundShipment),
        LegacyTransactType::Ci => Some(InvoiceRowType::OutboundShipment),
        _ => return None,
    }
}

fn shipment_status(
    shipment_type: &InvoiceRowType,
    data: &LegacyTransactRow,
) -> Option<InvoiceRowStatus> {
    let status = match shipment_type {
        InvoiceRowType::OutboundShipment => shipment_status_for_outbound(
            &data.status,
            data.arrival_date_actual.is_some(),
            data.ship_date.is_some(),
        ),
        InvoiceRowType::InboundShipment => shipment_status_for_inbound(
            &data.status,
            data.their_ref.is_none(),
            data.ship_date.is_some(),
        ),
        InvoiceRowType::InventoryAdjustment => return None,
    };
    Some(status)
}

fn shipment_status_for_inbound(
    status: &LegacyTransactStatus,
    manual_created: bool,
    shipped: bool,
) -> InvoiceRowStatus {
    match status {
        LegacyTransactStatus::Nw => {
            if manual_created {
                InvoiceRowStatus::New
            } else if !shipped {
                InvoiceRowStatus::Picked
            } else {
                InvoiceRowStatus::Shipped
            }
        }
        LegacyTransactStatus::Sg => InvoiceRowStatus::New,
        LegacyTransactStatus::Cn => InvoiceRowStatus::Delivered,
        LegacyTransactStatus::Fn => InvoiceRowStatus::Verified,
    }
}

fn shipment_status_for_outbound(
    status: &LegacyTransactStatus,
    delivered: bool,
    shipped: bool,
) -> InvoiceRowStatus {
    match status {
        LegacyTransactStatus::Nw => InvoiceRowStatus::New,
        // TODO could also mean Allocated
        LegacyTransactStatus::Sg => InvoiceRowStatus::New,
        LegacyTransactStatus::Cn => InvoiceRowStatus::Picked,
        LegacyTransactStatus::Fn => {
            if shipped {
                InvoiceRowStatus::Shipped
            } else if delivered {
                InvoiceRowStatus::Delivered
            } else {
                InvoiceRowStatus::Verified
            }
        }
    }
}<|MERGE_RESOLUTION|>--- conflicted
+++ resolved
@@ -1,9 +1,5 @@
-<<<<<<< HEAD
 use chrono::NaiveDate;
-=======
-use chrono::{Duration, NaiveDate, NaiveDateTime, NaiveTime};
 use domain::{name::NameFilter, EqualFilter};
->>>>>>> 4cec62c1
 use repository::{
     schema::{InvoiceRow, InvoiceRowStatus, InvoiceRowType, RemoteSyncBufferRow},
     NameQueryRepository, StorageConnection,
@@ -92,16 +88,6 @@
     confirm_time: i64,
 }
 
-<<<<<<< HEAD
-=======
-fn date_and_time_to_datatime(date: NaiveDate, seconds: i64) -> NaiveDateTime {
-    NaiveDateTime::new(
-        date,
-        NaiveTime::from_hms(0, 0, 0) + Duration::seconds(seconds),
-    )
-}
-
->>>>>>> 4cec62c1
 pub struct ShipmentTranslation {}
 impl RemotePullTranslation for ShipmentTranslation {
     fn try_translate_pull(
