--- conflicted
+++ resolved
@@ -11,31 +11,21 @@
 
 mod login;
 mod sensor;
-<<<<<<< HEAD
 mod temperature_log;
-use login::login;
-use sensor::sensors;
-use temperature_log::temperature_logs;
-=======
 use login::post_login;
 use sensor::put_sensors;
->>>>>>> 4fff6bc3
+use temperature_log::put_logs;
 
 const URL_PATH: &str = "/coldchain/v1";
 const COOKIE_NAME: &str = "coldchain";
 
 pub fn config_cold_chain(cfg: &mut web::ServiceConfig) {
-<<<<<<< HEAD
-    cfg.route(&format!("{}/login", URL_PATH), web::post().to(login));
-    cfg.route(&format!("{}/sensor", URL_PATH), web::put().to(sensors));
+    cfg.route(&format!("{}/login", URL_PATH), web::post().to(post_login));
+    cfg.route(&format!("{}/sensor", URL_PATH), web::put().to(put_sensors));
     cfg.route(
         &format!("{}/temperature-log", URL_PATH),
         web::put().to(temperature_logs),
     );
-=======
-    cfg.route(&format!("{}/login", URL_PATH), web::post().to(post_login));
-    cfg.route(&format!("{}/sensor", URL_PATH), web::put().to(put_sensors));
->>>>>>> 4fff6bc3
 }
 
 fn validate_request(
