--- conflicted
+++ resolved
@@ -13,12 +13,8 @@
 #[folder = "../../client/packages/host/dist"]
 struct Asset;
 
-<<<<<<< HEAD
-const INDEX: &str = "index.html";
-=======
 const INDEX: &'static str = "index.html";
 const CACHE_MAX_AGE: u32 = 60 * 60 * 24; // 1 day
->>>>>>> a0de9c8d
 
 // https://github.com/pyrossh/rust-embed/blob/master/examples/actix.rs
 fn serve_frontend(path: &str) -> HttpResponse {
