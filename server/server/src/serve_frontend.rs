<<<<<<< HEAD
use actix_web::{get,  web::{ServiceConfig}, HttpRequest, HttpResponse, Responder};
use mime_guess::{from_path, };
=======
use actix_web::{get, http::header::ContentType, web::Data, HttpRequest, HttpResponse, Responder};
use mime_guess::{from_path, mime};
use reqwest::StatusCode;
>>>>>>> 5fa7db99
use rust_embed::RustEmbed;

#[derive(RustEmbed)]
// Relative to server/Cargo.toml
#[folder = "../../client/packages/host/dist"]
struct Asset;

const INDEX: &'static str = "index.html";

// https://github.com/pyrossh/rust-embed/blob/master/examples/actix.rs
fn server_frontend(path: &str) -> HttpResponse {
    if let Some(content) = Asset::get(path) {
        return HttpResponse::Ok()
            .content_type(from_path(path).first_or_octet_stream().as_ref())
            .body(content.data.into_owned());
    }

    HttpResponse::NotFound().body("file not found")
}

// Match file paths (ending  ($) with dot (\.) and at least one character (.+) )
#[get(r#"/{filename:.*\..+$}"#)]
async fn file(req: HttpRequest) -> impl Responder {
    let filename: String = req.match_info().query("filename").parse().unwrap();
    server_frontend(&filename)
}

// Match all paths
#[get("/{_:.*}")]
async fn index(_: HttpRequest) -> impl Responder {
    let result = server_frontend(INDEX);

    // If index not found it's likely the front end was not built
    if result.status() == StatusCode::NOT_FOUND {
        HttpResponse::Ok()
            .content_type(ContentType(mime::TEXT_PLAIN))
            .body("Cannot find index.html. See https://github.com/openmsupply/open-msupply#serving-front-end")
    } else {
        result
    }
}

pub fn config_server_frontend(cfg: &mut ServiceConfig) {
    cfg.service(file).service(index);
}<|MERGE_RESOLUTION|>--- conflicted
+++ resolved
@@ -1,11 +1,5 @@
-<<<<<<< HEAD
-use actix_web::{get,  web::{ServiceConfig}, HttpRequest, HttpResponse, Responder};
-use mime_guess::{from_path, };
-=======
-use actix_web::{get, http::header::ContentType, web::Data, HttpRequest, HttpResponse, Responder};
-use mime_guess::{from_path, mime};
-use reqwest::StatusCode;
->>>>>>> 5fa7db99
+use actix_web::{get, web::ServiceConfig, HttpRequest, HttpResponse, Responder};
+use mime_guess::from_path;
 use rust_embed::RustEmbed;
 
 #[derive(RustEmbed)]
@@ -42,7 +36,7 @@
     if result.status() == StatusCode::NOT_FOUND {
         HttpResponse::Ok()
             .content_type(ContentType(mime::TEXT_PLAIN))
-            .body("Cannot find index.html. See https://github.com/openmsupply/open-msupply#serving-front-end")
+            .body("Cannot find index.html. See https://github.com/openmsupply/open-msupply/tree/main/server#serving-front-end")
     } else {
         result
     }
