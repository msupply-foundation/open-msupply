--- conflicted
+++ resolved
@@ -4,21 +4,8 @@
     config as graphql_config,
     loader::{get_loaders, LoaderRegistry},
 };
-<<<<<<< HEAD
-use repository::{get_storage_connection_manager, StorageConnectionManager};
-use service::{
-    auth_data::AuthData,
-    location::{
-        insert::InsertLocationServiceTrait, update::UpdateLocationServiceTrait,
-        LocationQueryServiceTrait,
-    },
-    service_provider::{ServiceConnection, ServiceFactory, ServiceFactoryTrait, ServiceProvider},
-    token_bucket::TokenBucket,
-};
-=======
 use repository::get_storage_connection_manager;
 use service::{auth_data::AuthData, service_provider::ServiceProvider, token_bucket::TokenBucket};
->>>>>>> 5c3a84a7
 
 use std::sync::RwLock;
 
@@ -38,7 +25,6 @@
 mod invoices;
 mod items;
 mod location_insert;
-mod location_update;
 mod locations;
 mod names;
 mod outbound_shipment_delete;
@@ -196,98 +182,6 @@
     actual
 }
 
-<<<<<<< HEAD
-type CreateService<S> = Box<dyn Fn() -> Box<S> + Sync + Send>;
-pub struct ServiceOverride {
-    location_query_service: Option<CreateService<dyn LocationQueryServiceTrait>>,
-    insert_location_service: Option<CreateService<dyn InsertLocationServiceTrait>>,
-    update_location_service: Option<CreateService<dyn UpdateLocationServiceTrait>>,
-}
-
-impl ServiceOverride {
-    pub fn new() -> Self {
-        ServiceOverride {
-            location_query_service: None,
-            insert_location_service: None,
-            update_location_service: None,
-        }
-    }
-
-    pub fn set_location_query_service(
-        mut self,
-        location_query_service: CreateService<dyn LocationQueryServiceTrait>,
-    ) -> Self {
-        self.location_query_service = Some(location_query_service);
-        self
-    }
-
-    pub fn set_insert_location_service(
-        mut self,
-        insert_location_service: CreateService<dyn InsertLocationServiceTrait>,
-    ) -> Self {
-        self.insert_location_service = Some(insert_location_service);
-        self
-    }
-
-    pub fn set_update_location_service(
-        mut self,
-        update_location_service: CreateService<dyn UpdateLocationServiceTrait>,
-    ) -> Self {
-        self.update_location_service = Some(update_location_service);
-        self
-    }
-}
-
-impl ServiceFactoryTrait for ServiceOverride {
-    fn location_query<'a>(
-        &self,
-        service_connection: ServiceConnection<'a>,
-    ) -> Box<dyn LocationQueryServiceTrait + 'a> {
-        if let Some(location_query_service) = &self.location_query_service {
-            location_query_service()
-        } else {
-            ServiceFactory {}.location_query(service_connection)
-        }
-    }
-
-    fn insert_location<'a>(
-        &'a self,
-        service_connection: ServiceConnection<'a>,
-    ) -> Box<dyn InsertLocationServiceTrait + 'a> {
-        if let Some(insert_location_service) = &self.insert_location_service {
-            insert_location_service()
-        } else {
-            ServiceFactory {}.insert_location(service_connection)
-        }
-    }
-
-    fn update_location<'a>(
-        &'a self,
-        service_connection: ServiceConnection<'a>,
-    ) -> Box<dyn UpdateLocationServiceTrait + 'a> {
-        if let Some(update_location_service) = &self.update_location_service {
-            update_location_service()
-        } else {
-            ServiceFactory {}.update_location(service_connection)
-        }
-    }
-}
-
-fn get_test_services(
-    connection_manager: StorageConnectionManager,
-    service_factory_override: Option<ServiceOverride>,
-) -> ServiceProvider {
-    let mut service_provider = ServiceProvider::new(connection_manager);
-
-    if let Some(service_factory_override) = service_factory_override {
-        service_provider.service_factory = Box::new(service_factory_override);
-    }
-
-    service_provider
-}
-
-=======
->>>>>>> 5c3a84a7
 use chrono::{DateTime as ChronoDateTime, NaiveDate, Utc};
 use graphql_client::GraphQLQuery;
 type DateTime = ChronoDateTime<Utc>;
