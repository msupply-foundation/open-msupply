mod graphql {
    use crate::graphql::assert_gql_query;
    use domain::location::{Location, UpdateLocation};
    use repository::{mock::MockDataInserts, StorageConnectionManager};
    use serde_json::json;
    use server::test_utils::setup_all;
    use service::{
        location::update::{UpdateLocationError, UpdateLocationServiceTrait},
        service_provider::{ServiceContext, ServiceProvider},
    };

    type UpdateLocationMethod =
        dyn Fn(UpdateLocation) -> Result<Location, UpdateLocationError> + Sync + Send;

    struct TestService(pub Box<UpdateLocationMethod>);

    impl UpdateLocationServiceTrait for TestService {
        fn update_location(
            &self,
            input: UpdateLocation,
            _: &ServiceContext,
        ) -> Result<Location, UpdateLocationError> {
            (self.0)(input)
        }
    }

    impl TestService {
        pub fn service_provider(
            self,
            connection_manager: StorageConnectionManager,
        ) -> ServiceProvider {
            let mut service_provider = ServiceProvider::new(connection_manager);
            service_provider.update_location_service = Box::new(self);
            service_provider
        }
    }

    #[actix_rt::test]
    async fn test_graphql_update_location_errors() {
        let (_, _, connection_manager, settings) = setup_all(
            "test_graphql_update_location_errors",
            MockDataInserts::all(),
        )
        .await;

        let mutation = r#"
        mutation ($input: UpdateLocationInput!) {
            updateLocation(input: $input) {
              ... on UpdateLocationError {
                error {
                  __typename
                }
              }
            }
          }
        "#;

        let variables = Some(json!({
          "input": {
            "id": "n/a",
            "code": "n/a",
            "name": "n/a",
          }
        }));

        // Record Not Found
        let test_service =
            TestService(Box::new(|_| Err(UpdateLocationError::LocationDoesNotExist)));

        let expected = json!({
            "updateLocation": {
              "error": {
                "__typename": "RecordNotFound"
              }
            }
          }
        );

        assert_gql_query(
            &settings,
            mutation,
            &variables,
            &expected,
            Some(test_service.service_provider(connection_manager.clone())),
        )
        .await;

        // Not current store location
        let test_service = TestService(Box::new(|_| {
            Err(UpdateLocationError::LocationDoesNotBelongToCurrentStore)
        }));

        let expected = json!({
            "updateLocation": {
              "error": {
                "__typename": "RecordBelongsToAnotherStore",
              }
            }
          }
        );

        assert_gql_query(
            &settings,
            mutation,
            &variables,
            &expected,
            Some(test_service.service_provider(connection_manager.clone())),
        )
        .await;

        // Unique code violation
        let mutation = r#"
              mutation ($input: UpdateLocationInput!) {
                  updateLocation(input: $input) {
                    ... on UpdateLocationError {
                      error {
                        ... on UniqueValueViolation {
                            __typename
                            field
                        }
                      }
                    }
                  }
                }
              "#;
        let test_service = TestService(Box::new(|_| Err(UpdateLocationError::CodeAlreadyExists)));

        let expected = json!({
            "updateLocation": {
              "error": {
                "__typename": "UniqueValueViolation",
                "field": "code"
              }
            }
          }
        );

        assert_gql_query(
            &settings,
            mutation,
            &variables,
            &expected,
            Some(test_service.service_provider(connection_manager.clone())),
        )
        .await;

        // Created record does not exists (this shouldn't happen, but want to test internal error)
        let mutation = r#"
         mutation ($input: UpdateLocationInput!) {
             updateLocation(input: $input) {
               ... on UpdateLocationError {
                 error {
                   ... on InternalError {
                       __typename
                       description
                       fullError
                   }
                 }
               }
             }
           }
         "#;

        let test_service = TestService(Box::new(|_| {
            Err(UpdateLocationError::UpdatedRecordDoesNotExist)
        }));

        let expected = json!({
            "updateLocation": {
              "error": {
                "__typename": "InternalError",
                "description": "Internal Error",
                "fullError": "Internal Error: Could not find record after updating"
              }
            }
          }
        );

        assert_gql_query(
            &settings,
            mutation,
            &variables,
            &expected,
            Some(test_service.service_provider(connection_manager.clone())),
        )
        .await;
    }

    #[actix_rt::test]
    async fn test_graphql_update_location_success() {
        let (_, _, connection_manager, settings) = setup_all(
            "test_graphql_update_location_success",
            MockDataInserts::all(),
        )
        .await;

        let mutation = r#"
        mutation ($input: UpdateLocationInput!) {
            updateLocation(input: $input) {
              ... on LocationNode {
                id
                code
                name
                onHold
              }
            }
          }
        "#;

        let variables = Some(json!({
          "input": {
            "id": "n/a",

          }
        }));

<<<<<<< HEAD
        let service_override = service_override!(|_| Ok(Location {
            id: "id".to_owned(),
            name: "name".to_owned(),
            code: "code".to_owned(),
            on_hold: true
=======
        // Record Already Exists
        let test_service = TestService(Box::new(|_| {
            Ok(Location {
                id: "id".to_owned(),
                name: "name".to_owned(),
                code: "code".to_owned(),
                on_hold: true,
            })
>>>>>>> 4fb15610
        }));

        let expected = json!({
            "updateLocation": {
                "id": "id",
                "name": "name",
                "code": "code",
                "onHold": true

            }
          }
        );

        assert_gql_query(
            &settings,
            mutation,
            &variables,
            &expected,
            Some(test_service.service_provider(connection_manager.clone())),
        )
        .await;
    }
}<|MERGE_RESOLUTION|>--- conflicted
+++ resolved
@@ -214,13 +214,6 @@
           }
         }));
 
-<<<<<<< HEAD
-        let service_override = service_override!(|_| Ok(Location {
-            id: "id".to_owned(),
-            name: "name".to_owned(),
-            code: "code".to_owned(),
-            on_hold: true
-=======
         // Record Already Exists
         let test_service = TestService(Box::new(|_| {
             Ok(Location {
@@ -229,7 +222,6 @@
                 code: "code".to_owned(),
                 on_hold: true,
             })
->>>>>>> 4fb15610
         }));
 
         let expected = json!({
