# Report builder

The report builder is a helper utility for generating report template definition files.
Report template definition files are json files containing all information required by the remote-server to produce a data report.

Editing the template definition json file directly would be quite cumbersome.
The report builder aids the template designer to create the template definition file from a more convenient project structure, e.g. from a flat directory of Tera html templates and css files.
The report builder also helps to test/print template definition files locally.

To summarise, the report builder has two functions:

1. **Build** a report template which can be uploaded straight to the central server
2. **Print** a report template, e.g. to test a report template during development before uploading it.

## Project directory

The report builder expects files to be in a flat directory (no sub directories are currently supported).
The `example` directory contains an example project.
In this example, the `example/template.html` file is the main entry point for the report.
It contains various examples and details on how to use various aspects of the template system, e.g. how to include other file, how include images or how to convert dates to the local timezone.

There are three main template entry points:

1. The main template file (e.g. `example/template.html`) which contains the report content
2. An optional header template file to specify the report header (e.g. `example/header.html`)
3. An optional footer template file to specify the report footer (e.g. `example/footer.html`)

All files in the project dir should be text files.
The reason for this is that all files will be bundled into a single json template definition file and, for this to work, binary files such as images needs to be encoded in base64.
For example, an image could be encoded using a tools like:
http://jpillora.com/base64-encoder/
which generates a data URI (https://en.wikipedia.org/wiki/Data_URI_scheme) which can be used straight in `<img>` `src` tags (see example project).
Note: don't upload sensitive data to online encoders.

### Special file types:

- **`*.graphql` files:**
  A `*.graphql` file is used to specify a custom data query and must explicitly included through a command line argument (see usage section).
  Files ending `*.graphql` are not directly included into the report definition.

- **`*.json` files:**
  Json files can contain some other information that can be accessed in the Tera template (through the `res` object, see example dir).
  For example, instead of hard coding the timezone, as done in the example, the timeszone string could also stored in a json data file.

- **`manifest.json`**
  Manifest file to specify various report metadata.
  The manifest file is added to the `res` object as a normal resource and thus can be accessed from within the Tera template.
  The manifest file must have the following structure:

```ts
// manifest.json
{
  // Report context type
  "context": "PATIENT" | "DISPENSARY" | ...
}
```

## Usage

To build the report builder from the Rust source code run the following command in the `report_builder` directory:

```bash
> cargo build
# or
> cargo build --release
```

Alternatively you can also just run it from the project dir

```bash
> cargo run -- {builder args go here}
```

There are two sub commands:

```bash
# Build a report definition template
> report_builder build
# Print a report definition template
> report_builder print
```

To see a full list of command line argument options use the `--help` flag:

```bash
> report_builder build --help
# Print a report definition template
> report_builder print --help
```

### Build a report template definition

For example, to build the example template including header and footer using the default stocktake query:

```bash
> report_builder build --dir path/to/project --template template.html --header header.html --footer footer.html --query-default stocktake
```

To use a custom query instead, do:

```bash
> report_builder build --dir path/to/project --template template.html --header header.html --footer footer.html --query-gql query.graphql
```

On default this will create an `output.json` template definition file which can be uploaded to the central server.
(The output path can be configured using `--output` argument)

### Print a report template definition

To print a report definition template a running remote-server is required.
Moreover, report_builder requires config details for how to access the remote-server.
To provide this information create a config file, e.g. `config.yaml`:

```yaml
url: "https://demo-open.msupply.org"
# standard omSupply username and password
username: "username"
password: "password"
```

The report builder will use this config file to authenticate with the remote-server and print/download the report to the local file system.
The remote-server needs a store id (or store name) and a data id to print the report.
For example, to print a report for a stocktake with id "d734fd45-064e-4ddd-9886-ea71a2797640" from store "80004C94067A4CE5A34FC343EB1B4306":

```bash
> report_builder print --report generated/output.json --config config.yaml --store-id 80004C94067A4CE5A34FC343EB1B4306 --data-id d734fd45-064e-4ddd-9886-ea71a2797640 --output report_pdf_name.pdf
```

If the store name instead of the store id is provided, the matching store id is automatically fetched from the central server.
For example, the following works as well:

```bash
> report_builder print --report generated/output.json --config config.yaml --store-name "Gryffindor District Store" --data-id d734fd45-064e-4ddd-9886-ea71a2797640 --output report_pdf_name.pdf
```

### Report templates with arguments

Some reports need additional arguments such as a time range.
Report arguments are passed on as variable to the used GraphGl query.

There is an example for a report with arguments in the `example_arguments` directory.
To specify the arguments create a `arguments.json` file in the `report_builder` directory with the content:

```json
{
  "creationDatetimeBeforeOrEqual": "2023-01-16T01:35:39.770Z"
}
```

The required arguments are the same as the variables one would pass to the underlying GraphGl query,
i.e. to learn about available parameters and types please look at the GraphGl query definition.

To build the report run:

```bash
report_build -- build --dir ./example_arguments/ --template template.html --query-gql query.graphql
report_build -- print --report generated/output.json --config config.yaml --store-id 80004C94067A4CE5A34FC343EB1B4306 --arguments-file ./arguments.json --output report_pdf_name.pdf
```

## References to other template definitions

It's possible to refer to other template resources that already exist on the server, e.g. to refer to a common headers or icons.

To refer to a resource from an existing report add a reference file like `icon1.ref.json` to the project with the content:

```json
{
  "source": "existing_report_id"
}
```

The existing report must contain an entry of name `icon1`.
The template entry `icon1` can then be used in the Tera templates the same as any other entry.

If there is a name conflict it is possible to rename referred template entries.
For example, instead of `icon1` an alternative name can be used by using a reference file like `my_icon_name.ref.json`:

```json
{
  "source": "existing_report_id",
  "sourceName": "icon1"
}
```

The entry `icon1` from the existing report can then be used under the name `my_icon_name`.

## Translating reports

Reports now have the option to allow for translations using the same localisation suite we use for front end translations.

This can be implemented in the report by adding the following translation function in place of your text:

```
{{t(k="label.name", f="Name")}}
```

By default,

Where the letters are short hand for the following:

- t for translate
  The name of the function
- k for key
  This is the locale key as is used in front end translations.
- f for fallback
  This is an optional fallback text if the translation cannot be found.
- n for namespace
  The file namespace where the translation key is. The .json extention is automatically added ie catalogue (which refers to the catalogue.json namespace).
  By default, the translation in common.json translations will be used.
  Note all translation files have been consolidated into the common.json namespace, so the namespace parameter is no longer user. However, functionality is retained in case we are needing customer specific namespaces in future.
  If a specific namespace needs to be called, you can add this 'n' key into your function.

```
    {{t(k="label.name", n="catalogue", f="Name")}}
```

The current user language is passed through graphql when a user requests a report to be generated. This is the language used in translations.

The translation function has a number of fallback translations which it will search through if the translation cannot be found.

First it will look for the translation key within the nominated namespace and language
Next it will fallback to the translation in the common.json namespace and nominated language
Next it will fallback to the english translation of the nominated key and nominated namespace
Next it will fallback to the english translation of the nominated key in the common.json namespace
Next it will fallback to the fallback text provided in the report which by default will be in english

If none of the above can be found, report will fail to render.

# Standard Reports

Builds 2.3.0 and above will include standard reports embedded in the binary. The 2.3.0 build includes the following reports:

- Invoice Landscape
- Item Usage
- Stock Detail
- Stock Status
- Expiring Items

Standard reports are upserted into the database on startup.
These are built and added from the standard_reports.json file in reports/generated. This json file includes all standard reports, and all versions of each report.

## Building standard reports

Standard reports are built from html, css, and query files a similar way as from the reports repo with the following differences:

Standard reports include a 'manifest.json' file which includes details of how the report is constructed.
Optional fields in the manifest json are marked as '// optional'

```json
{
  // is_custom is specified as false for standard reports and by default true for other reports.
  // custom reports will override standard reports of the same report code.
  "is_custom": false,
  // open mSupply needs to know the report version
  "version": "2.3.0",
  // The code is the unique identifier of a report group inclusive of all versions of that report.
  // Each different version of a standard report will have the same code.
  // The code is required to identify reports of the same version where they will have different ids
  "code": "item-usage",
  // report context, see server/repository/src/db_diesel/report_row.rs
  "context": "REPORT",
  // optional
  // Sub context for reports, applicable to Dispensary and Report context, see client/packages/reports/src/ListView/ListView.tsx",
  // Currently only reports of subcontext 'Expiring' and ' StockAndItems' are displayed
  "sub_context": "StockAndItems",
  // Display name of report
  "name": "Item Usage",
  // optional
  "queries": {
    // optional
    // graphql file query name with extension
    "gql": "query.graphql",
    // optional
    // vec of sql query file names without extension. report_builder will parse both postgres.sql, sqlite.sql, and agnostic .sql file type extensions.
    "sql": ["thisMonthConsumption", "lastMonthConsumption"]
  },
  // optional
  "arguments": {
    // optional
    // location of schema file json relative to the version dir
    "schema": "argument_schemas/arguments.json",
    // optional
    // location of ui schema file json relative to the version dir
    "ui": "argument_schemas/arguments_ui.json"
  },
  // optional
  // path to custom wasm data conversion function. Having a path to a custom function allows users to generate a function from a language other than JS
  "custom_wasm_function": "path to cusom wasm function",
  // optional
  // name of dir within the version dir of the report which includes js wasm function constructors.
  "convert_data": "convert_data_js"
}
```

This manifest.json file takes the place of cli param inserts seen in bash scripts such as upsert.sh in the open-mSupply-reports repo.

The command to build reports uses the build cli, so you will first need to run

```bash
cargo build
```

Standard reports in the reports dir can then be built into the generated json by running the following cli command:

```bash
./target/debug/remote_server_cli build-standard-reports
```

Reports can be upserted using

```bash
./target/debug/remote_server_cli upsert-reports-json
```

Because this command utilises the built cli, you will need to first run

```
cargo build
```

from the open-msupply/server dir.

### Wasm functions

Report generations includes the ability to use custom wasm functions to further extend and customise data.
OMS includes building of JS wasm functions by adding a "convert_data" dir in the version dir.
See [the extism-js docs](https://github.com/extism/js-pdk) for more details on how to build wasm functions with js within OMS.

`make sure extism-js version 1.3.0 and above is installed`, otherwise you may get `uncreacheable error` as per this [comment](https://github.com/msupply-foundation/open-msupply/issues/5312#issuecomment-2489548208)

Alternatively wasm functions can be built externally using any compatible language using extism-PDK ([see wasm docs for more details](https://webassembly.org/getting-started/developers-guide/)), and added as a custom wasm function.

> Note custom wasm data functions will be used if both custom functions and JS wasm function builder files are both specified

#### Logging in wasm functions

Console errors, infos, and logs in wasm functions are propagated up into the server under a info! macro callback. These can be saved to file, or logged to the server terminal for easy debugging.

Log destination is configured in the base.yaml file under logging.

## Standard reports versioning

Standard reports include a version parameter to control what reports are used and displayed by the front end.
Report use is controlled by version and code parameters. One report will be used per code.
For a given code, priority is given first to custom reports of a code, and then standard reports if no custom reports exist. The report with the latest compatible version will be used for each report code.
Version compatibility is measured by being less than or equal to the app major and minor version. Reports with the same major and minor versions but later patch versions are considered compatible with the app.

> eg: 2.4.12 version report will be compatible with a 2.4.2 app. But a 2.5.0 report will not be compatible.

In the case where there are custom reports, but none are compatible with the app version, the highest compatibly versioned standard report will be used.

This system allows OMS to have multiple reports upserted (and later synced) to distributed instances of different versions, and be able to function with compatible reports.

<!-- For example:

for report_versions = [2.3.0, 2.3.5, 2.8.2, 2.8.3, 3.0.1, 3.5.1]
if remote omSupply.version = 2.3 selected report = 2.3.5
if remote omSupply.version = 2.4 selected report = 2.3.5
if remote omSupply.version = 2.8 selected report = 2.8.3
if remote omSupply.version = 3.2 selected report = 3.0.1
if remote omSupply.version = 4.5 selected report = 3.5.1 -->

### Adding a new standard report version or custom report

The simplest way is to:

- Copy the version dir of the report you want to make a custom or new standard report for, and paste it into the same location.
- Bump the version number
- Change the version dir name to match the version number.
- Change the is_custom boolean to true if the report will be a custom report.

> The dir names are for developer convenience only. The name and version of each report read by omSupply is from the manifest.json file.

New report versions must be compatible with the matching major and minor versions of the OMS app.

## Developing standard reports

The easiest way to make and test new standard reports is through the 'open-msupply-reports' repo.
Reports can be built and tested directly from the 'open-msupply' repo, but developers won't have access to print.sh or show.sh scripts with dummy data.

Once changes are satisfactory, new reports can be moved directly into the OMS repo under a new version dir.

<<<<<<< HEAD
> Reports won't show up in OMS unless they are built and upserted.
=======
Note that reports won't show up in OMS unless they are built into the generated json using the `build-standard-reports` command.

## Localising JSON form fields

Fields in UI schema can be translated our inbuilt translating function.

Translations are invoked by adding by adding a identifying text key `T#` before a value in the json or ui schema.
A translating function will step through the serialised json Value searching instances of this identifier. It will then strip it from the string, and translate the remaining string value.

For example:

```
{
"key": "T#label.value"
}
```

becomes

```
{
"key": "value"
}
```

Where value is the translated value of 'label.value' in our `common.json` translation json in the front end.

The "label" of the ui schema controls the text displayed in the front end report filtering modal.

This function could also be used on any other serialised json value such as patient json schema.
>>>>>>> 68903561
<|MERGE_RESOLUTION|>--- conflicted
+++ resolved
@@ -380,10 +380,7 @@
 
 Once changes are satisfactory, new reports can be moved directly into the OMS repo under a new version dir.
 
-<<<<<<< HEAD
-> Reports won't show up in OMS unless they are built and upserted.
-=======
-Note that reports won't show up in OMS unless they are built into the generated json using the `build-standard-reports` command.
+> reports won't show up in OMS unless they are built into the generated json using the `build-standard-reports` command, and then upserted with the `upsert-reports-json` command.
 
 ## Localising JSON form fields
 
@@ -412,5 +409,4 @@
 
 The "label" of the ui schema controls the text displayed in the front end report filtering modal.
 
-This function could also be used on any other serialised json value such as patient json schema.
->>>>>>> 68903561
+This function could also be used on any other serialised json value such as patient json schema.