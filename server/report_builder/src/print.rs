--- conflicted
+++ resolved
@@ -94,7 +94,6 @@
     Ok(auth_token["token"].as_str().unwrap().to_string())
 }
 
-<<<<<<< HEAD
 fn fetch_store_id(url: Url, token: &str, store_name: &str) -> anyhow::Result<String> {
     let body = serde_json::json!({
       "query": STORES_QUERY,
@@ -127,10 +126,7 @@
     Ok(store_id.to_string())
 }
 
-fn print_request(
-=======
 fn generate_request(
->>>>>>> 5fe6ae66
     url: Url,
     token: &str,
     store_id: &str,
@@ -261,7 +257,6 @@
         ))
     })?;
 
-<<<<<<< HEAD
     let store_id = if let Some(store_id) = store_id {
         store_id
     } else {
@@ -274,10 +269,7 @@
         fetch_store_id(gql_url.clone(), &token, &store_name)?
     };
 
-    println!("> Send report print request ");
-=======
     println!("> Send report generate request ");
->>>>>>> 5fe6ae66
     let file_name = output_filename.as_ref().and_then(|p| {
         Path::new(&p)
             .file_name()
