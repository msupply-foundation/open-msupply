query requisitionQuery($storeId: String!, $dataId: String!) {
  requisition(storeId: $storeId, id: $dataId) {
    ... on RequisitionNode {
      id
      type
      status
      requisitionNumber
      theirReference
      createdDatetime
      finalisedDatetime
      comment
      otherPartyName
      maxMonthsOfStock
      otherParty(storeId: $storeId) {
        name
        id
        code
        comment
        country
        address1
        address2
        phone
        email
      }
      lines {
        nodes {
          supplyQuantity
          suggestedQuantity
          requestedQuantity
          remainingQuantityToSupply
          comment
          item {
            code
            name
          }
<<<<<<< HEAD
          itemStats{
            stockOnHand
=======
          itemStats {
            availableStockOnHand
>>>>>>> eff076d1
            averageMonthlyConsumption
            monthsOfStockOnHand
          }
        }
      }
    }
  }
  store(id: $storeId) {
    ... on StoreNode {
      code
      storeName
      logo
      name(storeId: $storeId) {
        ... on NameNode {
          address1
          address2
          chargeCode
          code
          comment
          country
          email
          name
          phone
          website
        }
      }
    }
  }
}<|MERGE_RESOLUTION|>--- conflicted
+++ resolved
@@ -33,13 +33,8 @@
             code
             name
           }
-<<<<<<< HEAD
-          itemStats{
+          itemStats {
             stockOnHand
-=======
-          itemStats {
-            availableStockOnHand
->>>>>>> eff076d1
             averageMonthlyConsumption
             monthsOfStockOnHand
           }
