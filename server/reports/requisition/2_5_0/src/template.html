{% macro dateOrNA(datetime) %}
{% if datetime %}{{ datetime | date(format="%d/%m/%Y") }}{% else %}{{t(k="messages.not-applicable", f="N/A")}}{% endif
%}
{% endmacro input %}

<div class="container">
  <hr />
  <table class="header_supplied_section">
    <tr>
      <td>{{t(k="report.requested-from", f="Requested from")}}:</td>
      <td class="align_right">{{t(k="report.status", f="Status")}}: {{ data.requisition.status }}</td>
    </tr>

    <tr>
      <td><b>{{ data.requisition.otherPartyName }}</b></td>
      <td class="align_right">{{t(k="report.our-ref", f="Our ref")}}: {{ data.requisition.theirReference }}</td>
    </tr>

    <tr>
      <td>{{ data.requisition.otherParty.address1}}<br>{{ data.requisition.otherParty.address2}}<br>{{
        data.requisition.otherParty.country}}</td>
      <td class="align_right">
        {{t(k="report.confirmed-date", f="Confirmed date")}}: {{
        self::dateOrNA(datetime=data.requisition.finalisedDatetime) }}
      </td>
    </tr>
  </table>

  <table class="header_date_section">
    <tr>
      <td></td>
      <td class="align_right">{{t(k="report.printed-date",f="Printed date")}}: {{ now() | date(format="%d/%m/%Y") }}
      </td>
    </tr>

    <tr>
      <td>{{t(k="report.requisition-category-message", f="Requisition Category: Category Value")}}</td>
      <td id="date" class="align_right">{{t(k="report.authorized-by", f="Authorized by")}}:</td>
    </tr>

    <tr>
      <td>{{t(k="report.comments", f="Comments")}}: {{ data.requisition.comment }}</td>
      <td class="align_right">{{t(k="report.collected-by", f="Collected by")}}:</td>
    </tr>
  </table>

  <table class="body_section" cellpadding="2" cellspacing="0">
    <thead>
      <tr class="body_column_label">
        <th class="number_columns" style="width: 5%">{{t(k="report.line", f="Line")}}</th>
        <th class="item_code" style="width: 7%">{{t(k="report.item-code", f="Item code")}}</th>
        <th class="item_name" style="width: 25%">{{t(k="report.item-name", f="Item name")}}</th>
        <th class="number_columns" style="width: 7%">{{t(k="report.stock-on-hand", f="Stock on hand")}}</th>
        <th class="number_columns" style="width: 10%">{{t(k="report.AMC", f="AMC")}}</th>
        <th class="number_columns" style="width: 8%">{{t(k="label.months-of-stock", f="MOS")}}</th>
        <th class="number_columns" style="width: 8%">{{t(k="report.suggested-qty", f="Suggested Qty")}}</th>
        <th class="number_columns" style="width: 7%">{{t(k="report.requested-qty", f="Requested Qty")}}</th>
      </tr>
    </thead>
    <tbody>
      {% for line in data.requisition.lines.nodes -%}
      <tr class="body_value">
        <td class="number_columns" style="width: 5%">{{ loop.index }}</td>
        <td class="item_code" style="width: 7%">{{ line.item.code }}</td>
        <td class="item_name" style="width: 25%">{{ line.item.name }}</td>
<<<<<<< HEAD
        <td class="quantity" style="width: 8%">{{ line.itemStats.stockOnHand }}</td>
        <td class="pack" style="width: 10%">{{ line.itemStats.averageMonthlyConsumption | round(precision=2) }}</td>
        <td class="batch" style="width: 8%">
          {{ data.requisition.maxMonthsOfStock * line.itemStats.averageMonthlyConsumption }}
        </td>
        <td class="batch" style="width: 8%">{{ line.suggestedQuantity }}</td>
        <td class="expiry" style="width: 8%">{{ line.requestedQuantity }}</td>
=======
        <td class="number_columns" style="width: 8%">{{ line.itemStats.availableStockOnHand }}</td>
        <td class="number_columns" style="width: 10%">{{
        line.itemStats.averageMonthlyConsumption | round(precision=2) }}</td>
        <td class="number_columns" style="width: 8%">{{
        line.itemStats.monthsOfStockOnHand | default(value=0) | round(precision=2) }}</td>
        <td class="number_columns" style="width: 8%">{{ line.suggestedQuantity }}</td>
        <td class="number_columns" style="width: 8%">{{ line.requestedQuantity }}</td>
>>>>>>> eff076d1
      </tr>
      {%- endfor %}
    </tbody>
  </table>
</div><|MERGE_RESOLUTION|>--- conflicted
+++ resolved
@@ -63,23 +63,13 @@
         <td class="number_columns" style="width: 5%">{{ loop.index }}</td>
         <td class="item_code" style="width: 7%">{{ line.item.code }}</td>
         <td class="item_name" style="width: 25%">{{ line.item.name }}</td>
-<<<<<<< HEAD
-        <td class="quantity" style="width: 8%">{{ line.itemStats.stockOnHand }}</td>
-        <td class="pack" style="width: 10%">{{ line.itemStats.averageMonthlyConsumption | round(precision=2) }}</td>
-        <td class="batch" style="width: 8%">
-          {{ data.requisition.maxMonthsOfStock * line.itemStats.averageMonthlyConsumption }}
-        </td>
-        <td class="batch" style="width: 8%">{{ line.suggestedQuantity }}</td>
-        <td class="expiry" style="width: 8%">{{ line.requestedQuantity }}</td>
-=======
-        <td class="number_columns" style="width: 8%">{{ line.itemStats.availableStockOnHand }}</td>
+        <td class="number_columns" style="width: 8%">{{ line.itemStats.stockOnHand }}</td>
         <td class="number_columns" style="width: 10%">{{
-        line.itemStats.averageMonthlyConsumption | round(precision=2) }}</td>
+          line.itemStats.averageMonthlyConsumption | round(precision=2) }}</td>
         <td class="number_columns" style="width: 8%">{{
-        line.itemStats.monthsOfStockOnHand | default(value=0) | round(precision=2) }}</td>
+          line.itemStats.monthsOfStockOnHand | default(value=0) | round(precision=2) }}</td>
         <td class="number_columns" style="width: 8%">{{ line.suggestedQuantity }}</td>
         <td class="number_columns" style="width: 8%">{{ line.requestedQuantity }}</td>
->>>>>>> eff076d1
       </tr>
       {%- endfor %}
     </tbody>
