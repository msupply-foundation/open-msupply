<style>
    {% include "stocktake.css" %}
</style>
<div class="container">
    <div class="stocktake-wrapper">
        <div class="main-table">
            <div class="table-header">
                <div class="row">
<<<<<<< HEAD
                    <div class="bold col col-location">{{t(k="label.location",f="Location")}}</div>
                    <div class="bold col col-item-code">{{t(k="label.code", f="Code")}}</div>
                    <div class="bold col col-item-name">{{t(k="report.item-name",f="Item name")}}</div>
                    <div class="bold col col-batch">{{t(k="label.batch", f="Batch")}}</div>
                    <div class="bold col col-expiry-date">{{t(k="report.expiry-date",f="Expiry date")}}</div>
                    <div class="bold col col-packsize">{{t(k="report.pack-size",f="Pack size")}}</div>
                    <div class="bold col col-packsize">{{t(k="report.quan",f="Quan")}}</div>
                    <div class="bold col col-actual-stock">{{t(k="report.actual",f="Actual")}}</div>
=======
                <div class="bold col col-location">{{t(k="label.location", f="Location")}}</div>
                <div class="bold col col-item-code">{{t(k="label.code", f="Code")}}</div>
                <div class="bold col col-item-name">{{t(k="report.item-name", f="Item name")}}</div>
                <div class="bold col col-batch">{{t(k="label.batch", f="batch")}}</div>
                <div class="bold col col-expiry-date">{{t(k="label.expiry", f="Expiry")}}</div>
                <div class="bold col col-packsize">{{t(k="label.pack",f="Pack")}}</div>
                <div class="bold col col-actual-stock">{{t(k="report.actual-stock",f="Actual Stock")}}</div>
>>>>>>> 14db3876
                </div>
            </div>
            <div class="table-body">
                {% for line in data.stocktakeLines.nodes -%}
                <div class="row">
                    <div class="col col-location">
                        {% if line.location.code %}
                            {{ line.location.code }}
                        {% endif %}
                    </div>
                    <div class="col col-item-code">{{ line.item.code }}</div>
                    <div class="col col-item-name">{{ line.item.name }}</div>
                    <div class="col col-batch">{{ line.batch }}</div>
                    <div class="col col-expiry-date">
                        {% if line.expiryDate %}
                            {{ line.expiryDate | date(format="%d/%m/%Y") }}
                        {% endif %}
                    </div>
                    <div class="col col-packsize">{{ line.packSize }}</div>
                    <div class="col col-actual-stock">.....................</div>
                </div>
                {%- endfor %}
            </div>
        </div>
    </div>
</div><|MERGE_RESOLUTION|>--- conflicted
+++ resolved
@@ -6,24 +6,13 @@
         <div class="main-table">
             <div class="table-header">
                 <div class="row">
-<<<<<<< HEAD
-                    <div class="bold col col-location">{{t(k="label.location",f="Location")}}</div>
-                    <div class="bold col col-item-code">{{t(k="label.code", f="Code")}}</div>
-                    <div class="bold col col-item-name">{{t(k="report.item-name",f="Item name")}}</div>
-                    <div class="bold col col-batch">{{t(k="label.batch", f="Batch")}}</div>
-                    <div class="bold col col-expiry-date">{{t(k="report.expiry-date",f="Expiry date")}}</div>
-                    <div class="bold col col-packsize">{{t(k="report.pack-size",f="Pack size")}}</div>
-                    <div class="bold col col-packsize">{{t(k="report.quan",f="Quan")}}</div>
-                    <div class="bold col col-actual-stock">{{t(k="report.actual",f="Actual")}}</div>
-=======
                 <div class="bold col col-location">{{t(k="label.location", f="Location")}}</div>
                 <div class="bold col col-item-code">{{t(k="label.code", f="Code")}}</div>
                 <div class="bold col col-item-name">{{t(k="report.item-name", f="Item name")}}</div>
                 <div class="bold col col-batch">{{t(k="label.batch", f="batch")}}</div>
                 <div class="bold col col-expiry-date">{{t(k="label.expiry", f="Expiry")}}</div>
-                <div class="bold col col-packsize">{{t(k="label.pack",f="Pack")}}</div>
+                <div class="bold col col-packsize">{{t(k="report.pack-size",f="Pack size")}}</div>
                 <div class="bold col col-actual-stock">{{t(k="report.actual-stock",f="Actual Stock")}}</div>
->>>>>>> 14db3876
                 </div>
             </div>
             <div class="table-body">
