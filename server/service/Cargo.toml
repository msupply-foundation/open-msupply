--- conflicted
+++ resolved
@@ -56,12 +56,9 @@
 tempfile = "3.10.1"
 scraper = "0.20.0"
 umya-spreadsheet = "2.0.0"
-<<<<<<< HEAD
+qrcode = "0.14"
 rust-embed = "6.4.0"
 
-=======
-qrcode = "0.14"
->>>>>>> 1b4454a2
 
 [dev-dependencies]
 actix-rt = { workspace = true }
