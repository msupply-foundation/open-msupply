--- conflicted
+++ resolved
@@ -16,12 +16,8 @@
 async-trait = "0.1.57"
 thiserror = "1"
 bcrypt = "0.12.0"
-<<<<<<< HEAD
-chrono = { version = "0.4", features = ["serde"] }
+chrono = { workspace = true }
 jsonschema = "0.16.0"
-=======
-chrono = { workspace = true }
->>>>>>> 80a99f74
 jsonwebtoken = "8.0.1"
 log = "0.4.14"
 reqwest = { version = "0.11.10", features = ["json"] }
