[package]
name = "service"
version = "0.1.0"
edition = "2018"

[lib]
path = "src/lib.rs"
doctest = false

[dependencies]
repository = { path = "../repository" }
util = { path = "../util" }

anyhow.workspace = true
async-trait = { workspace = true }
thiserror = { workspace = true }
topological-sort = "0.2.2"
bcrypt = "0.15.1"
chrono = { workspace = true }
rand = { workspace = true }
actix-web = { workspace = true }
actix-files = { workspace = true }
actix-multipart = { workspace = true }
jsonschema = "0.28.1"
jsonwebtoken = "9.3.0"
log = { workspace = true }
reqwest = { workspace = true }
url = "2.5.1"
serde = { workspace = true }
serde_json = { workspace = true }
serde_yaml = { workspace = true }
schemafy = "0.6.0"
schemafy_core = "0.6.0"
tera = "1.20.0"
tokio = { version = "1.38.0", features = [
    "macros",
    "sync",
    "time",
    "fs",
    "rt-multi-thread",
] }
headless_chrome = "1.0.10"
pretty_assertions = { workspace = true }
flate2 = "1.0.30"
simple-log = { workspace = true }
# dependencies for temperature_sensor
temperature-sensor = { git = "https://github.com/openmsupply/temperature-sensor.git", tag = "v0.1.0-beta3" }
# plugin:
hex = "0.4.3"
pem = "3.0.4"
rsa = { version = "0.9.7", features = ["sha2"] }
sha2 = { workspace = true }
walkdir = "2.5.0"
x509-parser = { version = "0.16", features = ["verify"] }
telnet = "0.2.1"
tempfile = "3.10.1"
scraper = "0.22.0"
umya-spreadsheet = "2.0.0"
qrcode = "0.14"
rust-embed = { version = "8.4.0", features = ["include-exclude"] }
extism = { workspace = true }
base64 =  { workspace = true }
regex = { workspace = true }
<<<<<<< HEAD
anymap = { workspace = true }
boa_engine = "0.19.1"
=======
lettre = { version = "0.11.11", default-features = false, features = [
    "rustls-tls",
    "smtp-transport",
    "builder",
] }
nanohtml2text = "0.1"

>>>>>>> 3b486468

[dev-dependencies]
actix-rt = { workspace = true }
assert-json-diff = { workspace = true }
httpmock = { workspace = true }
assert_approx_eq = "1.1.0"
# Used for integration tests
machine-uid = { version = "0.5.1" }

[features]
default = ["sqlite"]
integration_test = ["repository/integration_test"]
sqlite = ["repository/sqlite"]
memory = ["repository/sqlite"]
postgres = ["repository/postgres"]
email-tests = []

[lints]
workspace = true<|MERGE_RESOLUTION|>--- conflicted
+++ resolved
@@ -61,10 +61,8 @@
 extism = { workspace = true }
 base64 =  { workspace = true }
 regex = { workspace = true }
-<<<<<<< HEAD
 anymap = { workspace = true }
 boa_engine = "0.19.1"
-=======
 lettre = { version = "0.11.11", default-features = false, features = [
     "rustls-tls",
     "smtp-transport",
@@ -72,7 +70,6 @@
 ] }
 nanohtml2text = "0.1"
 
->>>>>>> 3b486468
 
 [dev-dependencies]
 actix-rt = { workspace = true }
