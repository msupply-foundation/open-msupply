use std::{collections::HashMap, ops::Neg};

<<<<<<< HEAD
use crate::{service_provider::ServiceContext, store_preference::get_store_preferences};
use chrono::Duration;
use repository::{
    ConsumptionFilter, ConsumptionRepository, ConsumptionRow, DateFilter, EqualFilter,
    RepositoryError, RequisitionLine, StockOnHandFilter, StockOnHandRepository, StockOnHandRow,
    StorageConnection,
=======
use crate::{
    backend_plugin::{
        plugin_provider::{PluginInstance, PluginResult},
        types::amc,
    },
    service_provider::ServiceContext,
    PluginOrRepositoryError,
};
use chrono::Duration;
use repository::{
    ConsumptionFilter, ConsumptionRepository, DateFilter, EqualFilter, PluginType, RepositoryError,
    RequisitionLine, StockOnHandFilter, StockOnHandRepository, StockOnHandRow, StorageConnection,
    StorePreferenceRowRepository,
};
use util::{
    constants::{DEFAULT_AMC_LOOKBACK_MONTHS, NUMBER_OF_DAYS_IN_A_MONTH},
    date_now_with_offset,
>>>>>>> 94029a7c
};
use util::{constants::NUMBER_OF_DAYS_IN_A_MONTH, date_now_with_offset};

#[derive(Clone, Debug, PartialEq)]
pub struct ItemStats {
    pub total_consumption: f64,
    pub average_monthly_consumption: f64,
    pub available_stock_on_hand: f64,
    pub total_stock_on_hand: f64,
    pub item_id: String,
    pub item_name: String,
}

pub trait ItemStatsServiceTrait: Sync + Send {
    fn get_item_stats(
        &self,
        ctx: &ServiceContext,
        store_id: &str,
        amc_lookback_months: Option<f64>,
        item_ids: Vec<String>,
    ) -> Result<Vec<ItemStats>, PluginOrRepositoryError> {
        get_item_stats(ctx, store_id, amc_lookback_months, item_ids)
    }
}

pub struct ItemStatsService {}
impl ItemStatsServiceTrait for ItemStatsService {}

pub fn get_item_stats(
    ctx: &ServiceContext,
    store_id: &str,
    amc_lookback_months: Option<f64>,
<<<<<<< HEAD
    filter: Option<ItemStatsFilter>,
) -> Result<Vec<ItemStats>, RepositoryError> {
    let ItemStatsFilter {
        item_id: item_id_filter,
    } = filter.unwrap_or_default();

    let default_amc_lookback_months =
        get_store_preferences(&ctx.connection, store_id)?.monthly_consumption_look_back_period;
=======
    item_ids: Vec<String>,
) -> Result<Vec<ItemStats>, PluginOrRepositoryError> {
    let default_amc_lookback_months = StorePreferenceRowRepository::new(&ctx.connection)
        .find_one_by_id(store_id)?
        .map_or(DEFAULT_AMC_LOOKBACK_MONTHS.into(), |row| {
            if row.monthly_consumption_look_back_period == 0.0 {
                DEFAULT_AMC_LOOKBACK_MONTHS.into()
            } else {
                row.monthly_consumption_look_back_period
            }
        });
>>>>>>> 94029a7c

    let amc_lookback_months = match amc_lookback_months {
        Some(months) => months,
        None => default_amc_lookback_months,
    };

    let consumption_map = get_consumption_map(
        &ctx.connection,
        store_id,
        item_ids.clone(),
        amc_lookback_months,
    )?;

    let input = amc::Input {
        store_id: store_id.to_string(),
        amc_lookback_months,
        // Really don't like cloning this
        consumption_map: consumption_map.clone(),
        item_ids: item_ids.clone(),
    };

    let amc_by_item = match PluginInstance::get_one(PluginType::Amc) {
        Some(plugin) => amc::Trait::call(&(*plugin), input),
        None => amc::Trait::call(&DefaultAmc, input),
    }?;

    Ok(ItemStats::new_vec(
        amc_by_item,
        consumption_map,
        get_stock_on_hand_rows(&ctx.connection, store_id, Some(item_ids))?,
    ))
}

struct DefaultAmc;
impl amc::Trait for DefaultAmc {
    fn call(
        &self,
        amc::Input {
            amc_lookback_months,
            consumption_map,
            ..
        }: amc::Input,
    ) -> PluginResult<amc::Output> {
        Ok(consumption_map
            .iter()
            .map(|(item_id, consumption)| {
                (
                    item_id.to_string(),
                    amc::AverageMonthlyConsumptionItem {
                        average_monthly_consumption: Some(*consumption / amc_lookback_months),
                    },
                )
            })
            .collect())
    }
}

fn get_consumption_map(
    connection: &StorageConnection,
    store_id: &str,
    item_ids: Vec<String>,
    amc_lookback_months: f64,
) -> Result<HashMap<String /* item_id */, f64 /* total consumption */>, RepositoryError> {
    let start_date = date_now_with_offset(Duration::days(
        (amc_lookback_months * NUMBER_OF_DAYS_IN_A_MONTH).neg() as i64,
    ));

    let filter = ConsumptionFilter {
        item_id: Some(EqualFilter::equal_any(item_ids)),
        store_id: Some(EqualFilter::equal_to(store_id)),
        date: Some(DateFilter::after_or_equal_to(start_date)),
    };

    let consumption_rows = ConsumptionRepository::new(connection).query(Some(filter))?;

    let mut consumption_map = HashMap::new();
    for consumption_row in consumption_rows.into_iter() {
        let item_total_consumption = consumption_map
            .entry(consumption_row.item_id.clone())
            .or_insert(0.0);
        *item_total_consumption += consumption_row.quantity;
    }
    Ok(consumption_map)
}

pub fn get_stock_on_hand_rows(
    connection: &StorageConnection,
    store_id: &str,
    item_ids: Option<Vec<String>>,
) -> Result<Vec<StockOnHandRow>, RepositoryError> {
    let filter = StockOnHandFilter {
        item_id: item_ids.map(|ids| EqualFilter::equal_any(ids)),
        store_id: Some(EqualFilter::equal_to(store_id)),
    };

    StockOnHandRepository::new(connection).query(Some(filter))
}

impl ItemStats {
    fn new_vec(
        amc_by_item: amc::Output,
        consumption_map: HashMap<String /* item_id */, f64 /* consumption */>,
        stock_on_hand_rows: Vec<StockOnHandRow>,
    ) -> Vec<Self> {
        stock_on_hand_rows
            .into_iter()
            .map(|stock_on_hand| ItemStats {
                available_stock_on_hand: stock_on_hand.available_stock_on_hand,
                item_id: stock_on_hand.item_id.clone(),
                item_name: stock_on_hand.item_name.clone(),
                average_monthly_consumption: amc_by_item
                    .get(&stock_on_hand.item_id)
                    .map(|r| r.average_monthly_consumption)
                    .flatten()
                    .unwrap_or_default(),
                total_consumption: consumption_map
                    .get(&stock_on_hand.item_id)
                    .copied()
                    .unwrap_or_default(),
                total_stock_on_hand: stock_on_hand.total_stock_on_hand,
            })
            .collect()
    }

    pub fn from_requisition_line(requisition_line: &RequisitionLine) -> Self {
        let row = &requisition_line.requisition_line_row;
        ItemStats {
            average_monthly_consumption: row.average_monthly_consumption,
            available_stock_on_hand: row.available_stock_on_hand,
            item_id: requisition_line.item_row.id.clone(),
            item_name: requisition_line.item_row.name.clone(),
            // TODO: Implement total consumption & total_stock_on_hand
            total_consumption: 0.0,
            total_stock_on_hand: 0.0,
        }
    }
}

#[cfg(test)]
mod test {
    use repository::{
        mock::{mock_store_a, mock_store_b, test_item_stats, MockDataInserts},
        test_db, StorePreferenceRow, StorePreferenceRowRepository,
    };

    use crate::service_provider::ServiceProvider;

    #[actix_rt::test]
    async fn test_item_stats_service() {
        let (_, _, connection_manager, _) = test_db::setup_all_with_data(
            "test_item_stats_service",
            MockDataInserts::all(),
            test_item_stats::mock_item_stats(),
        )
        .await;

        let service_provider = ServiceProvider::new(connection_manager);
        let context = service_provider.basic_context().unwrap();
        let service = service_provider.item_stats_service;

        let item_ids = vec![test_item_stats::item().id, test_item_stats::item2().id];

        let mut item_stats = service
            .get_item_stats(&context, &mock_store_a().id, None, item_ids.clone())
            .unwrap();
        item_stats.sort_by(|a, b| a.item_id.cmp(&b.item_id));

        assert_eq!(item_stats.len(), 2);
        assert_eq!(
            item_stats[0].available_stock_on_hand,
            test_item_stats::item_1_soh()
        );
        assert_eq!(
            item_stats[1].available_stock_on_hand,
            test_item_stats::item_2_soh()
        );

        assert_eq!(
            item_stats[0].average_monthly_consumption,
            test_item_stats::item1_amc_3_months()
        );
        assert_eq!(
            item_stats[1].average_monthly_consumption,
            test_item_stats::item2_amc_3_months()
        );

        // Reduce to looking back 1 month
        let mut item_stats = service
            .get_item_stats(&context, &mock_store_a().id, Some(1.0), item_ids.clone())
            .unwrap();
        item_stats.sort_by(|a, b| a.item_id.cmp(&b.item_id));

        assert_eq!(item_stats.len(), 2);
        assert_eq!(
            item_stats[0].available_stock_on_hand,
            test_item_stats::item_1_soh()
        );
        assert_eq!(
            item_stats[1].available_stock_on_hand,
            test_item_stats::item_2_soh()
        );

        assert_eq!(
            item_stats[0].average_monthly_consumption,
            test_item_stats::item1_amc_1_months()
        );

        // Reduce to looking back 1 month through store pref
        StorePreferenceRowRepository::new(&context.connection)
            .upsert_one(&StorePreferenceRow {
                id: mock_store_a().id.clone(),
                monthly_consumption_look_back_period: 1.0,
                ..Default::default()
            })
            .unwrap();
        let mut item_stats = service
            .get_item_stats(&context, &mock_store_a().id, None, item_ids.clone())
            .unwrap();
        item_stats.sort_by(|a, b| a.item_id.cmp(&b.item_id));

        assert_eq!(item_stats.len(), 2);
        assert_eq!(
            item_stats[0].available_stock_on_hand,
            test_item_stats::item_1_soh()
        );
        assert_eq!(
            item_stats[1].available_stock_on_hand,
            test_item_stats::item_2_soh()
        );

        assert_eq!(
            item_stats[0].average_monthly_consumption,
            test_item_stats::item1_amc_1_months()
        );
        // No invoice lines check
        assert_eq!(item_stats[1].average_monthly_consumption, 0.0);

        let mut item_stats = service
            .get_item_stats(&context, &mock_store_b().id, None, item_ids.clone())
            .unwrap();
        item_stats.sort_by(|a, b| a.item_id.cmp(&b.item_id));

        assert_eq!(item_stats.len(), 2);
        assert_eq!(
            item_stats[0].available_stock_on_hand,
            test_item_stats::item_1_store_b_soh()
        );
        // No stock line check
        assert_eq!(item_stats[1].available_stock_on_hand, 0.0);

        assert_eq!(
            item_stats[0].average_monthly_consumption,
            test_item_stats::item1_amc_3_months_store_b()
        );
    }
}<|MERGE_RESOLUTION|>--- conflicted
+++ resolved
@@ -1,31 +1,18 @@
 use std::{collections::HashMap, ops::Neg};
 
-<<<<<<< HEAD
-use crate::{service_provider::ServiceContext, store_preference::get_store_preferences};
-use chrono::Duration;
-use repository::{
-    ConsumptionFilter, ConsumptionRepository, ConsumptionRow, DateFilter, EqualFilter,
-    RepositoryError, RequisitionLine, StockOnHandFilter, StockOnHandRepository, StockOnHandRow,
-    StorageConnection,
-=======
 use crate::{
     backend_plugin::{
         plugin_provider::{PluginInstance, PluginResult},
         types::amc,
     },
     service_provider::ServiceContext,
+    store_preference::get_store_preferences,
     PluginOrRepositoryError,
 };
 use chrono::Duration;
 use repository::{
     ConsumptionFilter, ConsumptionRepository, DateFilter, EqualFilter, PluginType, RepositoryError,
     RequisitionLine, StockOnHandFilter, StockOnHandRepository, StockOnHandRow, StorageConnection,
-    StorePreferenceRowRepository,
-};
-use util::{
-    constants::{DEFAULT_AMC_LOOKBACK_MONTHS, NUMBER_OF_DAYS_IN_A_MONTH},
-    date_now_with_offset,
->>>>>>> 94029a7c
 };
 use util::{constants::NUMBER_OF_DAYS_IN_A_MONTH, date_now_with_offset};
 
@@ -58,28 +45,10 @@
     ctx: &ServiceContext,
     store_id: &str,
     amc_lookback_months: Option<f64>,
-<<<<<<< HEAD
-    filter: Option<ItemStatsFilter>,
-) -> Result<Vec<ItemStats>, RepositoryError> {
-    let ItemStatsFilter {
-        item_id: item_id_filter,
-    } = filter.unwrap_or_default();
-
+    item_ids: Vec<String>,
+) -> Result<Vec<ItemStats>, PluginOrRepositoryError> {
     let default_amc_lookback_months =
         get_store_preferences(&ctx.connection, store_id)?.monthly_consumption_look_back_period;
-=======
-    item_ids: Vec<String>,
-) -> Result<Vec<ItemStats>, PluginOrRepositoryError> {
-    let default_amc_lookback_months = StorePreferenceRowRepository::new(&ctx.connection)
-        .find_one_by_id(store_id)?
-        .map_or(DEFAULT_AMC_LOOKBACK_MONTHS.into(), |row| {
-            if row.monthly_consumption_look_back_period == 0.0 {
-                DEFAULT_AMC_LOOKBACK_MONTHS.into()
-            } else {
-                row.monthly_consumption_look_back_period
-            }
-        });
->>>>>>> 94029a7c
 
     let amc_lookback_months = match amc_lookback_months {
         Some(months) => months,
