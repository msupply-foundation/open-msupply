--- conflicted
+++ resolved
@@ -75,13 +75,8 @@
 
     let consumption_filter = ConsumptionFilter {
         item_id: Some(EqualFilter::equal_any(item_ids.clone())),
-<<<<<<< HEAD
-        store_id: Some(EqualFilter::equal_to(store_id)),
-        date: Some(DateFilter::date_range(&start_date, &end_date)),
-=======
         store_id: Some(EqualFilter::equal_to(store_id.to_string())),
         date: Some(DateFilter::date_range(&start_date, &offset_end_date)),
->>>>>>> ca7053d2
     };
 
     let consumption = get_consumption::Input {
@@ -102,7 +97,7 @@
 
     let dos_filter = DaysOutOfStockFilter {
         item_id: Some(EqualFilter::equal_any(item_ids.clone())),
-        store_id: Some(EqualFilter::equal_to(store_id)),
+        store_id: Some(EqualFilter::equal_to(store_id.to_string())),
         from: start_date,
         to: end_date,
     };
