<<<<<<< HEAD
use std::{collections::HashMap, ops::Neg};

use crate::common::days_in_a_month;
use crate::preference::{AdjustForNumberOfDaysOutOfStock, ExcludeTransfers, Preference};
=======
use crate::backend_plugin::types::get_consumption;
use crate::common::days_in_a_month;
use crate::preference::{AdjustForNumberOfDaysOutOfStock, Preference};
>>>>>>> f5a210e9
use crate::{
    backend_plugin::{
        plugin_provider::{PluginInstance, PluginResult},
        types::amc,
    },
    service_provider::ServiceContext,
    store_preference::get_store_preferences,
    PluginOrRepositoryError,
};
use chrono::{Duration, NaiveDate};
use repository::{
<<<<<<< HEAD
    ConsumptionFilter, ConsumptionRepository, ConsumptionRow, DateFilter, DaysOutOfStockRepository,
    DaysOutOfStockRow, EqualFilter, PluginType, RepositoryError, RequisitionLine,
    StockOnHandFilter, StockOnHandRepository, StockOnHandRow, StorageConnection,
};
=======
    ConsumptionFilter, ConsumptionRepository, DateFilter, DaysOutOfStockRepository,
    DaysOutOfStockRow, EqualFilter, PluginType, RepositoryError, RequisitionLine,
    StockOnHandFilter, StockOnHandRepository, StockOnHandRow, StorageConnection,
};
use std::{collections::HashMap, ops::Neg};
>>>>>>> f5a210e9
use util::{date_now, date_with_offset};

#[derive(Clone, Debug, PartialEq, Default)]
pub struct ItemStats {
    pub total_consumption: f64,
    pub average_monthly_consumption: f64,
    pub available_stock_on_hand: f64,
    pub total_stock_on_hand: f64,
    pub item_id: String,
    pub item_name: String,
}

pub trait ItemStatsServiceTrait: Sync + Send {
    fn get_item_stats(
        &self,
        ctx: &ServiceContext,
        store_id: &str,
        amc_lookback_months: Option<f64>,
        item_ids: Vec<String>,
        period_end: Option<NaiveDate>,
    ) -> Result<Vec<ItemStats>, PluginOrRepositoryError> {
        get_item_stats(
            &ctx.connection,
            store_id,
            amc_lookback_months,
            item_ids,
            period_end,
        )
    }
}

pub struct ItemStatsService {}
impl ItemStatsServiceTrait for ItemStatsService {}

pub fn get_item_stats(
    connection: &StorageConnection,
    store_id: &str,
    amc_lookback_months: Option<f64>,
    item_ids: Vec<String>,
    period_end: Option<NaiveDate>,
) -> Result<Vec<ItemStats>, PluginOrRepositoryError> {
    let default_amc_lookback_months =
        get_store_preferences(connection, store_id)?.monthly_consumption_look_back_period;
    let amc_lookback_months = match amc_lookback_months {
        Some(months) => months,
        None => default_amc_lookback_months,
    };
    let days_in_month: f64 = days_in_a_month(connection);
    let number_of_days = amc_lookback_months * days_in_month;
<<<<<<< HEAD

    let filter: ConsumptionFilter =
        create_amc_filter(store_id, number_of_days, &item_ids, period_end)?;

    fn create_amc_filter(
        store_id: &str,
        number_of_days: f64,
        item_ids: &Vec<String>,
        period_end: Option<NaiveDate>,
    ) -> Result<ConsumptionFilter, PluginOrRepositoryError> {
        let end_date = period_end.unwrap_or_else(date_now);
        let offset_end_date = end_date + Duration::days(1);
        let start_date = date_with_offset(
            &offset_end_date,
            Duration::days((number_of_days).neg() as i64),
        );

        let filter = ConsumptionFilter {
            item_id: Some(EqualFilter::equal_any(item_ids.clone())),
            store_id: Some(EqualFilter::equal_to(store_id.to_string())),
            date: Some(DateFilter::date_range(&start_date, &end_date)),
        };

        Ok(filter)
    }

    let consumption_rows = ConsumptionRepository::new(connection).query(Some(filter.clone()))?;

    let consumption_map = get_consumption_map(&consumption_rows)?;

    let exclude_transfers = ExcludeTransfers.load(connection, None).unwrap_or(false);
    let transfer_consumption_map = if exclude_transfers {
        Some(get_transfer_consumption_map(&consumption_rows)?)
    } else {
        None
    };

    let adjust_for_days_out_of_stock = AdjustForNumberOfDaysOutOfStock
        .load(connection, None)
        .unwrap_or(false);

    let adjusted_days_out_of_stock_map = if adjust_for_days_out_of_stock {
        let dos_rows = DaysOutOfStockRepository::new(connection).query(Some(filter))?;

        Some(get_days_out_of_stock_adjustment_map(
            dos_rows,
            number_of_days,
        )?)
    } else {
        None
    };

    let adjusted_consumption_map = match exclude_transfers {
        true => combine_consumption_maps(
            consumption_map.clone(),
            transfer_consumption_map.unwrap_or_default(),
        ),
        false => consumption_map.clone(),
=======
    let end_date = period_end.unwrap_or_else(date_now);
    let offset_end_date = end_date + Duration::days(1);
    let start_date = date_with_offset(
        &offset_end_date,
        Duration::days((number_of_days).neg() as i64),
    );

    let filter = ConsumptionFilter {
        item_id: Some(EqualFilter::equal_any(item_ids.clone())),
        store_id: Some(EqualFilter::equal_to(store_id)),
        date: Some(DateFilter::date_range(&start_date, &offset_end_date)),
    };

    let consumption = get_consumption::Input {
        store_id: store_id.to_string(),
        item_ids: item_ids.clone(),
        start_date: start_date.to_string(),
        end_date: end_date.to_string(),
    };

    let consumption_map = match PluginInstance::get_one(PluginType::GetConsumption) {
        Some(plugin) => get_consumption::Trait::call(&(*plugin), consumption)?,
        None => get_consumption_map(connection, filter.clone())?,
    };

    let adjust_for_days_out_of_stock = AdjustForNumberOfDaysOutOfStock
        .load(connection, None)
        .unwrap_or(false);

    let adjusted_days_out_of_stock_map = if adjust_for_days_out_of_stock {
        let dos_rows = DaysOutOfStockRepository::new(connection).query(Some(filter))?;

        Some(get_days_out_of_stock_adjustment_map(
            dos_rows,
            number_of_days,
        )?)
    } else {
        None
>>>>>>> f5a210e9
    };

    let input = amc::Input {
        store_id: store_id.to_string(),
        amc_lookback_months,
        // Really don't like cloning this
<<<<<<< HEAD
        consumption_map: adjusted_consumption_map.clone(),
=======
        consumption_map: consumption_map.clone(),
>>>>>>> f5a210e9
        adjusted_days_out_of_stock_map,
        item_ids: item_ids.clone(),
    };

    let amc_by_item = match PluginInstance::get_one(PluginType::AverageMonthlyConsumption) {
        Some(plugin) => amc::Trait::call(&(*plugin), input),
        None => amc::Trait::call(&DefaultAmc, input),
    }?;

    Ok(ItemStats::new_vec(
        amc_by_item,
        adjusted_consumption_map,
        get_stock_on_hand_rows(connection, store_id, Some(item_ids))?,
    ))
}

pub fn get_item_stats_map(
    connection: &StorageConnection,
    store_id: &str,
    amc_lookback_months: Option<f64>,
    item_ids: Vec<String>,
    period_end: Option<NaiveDate>,
) -> Result<HashMap<String, ItemStats>, PluginOrRepositoryError> {
    let item_stats_vec = get_item_stats(
        connection,
        store_id,
        amc_lookback_months,
        item_ids,
        period_end,
    );

    let item_stats_map = item_stats_vec?
        .into_iter()
        .map(|item_stats_entry| (item_stats_entry.item_id.clone(), item_stats_entry))
        .collect();

    Ok(item_stats_map)
}

fn combine_consumption_maps(
    mut consumption_map: HashMap<String, f64>,
    transfer_consumption_map: HashMap<String, f64>,
) -> HashMap<String, f64> {
    for (item_id, transfer_consumption) in transfer_consumption_map {
        consumption_map
            .entry(item_id.clone())
            .and_modify(|total_consumption| *total_consumption -= transfer_consumption);
    }

    consumption_map
}

struct DefaultAmc;
impl amc::Trait for DefaultAmc {
    fn call(
        &self,
        amc::Input {
            amc_lookback_months,
            consumption_map,
            adjusted_days_out_of_stock_map,
            ..
        }: amc::Input,
    ) -> PluginResult<amc::Output> {
        Ok(consumption_map
            .into_iter()
            .map(|(item_id, total_consumption)| {
                let adjusted_days = adjusted_days_out_of_stock_map
                    .as_ref()
                    .and_then(|map| map.get(&item_id))
                    .copied()
                    .unwrap_or(1.0);

                let average_monthly_consumption =
                    total_consumption / amc_lookback_months * adjusted_days;

                (
                    item_id,
                    amc::AverageMonthlyConsumptionItem {
                        average_monthly_consumption: Some(average_monthly_consumption),
                    },
                )
            })
            .collect())
    }
}

fn get_consumption_map(
<<<<<<< HEAD
    consumption_rows: &Vec<ConsumptionRow>,
) -> Result<HashMap<String /* item_id */, f64 /* total consumption */>, RepositoryError> {
=======
    connection: &StorageConnection,
    filter: ConsumptionFilter,
) -> Result<HashMap<String /* item_id */, f64 /* total consumption */>, RepositoryError> {
    let consumption_rows = ConsumptionRepository::new(connection).query(Some(filter))?;

>>>>>>> f5a210e9
    let mut consumption_map = HashMap::new();

    for consumption_row in consumption_rows.into_iter() {
        let item_total_consumption = consumption_map
            .entry(consumption_row.item_id.clone())
            .or_insert(0.0);
        *item_total_consumption += consumption_row.quantity;
    }

    Ok(consumption_map)
}

<<<<<<< HEAD
fn get_transfer_consumption_map(
    consumption_rows: &Vec<ConsumptionRow>,
) -> Result<HashMap<String /* item_id */, f64 /* transfer consumption */>, RepositoryError> {
    let mut transfer_consumption_map = HashMap::new();
    for consumption_row in consumption_rows.into_iter() {
        if consumption_row.is_transfer == true {
            let item_transfer_consumption = transfer_consumption_map
                .entry(consumption_row.item_id.clone())
                .or_insert(0.0);
            *item_transfer_consumption += consumption_row.quantity;
        }
    }

    Ok(transfer_consumption_map)
}

=======
>>>>>>> f5a210e9
fn get_days_out_of_stock_adjustment_map(
    dos_rows: Vec<DaysOutOfStockRow>,
    number_of_days: f64,
) -> Result<
    HashMap<String /* item_id */, f64 /* (numberOfDays/(numberOfDays-dos)) */>,
    RepositoryError,
> {
    let mut days_out_of_stock_adjustment_map = HashMap::new();
    for dos_row in dos_rows.into_iter() {
        let adjusted_days = days_out_of_stock_adjustment_map
            .entry(dos_row.item_id.clone())
            .or_insert(0.0);
        *adjusted_days = number_of_days / (number_of_days - dos_row.total_dos);
    }
    Ok(days_out_of_stock_adjustment_map)
}

pub fn get_stock_on_hand_rows(
    connection: &StorageConnection,
    store_id: &str,
    item_ids: Option<Vec<String>>,
) -> Result<Vec<StockOnHandRow>, RepositoryError> {
    let filter = StockOnHandFilter {
        item_id: item_ids.map(EqualFilter::equal_any),
        store_id: Some(EqualFilter::equal_to(store_id.to_string())),
    };

    StockOnHandRepository::new(connection).query(Some(filter))
}

impl ItemStats {
    fn new_vec(
        amc_by_item: amc::Output,
        consumption_map: HashMap<String /* item_id */, f64 /* total consumption */>,
        stock_on_hand_rows: Vec<StockOnHandRow>,
    ) -> Vec<Self> {
        stock_on_hand_rows
            .into_iter()
            .map(|stock_on_hand| ItemStats {
                available_stock_on_hand: stock_on_hand.available_stock_on_hand,
                item_id: stock_on_hand.item_id.clone(),
                item_name: stock_on_hand.item_name.clone(),
                average_monthly_consumption: amc_by_item
                    .get(&stock_on_hand.item_id)
                    .and_then(|r| r.average_monthly_consumption)
                    .unwrap_or_default(),
                total_consumption: consumption_map
                    .get(&stock_on_hand.item_id)
                    .copied()
                    .unwrap_or_default(),
                total_stock_on_hand: stock_on_hand.total_stock_on_hand,
            })
            .collect()
    }

    pub fn from_requisition_line(requisition_line: &RequisitionLine) -> Self {
        let row = &requisition_line.requisition_line_row;
        ItemStats {
            average_monthly_consumption: row.average_monthly_consumption,
            available_stock_on_hand: row.available_stock_on_hand,
            item_id: requisition_line.item_row.id.clone(),
            item_name: requisition_line.item_row.name.clone(),
            // TODO: Implement total consumption & total_stock_on_hand
            total_consumption: 0.0,
            total_stock_on_hand: 0.0,
        }
    }
}

#[cfg(test)]
mod test {
    use repository::{
        mock::{
            mock_item_a, mock_store_a, mock_store_b, test_item_stats, MockData, MockDataInserts,
        },
        test_db, PreferenceRow, PreferenceRowRepository, StockLineRow, StorePreferenceRow,
        StorePreferenceRowRepository,
    };

    use crate::{
<<<<<<< HEAD
        preference::{AdjustForNumberOfDaysOutOfStock, DaysInMonth, ExcludeTransfers, Preference},
=======
        preference::{AdjustForNumberOfDaysOutOfStock, DaysInMonth, Preference},
>>>>>>> f5a210e9
        service_provider::ServiceProvider,
    };

    use crate::test_helpers::make_movements;

    pub(crate) fn mock_data() -> MockData {
        let test_stock_line = StockLineRow {
            id: "test_stock_line".to_string(),
            item_link_id: mock_item_a().id.clone(),
            store_id: mock_store_a().id.clone(),
            pack_size: 1.0,
            ..Default::default()
        };

        // Use make_movements to create days where the item is out of stock
        let mock_data = MockData {
            stock_lines: vec![test_stock_line.clone()],
            ..Default::default()
        }
        .join(make_movements(
            test_stock_line.clone(),
            vec![
                // (day, movement)
                (1, 3),   // +3 in
                (10, -3), // -3 out
                // (stock = zero for 10 days)
                (20, 3), // +3 in
                (25, -3), // -3 out
                         // (stock = zero for 5 more days)
            ],
        ));

        mock_data
    }

    #[actix_rt::test]
    async fn test_item_stats_service() {
        let (_, _, connection_manager, _) = test_db::setup_all_with_data(
            "test_item_stats_service",
            MockDataInserts::all(),
            test_item_stats::mock_item_stats(),
        )
        .await;

        let service_provider = ServiceProvider::new(connection_manager);
        let context = service_provider.basic_context().unwrap();
        let service = service_provider.item_stats_service;

        let item_ids = vec![test_item_stats::item().id, test_item_stats::item2().id];

        let mut item_stats = service
            .get_item_stats(&context, &mock_store_a().id, None, item_ids.clone(), None)
            .unwrap();
        item_stats.sort_by(|a, b| a.item_id.cmp(&b.item_id));

        assert_eq!(item_stats.len(), 2);
        assert_eq!(
            item_stats[0].available_stock_on_hand,
            test_item_stats::item_1_soh()
        );
        assert_eq!(
            item_stats[1].available_stock_on_hand,
            test_item_stats::item_2_soh()
        );

        assert_eq!(
            item_stats[0].average_monthly_consumption,
            test_item_stats::item1_amc_3_months()
        );
        assert_eq!(
            item_stats[1].average_monthly_consumption,
            test_item_stats::item2_amc_3_months()
        );

        // Test 3 month stats with exclude_transfers = true
        // Exclude Transfer = true
        PreferenceRowRepository::new(&context.connection)
            .upsert_one(&PreferenceRow {
                id: "exclude transfers".to_string(),
                store_id: None,
                key: ExcludeTransfers.key().to_string(),
                value: "true".to_string(),
            })
            .unwrap();

        let mut item_stats = service
            .get_item_stats(
                &context,
                &mock_store_a().id,
                Some(3.0),
                item_ids.clone(),
                None,
            )
            .unwrap();
        item_stats.sort_by(|a, b| a.item_id.cmp(&b.item_id));

        assert_eq!(
            item_stats[1].average_monthly_consumption,
            test_item_stats::item2_amc_3_months_excluding_transfer()
        );

        // Test remainder with exclude_transfers = false
        PreferenceRowRepository::new(&context.connection)
            .upsert_one(&PreferenceRow {
                id: "exclude transfers".to_string(),
                store_id: None,
                key: ExcludeTransfers.key().to_string(),
                value: "false".to_string(),
            })
            .unwrap();

        // Reduce to looking back 1 month
        let mut item_stats = service
            .get_item_stats(
                &context,
                &mock_store_a().id,
                Some(1.0),
                item_ids.clone(),
                None,
            )
            .unwrap();
        item_stats.sort_by(|a, b| a.item_id.cmp(&b.item_id));

        assert_eq!(item_stats.len(), 2);
        assert_eq!(
            item_stats[0].available_stock_on_hand,
            test_item_stats::item_1_soh()
        );
        assert_eq!(
            item_stats[1].available_stock_on_hand,
            test_item_stats::item_2_soh()
        );

        assert_eq!(
            item_stats[0].average_monthly_consumption,
            test_item_stats::item1_amc_1_months()
        );

        // Reduce to looking back 1 month through store pref
        StorePreferenceRowRepository::new(&context.connection)
            .upsert_one(&StorePreferenceRow {
                id: mock_store_a().id.clone(),
                monthly_consumption_look_back_period: 1.0,
                ..Default::default()
            })
            .unwrap();
        let mut item_stats = service
            .get_item_stats(&context, &mock_store_a().id, None, item_ids.clone(), None)
            .unwrap();
        item_stats.sort_by(|a, b| a.item_id.cmp(&b.item_id));

        assert_eq!(item_stats.len(), 2);
        assert_eq!(
            item_stats[0].available_stock_on_hand,
            test_item_stats::item_1_soh()
        );
        assert_eq!(
            item_stats[1].available_stock_on_hand,
            test_item_stats::item_2_soh()
        );

        assert_eq!(
            item_stats[0].average_monthly_consumption,
            test_item_stats::item1_amc_1_months()
        );

        // No invoice lines check
        // Also confirms transfer line is not included
        assert_eq!(item_stats[1].average_monthly_consumption, 0.0);

        let mut item_stats = service
            .get_item_stats(&context, &mock_store_b().id, None, item_ids.clone(), None)
            .unwrap();
        item_stats.sort_by(|a, b| a.item_id.cmp(&b.item_id));

        assert_eq!(item_stats.len(), 2);
        assert_eq!(
            item_stats[0].available_stock_on_hand,
            test_item_stats::item_1_store_b_soh()
        );
        // No stock line check
        assert_eq!(item_stats[1].available_stock_on_hand, 0.0);

        assert_eq!(
            item_stats[0].average_monthly_consumption,
            test_item_stats::item1_amc_3_months_store_b()
        );

        // Change days in a month to 32 via Global pref
        PreferenceRowRepository::new(&context.connection)
            .upsert_one(&PreferenceRow {
                id: "days in month".to_string(),
                store_id: None,
                key: DaysInMonth.key().to_string(),
                value: "32".to_string(),
            })
            .unwrap();

        let pref = PreferenceRowRepository::new(&context.connection)
            .find_one_by_key(&DaysInMonth.key().to_string())
            .unwrap()
            .unwrap();
        assert_eq!(pref.value, "32");

        let mut item_stats = service
            .get_item_stats(&context, &mock_store_a().id, None, item_ids.clone(), None)
            .unwrap();
        item_stats.sort_by(|a, b| a.item_id.cmp(&b.item_id));

        assert_eq!(
            item_stats[0].average_monthly_consumption,
            test_item_stats::item1_amc_number_of_days_pref()
        );

        assert_eq!(
            item_stats[1].average_monthly_consumption,
            test_item_stats::item2_amc_number_of_days_pref()
        );

        // Set days pref to 0.0 => will default back to average days in month
        PreferenceRowRepository::new(&context.connection)
            .upsert_one(&PreferenceRow {
                id: "days in month".to_string(),
                store_id: None,
                key: DaysInMonth.key().to_string(),
                value: "0.0".to_string(),
            })
            .unwrap();

        // Test with a period end date (from requisition)
        let period_end = Some(test_item_stats::period_end_date());
        let mut item_stats = service
            .get_item_stats(
                &context,
                &mock_store_a().id,
                None,
                item_ids.clone(),
                period_end,
            )
            .unwrap();
        item_stats.sort_by(|a, b| a.item_id.cmp(&b.item_id));

        assert_eq!(item_stats.len(), 2);

        assert_eq!(
            item_stats[0].average_monthly_consumption,
            test_item_stats::item1_amc_1_months_period_end_date()
        );
        assert_eq!(
            item_stats[1].average_monthly_consumption,
            test_item_stats::item2_amc_1_months_period_end_date()
        );
    }

    #[actix_rt::test]
    async fn test_item_stats_with_dos() {
        let (_, _, connection_manager, _) = test_db::setup_all_with_data(
            "test_item_stats_with_dos",
            MockDataInserts::none().names().stores().units().items(),
            mock_data(),
        )
        .await;

        let service_provider = ServiceProvider::new(connection_manager);
        let context = service_provider.basic_context().unwrap();
        let service = service_provider.item_stats_service;

        let item_ids = vec![mock_item_a().id.clone()];
        let item_stats = service
            .get_item_stats(
                &context,
                &mock_store_a().id,
                Some(1.0),
                item_ids.clone(),
                None,
            )
            .unwrap();

        // Set days pref to 30.0 for simpler testing
        PreferenceRowRepository::new(&context.connection)
            .upsert_one(&PreferenceRow {
                id: "days in month".to_string(),
                store_id: None,
                key: DaysInMonth.key().to_string(),
                value: "30.0".to_string(),
            })
            .unwrap();

        // AMC with DOS preference off
        assert_eq!(item_stats[0].average_monthly_consumption, 6.0);

        // Turn adjust for days out of stock preference on
        PreferenceRowRepository::new(&context.connection)
            .upsert_one(&PreferenceRow {
                id: "adjust dos".to_string(),
                store_id: None,
                key: AdjustForNumberOfDaysOutOfStock.key().to_string(),
                value: "true".to_string(),
            })
            .unwrap();

        let item_stats = service
            .get_item_stats(&context, &mock_store_a().id, Some(1.0), item_ids, None)
            .unwrap();

<<<<<<< HEAD
        assert_eq!(item_stats[0].average_monthly_consumption, 12.0);
=======
        // With DOS adjustment: 30 days / (30 - 16 dos) = 30/14 = 2.142857
        // AMC = 6.0 * 2.142857 = 12.857142857142858
        assert_eq!(
            item_stats[0].average_monthly_consumption,
            12.857142857142858
        );
>>>>>>> f5a210e9
    }
}<|MERGE_RESOLUTION|>--- conflicted
+++ resolved
@@ -1,13 +1,6 @@
-<<<<<<< HEAD
-use std::{collections::HashMap, ops::Neg};
-
-use crate::common::days_in_a_month;
-use crate::preference::{AdjustForNumberOfDaysOutOfStock, ExcludeTransfers, Preference};
-=======
 use crate::backend_plugin::types::get_consumption;
 use crate::common::days_in_a_month;
 use crate::preference::{AdjustForNumberOfDaysOutOfStock, Preference};
->>>>>>> f5a210e9
 use crate::{
     backend_plugin::{
         plugin_provider::{PluginInstance, PluginResult},
@@ -19,18 +12,11 @@
 };
 use chrono::{Duration, NaiveDate};
 use repository::{
-<<<<<<< HEAD
-    ConsumptionFilter, ConsumptionRepository, ConsumptionRow, DateFilter, DaysOutOfStockRepository,
-    DaysOutOfStockRow, EqualFilter, PluginType, RepositoryError, RequisitionLine,
-    StockOnHandFilter, StockOnHandRepository, StockOnHandRow, StorageConnection,
-};
-=======
     ConsumptionFilter, ConsumptionRepository, DateFilter, DaysOutOfStockRepository,
     DaysOutOfStockRow, EqualFilter, PluginType, RepositoryError, RequisitionLine,
     StockOnHandFilter, StockOnHandRepository, StockOnHandRow, StorageConnection,
 };
 use std::{collections::HashMap, ops::Neg};
->>>>>>> f5a210e9
 use util::{date_now, date_with_offset};
 
 #[derive(Clone, Debug, PartialEq, Default)]
@@ -80,42 +66,29 @@
     };
     let days_in_month: f64 = days_in_a_month(connection);
     let number_of_days = amc_lookback_months * days_in_month;
-<<<<<<< HEAD
-
-    let filter: ConsumptionFilter =
-        create_amc_filter(store_id, number_of_days, &item_ids, period_end)?;
-
-    fn create_amc_filter(
-        store_id: &str,
-        number_of_days: f64,
-        item_ids: &Vec<String>,
-        period_end: Option<NaiveDate>,
-    ) -> Result<ConsumptionFilter, PluginOrRepositoryError> {
-        let end_date = period_end.unwrap_or_else(date_now);
-        let offset_end_date = end_date + Duration::days(1);
-        let start_date = date_with_offset(
-            &offset_end_date,
-            Duration::days((number_of_days).neg() as i64),
-        );
-
-        let filter = ConsumptionFilter {
-            item_id: Some(EqualFilter::equal_any(item_ids.clone())),
-            store_id: Some(EqualFilter::equal_to(store_id.to_string())),
-            date: Some(DateFilter::date_range(&start_date, &end_date)),
-        };
-
-        Ok(filter)
-    }
-
-    let consumption_rows = ConsumptionRepository::new(connection).query(Some(filter.clone()))?;
-
-    let consumption_map = get_consumption_map(&consumption_rows)?;
-
-    let exclude_transfers = ExcludeTransfers.load(connection, None).unwrap_or(false);
-    let transfer_consumption_map = if exclude_transfers {
-        Some(get_transfer_consumption_map(&consumption_rows)?)
-    } else {
-        None
+    let end_date = period_end.unwrap_or_else(date_now);
+    let offset_end_date = end_date + Duration::days(1);
+    let start_date = date_with_offset(
+        &offset_end_date,
+        Duration::days((number_of_days).neg() as i64),
+    );
+
+    let filter = ConsumptionFilter {
+        item_id: Some(EqualFilter::equal_any(item_ids.clone())),
+        store_id: Some(EqualFilter::equal_to(store_id)),
+        date: Some(DateFilter::date_range(&start_date, &offset_end_date)),
+    };
+
+    let consumption = get_consumption::Input {
+        store_id: store_id.to_string(),
+        item_ids: item_ids.clone(),
+        start_date: start_date.to_string(),
+        end_date: end_date.to_string(),
+    };
+
+    let consumption_map = match PluginInstance::get_one(PluginType::GetConsumption) {
+        Some(plugin) => get_consumption::Trait::call(&(*plugin), consumption)?,
+        None => get_consumption_map(connection, filter.clone())?,
     };
 
     let adjust_for_days_out_of_stock = AdjustForNumberOfDaysOutOfStock
@@ -133,63 +106,11 @@
         None
     };
 
-    let adjusted_consumption_map = match exclude_transfers {
-        true => combine_consumption_maps(
-            consumption_map.clone(),
-            transfer_consumption_map.unwrap_or_default(),
-        ),
-        false => consumption_map.clone(),
-=======
-    let end_date = period_end.unwrap_or_else(date_now);
-    let offset_end_date = end_date + Duration::days(1);
-    let start_date = date_with_offset(
-        &offset_end_date,
-        Duration::days((number_of_days).neg() as i64),
-    );
-
-    let filter = ConsumptionFilter {
-        item_id: Some(EqualFilter::equal_any(item_ids.clone())),
-        store_id: Some(EqualFilter::equal_to(store_id)),
-        date: Some(DateFilter::date_range(&start_date, &offset_end_date)),
-    };
-
-    let consumption = get_consumption::Input {
-        store_id: store_id.to_string(),
-        item_ids: item_ids.clone(),
-        start_date: start_date.to_string(),
-        end_date: end_date.to_string(),
-    };
-
-    let consumption_map = match PluginInstance::get_one(PluginType::GetConsumption) {
-        Some(plugin) => get_consumption::Trait::call(&(*plugin), consumption)?,
-        None => get_consumption_map(connection, filter.clone())?,
-    };
-
-    let adjust_for_days_out_of_stock = AdjustForNumberOfDaysOutOfStock
-        .load(connection, None)
-        .unwrap_or(false);
-
-    let adjusted_days_out_of_stock_map = if adjust_for_days_out_of_stock {
-        let dos_rows = DaysOutOfStockRepository::new(connection).query(Some(filter))?;
-
-        Some(get_days_out_of_stock_adjustment_map(
-            dos_rows,
-            number_of_days,
-        )?)
-    } else {
-        None
->>>>>>> f5a210e9
-    };
-
     let input = amc::Input {
         store_id: store_id.to_string(),
         amc_lookback_months,
         // Really don't like cloning this
-<<<<<<< HEAD
-        consumption_map: adjusted_consumption_map.clone(),
-=======
         consumption_map: consumption_map.clone(),
->>>>>>> f5a210e9
         adjusted_days_out_of_stock_map,
         item_ids: item_ids.clone(),
     };
@@ -201,7 +122,7 @@
 
     Ok(ItemStats::new_vec(
         amc_by_item,
-        adjusted_consumption_map,
+        consumption_map,
         get_stock_on_hand_rows(connection, store_id, Some(item_ids))?,
     ))
 }
@@ -227,19 +148,6 @@
         .collect();
 
     Ok(item_stats_map)
-}
-
-fn combine_consumption_maps(
-    mut consumption_map: HashMap<String, f64>,
-    transfer_consumption_map: HashMap<String, f64>,
-) -> HashMap<String, f64> {
-    for (item_id, transfer_consumption) in transfer_consumption_map {
-        consumption_map
-            .entry(item_id.clone())
-            .and_modify(|total_consumption| *total_consumption -= transfer_consumption);
-    }
-
-    consumption_map
 }
 
 struct DefaultAmc;
@@ -277,16 +185,11 @@
 }
 
 fn get_consumption_map(
-<<<<<<< HEAD
-    consumption_rows: &Vec<ConsumptionRow>,
-) -> Result<HashMap<String /* item_id */, f64 /* total consumption */>, RepositoryError> {
-=======
     connection: &StorageConnection,
     filter: ConsumptionFilter,
 ) -> Result<HashMap<String /* item_id */, f64 /* total consumption */>, RepositoryError> {
     let consumption_rows = ConsumptionRepository::new(connection).query(Some(filter))?;
 
->>>>>>> f5a210e9
     let mut consumption_map = HashMap::new();
 
     for consumption_row in consumption_rows.into_iter() {
@@ -299,25 +202,6 @@
     Ok(consumption_map)
 }
 
-<<<<<<< HEAD
-fn get_transfer_consumption_map(
-    consumption_rows: &Vec<ConsumptionRow>,
-) -> Result<HashMap<String /* item_id */, f64 /* transfer consumption */>, RepositoryError> {
-    let mut transfer_consumption_map = HashMap::new();
-    for consumption_row in consumption_rows.into_iter() {
-        if consumption_row.is_transfer == true {
-            let item_transfer_consumption = transfer_consumption_map
-                .entry(consumption_row.item_id.clone())
-                .or_insert(0.0);
-            *item_transfer_consumption += consumption_row.quantity;
-        }
-    }
-
-    Ok(transfer_consumption_map)
-}
-
-=======
->>>>>>> f5a210e9
 fn get_days_out_of_stock_adjustment_map(
     dos_rows: Vec<DaysOutOfStockRow>,
     number_of_days: f64,
@@ -398,11 +282,7 @@
     };
 
     use crate::{
-<<<<<<< HEAD
-        preference::{AdjustForNumberOfDaysOutOfStock, DaysInMonth, ExcludeTransfers, Preference},
-=======
         preference::{AdjustForNumberOfDaysOutOfStock, DaysInMonth, Preference},
->>>>>>> f5a210e9
         service_provider::ServiceProvider,
     };
 
@@ -477,43 +357,6 @@
             test_item_stats::item2_amc_3_months()
         );
 
-        // Test 3 month stats with exclude_transfers = true
-        // Exclude Transfer = true
-        PreferenceRowRepository::new(&context.connection)
-            .upsert_one(&PreferenceRow {
-                id: "exclude transfers".to_string(),
-                store_id: None,
-                key: ExcludeTransfers.key().to_string(),
-                value: "true".to_string(),
-            })
-            .unwrap();
-
-        let mut item_stats = service
-            .get_item_stats(
-                &context,
-                &mock_store_a().id,
-                Some(3.0),
-                item_ids.clone(),
-                None,
-            )
-            .unwrap();
-        item_stats.sort_by(|a, b| a.item_id.cmp(&b.item_id));
-
-        assert_eq!(
-            item_stats[1].average_monthly_consumption,
-            test_item_stats::item2_amc_3_months_excluding_transfer()
-        );
-
-        // Test remainder with exclude_transfers = false
-        PreferenceRowRepository::new(&context.connection)
-            .upsert_one(&PreferenceRow {
-                id: "exclude transfers".to_string(),
-                store_id: None,
-                key: ExcludeTransfers.key().to_string(),
-                value: "false".to_string(),
-            })
-            .unwrap();
-
         // Reduce to looking back 1 month
         let mut item_stats = service
             .get_item_stats(
@@ -708,15 +551,11 @@
             .get_item_stats(&context, &mock_store_a().id, Some(1.0), item_ids, None)
             .unwrap();
 
-<<<<<<< HEAD
-        assert_eq!(item_stats[0].average_monthly_consumption, 12.0);
-=======
         // With DOS adjustment: 30 days / (30 - 16 dos) = 30/14 = 2.142857
         // AMC = 6.0 * 2.142857 = 12.857142857142858
         assert_eq!(
             item_stats[0].average_monthly_consumption,
             12.857142857142858
         );
->>>>>>> f5a210e9
     }
 }