--- conflicted
+++ resolved
@@ -15,18 +15,12 @@
     input: &UpdatePurchaseOrderInput,
     store_id: &str,
     connection: &StorageConnection,
-<<<<<<< HEAD
     user_has_permission: Option<bool>,
-) -> Result<PurchaseOrderRow, UpdatePurchaseOrderError> {
-    let purchase_order = PurchaseOrderRowRepository::new(connection).find_one_by_id(&input.id)?;
-    let purchase_order = purchase_order.ok_or(UpdatePurchaseOrderError::UpdatedRecordNotFound)?;
-=======
 ) -> Result<PurchaseOrder, UpdatePurchaseOrderError> {
     let purchase_order = PurchaseOrderRepository::new(connection)
         .query_by_filter(PurchaseOrderFilter::new().id(EqualFilter::equal_to(&input.id)))?
         .pop()
         .ok_or(UpdatePurchaseOrderError::PurchaseOrderDoesNotExist)?;
->>>>>>> 42145a98
 
     // check user has permission to authorise purchase order, if authorisation is required
     if input.status == Some(PurchaseOrderStatus::Confirmed) {
