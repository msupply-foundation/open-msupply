use chrono::{NaiveDate, NaiveDateTime};
use repository::{
    PurchaseOrderRow, PurchaseOrderRowRepository, PurchaseOrderStatus, RepositoryError,
    TransactionError,
};

use crate::{service_provider::ServiceContext, NullableUpdate};

mod generate;
mod test;
mod validate;

use generate::generate;
use validate::validate;

#[derive(PartialEq, Debug)]
pub enum UpdatePurchaseOrderError {
    SupplierDoesNotExist,
    UpdatedRecordNotFound,
    NotASupplier,
    DonorDoesNotExist,
    DatabaseError(RepositoryError),
}

#[derive(PartialEq, Debug, Clone, Default)]
pub struct UpdatePurchaseOrderInput {
    pub id: String,
    pub supplier_id: Option<String>,
    pub status: Option<PurchaseOrderStatus>,
    pub confirmed_datetime: Option<NullableUpdate<NaiveDateTime>>,
    pub comment: Option<String>,
    pub supplier_discount_percentage: Option<f64>,
    pub donor_link_id: Option<String>,
    pub reference: Option<String>,
    pub currency_id: Option<String>,
    pub foreign_exchange_rate: Option<f64>,
    pub shipping_method: Option<String>,
<<<<<<< HEAD
    pub sent_datetime: Option<NaiveDateTime>,
    pub contract_signed_date: Option<NaiveDate>,
    pub advance_paid_date: Option<NaiveDate>,
    pub received_at_port_date: Option<NaiveDate>,
    pub requested_delivery_date: Option<NaiveDate>,
=======
    pub sent_datetime: Option<NullableUpdate<NaiveDateTime>>,
    pub contract_signed_date: Option<NullableUpdate<NaiveDate>>,
    pub advance_paid_date: Option<NullableUpdate<NaiveDate>>,
    pub received_at_port_date: Option<NullableUpdate<NaiveDate>>,
    pub requested_delivery_date: Option<NullableUpdate<NaiveDate>>,
>>>>>>> f718a8bb
}

pub fn update_purchase_order(
    ctx: &ServiceContext,
    store_id: &str,
    input: UpdatePurchaseOrderInput,
) -> Result<PurchaseOrderRow, UpdatePurchaseOrderError> {
    let purchase_order = ctx
        .connection
        .transaction_sync(|connection| {
            let purchase_order = validate(&input, &store_id, connection)?;
            let updated_purchase_order = generate(purchase_order, input)?;

            let purchase_order_repository = PurchaseOrderRowRepository::new(connection);
            purchase_order_repository.upsert_one(&updated_purchase_order)?;

            purchase_order_repository
                .find_one_by_id(&updated_purchase_order.id)?
                .ok_or(UpdatePurchaseOrderError::UpdatedRecordNotFound)
        })
        .map_err(|error: TransactionError<UpdatePurchaseOrderError>| error.to_inner_error())?;

    Ok(purchase_order)
}

impl From<RepositoryError> for UpdatePurchaseOrderError {
    fn from(error: RepositoryError) -> Self {
        UpdatePurchaseOrderError::DatabaseError(error)
    }
}<|MERGE_RESOLUTION|>--- conflicted
+++ resolved
@@ -35,19 +35,11 @@
     pub currency_id: Option<String>,
     pub foreign_exchange_rate: Option<f64>,
     pub shipping_method: Option<String>,
-<<<<<<< HEAD
-    pub sent_datetime: Option<NaiveDateTime>,
-    pub contract_signed_date: Option<NaiveDate>,
-    pub advance_paid_date: Option<NaiveDate>,
-    pub received_at_port_date: Option<NaiveDate>,
-    pub requested_delivery_date: Option<NaiveDate>,
-=======
     pub sent_datetime: Option<NullableUpdate<NaiveDateTime>>,
     pub contract_signed_date: Option<NullableUpdate<NaiveDate>>,
     pub advance_paid_date: Option<NullableUpdate<NaiveDate>>,
     pub received_at_port_date: Option<NullableUpdate<NaiveDate>>,
     pub requested_delivery_date: Option<NullableUpdate<NaiveDate>>,
->>>>>>> f718a8bb
 }
 
 pub fn update_purchase_order(
