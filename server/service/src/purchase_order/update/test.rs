#[cfg(test)]
mod update {
    use chrono::NaiveDate;
    use repository::{
        mock::{
            mock_name_a, mock_name_store_b, mock_store_a, mock_user_account_a, MockDataInserts,
        },
        test_db::setup_all,
        ActivityLogRowRepository, ActivityLogType, PurchaseOrderRowRepository, PurchaseOrderStatus,
    };

    use crate::{
        purchase_order::{
            insert::InsertPurchaseOrderInput,
            update::{UpdatePurchaseOrderError, UpdatePurchaseOrderInput},
        },
        service_provider::ServiceProvider,
        NullableUpdate,
    };

    #[actix_rt::test]
    async fn update_purchase_order_errors() {
        let (_, _, connection_manager, _) =
            setup_all("update_purchase_order_errors", MockDataInserts::all()).await;

        let service_provider = ServiceProvider::new(connection_manager);
        let context = service_provider
            .context(mock_store_a().id, mock_user_account_a().id)
            .unwrap();
        let service = service_provider.purchase_order_service;

        let store_id = &mock_store_a().id;

        let purchase_order_id = "purchase_order_id".to_string();

        service
            .insert_purchase_order(
                &context,
                &mock_store_a().id,
                InsertPurchaseOrderInput {
                    id: purchase_order_id.clone(),
                    supplier_id: mock_name_a().id.to_string(),
                },
            )
            .unwrap();

        // SupplierDoesNotExist
        assert_eq!(
            service.update_purchase_order(
                &context,
                store_id,
                UpdatePurchaseOrderInput {
                    id: purchase_order_id.clone(),
                    supplier_id: Some("non_existent_supplier".to_string()),
                    ..Default::default()
                }
            ),
            Err(UpdatePurchaseOrderError::SupplierDoesNotExist)
        );

        // NotASupplier
        assert_eq!(
            service.update_purchase_order(
                &context,
                store_id,
                UpdatePurchaseOrderInput {
                    id: purchase_order_id.clone(),
                    supplier_id: Some(mock_name_store_b().id.to_string()),
                    ..Default::default()
                }
            ),
            Err(UpdatePurchaseOrderError::NotASupplier)
        );

        // DonorDoesNotExist
        assert_eq!(
            service.update_purchase_order(
                &context,
                store_id,
                UpdatePurchaseOrderInput {
                    id: purchase_order_id.clone(),
                    donor_id: Some(NullableUpdate {
                        value: Some("non_existent_donor".to_string())
                    }),
                    ..Default::default()
                }
            ),
            Err(UpdatePurchaseOrderError::DonorDoesNotExist)
        );

        // AuthorisationPreferenceNotSet
        assert_eq!(
            service.update_purchase_order(
                &context,
                store_id,
                UpdatePurchaseOrderInput {
                    id: "purchase_order_id".to_string(),
                    status: Some(PurchaseOrderStatus::Authorised),
                    ..Default::default()
                }
            ),
            Err(UpdatePurchaseOrderError::AuthorisationPreferenceNotSet)
        );
    }

    #[actix_rt::test]
    async fn update_purchase_order_success() {
        let (_, _, connection_manager, _) =
            setup_all("update_purchase_order_success", MockDataInserts::all()).await;

        let service_provider = ServiceProvider::new(connection_manager);
        let context = service_provider
            .context(mock_store_a().id, mock_user_account_a().id)
            .unwrap();
        let service = service_provider.purchase_order_service;

        let store_id = &mock_store_a().id;
        let purchase_order_id = "purchase_order_id".to_string();

        // Create a purchase order row with a valid supplier
        service
            .insert_purchase_order(
                &context,
                store_id,
                InsertPurchaseOrderInput {
                    id: purchase_order_id.clone(),
                    supplier_id: mock_name_a().id.to_string(),
                },
            )
            .unwrap();

<<<<<<< HEAD
        let order_total_before_discount = 1000.0;
        let mut purchase_order = PurchaseOrderRowRepository::new(&context.connection)
            .find_one_by_id(&purchase_order_id.clone())
=======
        let purchase_order = PurchaseOrderRowRepository::new(&context.connection)
            .find_one_by_id("purchase_order_id")
>>>>>>> 3def2a32
            .unwrap()
            .unwrap();

        PurchaseOrderRowRepository::new(&context.connection)
            .upsert_one(&purchase_order)
            .unwrap();

        // Update the purchase order with a known discount percentage
        let discount_percentage = 10.0;
        let result = service
            .update_purchase_order(
                &context,
                store_id,
                UpdatePurchaseOrderInput {
                    id: purchase_order_id.clone(),
                    supplier_discount_percentage: Some(discount_percentage),
                    comment: Some("Updated comment".to_string()),
                    status: Some(PurchaseOrderStatus::Authorised),
                    received_at_port_date: Some(NullableUpdate {
                        value: Some(NaiveDate::from_ymd_opt(2023, 10, 1).unwrap()),
                    }),
                    ..Default::default()
                },
            )
            .unwrap();

        let purchase_order = PurchaseOrderRowRepository::new(&context.connection)
            .find_one_by_id(&purchase_order_id.clone())
            .unwrap()
            .unwrap();

        assert_eq!(result.id, purchase_order.id);
        assert_eq!(
            result.supplier_discount_percentage,
            Some(discount_percentage)
        );
        assert_eq!(result.comment, Some("Updated comment".to_string()));
        assert_eq!(result.status, PurchaseOrderStatus::Authorised);
        assert_eq!(
            result.received_at_port_date,
            Some(NaiveDate::from_ymd_opt(2023, 10, 1).unwrap())
        );

        // test activity log for created then updated status to authorised
        let logs = ActivityLogRowRepository::new(&context.connection)
            .find_many_by_record_id(&purchase_order_id.clone())
            .unwrap();

        assert_eq!(logs.len(), 2);

        let log = logs
            .clone()
            .into_iter()
            .find(|l| l.r#type == ActivityLogType::PurchaseOrderAuthorised)
            .unwrap();

        assert_eq!(log.r#type, ActivityLogType::PurchaseOrderAuthorised);

        let authorised_logs: Vec<_> = logs
            .into_iter()
            .filter(|l| l.r#type == ActivityLogType::PurchaseOrderAuthorised)
            .collect();

        assert_eq!(authorised_logs.len(), 1);

        // set purchase order to confirmed

        service
            .update_purchase_order(
                &context,
                store_id,
                UpdatePurchaseOrderInput {
                    id: purchase_order_id.clone(),
                    status: Some(PurchaseOrderStatus::Confirmed),
                    ..Default::default()
                },
            )
            .unwrap();

        let log = ActivityLogRowRepository::new(&context.connection)
            .find_many_by_record_id(&purchase_order_id.clone())
            .unwrap()
            .into_iter()
            .find(|l| l.r#type == ActivityLogType::PurchaseOrderConfirmed)
            .unwrap();

        assert_eq!(log.r#type, ActivityLogType::PurchaseOrderConfirmed);

        // Set purchase order to finalised

        service
            .update_purchase_order(
                &context,
                store_id,
                UpdatePurchaseOrderInput {
                    id: purchase_order_id.clone(),
                    status: Some(PurchaseOrderStatus::Finalised),
                    ..Default::default()
                },
            )
            .unwrap();

        let log = ActivityLogRowRepository::new(&context.connection)
            .find_many_by_record_id(&purchase_order_id.clone())
            .unwrap()
            .into_iter()
            .find(|l| l.r#type == ActivityLogType::PurchaseOrderFinalised)
            .unwrap();

        assert_eq!(log.r#type, ActivityLogType::PurchaseOrderFinalised);
    }
}<|MERGE_RESOLUTION|>--- conflicted
+++ resolved
@@ -129,14 +129,9 @@
             )
             .unwrap();
 
-<<<<<<< HEAD
         let order_total_before_discount = 1000.0;
         let mut purchase_order = PurchaseOrderRowRepository::new(&context.connection)
             .find_one_by_id(&purchase_order_id.clone())
-=======
-        let purchase_order = PurchaseOrderRowRepository::new(&context.connection)
-            .find_one_by_id("purchase_order_id")
->>>>>>> 3def2a32
             .unwrap()
             .unwrap();
 
