--- conflicted
+++ resolved
@@ -1,16 +1,11 @@
 use super::UpdatePurchaseOrderInput;
 use crate::NullableUpdate;
-<<<<<<< HEAD
-use repository::{PurchaseOrder, PurchaseOrderRow, PurchaseOrderStatus, RepositoryError};
-
 use chrono::{NaiveDate, Utc};
-=======
-use chrono::Utc;
->>>>>>> 6d7d05fb
 use repository::{
     EqualFilter, PurchaseOrderLineFilter, PurchaseOrderLineRepository, PurchaseOrderLineRow,
     StorageConnection,
 };
+use repository::{PurchaseOrder, PurchaseOrderRow, PurchaseOrderStatus, RepositoryError};
 use repository::{PurchaseOrder, PurchaseOrderRow, PurchaseOrderStatus, RepositoryError};
 
 pub(crate) struct GenerateResult {
@@ -204,7 +199,6 @@
             .map(|mut line| {
                 match new_status {
                     PurchaseOrderStatus::Confirmed => {
-<<<<<<< HEAD
                         line.purchase_order_line_row.requested_delivery_date = line
                             .purchase_order_line_row
                             .requested_delivery_date
@@ -217,17 +211,6 @@
                             line.purchase_order_line_row.status =
                                 repository::PurchaseOrderLineStatus::Sent;
                         }
-=======
-                        line.purchase_order_line_row.status =
-                            repository::PurchaseOrderLineStatus::Sent;
-
-                        // Insert requested units value to adjusted units field when purchase order changes to Confirmed status
-                        // Requested units is a fallback as status can change backwards from Sent to Confirmed, so value for adjusted units may already exist
-                        line.purchase_order_line_row.adjusted_number_of_units = line
-                            .purchase_order_line_row
-                            .adjusted_number_of_units
-                            .or(Some(line.purchase_order_line_row.requested_number_of_units))
->>>>>>> 6d7d05fb
                     }
                     PurchaseOrderStatus::Finalised => {
                         line.purchase_order_line_row.status =
