--- conflicted
+++ resolved
@@ -138,37 +138,22 @@
     purchase_order: &mut PurchaseOrderRow,
     input_status: Option<PurchaseOrderStatus>,
 ) {
-<<<<<<< HEAD
-    let current_datetime = chrono::Utc::now().naive_utc();
-    if let Some(status) = input_status {
-        match status {
-            PurchaseOrderStatus::RequestApproval => {
-                purchase_order.request_approval_datetime = Some(current_datetime);
-            }
-            PurchaseOrderStatus::Confirmed => {
-                purchase_order.confirmed_datetime = Some(current_datetime);
-            }
-            PurchaseOrderStatus::Sent => {
-                purchase_order.sent_datetime = Some(current_datetime);
-            }
-            PurchaseOrderStatus::Finalised => {
-                purchase_order.finalised_datetime = Some(current_datetime)
-            }
-            _ => {}
-=======
     let new_status = match status_changed(input_status, &purchase_order.status) {
         Some(status) => status,
         None => return,
     };
 
     let current_datetime = Utc::now().naive_utc();
+
     match new_status {
-        PurchaseOrderStatus::Authorised => {
-            purchase_order.authorised_datetime = Some(current_datetime);
+        PurchaseOrderStatus::RequestApproval => {
+            purchase_order.request_approval_datetime = Some(current_datetime);
         }
         PurchaseOrderStatus::Confirmed => {
             purchase_order.confirmed_datetime = Some(current_datetime);
->>>>>>> 42145a98
+        }
+        PurchaseOrderStatus::Sent => {
+            purchase_order.sent_datetime = Some(current_datetime);
         }
         PurchaseOrderStatus::Finalised => {
             purchase_order.finalised_datetime = Some(current_datetime)
