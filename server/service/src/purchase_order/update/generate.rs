--- conflicted
+++ resolved
@@ -1,11 +1,7 @@
 use super::UpdatePurchaseOrderInput;
 use crate::NullableUpdate;
-<<<<<<< HEAD
 use repository::{PurchaseOrder, PurchaseOrderRow, PurchaseOrderStatus, RepositoryError};
 
-pub fn generate(
-    purchase_order: PurchaseOrder,
-=======
 use chrono::Utc;
 use repository::{
     EqualFilter, PurchaseOrderLineFilter, PurchaseOrderLineRepository, PurchaseOrderLineRow,
@@ -20,7 +16,6 @@
 pub fn generate(
     connection: &StorageConnection,
     purchase_order: PurchaseOrderRow,
->>>>>>> 4d0e7750
     UpdatePurchaseOrderInput {
         id: _,
         supplier_id,
@@ -51,14 +46,9 @@
         freight_charge,
         freight_conditions,
     }: UpdatePurchaseOrderInput,
-<<<<<<< HEAD
-) -> Result<PurchaseOrderRow, RepositoryError> {
+) -> Result<GenerateResult, RepositoryError> {
     let mut updated_order = purchase_order.purchase_order_row.clone();
     let purchase_order_stats = purchase_order.purchase_order_stats_row;
-=======
-) -> Result<GenerateResult, RepositoryError> {
-    let mut updated_order = purchase_order.clone();
->>>>>>> 4d0e7750
 
     set_new_status_datetime(&mut updated_order, status.clone());
 
@@ -116,7 +106,6 @@
 
     updated_order.supplier_discount_percentage = Some(supplier_discount_percentage);
 
-<<<<<<< HEAD
     if let Some(supplier_discount_amount) = supplier_discount_amount {
         let line_total_before_discount = purchase_order_stats
             .as_ref()
@@ -130,15 +119,12 @@
         };
     }
 
-    Ok(updated_order)
-=======
     let updated_lines = update_lines(connection, &updated_order.id, &status)?;
 
     Ok(GenerateResult {
         updated_order,
         updated_lines,
     })
->>>>>>> 4d0e7750
 }
 
 fn nullable_update<T: Clone>(input: &Option<NullableUpdate<T>>, current: Option<T>) -> Option<T> {
