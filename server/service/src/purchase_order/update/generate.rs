use super::UpdatePurchaseOrderInput;
use crate::NullableUpdate;
<<<<<<< HEAD
use chrono::Utc;
use repository::{PurchaseOrderRow, PurchaseOrderStatus, RepositoryError};
=======
use repository::{
    EqualFilter, PurchaseOrderLineFilter, PurchaseOrderLineRepository, PurchaseOrderLineRow,
    PurchaseOrderRow, PurchaseOrderStatus, RepositoryError, StorageConnection,
};

pub(crate) struct GenerateResult {
    pub updated_order: PurchaseOrderRow,
    pub updated_lines: Vec<PurchaseOrderLineRow>,
}
>>>>>>> 360b3ff3

pub fn generate(
    connection: &StorageConnection,
    purchase_order: PurchaseOrderRow,
    UpdatePurchaseOrderInput {
        id: _,
        supplier_id,
        status,
        confirmed_datetime,
        comment,
        supplier_discount_percentage,
        donor_id,
        reference,
        currency_id,
        foreign_exchange_rate,
        shipping_method,
        sent_datetime,
        contract_signed_date,
        requested_delivery_date,
        advance_paid_date,
        received_at_port_date,
        supplier_agent,
        authorising_officer_1,
        authorising_officer_2,
        additional_instructions,
        heading_message,
        agent_commission,
        document_charge,
        communications_charge,
        insurance_charge,
        freight_charge,
        freight_conditions,
    }: UpdatePurchaseOrderInput,
) -> Result<GenerateResult, RepositoryError> {
    let mut updated_order = purchase_order.clone();

    set_new_status_datetime(&mut updated_order, status.clone());

    updated_order.supplier_name_link_id =
        supplier_id.unwrap_or(updated_order.supplier_name_link_id);
    updated_order.donor_link_id = donor_id
        .map(|d| d.value)
        .unwrap_or(updated_order.donor_link_id);
    updated_order.status = status.clone().unwrap_or(updated_order.status);

    updated_order.confirmed_datetime =
        nullable_update(&confirmed_datetime, updated_order.confirmed_datetime);
    updated_order.sent_datetime = nullable_update(&sent_datetime, updated_order.sent_datetime);
    updated_order.contract_signed_date =
        nullable_update(&contract_signed_date, updated_order.contract_signed_date);
    updated_order.advance_paid_date =
        nullable_update(&advance_paid_date, updated_order.advance_paid_date);
    updated_order.received_at_port_date =
        nullable_update(&received_at_port_date, updated_order.received_at_port_date);
    updated_order.requested_delivery_date = nullable_update(
        &requested_delivery_date,
        updated_order.requested_delivery_date,
    );

    updated_order.currency_id = currency_id.or(updated_order.currency_id);
    updated_order.foreign_exchange_rate =
        foreign_exchange_rate.or(updated_order.foreign_exchange_rate);
    updated_order.shipping_method = shipping_method.or(updated_order.shipping_method);
    updated_order.reference = reference.or(updated_order.reference);
    updated_order.comment = comment.or(updated_order.comment);

    updated_order.authorising_officer_1 =
        authorising_officer_1.or(updated_order.authorising_officer_1);
    updated_order.authorising_officer_2 =
        authorising_officer_2.or(updated_order.authorising_officer_2);
    updated_order.additional_instructions =
        additional_instructions.or(updated_order.additional_instructions);

    updated_order.supplier_agent = supplier_agent.or(updated_order.supplier_agent);
    updated_order.heading_message = heading_message.or(updated_order.heading_message);
    updated_order.freight_conditions = freight_conditions.or(updated_order.freight_conditions);

    updated_order.agent_commission = agent_commission.or(updated_order.agent_commission);
    updated_order.document_charge = document_charge.or(updated_order.document_charge);
    updated_order.communications_charge =
        communications_charge.or(updated_order.communications_charge);
    updated_order.insurance_charge = insurance_charge.or(updated_order.insurance_charge);
    updated_order.freight_charge = freight_charge.or(updated_order.freight_charge);

    let supplier_discount_percentage = supplier_discount_percentage
        .or(purchase_order.supplier_discount_percentage)
        .unwrap_or(0.0);

    updated_order.supplier_discount_percentage = Some(supplier_discount_percentage);

    let updated_lines = update_lines(connection, &updated_order.id, &status)?;

    Ok(GenerateResult {
        updated_order,
        updated_lines,
    })
}

fn nullable_update<T: Clone>(input: &Option<NullableUpdate<T>>, current: Option<T>) -> Option<T> {
    match input {
        Some(NullableUpdate { value }) => value.clone(),
        None => current,
    }
}

fn set_new_status_datetime(
    purchase_order: &mut PurchaseOrderRow,
    input_status: Option<PurchaseOrderStatus>,
) {
    let new_status = match status_changed(input_status, &purchase_order.status) {
        Some(status) => status,
        None => return,
    };

    let current_datetime = Utc::now().naive_utc();
    match new_status {
        PurchaseOrderStatus::Authorised => {
            purchase_order.authorised_datetime = Some(current_datetime);
        }
        PurchaseOrderStatus::Confirmed => {
            purchase_order.confirmed_datetime = Some(current_datetime);
        }
        PurchaseOrderStatus::Finalised => {
            purchase_order.finalised_datetime = Some(current_datetime)
        }
        PurchaseOrderStatus::New => {}
    }
}

fn status_changed(
    status: Option<PurchaseOrderStatus>,
    current_status: &PurchaseOrderStatus,
) -> Option<PurchaseOrderStatus> {
    match status {
        Some(new_status) if &new_status != current_status => Some(new_status),
        _ => None,
    }
}

fn update_lines(
    connection: &StorageConnection,
    purchase_order_id: &str,
    status: &Option<PurchaseOrderStatus>,
) -> Result<Vec<PurchaseOrderLineRow>, RepositoryError> {
    if let Some(new_status) = status {
        let lines = PurchaseOrderLineRepository::new(connection).query_by_filter(
            PurchaseOrderLineFilter::new()
                .purchase_order_id(EqualFilter::equal_to(purchase_order_id)),
        )?;

        let updated_lines: Vec<PurchaseOrderLineRow> = lines
            .into_iter()
            .map(|mut line| {
                match new_status {
                    PurchaseOrderStatus::Confirmed => {
                        line.purchase_order_line_row.status =
                            repository::PurchaseOrderLineStatus::Sent;
                    }
                    PurchaseOrderStatus::Finalised => {
                        line.purchase_order_line_row.status =
                            repository::PurchaseOrderLineStatus::Closed;
                    }
                    _ => {}
                }
                line.purchase_order_line_row.clone()
            })
            .collect();
        Ok(updated_lines)
    } else {
        Ok(vec![])
    }
}<|MERGE_RESOLUTION|>--- conflicted
+++ resolved
@@ -1,9 +1,6 @@
 use super::UpdatePurchaseOrderInput;
 use crate::NullableUpdate;
-<<<<<<< HEAD
 use chrono::Utc;
-use repository::{PurchaseOrderRow, PurchaseOrderStatus, RepositoryError};
-=======
 use repository::{
     EqualFilter, PurchaseOrderLineFilter, PurchaseOrderLineRepository, PurchaseOrderLineRow,
     PurchaseOrderRow, PurchaseOrderStatus, RepositoryError, StorageConnection,
@@ -13,7 +10,6 @@
     pub updated_order: PurchaseOrderRow,
     pub updated_lines: Vec<PurchaseOrderLineRow>,
 }
->>>>>>> 360b3ff3
 
 pub fn generate(
     connection: &StorageConnection,
