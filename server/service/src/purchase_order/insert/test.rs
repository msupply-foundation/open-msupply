--- conflicted
+++ resolved
@@ -44,13 +44,8 @@
             .upsert_one(&PurchaseOrderRow {
                 id: "purchase_order_id".to_string(),
                 store_id: store_id.to_string(),
-<<<<<<< HEAD
-                user_id: Some(mock_user_account_a().id.clone()),
-                supplier_name_link_id: mock_name_a().id.to_string(),
-=======
                 created_by: Some(mock_user_account_a().id.clone()),
                 supplier_name_link_id: mock_name_a().id,
->>>>>>> f678524b
                 status: PurchaseOrderStatus::New,
                 ..Default::default()
             })
