--- conflicted
+++ resolved
@@ -18,8 +18,8 @@
 pub mod generate;
 pub mod insert;
 pub mod query;
+pub mod update;
 pub mod validate;
-pub mod update;
 
 pub trait PurchaseOrderServiceTrait: Sync + Send {
     fn get_purchase_order(
@@ -51,7 +51,15 @@
         insert_purchase_order(ctx, store_id, input)
     }
 
-<<<<<<< HEAD
+    fn update_purchase_order(
+        &self,
+        ctx: &ServiceContext,
+        store_id: &str,
+        input: UpdatePurchaseOrderInput,
+    ) -> Result<PurchaseOrderRow, UpdatePurchaseOrderError> {
+        update_purchase_order(ctx, store_id, input)
+    }
+
     fn add_to_purchase_order_from_master_list(
         &self,
         ctx: &ServiceContext,
@@ -61,15 +69,6 @@
         add_to_purchase_order_from_master_list::AddToPurchaseOrderFromMasterListError,
     > {
         add_to_purchase_order_from_master_list::add_from_master_list(ctx, input)
-=======
-    fn update_purchase_order(
-        &self,
-        ctx: &ServiceContext,
-        store_id: &str,
-        input: UpdatePurchaseOrderInput,
-    ) -> Result<PurchaseOrderRow, UpdatePurchaseOrderError> {
-        update_purchase_order(ctx, store_id, input)
->>>>>>> 431a96b6
     }
 }
 
