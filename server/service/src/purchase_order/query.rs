--- conflicted
+++ resolved
@@ -69,12 +69,8 @@
         let po = inline_init(|p: &mut PurchaseOrderRow| {
             p.id = "test_po_1".to_string();
             p.store_id = mock_store_a().id;
-<<<<<<< HEAD
-            p.created_datetime = chrono::Utc::now().naive_utc().into();
-=======
             p.supplier_name_link_id = mock_name_c().id;
             p.created_datetime = chrono::Utc::now().naive_utc();
->>>>>>> f678524b
             p.status = repository::PurchaseOrderStatus::New;
             p.purchase_order_number = 1;
         });
