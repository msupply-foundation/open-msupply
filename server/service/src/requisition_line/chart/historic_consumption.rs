use std::ops::Neg;

use chrono::NaiveDate;
use repository::{
    ConsumptionFilter, ConsumptionRepository, ConsumptionRow, DateFilter, DaysOutOfStockRepository,
    EqualFilter, RepositoryError, StorageConnection,
};
use util::{date_with_months_offset, first_day_of_the_month, last_day_of_the_month};

use crate::{
    common::days_in_a_month,
<<<<<<< HEAD
    preference::{AdjustForNumberOfDaysOutOfStock, ExcludeTransfers, Preference},
=======
    preference::{AdjustForNumberOfDaysOutOfStock, Preference},
>>>>>>> 26e6d940
};

#[derive(Clone, Debug, PartialEq)]
pub struct ConsumptionHistoryOptions {
    pub amc_lookback_months: f64,
    pub number_of_data_points: u32,
}

#[derive(Debug, PartialEq)]
pub struct ConsumptionHistory {
    pub consumption: u32,
    pub average_monthly_consumption: f64,
    pub date: NaiveDate,
}

pub fn get_historic_consumption_for_item(
    connection: &StorageConnection,
    store_id: &str,
    item_id: &str,
    reference_date: NaiveDate,
    options: ConsumptionHistoryOptions,
) -> Result<Vec<ConsumptionHistory>, RepositoryError> {
    // Initialise series
    let points = generate_consumption_series(reference_date, options);
    // Get rows
    let filter = ConsumptionFilter::new()
        .store_id(EqualFilter::equal_to(store_id.to_string()))
        .item_id(EqualFilter::equal_to(item_id.to_string()))
        .date(DateFilter::date_range(
            &points.first_date,
            &points.last_date,
        ));

    let consumption_rows = ConsumptionRepository::new(connection).query(Some(filter.clone()))?;

    let days_in_month: f64 = days_in_a_month(connection);

<<<<<<< HEAD
    // Calculate historic consumption
    let exclude_transfers = ExcludeTransfers.load(connection, None).unwrap_or(false);

=======
>>>>>>> 26e6d940
    let adjust_for_days_out_of_stock = AdjustForNumberOfDaysOutOfStock
        .load(connection, None)
        .unwrap_or(false);

    let adjusted_days_out_of_stock = if adjust_for_days_out_of_stock {
        calculate_adjusted_days_out_of_stock(
            connection,
            &filter,
            days_in_month,
            adjust_for_days_out_of_stock,
        )?
    } else {
        1.0
    };

    let result = points
        .rows
        .into_iter()
        .map(|point| {
            calculate_consumption(
                point,
                &consumption_rows,
                days_in_month,
<<<<<<< HEAD
                exclude_transfers,
=======
>>>>>>> 26e6d940
                adjusted_days_out_of_stock,
            )
        })
        .collect();

    Ok(result)
}

#[derive(Debug, PartialEq)]
struct ConsumptionHistoryPoint {
    reference_date: NaiveDate,
    start_of_consumption_lookup: NaiveDate,
    end_of_consumption_lookup: NaiveDate,
    start_of_amc_lookup: NaiveDate,
    end_of_amc_lookup: NaiveDate,
}
#[derive(Debug, PartialEq)]
struct ConsumptionHistoryPoints {
    rows: Vec<ConsumptionHistoryPoint>,
    first_date: NaiveDate,
    last_date: NaiveDate,
}

fn generate_consumption_series(
    reference_date: NaiveDate,
    ConsumptionHistoryOptions {
        amc_lookback_months,
        number_of_data_points,
    }: ConsumptionHistoryOptions,
) -> ConsumptionHistoryPoints {
    // reference_date is counted as the first month data point
    let data_point_offset = (number_of_data_points as i32 - 1).neg();
    // current month as a whole is counted in historic amc calculation
    let amc_calculation_offset = (amc_lookback_months as i32 - 1).neg();

    let first_data_point_date =
        first_day_of_the_month(&date_with_months_offset(&reference_date, data_point_offset));

    let mut points = ConsumptionHistoryPoints {
        rows: Vec::new(),
        last_date: last_day_of_the_month(&reference_date),
        first_date: first_day_of_the_month(&date_with_months_offset(
            &first_data_point_date,
            amc_calculation_offset,
        )),
    };

    let mut off_set = 0;
    loop {
        let reference_date =
            last_day_of_the_month(&date_with_months_offset(&first_data_point_date, off_set));
        if reference_date > points.last_date {
            break;
        }

        points.rows.push(ConsumptionHistoryPoint {
            reference_date,
            start_of_consumption_lookup: first_day_of_the_month(&reference_date),
            end_of_consumption_lookup: reference_date,
            start_of_amc_lookup: first_day_of_the_month(&date_with_months_offset(
                &reference_date,
                amc_calculation_offset,
            )),
            end_of_amc_lookup: reference_date,
        });
        off_set += 1;
    }

    points
}

fn calculate_consumption(
    ConsumptionHistoryPoint {
        reference_date,
        start_of_consumption_lookup,
        end_of_consumption_lookup,
        start_of_amc_lookup,
        end_of_amc_lookup,
    }: ConsumptionHistoryPoint,
    consumption_rows: &Vec<ConsumptionRow>,
    days_in_month: f64,
<<<<<<< HEAD
    exclude_transfers: bool,
=======
>>>>>>> 26e6d940
    adjusted_days_out_of_stock: f64,
) -> ConsumptionHistory {
    // https://github.com/openmsupply/remote-server/issues/972
    let total_consumption_amc = consumption_rows.iter().fold(0.0, |sum, row| {
        if within_range(&start_of_amc_lookup, &end_of_amc_lookup, &row.date)
            && (!exclude_transfers || !row.is_transfer)
        {
            sum + row.quantity
        } else {
            sum
        }
    });

    let amc_months = (end_of_amc_lookup - start_of_amc_lookup).num_days() as f64 / days_in_month;

    let consumption = consumption_rows.iter().fold(0.0, |sum, row| {
        if within_range(
            &start_of_consumption_lookup,
            &end_of_consumption_lookup,
            &row.date,
        ) {
            sum + row.quantity
        } else {
            sum
        }
    }) as u32;

    ConsumptionHistory {
        consumption,
        average_monthly_consumption: calculate_amc(
            total_consumption_amc,
            amc_months,
            adjusted_days_out_of_stock,
        ),
        date: reference_date,
    }
}

fn calculate_amc(total_consumption: f64, amc_months: f64, adjusted_days_out_of_stock: f64) -> f64 {
    (total_consumption / amc_months) * adjusted_days_out_of_stock
}

fn calculate_adjusted_days_out_of_stock(
    connection: &StorageConnection,
    filter: &ConsumptionFilter,
    days_in_month: f64,
    adjust_for_days_out_of_stock: bool,
) -> Result<f64, RepositoryError> {
    if !adjust_for_days_out_of_stock {
        return Ok(1.0);
    }

    let dos = DaysOutOfStockRepository::new(connection)
        .query(Some(filter.clone()))?
        .first()
        .map_or(0.0, |row| row.total_dos);

    Ok(days_in_month / (days_in_month - dos))
}

fn within_range(from_date: &NaiveDate, to_date: &NaiveDate, date: &NaiveDate) -> bool {
    from_date <= date && date <= to_date
}

#[cfg(test)]
mod tests {
    use super::*;
    use repository::{mock::MockDataInserts, test_db::setup_all};

    #[test]
    fn test_generate_series() {
        assert_eq!(
            generate_consumption_series(
                NaiveDate::from_ymd_opt(2021, 1, 4).unwrap(),
                ConsumptionHistoryOptions {
                    amc_lookback_months: 5.0,
                    number_of_data_points: 3
                }
            ),
            ConsumptionHistoryPoints {
                first_date: NaiveDate::from_ymd_opt(2020, 7, 1).unwrap(),
                last_date: NaiveDate::from_ymd_opt(2021, 1, 31).unwrap(),
                rows: vec![
                    ConsumptionHistoryPoint {
                        reference_date: NaiveDate::from_ymd_opt(2020, 11, 30).unwrap(),
                        start_of_consumption_lookup: NaiveDate::from_ymd_opt(2020, 11, 1).unwrap(),
                        end_of_consumption_lookup: NaiveDate::from_ymd_opt(2020, 11, 30).unwrap(),
                        start_of_amc_lookup: NaiveDate::from_ymd_opt(2020, 7, 1).unwrap(),
                        end_of_amc_lookup: NaiveDate::from_ymd_opt(2020, 11, 30).unwrap(),
                    },
                    ConsumptionHistoryPoint {
                        reference_date: NaiveDate::from_ymd_opt(2020, 12, 31).unwrap(),
                        start_of_consumption_lookup: NaiveDate::from_ymd_opt(2020, 12, 1).unwrap(),
                        end_of_consumption_lookup: NaiveDate::from_ymd_opt(2020, 12, 31).unwrap(),
                        start_of_amc_lookup: NaiveDate::from_ymd_opt(2020, 8, 1).unwrap(),
                        end_of_amc_lookup: NaiveDate::from_ymd_opt(2020, 12, 31).unwrap(),
                    },
                    ConsumptionHistoryPoint {
                        reference_date: NaiveDate::from_ymd_opt(2021, 1, 31).unwrap(),
                        start_of_consumption_lookup: NaiveDate::from_ymd_opt(2021, 1, 1).unwrap(),
                        end_of_consumption_lookup: NaiveDate::from_ymd_opt(2021, 1, 31).unwrap(),
                        start_of_amc_lookup: NaiveDate::from_ymd_opt(2020, 9, 1).unwrap(),
                        end_of_amc_lookup: NaiveDate::from_ymd_opt(2021, 1, 31).unwrap(),
                    }
                ]
            }
        );
    }

    #[actix_rt::test]
    async fn test_calculate_consumption() {
        let (_, connection, _, _) =
            setup_all("calculate historic consumption", MockDataInserts::none()).await;
        let days_in_month: f64 = days_in_a_month(&connection);

<<<<<<< HEAD
        let mut exclude_transfers = false;
=======
>>>>>>> 26e6d940
        let mut adjust_for_dos = 1.0; // item in stock on all days

        fn amc_months_helper(
            end_of_amc_lookup: NaiveDate,
            start_of_amc_lookup: NaiveDate,
            days_in_month: f64,
        ) -> f64 {
<<<<<<< HEAD
            let amc_months =
                (end_of_amc_lookup - start_of_amc_lookup).num_days() as f64 / days_in_month;
            amc_months
=======
            (end_of_amc_lookup - start_of_amc_lookup).num_days() as f64 / days_in_month
>>>>>>> 26e6d940
        }

        let consumption_rows = vec![
            ConsumptionRow {
                date: NaiveDate::from_ymd_opt(2021, 2, 1).unwrap(),
                quantity: 1000.0,
<<<<<<< HEAD
                is_transfer: true,
=======
>>>>>>> 26e6d940
                ..Default::default()
            },
            ConsumptionRow {
                date: NaiveDate::from_ymd_opt(2021, 1, 31).unwrap(),
                quantity: 10.0,
                ..Default::default()
            },
            ConsumptionRow {
                date: NaiveDate::from_ymd_opt(2021, 1, 20).unwrap(),
                quantity: 10.0,
                ..Default::default()
            },
            ConsumptionRow {
                date: NaiveDate::from_ymd_opt(2020, 12, 3).unwrap(),
                quantity: 10.0,
<<<<<<< HEAD
                is_transfer: true,
=======
>>>>>>> 26e6d940
                ..Default::default()
            },
            ConsumptionRow {
                date: NaiveDate::from_ymd_opt(2020, 12, 2).unwrap(),
                quantity: 10.0,
                ..Default::default()
            },
            ConsumptionRow {
                date: NaiveDate::from_ymd_opt(2020, 11, 11).unwrap(),
                quantity: 10.0,
<<<<<<< HEAD
                is_transfer: true,
=======
>>>>>>> 26e6d940
                ..Default::default()
            },
            ConsumptionRow {
                date: NaiveDate::from_ymd_opt(2020, 10, 5).unwrap(),
                quantity: 10.0,
                ..Default::default()
            },
            ConsumptionRow {
                date: NaiveDate::from_ymd_opt(2020, 10, 7).unwrap(),
                quantity: 10.0,
<<<<<<< HEAD
                is_transfer: true,
=======
>>>>>>> 26e6d940
                ..Default::default()
            },
            ConsumptionRow {
                date: NaiveDate::from_ymd_opt(2020, 10, 1).unwrap(),
                quantity: 10.0,
                ..Default::default()
            },
            ConsumptionRow {
                date: NaiveDate::from_ymd_opt(2020, 9, 30).unwrap(),
                quantity: 1000.0,
                ..Default::default()
            },
            ConsumptionRow {
                date: NaiveDate::from_ymd_opt(2020, 2, 10).unwrap(),
                quantity: 1000.0,
                ..Default::default()
            },
        ];

        let start_date = NaiveDate::from_ymd_opt(2021, 1, 1).unwrap();
        let end_date = NaiveDate::from_ymd_opt(2021, 1, 31).unwrap();
        let amc_start = NaiveDate::from_ymd_opt(2020, 10, 1).unwrap();
        let end_of_amc = end_date;

        assert_eq!(
            calculate_consumption(
                ConsumptionHistoryPoint {
                    reference_date: end_date,
                    start_of_consumption_lookup: start_date,
                    end_of_consumption_lookup: end_date,
                    start_of_amc_lookup: amc_start,
                    end_of_amc_lookup: end_of_amc,
                },
                &consumption_rows,
                days_in_month,
<<<<<<< HEAD
                exclude_transfers,
=======
>>>>>>> 26e6d940
                adjust_for_dos
            ),
            ConsumptionHistory {
                consumption: 20,
                average_monthly_consumption: 80_f64
                    / amc_months_helper(end_of_amc, amc_start, days_in_month)
                    * adjust_for_dos,
                date: end_date
            }
        );

<<<<<<< HEAD
        // Exclude transfers
        exclude_transfers = true;
        assert_eq!(
            calculate_consumption(
                ConsumptionHistoryPoint {
                    reference_date: end_date,
                    start_of_consumption_lookup: start_date,
                    end_of_consumption_lookup: end_date,
                    start_of_amc_lookup: amc_start,
                    end_of_amc_lookup: end_of_amc,
                },
                &consumption_rows,
                days_in_month,
                exclude_transfers,
                adjust_for_dos
            ),
            ConsumptionHistory {
                consumption: 20,
                average_monthly_consumption: 50_f64
                    / amc_months_helper(end_of_amc, amc_start, days_in_month)
                    * adjust_for_dos,
                date: end_date
            }
        );

        // Use a DOS adjustment
        exclude_transfers = false;
=======
>>>>>>> 26e6d940
        adjust_for_dos = 1.5; // 1/3 of days out of stock eg 10 days out of 30

        assert_eq!(
            calculate_consumption(
                ConsumptionHistoryPoint {
                    reference_date: end_date,
                    start_of_consumption_lookup: start_date,
                    end_of_consumption_lookup: end_date,
                    start_of_amc_lookup: amc_start,
                    end_of_amc_lookup: end_of_amc,
                },
                &consumption_rows,
                days_in_month,
<<<<<<< HEAD
                exclude_transfers,
=======
>>>>>>> 26e6d940
                adjust_for_dos
            ),
            ConsumptionHistory {
                consumption: 20,
                average_monthly_consumption: 80_f64
                    / amc_months_helper(end_of_amc, amc_start, days_in_month)
                    * adjust_for_dos,
                date: end_date
            }
        );
    }
}<|MERGE_RESOLUTION|>--- conflicted
+++ resolved
@@ -9,11 +9,7 @@
 
 use crate::{
     common::days_in_a_month,
-<<<<<<< HEAD
-    preference::{AdjustForNumberOfDaysOutOfStock, ExcludeTransfers, Preference},
-=======
     preference::{AdjustForNumberOfDaysOutOfStock, Preference},
->>>>>>> 26e6d940
 };
 
 #[derive(Clone, Debug, PartialEq)]
@@ -51,12 +47,6 @@
 
     let days_in_month: f64 = days_in_a_month(connection);
 
-<<<<<<< HEAD
-    // Calculate historic consumption
-    let exclude_transfers = ExcludeTransfers.load(connection, None).unwrap_or(false);
-
-=======
->>>>>>> 26e6d940
     let adjust_for_days_out_of_stock = AdjustForNumberOfDaysOutOfStock
         .load(connection, None)
         .unwrap_or(false);
@@ -80,10 +70,6 @@
                 point,
                 &consumption_rows,
                 days_in_month,
-<<<<<<< HEAD
-                exclude_transfers,
-=======
->>>>>>> 26e6d940
                 adjusted_days_out_of_stock,
             )
         })
@@ -165,17 +151,11 @@
     }: ConsumptionHistoryPoint,
     consumption_rows: &Vec<ConsumptionRow>,
     days_in_month: f64,
-<<<<<<< HEAD
-    exclude_transfers: bool,
-=======
->>>>>>> 26e6d940
     adjusted_days_out_of_stock: f64,
 ) -> ConsumptionHistory {
     // https://github.com/openmsupply/remote-server/issues/972
     let total_consumption_amc = consumption_rows.iter().fold(0.0, |sum, row| {
-        if within_range(&start_of_amc_lookup, &end_of_amc_lookup, &row.date)
-            && (!exclude_transfers || !row.is_transfer)
-        {
+        if within_range(&start_of_amc_lookup, &end_of_amc_lookup, &row.date) {
             sum + row.quantity
         } else {
             sum
@@ -284,10 +264,6 @@
             setup_all("calculate historic consumption", MockDataInserts::none()).await;
         let days_in_month: f64 = days_in_a_month(&connection);
 
-<<<<<<< HEAD
-        let mut exclude_transfers = false;
-=======
->>>>>>> 26e6d940
         let mut adjust_for_dos = 1.0; // item in stock on all days
 
         fn amc_months_helper(
@@ -295,23 +271,13 @@
             start_of_amc_lookup: NaiveDate,
             days_in_month: f64,
         ) -> f64 {
-<<<<<<< HEAD
-            let amc_months =
-                (end_of_amc_lookup - start_of_amc_lookup).num_days() as f64 / days_in_month;
-            amc_months
-=======
             (end_of_amc_lookup - start_of_amc_lookup).num_days() as f64 / days_in_month
->>>>>>> 26e6d940
         }
 
         let consumption_rows = vec![
             ConsumptionRow {
                 date: NaiveDate::from_ymd_opt(2021, 2, 1).unwrap(),
                 quantity: 1000.0,
-<<<<<<< HEAD
-                is_transfer: true,
-=======
->>>>>>> 26e6d940
                 ..Default::default()
             },
             ConsumptionRow {
@@ -327,10 +293,6 @@
             ConsumptionRow {
                 date: NaiveDate::from_ymd_opt(2020, 12, 3).unwrap(),
                 quantity: 10.0,
-<<<<<<< HEAD
-                is_transfer: true,
-=======
->>>>>>> 26e6d940
                 ..Default::default()
             },
             ConsumptionRow {
@@ -341,10 +303,6 @@
             ConsumptionRow {
                 date: NaiveDate::from_ymd_opt(2020, 11, 11).unwrap(),
                 quantity: 10.0,
-<<<<<<< HEAD
-                is_transfer: true,
-=======
->>>>>>> 26e6d940
                 ..Default::default()
             },
             ConsumptionRow {
@@ -355,10 +313,6 @@
             ConsumptionRow {
                 date: NaiveDate::from_ymd_opt(2020, 10, 7).unwrap(),
                 quantity: 10.0,
-<<<<<<< HEAD
-                is_transfer: true,
-=======
->>>>>>> 26e6d940
                 ..Default::default()
             },
             ConsumptionRow {
@@ -394,10 +348,6 @@
                 },
                 &consumption_rows,
                 days_in_month,
-<<<<<<< HEAD
-                exclude_transfers,
-=======
->>>>>>> 26e6d940
                 adjust_for_dos
             ),
             ConsumptionHistory {
@@ -409,9 +359,8 @@
             }
         );
 
-<<<<<<< HEAD
-        // Exclude transfers
-        exclude_transfers = true;
+        adjust_for_dos = 1.5; // 1/3 of days out of stock eg 10 days out of 30
+
         assert_eq!(
             calculate_consumption(
                 ConsumptionHistoryPoint {
@@ -423,39 +372,6 @@
                 },
                 &consumption_rows,
                 days_in_month,
-                exclude_transfers,
-                adjust_for_dos
-            ),
-            ConsumptionHistory {
-                consumption: 20,
-                average_monthly_consumption: 50_f64
-                    / amc_months_helper(end_of_amc, amc_start, days_in_month)
-                    * adjust_for_dos,
-                date: end_date
-            }
-        );
-
-        // Use a DOS adjustment
-        exclude_transfers = false;
-=======
->>>>>>> 26e6d940
-        adjust_for_dos = 1.5; // 1/3 of days out of stock eg 10 days out of 30
-
-        assert_eq!(
-            calculate_consumption(
-                ConsumptionHistoryPoint {
-                    reference_date: end_date,
-                    start_of_consumption_lookup: start_date,
-                    end_of_consumption_lookup: end_date,
-                    start_of_amc_lookup: amc_start,
-                    end_of_amc_lookup: end_of_amc,
-                },
-                &consumption_rows,
-                days_in_month,
-<<<<<<< HEAD
-                exclude_transfers,
-=======
->>>>>>> 26e6d940
                 adjust_for_dos
             ),
             ConsumptionHistory {
