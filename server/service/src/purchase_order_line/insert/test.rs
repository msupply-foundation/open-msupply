--- conflicted
+++ resolved
@@ -152,12 +152,8 @@
                 InsertPurchaseOrderLineInput {
                     id: "purchase_order_line_id_1_2".to_string(),
                     purchase_order_id: "purchase_order_id_1".to_string(),
-<<<<<<< HEAD
-                    item_id: mock_item_b().id.to_string(),
-=======
-                    item_id: mock_item_a().id.to_string(),
-                    ..Default::default()
->>>>>>> 1a45c685
+                    item_id: mock_item_a().id.to_string(),
+                    ..Default::default()
                 },
             )
             .unwrap();
@@ -181,12 +177,8 @@
                 InsertPurchaseOrderLineInput {
                     id: "purchase_order_line_id_2_2".to_string(),
                     purchase_order_id: "purchase_order_id_2".to_string(),
-<<<<<<< HEAD
-                    item_id: mock_item_b().id.to_string(),
-=======
-                    item_id: mock_item_a().id.to_string(),
-                    ..Default::default()
->>>>>>> 1a45c685
+                    item_id: mock_item_a().id.to_string(),
+                    ..Default::default()
                 },
             )
             .unwrap();
