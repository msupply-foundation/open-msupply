use crate::{
<<<<<<< HEAD
    purchase_order::validate::purchase_order_is_editable,
    purchase_order_line::insert::{InsertPurchaseOrderLineError, PackSizeCodeCombination},
=======
    purchase_order::validate::purchase_order_lines_editable,
    purchase_order_line::insert::{
        InsertPurchaseOrderLineError, InsertPurchaseOrderLineInput, PackSizeCodeCombination,
    },
>>>>>>> b9721a0e
    validate::{check_other_party, CheckOtherPartyType, OtherPartyErrors},
};
use repository::{
    EqualFilter, ItemRow, ItemRowRepository, ItemStoreJoinRowRepository,
    ItemStoreJoinRowRepositoryTrait, Pagination, PurchaseOrderLineFilter,
    PurchaseOrderLineRepository, PurchaseOrderLineRowRepository, PurchaseOrderRowRepository,
    StorageConnection,
};

pub fn validate(
    store_id: &str,
    input: &InsertPurchaseOrderLineInput,
    connection: &StorageConnection,
) -> Result<ItemRow, InsertPurchaseOrderLineError> {
    if PurchaseOrderLineRowRepository::new(connection)
        .find_one_by_id(&input.id)?
        .is_some()
    {
        return Err(InsertPurchaseOrderLineError::PurchaseOrderLineAlreadyExists);
    }

    let purchase_order = PurchaseOrderRowRepository::new(connection)
        .find_one_by_id(&input.purchase_order_id)?
        .ok_or(InsertPurchaseOrderLineError::PurchaseOrderDoesNotExist)?;

    if purchase_order.store_id != store_id {
        return Err(InsertPurchaseOrderLineError::IncorrectStoreId);
    }

    if !purchase_order_is_editable(&purchase_order) {
        return Err(InsertPurchaseOrderLineError::CannotEditPurchaseOrder);
    }

    let item_repo = ItemRowRepository::new(connection);

    let item = item_repo
        .find_one_by_id(&input.item_id_or_code)?
        .or_else(|| {
            item_repo
                .find_one_by_code(&input.item_id_or_code)
                .ok()
                .flatten()
        })
        .ok_or(InsertPurchaseOrderLineError::ItemDoesNotExist)?;

    let item_store = ItemStoreJoinRowRepository::new(connection)
        .find_one_by_item_and_store_id(&item.id, store_id)?;

    if let Some(item_store_join) = item_store {
        if item_store_join.ignore_for_orders {
            return Err(InsertPurchaseOrderLineError::ItemCannotBeOrdered);
        }
    }

    // check if pack size and item id combination already exists
    let existing_pack_item = PurchaseOrderLineRepository::new(connection).query(
        Pagination::all(),
        Some(
            PurchaseOrderLineFilter::new()
                .purchase_order_id(EqualFilter::equal_to(&input.purchase_order_id))
                .requested_pack_size(EqualFilter::equal_to_f64(
                    input.requested_pack_size.unwrap_or_default(),
                ))
                .item_id(EqualFilter::equal_to(&item.id)),
        ),
        None,
    )?;
    if !existing_pack_item.is_empty() {
        return Err(InsertPurchaseOrderLineError::PackSizeCodeCombinationExists(
            PackSizeCodeCombination {
                item_code: item.code.clone(),
                requested_pack_size: input.requested_pack_size.unwrap_or_default(),
            },
        ));
    }

    if let Some(manufacturer_id) = &input.manufacturer_id {
        check_other_party(
            connection,
            store_id,
            manufacturer_id,
            CheckOtherPartyType::Manufacturer,
        )
        .map_err(|e| match e {
            OtherPartyErrors::OtherPartyDoesNotExist => {
                InsertPurchaseOrderLineError::OtherPartyDoesNotExist {}
            }
            OtherPartyErrors::OtherPartyNotVisible => {
                InsertPurchaseOrderLineError::OtherPartyNotVisible
            }
            OtherPartyErrors::TypeMismatched => {
                InsertPurchaseOrderLineError::OtherPartyNotAManufacturer
            }
            OtherPartyErrors::DatabaseError(repository_error) => {
                InsertPurchaseOrderLineError::DatabaseError(repository_error)
            }
        })?;
    };

    Ok(item)
}<|MERGE_RESOLUTION|>--- conflicted
+++ resolved
@@ -1,13 +1,8 @@
 use crate::{
-<<<<<<< HEAD
     purchase_order::validate::purchase_order_is_editable,
-    purchase_order_line::insert::{InsertPurchaseOrderLineError, PackSizeCodeCombination},
-=======
-    purchase_order::validate::purchase_order_lines_editable,
     purchase_order_line::insert::{
         InsertPurchaseOrderLineError, InsertPurchaseOrderLineInput, PackSizeCodeCombination,
     },
->>>>>>> b9721a0e
     validate::{check_other_party, CheckOtherPartyType, OtherPartyErrors},
 };
 use repository::{
