use chrono::NaiveDate;
use repository::{
    ActivityLogType, PurchaseOrderLine, PurchaseOrderLineRowRepository, PurchaseOrderLineStatus,
    RepositoryError,
};

use crate::{
    activity_log::activity_log_entry,
    purchase_order_line::{insert::PackSizeCodeCombination, query::get_purchase_order_line},
    service_provider::ServiceContext,
    NullableUpdate,
};

mod generate;
mod test;
mod validate;

use generate::generate;
use validate::validate;

#[derive(PartialEq, Debug)]
pub enum UpdatePurchaseOrderLineInputError {
    PurchaseOrderLineNotFound,
    PurchaseOrderDoesNotExist,
    CannotEditPurchaseOrder,
    CannotEditPurchaseOrderLine,
    CannotAdjustRequestedQuantity,
    UpdatedLineDoesNotExist,
    PackSizeCodeCombinationExists(PackSizeCodeCombination),
    DatabaseError(RepositoryError),
    ItemDoesNotExist,
<<<<<<< HEAD
    CannotChangeStatus,
=======
    ItemCannotBeOrdered(PurchaseOrderLine),
>>>>>>> f91d57a2
}

#[derive(PartialEq, Debug, Clone, Default)]
pub struct UpdatePurchaseOrderLineInput {
    pub id: String,
    pub item_id: Option<String>,
    pub requested_pack_size: Option<f64>,
    pub requested_number_of_units: Option<f64>,
    pub adjusted_number_of_units: Option<f64>,
    pub requested_delivery_date: Option<NaiveDate>,
    pub expected_delivery_date: Option<NaiveDate>,
    pub price_per_unit_before_discount: Option<f64>,
    pub price_per_unit_after_discount: Option<f64>,
    pub manufacturer_id: Option<NullableUpdate<String>>,
    pub note: Option<NullableUpdate<String>>,
    pub unit: Option<String>,
    pub supplier_item_code: Option<NullableUpdate<String>>,
    pub comment: Option<NullableUpdate<String>>,
    pub status: Option<PurchaseOrderLineStatus>,
}

pub fn update_purchase_order_line(
    ctx: &ServiceContext,
    store_id: &str,
    input: UpdatePurchaseOrderLineInput,
) -> Result<PurchaseOrderLine, UpdatePurchaseOrderLineInputError> {
    let purchase_order_line = ctx
        .connection
        .transaction_sync(|connection| {
            let purchase_order_line = validate(&input, connection)?;
            let updated_purchase_order_line = generate(purchase_order_line, input)?;

            PurchaseOrderLineRowRepository::new(connection)
                .upsert_one(&updated_purchase_order_line)?;

            activity_log_entry(
                ctx,
                ActivityLogType::PurchaseOrderLineUpdated,
                Some(updated_purchase_order_line.purchase_order_id.clone()),
                None,
                None,
            )?;

            get_purchase_order_line(ctx, Some(store_id), &updated_purchase_order_line.id)
                .map_err(UpdatePurchaseOrderLineInputError::DatabaseError)?
                .ok_or(UpdatePurchaseOrderLineInputError::UpdatedLineDoesNotExist)
        })
        .map_err(|error| error.to_inner_error())?;

    Ok(purchase_order_line)
}

impl From<RepositoryError> for UpdatePurchaseOrderLineInputError {
    fn from(error: RepositoryError) -> Self {
        UpdatePurchaseOrderLineInputError::DatabaseError(error)
    }
}<|MERGE_RESOLUTION|>--- conflicted
+++ resolved
@@ -29,11 +29,8 @@
     PackSizeCodeCombinationExists(PackSizeCodeCombination),
     DatabaseError(RepositoryError),
     ItemDoesNotExist,
-<<<<<<< HEAD
     CannotChangeStatus,
-=======
     ItemCannotBeOrdered(PurchaseOrderLine),
->>>>>>> f91d57a2
 }
 
 #[derive(PartialEq, Debug, Clone, Default)]
