--- conflicted
+++ resolved
@@ -140,8 +140,7 @@
             result.purchase_order_line_row.id,
             "purchase_order_line_id_1"
         );
-<<<<<<< HEAD
-        assert_eq!(result.item_row.id, mock_item_b().id.clone());
+        assert_eq!(result.item_row.id, mock_item_d().id.clone());
 
         let log = ActivityLogRowRepository::new(&context.connection)
             .find_many_by_record_id(&result.purchase_order_line_row.purchase_order_id)
@@ -151,8 +150,5 @@
             .unwrap();
 
         assert_eq!(log.r#type, ActivityLogType::PurchaseOrderLineUpdated);
-=======
-        assert_eq!(result.item_row.id, mock_item_d().id.clone())
->>>>>>> 11b0b6ee
     }
 }