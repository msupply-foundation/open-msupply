--- conflicted
+++ resolved
@@ -67,15 +67,6 @@
         // add purchase order
         let purchase_order_repo = PurchaseOrderRowRepository::new(&connection);
         let purchase_order_id = "test_po_1";
-<<<<<<< HEAD
-        let po = inline_init(|p: &mut PurchaseOrderRow| {
-            p.id = purchase_order_id.to_string();
-            p.store_id = mock_store_a().id;
-            p.created_datetime = chrono::Utc::now().naive_utc().into();
-            p.status = repository::PurchaseOrderStatus::New;
-            p.purchase_order_number = 1;
-        });
-=======
         let po = PurchaseOrderRow {
             id: purchase_order_id.to_string(),
             store_id: mock_store_a().id,
@@ -85,7 +76,6 @@
             purchase_order_number: 1,
             ..Default::default()
         };
->>>>>>> f678524b
         purchase_order_repo.upsert_one(&po).unwrap();
 
         let result = purchase_order_repo.find_all().unwrap();
