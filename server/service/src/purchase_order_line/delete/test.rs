#[cfg(test)]
mod delete {
    use repository::{
        mock::{
            mock_item_c, mock_purchase_order_a, mock_purchase_order_b_line_1, mock_store_a,
            mock_user_account_a, MockDataInserts,
        },
        test_db::setup_all,
    };

    use crate::{
        purchase_order_line::{
            delete::DeletePurchaseOrderLineError, insert::InsertPurchaseOrderLineInput,
        },
        service_provider::ServiceProvider,
    };

    #[actix_rt::test]
    async fn delete_purchase_order_line_errors() {
        let (_, _, connection_manager, _) =
            setup_all("delete_purchase_order_line_errors", MockDataInserts::all()).await;

        let service_provider = ServiceProvider::new(connection_manager);
        let context = service_provider
            .context(mock_store_a().id, mock_user_account_a().id)
            .unwrap();

        // PurchaseOrderLineNotFound
        assert_eq!(
            service_provider
                .purchase_order_line_service
                .delete_purchase_order_line(&context, "purchase_order_line_id_1".to_string()),
            Err(DeletePurchaseOrderLineError::PurchaseOrderLineDoesNotExist)
        );

        // try to delete a line from a purchase order that is not editable
        let result = service_provider
            .purchase_order_line_service
            .delete_purchase_order_line(&context, mock_purchase_order_b_line_1().id);
        assert_eq!(
            result,
            Err(DeletePurchaseOrderLineError::CannotEditPurchaseOrder)
        );
    }

    #[actix_rt::test]
    async fn delete_purchase_order_line_success() {
        let (_, _, connection_manager, _) =
            setup_all("delete_purchase_order_line_success", MockDataInserts::all()).await;

        let service_provider = ServiceProvider::new(connection_manager);
        let context = service_provider
            .context(mock_store_a().id, "user_id".to_string())
            .unwrap();
        let service = service_provider.purchase_order_line_service;

        // Create a purchase order line
        service
            .insert_purchase_order_line(
                &context,
                InsertPurchaseOrderLineInput {
                    id: "purchase_order_line_id_1".to_string(),
<<<<<<< HEAD
                    purchase_order_id: mock_purchase_order_a().id.to_string(),
                    item_id: mock_item_c().id.to_string(),
=======
                    purchase_order_id: "test_purchase_order_a".to_string(),
                    item_id: mock_item_a().id.to_string(),
                    ..Default::default()
>>>>>>> 1a45c685
                },
            )
            .unwrap();

        let id = service
            .delete_purchase_order_line(&context, "purchase_order_line_id_1".to_string())
            .unwrap();

        assert_eq!(id, "purchase_order_line_id_1");
    }
}<|MERGE_RESOLUTION|>--- conflicted
+++ resolved
@@ -60,14 +60,9 @@
                 &context,
                 InsertPurchaseOrderLineInput {
                     id: "purchase_order_line_id_1".to_string(),
-<<<<<<< HEAD
-                    purchase_order_id: mock_purchase_order_a().id.to_string(),
-                    item_id: mock_item_c().id.to_string(),
-=======
                     purchase_order_id: "test_purchase_order_a".to_string(),
                     item_id: mock_item_a().id.to_string(),
                     ..Default::default()
->>>>>>> 1a45c685
                 },
             )
             .unwrap();
