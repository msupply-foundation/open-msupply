use std::{collections::HashMap, ops::Neg};

use chrono::{Duration, NaiveDate};
use repository::{
    AdjustmentFilter, AdjustmentRepository, ConsumptionFilter, ConsumptionRepository, DateFilter,
    DatetimeFilter, EqualFilter, MasterListLineFilter, MasterListLineRepository, Pagination,
    PeriodRow, ReplenishmentFilter, ReplenishmentRepository, RepositoryError, RnRForm,
    RnRFormFilter, RnRFormLineRow, RnRFormLineRowRepository, RnRFormLowStock, RnRFormRepository,
    StockLineFilter, StockLineRepository, StockLineSort, StockLineSortField, StockMovementFilter,
    StockMovementRepository, StockOnHandFilter, StockOnHandRepository, StorageConnection,
};
use util::{constants::NUMBER_OF_DAYS_IN_A_MONTH, date_now, date_with_offset, uuid::uuid};

use crate::{
    requisition_line::chart::{get_stock_evolution_for_item, StockEvolutionOptions},
    service_provider::ServiceContext,
};

use super::get_period_length;

// Would be nice if this was an OMS store pref
const TARGET_MOS: f64 = 2.0;

pub fn generate_rnr_form_lines(
    ctx: &ServiceContext,
    store_id: &str,
    rnr_form_id: &str,
    program_id: &str,
    master_list_id: &str,
    period: PeriodRow,
    previous_form: Option<RnRForm>,
) -> Result<Vec<RnRFormLineRow>, RepositoryError> {
    let master_list_item_ids = get_master_list_item_ids(ctx, master_list_id)?;

    let period_length_in_days = get_period_length(&period);

    // Get consumption/replenishment/adjustment stats for each item in the master list
    let usage_by_item_map = get_usage_map(
        &ctx.connection,
        store_id,
        Some(EqualFilter::equal_any(master_list_item_ids.clone())),
        period_length_in_days,
        &period.end_date,
    )?;

    // Get previous form data for initial balances
    let previous_rnr_form_lines_by_item_id =
        get_rnr_form_lines_map(&ctx.connection, previous_form.map(|f| f.rnr_form_row.id))?;

    // Get monthly consumption for each item from previous forms
    let previous_monthly_consumption = get_previous_monthly_consumption(
        &ctx.connection,
        RnRFormFilter::new()
            .store_id(EqualFilter::equal_to(store_id))
            .period_schedule_id(EqualFilter::equal_to(&period.period_schedule_id))
            .program_id(EqualFilter::equal_to(program_id)),
    )?;

    // Generate line for each item in the master list
    let rnr_form_lines = master_list_item_ids
        .into_iter()
        .map(|item_id| {
            // Initial balance is either:
            // - Use the previous form's final balance
            // - If not available, calculate retrospectively from stock movements
            let initial_balance = get_opening_balance(
                &ctx.connection,
                previous_rnr_form_lines_by_item_id.get(&item_id),
                store_id,
                &item_id,
                period.start_date,
            )?;

            let usage = usage_by_item_map.get(&item_id).copied().unwrap_or_default();

            let final_balance =
                initial_balance + usage.replenished - usage.consumed + usage.adjusted;

            let stock_out_duration = get_stock_out_duration(
                &ctx.connection,
                store_id,
                &item_id,
                period.end_date,
                period_length_in_days as u32,
                final_balance,
            )?;

            let adjusted_quantity_consumed = get_adjusted_quantity_consumed(
                period_length_in_days,
                stock_out_duration as i64,
                usage.consumed,
            );

            let previous_monthly_consumption = match previous_monthly_consumption.get(&item_id) {
                Some(monthly_consumption) => monthly_consumption.clone(),
                None => vec![],
            };

            let average_monthly_consumption = get_amc(
                period_length_in_days,
                adjusted_quantity_consumed,
                &previous_monthly_consumption,
            );

            // We store these on the R&R form line so the frontend can recalculate AMC if needed
            let previous_monthly_consumption_values = previous_monthly_consumption
                .iter()
                .map(|v| v.to_string())
                .collect::<Vec<String>>()
                .join(",");

            let maximum_quantity = average_monthly_consumption * TARGET_MOS;

            let calculated_requested_quantity = if maximum_quantity - final_balance > 0.0 {
                maximum_quantity - final_balance
            } else {
                0.0
            };

            let earliest_expiry = get_earliest_expiry(&ctx.connection, store_id, &item_id)?;

            Ok(RnRFormLineRow {
                id: uuid(),
                rnr_form_id: rnr_form_id.to_string(),
                item_id,
<<<<<<< HEAD
                requisition_id: None,
=======
                requisition_line_id: None,
>>>>>>> 1f90d0f2
                previous_monthly_consumption_values,
                average_monthly_consumption,
                initial_balance,

                snapshot_quantity_received: usage.replenished,
                snapshot_quantity_consumed: usage.consumed,
                snapshot_adjustments: usage.adjusted,
                entered_quantity_received: None,
                entered_adjustments: None,
                entered_quantity_consumed: None,

                stock_out_duration,
                adjusted_quantity_consumed,
                final_balance,
                maximum_quantity,
                expiry_date: earliest_expiry,
                calculated_requested_quantity,
                low_stock: get_low_stock_status(final_balance, maximum_quantity),
                entered_requested_quantity: None,
                comment: None,
                confirmed: false,
            })
        })
        .collect::<Result<Vec<RnRFormLineRow>, RepositoryError>>();

    rnr_form_lines
}

// ---- ---- ---- ----
// HELPER FUNCTIONS
// ---- ---- ---- ----

fn get_master_list_item_ids(
    ctx: &ServiceContext,
    master_list_id: &str,
) -> Result<Vec<String>, RepositoryError> {
    MasterListLineRepository::new(&ctx.connection)
        .query_by_filter(
            MasterListLineFilter::new().master_list_id(EqualFilter::equal_to(master_list_id)),
        )
        .map(|lines| lines.into_iter().map(|line| line.item_id).collect())
}

fn get_rnr_form_lines_map(
    connection: &StorageConnection,
    previous_form_id: Option<String>,
) -> Result<HashMap<String, RnRFormLineRow>, RepositoryError> {
    let mut form_lines_by_item_id = HashMap::new();

    if let Some(previous_form_id) = previous_form_id {
        let rows = RnRFormLineRowRepository::new(connection)
            .find_many_by_rnr_form_id(&previous_form_id)?;

        for row in rows.into_iter() {
            form_lines_by_item_id.insert(row.item_id.clone(), row);
        }
    }

    Ok(form_lines_by_item_id)
}

pub fn get_amc(
    period_length_in_days: i64,
    adjusted_quantity_consumed: f64,
    previous_monthly_consumption_values: &Vec<f64>,
) -> f64 {
    let period_months = period_length_in_days as f64 / NUMBER_OF_DAYS_IN_A_MONTH;
    let monthly_consumption_this_period = adjusted_quantity_consumed / period_months;

    // In `get_previous_monthly_consumption` we only ever take the last 2 forms
    // but if requirements change this calculation can accept more
    let num_previous_data_points = previous_monthly_consumption_values.len() as f64;

    let total_previous_monthly_consumption =
        previous_monthly_consumption_values.iter().sum::<f64>();

    // Calculate AMC for this period
    let this_period_amc = (total_previous_monthly_consumption + monthly_consumption_this_period)
        / (num_previous_data_points + 1.0);

    this_period_amc
}

pub fn get_previous_monthly_consumption(
    connection: &StorageConnection,
    filter: RnRFormFilter,
) -> Result<HashMap<String, Vec<f64>>, RepositoryError> {
    let previous_forms = RnRFormRepository::new(connection).query_by_filter(filter)?;

    let len = previous_forms.len();

    let prev_forms = match len {
        // If no previous forms, return
        0 => return Ok(HashMap::new()),
        // If only one previous form, just use that
        1 => vec![previous_forms[0].clone()],
        // For now, we'll just average the last two forms... could do more periods/customise this!
        _ => previous_forms[len - 2..len].to_vec(),
    };

    let mut monthly_consumption_by_item_id = HashMap::new();

    let line_repo = RnRFormLineRowRepository::new(connection);

    // For each of the previous forms, collate the monthly consumption values for each item
    for form in prev_forms {
        let period_length_in_days = get_period_length(&form.period_row);
        let period_months = period_length_in_days as f64 / NUMBER_OF_DAYS_IN_A_MONTH;

        let lines = line_repo.find_many_by_rnr_form_id(&form.rnr_form_row.id)?;

        for line in lines.into_iter() {
            let amc_values = monthly_consumption_by_item_id
                .entry(line.item_id.clone())
                .or_insert(vec![]);

            let monthly_consumption_this_period = line.adjusted_quantity_consumed / period_months;

            amc_values.push(monthly_consumption_this_period);
        }
    }

    Ok(monthly_consumption_by_item_id)
}

pub fn get_opening_balance(
    connection: &StorageConnection,
    previous_row: Option<&RnRFormLineRow>,
    store_id: &str,
    item_id: &str,
    start_date: NaiveDate,
) -> Result<f64, RepositoryError> {
    if let Some(previous_row) = previous_row {
        return Ok(previous_row.final_balance);
    }

    // Find all the store movement values between the start_date and now
    // Take those stock movements away from the current stock on hand, to retrospectively calculate what was available at that time.
    let filter = StockMovementFilter::new()
        .store_id(EqualFilter::equal_to(store_id))
        .item_id(EqualFilter::equal_to(item_id))
        .datetime(DatetimeFilter::date_range(
            start_date.into(),
            date_now().into(),
        ));

    let stock_movement_rows = StockMovementRepository::new(connection).query(Some(filter))?;

    let total_movements_since_start_date: f64 = stock_movement_rows
        .into_iter()
        .map(|row| row.quantity)
        .sum();

    let stock_on_hand_now = StockOnHandRepository::new(connection)
        .query_one(
            StockOnHandFilter::new()
                .store_id(EqualFilter::equal_to(store_id))
                .item_id(EqualFilter::equal_to(item_id)),
        )?
        .map(|row| row.total_stock_on_hand)
        .unwrap_or(0.0);

    Ok(stock_on_hand_now - total_movements_since_start_date)
}

pub fn get_stock_out_duration(
    connection: &StorageConnection,
    store_id: &str,
    item_id: &str,
    end_date: NaiveDate,
    days_in_period: u32,
    closing_quantity: f64,
) -> Result<i32, RepositoryError> {
    let end_datetime = end_date
        .and_hms_milli_opt(23, 59, 59, 999)
        // Should always be able to create end of day datetime, so this error shouldn't be possible
        .ok_or(RepositoryError::as_db_error(
            "Could not determine closing datetime",
            "",
        ))?;

    let evolution = get_stock_evolution_for_item(
        connection,
        store_id,
        item_id,
        end_datetime,
        closing_quantity as u32,
        date_now(), // only used for future projections, not needed here
        0,          // only used for future projections, not needed here
        0.0,        // only used for future projections, not needed here
        StockEvolutionOptions {
            number_of_historic_data_points: days_in_period,
            number_of_projected_data_points: 0,
        },
    )?;

    let days_out_of_stock = evolution
        .historic_stock
        .into_iter()
        .filter(|point| point.quantity == 0.0)
        .count() as i32;

    if days_out_of_stock == days_in_period as i32 {
        // If there was no consumption data, we'll set stock out duration to 0 and let the user input this
        Ok(0)
    } else {
        Ok(days_out_of_stock)
    }
}

// If stock had been available for the entire period, this is the quantity that 'would' have been consumed
pub fn get_adjusted_quantity_consumed(
    period_length_in_days: i64,
    stock_out_duration: i64,
    consumed: f64,
) -> f64 {
    let days_in_stock = period_length_in_days - stock_out_duration;

    match days_in_stock {
        0 => consumed,
        days_in_stock => consumed * period_length_in_days as f64 / days_in_stock as f64,
    }
}

#[derive(Debug, PartialEq, Default, Copy, Clone)]
pub struct UsageStats {
    pub consumed: f64,
    pub replenished: f64,
    pub adjusted: f64,
}

pub fn get_usage_map(
    connection: &StorageConnection,
    store_id: &str,
    item_id_filter: Option<EqualFilter<String>>,
    period_length_in_days: i64,
    end_date: &NaiveDate,
) -> Result<HashMap<String, UsageStats>, RepositoryError> {
    // period length is inclusive, so -1, otherwise `start_date` would actually be end_date of last period
    let lookback_days = period_length_in_days - 1;

    let start_date = date_with_offset(end_date, Duration::days(lookback_days).neg());
    let store_id_filter = Some(EqualFilter::equal_to(store_id));
    let date_filter = Some(DateFilter::date_range(&start_date, end_date));

    // Get all usage rows for the period
    let consumption_rows =
        ConsumptionRepository::new(connection).query(Some(ConsumptionFilter {
            item_id: item_id_filter.clone(),
            store_id: store_id_filter.clone(),
            date: date_filter.clone(),
        }))?;
    let replenishment_rows =
        ReplenishmentRepository::new(connection).query(Some(ReplenishmentFilter {
            item_id: item_id_filter.clone(),
            store_id: store_id_filter.clone(),
            date: date_filter.clone(),
        }))?;
    let adjustment_rows = AdjustmentRepository::new(connection).query(Some(AdjustmentFilter {
        item_id: item_id_filter,
        store_id: store_id_filter,
        date: date_filter,
    }))?;

    let mut usage_map = HashMap::new();

    // Total up usage stats for each item
    for consumption_row in consumption_rows.into_iter() {
        let item = usage_map
            .entry(consumption_row.item_id.clone())
            .or_insert(UsageStats::default());
        item.consumed += consumption_row.quantity;
    }
    for replenishment_row in replenishment_rows.into_iter() {
        let item = usage_map
            .entry(replenishment_row.item_id.clone())
            .or_insert(UsageStats::default());
        item.replenished += replenishment_row.quantity;
    }
    for adjustment_row in adjustment_rows.into_iter() {
        let item = usage_map
            .entry(adjustment_row.item_id.clone())
            .or_insert(UsageStats::default());
        item.adjusted += adjustment_row.quantity;
    }

    Ok(usage_map)
}

pub fn get_earliest_expiry(
    connection: &StorageConnection,
    store_id: &str,
    item_id: &str,
) -> Result<Option<NaiveDate>, RepositoryError> {
    let filter = StockLineFilter::new()
        .store_id(EqualFilter::equal_to(store_id))
        .item_id(EqualFilter::equal_to(item_id))
        // Note: this is available stock _now_, not what would have been available at the closing time of the period
        .is_available(true);

    let earliest_expiring = StockLineRepository::new(connection)
        .query(
            Pagination::all(),
            Some(filter),
            Some(StockLineSort {
                key: StockLineSortField::ExpiryDate,
                // Descending, then pop last entry for earliest expiry
                desc: Some(true),
            }),
            Some(store_id.to_string()),
        )?
        .pop();

    Ok(earliest_expiring.and_then(|line| line.stock_line_row.expiry_date))
}

fn get_low_stock_status(final_balance: f64, maximum_quantity: f64) -> RnRFormLowStock {
    if final_balance < maximum_quantity / 4.0 {
        return RnRFormLowStock::BelowQuarter;
    }
    if final_balance < maximum_quantity / 2.0 {
        return RnRFormLowStock::BelowHalf;
    }

    RnRFormLowStock::Ok
}<|MERGE_RESOLUTION|>--- conflicted
+++ resolved
@@ -123,11 +123,7 @@
                 id: uuid(),
                 rnr_form_id: rnr_form_id.to_string(),
                 item_id,
-<<<<<<< HEAD
-                requisition_id: None,
-=======
                 requisition_line_id: None,
->>>>>>> 1f90d0f2
                 previous_monthly_consumption_values,
                 average_monthly_consumption,
                 initial_balance,
