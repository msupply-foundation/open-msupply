--- conflicted
+++ resolved
@@ -88,24 +88,16 @@
                 snapshot_quantity_consumed: 3.0,
                 snapshot_adjustments: -1.0,
                 stock_out_duration: 8,
-<<<<<<< HEAD
-                adjusted_quantity_consumed: 4.043478260869565, // 3.0 * 31 /23
-                final_balance: 3.0,
-                maximum_quantity: 5.806451612903225, // 2*AMC, ideally 6.0
-                requested_quantity: 2.806451612903225, // max - final balance, ideally 3.0
-                entered_quantity_received: None,
-                entered_quantity_consumed: None,
-                entered_adjustments: None,
-=======
-                adjustments: -1.0,
                 adjusted_quantity_consumed: 4.043478260869565, // 3.0 * 31 / 23
                 // AMC calculated used const NUMBER_OF_DAYS_IN_A_MONTH rather than actual # days in given month...
                 // would ideally be same as adjusted_quantity_consumed here...
                 average_monthly_consumption: 3.913043478260869,
                 final_balance: 3.0,
+                entered_quantity_received: None,
+                entered_quantity_consumed: None,
+                entered_adjustments: None,
                 maximum_quantity: 7.826086956521738,   // 2*AMC
                 requested_quantity: 4.826086956521738, // max - final balance
->>>>>>> 37e27406
                 expiry_date: None,
                 comment: None,
                 confirmed: false,
@@ -312,58 +304,109 @@
         assert_eq!(get_adjusted_quantity_consumed(10, 5, 4.0), 8.0);
     }
 
-    // TODO: implement in the next PR!
-    // #[actix_rt::test]
-    // async fn test_get_previous_amc_averages() {
-    //     let (_, connection, _, _) = setup_all_with_data(
-    //         "test_get_previous_amc_averages",
-    //         MockDataInserts::none()
-    //             .stores()
-    //             .name_store_joins()
-    //             .items()
-    //             .rnr_forms()
-    //             .full_master_list(),
-    //         MockData {
-    //             rnr_forms: vec![
-    //                 RnRFormRow {
-    //                     id: "rnr_form_1".to_string(),
-    //                     name_link_id: "name_store_b".to_string(),
-    //                     store_id: mock_store_a().id,
-    //                     program_id: mock_program_b().id,
-    //                     period_id: mock_period_2_a().id,
-    //                     ..Default::default()
-    //                 },
-    //                 RnRFormRow {
-    //                     id: "rnr_form_2".to_string(),
-    //                     name_link_id: "name_store_b".to_string(),
-    //                     store_id: mock_store_a().id,
-    //                     program_id: mock_program_b().id,
-    //                     period_id: mock_period_2_a().id,
-    //                     ..Default::default()
-    //                 },
-    //                 RnRFormRow {
-    //                     id: "rnr_form_3".to_string(),
-    //                     name_link_id: "name_store_b".to_string(),
-    //                     store_id: mock_store_a().id,
-    //                     program_id: mock_program_b().id,
-    //                     period_id: mock_period_2_a().id,
-    //                     ..Default::default()
-    //                 },
-    //             ],
-    //             rnr_form_lines
-    //             ..MockData::default()
-    //         },
-    //     )
-    //     .await;
-
-    //     // When no rnr_forms, map will be empty
-    //     let result = get_previous_amc_averages(
-    //         &connection,
-    //         RnRFormFilter::new().id(EqualFilter::equal_to("rnr_form_1")),
-    //     )
-    //     .unwrap();
-    //     assert_eq!(result.get(&item_query_test1().id), None);
-    // }
+    #[actix_rt::test]
+    async fn test_get_previous_amc_averages() {
+        let (_, connection, _, _) = setup_all_with_data(
+            "test_get_previous_amc_averages",
+            MockDataInserts::all(),
+            MockData {
+                rnr_forms: vec![
+                    RnRFormRow {
+                        id: "rnr_form_1".to_string(),
+                        name_link_id: "name_store_b".to_string(),
+                        store_id: mock_store_a().id,
+                        program_id: mock_program_b().id,
+                        period_id: mock_period_2_a().id,
+                        created_datetime: NaiveDate::from_ymd_opt(2024, 1, 1)
+                            .unwrap()
+                            .and_hms_opt(0, 0, 0)
+                            .unwrap(),
+                        ..Default::default()
+                    },
+                    RnRFormRow {
+                        id: "rnr_form_2".to_string(),
+                        name_link_id: "name_store_b".to_string(),
+                        store_id: mock_store_a().id,
+                        program_id: mock_program_b().id,
+                        period_id: mock_period_2_a().id,
+                        created_datetime: NaiveDate::from_ymd_opt(2024, 2, 1)
+                            .unwrap()
+                            .and_hms_opt(0, 0, 0)
+                            .unwrap(),
+                        ..Default::default()
+                    },
+                    RnRFormRow {
+                        id: "rnr_form_3".to_string(),
+                        name_link_id: "name_store_b".to_string(),
+                        store_id: mock_store_a().id,
+                        program_id: mock_program_b().id,
+                        period_id: mock_period_2_a().id,
+                        created_datetime: NaiveDate::from_ymd_opt(2024, 3, 1)
+                            .unwrap()
+                            .and_hms_opt(0, 0, 0)
+                            .unwrap(),
+                        ..Default::default()
+                    },
+                ],
+                rnr_form_lines: vec![
+                    RnRFormLineRow {
+                        id: "rnr_form_1_line_a".to_string(),
+                        rnr_form_id: "rnr_form_1".to_string(),
+                        item_id: item_query_test1().id,
+                        average_monthly_consumption: 1.0,
+                        ..Default::default()
+                    },
+                    RnRFormLineRow {
+                        id: "rnr_form_2_line_a".to_string(),
+                        rnr_form_id: "rnr_form_2".to_string(),
+                        item_id: item_query_test1().id,
+                        average_monthly_consumption: 2.0,
+                        ..Default::default()
+                    },
+                    RnRFormLineRow {
+                        id: "rnr_form_3_line_a".to_string(),
+                        rnr_form_id: "rnr_form_3".to_string(),
+                        item_id: item_query_test1().id,
+                        average_monthly_consumption: 3.0,
+                        ..Default::default()
+                    },
+                ],
+                ..MockData::default()
+            },
+        )
+        .await;
+
+        // When no rnr_forms, map will be empty
+        let result = get_previous_amc_averages(
+            &connection,
+            // Filter so that no rnr_forms are returned
+            RnRFormFilter::new().id(EqualFilter::equal_to("not-exists")),
+        )
+        .unwrap();
+        assert_eq!(result.get(&item_query_test1().id), None);
+
+        // When only one rnr_form, map includes that one
+        let result = get_previous_amc_averages(
+            &connection,
+            // Filter so that no rnr_forms are returned
+            RnRFormFilter::new().id(EqualFilter::equal_to("rnr_form_1")),
+        )
+        .unwrap();
+        assert_eq!(result.get(&item_query_test1().id), Some(&vec![1.0]));
+
+        // When many rnr forms, it gets the most recent two
+        let result = get_previous_amc_averages(
+            &connection,
+            // Filter so that no rnr_forms are returned
+            RnRFormFilter::new().id(EqualFilter::equal_any(vec![
+                "rnr_form_1".to_string(),
+                "rnr_form_2".to_string(),
+                "rnr_form_3".to_string(),
+            ])),
+        )
+        .unwrap();
+        assert_eq!(result.get(&item_query_test1().id), Some(&vec![2.0, 3.0]));
+    }
 
     #[actix_rt::test]
     async fn test_get_amc() {
