--- conflicted
+++ resolved
@@ -84,11 +84,7 @@
                 id: line_id,
                 rnr_form_id,
                 item_id: item_query_test1().id,
-<<<<<<< HEAD
-                requisition_id: None,
-=======
                 requisition_line_id: None,
->>>>>>> 1f90d0f2
                 initial_balance: 2.0,
                 snapshot_quantity_received: 5.0,
                 snapshot_quantity_consumed: 3.0,
