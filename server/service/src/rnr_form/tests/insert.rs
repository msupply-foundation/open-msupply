--- conflicted
+++ resolved
@@ -2,22 +2,14 @@
 mod query {
     use chrono::Duration;
     use repository::mock::{
-<<<<<<< HEAD
         mock_immunisation_program_a, mock_name_b, mock_name_store_b, mock_name_store_c,
-        mock_period, mock_period_2_a, mock_period_2_b, mock_rnr_form_a, mock_store_a,
-    };
-    use repository::mock::{mock_program_b, MockDataInserts};
-    use repository::test_db::setup_all;
-    use repository::{RnRFormLineRowRepository, RnRFormRowRepository};
-=======
-        mock_name_b, mock_name_store_b, mock_name_store_c, mock_period, mock_period_2_a,
-        mock_period_2_b, mock_rnr_form_a, mock_store_a, mock_store_b, MockData,
+        mock_period, mock_period_2_a, mock_period_2_b, mock_rnr_form_a, mock_store_a, mock_store_b,
+        MockData,
     };
     use repository::mock::{mock_program_b, MockDataInserts};
     use repository::test_db::setup_all_with_data;
-    use repository::{NameStoreJoinRow, PeriodRow, RnRFormRowRepository};
+    use repository::{NameStoreJoinRow, PeriodRow, RnRFormLineRowRepository, RnRFormRowRepository};
     use util::{date_now, date_now_with_offset};
->>>>>>> b20bbb4e
 
     use crate::rnr_form::insert::{InsertRnRForm, InsertRnRFormError};
     use crate::service_provider::ServiceProvider;
@@ -122,6 +114,7 @@
         assert_eq!(
             service.insert_rnr_form(
                 &context,
+                &store_id,
                 InsertRnRForm {
                     id: "new_id".to_string(),
                     supplier_id: mock_name_store_c().id,
@@ -275,7 +268,6 @@
 
         assert_eq!(form.id, "new_rnr_id");
 
-<<<<<<< HEAD
         let form_lines = RnRFormLineRowRepository::new(&context.connection)
             .find_many_by_rnr_form_id("new_rnr_id")
             .unwrap();
@@ -283,7 +275,7 @@
         // one line created, from master list
         assert_eq!(form_lines.len(), 1);
         assert_eq!(form_lines[0].item_id, "item_query_test1");
-=======
+
         // Can create same supplier/program/period in a different store
         context.store_id = mock_store_b().id;
 
@@ -300,6 +292,5 @@
                 },
             )
             .unwrap();
->>>>>>> b20bbb4e
     }
 }