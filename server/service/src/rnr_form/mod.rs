use crate::{service_provider::ServiceContext, ListError, ListResult};

use repository::{PaginationOption, RepositoryError, RnRForm, RnRFormFilter, RnRFormSort};

use self::finalise::{finalise_rnr_form, FinaliseRnRForm, FinaliseRnRFormError};
use self::insert::{insert_rnr_form, InsertRnRForm, InsertRnRFormError};
use self::query::{get_rnr_form, get_rnr_forms};
use self::schedules_with_periods::{get_schedules_with_periods_by_program, PeriodSchedule};
use self::update::{update_rnr_form, UpdateRnRForm, UpdateRnRFormError};

pub mod finalise;
mod generate_rnr_form_lines;
pub mod insert;
pub mod query;
pub mod schedules_with_periods;
mod tests;
pub mod update;
mod validate;

pub trait RnRFormServiceTrait: Sync + Send {
    fn get_rnr_forms(
        &self,
        ctx: &ServiceContext,
        store_id: &str,
        pagination: Option<PaginationOption>,
        filter: Option<RnRFormFilter>,
        sort: Option<RnRFormSort>,
    ) -> Result<ListResult<RnRForm>, ListError> {
        get_rnr_forms(ctx, store_id, pagination, filter, sort)
    }

    fn get_rnr_form(
        &self,
        ctx: &ServiceContext,
        store_id: &str,
        rnr_form_id: String,
    ) -> Result<Option<RnRForm>, RepositoryError> {
        get_rnr_form(ctx, store_id, rnr_form_id)
    }

    fn get_schedules_with_periods_by_program(
        &self,
        ctx: &ServiceContext,
        store_id: &str,
        program_id: &str,
    ) -> Result<Vec<PeriodSchedule>, RepositoryError> {
        get_schedules_with_periods_by_program(ctx, store_id, program_id)
    }

    fn insert_rnr_form(
        &self,
        ctx: &ServiceContext,
        store_id: &str,
        input: InsertRnRForm,
    ) -> Result<RnRForm, InsertRnRFormError> {
        insert_rnr_form(ctx, store_id, input)
    }

    fn update_rnr_form(
        &self,
        ctx: &ServiceContext,
        store_id: &str,
        input: UpdateRnRForm,
    ) -> Result<RnRForm, UpdateRnRFormError> {
        update_rnr_form(ctx, store_id, input)
<<<<<<< HEAD
    }

    fn finalise_rnr_form(
        &self,
        ctx: &ServiceContext,
        store_id: &str,
        input: FinaliseRnRForm,
    ) -> Result<RnRForm, FinaliseRnRFormError> {
        finalise_rnr_form(ctx,store_id,  input)
=======
>>>>>>> 056dbc82
    }
}

pub struct RnRFormService;
impl RnRFormServiceTrait for RnRFormService {}<|MERGE_RESOLUTION|>--- conflicted
+++ resolved
@@ -63,7 +63,6 @@
         input: UpdateRnRForm,
     ) -> Result<RnRForm, UpdateRnRFormError> {
         update_rnr_form(ctx, store_id, input)
-<<<<<<< HEAD
     }
 
     fn finalise_rnr_form(
@@ -72,9 +71,7 @@
         store_id: &str,
         input: FinaliseRnRForm,
     ) -> Result<RnRForm, FinaliseRnRFormError> {
-        finalise_rnr_form(ctx,store_id,  input)
-=======
->>>>>>> 056dbc82
+        finalise_rnr_form(ctx, store_id, input)
     }
 }
 
