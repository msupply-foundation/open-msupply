use crate::{
    app_data::{AppDataService, AppDataServiceTrait},
    asset::AssetServiceTrait,
    auth::{AuthService, AuthServiceTrait},
    barcode::{BarcodeService, BarcodeServiceTrait},
    catalogue::{AssetCatalogueServiceTrait, CatalogueService},
    clinician::{ClinicianService, ClinicianServiceTrait},
    dashboard::{
        invoice_count::{InvoiceCountService, InvoiceCountServiceTrait},
        item_count::{ItemCountServiceTrait, ItemServiceCount},
        requisition_count::{RequisitionCountService, RequisitionCountServiceTrait},
        stock_expiry_count::{StockExpiryCountServiceTrait, StockExpiryServiceCount},
    },
    display_settings_service::{DisplaySettingsService, DisplaySettingsServiceTrait},
    document::{
        document_registry::{DocumentRegistryService, DocumentRegistryServiceTrait},
        document_service::{DocumentService, DocumentServiceTrait},
        form_schema_service::{FormSchemaService, FormSchemaServiceTrait},
    },
    invoice::{InvoiceService, InvoiceServiceTrait},
    invoice_line::{InvoiceLineService, InvoiceLineServiceTrait},
    item_stats::{ItemStatsService, ItemStatsServiceTrait},
    location::{LocationService, LocationServiceTrait},
    log_service::{LogService, LogServiceTrait},
    master_list::{MasterListService, MasterListServiceTrait},
    missing_program::create_missing_master_list_and_program,
    name::get_names,
    plugin_data::{PluginDataService, PluginDataServiceTrait},
    processors::ProcessorsTrigger,
    programs::{
        contact_trace::{ContactTraceService, ContactTraceServiceTrait},
        encounter::{EncounterService, EncounterServiceTrait},
        patient::{PatientService, PatientServiceTrait},
        program_enrolment::{ProgramEnrolmentService, ProgramEnrolmentServiceTrait},
        program_event::{ProgramEventService, ProgramEventServiceTrait},
    },
    repack::{RepackService, RepackServiceTrait},
    report::report_service::{ReportService, ReportServiceTrait},
    requisition::{RequisitionService, RequisitionServiceTrait},
    requisition_line::{RequisitionLineService, RequisitionLineServiceTrait},
    sensor::{SensorService, SensorServiceTrait},
    settings_service::{SettingsService, SettingsServiceTrait},
    stock_line::{StockLineService, StockLineServiceTrait},
    stocktake::{StocktakeService, StocktakeServiceTrait},
    stocktake_line::{StocktakeLineService, StocktakeLineServiceTrait},
    store::{get_store, get_stores},
    sync::{
        site_info::{SiteInfoService, SiteInfoTrait},
        sync_status::status::{SyncStatusService, SyncStatusTrait},
        synchroniser_driver::{SiteIsInitialisedTrigger, SyncTrigger},
    },
    system_user::create_system_user,
    temperature_breach::{TemperatureBreachService, TemperatureBreachServiceTrait},
    temperature_chart::{TemperatureChartService, TemperatureChartServiceTrait},
    temperature_excursion::{TemperatureExcursionService, TemperatureExcursionServiceTrait},
    temperature_log::{TemperatureLogService, TemperatureLogServiceTrait},
    ListError, ListResult,
};
use repository::{
    Name, NameFilter, NameSort, PaginationOption, RepositoryError, StorageConnection,
    StorageConnectionManager, Store, StoreFilter, StoreSort,
};

pub struct ServiceProvider {
    pub connection_manager: StorageConnectionManager,
    pub validation_service: Box<dyn AuthServiceTrait>,

    pub location_service: Box<dyn LocationServiceTrait>,

    // Cold chain
    pub sensor_service: Box<dyn SensorServiceTrait>,
    pub temperature_breach_service: Box<dyn TemperatureBreachServiceTrait>,
    pub temperature_excursion_service: Box<dyn TemperatureExcursionServiceTrait>,
    pub temperature_log_service: Box<dyn TemperatureLogServiceTrait>,
    pub temperature_chart_service: Box<dyn TemperatureChartServiceTrait>,

    pub invoice_service: Box<dyn InvoiceServiceTrait>,
    pub master_list_service: Box<dyn MasterListServiceTrait>,
    pub stocktake_service: Box<dyn StocktakeServiceTrait>,
    pub stocktake_line_service: Box<dyn StocktakeLineServiceTrait>,
    pub invoice_line_service: Box<dyn InvoiceLineServiceTrait>,
    pub requisition_service: Box<dyn RequisitionServiceTrait>,
    pub requisition_line_service: Box<dyn RequisitionLineServiceTrait>,
    pub general_service: Box<dyn GeneralServiceTrait>,
    pub clinician_service: Box<dyn ClinicianServiceTrait>,
    // Dashboard:
    pub invoice_count_service: Box<dyn InvoiceCountServiceTrait>,
    pub stock_expiry_count_service: Box<dyn StockExpiryCountServiceTrait>,
    pub item_count_service: Box<dyn ItemCountServiceTrait>,
    pub requisition_count_service: Box<dyn RequisitionCountServiceTrait>,
    // Stock stats
    pub item_stats_service: Box<dyn ItemStatsServiceTrait>,
    // Stock
    pub stock_line_service: Box<dyn StockLineServiceTrait>,
    pub repack_service: Box<dyn RepackServiceTrait>,
    // Reports
    pub report_service: Box<dyn ReportServiceTrait>,

    // Document
    pub document_service: Box<dyn DocumentServiceTrait>,
    pub document_registry_service: Box<dyn DocumentRegistryServiceTrait>,
    pub form_schema_service: Box<dyn FormSchemaServiceTrait>,
    pub patient_service: Box<dyn PatientServiceTrait>,
    pub program_enrolment_service: Box<dyn ProgramEnrolmentServiceTrait>,
    pub encounter_service: Box<dyn EncounterServiceTrait>,
    pub program_event_service: Box<dyn ProgramEventServiceTrait>,
    pub contact_trace_service: Box<dyn ContactTraceServiceTrait>,

    // Settings
    pub settings: Box<dyn SettingsServiceTrait>,
    // App Data Service
    pub app_data_service: Box<dyn AppDataServiceTrait>,
    // Sync
    pub site_info_service: Box<dyn SiteInfoTrait>,
    pub sync_status_service: Box<dyn SyncStatusTrait>,
    // Triggers
    processors_trigger: ProcessorsTrigger,
    pub sync_trigger: SyncTrigger,
    pub site_is_initialised_trigger: SiteIsInitialisedTrigger,
    pub display_settings_service: Box<dyn DisplaySettingsServiceTrait>,
    // Barcodes
    pub barcode_service: Box<dyn BarcodeServiceTrait>,
    // Log
    pub log_service: Box<dyn LogServiceTrait>,
    // Plugin
    pub plugin_data_service: Box<dyn PluginDataServiceTrait>,
<<<<<<< HEAD
    // Asset catalogue
    pub catalogue_service: Box<dyn AssetCatalogueServiceTrait>,
=======
    // Assets
    pub asset_service: Box<dyn AssetServiceTrait>,
>>>>>>> b31c9c75
}

pub struct ServiceContext {
    pub connection: StorageConnection,
    pub(crate) processors_trigger: ProcessorsTrigger,
    pub user_id: String,
    pub store_id: String,
}

impl ServiceProvider {
    // TODO we should really use `new` with processors_trigger, we constructs ServiceProvider manually in tests though
    // and it would be a bit of refactor, ideally setup_all and setup_all_with_data will return an instance of ServiceProvider
    // {make an issue}
    pub fn new(connection_manager: StorageConnectionManager, app_data_folder: &str) -> Self {
        ServiceProvider::new_with_triggers(
            connection_manager,
            app_data_folder,
            ProcessorsTrigger::new_void(),
            SyncTrigger::new_void(),
            SiteIsInitialisedTrigger::new_void(),
        )
    }

    pub fn new_with_triggers(
        connection_manager: StorageConnectionManager,
        app_data_folder: &str,
        processors_trigger: ProcessorsTrigger,
        sync_trigger: SyncTrigger,
        site_is_initialised_trigger: SiteIsInitialisedTrigger,
    ) -> Self {
        ServiceProvider {
            connection_manager: connection_manager.clone(),
            validation_service: Box::new(AuthService::new()),
            location_service: Box::new(LocationService {}),
            sensor_service: Box::new(SensorService {}),
            temperature_breach_service: Box::new(TemperatureBreachService {}),
            temperature_log_service: Box::new(TemperatureLogService {}),
            temperature_chart_service: Box::new(TemperatureChartService),
            master_list_service: Box::new(MasterListService {}),
            invoice_line_service: Box::new(InvoiceLineService {}),
            invoice_count_service: Box::new(InvoiceCountService {}),
            requisition_count_service: Box::new(RequisitionCountService {}),
            invoice_service: Box::new(InvoiceService {}),
            stock_expiry_count_service: Box::new(StockExpiryServiceCount {}),
            stocktake_service: Box::new(StocktakeService {}),
            stocktake_line_service: Box::new(StocktakeLineService {}),
            requisition_service: Box::new(RequisitionService {}),
            requisition_line_service: Box::new(RequisitionLineService {}),
            item_stats_service: Box::new(ItemStatsService {}),
            clinician_service: Box::new(ClinicianService {}),
            general_service: Box::new(GeneralService {}),
            report_service: Box::new(ReportService {}),
            settings: Box::new(SettingsService),
            document_service: Box::new(DocumentService {}),
            document_registry_service: Box::new(DocumentRegistryService {}),
            form_schema_service: Box::new(FormSchemaService {}),
            patient_service: Box::new(PatientService {}),
            program_enrolment_service: Box::new(ProgramEnrolmentService {}),
            program_event_service: Box::new(ProgramEventService {}),
            encounter_service: Box::new(EncounterService {}),
            contact_trace_service: Box::new(ContactTraceService {}),
            app_data_service: Box::new(AppDataService::new(app_data_folder)),
            site_info_service: Box::new(SiteInfoService),
            sync_status_service: Box::new(SyncStatusService),
            processors_trigger,
            sync_trigger,
            site_is_initialised_trigger,
            display_settings_service: Box::new(DisplaySettingsService {}),
            stock_line_service: Box::new(StockLineService {}),
            item_count_service: Box::new(ItemServiceCount {}),
            barcode_service: Box::new(BarcodeService {}),
            repack_service: Box::new(RepackService {}),
            log_service: Box::new(LogService {}),
            plugin_data_service: Box::new(PluginDataService {}),
            temperature_excursion_service: Box::new(TemperatureExcursionService {}),
<<<<<<< HEAD
            catalogue_service: Box::new(CatalogueService {}),
=======
            asset_service: Box::new(crate::asset::AssetService {}),
>>>>>>> b31c9c75
        }
    }

    /// Creates a new service context with a new DB connection
    pub fn basic_context(&self) -> Result<ServiceContext, RepositoryError> {
        Ok(ServiceContext {
            connection: self.connection()?,
            processors_trigger: self.processors_trigger.clone(),
            user_id: "".to_string(),
            store_id: "".to_string(),
        })
    }

    pub fn context(
        &self,
        store_id: String,
        user_id: String,
    ) -> Result<ServiceContext, RepositoryError> {
        Ok(ServiceContext {
            connection: self.connection()?,
            processors_trigger: self.processors_trigger.clone(),
            user_id,
            store_id,
        })
    }

    /// Establishes a new DB connection
    pub fn connection(&self) -> Result<StorageConnection, RepositoryError> {
        self.connection_manager.connection()
    }
}

impl ServiceContext {
    #[cfg(test)]
    pub(crate) fn new_without_triggers(connection: StorageConnection) -> ServiceContext {
        ServiceContext {
            connection,
            processors_trigger: ProcessorsTrigger::new_void(),
            user_id: "".to_string(),
            store_id: "".to_string(),
        }
    }
}

pub trait GeneralServiceTrait: Sync + Send {
    fn get_names(
        &self,
        ctx: &ServiceContext,
        store_id: &str,
        pagination: Option<PaginationOption>,
        filter: Option<NameFilter>,
        sort: Option<NameSort>,
    ) -> Result<ListResult<Name>, ListError> {
        get_names(ctx, store_id, pagination, filter, sort)
    }

    fn get_stores(
        &self,
        ctx: &ServiceContext,
        pagination: Option<PaginationOption>,
        filter: Option<StoreFilter>,
        sort: Option<StoreSort>,
    ) -> Result<ListResult<Store>, ListError> {
        get_stores(ctx, pagination, filter, sort)
    }

    fn get_store(
        &self,
        ctx: &ServiceContext,
        filter: StoreFilter,
    ) -> Result<Option<Store>, RepositoryError> {
        get_store(ctx, filter)
    }

    fn create_system_user(
        &self,
        service_provider: &ServiceProvider,
    ) -> Result<(), RepositoryError> {
        create_system_user(service_provider)
    }

    fn create_missing_master_list_and_program(
        &self,
        service_provider: &ServiceProvider,
    ) -> Result<(), RepositoryError> {
        create_missing_master_list_and_program(service_provider)
    }
}

pub struct GeneralService;

impl GeneralServiceTrait for GeneralService {}<|MERGE_RESOLUTION|>--- conflicted
+++ resolved
@@ -124,13 +124,10 @@
     pub log_service: Box<dyn LogServiceTrait>,
     // Plugin
     pub plugin_data_service: Box<dyn PluginDataServiceTrait>,
-<<<<<<< HEAD
     // Asset catalogue
     pub catalogue_service: Box<dyn AssetCatalogueServiceTrait>,
-=======
     // Assets
     pub asset_service: Box<dyn AssetServiceTrait>,
->>>>>>> b31c9c75
 }
 
 pub struct ServiceContext {
@@ -206,11 +203,8 @@
             log_service: Box::new(LogService {}),
             plugin_data_service: Box::new(PluginDataService {}),
             temperature_excursion_service: Box::new(TemperatureExcursionService {}),
-<<<<<<< HEAD
             catalogue_service: Box::new(CatalogueService {}),
-=======
             asset_service: Box::new(crate::asset::AssetService {}),
->>>>>>> b31c9c75
         }
     }
 
