--- conflicted
+++ resolved
@@ -127,15 +127,12 @@
     pub pack_variant_service: Box<dyn PackVariantServiceTrait>,
     // Plugin
     pub plugin_data_service: Box<dyn PluginDataServiceTrait>,
-<<<<<<< HEAD
+    // Currency
+    pub currency_service: Box<dyn CurrencyServiceTrait>,
     // Asset catalogue
     pub catalogue_service: Box<dyn AssetCatalogueServiceTrait>,
     // Assets
     pub asset_service: Box<dyn AssetServiceTrait>,
-=======
-    // Currency
-    pub currency_service: Box<dyn CurrencyServiceTrait>,
->>>>>>> 068faea9
 }
 
 pub struct ServiceContext {
@@ -212,12 +209,9 @@
             pack_variant_service: Box::new(crate::pack_variant::PackVariantService {}),
             plugin_data_service: Box::new(PluginDataService {}),
             temperature_excursion_service: Box::new(TemperatureExcursionService {}),
-<<<<<<< HEAD
+            currency_service: Box::new(CurrencyService {}),
             catalogue_service: Box::new(CatalogueService {}),
             asset_service: Box::new(crate::asset::AssetService {}),
-=======
-            currency_service: Box::new(CurrencyService {}),
->>>>>>> 068faea9
         }
     }
 
