use crate::{
    app_data::{AppDataService, AppDataServiceTrait},
    asset::AssetServiceTrait,
    auth::{AuthService, AuthServiceTrait},
    barcode::{BarcodeService, BarcodeServiceTrait},
    catalogue::{AssetCatalogueServiceTrait, CatalogueService},
    clinician::{ClinicianService, ClinicianServiceTrait},
    cold_chain::{ColdChainService, ColdChainServiceTrait},
    currency::{CurrencyService, CurrencyServiceTrait},
    dashboard::{
        invoice_count::{InvoiceCountService, InvoiceCountServiceTrait},
        item_count::{ItemCountServiceTrait, ItemServiceCount},
        requisition_count::{RequisitionCountService, RequisitionCountServiceTrait},
        stock_expiry_count::{StockExpiryCountServiceTrait, StockExpiryServiceCount},
    },
    demographic::DemographicServiceTrait,
    display_settings_service::{DisplaySettingsService, DisplaySettingsServiceTrait},
    document::{
        document_registry::{DocumentRegistryService, DocumentRegistryServiceTrait},
        document_service::{DocumentService, DocumentServiceTrait},
        form_schema_service::{FormSchemaService, FormSchemaServiceTrait},
    },
    invoice::{InvoiceService, InvoiceServiceTrait},
    invoice_line::{InvoiceLineService, InvoiceLineServiceTrait},
    item_stats::{ItemStatsService, ItemStatsServiceTrait},
    label_printer_settings_service::LabelPrinterSettingsServiceTrait,
    location::{LocationService, LocationServiceTrait},
    log_service::{LogService, LogServiceTrait},
    master_list::{MasterListService, MasterListServiceTrait},
    missing_program::create_missing_master_list_and_program,
    name::{NameService, NameServiceTrait},
    pack_variant::PackVariantServiceTrait,
    plugin_data::{PluginDataService, PluginDataServiceTrait},
    processors::ProcessorsTrigger,
    program::ProgramServiceTrait,
    programs::{
        contact_trace::{ContactTraceService, ContactTraceServiceTrait},
        encounter::{EncounterService, EncounterServiceTrait},
        patient::{PatientService, PatientServiceTrait},
        program_enrolment::{ProgramEnrolmentService, ProgramEnrolmentServiceTrait},
        program_event::{ProgramEventService, ProgramEventServiceTrait},
    },
    repack::{RepackService, RepackServiceTrait},
    report::report_service::{ReportService, ReportServiceTrait},
    requisition::{RequisitionService, RequisitionServiceTrait},
    requisition_line::{RequisitionLineService, RequisitionLineServiceTrait},
    sensor::{SensorService, SensorServiceTrait},
    settings_service::{SettingsService, SettingsServiceTrait},
    stock_line::{StockLineService, StockLineServiceTrait},
    stocktake::{StocktakeService, StocktakeServiceTrait},
    stocktake_line::{StocktakeLineService, StocktakeLineServiceTrait},
    store::{get_store, get_stores},
    sync::{
        site_info::{SiteInfoService, SiteInfoTrait},
        sync_status::status::{SyncStatusService, SyncStatusTrait},
        synchroniser_driver::{SiteIsInitialisedTrigger, SyncTrigger},
    },
    system_user::create_system_user,
    temperature_excursion::{TemperatureExcursionService, TemperatureExcursionServiceTrait},
    vaccine_course::VaccineCourseServiceTrait,
    ListError, ListResult,
};
use repository::{
    PaginationOption, RepositoryError, StorageConnection, StorageConnectionManager, Store,
    StoreFilter, StoreSort,
};

pub struct ServiceProvider {
    pub connection_manager: StorageConnectionManager,
    pub validation_service: Box<dyn AuthServiceTrait>,

    pub location_service: Box<dyn LocationServiceTrait>,

    // Cold chain
    pub sensor_service: Box<dyn SensorServiceTrait>,
    pub temperature_excursion_service: Box<dyn TemperatureExcursionServiceTrait>,
    pub cold_chain_service: Box<dyn ColdChainServiceTrait>,

    pub name_service: Box<dyn NameServiceTrait>,
    pub invoice_service: Box<dyn InvoiceServiceTrait>,
    pub master_list_service: Box<dyn MasterListServiceTrait>,
    pub stocktake_service: Box<dyn StocktakeServiceTrait>,
    pub stocktake_line_service: Box<dyn StocktakeLineServiceTrait>,
    pub invoice_line_service: Box<dyn InvoiceLineServiceTrait>,
    pub requisition_service: Box<dyn RequisitionServiceTrait>,
    pub requisition_line_service: Box<dyn RequisitionLineServiceTrait>,
    pub general_service: Box<dyn GeneralServiceTrait>,
    pub clinician_service: Box<dyn ClinicianServiceTrait>,
    // Dashboard:
    pub invoice_count_service: Box<dyn InvoiceCountServiceTrait>,
    pub stock_expiry_count_service: Box<dyn StockExpiryCountServiceTrait>,
    pub item_count_service: Box<dyn ItemCountServiceTrait>,
    pub requisition_count_service: Box<dyn RequisitionCountServiceTrait>,
    // Stock stats
    pub item_stats_service: Box<dyn ItemStatsServiceTrait>,
    // Stock
    pub stock_line_service: Box<dyn StockLineServiceTrait>,
    pub repack_service: Box<dyn RepackServiceTrait>,
    // Reports
    pub report_service: Box<dyn ReportServiceTrait>,

    // Document
    pub document_service: Box<dyn DocumentServiceTrait>,
    pub document_registry_service: Box<dyn DocumentRegistryServiceTrait>,
    pub form_schema_service: Box<dyn FormSchemaServiceTrait>,
    pub patient_service: Box<dyn PatientServiceTrait>,
    pub program_enrolment_service: Box<dyn ProgramEnrolmentServiceTrait>,
    pub encounter_service: Box<dyn EncounterServiceTrait>,
    pub program_event_service: Box<dyn ProgramEventServiceTrait>,
    pub contact_trace_service: Box<dyn ContactTraceServiceTrait>,

    // Settings
    pub settings: Box<dyn SettingsServiceTrait>,
    // App Data Service
    pub app_data_service: Box<dyn AppDataServiceTrait>,
    // Sync
    pub site_info_service: Box<dyn SiteInfoTrait>,
    pub sync_status_service: Box<dyn SyncStatusTrait>,
    // Triggers
    processors_trigger: ProcessorsTrigger,
    pub sync_trigger: SyncTrigger,
    pub site_is_initialised_trigger: SiteIsInitialisedTrigger,
    pub display_settings_service: Box<dyn DisplaySettingsServiceTrait>,
    // Barcodes
    pub barcode_service: Box<dyn BarcodeServiceTrait>,
    // Log
    pub log_service: Box<dyn LogServiceTrait>,
    pub pack_variant_service: Box<dyn PackVariantServiceTrait>,
    // Plugin
    pub plugin_data_service: Box<dyn PluginDataServiceTrait>,
    // Currency
    pub currency_service: Box<dyn CurrencyServiceTrait>,
    // Asset catalogue
    pub catalogue_service: Box<dyn AssetCatalogueServiceTrait>,
    // Assets
    pub asset_service: Box<dyn AssetServiceTrait>,
    // Label Printer
    pub label_printer_settings_service: Box<dyn LabelPrinterSettingsServiceTrait>,
    // Demographic
    pub demographic_service: Box<dyn DemographicServiceTrait>,
    // Vaccine Course
    pub vaccine_course_service: Box<dyn VaccineCourseServiceTrait>,
    pub program_service: Box<dyn ProgramServiceTrait>,
}

pub struct ServiceContext {
    pub connection: StorageConnection,
    pub(crate) processors_trigger: ProcessorsTrigger,
    pub user_id: String,
    pub store_id: String,
}

impl ServiceProvider {
    // TODO we should really use `new` with processors_trigger, we constructs ServiceProvider manually in tests though
    // and it would be a bit of refactor, ideally setup_all and setup_all_with_data will return an instance of ServiceProvider
    // {make an issue}
    pub fn new(connection_manager: StorageConnectionManager, app_data_folder: &str) -> Self {
        ServiceProvider::new_with_triggers(
            connection_manager,
            app_data_folder,
            ProcessorsTrigger::new_void(),
            SyncTrigger::new_void(),
            SiteIsInitialisedTrigger::new_void(),
        )
    }

    pub fn new_with_triggers(
        connection_manager: StorageConnectionManager,
        app_data_folder: &str,
        processors_trigger: ProcessorsTrigger,
        sync_trigger: SyncTrigger,
        site_is_initialised_trigger: SiteIsInitialisedTrigger,
    ) -> Self {
        ServiceProvider {
            connection_manager: connection_manager.clone(),
            validation_service: Box::new(AuthService::new()),
            location_service: Box::new(LocationService {}),
            sensor_service: Box::new(SensorService {}),
            cold_chain_service: Box::new(ColdChainService {}),
            master_list_service: Box::new(MasterListService {}),
            invoice_line_service: Box::new(InvoiceLineService {}),
            invoice_count_service: Box::new(InvoiceCountService {}),
            requisition_count_service: Box::new(RequisitionCountService {}),
            invoice_service: Box::new(InvoiceService {}),
            stock_expiry_count_service: Box::new(StockExpiryServiceCount {}),
            stocktake_service: Box::new(StocktakeService {}),
            stocktake_line_service: Box::new(StocktakeLineService {}),
            requisition_service: Box::new(RequisitionService {}),
            requisition_line_service: Box::new(RequisitionLineService {}),
            item_stats_service: Box::new(ItemStatsService {}),
            clinician_service: Box::new(ClinicianService {}),
            general_service: Box::new(GeneralService {}),
            report_service: Box::new(ReportService {}),
            settings: Box::new(SettingsService),
            document_service: Box::new(DocumentService {}),
            document_registry_service: Box::new(DocumentRegistryService {}),
            form_schema_service: Box::new(FormSchemaService {}),
            patient_service: Box::new(PatientService {}),
            program_enrolment_service: Box::new(ProgramEnrolmentService {}),
            program_event_service: Box::new(ProgramEventService {}),
            encounter_service: Box::new(EncounterService {}),
            contact_trace_service: Box::new(ContactTraceService {}),
            app_data_service: Box::new(AppDataService::new(app_data_folder)),
            site_info_service: Box::new(SiteInfoService),
            sync_status_service: Box::new(SyncStatusService),
            processors_trigger,
            sync_trigger,
            site_is_initialised_trigger,
            display_settings_service: Box::new(DisplaySettingsService {}),
            stock_line_service: Box::new(StockLineService {}),
            item_count_service: Box::new(ItemServiceCount {}),
            barcode_service: Box::new(BarcodeService {}),
            repack_service: Box::new(RepackService {}),
            log_service: Box::new(LogService {}),
            pack_variant_service: Box::new(crate::pack_variant::PackVariantService {}),
            plugin_data_service: Box::new(PluginDataService {}),
            temperature_excursion_service: Box::new(TemperatureExcursionService {}),
            currency_service: Box::new(CurrencyService {}),
            catalogue_service: Box::new(CatalogueService {}),
            asset_service: Box::new(crate::asset::AssetService {}),
            label_printer_settings_service: Box::new(
                crate::label_printer_settings_service::LabelPrinterSettingsService {},
            ),
<<<<<<< HEAD
=======
            name_service: Box::new(NameService {}),
>>>>>>> e26e365e
            demographic_service: Box::new(crate::demographic::DemographicService {}),
            vaccine_course_service: Box::new(crate::vaccine_course::VaccineCourseService {}),
            program_service: Box::new(crate::program::ProgramService {}),
        }
    }

    /// Creates a new service context with a new DB connection
    pub fn basic_context(&self) -> Result<ServiceContext, RepositoryError> {
        Ok(ServiceContext {
            connection: self.connection()?,
            processors_trigger: self.processors_trigger.clone(),
            user_id: "".to_string(),
            store_id: "".to_string(),
        })
    }

    pub fn context(
        &self,
        store_id: String,
        user_id: String,
    ) -> Result<ServiceContext, RepositoryError> {
        Ok(ServiceContext {
            connection: self.connection()?,
            processors_trigger: self.processors_trigger.clone(),
            user_id,
            store_id,
        })
    }

    /// Establishes a new DB connection
    pub fn connection(&self) -> Result<StorageConnection, RepositoryError> {
        self.connection_manager.connection()
    }
}

impl ServiceContext {
    #[cfg(test)]
    pub(crate) fn new_without_triggers(connection: StorageConnection) -> ServiceContext {
        ServiceContext {
            connection,
            processors_trigger: ProcessorsTrigger::new_void(),
            user_id: "".to_string(),
            store_id: "".to_string(),
        }
    }
}

pub trait GeneralServiceTrait: Sync + Send {
    fn get_stores(
        &self,
        ctx: &ServiceContext,
        pagination: Option<PaginationOption>,
        filter: Option<StoreFilter>,
        sort: Option<StoreSort>,
    ) -> Result<ListResult<Store>, ListError> {
        get_stores(ctx, pagination, filter, sort)
    }

    fn get_store(
        &self,
        ctx: &ServiceContext,
        filter: StoreFilter,
    ) -> Result<Option<Store>, RepositoryError> {
        get_store(ctx, filter)
    }

    fn create_system_user(
        &self,
        service_provider: &ServiceProvider,
    ) -> Result<(), RepositoryError> {
        create_system_user(service_provider)
    }

    fn create_missing_master_list_and_program(
        &self,
        service_provider: &ServiceProvider,
    ) -> Result<(), RepositoryError> {
        create_missing_master_list_and_program(service_provider)
    }
}

pub struct GeneralService;

impl GeneralServiceTrait for GeneralService {}<|MERGE_RESOLUTION|>--- conflicted
+++ resolved
@@ -221,10 +221,7 @@
             label_printer_settings_service: Box::new(
                 crate::label_printer_settings_service::LabelPrinterSettingsService {},
             ),
-<<<<<<< HEAD
-=======
             name_service: Box::new(NameService {}),
->>>>>>> e26e365e
             demographic_service: Box::new(crate::demographic::DemographicService {}),
             vaccine_course_service: Box::new(crate::vaccine_course::VaccineCourseService {}),
             program_service: Box::new(crate::program::ProgramService {}),
