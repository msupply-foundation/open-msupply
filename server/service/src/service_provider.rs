use crate::{
    app_data::{AppDataService, AppDataServiceTrait}, asset::AssetServiceTrait, auth::{AuthService, AuthServiceTrait}, barcode::{BarcodeService, BarcodeServiceTrait}, catalogue::{AssetCatalogueServiceTrait, CatalogueService}, clinician::{ClinicianService, ClinicianServiceTrait}, cold_chain::{ColdChainService, ColdChainServiceTrait}, currency::{CurrencyService, CurrencyServiceTrait}, dashboard::{
        invoice_count::{InvoiceCountService, InvoiceCountServiceTrait},
        item_count::{ItemCountServiceTrait, ItemServiceCount},
        requisition_count::{RequisitionCountService, RequisitionCountServiceTrait},
        stock_expiry_count::{StockExpiryCountServiceTrait, StockExpiryServiceCount},
    },
    demographic::DemographicServiceTrait,
    display_settings_service::{DisplaySettingsService, DisplaySettingsServiceTrait},
    document::{
        document_registry::{DocumentRegistryService, DocumentRegistryServiceTrait},
        document_service::{DocumentService, DocumentServiceTrait},
        form_schema_service::{FormSchemaService, FormSchemaServiceTrait},
    },
    invoice::{InvoiceService, InvoiceServiceTrait},
    invoice_line::{InvoiceLineService, InvoiceLineServiceTrait},
    item_stats::{ItemStatsService, ItemStatsServiceTrait},
    label_printer_settings_service::LabelPrinterSettingsServiceTrait,
    localisations::Localisations,
    location::{LocationService, LocationServiceTrait},
    log_service::{LogService, LogServiceTrait},
    master_list::{MasterListService, MasterListServiceTrait},
    name::{NameService, NameServiceTrait},
    pack_variant::PackVariantServiceTrait,
    plugin_data::{PluginDataService, PluginDataServiceTrait},
    pricing::{PricingService, PricingServiceTrait},
    processors::ProcessorsTrigger,
    program::ProgramServiceTrait,
    programs::{
        contact_trace::{ContactTraceService, ContactTraceServiceTrait},
        encounter::{EncounterService, EncounterServiceTrait},
        patient::{PatientService, PatientServiceTrait},
        program_enrolment::{ProgramEnrolmentService, ProgramEnrolmentServiceTrait},
        program_event::{ProgramEventService, ProgramEventServiceTrait},
    },
    repack::{RepackService, RepackServiceTrait},
    report::report_service::{ReportService, ReportServiceTrait},
    requisition::{RequisitionService, RequisitionServiceTrait},
    requisition_line::{RequisitionLineService, RequisitionLineServiceTrait},
    rnr_form::{RnRFormService, RnRFormServiceTrait},
    sensor::{SensorService, SensorServiceTrait},
    settings_service::{SettingsService, SettingsServiceTrait},
    stock_line::{StockLineService, StockLineServiceTrait},
    stocktake::{StocktakeService, StocktakeServiceTrait},
    stocktake_line::{StocktakeLineService, StocktakeLineServiceTrait},
    store::{get_store, get_stores},
    sync::{
        site_info::{SiteInfoService, SiteInfoTrait},
        sync_status::status::{SyncStatusService, SyncStatusTrait},
        synchroniser_driver::{SiteIsInitialisedTrigger, SyncTrigger},
    },
    temperature_excursion::{TemperatureExcursionService, TemperatureExcursionServiceTrait},
    vaccination::{VaccinationService, VaccinationServiceTrait},
    vaccine_course::VaccineCourseServiceTrait,
    ListError, ListResult,
};
use repository::{
    PaginationOption, RepositoryError, StorageConnection, StorageConnectionManager, Store,
    StoreFilter, StoreSort,
};

pub struct ServiceProvider {
    pub connection_manager: StorageConnectionManager,
    pub validation_service: Box<dyn AuthServiceTrait>,

    pub location_service: Box<dyn LocationServiceTrait>,

    // Cold chain
    pub sensor_service: Box<dyn SensorServiceTrait>,
    pub temperature_excursion_service: Box<dyn TemperatureExcursionServiceTrait>,
    pub cold_chain_service: Box<dyn ColdChainServiceTrait>,

    pub name_service: Box<dyn NameServiceTrait>,
    pub invoice_service: Box<dyn InvoiceServiceTrait>,
    pub master_list_service: Box<dyn MasterListServiceTrait>,
    pub stocktake_service: Box<dyn StocktakeServiceTrait>,
    pub stocktake_line_service: Box<dyn StocktakeLineServiceTrait>,
    pub invoice_line_service: Box<dyn InvoiceLineServiceTrait>,
    pub requisition_service: Box<dyn RequisitionServiceTrait>,
    pub requisition_line_service: Box<dyn RequisitionLineServiceTrait>,
    pub general_service: Box<dyn GeneralServiceTrait>,
    pub clinician_service: Box<dyn ClinicianServiceTrait>,
    pub rnr_form_service: Box<dyn RnRFormServiceTrait>,
    // Dashboard:
    pub invoice_count_service: Box<dyn InvoiceCountServiceTrait>,
    pub stock_expiry_count_service: Box<dyn StockExpiryCountServiceTrait>,
    pub item_count_service: Box<dyn ItemCountServiceTrait>,
    pub requisition_count_service: Box<dyn RequisitionCountServiceTrait>,
    // Stock stats
    pub item_stats_service: Box<dyn ItemStatsServiceTrait>,
    // Stock
    pub stock_line_service: Box<dyn StockLineServiceTrait>,
    pub repack_service: Box<dyn RepackServiceTrait>,
    // Reports
    pub report_service: Box<dyn ReportServiceTrait>,

    // Document
    pub document_service: Box<dyn DocumentServiceTrait>,
    pub document_registry_service: Box<dyn DocumentRegistryServiceTrait>,
    pub form_schema_service: Box<dyn FormSchemaServiceTrait>,
    pub patient_service: Box<dyn PatientServiceTrait>,
    pub program_enrolment_service: Box<dyn ProgramEnrolmentServiceTrait>,
    pub encounter_service: Box<dyn EncounterServiceTrait>,
    pub program_event_service: Box<dyn ProgramEventServiceTrait>,
    pub contact_trace_service: Box<dyn ContactTraceServiceTrait>,

    // Settings
    pub settings: Box<dyn SettingsServiceTrait>,
    // App Data Service
    pub app_data_service: Box<dyn AppDataServiceTrait>,
    // Sync
    pub site_info_service: Box<dyn SiteInfoTrait>,
    pub sync_status_service: Box<dyn SyncStatusTrait>,
    // Triggers
    processors_trigger: ProcessorsTrigger,
    pub sync_trigger: SyncTrigger,
    pub site_is_initialised_trigger: SiteIsInitialisedTrigger,
    pub display_settings_service: Box<dyn DisplaySettingsServiceTrait>,
    // Barcodes
    pub barcode_service: Box<dyn BarcodeServiceTrait>,
    // Log
    pub log_service: Box<dyn LogServiceTrait>,
    pub pack_variant_service: Box<dyn PackVariantServiceTrait>,
    // Plugin
    pub plugin_data_service: Box<dyn PluginDataServiceTrait>,
    // Currency
    pub currency_service: Box<dyn CurrencyServiceTrait>,
    // Asset catalogue
    pub catalogue_service: Box<dyn AssetCatalogueServiceTrait>,
    // Assets
    pub asset_service: Box<dyn AssetServiceTrait>,
    // Label Printer
    pub label_printer_settings_service: Box<dyn LabelPrinterSettingsServiceTrait>,
    // Demographic
    pub demographic_service: Box<dyn DemographicServiceTrait>,
    // Vaccine Course
    pub vaccine_course_service: Box<dyn VaccineCourseServiceTrait>,
    // Vaccinations
    pub vaccination_service: Box<dyn VaccinationServiceTrait>,
    // Programs
    pub program_service: Box<dyn ProgramServiceTrait>,
<<<<<<< HEAD
    // Translations
    pub translations_service: Box<Localisations>,
=======
    pub pricing_service: Box<dyn PricingServiceTrait>,
>>>>>>> 1b4454a2
}

pub struct ServiceContext {
    pub connection: StorageConnection,
    pub(crate) processors_trigger: ProcessorsTrigger,
    pub user_id: String,
    pub store_id: String,
}

impl ServiceProvider {
    // TODO we should really use `new` with processors_trigger, we constructs ServiceProvider manually in tests though
    // and it would be a bit of refactor, ideally setup_all and setup_all_with_data will return an instance of ServiceProvider
    // {make an issue}
    pub fn new(connection_manager: StorageConnectionManager, app_data_folder: &str) -> Self {
        ServiceProvider::new_with_triggers(
            connection_manager,
            app_data_folder,
            ProcessorsTrigger::new_void(),
            SyncTrigger::new_void(),
            SiteIsInitialisedTrigger::new_void(),
        )
    }

    pub fn new_with_triggers(
        connection_manager: StorageConnectionManager,
        app_data_folder: &str,
        processors_trigger: ProcessorsTrigger,
        sync_trigger: SyncTrigger,
        site_is_initialised_trigger: SiteIsInitialisedTrigger,
    ) -> Self {
        ServiceProvider {
            connection_manager: connection_manager.clone(),
            validation_service: Box::new(AuthService::new()),
            location_service: Box::new(LocationService {}),
            sensor_service: Box::new(SensorService {}),
            cold_chain_service: Box::new(ColdChainService {}),
            master_list_service: Box::new(MasterListService {}),
            invoice_line_service: Box::new(InvoiceLineService {}),
            invoice_count_service: Box::new(InvoiceCountService {}),
            requisition_count_service: Box::new(RequisitionCountService {}),
            invoice_service: Box::new(InvoiceService {}),
            stock_expiry_count_service: Box::new(StockExpiryServiceCount {}),
            stocktake_service: Box::new(StocktakeService {}),
            stocktake_line_service: Box::new(StocktakeLineService {}),
            requisition_service: Box::new(RequisitionService {}),
            requisition_line_service: Box::new(RequisitionLineService {}),
            item_stats_service: Box::new(ItemStatsService {}),
            clinician_service: Box::new(ClinicianService {}),
            general_service: Box::new(GeneralService {}),
            report_service: Box::new(ReportService {}),
            settings: Box::new(SettingsService),
            document_service: Box::new(DocumentService {}),
            document_registry_service: Box::new(DocumentRegistryService {}),
            form_schema_service: Box::new(FormSchemaService {}),
            patient_service: Box::new(PatientService {}),
            program_enrolment_service: Box::new(ProgramEnrolmentService {}),
            program_event_service: Box::new(ProgramEventService {}),
            encounter_service: Box::new(EncounterService {}),
            contact_trace_service: Box::new(ContactTraceService {}),
            app_data_service: Box::new(AppDataService::new(app_data_folder)),
            site_info_service: Box::new(SiteInfoService),
            sync_status_service: Box::new(SyncStatusService),
            processors_trigger,
            sync_trigger,
            site_is_initialised_trigger,
            display_settings_service: Box::new(DisplaySettingsService {}),
            stock_line_service: Box::new(StockLineService {}),
            item_count_service: Box::new(ItemServiceCount {}),
            barcode_service: Box::new(BarcodeService {}),
            repack_service: Box::new(RepackService {}),
            log_service: Box::new(LogService {}),
            pack_variant_service: Box::new(crate::pack_variant::PackVariantService {}),
            plugin_data_service: Box::new(PluginDataService {}),
            temperature_excursion_service: Box::new(TemperatureExcursionService {}),
            currency_service: Box::new(CurrencyService {}),
            catalogue_service: Box::new(CatalogueService {}),
            asset_service: Box::new(crate::asset::AssetService {}),
            label_printer_settings_service: Box::new(
                crate::label_printer_settings_service::LabelPrinterSettingsService {},
            ),
            name_service: Box::new(NameService {}),
            demographic_service: Box::new(crate::demographic::DemographicService {}),
            vaccine_course_service: Box::new(crate::vaccine_course::VaccineCourseService {}),
            program_service: Box::new(crate::program::ProgramService {}),
            pricing_service: Box::new(PricingService {}),
            rnr_form_service: Box::new(RnRFormService {}),
            vaccination_service: Box::new(VaccinationService {}),
            translations_service: Box::new(Localisations::new()),
        }
    }

    /// Creates a new service context with a new DB connection
    pub fn basic_context(&self) -> Result<ServiceContext, RepositoryError> {
        Ok(ServiceContext {
            connection: self.connection()?,
            processors_trigger: self.processors_trigger.clone(),
            user_id: "".to_string(),
            store_id: "".to_string(),
        })
    }

    pub fn context(
        &self,
        store_id: String,
        user_id: String,
    ) -> Result<ServiceContext, RepositoryError> {
        Ok(ServiceContext {
            connection: self.connection()?,
            processors_trigger: self.processors_trigger.clone(),
            user_id,
            store_id,
        })
    }

    /// Establishes a new DB connection
    pub fn connection(&self) -> Result<StorageConnection, RepositoryError> {
        self.connection_manager.connection()
    }
}

impl ServiceContext {
    #[cfg(test)]
    pub(crate) fn new_without_triggers(connection: StorageConnection) -> ServiceContext {
        ServiceContext {
            connection,
            processors_trigger: ProcessorsTrigger::new_void(),
            user_id: "".to_string(),
            store_id: "".to_string(),
        }
    }
}

pub trait GeneralServiceTrait: Sync + Send {
    fn get_stores(
        &self,
        ctx: &ServiceContext,
        pagination: Option<PaginationOption>,
        filter: Option<StoreFilter>,
        sort: Option<StoreSort>,
    ) -> Result<ListResult<Store>, ListError> {
        get_stores(ctx, pagination, filter, sort)
    }

    fn get_store(
        &self,
        ctx: &ServiceContext,
        filter: StoreFilter,
    ) -> Result<Option<Store>, RepositoryError> {
        get_store(ctx, filter)
    }
}

pub struct GeneralService;

impl GeneralServiceTrait for GeneralService {}<|MERGE_RESOLUTION|>--- conflicted
+++ resolved
@@ -1,5 +1,13 @@
 use crate::{
-    app_data::{AppDataService, AppDataServiceTrait}, asset::AssetServiceTrait, auth::{AuthService, AuthServiceTrait}, barcode::{BarcodeService, BarcodeServiceTrait}, catalogue::{AssetCatalogueServiceTrait, CatalogueService}, clinician::{ClinicianService, ClinicianServiceTrait}, cold_chain::{ColdChainService, ColdChainServiceTrait}, currency::{CurrencyService, CurrencyServiceTrait}, dashboard::{
+    app_data::{AppDataService, AppDataServiceTrait},
+    asset::AssetServiceTrait,
+    auth::{AuthService, AuthServiceTrait},
+    barcode::{BarcodeService, BarcodeServiceTrait},
+    catalogue::{AssetCatalogueServiceTrait, CatalogueService},
+    clinician::{ClinicianService, ClinicianServiceTrait},
+    cold_chain::{ColdChainService, ColdChainServiceTrait},
+    currency::{CurrencyService, CurrencyServiceTrait},
+    dashboard::{
         invoice_count::{InvoiceCountService, InvoiceCountServiceTrait},
         item_count::{ItemCountServiceTrait, ItemServiceCount},
         requisition_count::{RequisitionCountService, RequisitionCountServiceTrait},
@@ -139,12 +147,9 @@
     pub vaccination_service: Box<dyn VaccinationServiceTrait>,
     // Programs
     pub program_service: Box<dyn ProgramServiceTrait>,
-<<<<<<< HEAD
+    pub pricing_service: Box<dyn PricingServiceTrait>,
     // Translations
     pub translations_service: Box<Localisations>,
-=======
-    pub pricing_service: Box<dyn PricingServiceTrait>,
->>>>>>> 1b4454a2
 }
 
 pub struct ServiceContext {
