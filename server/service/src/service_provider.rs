use crate::{
    app_data::{AppDataService, AppDataServiceTrait},
    asset::AssetServiceTrait,
    auth::{AuthService, AuthServiceTrait},
    barcode::{BarcodeService, BarcodeServiceTrait},
    campaign::{CampaignService, CampaignServiceTrait},
    catalogue::{AssetCatalogueServiceTrait, CatalogueService},
    clinician::{ClinicianService, ClinicianServiceTrait},
    cold_chain::{ColdChainService, ColdChainServiceTrait},
    contact::{ContactService, ContactServiceTrait},
    contact_form::{ContactFormService, ContactFormServiceTrait},
    currency::{CurrencyService, CurrencyServiceTrait},
    dashboard::{
        invoice_count::{InvoiceCountService, InvoiceCountServiceTrait},
        item_count::{ItemCountServiceTrait, ItemServiceCount},
        requisition_count::{RequisitionCountService, RequisitionCountServiceTrait},
        stock_expiry_count::{StockExpiryCountServiceTrait, StockExpiryServiceCount},
    },
    demographic::DemographicServiceTrait,
    display_settings_service::{DisplaySettingsService, DisplaySettingsServiceTrait},
    document::{
        document_registry::{DocumentRegistryService, DocumentRegistryServiceTrait},
        document_service::{DocumentService, DocumentServiceTrait},
        form_schema_service::{FormSchemaService, FormSchemaServiceTrait},
    },
    email::{EmailService, EmailServiceTrait},
    insurance::{InsuranceService, InsuranceServiceTrait},
    insurance_provider::{InsuranceProviderService, InsuranceProviderServiceTrait},
    invoice::{InvoiceService, InvoiceServiceTrait},
    invoice_line::{InvoiceLineService, InvoiceLineServiceTrait},
    item::ItemServiceTrait,
    item_stats::{ItemStatsService, ItemStatsServiceTrait},
    label_printer_settings_service::LabelPrinterSettingsServiceTrait,
<<<<<<< HEAD
    localisations::LocalisationsService,
=======
    ledger_fix::ledger_fix_driver::LedgerFixTrigger,
    localisations::Localisations,
>>>>>>> 50d5eeec
    location::{LocationService, LocationServiceTrait},
    log_service::{LogService, LogServiceTrait},
    master_list::{MasterListService, MasterListServiceTrait},
    name::{NameService, NameServiceTrait},
    plugin::{FrontendPluginCache, PluginService, PluginServiceTrait},
    plugin_data::{PluginDataService, PluginDataServiceTrait},
    preference::{PreferenceService, PreferenceServiceTrait},
    pricing::{PricingService, PricingServiceTrait},
    printer::{PrinterService, PrinterServiceTrait},
    processors::ProcessorsTrigger,
    program::ProgramServiceTrait,
    programs::{
        contact_trace::{ContactTraceService, ContactTraceServiceTrait},
        encounter::{EncounterService, EncounterServiceTrait},
        patient::{PatientService, PatientServiceTrait},
        program_enrolment::{ProgramEnrolmentService, ProgramEnrolmentServiceTrait},
        program_event::{ProgramEventService, ProgramEventServiceTrait},
    },
    purchase_order::{PurchaseOrderService, PurchaseOrderServiceTrait},
    purchase_order_line::{PurchaseOrderLineService, PurchaseOrderLineServiceTrait},
    repack::{RepackService, RepackServiceTrait},
    report::report_service::{ReportService, ReportServiceTrait},
    requisition::{
        indicator_value::{IndicatorValueService, IndicatorValueServiceTrait},
        program_indicator::{ProgramIndicatorService, ProgramIndicatorServiceTrait},
        RequisitionService, RequisitionServiceTrait,
    },
    requisition_line::{RequisitionLineService, RequisitionLineServiceTrait},
    rnr_form::{RnRFormService, RnRFormServiceTrait},
    sensor::{SensorService, SensorServiceTrait},
    settings::MailSettings,
    settings_service::{SettingsService, SettingsServiceTrait},
    standard_reports::StandardReports,
    stock_line::{StockLineService, StockLineServiceTrait},
    stocktake::{StocktakeService, StocktakeServiceTrait},
    stocktake_line::{StocktakeLineService, StocktakeLineServiceTrait},
    store::{get_store, get_stores},
    sync::{
        site_info::{SiteInfoService, SiteInfoTrait},
        sync_status::status::{SyncStatusService, SyncStatusTrait},
        synchroniser_driver::{SiteIsInitialisedTrigger, SyncTrigger},
    },
    temperature_excursion::{TemperatureExcursionService, TemperatureExcursionServiceTrait},
    vaccination::{VaccinationService, VaccinationServiceTrait},
    vaccine_course::VaccineCourseServiceTrait,
    vvm::{VVMService, VVMServiceTrait},
    ListError, ListResult,
};
use repository::{
    PaginationOption, RepositoryError, StorageConnection, StorageConnectionManager, Store,
    StoreFilter, StoreSort,
};

pub struct ServiceProvider {
    pub connection_manager: StorageConnectionManager,
    pub validation_service: Box<dyn AuthServiceTrait>,

    pub location_service: Box<dyn LocationServiceTrait>,

    // Cold chain
    pub sensor_service: Box<dyn SensorServiceTrait>,
    pub temperature_excursion_service: Box<dyn TemperatureExcursionServiceTrait>,
    pub cold_chain_service: Box<dyn ColdChainServiceTrait>,

    pub name_service: Box<dyn NameServiceTrait>,
    pub invoice_service: Box<dyn InvoiceServiceTrait>,
    pub master_list_service: Box<dyn MasterListServiceTrait>,
    pub stocktake_service: Box<dyn StocktakeServiceTrait>,
    pub stocktake_line_service: Box<dyn StocktakeLineServiceTrait>,
    pub invoice_line_service: Box<dyn InvoiceLineServiceTrait>,
    pub requisition_service: Box<dyn RequisitionServiceTrait>,
    pub requisition_line_service: Box<dyn RequisitionLineServiceTrait>,
    pub general_service: Box<dyn GeneralServiceTrait>,
    pub clinician_service: Box<dyn ClinicianServiceTrait>,
    pub rnr_form_service: Box<dyn RnRFormServiceTrait>,
    // Dashboard:
    pub invoice_count_service: Box<dyn InvoiceCountServiceTrait>,
    pub stock_expiry_count_service: Box<dyn StockExpiryCountServiceTrait>,
    pub item_service: Box<dyn ItemServiceTrait>,
    pub item_count_service: Box<dyn ItemCountServiceTrait>,
    pub requisition_count_service: Box<dyn RequisitionCountServiceTrait>,
    // Stock stats
    pub item_stats_service: Box<dyn ItemStatsServiceTrait>,
    // Stock
    pub stock_line_service: Box<dyn StockLineServiceTrait>,
    pub repack_service: Box<dyn RepackServiceTrait>,
    // Reports
    pub report_service: Box<dyn ReportServiceTrait>,

    // Document
    pub document_service: Box<dyn DocumentServiceTrait>,
    pub document_registry_service: Box<dyn DocumentRegistryServiceTrait>,
    pub form_schema_service: Box<dyn FormSchemaServiceTrait>,
    pub insurance_service: Box<dyn InsuranceServiceTrait>,
    pub insurance_provider_service: Box<dyn InsuranceProviderServiceTrait>,
    pub patient_service: Box<dyn PatientServiceTrait>,
    pub program_enrolment_service: Box<dyn ProgramEnrolmentServiceTrait>,
    pub encounter_service: Box<dyn EncounterServiceTrait>,
    pub program_event_service: Box<dyn ProgramEventServiceTrait>,
    pub contact_trace_service: Box<dyn ContactTraceServiceTrait>,
    pub program_indicator_service: Box<dyn ProgramIndicatorServiceTrait>,
    pub indicator_value_service: Box<dyn IndicatorValueServiceTrait>,
    // Settings
    pub settings: Box<dyn SettingsServiceTrait>,
    // App Data Service
    pub app_data_service: Box<dyn AppDataServiceTrait>,
    // Sync
    pub site_info_service: Box<dyn SiteInfoTrait>,
    pub sync_status_service: Box<dyn SyncStatusTrait>,
    // Triggers
    processors_trigger: ProcessorsTrigger,
    pub sync_trigger: SyncTrigger,
    pub site_is_initialised_trigger: SiteIsInitialisedTrigger,
    pub ledger_fix_trigger: LedgerFixTrigger,
    // Settings
    pub display_settings_service: Box<dyn DisplaySettingsServiceTrait>,
    // Barcodes
    pub barcode_service: Box<dyn BarcodeServiceTrait>,
    // Log
    pub log_service: Box<dyn LogServiceTrait>,
    // Plugin
    pub plugin_data_service: Box<dyn PluginDataServiceTrait>,
    pub plugin_service: Box<dyn PluginServiceTrait>,
    // Currency
    pub currency_service: Box<dyn CurrencyServiceTrait>,
    // Asset catalogue
    pub catalogue_service: Box<dyn AssetCatalogueServiceTrait>,
    // Assets
    pub asset_service: Box<dyn AssetServiceTrait>,
    // Label Printer
    pub label_printer_settings_service: Box<dyn LabelPrinterSettingsServiceTrait>,
    // Demographic
    pub demographic_service: Box<dyn DemographicServiceTrait>,
    // Vaccine Course
    pub vaccine_course_service: Box<dyn VaccineCourseServiceTrait>,
    // Vaccinations
    pub vaccination_service: Box<dyn VaccinationServiceTrait>,
    // Printer Configuration
    pub printer_service: Box<dyn PrinterServiceTrait>,
    // Programs
    pub program_service: Box<dyn ProgramServiceTrait>,
    pub pricing_service: Box<dyn PricingServiceTrait>,
    // Translations
    pub localisations_service: Box<LocalisationsService>,
    // Standard Reports
    pub standard_reports: Box<StandardReports>,
    // Emails
    pub email_service: Box<dyn EmailServiceTrait>,
    // Contact Form
    pub contact_form_service: Box<dyn ContactFormServiceTrait>,
    // Cache
    pub(crate) frontend_plugins_cache: FrontendPluginCache,
    // Preferences
    pub preference_service: Box<dyn PreferenceServiceTrait>,
    // VVM
    pub vvm_service: Box<dyn VVMServiceTrait>,
    // Campaign
    pub campaign_service: Box<dyn CampaignServiceTrait>,
    // Purchase Orders
    pub purchase_order_service: Box<dyn PurchaseOrderServiceTrait>,
    pub purchase_order_line_service: Box<dyn PurchaseOrderLineServiceTrait>,
    // Purchase Orders
    pub contact_service: Box<dyn ContactServiceTrait>,
}

pub struct ServiceContext {
    pub connection: StorageConnection,
    pub(crate) processors_trigger: ProcessorsTrigger,
    pub(crate) frontend_plugins_cache: FrontendPluginCache,
    pub user_id: String,
    pub store_id: String,
}

impl ServiceProvider {
    // TODO we should really use `new` with processors_trigger, we constructs ServiceProvider manually in tests though
    // and it would be a bit of refactor
    // Should update tests to use `setup_all_with_data_and_service_provider` instead

    // Used in tests, and for the CLI & test_connection tool
    pub fn new(connection_manager: StorageConnectionManager) -> Self {
        ServiceProvider::new_with_triggers(
            connection_manager,
            ProcessorsTrigger::new_void(),
            SyncTrigger::new_void(),
            LedgerFixTrigger::new_void(),
            SiteIsInitialisedTrigger::new_void(),
            None, // Mail not required for test/CLI setups
        )
    }

    pub fn new_with_triggers(
        connection_manager: StorageConnectionManager,
        processors_trigger: ProcessorsTrigger,
        sync_trigger: SyncTrigger,
        ledger_fix_trigger: LedgerFixTrigger,
        site_is_initialised_trigger: SiteIsInitialisedTrigger,
        mail_settings: Option<MailSettings>,
    ) -> Self {
        ServiceProvider {
            connection_manager: connection_manager.clone(),
            validation_service: Box::new(AuthService::new()),
            location_service: Box::new(LocationService {}),
            sensor_service: Box::new(SensorService {}),
            cold_chain_service: Box::new(ColdChainService {}),
            master_list_service: Box::new(MasterListService {}),
            invoice_line_service: Box::new(InvoiceLineService {}),
            invoice_count_service: Box::new(InvoiceCountService {}),
            requisition_count_service: Box::new(RequisitionCountService {}),
            invoice_service: Box::new(InvoiceService {}),
            stock_expiry_count_service: Box::new(StockExpiryServiceCount {}),
            stocktake_service: Box::new(StocktakeService {}),
            stocktake_line_service: Box::new(StocktakeLineService {}),
            requisition_service: Box::new(RequisitionService {}),
            requisition_line_service: Box::new(RequisitionLineService {}),
            item_service: Box::new(crate::item::ItemService {}),
            item_stats_service: Box::new(ItemStatsService {}),
            clinician_service: Box::new(ClinicianService {}),
            general_service: Box::new(GeneralService {}),
            report_service: Box::new(ReportService {}),
            settings: Box::new(SettingsService),
            document_service: Box::new(DocumentService {}),
            document_registry_service: Box::new(DocumentRegistryService {}),
            form_schema_service: Box::new(FormSchemaService {}),
            patient_service: Box::new(PatientService {}),
            program_enrolment_service: Box::new(ProgramEnrolmentService {}),
            program_indicator_service: Box::new(ProgramIndicatorService {}),
            indicator_value_service: Box::new(IndicatorValueService {}),
            program_event_service: Box::new(ProgramEventService {}),
            encounter_service: Box::new(EncounterService {}),
            contact_trace_service: Box::new(ContactTraceService {}),
            app_data_service: Box::new(AppDataService {}),
            site_info_service: Box::new(SiteInfoService),
            sync_status_service: Box::new(SyncStatusService),
            processors_trigger,
            sync_trigger,
            site_is_initialised_trigger,
            display_settings_service: Box::new(DisplaySettingsService {}),
            stock_line_service: Box::new(StockLineService {}),
            item_count_service: Box::new(ItemServiceCount {}),
            barcode_service: Box::new(BarcodeService {}),
            repack_service: Box::new(RepackService {}),
            log_service: Box::new(LogService {}),
            plugin_data_service: Box::new(PluginDataService {}),
            temperature_excursion_service: Box::new(TemperatureExcursionService {}),
            currency_service: Box::new(CurrencyService {}),
            catalogue_service: Box::new(CatalogueService {}),
            asset_service: Box::new(crate::asset::AssetService {}),
            label_printer_settings_service: Box::new(
                crate::label_printer_settings_service::LabelPrinterSettingsService {},
            ),
            name_service: Box::new(NameService {}),
            demographic_service: Box::new(crate::demographic::DemographicService {}),
            vaccine_course_service: Box::new(crate::vaccine_course::VaccineCourseService {}),
            program_service: Box::new(crate::program::ProgramService {}),
            pricing_service: Box::new(PricingService {}),
            rnr_form_service: Box::new(RnRFormService {}),
            vaccination_service: Box::new(VaccinationService {}),
            localisations_service: Box::new(LocalisationsService::new()),
            standard_reports: Box::new(StandardReports {}),
            email_service: Box::new(EmailService::new(mail_settings.clone())),
            contact_form_service: Box::new(ContactFormService {}),
            plugin_service: Box::new(PluginService {}),
            insurance_service: Box::new(InsuranceService {}),
            insurance_provider_service: Box::new(InsuranceProviderService {}),
            printer_service: Box::new(PrinterService {}),
            frontend_plugins_cache: FrontendPluginCache::new(),
            preference_service: Box::new(PreferenceService {}),
            vvm_service: Box::new(VVMService {}),
            campaign_service: Box::new(CampaignService),
<<<<<<< HEAD
            purchase_order_service: Box::new(PurchaseOrderService),
            purchase_order_line_service: Box::new(PurchaseOrderLineService),
            contact_service: Box::new(ContactService {}),
=======
            ledger_fix_trigger,
>>>>>>> 50d5eeec
        }
    }

    /// Creates a new service context with a new DB connection
    pub fn basic_context(&self) -> Result<ServiceContext, RepositoryError> {
        Ok(ServiceContext {
            connection: self.connection()?,
            processors_trigger: self.processors_trigger.clone(),
            user_id: "".to_string(),
            store_id: "".to_string(),
            frontend_plugins_cache: self.frontend_plugins_cache.clone(),
        })
    }

    pub fn context(
        &self,
        store_id: String,
        user_id: String,
    ) -> Result<ServiceContext, RepositoryError> {
        Ok(ServiceContext {
            connection: self.connection()?,
            processors_trigger: self.processors_trigger.clone(),
            user_id,
            store_id,
            frontend_plugins_cache: self.frontend_plugins_cache.clone(),
        })
    }

    /// Establishes a new DB connection
    pub fn connection(&self) -> Result<StorageConnection, RepositoryError> {
        self.connection_manager.connection()
    }
}

impl ServiceContext {
    #[cfg(test)]
    pub(crate) fn new_without_triggers(connection: StorageConnection) -> ServiceContext {
        ServiceContext {
            connection,
            processors_trigger: ProcessorsTrigger::new_void(),
            user_id: "".to_string(),
            store_id: "".to_string(),
            frontend_plugins_cache: FrontendPluginCache::new(),
        }
    }
}

pub trait GeneralServiceTrait: Sync + Send {
    fn get_stores(
        &self,
        ctx: &ServiceContext,
        pagination: Option<PaginationOption>,
        filter: Option<StoreFilter>,
        sort: Option<StoreSort>,
    ) -> Result<ListResult<Store>, ListError> {
        get_stores(ctx, pagination, filter, sort)
    }

    fn get_store(
        &self,
        ctx: &ServiceContext,
        filter: StoreFilter,
    ) -> Result<Option<Store>, RepositoryError> {
        get_store(ctx, filter)
    }
}

pub struct GeneralService;

impl GeneralServiceTrait for GeneralService {}<|MERGE_RESOLUTION|>--- conflicted
+++ resolved
@@ -31,12 +31,9 @@
     item::ItemServiceTrait,
     item_stats::{ItemStatsService, ItemStatsServiceTrait},
     label_printer_settings_service::LabelPrinterSettingsServiceTrait,
-<<<<<<< HEAD
-    localisations::LocalisationsService,
-=======
     ledger_fix::ledger_fix_driver::LedgerFixTrigger,
     localisations::Localisations,
->>>>>>> 50d5eeec
+    localisations::LocalisationsService,
     location::{LocationService, LocationServiceTrait},
     log_service::{LogService, LogServiceTrait},
     master_list::{MasterListService, MasterListServiceTrait},
@@ -306,13 +303,10 @@
             preference_service: Box::new(PreferenceService {}),
             vvm_service: Box::new(VVMService {}),
             campaign_service: Box::new(CampaignService),
-<<<<<<< HEAD
             purchase_order_service: Box::new(PurchaseOrderService),
             purchase_order_line_service: Box::new(PurchaseOrderLineService),
             contact_service: Box::new(ContactService {}),
-=======
             ledger_fix_trigger,
->>>>>>> 50d5eeec
         }
     }
 
