use crate::{
    app_data::{AppDataService, AppDataServiceTrait},
    asset::AssetServiceTrait,
    auth::{AuthService, AuthServiceTrait},
    barcode::{BarcodeService, BarcodeServiceTrait},
    catalogue::{AssetCatalogueServiceTrait, CatalogueService},
    clinician::{ClinicianService, ClinicianServiceTrait},
    cold_chain::{ColdChainService, ColdChainServiceTrait},
    contact_form::{ContactFormService, ContactFormServiceTrait},
    currency::{CurrencyService, CurrencyServiceTrait},
    dashboard::{
        invoice_count::{InvoiceCountService, InvoiceCountServiceTrait},
        item_count::{ItemCountServiceTrait, ItemServiceCount},
        requisition_count::{RequisitionCountService, RequisitionCountServiceTrait},
        stock_expiry_count::{StockExpiryCountServiceTrait, StockExpiryServiceCount},
    },
    demographic::DemographicServiceTrait,
    display_settings_service::{DisplaySettingsService, DisplaySettingsServiceTrait},
    document::{
        document_registry::{DocumentRegistryService, DocumentRegistryServiceTrait},
        document_service::{DocumentService, DocumentServiceTrait},
        form_schema_service::{FormSchemaService, FormSchemaServiceTrait},
    },
    email::{EmailService, EmailServiceTrait},
    insurance::{InsuranceService, InsuranceServiceTrait},
    insurance_provider::{InsuranceProviderService, InsuranceProviderServiceTrait},
    invoice::{InvoiceService, InvoiceServiceTrait},
    invoice_line::{InvoiceLineService, InvoiceLineServiceTrait},
    item::ItemServiceTrait,
    item_stats::{ItemStatsService, ItemStatsServiceTrait},
    label_printer_settings_service::LabelPrinterSettingsServiceTrait,
    localisations::Localisations,
    location::{LocationService, LocationServiceTrait},
    log_service::{LogService, LogServiceTrait},
    master_list::{MasterListService, MasterListServiceTrait},
    name::{NameService, NameServiceTrait},
    plugin::{PluginService, PluginServiceTrait},
    plugin_data::{PluginDataService, PluginDataServiceTrait},
    pricing::{PricingService, PricingServiceTrait},
    printer::{PrinterService, PrinterServiceTrait},
    processors::ProcessorsTrigger,
    program::ProgramServiceTrait,
    programs::{
        contact_trace::{ContactTraceService, ContactTraceServiceTrait},
        encounter::{EncounterService, EncounterServiceTrait},
        patient::{PatientService, PatientServiceTrait},
        program_enrolment::{ProgramEnrolmentService, ProgramEnrolmentServiceTrait},
        program_event::{ProgramEventService, ProgramEventServiceTrait},
    },
    repack::{RepackService, RepackServiceTrait},
    report::report_service::{ReportService, ReportServiceTrait},
    requisition::{
        indicator_value::{IndicatorValueService, IndicatorValueServiceTrait},
        program_indicator::{ProgramIndicatorService, ProgramIndicatorServiceTrait},
        RequisitionService, RequisitionServiceTrait,
    },
    requisition_line::{RequisitionLineService, RequisitionLineServiceTrait},
    rnr_form::{RnRFormService, RnRFormServiceTrait},
    sensor::{SensorService, SensorServiceTrait},
    settings::MailSettings,
    settings_service::{SettingsService, SettingsServiceTrait},
    standard_reports::StandardReports,
    stock_line::{StockLineService, StockLineServiceTrait},
    stocktake::{StocktakeService, StocktakeServiceTrait},
    stocktake_line::{StocktakeLineService, StocktakeLineServiceTrait},
    store::{get_store, get_stores},
    sync::{
        site_info::{SiteInfoService, SiteInfoTrait},
        sync_status::status::{SyncStatusService, SyncStatusTrait},
        synchroniser_driver::{SiteIsInitialisedTrigger, SyncTrigger},
    },
    temperature_excursion::{TemperatureExcursionService, TemperatureExcursionServiceTrait},
    vaccination::{VaccinationService, VaccinationServiceTrait},
    vaccine_course::VaccineCourseServiceTrait,
    ListError, ListResult,
};
use repository::{
    PaginationOption, RepositoryError, StorageConnection, StorageConnectionManager, Store,
    StoreFilter, StoreSort,
};

pub struct ServiceProvider {
    pub connection_manager: StorageConnectionManager,
    pub validation_service: Box<dyn AuthServiceTrait>,

    pub location_service: Box<dyn LocationServiceTrait>,

    // Cold chain
    pub sensor_service: Box<dyn SensorServiceTrait>,
    pub temperature_excursion_service: Box<dyn TemperatureExcursionServiceTrait>,
    pub cold_chain_service: Box<dyn ColdChainServiceTrait>,

    pub name_service: Box<dyn NameServiceTrait>,
    pub invoice_service: Box<dyn InvoiceServiceTrait>,
    pub master_list_service: Box<dyn MasterListServiceTrait>,
    pub stocktake_service: Box<dyn StocktakeServiceTrait>,
    pub stocktake_line_service: Box<dyn StocktakeLineServiceTrait>,
    pub invoice_line_service: Box<dyn InvoiceLineServiceTrait>,
    pub requisition_service: Box<dyn RequisitionServiceTrait>,
    pub requisition_line_service: Box<dyn RequisitionLineServiceTrait>,
    pub general_service: Box<dyn GeneralServiceTrait>,
    pub clinician_service: Box<dyn ClinicianServiceTrait>,
    pub rnr_form_service: Box<dyn RnRFormServiceTrait>,
    // Dashboard:
    pub invoice_count_service: Box<dyn InvoiceCountServiceTrait>,
    pub stock_expiry_count_service: Box<dyn StockExpiryCountServiceTrait>,
    pub item_service: Box<dyn ItemServiceTrait>,
    pub item_count_service: Box<dyn ItemCountServiceTrait>,
    pub requisition_count_service: Box<dyn RequisitionCountServiceTrait>,
    // Stock stats
    pub item_stats_service: Box<dyn ItemStatsServiceTrait>,
    // Stock
    pub stock_line_service: Box<dyn StockLineServiceTrait>,
    pub repack_service: Box<dyn RepackServiceTrait>,
    // Reports
    pub report_service: Box<dyn ReportServiceTrait>,

    // Document
    pub document_service: Box<dyn DocumentServiceTrait>,
    pub document_registry_service: Box<dyn DocumentRegistryServiceTrait>,
    pub form_schema_service: Box<dyn FormSchemaServiceTrait>,
    pub insurance_service: Box<dyn InsuranceServiceTrait>,
    pub insurance_provider_service: Box<dyn InsuranceProviderServiceTrait>,
    pub patient_service: Box<dyn PatientServiceTrait>,
    pub program_enrolment_service: Box<dyn ProgramEnrolmentServiceTrait>,
    pub encounter_service: Box<dyn EncounterServiceTrait>,
    pub program_event_service: Box<dyn ProgramEventServiceTrait>,
    pub contact_trace_service: Box<dyn ContactTraceServiceTrait>,
    pub program_indicator_service: Box<dyn ProgramIndicatorServiceTrait>,
    pub indicator_value_service: Box<dyn IndicatorValueServiceTrait>,
    // Settings
    pub settings: Box<dyn SettingsServiceTrait>,
    // App Data Service
    pub app_data_service: Box<dyn AppDataServiceTrait>,
    // Sync
    pub site_info_service: Box<dyn SiteInfoTrait>,
    pub sync_status_service: Box<dyn SyncStatusTrait>,
    // Triggers
    processors_trigger: ProcessorsTrigger,
    pub sync_trigger: SyncTrigger,
    pub site_is_initialised_trigger: SiteIsInitialisedTrigger,
    pub display_settings_service: Box<dyn DisplaySettingsServiceTrait>,
    // Barcodes
    pub barcode_service: Box<dyn BarcodeServiceTrait>,
    // Log
    pub log_service: Box<dyn LogServiceTrait>,
    // Plugin
    pub plugin_data_service: Box<dyn PluginDataServiceTrait>,
    pub plugin_service: Box<dyn PluginServiceTrait>,
    // Currency
    pub currency_service: Box<dyn CurrencyServiceTrait>,
    // Asset catalogue
    pub catalogue_service: Box<dyn AssetCatalogueServiceTrait>,
    // Assets
    pub asset_service: Box<dyn AssetServiceTrait>,
    // Label Printer
    pub label_printer_settings_service: Box<dyn LabelPrinterSettingsServiceTrait>,
    // Demographic
    pub demographic_service: Box<dyn DemographicServiceTrait>,
    // Vaccine Course
    pub vaccine_course_service: Box<dyn VaccineCourseServiceTrait>,
    // Vaccinations
    pub vaccination_service: Box<dyn VaccinationServiceTrait>,
    // Printer Configuration
    pub printer_service: Box<dyn PrinterServiceTrait>,
    // Programs
    pub program_service: Box<dyn ProgramServiceTrait>,
    pub pricing_service: Box<dyn PricingServiceTrait>,
    // Translations
    pub translations_service: Box<Localisations>,
    // Standard Reports
    pub standard_reports: Box<StandardReports>,
    // Emails
    pub email_service: Box<dyn EmailServiceTrait>,
    // Contact Form
    pub contact_form_service: Box<dyn ContactFormServiceTrait>,
}

pub struct ServiceContext {
    pub connection: StorageConnection,
    pub(crate) processors_trigger: ProcessorsTrigger,
    pub user_id: String,
    pub store_id: String,
}

impl ServiceProvider {
    // TODO we should really use `new` with processors_trigger, we constructs ServiceProvider manually in tests though
    // and it would be a bit of refactor
    // Should update tests to use `setup_all_with_data_and_service_provider` instead

    // Used in tests, and for the CLI & test_connection tool
    pub fn new(connection_manager: StorageConnectionManager) -> Self {
        ServiceProvider::new_with_triggers(
            connection_manager,
            ProcessorsTrigger::new_void(),
            SyncTrigger::new_void(),
            SiteIsInitialisedTrigger::new_void(),
            None, // Mail not required for test/CLI setups
        )
    }

    pub fn new_with_triggers(
        connection_manager: StorageConnectionManager,
        processors_trigger: ProcessorsTrigger,
        sync_trigger: SyncTrigger,
        site_is_initialised_trigger: SiteIsInitialisedTrigger,
        mail_settings: Option<MailSettings>,
    ) -> Self {
        ServiceProvider {
            connection_manager: connection_manager.clone(),
            validation_service: Box::new(AuthService::new()),
            location_service: Box::new(LocationService {}),
            sensor_service: Box::new(SensorService {}),
            cold_chain_service: Box::new(ColdChainService {}),
            master_list_service: Box::new(MasterListService {}),
            invoice_line_service: Box::new(InvoiceLineService {}),
            invoice_count_service: Box::new(InvoiceCountService {}),
            requisition_count_service: Box::new(RequisitionCountService {}),
            invoice_service: Box::new(InvoiceService {}),
            stock_expiry_count_service: Box::new(StockExpiryServiceCount {}),
            stocktake_service: Box::new(StocktakeService {}),
            stocktake_line_service: Box::new(StocktakeLineService {}),
            requisition_service: Box::new(RequisitionService {}),
            requisition_line_service: Box::new(RequisitionLineService {}),
            item_service: Box::new(crate::item::ItemService {}),
            item_stats_service: Box::new(ItemStatsService {}),
            clinician_service: Box::new(ClinicianService {}),
            general_service: Box::new(GeneralService {}),
            report_service: Box::new(ReportService {}),
            settings: Box::new(SettingsService),
            document_service: Box::new(DocumentService {}),
            document_registry_service: Box::new(DocumentRegistryService {}),
            form_schema_service: Box::new(FormSchemaService {}),
            patient_service: Box::new(PatientService {}),
            program_enrolment_service: Box::new(ProgramEnrolmentService {}),
            program_indicator_service: Box::new(ProgramIndicatorService {}),
            indicator_value_service: Box::new(IndicatorValueService {}),
            program_event_service: Box::new(ProgramEventService {}),
            encounter_service: Box::new(EncounterService {}),
            contact_trace_service: Box::new(ContactTraceService {}),
            app_data_service: Box::new(AppDataService {}),
            site_info_service: Box::new(SiteInfoService),
            sync_status_service: Box::new(SyncStatusService),
            processors_trigger,
            sync_trigger,
            site_is_initialised_trigger,
            display_settings_service: Box::new(DisplaySettingsService {}),
            stock_line_service: Box::new(StockLineService {}),
            item_count_service: Box::new(ItemServiceCount {}),
            barcode_service: Box::new(BarcodeService {}),
            repack_service: Box::new(RepackService {}),
            log_service: Box::new(LogService {}),
            plugin_data_service: Box::new(PluginDataService {}),
            temperature_excursion_service: Box::new(TemperatureExcursionService {}),
            currency_service: Box::new(CurrencyService {}),
            catalogue_service: Box::new(CatalogueService {}),
            asset_service: Box::new(crate::asset::AssetService {}),
            label_printer_settings_service: Box::new(
                crate::label_printer_settings_service::LabelPrinterSettingsService {},
            ),
            name_service: Box::new(NameService {}),
            demographic_service: Box::new(crate::demographic::DemographicService {}),
            vaccine_course_service: Box::new(crate::vaccine_course::VaccineCourseService {}),
            program_service: Box::new(crate::program::ProgramService {}),
            pricing_service: Box::new(PricingService {}),
            rnr_form_service: Box::new(RnRFormService {}),
            vaccination_service: Box::new(VaccinationService {}),
            translations_service: Box::new(Localisations::new()),
            standard_reports: Box::new(StandardReports {}),
            email_service: Box::new(EmailService::new(mail_settings.clone())),
            contact_form_service: Box::new(ContactFormService {}),
            plugin_service: Box::new(PluginService {}),
            insurance_service: Box::new(InsuranceService {}),
<<<<<<< HEAD
            insurance_provider_service: Box::new(InsuranceProviderService {}),
=======
            printer_service: Box::new(PrinterService {}),
>>>>>>> ebebc99c
        }
    }

    /// Creates a new service context with a new DB connection
    pub fn basic_context(&self) -> Result<ServiceContext, RepositoryError> {
        Ok(ServiceContext {
            connection: self.connection()?,
            processors_trigger: self.processors_trigger.clone(),
            user_id: "".to_string(),
            store_id: "".to_string(),
        })
    }

    pub fn context(
        &self,
        store_id: String,
        user_id: String,
    ) -> Result<ServiceContext, RepositoryError> {
        Ok(ServiceContext {
            connection: self.connection()?,
            processors_trigger: self.processors_trigger.clone(),
            user_id,
            store_id,
        })
    }

    /// Establishes a new DB connection
    pub fn connection(&self) -> Result<StorageConnection, RepositoryError> {
        self.connection_manager.connection()
    }
}

impl ServiceContext {
    #[cfg(test)]
    pub(crate) fn new_without_triggers(connection: StorageConnection) -> ServiceContext {
        ServiceContext {
            connection,
            processors_trigger: ProcessorsTrigger::new_void(),
            user_id: "".to_string(),
            store_id: "".to_string(),
        }
    }
}

pub trait GeneralServiceTrait: Sync + Send {
    fn get_stores(
        &self,
        ctx: &ServiceContext,
        pagination: Option<PaginationOption>,
        filter: Option<StoreFilter>,
        sort: Option<StoreSort>,
    ) -> Result<ListResult<Store>, ListError> {
        get_stores(ctx, pagination, filter, sort)
    }

    fn get_store(
        &self,
        ctx: &ServiceContext,
        filter: StoreFilter,
    ) -> Result<Option<Store>, RepositoryError> {
        get_store(ctx, filter)
    }
}

pub struct GeneralService;

impl GeneralServiceTrait for GeneralService {}<|MERGE_RESOLUTION|>--- conflicted
+++ resolved
@@ -271,11 +271,8 @@
             contact_form_service: Box::new(ContactFormService {}),
             plugin_service: Box::new(PluginService {}),
             insurance_service: Box::new(InsuranceService {}),
-<<<<<<< HEAD
             insurance_provider_service: Box::new(InsuranceProviderService {}),
-=======
             printer_service: Box::new(PrinterService {}),
->>>>>>> ebebc99c
         }
     }
 
