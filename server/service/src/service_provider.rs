--- conflicted
+++ resolved
@@ -1,90 +1,6 @@
-<<<<<<< HEAD
-use std::ops::Deref;
-
-use repository::{RepositoryError, StorageConnection, StorageConnectionManager, TransactionError};
-
-use crate::{
-    location::{
-        insert::{InsertLocationService, InsertLocationServiceTrait},
-        LocationQueryService, LocationQueryServiceTrait,
-    },
-    WithDBError,
-};
-
-pub trait ServiceFactoryTrait: Send + Sync {
-    fn location_query<'a>(
-        &'a self,
-        service_connection: ServiceConnection<'a>,
-    ) -> Box<dyn LocationQueryServiceTrait + 'a> {
-        Box::new(LocationQueryService(service_connection))
-    }
-
-    fn insert_location<'a>(
-        &'a self,
-        service_connection: ServiceConnection<'a>,
-    ) -> Box<dyn InsertLocationServiceTrait + 'a> {
-        Box::new(InsertLocationService(service_connection))
-    }
-}
-
-pub struct ServiceFactory;
-impl ServiceFactoryTrait for ServiceFactory {}
-impl ServiceFactory {
-    pub fn new() -> Self {
-        ServiceFactory {}
-    }
-}
-
-pub enum ServiceConnection<'a> {
-    Connection(StorageConnection),
-    ConnectionAsRef(&'a StorageConnection),
-}
-
-impl<'a> Deref for ServiceConnection<'a> {
-    type Target = StorageConnection;
-
-    fn deref(&self) -> &Self::Target {
-        match self {
-            ServiceConnection::Connection(connection) => connection,
-            ServiceConnection::ConnectionAsRef(connection) => connection,
-        }
-    }
-}
-=======
 use repository::{RepositoryError, StorageConnection, StorageConnectionManager};
 
 use crate::location::{LocationQueryServiceTrait, query::LocationQueryService};
->>>>>>> 443a9e3a
-
-impl<'a> ServiceConnection<'a> {
-    pub fn duplicate(&'a self) -> ServiceConnection<'a> {
-        use ServiceConnection::*;
-        match self {
-            Connection(connection) => ConnectionAsRef(&connection),
-            ConnectionAsRef(connection) => ConnectionAsRef(connection),
-        }
-    }
-    pub fn transaction<T, E, F>(&'a self, f: F) -> Result<T, WithDBError<E>>
-    where
-        F: FnOnce(ServiceConnection<'a>) -> Result<T, E>,
-    {
-        let result =
-            self.transaction_sync(|connection| f(ServiceConnection::ConnectionAsRef(connection)));
-
-        result.map_err(WithDBError::from)
-    }
-}
-
-impl<E> From<TransactionError<E>> for WithDBError<E> {
-    fn from(error: TransactionError<E>) -> Self {
-        match error {
-            TransactionError::Transaction { msg } => {
-                WithDBError::DatabaseError(RepositoryError::as_db_error(&msg, ""))
-            }
-            TransactionError::Inner(error) => WithDBError::Error(error),
-        }
-    }
-}
 
 pub struct ServiceProvider {
     pub connection_manager: StorageConnectionManager,
@@ -112,12 +28,4 @@
     pub fn connection(&self) -> Result<StorageConnection, RepositoryError> {
         self.connection_manager.connection()
     }
-
-    pub fn insert_location<'a>(
-        &'a self,
-    ) -> Result<Box<dyn InsertLocationServiceTrait + 'a>, RepositoryError> {
-        Ok(self
-            .service_factory
-            .insert_location(self.service_connection()?))
-    }
 }