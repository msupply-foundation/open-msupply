use std::sync::Arc;

use repository::{RepositoryError, StorageConnection, StorageConnectionManager};

use crate::{
    dashboard::{
        invoice_count::{InvoiceCountService, InvoiceCountServiceTrait},
        stock_expiry_count::{StockExpiryCountServiceTrait, StockExpiryServiceCount},
    },
    invoice_line::{OutboundShipmentLineService, OutboundShipmentLineServiceTrait},
    location::{LocationService, LocationServiceTrait},
    master_list::{MasterListService, MasterListServiceTrait},
<<<<<<< HEAD
    permission_validation::{ValidationService, ValidationServiceTrait},
    permissions::{PermissionService, PermissionServiceTrait},
    stock_take::{StockTakeService, StockTakeServiceTrait},
    stock_take_line::{StockTakeLineService, StockTakeLineServiceTrait},
=======
    store::{StoreService, StoreServiceTrait},
>>>>>>> a2cc6b2f
};

pub struct ServiceProvider {
    pub connection_manager: StorageConnectionManager,
    pub permission_service: Arc<dyn PermissionServiceTrait>,
    pub validation_service: Box<dyn ValidationServiceTrait>,

    pub location_service: Box<dyn LocationServiceTrait>,
    pub master_list_service: Box<dyn MasterListServiceTrait>,
<<<<<<< HEAD
    pub stock_take_service: Box<dyn StockTakeServiceTrait>,
    pub stock_take_line_service: Box<dyn StockTakeLineServiceTrait>,
=======
    pub store_service: Box<dyn StoreServiceTrait>,
    pub outbound_shipment_line: Box<dyn OutboundShipmentLineServiceTrait>,
>>>>>>> a2cc6b2f
    // Dashboard:
    pub invoice_count_service: Box<dyn InvoiceCountServiceTrait>,
    pub stock_expiry_count_service: Box<dyn StockExpiryCountServiceTrait>,
}

pub struct ServiceContext {
    pub connection: StorageConnection,
}

impl ServiceProvider {
    pub fn new(connection_manager: StorageConnectionManager) -> Self {
        let permission_service = Arc::new(PermissionService::new());
        ServiceProvider {
            connection_manager,
            permission_service: permission_service.clone(),
            validation_service: Box::new(ValidationService::new(permission_service)),
            location_service: Box::new(LocationService {}),
            master_list_service: Box::new(MasterListService {}),
            store_service: Box::new(StoreService {}),
            outbound_shipment_line: Box::new(OutboundShipmentLineService {}),
            invoice_count_service: Box::new(InvoiceCountService {}),
            stock_expiry_count_service: Box::new(StockExpiryServiceCount {}),
            stock_take_service: Box::new(StockTakeService {}),
            stock_take_line_service: Box::new(StockTakeLineService {}),
        }
    }

    pub fn context(&self) -> Result<ServiceContext, RepositoryError> {
        Ok(ServiceContext {
            connection: self.connection()?,
        })
    }

    pub fn connection(&self) -> Result<StorageConnection, RepositoryError> {
        self.connection_manager.connection()
    }
}<|MERGE_RESOLUTION|>--- conflicted
+++ resolved
@@ -10,14 +10,11 @@
     invoice_line::{OutboundShipmentLineService, OutboundShipmentLineServiceTrait},
     location::{LocationService, LocationServiceTrait},
     master_list::{MasterListService, MasterListServiceTrait},
-<<<<<<< HEAD
+    store::{StoreService, StoreServiceTrait},
     permission_validation::{ValidationService, ValidationServiceTrait},
     permissions::{PermissionService, PermissionServiceTrait},
     stock_take::{StockTakeService, StockTakeServiceTrait},
     stock_take_line::{StockTakeLineService, StockTakeLineServiceTrait},
-=======
-    store::{StoreService, StoreServiceTrait},
->>>>>>> a2cc6b2f
 };
 
 pub struct ServiceProvider {
@@ -27,13 +24,10 @@
 
     pub location_service: Box<dyn LocationServiceTrait>,
     pub master_list_service: Box<dyn MasterListServiceTrait>,
-<<<<<<< HEAD
     pub stock_take_service: Box<dyn StockTakeServiceTrait>,
     pub stock_take_line_service: Box<dyn StockTakeLineServiceTrait>,
-=======
     pub store_service: Box<dyn StoreServiceTrait>,
     pub outbound_shipment_line: Box<dyn OutboundShipmentLineServiceTrait>,
->>>>>>> a2cc6b2f
     // Dashboard:
     pub invoice_count_service: Box<dyn InvoiceCountServiceTrait>,
     pub stock_expiry_count_service: Box<dyn StockExpiryCountServiceTrait>,
