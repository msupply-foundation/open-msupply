use repository::{
    Name, NameFilter, NameSort, PaginationOption, RepositoryError, StorageConnection,
    StorageConnectionManager, Store, StoreFilter, StoreSort,
};

use crate::{
    app_data::{AppDataService, AppDataServiceTrait},
    auth::{AuthService, AuthServiceTrait},
    dashboard::{
        invoice_count::{InvoiceCountService, InvoiceCountServiceTrait},
        stock_expiry_count::{StockExpiryCountServiceTrait, StockExpiryServiceCount},
    },
    invoice::{InvoiceService, InvoiceServiceTrait},
    invoice_line::{InvoiceLineService, InvoiceLineServiceTrait},
    item_stats::{ItemStatsService, ItemStatsServiceTrait},
    location::{LocationService, LocationServiceTrait},
    master_list::{MasterListService, MasterListServiceTrait},
    name::get_names,
    processors::ProcessorsTrigger,
    report::report_service::{ReportService, ReportServiceTrait},
    requisition::{RequisitionService, RequisitionServiceTrait},
    requisition_line::{RequisitionLineService, RequisitionLineServiceTrait},
    settings_service::{SettingsService, SettingsServiceTrait},
    stocktake::{StocktakeService, StocktakeServiceTrait},
    stocktake_line::{StocktakeLineService, StocktakeLineServiceTrait},
    store::{get_store, get_stores},
    sync::{
        site_info::{SiteInfoService, SiteInfoTrait},
        sync_status::status::{SyncStatusService, SyncStatusTrait},
    },
    ListError, ListResult,
};

pub struct ServiceProvider {
    pub connection_manager: StorageConnectionManager,
    pub validation_service: Box<dyn AuthServiceTrait>,

    pub location_service: Box<dyn LocationServiceTrait>,
    pub invoice_service: Box<dyn InvoiceServiceTrait>,
    pub master_list_service: Box<dyn MasterListServiceTrait>,
    pub stocktake_service: Box<dyn StocktakeServiceTrait>,
    pub stocktake_line_service: Box<dyn StocktakeLineServiceTrait>,
    pub invoice_line_service: Box<dyn InvoiceLineServiceTrait>,
    pub requisition_service: Box<dyn RequisitionServiceTrait>,
    pub requisition_line_service: Box<dyn RequisitionLineServiceTrait>,
    pub general_service: Box<dyn GeneralServiceTrait>,
    // Dashboard:
    pub invoice_count_service: Box<dyn InvoiceCountServiceTrait>,
    pub stock_expiry_count_service: Box<dyn StockExpiryCountServiceTrait>,
    // Stock stats
    pub item_stats_service: Box<dyn ItemStatsServiceTrait>,
    // Reports
    pub report_service: Box<dyn ReportServiceTrait>,
    // Settings
    pub settings: Box<dyn SettingsServiceTrait>,
    // App Data Service
    pub app_data_service: Box<dyn AppDataServiceTrait>,
<<<<<<< HEAD
    // Sync
    pub site_info_service: Box<dyn SiteInfoTrait>,
    pub sync_status_service: Box<dyn SyncStatusTrait>,
=======
    pub site_info: Box<dyn SiteInfoTrait>,
    pub site_info_queries_service: Box<dyn SiteInfoQueriesTrait>,
    // Triggers
    processors_trigger: ProcessorsTrigger,
>>>>>>> 946271a3
}

pub struct ServiceContext {
    pub connection: StorageConnection,
    pub(crate) processors_trigger: ProcessorsTrigger,
}

impl ServiceProvider {
    // TODO we should really use `new` with processors_trigger, we constructs ServiceProvider manually in tests though
    // and it would be a bit of refactor, ideally setup_all and setup_all_with_data will return an instance of ServiceProvider
    // {make an issue}
    pub fn new(connection_manager: StorageConnectionManager, app_data_folder: &str) -> Self {
        ServiceProvider::new_with_processors(
            connection_manager,
            app_data_folder,
            ProcessorsTrigger::new_void(),
        )
    }

    pub fn new_with_processors(
        connection_manager: StorageConnectionManager,
        app_data_folder: &str,
        processors_trigger: ProcessorsTrigger,
    ) -> Self {
        ServiceProvider {
            connection_manager: connection_manager.clone(),
            validation_service: Box::new(AuthService::new()),
            location_service: Box::new(LocationService {}),
            master_list_service: Box::new(MasterListService {}),
            invoice_line_service: Box::new(InvoiceLineService {}),
            invoice_count_service: Box::new(InvoiceCountService {}),
            invoice_service: Box::new(InvoiceService {}),
            stock_expiry_count_service: Box::new(StockExpiryServiceCount {}),
            stocktake_service: Box::new(StocktakeService {}),
            stocktake_line_service: Box::new(StocktakeLineService {}),
            requisition_service: Box::new(RequisitionService {}),
            requisition_line_service: Box::new(RequisitionLineService {}),
            item_stats_service: Box::new(ItemStatsService {}),
            general_service: Box::new(GeneralService {}),
            report_service: Box::new(ReportService {}),
            settings: Box::new(SettingsService {}),
            app_data_service: Box::new(AppDataService::new(app_data_folder)),
<<<<<<< HEAD
            site_info_service: Box::new(SiteInfoService),
            sync_status_service: Box::new(SyncStatusService),
=======
            site_info: Box::new(SiteInfoService {}),
            site_info_queries_service: Box::new(SiteInfoQueriesService {}),
            processors_trigger,
>>>>>>> 946271a3
        }
    }

    /// Creates a new service context with a new DB connection
    pub fn context(&self) -> Result<ServiceContext, RepositoryError> {
        Ok(ServiceContext {
            connection: self.connection()?,
            processors_trigger: self.processors_trigger.clone(),
        })
    }

    /// Establishes a new DB connection
    pub fn connection(&self) -> Result<StorageConnection, RepositoryError> {
        self.connection_manager.connection()
    }
}

impl ServiceContext {
    #[cfg(test)]
    pub(crate) fn new_without_processors(connection: StorageConnection) -> ServiceContext {
        ServiceContext {
            connection,
            processors_trigger: ProcessorsTrigger::new_void(),
        }
    }
}

pub trait GeneralServiceTrait: Sync + Send {
    fn get_names(
        &self,
        ctx: &ServiceContext,
        store_id: &str,
        pagination: Option<PaginationOption>,
        filter: Option<NameFilter>,
        sort: Option<NameSort>,
    ) -> Result<ListResult<Name>, ListError> {
        get_names(ctx, store_id, pagination, filter, sort)
    }

    fn get_stores(
        &self,
        ctx: &ServiceContext,
        pagination: Option<PaginationOption>,
        filter: Option<StoreFilter>,
        sort: Option<StoreSort>,
    ) -> Result<ListResult<Store>, ListError> {
        get_stores(ctx, pagination, filter, sort)
    }

    fn get_store(
        &self,
        ctx: &ServiceContext,
        filter: StoreFilter,
    ) -> Result<Option<Store>, RepositoryError> {
        get_store(ctx, filter)
    }
}

pub struct GeneralService;

impl GeneralServiceTrait for GeneralService {}<|MERGE_RESOLUTION|>--- conflicted
+++ resolved
@@ -55,16 +55,11 @@
     pub settings: Box<dyn SettingsServiceTrait>,
     // App Data Service
     pub app_data_service: Box<dyn AppDataServiceTrait>,
-<<<<<<< HEAD
     // Sync
     pub site_info_service: Box<dyn SiteInfoTrait>,
     pub sync_status_service: Box<dyn SyncStatusTrait>,
-=======
-    pub site_info: Box<dyn SiteInfoTrait>,
-    pub site_info_queries_service: Box<dyn SiteInfoQueriesTrait>,
     // Triggers
     processors_trigger: ProcessorsTrigger,
->>>>>>> 946271a3
 }
 
 pub struct ServiceContext {
@@ -107,14 +102,9 @@
             report_service: Box::new(ReportService {}),
             settings: Box::new(SettingsService {}),
             app_data_service: Box::new(AppDataService::new(app_data_folder)),
-<<<<<<< HEAD
             site_info_service: Box::new(SiteInfoService),
             sync_status_service: Box::new(SyncStatusService),
-=======
-            site_info: Box::new(SiteInfoService {}),
-            site_info_queries_service: Box::new(SiteInfoQueriesService {}),
             processors_trigger,
->>>>>>> 946271a3
         }
     }
 
