--- conflicted
+++ resolved
@@ -202,13 +202,10 @@
     pub goods_received_line_service: Box<dyn GoodsReceivedLineServiceTrait>,
     // Contacts
     pub contact_service: Box<dyn ContactServiceTrait>,
-<<<<<<< HEAD
+    // Shipping Method
+    pub shipping_method_service: Box<dyn ShippingMethodServiceTrait>,
     // Sync Message
     pub sync_message_service: Box<dyn SyncMessageTrait>,
-=======
-    // Shipping Method
-    pub shipping_method_service: Box<dyn ShippingMethodServiceTrait>,
->>>>>>> 93705d91
 }
 
 pub struct ServiceContext {
