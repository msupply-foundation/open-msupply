--- conflicted
+++ resolved
@@ -189,12 +189,10 @@
     // Campaign
     pub campaign_service: Box<dyn CampaignServiceTrait>,
     // Purchase Orders
-<<<<<<< HEAD
-    pub contact_service: Box<dyn ContactServiceTrait>,
-=======
     pub purchase_order_service: Box<dyn PurchaseOrderServiceTrait>,
     pub purchase_order_line_service: Box<dyn PurchaseOrderLineServiceTrait>,
->>>>>>> 9ce61bd7
+    // Purchase Orders
+    pub contact_service: Box<dyn ContactServiceTrait>,
 }
 
 pub struct ServiceContext {
@@ -299,12 +297,9 @@
             preference_service: Box::new(PreferenceService {}),
             vvm_service: Box::new(VVMService {}),
             campaign_service: Box::new(CampaignService),
-<<<<<<< HEAD
-            contact_service: Box::new(ContactService {}),
-=======
             purchase_order_service: Box::new(PurchaseOrderService),
             purchase_order_line_service: Box::new(PurchaseOrderLineService),
->>>>>>> 9ce61bd7
+            contact_service: Box::new(ContactService {}),
         }
     }
 
