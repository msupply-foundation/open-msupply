use crate::{
    app_data::{AppDataService, AppDataServiceTrait},
    asset::AssetServiceTrait,
    auth::{AuthService, AuthServiceTrait},
    barcode::{BarcodeService, BarcodeServiceTrait},
    catalogue::{AssetCatalogueServiceTrait, CatalogueService},
    clinician::{ClinicianService, ClinicianServiceTrait},
    cold_chain::{ColdChainService, ColdChainServiceTrait},
    currency::{CurrencyService, CurrencyServiceTrait},
    dashboard::{
        invoice_count::{InvoiceCountService, InvoiceCountServiceTrait},
        item_count::{ItemCountServiceTrait, ItemServiceCount},
        requisition_count::{RequisitionCountService, RequisitionCountServiceTrait},
        stock_expiry_count::{StockExpiryCountServiceTrait, StockExpiryServiceCount},
    },
    demographic::DemographicServiceTrait,
    display_settings_service::{DisplaySettingsService, DisplaySettingsServiceTrait},
    document::{
        document_registry::{DocumentRegistryService, DocumentRegistryServiceTrait},
        document_service::{DocumentService, DocumentServiceTrait},
        form_schema_service::{FormSchemaService, FormSchemaServiceTrait},
    },
    invoice::{InvoiceService, InvoiceServiceTrait},
    invoice_line::{InvoiceLineService, InvoiceLineServiceTrait},
    item_stats::{ItemStatsService, ItemStatsServiceTrait},
    label_printer_settings_service::LabelPrinterSettingsServiceTrait,
    localisations::Localisations,
    location::{LocationService, LocationServiceTrait},
    log_service::{LogService, LogServiceTrait},
    master_list::{MasterListService, MasterListServiceTrait},
    name::{NameService, NameServiceTrait},
    pack_variant::PackVariantServiceTrait,
    plugin_data::{PluginDataService, PluginDataServiceTrait},
    processors::ProcessorsTrigger,
    program::ProgramServiceTrait,
    programs::{
        contact_trace::{ContactTraceService, ContactTraceServiceTrait},
        encounter::{EncounterService, EncounterServiceTrait},
        patient::{PatientService, PatientServiceTrait},
        program_enrolment::{ProgramEnrolmentService, ProgramEnrolmentServiceTrait},
        program_event::{ProgramEventService, ProgramEventServiceTrait},
    },
    repack::{RepackService, RepackServiceTrait},
    report::report_service::{ReportService, ReportServiceTrait},
    requisition::{RequisitionService, RequisitionServiceTrait},
    requisition_line::{RequisitionLineService, RequisitionLineServiceTrait},
    rnr_form::{RnRFormService, RnRFormServiceTrait},
    sensor::{SensorService, SensorServiceTrait},
    settings_service::{SettingsService, SettingsServiceTrait},
    stock_line::{StockLineService, StockLineServiceTrait},
    stocktake::{StocktakeService, StocktakeServiceTrait},
    stocktake_line::{StocktakeLineService, StocktakeLineServiceTrait},
    store::{get_store, get_stores},
    sync::{
        site_info::{SiteInfoService, SiteInfoTrait},
        sync_status::status::{SyncStatusService, SyncStatusTrait},
        synchroniser_driver::{SiteIsInitialisedTrigger, SyncTrigger},
    },
    temperature_excursion::{TemperatureExcursionService, TemperatureExcursionServiceTrait},
<<<<<<< HEAD
=======
    vaccination::{VaccinationService, VaccinationServiceTrait},
>>>>>>> 4daa153c
    vaccine_course::VaccineCourseServiceTrait,
    ListError, ListResult,
};
use repository::{
    PaginationOption, RepositoryError, StorageConnection, StorageConnectionManager, Store,
    StoreFilter, StoreSort,
};

pub struct ServiceProvider {
    pub connection_manager: StorageConnectionManager,
    pub validation_service: Box<dyn AuthServiceTrait>,

    pub location_service: Box<dyn LocationServiceTrait>,

    // Cold chain
    pub sensor_service: Box<dyn SensorServiceTrait>,
    pub temperature_excursion_service: Box<dyn TemperatureExcursionServiceTrait>,
    pub cold_chain_service: Box<dyn ColdChainServiceTrait>,

    pub name_service: Box<dyn NameServiceTrait>,
    pub invoice_service: Box<dyn InvoiceServiceTrait>,
    pub master_list_service: Box<dyn MasterListServiceTrait>,
    pub stocktake_service: Box<dyn StocktakeServiceTrait>,
    pub stocktake_line_service: Box<dyn StocktakeLineServiceTrait>,
    pub invoice_line_service: Box<dyn InvoiceLineServiceTrait>,
    pub requisition_service: Box<dyn RequisitionServiceTrait>,
    pub requisition_line_service: Box<dyn RequisitionLineServiceTrait>,
    pub general_service: Box<dyn GeneralServiceTrait>,
    pub clinician_service: Box<dyn ClinicianServiceTrait>,
    pub rnr_form_service: Box<dyn RnRFormServiceTrait>,
    // Dashboard:
    pub invoice_count_service: Box<dyn InvoiceCountServiceTrait>,
    pub stock_expiry_count_service: Box<dyn StockExpiryCountServiceTrait>,
    pub item_count_service: Box<dyn ItemCountServiceTrait>,
    pub requisition_count_service: Box<dyn RequisitionCountServiceTrait>,
    // Stock stats
    pub item_stats_service: Box<dyn ItemStatsServiceTrait>,
    // Stock
    pub stock_line_service: Box<dyn StockLineServiceTrait>,
    pub repack_service: Box<dyn RepackServiceTrait>,
    // Reports
    pub report_service: Box<dyn ReportServiceTrait>,

    // Document
    pub document_service: Box<dyn DocumentServiceTrait>,
    pub document_registry_service: Box<dyn DocumentRegistryServiceTrait>,
    pub form_schema_service: Box<dyn FormSchemaServiceTrait>,
    pub patient_service: Box<dyn PatientServiceTrait>,
    pub program_enrolment_service: Box<dyn ProgramEnrolmentServiceTrait>,
    pub encounter_service: Box<dyn EncounterServiceTrait>,
    pub program_event_service: Box<dyn ProgramEventServiceTrait>,
    pub contact_trace_service: Box<dyn ContactTraceServiceTrait>,

    // Settings
    pub settings: Box<dyn SettingsServiceTrait>,
    // App Data Service
    pub app_data_service: Box<dyn AppDataServiceTrait>,
    // Sync
    pub site_info_service: Box<dyn SiteInfoTrait>,
    pub sync_status_service: Box<dyn SyncStatusTrait>,
    // Triggers
    processors_trigger: ProcessorsTrigger,
    pub sync_trigger: SyncTrigger,
    pub site_is_initialised_trigger: SiteIsInitialisedTrigger,
    pub display_settings_service: Box<dyn DisplaySettingsServiceTrait>,
    // Barcodes
    pub barcode_service: Box<dyn BarcodeServiceTrait>,
    // Log
    pub log_service: Box<dyn LogServiceTrait>,
    pub pack_variant_service: Box<dyn PackVariantServiceTrait>,
    // Plugin
    pub plugin_data_service: Box<dyn PluginDataServiceTrait>,
    // Currency
    pub currency_service: Box<dyn CurrencyServiceTrait>,
    // Asset catalogue
    pub catalogue_service: Box<dyn AssetCatalogueServiceTrait>,
    // Assets
    pub asset_service: Box<dyn AssetServiceTrait>,
    // Label Printer
    pub label_printer_settings_service: Box<dyn LabelPrinterSettingsServiceTrait>,
    // Demographic
    pub demographic_service: Box<dyn DemographicServiceTrait>,
    // Vaccine Course
    pub vaccine_course_service: Box<dyn VaccineCourseServiceTrait>,
    // Vaccinations
    pub vaccination_service: Box<dyn VaccinationServiceTrait>,
    // Programs
    pub program_service: Box<dyn ProgramServiceTrait>,
    // Translations
    pub translations_service: Box<Localisations>,
}

pub struct ServiceContext {
    pub connection: StorageConnection,
    pub(crate) processors_trigger: ProcessorsTrigger,
    pub user_id: String,
    pub store_id: String,
}

impl ServiceProvider {
    // TODO we should really use `new` with processors_trigger, we constructs ServiceProvider manually in tests though
    // and it would be a bit of refactor, ideally setup_all and setup_all_with_data will return an instance of ServiceProvider
    // {make an issue}
    pub fn new(connection_manager: StorageConnectionManager, app_data_folder: &str) -> Self {
        ServiceProvider::new_with_triggers(
            connection_manager,
            app_data_folder,
            ProcessorsTrigger::new_void(),
            SyncTrigger::new_void(),
            SiteIsInitialisedTrigger::new_void(),
        )
    }

    pub fn new_with_triggers(
        connection_manager: StorageConnectionManager,
        app_data_folder: &str,
        processors_trigger: ProcessorsTrigger,
        sync_trigger: SyncTrigger,
        site_is_initialised_trigger: SiteIsInitialisedTrigger,
    ) -> Self {
<<<<<<< HEAD
=======
        let localisations = Localisations::new();

>>>>>>> 4daa153c
        ServiceProvider {
            connection_manager: connection_manager.clone(),
            validation_service: Box::new(AuthService::new()),
            location_service: Box::new(LocationService {}),
            sensor_service: Box::new(SensorService {}),
            cold_chain_service: Box::new(ColdChainService {}),
            master_list_service: Box::new(MasterListService {}),
            invoice_line_service: Box::new(InvoiceLineService {}),
            invoice_count_service: Box::new(InvoiceCountService {}),
            requisition_count_service: Box::new(RequisitionCountService {}),
            invoice_service: Box::new(InvoiceService {}),
            stock_expiry_count_service: Box::new(StockExpiryServiceCount {}),
            stocktake_service: Box::new(StocktakeService {}),
            stocktake_line_service: Box::new(StocktakeLineService {}),
            requisition_service: Box::new(RequisitionService {}),
            requisition_line_service: Box::new(RequisitionLineService {}),
            item_stats_service: Box::new(ItemStatsService {}),
            clinician_service: Box::new(ClinicianService {}),
            general_service: Box::new(GeneralService {}),
            report_service: Box::new(ReportService {}),
            settings: Box::new(SettingsService),
            document_service: Box::new(DocumentService {}),
            document_registry_service: Box::new(DocumentRegistryService {}),
            form_schema_service: Box::new(FormSchemaService {}),
            patient_service: Box::new(PatientService {}),
            program_enrolment_service: Box::new(ProgramEnrolmentService {}),
            program_event_service: Box::new(ProgramEventService {}),
            encounter_service: Box::new(EncounterService {}),
            contact_trace_service: Box::new(ContactTraceService {}),
            app_data_service: Box::new(AppDataService::new(app_data_folder)),
            site_info_service: Box::new(SiteInfoService),
            sync_status_service: Box::new(SyncStatusService),
            processors_trigger,
            sync_trigger,
            site_is_initialised_trigger,
            display_settings_service: Box::new(DisplaySettingsService {}),
            stock_line_service: Box::new(StockLineService {}),
            item_count_service: Box::new(ItemServiceCount {}),
            barcode_service: Box::new(BarcodeService {}),
            repack_service: Box::new(RepackService {}),
            log_service: Box::new(LogService {}),
            pack_variant_service: Box::new(crate::pack_variant::PackVariantService {}),
            plugin_data_service: Box::new(PluginDataService {}),
            temperature_excursion_service: Box::new(TemperatureExcursionService {}),
            currency_service: Box::new(CurrencyService {}),
            catalogue_service: Box::new(CatalogueService {}),
            asset_service: Box::new(crate::asset::AssetService {}),
            label_printer_settings_service: Box::new(
                crate::label_printer_settings_service::LabelPrinterSettingsService {},
            ),
            name_service: Box::new(NameService {}),
            demographic_service: Box::new(crate::demographic::DemographicService {}),
            vaccine_course_service: Box::new(crate::vaccine_course::VaccineCourseService {}),
            program_service: Box::new(crate::program::ProgramService {}),
            rnr_form_service: Box::new(RnRFormService {}),
<<<<<<< HEAD
            translations_service: Box::new(Localisations::new()),
=======
            vaccination_service: Box::new(VaccinationService {}),
            translations_service: Box::new(localisations),
>>>>>>> 4daa153c
        }
    }

    /// Creates a new service context with a new DB connection
    pub fn basic_context(&self) -> Result<ServiceContext, RepositoryError> {
        Ok(ServiceContext {
            connection: self.connection()?,
            processors_trigger: self.processors_trigger.clone(),
            user_id: "".to_string(),
            store_id: "".to_string(),
        })
    }

    pub fn context(
        &self,
        store_id: String,
        user_id: String,
    ) -> Result<ServiceContext, RepositoryError> {
        Ok(ServiceContext {
            connection: self.connection()?,
            processors_trigger: self.processors_trigger.clone(),
            user_id,
            store_id,
        })
    }

    /// Establishes a new DB connection
    pub fn connection(&self) -> Result<StorageConnection, RepositoryError> {
        self.connection_manager.connection()
    }
}

impl ServiceContext {
    #[cfg(test)]
    pub(crate) fn new_without_triggers(connection: StorageConnection) -> ServiceContext {
        ServiceContext {
            connection,
            processors_trigger: ProcessorsTrigger::new_void(),
            user_id: "".to_string(),
            store_id: "".to_string(),
        }
    }
}

pub trait GeneralServiceTrait: Sync + Send {
    fn get_stores(
        &self,
        ctx: &ServiceContext,
        pagination: Option<PaginationOption>,
        filter: Option<StoreFilter>,
        sort: Option<StoreSort>,
    ) -> Result<ListResult<Store>, ListError> {
        get_stores(ctx, pagination, filter, sort)
    }

    fn get_store(
        &self,
        ctx: &ServiceContext,
        filter: StoreFilter,
    ) -> Result<Option<Store>, RepositoryError> {
        get_store(ctx, filter)
    }
}

pub struct GeneralService;

impl GeneralServiceTrait for GeneralService {}<|MERGE_RESOLUTION|>--- conflicted
+++ resolved
@@ -1,13 +1,5 @@
 use crate::{
-    app_data::{AppDataService, AppDataServiceTrait},
-    asset::AssetServiceTrait,
-    auth::{AuthService, AuthServiceTrait},
-    barcode::{BarcodeService, BarcodeServiceTrait},
-    catalogue::{AssetCatalogueServiceTrait, CatalogueService},
-    clinician::{ClinicianService, ClinicianServiceTrait},
-    cold_chain::{ColdChainService, ColdChainServiceTrait},
-    currency::{CurrencyService, CurrencyServiceTrait},
-    dashboard::{
+    app_data::{AppDataService, AppDataServiceTrait}, asset::AssetServiceTrait, auth::{AuthService, AuthServiceTrait}, barcode::{BarcodeService, BarcodeServiceTrait}, catalogue::{AssetCatalogueServiceTrait, CatalogueService}, clinician::{ClinicianService, ClinicianServiceTrait}, cold_chain::{ColdChainService, ColdChainServiceTrait}, currency::{CurrencyService, CurrencyServiceTrait}, dashboard::{
         invoice_count::{InvoiceCountService, InvoiceCountServiceTrait},
         item_count::{ItemCountServiceTrait, ItemServiceCount},
         requisition_count::{RequisitionCountService, RequisitionCountServiceTrait},
@@ -57,10 +49,7 @@
         synchroniser_driver::{SiteIsInitialisedTrigger, SyncTrigger},
     },
     temperature_excursion::{TemperatureExcursionService, TemperatureExcursionServiceTrait},
-<<<<<<< HEAD
-=======
     vaccination::{VaccinationService, VaccinationServiceTrait},
->>>>>>> 4daa153c
     vaccine_course::VaccineCourseServiceTrait,
     ListError, ListResult,
 };
@@ -181,11 +170,6 @@
         sync_trigger: SyncTrigger,
         site_is_initialised_trigger: SiteIsInitialisedTrigger,
     ) -> Self {
-<<<<<<< HEAD
-=======
-        let localisations = Localisations::new();
-
->>>>>>> 4daa153c
         ServiceProvider {
             connection_manager: connection_manager.clone(),
             validation_service: Box::new(AuthService::new()),
@@ -241,12 +225,8 @@
             vaccine_course_service: Box::new(crate::vaccine_course::VaccineCourseService {}),
             program_service: Box::new(crate::program::ProgramService {}),
             rnr_form_service: Box::new(RnRFormService {}),
-<<<<<<< HEAD
+            vaccination_service: Box::new(VaccinationService {}),
             translations_service: Box::new(Localisations::new()),
-=======
-            vaccination_service: Box::new(VaccinationService {}),
-            translations_service: Box::new(localisations),
->>>>>>> 4daa153c
         }
     }
 
