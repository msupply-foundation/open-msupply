--- conflicted
+++ resolved
@@ -120,7 +120,6 @@
     pub form_schema_service: Box<dyn FormSchemaServiceTrait>,
     pub insurance_service: Box<dyn InsuranceServiceTrait>,
     pub patient_service: Box<dyn PatientServiceTrait>,
-    pub insurance_service: Box<dyn InsuranceServiceTrait>,
     pub program_enrolment_service: Box<dyn ProgramEnrolmentServiceTrait>,
     pub encounter_service: Box<dyn EncounterServiceTrait>,
     pub program_event_service: Box<dyn ProgramEventServiceTrait>,
@@ -273,10 +272,7 @@
             contact_form_service: Box::new(ContactFormService {}),
             plugin_service: Box::new(PluginService {}),
             insurance_service: Box::new(InsuranceService {}),
-<<<<<<< HEAD
-=======
             printer_service: Box::new(PrinterService {}),
->>>>>>> 88b35f3e
             frontend_plugins_cache: FrontendPluginCache::new(),
         }
     }
