use repository::{
    property::{PropertyFilter, PropertyRepository},
    EqualFilter, Name, NameFilter, NameLinkRow, NameRepository, Patient, PatientFilter,
    PatientRepository, RepositoryError, StorageConnection, StoreRowRepository, StringFilter,
};

pub fn check_store_id_matches(store_id_a: &str, store_id_b: &str) -> bool {
    store_id_a == store_id_b
}

pub fn check_store_exists(
    connection: &StorageConnection,
    store_id: &str,
) -> Result<bool, RepositoryError> {
    Ok(StoreRowRepository::new(connection)
        .find_one_by_id(store_id)?
        .is_some())
}

pub enum OtherPartyErrors {
    OtherPartyDoesNotExist,
    OtherPartyNotVisible,
    TypeMismatched,
    DatabaseError(RepositoryError),
}

#[derive(PartialEq)]
pub enum CheckOtherPartyType {
    Customer,
    Supplier,
    Manufacturer,
    Donor,
    Patient,
}

pub fn get_other_party(
    connection: &StorageConnection,
    store_id: &str,
    other_party_id: &str,
) -> Result<Option<Name>, RepositoryError> {
    let mut results = NameRepository::new(connection).query_by_filter(
        store_id,
<<<<<<< HEAD
        NameFilter::new().id(EqualFilter::equal_to(other_party_id.to_string())),
    )
=======
        NameFilter::new().id(EqualFilter::equal_to(other_party_id)),
    )?;

    if results.is_empty() {
        return Ok(None);
    }

    // If names have been merged, there could be multiple results, if so we need to return the one with the name_store_join if it exists
    // Revist this code in https://github.com/msupply-foundation/open-msupply/issues/9824
    let name_with_join = results
        .iter()
        .find(|name| name.name_store_join_row.is_some());

    if let Some(name) = name_with_join {
        return Ok(Some(name.to_owned()));
    }

    Ok(results.pop())
>>>>>>> ff71e494
}

pub fn check_patient_exists(
    connection: &StorageConnection,
    patient_id: &str,
) -> Result<Option<Patient>, RepositoryError> {
    PatientRepository::new(connection).query_one(
        PatientFilter::new().id(EqualFilter::equal_to(patient_id.to_string())),
        None,
    )
}

pub fn check_other_party(
    connection: &StorageConnection,
    store_id: &str,
    other_party_id: &str,
    other_party_type: CheckOtherPartyType,
) -> Result<Name, OtherPartyErrors> {
    if other_party_type == CheckOtherPartyType::Patient {
        let patient = check_patient_exists(connection, other_party_id)?
            .ok_or(OtherPartyErrors::OtherPartyDoesNotExist)?;

        return Ok(Name {
            name_row: patient,
            name_link_row: NameLinkRow {
                id: other_party_id.to_string(),
                name_id: other_party_id.to_string(),
            },
            name_store_join_row: None,
            store_row: None,
            properties: None,
        });
    }

    let other_party = get_other_party(connection, store_id, other_party_id)?
        .ok_or(OtherPartyErrors::OtherPartyDoesNotExist)?;

    if !other_party.is_visible() {
        return Err(OtherPartyErrors::OtherPartyNotVisible);
    }

    match other_party_type {
        CheckOtherPartyType::Customer => {
            if !other_party.is_customer() {
                return Err(OtherPartyErrors::TypeMismatched);
            }
        }

        CheckOtherPartyType::Supplier => {
            if !other_party.is_supplier() {
                return Err(OtherPartyErrors::TypeMismatched);
            }
        }
        CheckOtherPartyType::Manufacturer => {
            if !other_party.is_manufacturer() {
                return Err(OtherPartyErrors::TypeMismatched);
            }
        }
        CheckOtherPartyType::Donor => {
            if !other_party.is_donor() {
                return Err(OtherPartyErrors::TypeMismatched);
            }
        }
        // Already handled above
        CheckOtherPartyType::Patient => {}
    };

    Ok(other_party)
}

pub fn check_property_key_does_not_exist(
    connection: &StorageConnection,
    key: &str,
    property_id: &str,
) -> Result<bool, RepositoryError> {
    let filter = PropertyFilter::new()
        .key(StringFilter::equal_to(key))
        .id(EqualFilter::not_equal_to(property_id.to_string()));

    let found = PropertyRepository::new(connection).query_by_filter(filter)?;

    Ok(found.is_empty())
}

impl From<RepositoryError> for OtherPartyErrors {
    fn from(error: RepositoryError) -> Self {
        Self::DatabaseError(error)
    }
}<|MERGE_RESOLUTION|>--- conflicted
+++ resolved
@@ -40,11 +40,7 @@
 ) -> Result<Option<Name>, RepositoryError> {
     let mut results = NameRepository::new(connection).query_by_filter(
         store_id,
-<<<<<<< HEAD
         NameFilter::new().id(EqualFilter::equal_to(other_party_id.to_string())),
-    )
-=======
-        NameFilter::new().id(EqualFilter::equal_to(other_party_id)),
     )?;
 
     if results.is_empty() {
@@ -62,7 +58,6 @@
     }
 
     Ok(results.pop())
->>>>>>> ff71e494
 }
 
 pub fn check_patient_exists(
