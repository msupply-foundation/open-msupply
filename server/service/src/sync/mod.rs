--- conflicted
+++ resolved
@@ -95,7 +95,6 @@
     }
 }
 
-<<<<<<< HEAD
 #[derive(PartialEq, Clone)]
 pub enum CentralServerConfig {
     NotConfigured,
@@ -149,7 +148,7 @@
 
         *CENTRAL_SERVER_CONFIG.write().unwrap() = new_config;
     }
-=======
+}
 
 
 pub(crate) fn is_initialised(service_provider: &ServiceProvider) -> bool {
@@ -158,5 +157,4 @@
         .sync_status_service
         .is_initialised(&ctx)
         .unwrap()
->>>>>>> 59d7a353
 }