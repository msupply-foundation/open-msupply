--- conflicted
+++ resolved
@@ -15,13 +15,10 @@
 pub(crate) mod translation_and_integration;
 pub(crate) mod translations;
 
-<<<<<<< HEAD
-=======
 use repository::{
     ChangelogFilter, EqualFilter, KeyValueStoreRepository, RepositoryError, StorageConnection,
-    Store, StoreFilter, StoreRepository, SyncLogRow, SyncLogRowRepository,
+    Store, StoreFilter, StoreRepository,
 };
->>>>>>> 946271a3
 pub use sync_api_credentials::SyncCredentials;
 use thiserror::Error;
 
@@ -31,8 +28,6 @@
     pub table_name: String,
     pub source: anyhow::Error,
     pub record: String,
-<<<<<<< HEAD
-=======
 }
 
 pub(crate) struct ActiveStoresOnSite {
@@ -92,156 +87,4 @@
     pub(crate) fn store_ids(&self) -> Vec<String> {
         self.stores.iter().map(|r| r.store_row.id.clone()).collect()
     }
-}
-
-enum SyncStep {
-    PrepareInitial,
-    Push,
-    PullCentral,
-    PullRemote,
-    Integrate,
-}
-
-enum SyncStepProgress {
-    PullCentral,
-    PullRemote,
-    PushRemote,
-}
-
-pub(crate) struct SyncLogger<'a> {
-    sync_log_repo: SyncLogRowRepository<'a>,
-    row: SyncLogRow,
-}
-
-#[derive(Error, Debug)]
-#[error("Problem writing to sync log {0:?}")]
-pub(crate) struct SyncLoggerError(RepositoryError);
-
-impl<'a> SyncLogger<'a> {
-    fn start(connection: &'a StorageConnection) -> Result<SyncLogger, SyncLoggerError> {
-        let row = SyncLogRow {
-            id: util::uuid::uuid(),
-            started_datetime: chrono::Utc::now().naive_utc(),
-            ..Default::default()
-        };
-
-        let sync_log_repo = SyncLogRowRepository::new(connection);
-        sync_log_repo.upsert_one(&row).map_err(SyncLoggerError)?;
-        Ok(SyncLogger { sync_log_repo, row })
-    }
-
-    fn done(&mut self) -> Result<(), SyncLoggerError> {
-        self.row = SyncLogRow {
-            done_datetime: Some(chrono::Utc::now().naive_utc()),
-            ..self.row.clone()
-        };
-
-        self.sync_log_repo
-            .upsert_one(&self.row)
-            .map_err(SyncLoggerError)?;
-        Ok(())
-    }
-
-    fn start_step(&mut self, step: SyncStep) -> Result<(), SyncLoggerError> {
-        self.row = match step {
-            SyncStep::PrepareInitial => SyncLogRow {
-                prepare_initial_start_datetime: Some(chrono::Utc::now().naive_utc()),
-                ..self.row.clone()
-            },
-            SyncStep::Push => SyncLogRow {
-                push_start_datetime: Some(chrono::Utc::now().naive_utc()),
-                ..self.row.clone()
-            },
-            SyncStep::PullCentral => SyncLogRow {
-                pull_central_start_datetime: Some(chrono::Utc::now().naive_utc()),
-                ..self.row.clone()
-            },
-            SyncStep::PullRemote => SyncLogRow {
-                pull_remote_start_datetime: Some(chrono::Utc::now().naive_utc()),
-                ..self.row.clone()
-            },
-            SyncStep::Integrate => SyncLogRow {
-                integration_start_datetime: Some(chrono::Utc::now().naive_utc()),
-                ..self.row.clone()
-            },
-        };
-
-        self.sync_log_repo
-            .upsert_one(&self.row)
-            .map_err(SyncLoggerError)?;
-        Ok(())
-    }
-
-    fn done_step(&mut self, step: SyncStep) -> Result<(), SyncLoggerError> {
-        self.row = match step {
-            SyncStep::PrepareInitial => SyncLogRow {
-                prepare_initial_done_datetime: Some(chrono::Utc::now().naive_utc()),
-                ..self.row.clone()
-            },
-            SyncStep::Push => SyncLogRow {
-                push_done_datetime: Some(chrono::Utc::now().naive_utc()),
-                ..self.row.clone()
-            },
-            SyncStep::PullCentral => SyncLogRow {
-                pull_central_done_datetime: Some(chrono::Utc::now().naive_utc()),
-                ..self.row.clone()
-            },
-            SyncStep::PullRemote => SyncLogRow {
-                pull_remote_done_datetime: Some(chrono::Utc::now().naive_utc()),
-                ..self.row.clone()
-            },
-            SyncStep::Integrate => SyncLogRow {
-                integration_done_datetime: Some(chrono::Utc::now().naive_utc()),
-                ..self.row.clone()
-            },
-        };
-
-        self.sync_log_repo
-            .upsert_one(&self.row)
-            .map_err(SyncLoggerError)?;
-        Ok(())
-    }
-
-    fn error(&mut self, error: String) -> Result<(), SyncLoggerError> {
-        self.row = SyncLogRow {
-            error_message: Some(error),
-            ..self.row.clone()
-        };
-
-        self.sync_log_repo
-            .upsert_one(&self.row)
-            .map_err(SyncLoggerError)?;
-        Ok(())
-    }
-
-    fn progress(
-        &mut self,
-        step: SyncStepProgress,
-        progress: u64,
-        total: u64,
-    ) -> Result<(), SyncLoggerError> {
-        self.row = match step {
-            SyncStepProgress::PullCentral => SyncLogRow {
-                pull_central_progress_start: Some(total.try_into().unwrap()),
-                pull_central_progress_done: Some(progress.try_into().unwrap()),
-                ..self.row.clone()
-            },
-            SyncStepProgress::PullRemote => SyncLogRow {
-                pull_remote_progress_start: Some(total.try_into().unwrap()),
-                pull_remote_progress_done: Some(progress.try_into().unwrap()),
-                ..self.row.clone()
-            },
-            SyncStepProgress::PushRemote => SyncLogRow {
-                push_progress_start: Some(total.try_into().unwrap()),
-                push_progress_done: Some(progress.try_into().unwrap()),
-                ..self.row.clone()
-            },
-        };
-
-        self.sync_log_repo
-            .upsert_one(&self.row)
-            .map_err(SyncLoggerError)?;
-        Ok(())
-    }
->>>>>>> 946271a3
 }