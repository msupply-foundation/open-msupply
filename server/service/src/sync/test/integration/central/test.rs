--- conflicted
+++ resolved
@@ -39,15 +39,6 @@
     }
 
     #[actix_rt::test]
-<<<<<<< HEAD
-    async fn integration_sync_central_form_schema() {
-        test_central_sync_record("form_schema", &FormSchemaTester).await;
-    }
-
-    #[actix_rt::test]
-    async fn integration_sync_central_document_registry() {
-        test_central_sync_record("document_registry", &DocumentRegistryTester).await;
-=======
     async fn integration_sync_central_period_schedule_and_period() {
         test_central_sync_record("period_schedule_and_period", &PeriodScheduleAndPeriodTester)
             .await;
@@ -56,6 +47,15 @@
     #[actix_rt::test]
     async fn integration_sync_central_barcode() {
         test_central_sync_record("barcode", &ReportTester).await;
->>>>>>> 30fab837
+    }
+
+    #[actix_rt::test]
+    async fn integration_sync_central_form_schema() {
+        test_central_sync_record("form_schema", &FormSchemaTester).await;
+    }
+
+    #[actix_rt::test]
+    async fn integration_sync_central_document_registry() {
+        test_central_sync_record("document_registry", &DocumentRegistryTester).await;
     }
 }