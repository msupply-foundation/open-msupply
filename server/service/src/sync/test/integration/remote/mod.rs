--- conflicted
+++ resolved
@@ -115,7 +115,6 @@
         .unwrap()
         .expect("Cannot find inventory adjustment name");
 
-<<<<<<< HEAD
     for record in records {
         let IntegrationOperation::Upsert(record) = record else {
             continue;
@@ -124,25 +123,16 @@
         let Some(mut_invoice) = record
             .as_mut_any()
             .map(|any| any.downcast_mut::<InvoiceRow>())
-            .flatten() else  {
+            .flatten()
+        else {
             continue;
         };
 
         if mut_invoice.r#type == InvoiceRowType::InventoryAddition
             || mut_invoice.r#type == InvoiceRowType::InventoryReduction
         {
-            mut_invoice.name_id = inventory_adjustment_name.id.clone();
+            mut_invoice.name_link_id = inventory_adjustment_name.id.clone();
             mut_invoice.name_store_id = None;
-=======
-    for mut record in records.upserts.iter_mut() {
-        if let PullUpsertRecord::Invoice(invoice) = &mut record {
-            if invoice.r#type == InvoiceRowType::InventoryAddition
-                || invoice.r#type == InvoiceRowType::InventoryReduction
-            {
-                invoice.name_link_id = inventory_adjustment_name.id.clone();
-                invoice.name_store_id = None;
-            }
->>>>>>> 6c6e3ee0
         }
     }
 }