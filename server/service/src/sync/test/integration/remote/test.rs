--- conflicted
+++ resolved
@@ -55,12 +55,12 @@
     }
 
     #[actix_rt::test]
-<<<<<<< HEAD
+    async fn integration_sync_remote_user_permission() {
+        test_remote_sync_record("user_permission", &UserPermissionTester).await;
+    }
+
+    #[actix_rt::test]
     async fn integration_sync_remote_document() {
         test_remote_sync_record("document", &DocumentRecordTester).await;
-=======
-    async fn integration_sync_remote_user_permission() {
-        test_remote_sync_record("user_permission", &UserPermissionTester).await;
->>>>>>> e67123d5
     }
 }