--- conflicted
+++ resolved
@@ -207,28 +207,27 @@
                 check_record_by_id!(ActivityLogRowRepository, con, record, "ActivityLog")
             }
 
-<<<<<<< HEAD
+            InventoryAdjustmentReason(record) => check_record_by_id!(
+                InventoryAdjustmentReasonRowRepository,
+                con,
+                record,
+                "InventoryAdjustmentReason"
+            ),
+
+            StorePreference(record) => {
+                check_record_by_id!(StorePreferenceRowRepository, con, record, "StorePreference")
+            },
+
             Clinician(record) => {
                 check_record_by_id!(ClinicianRowRepository, con, record, "Clinician")
-            }
+            },
+
             ClinicianStoreJoin(record) => check_record_by_id!(
                 ClinicianStoreJoinRowRepository,
                 con,
                 record,
                 "ClinicianStoreJoin"
             ),
-=======
-            InventoryAdjustmentReason(record) => check_record_by_id!(
-                InventoryAdjustmentReasonRowRepository,
-                con,
-                record,
-                "InventoryAdjustmentReason"
-            ),
-
-            StorePreference(record) => {
-                check_record_by_id!(StorePreferenceRowRepository, con, record, "StorePreference")
-            }
->>>>>>> 577f84f0
         }
     }
 
