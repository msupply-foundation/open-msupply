--- conflicted
+++ resolved
@@ -315,7 +315,7 @@
             StorePreference(record) => {
                 check_record_by_id!(StorePreferenceRowRepository, con, record, "StorePreference")
             }
-<<<<<<< HEAD
+            Barcode(record) => check_record_by_id!(BarcodeRowRepository, con, record, "Barcode"),
 
             Clinician(record) => {
                 check_record_by_id_ignore_is_sync_update!(
@@ -346,9 +346,6 @@
                 record,
                 "DocumentRegistry"
             ),
-=======
-            Barcode(record) => check_record_by_id!(BarcodeRowRepository, con, record, "Barcode"),
->>>>>>> 30fab837
         }
     }
 
