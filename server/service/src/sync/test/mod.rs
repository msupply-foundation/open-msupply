--- conflicted
+++ resolved
@@ -317,15 +317,12 @@
                 record,
                 "DocumentRegistry"
             ),
-<<<<<<< HEAD
             Currency(record) => {
                 check_record_by_id!(CurrencyRowRepository, con, record, "Currency")
             }
-=======
             ItemLink(_) => todo!(),
             NameLink(_) => todo!(),
             ClinicianLink(_) => todo!(),
->>>>>>> 6c6e3ee0
         }
     }
 
