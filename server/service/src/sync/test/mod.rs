#[cfg(feature = "integration_test")]
mod integration;
mod pull_and_push;
pub(crate) mod test_data;

use super::translations::{IntegrationRecords, PullDeleteRecordTable};
use crate::sync::translations::PullUpsertRecord;
use repository::{mock::MockData, *};
use util::inline_init;

#[derive(Clone)]
pub(crate) struct TestSyncPullRecord {
    /// Expected result for the imported data
    pub(crate) translated_record: Option<IntegrationRecords>,
    /// Row as stored in the remote sync buffer
    pub(crate) sync_buffer_row: SyncBufferRow,
    // Extra data that translation test relies on
    pub(crate) extra_data: Option<MockData>,
}

impl TestSyncPullRecord {
    fn new_pull_upsert(
        table_name: &str,
        // .0 = id .1 = data
        id_and_data: (&str, &str),
        result: PullUpsertRecord,
    ) -> TestSyncPullRecord {
        TestSyncPullRecord {
            translated_record: Some(IntegrationRecords::from_upsert(result)),
            sync_buffer_row: inline_init(|r: &mut SyncBufferRow| {
                r.table_name = table_name.to_owned();
                r.record_id = id_and_data.0.to_owned();
                r.data = id_and_data.1.to_owned();
                r.action = SyncBufferAction::Upsert;
            }),
            extra_data: None,
        }
    }

    fn new_pull_delete(
        table_name: &str,
        id: &str,
        result_table: PullDeleteRecordTable,
    ) -> TestSyncPullRecord {
        TestSyncPullRecord {
            translated_record: Some(IntegrationRecords::from_delete(id, result_table)),
            sync_buffer_row: inline_init(|r: &mut SyncBufferRow| {
                r.table_name = table_name.to_owned();
                r.record_id = id.to_string();
                r.data = "{}".to_string();
                r.action = SyncBufferAction::Delete;
            }),
            extra_data: None,
        }
    }

    pub(crate) async fn insert_extra_data(&self, connection: &StorageConnection) {
        if let Some(data) = &self.extra_data {
            data.insert(connection);
        }
    }
}

/// To be used in combination with TestSyncPullRecord.
/// I.e. first run and integrate a row from TestSyncPullRecord and then try to push this record out
#[derive(Debug)]
pub struct TestSyncPushRecord {
    /// Record id for the row to be pushed.
    /// Its assumed the row exists, e.g. because it has been integrated before through a
    /// TestSyncPullRecord
    pub record_id: String,
    pub table_name: String,
    /// Expected record as pushed out to the server
    pub push_data: serde_json::Value,
}

pub(crate) fn extract_sync_buffer_rows(records: &Vec<TestSyncPullRecord>) -> Vec<SyncBufferRow> {
    records
        .into_iter()
        .map(|test_record| test_record.sync_buffer_row.clone())
        .collect()
}

pub(crate) async fn insert_all_extra_data(
    records: &Vec<TestSyncPullRecord>,
    connection: &StorageConnection,
) {
    for record in records {
        record.insert_extra_data(connection).await
    }
}

macro_rules! check_record_by_id_ignore_is_sync_update {
    ($repository:ident, $connection:ident, $comparison_record:ident, $record_type:tt, $record_string:expr) => {{
        let record = $repository::new(&$connection)
            .find_one_by_id(&$comparison_record.id)
            .unwrap()
            .expect(&format!(
                "{} row not found: {}",
                $record_string, $comparison_record.id
            ));
        assert_eq!(
            $record_type {
                is_sync_update: false,
                ..record
            },
            $record_type {
                is_sync_update: false,
                ..$comparison_record
            }
        )
    }};
}

macro_rules! check_record_by_id {
    ($repository:ident, $connection:ident, $comparison_record:ident, $record_string:expr) => {{
        assert_eq!(
            $repository::new(&$connection)
                .find_one_by_id(&$comparison_record.id)
                .unwrap()
                .expect(&format!(
                    "{} row not found: {}",
                    $record_string, $comparison_record.id
                )),
            $comparison_record
        )
    }};
}

macro_rules! check_record_by_option_id {
    ($repository:ident, $connection:ident, $comparison_record:ident, $record_string:expr) => {{
        assert_eq!(
            $repository::new(&$connection)
                .find_one_by_id_option(&$comparison_record.id)
                .unwrap()
                .expect(&format!(
                    "{} row not found: {}",
                    $record_string, $comparison_record.id
                )),
            $comparison_record
        )
    }};
}

macro_rules! check_delete_record_by_id {
    ($repository:ident, $connection:ident, $id:ident) => {{
        assert_eq!(
            $repository::new(&$connection).find_one_by_id(&$id).unwrap(),
            None
        )
    }};
}

macro_rules! check_delete_record_by_id_option {
    ($repository:ident, $connection:ident, $id:ident) => {{
        assert_eq!(
            $repository::new(&$connection)
                .find_one_by_id_option(&$id)
                .unwrap(),
            None
        )
    }};
}
pub(crate) async fn check_records_against_database(
    con: &StorageConnection,
    records: IntegrationRecords,
) {
    for upsert in records.upserts {
        use PullUpsertRecord::*;
        match upsert {
            Location(record) => {
                check_record_by_id!(LocationRowRepository, con, record, "Location");
            }
            StockLine(record) => {
                check_record_by_option_id!(StockLineRowRepository, con, record, "StockLine");
            }
            Name(record) => {
                check_record_by_id_ignore_is_sync_update!(
                    NameRowRepository,
                    con,
                    record,
                    NameRow,
                    "Name"
                );
            }
            NameStoreJoin(record) => {
                check_record_by_id_ignore_is_sync_update!(
                    NameStoreJoinRepository,
                    con,
                    record,
                    NameStoreJoinRow,
                    "NameStoreJoin"
                );
            }
            Invoice(record) => {
                check_record_by_option_id!(InvoiceRowRepository, con, record, "Invoice");
            }
            InvoiceLine(record) => {
                check_record_by_option_id!(InvoiceLineRowRepository, con, record, "InvoiceLine");
            }
            Stocktake(record) => {
                check_record_by_id!(StocktakeRowRepository, con, record, "Stocktake");
            }
            StocktakeLine(record) => {
                check_record_by_id!(StocktakeLineRowRepository, con, record, "StocktakeLine");
            }
            Requisition(record) => {
                check_record_by_id!(RequisitionRowRepository, con, record, "Requisition");
            }
            RequisitionLine(record) => {
                check_record_by_id!(RequisitionLineRowRepository, con, record, "RequisitionLine");
            }
            Unit(record) => {
                check_record_by_option_id!(UnitRowRepository, con, record, "Unit");
            }
            Item(record) => check_record_by_id!(ItemRowRepository, con, record, "Item"),
            Store(record) => check_record_by_id!(StoreRowRepository, con, record, "Store"),
            MasterList(record) => {
                check_record_by_option_id!(MasterListRowRepository, con, record, "Masterlist")
            }

            MasterListLine(record) => {
                check_record_by_option_id!(
                    MasterListLineRowRepository,
                    con,
                    record,
                    "MasterListLine"
                )
            }

            MasterListNameJoin(record) => check_record_by_option_id!(
                MasterListNameJoinRepository,
                con,
                record,
                "MasterListNameJoin"
            ),

            Report(record) => check_record_by_id!(ReportRowRepository, con, record, "Report"),

            ActivityLog(record) => {
                check_record_by_id!(ActivityLogRowRepository, con, record, "ActivityLog")
            }

            InventoryAdjustmentReason(record) => check_record_by_id!(
                InventoryAdjustmentReasonRowRepository,
                con,
                record,
                "InventoryAdjustmentReason"
            ),

            StorePreference(record) => {
                check_record_by_id!(StorePreferenceRowRepository, con, record, "StorePreference")
            }

            Clinician(record) => {
<<<<<<< HEAD
                check_record_by_id!(ClinicianRowRepository, con, record, "Clinician")
            }

            ClinicianStoreJoin(record) => check_record_by_id!(
                ClinicianStoreJoinRowRepository,
                con,
                record,
                "ClinicianStoreJoin"
            ),
            FormSchema(record) => {
                check_record_by_id!(FormSchemaRowRepository, con, record, "FormSchema")
            }
            Document(record) => check_record_by_id!(DocumentRepository, con, record, "Document"),
            DocumentRegistry(record) => check_record_by_id!(
                DocumentRegistryRowRepository,
                con,
                record,
                "DocumentRegistry"
            ),
=======
                check_record_by_id_ignore_is_sync_update!(
                    ClinicianRowRepository,
                    con,
                    record,
                    ClinicianRow,
                    "Clinician"
                )
            }

            ClinicianStoreJoin(record) => {
                check_record_by_id_ignore_is_sync_update!(
                    ClinicianStoreJoinRowRepository,
                    con,
                    record,
                    ClinicianStoreJoinRow,
                    "ClinicianStoreJoin"
                )
            }
>>>>>>> ad4bc39a
        }
    }

    for delete in records.deletes {
        use PullDeleteRecordTable::*;
        let id = delete.id;
        match delete.table {
            Name => {
                check_delete_record_by_id!(NameRowRepository, con, id)
            }
            Unit => {
                check_delete_record_by_id_option!(UnitRowRepository, con, id)
            }
            Item => check_delete_record_by_id!(ItemRowRepository, con, id),
            Store => check_delete_record_by_id!(StoreRowRepository, con, id),
            MasterList => check_delete_record_by_id_option!(MasterListRowRepository, con, id),
            MasterListLine => {
                check_delete_record_by_id_option!(MasterListLineRowRepository, con, id)
            }
            MasterListNameJoin => {
                check_delete_record_by_id_option!(MasterListNameJoinRepository, con, id)
            }
            Report => check_delete_record_by_id!(ReportRowRepository, con, id),
            NameStoreJoin => check_delete_record_by_id!(ReportRowRepository, con, id),
            Invoice => check_delete_record_by_id_option!(MasterListNameJoinRepository, con, id),
            InvoiceLine => {
                check_delete_record_by_id_option!(MasterListNameJoinRepository, con, id)
            }
            Requisition => check_delete_record_by_id!(ReportRowRepository, con, id),
            RequisitionLine => check_delete_record_by_id!(ReportRowRepository, con, id),
            InventoryAdjustmentReason => {
                check_delete_record_by_id!(InventoryAdjustmentReasonRowRepository, con, id)
            }
            #[cfg(feature = "integration_test")]
            Location => check_delete_record_by_id!(LocationRowRepository, con, id),
            #[cfg(feature = "integration_test")]
            StockLine => check_delete_record_by_id_option!(StockLineRowRepository, con, id),
            #[cfg(feature = "integration_test")]
            Stocktake => check_delete_record_by_id!(StocktakeRowRepository, con, id),
            #[cfg(feature = "integration_test")]
            StocktakeLine => check_delete_record_by_id!(StocktakeLineRowRepository, con, id),
            #[cfg(feature = "integration_test")]
            ActivityLog => check_delete_record_by_id!(ActivityLogRowRepository, con, id),
        }
    }
}
pub(crate) async fn check_test_records_against_database(
    con: &StorageConnection,
    test_records: Vec<TestSyncPullRecord>,
) {
    for test_record in test_records {
        let translated_record = match test_record.translated_record {
            Some(translated_record) => translated_record,
            None => continue,
        };
        check_records_against_database(con, translated_record).await;
    }
}<|MERGE_RESOLUTION|>--- conflicted
+++ resolved
@@ -253,16 +253,24 @@
             }
 
             Clinician(record) => {
-<<<<<<< HEAD
-                check_record_by_id!(ClinicianRowRepository, con, record, "Clinician")
-            }
-
-            ClinicianStoreJoin(record) => check_record_by_id!(
-                ClinicianStoreJoinRowRepository,
-                con,
-                record,
-                "ClinicianStoreJoin"
-            ),
+                check_record_by_id_ignore_is_sync_update!(
+                    ClinicianRowRepository,
+                    con,
+                    record,
+                    ClinicianRow,
+                    "Clinician"
+                )
+            }
+
+            ClinicianStoreJoin(record) => {
+                check_record_by_id_ignore_is_sync_update!(
+                    ClinicianStoreJoinRowRepository,
+                    con,
+                    record,
+                    ClinicianStoreJoinRow,
+                    "ClinicianStoreJoin"
+                )
+            }
             FormSchema(record) => {
                 check_record_by_id!(FormSchemaRowRepository, con, record, "FormSchema")
             }
@@ -273,26 +281,6 @@
                 record,
                 "DocumentRegistry"
             ),
-=======
-                check_record_by_id_ignore_is_sync_update!(
-                    ClinicianRowRepository,
-                    con,
-                    record,
-                    ClinicianRow,
-                    "Clinician"
-                )
-            }
-
-            ClinicianStoreJoin(record) => {
-                check_record_by_id_ignore_is_sync_update!(
-                    ClinicianStoreJoinRowRepository,
-                    con,
-                    record,
-                    ClinicianStoreJoinRow,
-                    "ClinicianStoreJoin"
-                )
-            }
->>>>>>> ad4bc39a
         }
     }
 
