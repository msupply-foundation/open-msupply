--- conflicted
+++ resolved
@@ -55,13 +55,8 @@
         TABLE_NAME,
         STORE_1,
         inline_init(|s: &mut StoreRow| {
-<<<<<<< HEAD
             s.id = STORE_1.0.to_string();
-            s.name_id = "1FB32324AF8049248D929CFB35F255BA".to_string();
-=======
-            s.id = STORE_1.0.to_owned();
             s.name_link_id = "1FB32324AF8049248D929CFB35F255BA".to_string();
->>>>>>> e9929d00
             s.code = "GEN".to_string();
             s.site_id = 1;
             s.logo = Some("No logo".to_string());
