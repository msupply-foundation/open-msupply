--- conflicted
+++ resolved
@@ -164,11 +164,8 @@
     test_records.append(&mut currency::test_pull_upsert_records());
     test_records.append(&mut indicator_value::test_pull_upsert_records());
     test_records.append(&mut name_insurance_join::test_pull_upsert_records());
-<<<<<<< HEAD
     test_records.append(&mut vvm_status_log::test_pull_upsert_records());
-=======
     test_records.append(&mut sync_message::test_pull_upsert_records());
->>>>>>> 63f15561
 
     // Open mSupply central
     test_records.append(&mut rnr_form::test_pull_upsert_records());
@@ -228,11 +225,8 @@
     test_records.append(&mut name_store_join::test_push_upsert());
     test_records.append(&mut name_to_name_store_join::test_push_records());
     test_records.append(&mut name_insurance_join::test_push_records());
-<<<<<<< HEAD
     test_records.append(&mut vvm_status_log::test_push_records());
-=======
     test_records.append(&mut sync_message::test_push_records());
->>>>>>> 63f15561
 
     test_records
 }
