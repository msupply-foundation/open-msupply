use self::special::name_to_name_store_join;

use super::{TestSyncIncomingRecord, TestSyncOutgoingRecord};

pub(crate) mod abbreviation;
pub(crate) mod activity_log;
pub(crate) mod asset;
pub(crate) mod asset_catalogue_item;
pub(crate) mod asset_category;
pub(crate) mod asset_class;
pub(crate) mod asset_log;
pub(crate) mod asset_log_reason;
pub(crate) mod asset_property;
pub(crate) mod asset_type;
pub(crate) mod backend_plugin;
pub(crate) mod barcode;
<<<<<<< HEAD
// pub(crate) mod campaign;
=======
pub(crate) mod campaign;
>>>>>>> 4d313f38
pub(crate) mod cold_storage_type;
pub(crate) mod contact_form;
pub(crate) mod currency;
pub(crate) mod demographic;
pub(crate) mod diagnosis;
pub(crate) mod frontend_plugin;
pub(crate) mod indicator_attribute;
pub(crate) mod indicator_value;
pub(crate) mod insurance_provider;
pub(crate) mod invoice;
pub(crate) mod invoice_line;
pub(crate) mod item;
pub(crate) mod item_category;
pub(crate) mod item_direction;
pub(crate) mod item_variant;
pub(crate) mod item_warning_join;
pub(crate) mod location;
pub(crate) mod location_movement;
pub(crate) mod master_list;
pub(crate) mod master_list_line;
pub(crate) mod master_list_name_join;
pub(crate) mod name;
pub(crate) mod name_insurance_join;
pub(crate) mod name_oms_fields;
pub(crate) mod name_property;
pub(crate) mod name_store_join;
pub(crate) mod name_tag;
pub(crate) mod name_tag_join;
pub(crate) mod om_form_schema;
pub(crate) mod om_report;
pub(crate) mod packaging_variant;
pub(crate) mod period;
pub(crate) mod period_schedule;
pub(crate) mod plugin_data;
pub(crate) mod preference;
pub(crate) mod program_indicator;
pub(crate) mod program_requisition_settings;
pub(crate) mod property;
pub(crate) mod reason;
pub(crate) mod requisition;
pub(crate) mod requisition_line;
pub(crate) mod rnr_form;
pub(crate) mod rnr_form_line;
pub(crate) mod sensor;
pub(crate) mod special;
pub(crate) mod stock_line;
pub(crate) mod stocktake;
pub(crate) mod stocktake_line;
pub(crate) mod store;
pub(crate) mod store_preference;
pub(crate) mod sync_file_reference;
pub(crate) mod system_log;
pub(crate) mod temperature_breach;
pub(crate) mod temperature_log;
pub(crate) mod unit;
pub(crate) mod user;
pub(crate) mod user_permission;
pub(crate) mod vaccination;
pub(crate) mod vaccine_course;
pub(crate) mod vaccine_course_dose;
pub(crate) mod vaccine_course_item;
pub(crate) mod vvm_status;
pub(crate) mod vvm_status_log;
pub(crate) mod warning;

pub(crate) fn get_all_pull_upsert_central_test_records() -> Vec<TestSyncIncomingRecord> {
    let mut test_records = Vec::new();
    test_records.append(&mut abbreviation::test_pull_upsert_records());
    test_records.append(&mut diagnosis::test_pull_upsert_records());
    test_records.append(&mut user::test_pull_upsert_records());
    test_records.append(&mut user_permission::test_pull_upsert_records());
    test_records.append(&mut item::test_pull_upsert_records());
    test_records.append(&mut item_direction::test_pull_upsert_records());
    test_records.append(&mut master_list_line::test_pull_upsert_records());
    test_records.append(&mut master_list_name_join::test_pull_upsert_records());
    test_records.append(&mut master_list::test_pull_upsert_records());
    test_records.append(&mut period_schedule::test_pull_upsert_records());
    test_records.append(&mut period::test_pull_upsert_records());
    test_records.append(&mut name::test_pull_upsert_records());
    test_records.append(&mut name_tag::test_pull_upsert_records());
    test_records.append(&mut store::test_pull_upsert_records());
    test_records.append(&mut unit::test_pull_upsert_records());
    test_records.append(&mut reason::test_pull_upsert_records());
    test_records.append(&mut store_preference::test_pull_upsert_records());
    test_records.append(&mut cold_storage_type::test_pull_upsert_records());
    test_records.append(&mut insurance_provider::test_pull_upsert_records());
    test_records.append(&mut warning::test_pull_upsert_records());
    test_records.append(&mut item_warning_join::test_pull_upsert_records());
    // Central but site specific
    test_records.append(&mut name_store_join::test_pull_upsert_records());
    test_records.append(&mut special::name_to_name_store_join::test_pull_upsert_records());
    test_records.append(&mut barcode::test_pull_upsert_records());
    // Open mSupply Central
    test_records.append(&mut name_oms_fields::test_pull_upsert_records());
    test_records.append(&mut asset_class::test_pull_upsert_records());
    test_records.append(&mut asset_category::test_pull_upsert_records());
    test_records.append(&mut asset_type::test_pull_upsert_records());
    test_records.append(&mut asset_catalogue_item::test_pull_upsert_records());
    test_records.append(&mut asset::test_pull_upsert_records());
    test_records.append(&mut asset_log::test_pull_upsert_records());
    test_records.append(&mut asset_log_reason::test_pull_upsert_records());
    test_records.append(&mut sync_file_reference::test_pull_upsert_records());
    test_records.append(&mut asset_property::test_pull_upsert_records());
    test_records.append(&mut property::test_pull_upsert_records());
    test_records.append(&mut name_property::test_pull_upsert_records());
    test_records.append(&mut demographic::test_pull_upsert_records());
    test_records.append(&mut vaccine_course::test_pull_upsert_records());
    test_records.append(&mut vaccine_course_dose::test_pull_upsert_records());
    test_records.append(&mut vaccine_course_item::test_pull_upsert_records());
    test_records.append(&mut vvm_status::test_pull_upsert_records());
    test_records.append(&mut program_indicator::test_pull_upsert_records());
    test_records.append(&mut indicator_attribute::test_pull_upsert_records());
    test_records.append(&mut item_variant::test_pull_upsert_records());
    test_records.append(&mut packaging_variant::test_pull_upsert_records());
    test_records.append(&mut system_log::test_pull_upsert_records());
    test_records.append(&mut contact_form::test_pull_upsert_records());
    test_records.append(&mut backend_plugin::test_pull_upsert_records());
    test_records.append(&mut om_report::test_pull_upsert_records());
    test_records.append(&mut om_form_schema::test_pull_upsert_records());
    test_records.append(&mut frontend_plugin::test_pull_upsert_records());
    test_records.append(&mut plugin_data::test_pull_upsert_records());
<<<<<<< HEAD
    // test_records.append(&mut campaign::test_pull_upsert_records());
=======
    test_records.append(&mut campaign::test_pull_upsert_records());
>>>>>>> 4d313f38

    test_records
}

pub(crate) fn get_all_pull_upsert_remote_test_records() -> Vec<TestSyncIncomingRecord> {
    let mut test_records = Vec::new();
    test_records.append(&mut location::test_pull_upsert_records());
    test_records.append(&mut sensor::test_pull_upsert_records());
    test_records.append(&mut temperature_log::test_pull_upsert_records());
    test_records.append(&mut temperature_breach::test_pull_upsert_records());
    test_records.append(&mut location_movement::test_pull_upsert_records());
    test_records.append(&mut requisition_line::test_pull_upsert_records());
    test_records.append(&mut requisition::test_pull_upsert_records());
    test_records.append(&mut stock_line::test_pull_upsert_records());
    test_records.append(&mut stocktake_line::test_pull_upsert_records());
    test_records.append(&mut stocktake::test_pull_upsert_records());
    test_records.append(&mut invoice_line::test_pull_upsert_records());
    test_records.append(&mut invoice::test_pull_upsert_records());
    test_records.append(&mut activity_log::test_pull_upsert_records());
    test_records.append(&mut name_tag_join::test_pull_upsert_records());
    test_records.append(&mut program_requisition_settings::test_pull_upsert_records());
    test_records.append(&mut name_store_join::test_pull_upsert_records());
    test_records.append(&mut special::name_to_name_store_join::test_pull_upsert_records());
    test_records.append(&mut currency::test_pull_upsert_records());
    test_records.append(&mut indicator_value::test_pull_upsert_records());
    test_records.append(&mut name_insurance_join::test_pull_upsert_records());
    test_records.append(&mut vvm_status_log::test_pull_upsert_records());

    // Open mSupply central
    test_records.append(&mut rnr_form::test_pull_upsert_records());
    test_records.append(&mut rnr_form_line::test_pull_upsert_records());
    test_records.append(&mut vaccination::test_pull_upsert_records());
    test_records.append(&mut plugin_data::test_pull_upsert_records());
    test_records.append(&mut preference::test_pull_upsert_records());
    test_records
}

pub(crate) fn get_all_pull_delete_central_test_records() -> Vec<TestSyncIncomingRecord> {
    let mut test_records = Vec::new();
    test_records.append(&mut user_permission::test_pull_delete_records());
    test_records.append(&mut unit::test_pull_delete_records());
    test_records.append(&mut item::test_pull_delete_records());
    test_records.append(&mut currency::test_pull_delete_records());
    test_records.append(&mut master_list_name_join::test_pull_delete_records());
    test_records.append(&mut store::test_pull_delete_records());
    test_records.append(&mut unit::test_pull_delete_records());

    // Central but site specific
    test_records.append(&mut name_store_join::test_pull_delete_records());

    test_records
}

pub(crate) fn get_all_pull_delete_remote_test_records() -> Vec<TestSyncIncomingRecord> {
    let mut test_records = Vec::new();
    test_records.append(&mut requisition::test_pull_delete_records());
    test_records.append(&mut requisition_line::test_pull_delete_records());
    test_records.append(&mut invoice::test_pull_delete_records());
    test_records.append(&mut invoice_line::test_pull_delete_records());
    test_records.append(&mut name_tag_join::test_pull_delete_records());
    test_records.append(&mut indicator_value::test_pull_delete_records());
    test_records.append(&mut preference::test_pull_delete_records());
    test_records
}

pub(crate) fn get_all_push_test_records() -> Vec<TestSyncOutgoingRecord> {
    let mut test_records = Vec::new();
    test_records.append(&mut name::test_push_records());
    test_records.append(&mut location::test_push_records());
    test_records.append(&mut sensor::test_push_records());
    test_records.append(&mut temperature_log::test_push_records());
    test_records.append(&mut temperature_breach::test_push_records());
    test_records.append(&mut location_movement::test_push_records());
    test_records.append(&mut requisition_line::test_push_records());
    test_records.append(&mut requisition::test_push_records());
    test_records.append(&mut stock_line::test_push_records());
    test_records.append(&mut stocktake_line::test_push_records());
    test_records.append(&mut stocktake::test_push_records());
    test_records.append(&mut indicator_value::test_push_records());
    test_records.append(&mut invoice_line::test_push_records());
    test_records.append(&mut invoice::test_push_records());
    test_records.append(&mut activity_log::test_push_records());
    test_records.append(&mut barcode::test_push_records());
    test_records.append(&mut name_store_join::test_push_upsert());
    test_records.append(&mut name_to_name_store_join::test_push_records());
    test_records.append(&mut name_insurance_join::test_push_records());
    test_records.append(&mut vvm_status_log::test_push_records());

    test_records
}

pub(crate) fn get_all_sync_v6_records() -> Vec<TestSyncOutgoingRecord> {
    let mut test_records = Vec::new();

    // Central
    test_records.append(&mut asset_class::test_v6_central_push_records());
    test_records.append(&mut asset_category::test_v6_central_push_records());
    test_records.append(&mut asset_type::test_v6_central_push_records());
    test_records.append(&mut asset_catalogue_item::test_v6_central_push_records());
    test_records.append(&mut vaccine_course::test_v6_records());
    test_records.append(&mut vaccine_course_item::test_v6_records());
    test_records.append(&mut name_oms_fields::test_v6_central_push_records());
    test_records.append(&mut item_variant::test_v6_central_push_records());
    test_records.append(&mut packaging_variant::test_v6_central_push_records());
    test_records.append(&mut property::test_v6_central_push_records());
    test_records.append(&mut backend_plugin::test_v6_push_records());
    test_records.append(&mut om_report::test_v6_central_push_records());
    test_records.append(&mut om_form_schema::test_v6_central_push_records());
    test_records.append(&mut frontend_plugin::test_v6_push_records());
    test_records.append(&mut preference::test_v6_central_push_records());
<<<<<<< HEAD
    // test_records.append(&mut campaign::test_v6_central_push_records());
=======
    test_records.append(&mut campaign::test_v6_central_push_records());
>>>>>>> 4d313f38

    // Remote
    test_records.append(&mut asset::test_v6_records());
    test_records.append(&mut asset_log::test_v6_records());
    test_records.append(&mut asset_log_reason::test_v6_records());
    test_records.append(&mut sync_file_reference::test_v6_records());
    test_records.append(&mut asset_property::test_v6_central_push_records());
    test_records.append(&mut name_property::test_v6_central_push_records());
    test_records.append(&mut rnr_form::test_v6_records());
    test_records.append(&mut rnr_form_line::test_v6_records());
    test_records.append(&mut demographic::test_v6_records());
    test_records.append(&mut vaccine_course_dose::test_v6_records());
    test_records.append(&mut vaccination::test_v6_records());
    test_records.append(&mut system_log::test_v6_records());
    test_records.append(&mut contact_form::test_v6_records());
    test_records.append(&mut plugin_data::test_v6_push_records());

    test_records
}<|MERGE_RESOLUTION|>--- conflicted
+++ resolved
@@ -14,11 +14,7 @@
 pub(crate) mod asset_type;
 pub(crate) mod backend_plugin;
 pub(crate) mod barcode;
-<<<<<<< HEAD
-// pub(crate) mod campaign;
-=======
 pub(crate) mod campaign;
->>>>>>> 4d313f38
 pub(crate) mod cold_storage_type;
 pub(crate) mod contact_form;
 pub(crate) mod currency;
@@ -140,11 +136,7 @@
     test_records.append(&mut om_form_schema::test_pull_upsert_records());
     test_records.append(&mut frontend_plugin::test_pull_upsert_records());
     test_records.append(&mut plugin_data::test_pull_upsert_records());
-<<<<<<< HEAD
-    // test_records.append(&mut campaign::test_pull_upsert_records());
-=======
     test_records.append(&mut campaign::test_pull_upsert_records());
->>>>>>> 4d313f38
 
     test_records
 }
@@ -255,11 +247,7 @@
     test_records.append(&mut om_form_schema::test_v6_central_push_records());
     test_records.append(&mut frontend_plugin::test_v6_push_records());
     test_records.append(&mut preference::test_v6_central_push_records());
-<<<<<<< HEAD
-    // test_records.append(&mut campaign::test_v6_central_push_records());
-=======
     test_records.append(&mut campaign::test_v6_central_push_records());
->>>>>>> 4d313f38
 
     // Remote
     test_records.append(&mut asset::test_v6_records());
