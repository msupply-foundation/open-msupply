use super::{TestSyncPullRecord, TestSyncPushRecord};

pub(crate) mod activity_log;
pub(crate) mod inventory_adjustment_reason;
pub(crate) mod invoice;
pub(crate) mod invoice_line;
pub(crate) mod item;
pub(crate) mod location;
pub(crate) mod master_list;
pub(crate) mod master_list_line;
pub(crate) mod master_list_name_join;
pub(crate) mod name;
pub(crate) mod name_store_join;
pub(crate) mod name_tag;
<<<<<<< HEAD
pub(crate) mod period;
pub(crate) mod period_schedule;
=======
pub(crate) mod name_tag_join;
>>>>>>> 87ec1c63
pub(crate) mod report;
pub(crate) mod requisition;
pub(crate) mod requisition_line;
pub(crate) mod special;
pub(crate) mod stock_line;
pub(crate) mod stocktake;
pub(crate) mod stocktake_line;
pub(crate) mod store;
pub(crate) mod store_preference;
pub(crate) mod unit;

pub(crate) fn get_all_pull_upsert_central_test_records() -> Vec<TestSyncPullRecord> {
    let mut test_records = Vec::new();
    test_records.append(&mut item::test_pull_upsert_records());
    test_records.append(&mut master_list_line::test_pull_upsert_records());
    test_records.append(&mut master_list_name_join::test_pull_upsert_records());
    test_records.append(&mut master_list::test_pull_upsert_records());
    test_records.append(&mut period_schedule::test_pull_upsert_records());
    test_records.append(&mut period::test_pull_upsert_records());
    test_records.append(&mut name::test_pull_upsert_records());
    test_records.append(&mut name_tag::test_pull_upsert_records());
    test_records.append(&mut report::test_pull_upsert_records());
    test_records.append(&mut store::test_pull_upsert_records());
    test_records.append(&mut unit::test_pull_upsert_records());
    test_records.append(&mut inventory_adjustment_reason::test_pull_upsert_records());
    test_records.append(&mut store_preference::test_pull_upsert_records());
    // Central but site specific
    test_records.append(&mut name_store_join::test_pull_upsert_records());
    test_records.append(&mut special::name_to_name_store_join::test_pull_upsert_records());
    test_records
}

pub(crate) fn get_all_pull_upsert_remote_test_records() -> Vec<TestSyncPullRecord> {
    let mut test_records = Vec::new();
    test_records.append(&mut location::test_pull_upsert_records());
    test_records.append(&mut requisition_line::test_pull_upsert_records());
    test_records.append(&mut requisition::test_pull_upsert_records());
    test_records.append(&mut stock_line::test_pull_upsert_records());
    test_records.append(&mut stocktake_line::test_pull_upsert_records());
    test_records.append(&mut stocktake::test_pull_upsert_records());
    test_records.append(&mut invoice_line::test_pull_upsert_records());
    test_records.append(&mut invoice::test_pull_upsert_records());
    test_records.append(&mut activity_log::test_pull_upsert_records());
    test_records.append(&mut name_tag_join::test_pull_upsert_records());
    test_records
}

pub(crate) fn get_all_pull_delete_central_test_records() -> Vec<TestSyncPullRecord> {
    let mut test_records = Vec::new();
    test_records.append(&mut unit::test_pull_delete_records());
    test_records.append(&mut item::test_pull_delete_records());
    test_records.append(&mut master_list_line::test_pull_delete_records());
    test_records.append(&mut master_list_name_join::test_pull_delete_records());
    test_records.append(&mut master_list::test_pull_delete_records());
    test_records.append(&mut name::test_pull_delete_records());
    test_records.append(&mut name_tag::test_pull_delete_records());
    test_records.append(&mut report::test_pull_delete_records());
    test_records.append(&mut store::test_pull_delete_records());
    test_records.append(&mut unit::test_pull_delete_records());
    // Central but site specific
    test_records.append(&mut name_store_join::test_pull_delete_records());
    test_records
}

pub(crate) fn get_all_pull_delete_remote_test_records() -> Vec<TestSyncPullRecord> {
    let mut test_records = Vec::new();
    test_records.append(&mut requisition::test_pull_delete_records());
    test_records.append(&mut requisition_line::test_pull_delete_records());
    test_records.append(&mut invoice::test_pull_delete_records());
    test_records.append(&mut invoice_line::test_pull_delete_records());
    test_records.append(&mut name_tag_join::test_pull_delete_records());

    test_records
}

pub(crate) fn get_all_push_test_records() -> Vec<TestSyncPushRecord> {
    let mut test_records = Vec::new();
    test_records.append(&mut location::test_push_records());
    test_records.append(&mut requisition_line::test_push_records());
    test_records.append(&mut requisition::test_push_records());
    test_records.append(&mut stock_line::test_push_records());
    test_records.append(&mut stocktake_line::test_push_records());
    test_records.append(&mut stocktake::test_push_records());
    test_records.append(&mut invoice_line::test_push_records());
    test_records.append(&mut invoice::test_push_records());
    test_records.append(&mut activity_log::test_push_records());

    test_records
}<|MERGE_RESOLUTION|>--- conflicted
+++ resolved
@@ -12,12 +12,9 @@
 pub(crate) mod name;
 pub(crate) mod name_store_join;
 pub(crate) mod name_tag;
-<<<<<<< HEAD
+pub(crate) mod name_tag_join;
 pub(crate) mod period;
 pub(crate) mod period_schedule;
-=======
-pub(crate) mod name_tag_join;
->>>>>>> 87ec1c63
 pub(crate) mod report;
 pub(crate) mod requisition;
 pub(crate) mod requisition_line;
