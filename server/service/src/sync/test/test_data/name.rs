--- conflicted
+++ resolved
@@ -136,17 +136,13 @@
             on_hold: true,
             address1: Some("address1".to_string()),
             address2: Some("address2".to_string()),
-<<<<<<< HEAD
-            created_datetime: Some(NaiveDate::from_ymd(2022, 02, 10).and_hms(0, 0, 0)),
             is_sync_update: true,
-=======
             created_datetime: Some(
                 NaiveDate::from_ymd_opt(2022, 02, 10)
                     .unwrap()
                     .and_hms_opt(0, 0, 0)
                     .unwrap(),
             ),
->>>>>>> fdf4145d
         }),
     )
 }
