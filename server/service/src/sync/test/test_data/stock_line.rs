--- conflicted
+++ resolved
@@ -73,10 +73,7 @@
             barcode_id: None,
             item_variant_id: None,
             donor_id: Some("test_donor_id".to_string()),
-<<<<<<< HEAD
-=======
-            vvm_status_id: None,
->>>>>>> 97afff4d
+            vvm_status_id: None,
         },
     )
 }
@@ -102,10 +99,7 @@
             barcode_id: None,
             item_variant_id: None,
             donor_id: Some("test_donor_id".to_string()),
-<<<<<<< HEAD
-=======
-            vvm_status_id: None,
->>>>>>> 97afff4d
+            vvm_status_id: None,
         }),
     }
 }
@@ -175,10 +169,7 @@
             barcode_id: None,
             item_variant_id: None,
             donor_id: None,
-<<<<<<< HEAD
-=======
-            vvm_status_id: None,
->>>>>>> 97afff4d
+            vvm_status_id: None,
         },
     )
 }
@@ -204,10 +195,7 @@
             barcode_id: None,
             item_variant_id: None,
             donor_id: None,
-<<<<<<< HEAD
-=======
-            vvm_status_id: None,
->>>>>>> 97afff4d
+            vvm_status_id: None,
         }),
     }
 }
