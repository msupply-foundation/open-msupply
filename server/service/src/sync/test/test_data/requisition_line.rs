--- conflicted
+++ resolved
@@ -61,12 +61,8 @@
             snapshot_datetime: None,
             approved_quantity: 0,
             approval_comment: None,
-<<<<<<< HEAD
             item_name: "Ibuprofen 200mg tablets".to_string(),
-        }),
-=======
         },
->>>>>>> 09bf6f6c
     )
 }
 fn requisition_line_request_push_record() -> TestSyncOutgoingRecord {
@@ -149,12 +145,8 @@
                     .and_hms_opt(14, 48, 11)
                     .unwrap(),
             ),
-<<<<<<< HEAD
             item_name: "Ibuprofen 200mg tablets".to_string(),
-        }),
-=======
         },
->>>>>>> 09bf6f6c
     )
 }
 fn requisition_line_om_fields_push_record() -> TestSyncOutgoingRecord {
