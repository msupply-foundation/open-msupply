--- conflicted
+++ resolved
@@ -55,10 +55,7 @@
             sell_price_per_pack: Some(15.0),
             note: None,
             item_variant_id: None,
-<<<<<<< HEAD
-=======
             donor_link_id: Some("abc123_best_donor".to_string()),
->>>>>>> d1370a4f
             reason_option_id: None,
         },
     )
@@ -139,10 +136,7 @@
             sell_price_per_pack: Some(15.0),
             note: Some("om note".to_string()),
             item_variant_id: None,
-<<<<<<< HEAD
-=======
             donor_link_id: None,
->>>>>>> d1370a4f
             reason_option_id: None,
         },
     )
