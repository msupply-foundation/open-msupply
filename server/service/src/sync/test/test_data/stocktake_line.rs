use super::TestSyncOutgoingRecord;
use crate::sync::{
    test::TestSyncIncomingRecord,
    translations::stocktake_line::{LegacyStocktakeLineRow, LegacyStocktakeLineRowOmsFields},
};
use repository::{mock::mock_item_a, StocktakeLineRow};
use serde_json::json;

const TABLE_NAME: &str = "Stock_take_lines";

const STOCKTAKE_LINE_1: (&str, &str) = (
    "0a3de900f0d211eb8dddb54df6d741bc",
    r#"{
      "Batch": "item_c_batch_a",
      "Colour": 0,
      "ID": "0a3de900f0d211eb8dddb54df6d741bc",
      "comment": "",
      "cost_price": 12,
      "donor_ID": "abc123_best_donor",
      "expiry": "0000-00-00",
      "is_edited": true,
      "item_ID": "item_a",
      "item_name": "Item A",
      "item_line_ID": "item_c_line_a",
      "line_number": 1,
      "location_id": "",
      "optionID": "",
      "sell_price": 15,
      "snapshot_packsize": 1,
      "snapshot_qty": 10,
      "spare": 0,
      "stock_take_ID": "stocktake_a",
      "stock_take_qty": 700,
<<<<<<< HEAD
      "vaccine_vial_monitor_status_ID": "VVM_STATUS_1",
      "volume_per_pack": 10.0
=======
      "vaccine_vial_monitor_status_ID": "",
      "volume_per_pack": 10.0,
      "oms_fields": {
        "program_id": "program_test"
      }
>>>>>>> 5e27a005
    }"#,
);

fn stocktake_line_pull_record() -> TestSyncIncomingRecord {
    TestSyncIncomingRecord::new_pull_upsert(
        TABLE_NAME,
        STOCKTAKE_LINE_1,
        StocktakeLineRow {
            id: STOCKTAKE_LINE_1.0.to_string(),
            stocktake_id: "stocktake_a".to_string(),
            stock_line_id: Some("item_c_line_a".to_string()),
            location_id: None,
            comment: None,
            snapshot_number_of_packs: 10.0,
            counted_number_of_packs: Some(700.0),
            item_link_id: "item_a".to_string(),
            item_name: mock_item_a().name,
            batch: Some("item_c_batch_a".to_string()),
            expiry_date: None,
            pack_size: Some(1.0),
            cost_price_per_pack: Some(12.0),
            sell_price_per_pack: Some(15.0),
            note: None,
            item_variant_id: None,
            donor_link_id: Some("abc123_best_donor".to_string()),
            reason_option_id: None,
            vvm_status_id: Some("VVM_STATUS_1".to_string()),
            volume_per_pack: 10.0,
            campaign_id: None,
            program_id: Some("program_test".to_string()),
        },
    )
}
fn stocktake_line_push_record() -> TestSyncOutgoingRecord {
    TestSyncOutgoingRecord {
        table_name: TABLE_NAME.to_string(),
        record_id: STOCKTAKE_LINE_1.0.to_string(),
        push_data: json!(LegacyStocktakeLineRow {
            ID: STOCKTAKE_LINE_1.0.to_string(),
            stock_take_ID: "stocktake_a".to_string(),
            location_id: None,
            comment: None,
            snapshot_qty: 10.0,
            snapshot_packsize: 1.0,
            stock_take_qty: 700.0,
            is_edited: true,
            item_line_ID: Some("item_c_line_a".to_string()),
            item_ID: "item_a".to_string(),
            item_name: mock_item_a().name,
            Batch: Some("item_c_batch_a".to_string()),
            expiry: None,
            cost_price: 12.0,
            sell_price: 15.0,
            note: None,
            reason_option_id: None,
            item_variant_id: None,
            donor_id: Some("abc123_best_donor".to_string()),
            vvm_status_id: Some("VVM_STATUS_1".to_string()),
            volume_per_pack: 10.0,
            oms_fields: Some(LegacyStocktakeLineRowOmsFields {
                program_id: Some("program_test".to_string()),
                campaign_id: None,
            })
        }),
    }
}

const STOCKTAKE_LINE_OM_FIELDS: (&str, &str) = (
    "0a3de900f0d211eb8dddb54df6d741b1",
    r#"{
      "Batch": "item_c_batch_a",
      "Colour": 0,
      "ID": "0a3de900f0d211eb8dddb54df6d741b1",
      "comment": "",
      "cost_price": 12,
      "donor_ID": "",
      "expiry": "0000-00-00",
      "is_edited": true,
      "item_ID": "item_a",
      "item_name": "Item A",
      "item_line_ID": "item_c_line_a",
      "line_number": 1,
      "location_id": "",
      "optionID": "",
      "sell_price": 15,
      "snapshot_packsize": 1,
      "snapshot_qty": 10,
      "spare": 0,
      "stock_take_ID": "stocktake_a",
      "stock_take_qty": 700,
      "vaccine_vial_monitor_status_ID": "",
      "om_note": "om note",
      "volume_per_pack": 0,
      "oms_fields": {
        "campaign_id": "campaign_a",
        "program_id": null
      }
    }"#,
);
fn stocktake_line_om_field_pull_record() -> TestSyncIncomingRecord {
    TestSyncIncomingRecord::new_pull_upsert(
        TABLE_NAME,
        STOCKTAKE_LINE_OM_FIELDS,
        StocktakeLineRow {
            id: STOCKTAKE_LINE_OM_FIELDS.0.to_string(),
            stocktake_id: "stocktake_a".to_string(),
            stock_line_id: Some("item_c_line_a".to_string()),
            location_id: None,
            comment: None,
            snapshot_number_of_packs: 10.0,
            counted_number_of_packs: Some(700.0),
            item_link_id: "item_a".to_string(),
            item_name: mock_item_a().name,
            batch: Some("item_c_batch_a".to_string()),
            expiry_date: None,
            pack_size: Some(1.0),
            cost_price_per_pack: Some(12.0),
            sell_price_per_pack: Some(15.0),
            note: Some("om note".to_string()),
            item_variant_id: None,
            donor_link_id: None,
            reason_option_id: None,
            vvm_status_id: None,
            volume_per_pack: 0.0,
            campaign_id: Some("campaign_a".to_string()),
            program_id: None,
        },
    )
}
fn stocktake_line_om_field_push_record() -> TestSyncOutgoingRecord {
    TestSyncOutgoingRecord {
        table_name: TABLE_NAME.to_string(),
        record_id: STOCKTAKE_LINE_OM_FIELDS.0.to_string(),
        push_data: json!(LegacyStocktakeLineRow {
            ID: STOCKTAKE_LINE_OM_FIELDS.0.to_string(),
            stock_take_ID: "stocktake_a".to_string(),
            location_id: None,
            comment: None,
            snapshot_qty: 10.0,
            snapshot_packsize: 1.0,
            stock_take_qty: 700.0,
            is_edited: true,
            item_line_ID: Some("item_c_line_a".to_string()),
            item_ID: "item_a".to_string(),
            item_name: mock_item_a().name,
            Batch: Some("item_c_batch_a".to_string()),
            expiry: None,
            cost_price: 12.0,
            sell_price: 15.0,
            note: Some("om note".to_string()),
            reason_option_id: None,
            item_variant_id: None,
            donor_id: None,
            vvm_status_id: None,
            volume_per_pack: 0.0,
            oms_fields: Some(LegacyStocktakeLineRowOmsFields {
                campaign_id: Some("campaign_a".to_string()),
                program_id: None,
            }),
        }),
    }
}

pub(crate) fn test_pull_upsert_records() -> Vec<TestSyncIncomingRecord> {
    vec![
        stocktake_line_pull_record(),
        stocktake_line_om_field_pull_record(),
    ]
}

pub(crate) fn test_push_records() -> Vec<TestSyncOutgoingRecord> {
    vec![
        stocktake_line_push_record(),
        stocktake_line_om_field_push_record(),
    ]
}<|MERGE_RESOLUTION|>--- conflicted
+++ resolved
@@ -31,16 +31,11 @@
       "spare": 0,
       "stock_take_ID": "stocktake_a",
       "stock_take_qty": 700,
-<<<<<<< HEAD
       "vaccine_vial_monitor_status_ID": "VVM_STATUS_1",
       "volume_per_pack": 10.0
-=======
-      "vaccine_vial_monitor_status_ID": "",
-      "volume_per_pack": 10.0,
       "oms_fields": {
         "program_id": "program_test"
       }
->>>>>>> 5e27a005
     }"#,
 );
 
