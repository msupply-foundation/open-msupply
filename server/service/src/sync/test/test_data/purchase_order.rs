use crate::sync::{
    test::TestSyncIncomingRecord,
    translations::purchase_order::{
        LegacyPurchaseOrderRow, LegacyPurchaseOrderStatus, PurchaseOrderOmsFields,
    },
};
use chrono::NaiveDate;
use repository::{PurchaseOrderRow, PurchaseOrderStatus};
use serde_json::json;

use super::TestSyncOutgoingRecord;

const TABLE_NAME: &str = "purchase_order";

// populated object case
const PURCHASE_ORDER_1: (&str, &str) = (
    "sync_test_purchase_order_1",
    r#"{
        "name_ID": "name_store_b",
        "ID": "sync_test_purchase_order_1",
        "creation_date": "2021-01-22",
        "target_months": 2.1,
        "status": "cn",
        "serial_number": 1,
        "store_ID": "store_b",
        "comment": "some test comment",
        "currency_ID": "currency_a",
        "inv_sub_total": 12.1,
        "freight": 0.24,
        "cost_in_local_currency": 12.34,
        "reference": "test reference",
        "lines": "",
        "requested_delivery_date": "2021-08-15",
        "locked": "",
        "confirm_date": "2021-07-11",
        "created_by": "some user",
        "last_edited_by": "some other user",
        "Order_total_after_discount": 180,
        "supplier_agent": "some agent",
        "authorizing_officer_1": "agent",
        "authorizing_officer_2": "agent2",
        "freight_conditions": "difficult",
        "additional_instructions": "additional instructions",
        "agent_commission": 1.0,
        "document_charge": 0.5,
        "communications_charge": 0.0,
        "freight_charge": 0,
        "total_foreign_currency_expected": "",
        "total_local_currency_expected": "",
        "insurance_charge": 1.0,
        "Order_total_before_discount": 400,
        "inv_discount_amount": 222.2,
        "supplier_discount_amount": 20,
        "quote_ID": "",
        "editedRemotely": "",
        "heading_message": "some heading message",
        "budget_period_ID": "",
        "category_ID": "",
        "include_in_on_order_calcs": "",
        "colour": "",
        "user_field_1": "",
        "is_authorised": true,
        "auth_checksum": "",
        "donor_id": "donor_a",
        "user_field_2": "",
        "linked_transaction_ID": "",
        "lookBackMonths": "",
        "custom_data": "",
        "minimumExpiryDate": "",
        "Date_contract_signed": "2021-01-22",
        "Date_advance_payment": "2025-01-22",
        "po_sent_date": "2025-01-15",
        "Date_goods_received_at_port": "2025-01-22",
        "delivery_method": "sea",
        "curr_rate": 1.6,
        "oms_fields": { 
            "created_datetime": "2021-01-22T00:00:00",
            "confirmed_datetime": "2021-07-11T01:02:03",
            "sent_datetime": "2025-01-15T01:02:03",
            "supplier_discount_percentage": 10.0, 
            "authorised_datetime": "2025-01-22T00:00:00",
            "finalised_datetime": "2025-01-22T00:00:00",
            "status": "AUTHORISED"
        }
    }"#,
);

fn purchase_order_1_pull_record() -> TestSyncIncomingRecord {
    TestSyncIncomingRecord::new_pull_upsert(
        TABLE_NAME,
        PURCHASE_ORDER_1,
        PurchaseOrderRow {
            id: PURCHASE_ORDER_1.0.to_string(),
            store_id: "store_b".to_string(),
            created_by: Some("some user".to_string()),
            supplier_name_link_id: "name_store_b".to_string(),
            purchase_order_number: 1,
            status: PurchaseOrderStatus::Authorised,
            created_datetime: NaiveDate::from_ymd_opt(2021, 1, 22)
                .unwrap()
                .and_hms_opt(0, 0, 0)
                .unwrap(),
            confirmed_datetime: Some(
                NaiveDate::from_ymd_opt(2021, 7, 11)
                    .unwrap()
                    .and_hms_opt(1, 2, 3)
                    .unwrap(),
            ),
            target_months: Some(2.1),
            comment: Some("some test comment".to_string()),
            donor_link_id: Some("donor_a".to_string()),
            reference: Some("test reference".to_string()),
            currency_id: Some("currency_a".to_string()),
            foreign_exchange_rate: Some(1.6),
            shipping_method: Some("sea".to_string()),
            sent_datetime: Some(
                NaiveDate::from_ymd_opt(2025, 1, 15)
                    .unwrap()
                    .and_hms_opt(1, 2, 3)
                    .unwrap(),
            ),
            contract_signed_date: Some(NaiveDate::from_ymd_opt(2021, 1, 22).unwrap()),
            advance_paid_date: Some(NaiveDate::from_ymd_opt(2025, 1, 22).unwrap()),
            received_at_port_date: Some(NaiveDate::from_ymd_opt(2025, 1, 22).unwrap()),
            requested_delivery_date: Some(NaiveDate::from_ymd_opt(2021, 8, 15).unwrap()),
            supplier_agent: Some("some agent".to_string()),
            authorising_officer_1: Some("agent".to_string()),
            authorising_officer_2: Some("agent2".to_string()),
            additional_instructions: Some("additional instructions".to_string()),
            heading_message: Some("some heading message".to_string()),
            agent_commission: Some(1.0),
            document_charge: Some(0.5),
            communications_charge: None,
            insurance_charge: Some(1.0),
            freight_charge: None,
            freight_conditions: Some("difficult".to_string()),
            supplier_discount_percentage: Some(10.0),
            authorised_datetime: Some(
                NaiveDate::from_ymd_opt(2025, 1, 22)
                    .unwrap()
                    .and_hms_opt(0, 0, 0)
                    .unwrap(),
            ),
            finalised_datetime: Some(
                NaiveDate::from_ymd_opt(2025, 1, 22)
                    .unwrap()
                    .and_hms_opt(0, 0, 0)
                    .unwrap(),
            ),
        },
    )
}
fn purchase_order_1_push_record() -> TestSyncOutgoingRecord {
    TestSyncOutgoingRecord {
        table_name: TABLE_NAME.to_string(),
        record_id: PURCHASE_ORDER_1.0.to_string(),
        push_data: json!(LegacyPurchaseOrderRow {
            name_id: "name_store_b".to_string(),
            id: PURCHASE_ORDER_1.0.to_string(),
            creation_date: NaiveDate::from_ymd_opt(2021, 1, 22).unwrap(),
            target_months: Some(2.1),
            status: LegacyPurchaseOrderStatus::Cn,
            comment: Some("some test comment".to_string()),
            currency_id: Some("currency_a".to_string()),
            reference: Some("test reference".to_string()),
            confirm_date: Some(NaiveDate::from_ymd_opt(2021, 7, 11).unwrap()),
            created_by: Some("some user".to_string()),
            store_id: "store_b".to_string(),
            supplier_agent: Some("some agent".to_string()),
            authorising_officer_1: Some("agent".to_string()),
            authorising_officer_2: Some("agent2".to_string()),
            freight_conditions: Some("difficult".to_string()),
            additional_instructions: Some("additional instructions".to_string()),
            agent_commission: Some(1.0),
            document_charge: Some(0.5),
            communications_charge: None,
            insurance_charge: Some(1.0),
            freight_charge: None,
            supplier_discount_amount: 20.0,
            order_total_before_discount: 400.0,
            order_total_after_discount: 180.0,
            donor_id: Some("donor_a".to_string()),
            purchase_order_number: 1,
            heading_message: Some("some heading message".to_string()),
            delivery_method: Some("sea".to_string()),
            requested_delivery_date: Some(NaiveDate::from_ymd_opt(2021, 8, 15).unwrap()),
            sent_date: Some(NaiveDate::from_ymd_opt(2025, 1, 15).unwrap()),
            contract_signed_date: Some(NaiveDate::from_ymd_opt(2021, 1, 22).unwrap()),
            advance_paid_date: Some(NaiveDate::from_ymd_opt(2025, 1, 22).unwrap()),
            received_at_port_date: Some(NaiveDate::from_ymd_opt(2025, 1, 22).unwrap()),
            curr_rate: Some(1.6),
            is_authorised: true,
            oms_fields: Some(PurchaseOrderOmsFields {
                created_datetime: NaiveDate::from_ymd_opt(2021, 1, 22)
                    .unwrap()
                    .and_hms_opt(0, 0, 0)
                    .unwrap(),
                confirmed_datetime: Some(
                    NaiveDate::from_ymd_opt(2021, 7, 11)
                        .unwrap()
                        .and_hms_opt(1, 2, 3)
                        .unwrap()
                ),
                sent_datetime: Some(
                    NaiveDate::from_ymd_opt(2025, 1, 15)
                        .unwrap()
                        .and_hms_opt(1, 2, 3)
                        .unwrap(),
                ),
                supplier_discount_percentage: Some(10.0),
                authorised_datetime: Some(
                    NaiveDate::from_ymd_opt(2025, 1, 22)
                        .unwrap()
                        .and_hms_opt(0, 0, 0)
                        .unwrap()
                ),
                finalised_datetime: Some(
                    NaiveDate::from_ymd_opt(2025, 1, 22)
                        .unwrap()
                        .and_hms_opt(0, 0, 0)
                        .unwrap()
                ),
                status: PurchaseOrderStatus::Authorised,
            }),
        }),
    }
}

// Legacy migration record
const PURCHASE_ORDER_2: (&str, &str) = (
    "FA9FFB5F474E4EE998ADA2632E41E6BF",
    r#"{
    "Date_advance_payment": "0000-00-00",
    "Date_contract_signed": "0000-00-00",
    "Date_goods_received_at_port": "0000-00-00",
    "ID": "FA9FFB5F474E4EE998ADA2632E41E6BF",
    "Order_total_after_discount": 0,
    "Order_total_before_discount": 0,
    "additional_instructions": "",
    "agent_commission": 0,
    "auth_checksum": "",
    "authorizing_officer_1": "",
    "authorizing_officer_2": "",
    "budget_period_ID": "",
    "category_ID": "",
    "colour": 0,
    "comment": "",
    "communications_charge": 0,
    "confirm_date": "2021-03-15",
    "cost_in_local_currency": 0,
    "created_by": "user_account_a",
    "creation_date": "2021-03-15",
    "curr_rate": 1,
    "currency_ID": "currency_a",
    "custom_data": null,
    "delivery_method": "",
    "document_charge": 0,
    "donor_id": "",
    "editedRemotely": false,
    "freight": 0,
    "freight_charge": 0,
    "freight_conditions": "",
    "heading_message": "",
    "include_in_on_order_calcs": false,
    "insurance_charge": 0,
    "inv_discount_amount": 0,
    "inv_sub_total": 0,
    "is_authorised": false,
    "last_edited_by": "user_account_a",
    "lines": 3,
    "linked_transaction_ID": "",
    "locked": false,
    "lookBackMonths": 0,
    "minimumExpiryDate": "0000-00-00",
    "name_ID": "donor_a",
    "po_sent_date": "2021-03-15",
    "quote_ID": "",
    "reference": "",
    "requested_delivery_date": "2021-03-15",
    "serial_number": 1,
    "status": "cn",
    "store_ID": "store_a",
    "supplier_agent": "",
    "supplier_discount_amount": 0,
    "target_months": 0,
    "total_foreign_currency_expected": 0,
    "total_local_currency_expected": 0,
    "user_field_1": "",
    "user_field_2": ""
}"#,
);

fn purchase_order_2_migration_pull_record() -> TestSyncIncomingRecord {
    TestSyncIncomingRecord::new_pull_upsert(
        TABLE_NAME,
        PURCHASE_ORDER_2,
        PurchaseOrderRow {
            id: "FA9FFB5F474E4EE998ADA2632E41E6BF".to_string(),
            store_id: "store_a".to_string(),
            created_by: Some("user_account_a".to_string()),
            supplier_name_link_id: "donor_a".to_string(),
            purchase_order_number: 1,
            status: PurchaseOrderStatus::Confirmed,
            created_datetime: NaiveDate::from_ymd_opt(2021, 3, 15)
                .unwrap()
                .and_hms_opt(0, 0, 0)
                .unwrap(),
            confirmed_datetime: Some(
                NaiveDate::from_ymd_opt(2021, 3, 15)
                    .unwrap()
                    .and_hms_opt(0, 0, 0)
                    .unwrap(),
            ),
            target_months: Some(0.0),
            comment: None,
            donor_link_id: None,
            reference: None,
            currency_id: Some("currency_a".to_string()),
            foreign_exchange_rate: Some(1.0),
            shipping_method: None,
            sent_datetime: Some(
                NaiveDate::from_ymd_opt(2021, 3, 15)
                    .unwrap()
                    .and_hms_opt(0, 0, 0)
                    .unwrap(),
            ),
            contract_signed_date: None,
            advance_paid_date: None,
            received_at_port_date: None,
            requested_delivery_date: Some(NaiveDate::from_ymd_opt(2021, 3, 15).unwrap()),
            supplier_agent: None,
            authorising_officer_1: None,
            authorising_officer_2: None,
            additional_instructions: None,
            heading_message: None,
            agent_commission: None,
            document_charge: None,
            communications_charge: None,
            insurance_charge: None,
            freight_charge: None,
            freight_conditions: None,
            supplier_discount_percentage: None,
            authorised_datetime: None,
            finalised_datetime: None,
        },
    )
}

fn purchase_order_2_migration_push_record() -> TestSyncOutgoingRecord {
    TestSyncOutgoingRecord {
        table_name: TABLE_NAME.to_string(),
        record_id: "FA9FFB5F474E4EE998ADA2632E41E6BF".to_string(),
        push_data: json!(LegacyPurchaseOrderRow {
            name_id: "donor_a".to_string(),
            id: "FA9FFB5F474E4EE998ADA2632E41E6BF".to_string(),
            creation_date: NaiveDate::from_ymd_opt(2021, 3, 15).unwrap(),
            target_months: Some(0.0),
            status: LegacyPurchaseOrderStatus::Cn,
            comment: None,
            currency_id: Some("currency_a".to_string()),
            reference: None,
            confirm_date: Some(NaiveDate::from_ymd_opt(2021, 3, 15).unwrap()),
            created_by: Some("user_account_a".to_string()),
            store_id: "store_a".to_string(),
            supplier_agent: None,
            authorising_officer_1: None,
            authorising_officer_2: None,
            freight_conditions: None,
            additional_instructions: None,
            agent_commission: None,
            document_charge: None,
            communications_charge: None,
            insurance_charge: None,
            freight_charge: None,
            supplier_discount_amount: 0.0,
            curr_rate: Some(1.0),
            order_total_before_discount: 0.0,
            order_total_after_discount: 0.0,
            donor_id: None,
            purchase_order_number: 1,
            heading_message: None,
            delivery_method: None,
            requested_delivery_date: Some(NaiveDate::from_ymd_opt(2021, 3, 15).unwrap()),
            sent_date: Some(NaiveDate::from_ymd_opt(2021, 3, 15).unwrap()),
            contract_signed_date: None,
            advance_paid_date: None,
            received_at_port_date: None,
            is_authorised: false,
            oms_fields: Some(PurchaseOrderOmsFields {
                created_datetime: NaiveDate::from_ymd_opt(2021, 3, 15)
                    .unwrap()
                    .and_hms_opt(0, 0, 0)
                    .unwrap(),
                confirmed_datetime: Some(
                    NaiveDate::from_ymd_opt(2021, 3, 15)
                        .unwrap()
                        .and_hms_opt(0, 0, 0)
                        .unwrap(),
                ),
                sent_datetime: Some(
                    NaiveDate::from_ymd_opt(2021, 3, 15)
                        .unwrap()
                        .and_hms_opt(0, 0, 0)
                        .unwrap(),
                ),
                status: PurchaseOrderStatus::Confirmed,
                ..Default::default()
            }),
        }),
    }
}

// empty string case
const PURCHASE_ORDER_3: (&str, &str) = (
    "12e889c0f0d211eb8dddb54df6d741hz",
    r#"{
        "name_ID": "name_store_b",
        "ID": "12e889c0f0d211eb8dddb54df6d741hz",
        "creation_date": "2021-01-22",
        "status": "nw",
        "serial_number": 1,
        "store_ID": "store_b",
        "confirm_date": "0000-00-00",
        "curr_rate": 1.0,
        "Date_contract_signed": "0000-00-00",
        "Date_advance_payment": "0000-00-00",
        "po_sent_date": "0000-00-00",
        "Date_goods_received_at_port": "0000-00-00",
        "oms_fields": ""
    }"#,
);

fn purchase_order_3_empty_string_pull_record() -> TestSyncIncomingRecord {
    TestSyncIncomingRecord::new_pull_upsert(
        TABLE_NAME,
        PURCHASE_ORDER_3,
        PurchaseOrderRow {
            id: PURCHASE_ORDER_3.0.to_string(),
            store_id: "store_b".to_string(),
            created_by: None,
            supplier_name_link_id: "name_store_b".to_string(),
            purchase_order_number: 1,
            status: PurchaseOrderStatus::New,
            created_datetime: NaiveDate::from_ymd_opt(2021, 1, 22)
                .unwrap()
                .and_hms_opt(0, 0, 0)
                .unwrap(),
            confirmed_datetime: None,
            target_months: None,
            comment: None,
            donor_link_id: None,
            reference: None,
            currency_id: None,
            foreign_exchange_rate: Some(1.0),
            shipping_method: None,
            sent_datetime: None,
            contract_signed_date: None,
            advance_paid_date: None,
            received_at_port_date: None,
            requested_delivery_date: None,
            supplier_agent: None,
            authorising_officer_1: None,
            authorising_officer_2: None,
            additional_instructions: None,
            heading_message: None,
            agent_commission: None,
            document_charge: None,
            communications_charge: None,
            insurance_charge: None,
            freight_charge: None,
            freight_conditions: None,
            supplier_discount_percentage: None,
            authorised_datetime: None,
            finalised_datetime: None,
        },
    )
}
fn purchase_order_3_empty_string_push_record() -> TestSyncOutgoingRecord {
    TestSyncOutgoingRecord {
        table_name: TABLE_NAME.to_string(),
        record_id: PURCHASE_ORDER_3.0.to_string(),
        push_data: json!(LegacyPurchaseOrderRow {
            name_id: "name_store_b".to_string(),
            id: PURCHASE_ORDER_3.0.to_string(),
            creation_date: NaiveDate::from_ymd_opt(2021, 1, 22).unwrap(),
            target_months: None,
            status: LegacyPurchaseOrderStatus::Nw,
            comment: None,
            currency_id: None,
            reference: None,
            confirm_date: None,
            created_by: None,
            store_id: "store_b".to_string(),
            supplier_agent: None,
            authorising_officer_1: None,
            authorising_officer_2: None,
            freight_conditions: None,
            additional_instructions: None,
            agent_commission: None,
            document_charge: None,
            communications_charge: None,
            insurance_charge: None,
            freight_charge: None,
            supplier_discount_amount: 0.0,
            curr_rate: Some(1.0),
            order_total_before_discount: 0.0,
            order_total_after_discount: 0.0,
            donor_id: None,
            purchase_order_number: 1,
            heading_message: None,
            delivery_method: None,
            requested_delivery_date: None,
            sent_date: None,
            contract_signed_date: None,
            advance_paid_date: None,
            received_at_port_date: None,
            is_authorised: false,
            oms_fields: Some(PurchaseOrderOmsFields {
                created_datetime: NaiveDate::from_ymd_opt(2021, 1, 22)
                    .unwrap()
                    .and_hms_opt(0, 0, 0)
                    .unwrap(),
                confirmed_datetime: None,
                sent_datetime: None,
                ..Default::default()
            })
        }),
    }
}

// empty object case
const PURCHASE_ORDER_4: (&str, &str) = (
    "12e889c0f0d211eb8dddb54df6d741hw",
    r#"{
        "name_ID": "name_store_b",
        "ID": "12e889c0f0d211eb8dddb54df6d741hw",
        "creation_date": "2020-01-22",
        "status": "nw",
        "serial_number": 1,
        "store_ID": "store_b",
        "confirm_date": "0000-00-00",
        "curr_rate": 1.0,
        "received_at_port_date": "0000-00-00",
        "Date_contract_signed": "0000-00-00",
        "Date_advance_payment": "0000-00-00",
        "po_sent_date": "0000-00-00",
        "Date_goods_received_at_port": "0000-00-00",
        "oms_fields": {}
    }"#,
);

fn purchase_order_4_empty_object_pull_record() -> TestSyncIncomingRecord {
    TestSyncIncomingRecord::new_pull_upsert(
        TABLE_NAME,
        PURCHASE_ORDER_4,
        PurchaseOrderRow {
            id: PURCHASE_ORDER_4.0.to_string(),
            store_id: "store_b".to_string(),
            created_by: None,
            supplier_name_link_id: "name_store_b".to_string(),
            purchase_order_number: 1,
            status: PurchaseOrderStatus::New,
            created_datetime: NaiveDate::from_ymd_opt(2020, 1, 22)
                .unwrap()
                .and_hms_opt(0, 0, 0)
                .unwrap(),
            confirmed_datetime: None,
            target_months: None,
            comment: None,
            donor_link_id: None,
            reference: None,
            currency_id: None,
            foreign_exchange_rate: Some(1.0),
            shipping_method: None,
            sent_datetime: None,
            contract_signed_date: None,
            advance_paid_date: None,
            received_at_port_date: None,
            requested_delivery_date: None,
            supplier_agent: None,
            authorising_officer_1: None,
            authorising_officer_2: None,
            additional_instructions: None,
            heading_message: None,
            agent_commission: None,
            document_charge: None,
            communications_charge: None,
            insurance_charge: None,
            freight_charge: None,
            freight_conditions: None,
            ..Default::default()
        },
    )
}

fn purchase_order_4_empty_object_push_record() -> TestSyncOutgoingRecord {
    TestSyncOutgoingRecord {
        table_name: TABLE_NAME.to_string(),
        record_id: PURCHASE_ORDER_4.0.to_string(),
        push_data: json!(LegacyPurchaseOrderRow {
            name_id: "name_store_b".to_string(),
            id: PURCHASE_ORDER_4.0.to_string(),
            creation_date: NaiveDate::from_ymd_opt(2020, 1, 22).unwrap(),
            target_months: None,
            status: LegacyPurchaseOrderStatus::Nw,
            comment: None,
            currency_id: None,
            reference: None,
            confirm_date: None,
            created_by: None,
            store_id: "store_b".to_string(),
            supplier_agent: None,
            authorising_officer_1: None,
            authorising_officer_2: None,
            freight_conditions: None,
            additional_instructions: None,
            agent_commission: None,
            document_charge: None,
            communications_charge: None,
            insurance_charge: None,
            freight_charge: None,
            supplier_discount_amount: 0.0,
            curr_rate: Some(1.0),
            order_total_before_discount: 0.0,
            order_total_after_discount: 0.0,
            donor_id: None,
            purchase_order_number: 1,
            heading_message: None,
            delivery_method: None,
            requested_delivery_date: None,
            sent_date: None,
            contract_signed_date: None,
            advance_paid_date: None,
            received_at_port_date: None,
            is_authorised: false,
            oms_fields: Some(PurchaseOrderOmsFields {
                created_datetime: NaiveDate::from_ymd_opt(2020, 1, 22)
                    .unwrap()
                    .and_hms_opt(0, 0, 0)
                    .unwrap(),
                ..Default::default()
            })
        }),
    }
}

// null field
const PURCHASE_ORDER_5: (&str, &str) = (
    "12e889c0f0d211eb8dddb54df6d7fsadsa",
    r#"{
        "name_ID": "name_store_b",
        "ID": "12e889c0f0d211eb8dddb54df6d7fsadsa",
        "creation_date": "2020-01-22",
        "status": "nw",
        "serial_number": 1,
        "store_ID": "store_b",
        "curr_rate": 1.0,
        "confirm_date": "0000-00-00",
        "received_at_port_date": "0000-00-00",
        "Date_contract_signed": "0000-00-00",
        "Date_advance_payment": "0000-00-00",
        "po_sent_date": "0000-00-00",
        "Date_goods_received_at_port": "0000-00-00",
        "oms_fields": null
    }"#,
);

fn purchase_order_5_null_pull_record() -> TestSyncIncomingRecord {
    TestSyncIncomingRecord::new_pull_upsert(
        TABLE_NAME,
        PURCHASE_ORDER_5,
        PurchaseOrderRow {
            id: PURCHASE_ORDER_5.0.to_string(),
            store_id: "store_b".to_string(),
            created_by: None,
            supplier_name_link_id: "name_store_b".to_string(),
            purchase_order_number: 1,
            status: PurchaseOrderStatus::New,
            created_datetime: NaiveDate::from_ymd_opt(2020, 1, 22)
                .unwrap()
                .and_hms_opt(0, 0, 0)
                .unwrap(),
<<<<<<< HEAD
            ..Default::default()
=======
            confirmed_datetime: None,
            target_months: None,
            comment: None,
            supplier_discount_amount: 0.0,
            donor_link_id: None,
            reference: None,
            currency_id: None,
            foreign_exchange_rate: Some(1.0),
            shipping_method: None,
            sent_datetime: None,
            contract_signed_date: None,
            advance_paid_date: None,
            received_at_port_date: None,
            requested_delivery_date: None,
            supplier_agent: None,
            authorising_officer_1: None,
            authorising_officer_2: None,
            additional_instructions: None,
            heading_message: None,
            agent_commission: None,
            document_charge: None,
            communications_charge: None,
            insurance_charge: None,
            freight_charge: None,
            freight_conditions: None,
            order_total_before_discount: 0.0,
            order_total_after_discount: 0.0,
            supplier_discount_percentage: None,
            authorised_datetime: None,
            finalised_datetime: None,
>>>>>>> 5cc79fcc
        },
    )
}

fn purchase_order_5_null_push_record() -> TestSyncOutgoingRecord {
    TestSyncOutgoingRecord {
        table_name: TABLE_NAME.to_string(),
        record_id: PURCHASE_ORDER_5.0.to_string(),
        push_data: json!(LegacyPurchaseOrderRow {
            name_id: "name_store_b".to_string(),
            id: PURCHASE_ORDER_5.0.to_string(),
            creation_date: NaiveDate::from_ymd_opt(2020, 1, 22).unwrap(),
            target_months: None,
            status: LegacyPurchaseOrderStatus::Nw,
            comment: None,
            currency_id: None,
            reference: None,
            confirm_date: None,
            created_by: None,
            store_id: "store_b".to_string(),
            supplier_agent: None,
            authorising_officer_1: None,
            authorising_officer_2: None,
            freight_conditions: None,
            additional_instructions: None,
            agent_commission: None,
            document_charge: None,
            communications_charge: None,
            insurance_charge: None,
            freight_charge: None,
            supplier_discount_amount: 0.0,
            curr_rate: Some(1.0),
            order_total_before_discount: 0.0,
            order_total_after_discount: 0.0,
            donor_id: None,
            purchase_order_number: 1,
            heading_message: None,
            delivery_method: None,
            requested_delivery_date: None,
            sent_date: None,
            contract_signed_date: None,
            advance_paid_date: None,
            received_at_port_date: None,
            is_authorised: false,
            oms_fields: Some(PurchaseOrderOmsFields {
                created_datetime: NaiveDate::from_ymd_opt(2020, 1, 22)
                    .unwrap()
                    .and_hms_opt(0, 0, 0)
                    .unwrap(),
                ..Default::default()
            })
        }),
    }
}

const PURCHASE_ORDER_6: (&str, &str) = (
    "12e889c0f0d211eb8dddb54df6d7ffsagda",
    r#"{
        "name_ID": "name_store_b",
        "ID": "12e889c0f0d211eb8dddb54df6d7ffsagda",
        "creation_date": "2020-01-22",
        "status": "nw",
        "serial_number": 1,
        "store_ID": "store_b",
        "curr_rate": 1.0,
        "confirm_date": "0000-00-00",
        "received_at_port_date": "0000-00-00",
        "Date_contract_signed": "0000-00-00",
        "Date_advance_payment": "0000-00-00",
        "po_sent_date": "0000-00-00",
        "Date_goods_received_at_port": "0000-00-00"
    }"#,
);

fn purchase_order_6_no_fields_pull_record() -> TestSyncIncomingRecord {
    TestSyncIncomingRecord::new_pull_upsert(
        TABLE_NAME,
        PURCHASE_ORDER_6,
        PurchaseOrderRow {
            id: PURCHASE_ORDER_6.0.to_string(),
            store_id: "store_b".to_string(),
            created_by: None,
            supplier_name_link_id: "name_store_b".to_string(),
            purchase_order_number: 1,
            status: PurchaseOrderStatus::New,
            created_datetime: NaiveDate::from_ymd_opt(2020, 1, 22)
                .unwrap()
                .and_hms_opt(0, 0, 0)
                .unwrap(),
<<<<<<< HEAD
            ..Default::default()
=======
            confirmed_datetime: None,
            target_months: None,
            comment: None,
            supplier_discount_amount: 0.0,
            donor_link_id: None,
            reference: None,
            currency_id: None,
            foreign_exchange_rate: Some(1.0),
            shipping_method: None,
            sent_datetime: None,
            contract_signed_date: None,
            advance_paid_date: None,
            received_at_port_date: None,
            requested_delivery_date: None,
            supplier_agent: None,
            authorising_officer_1: None,
            authorising_officer_2: None,
            additional_instructions: None,
            heading_message: None,
            agent_commission: None,
            document_charge: None,
            communications_charge: None,
            insurance_charge: None,
            freight_charge: None,
            freight_conditions: None,
            order_total_before_discount: 0.0,
            order_total_after_discount: 0.0,
            supplier_discount_percentage: None,
            authorised_datetime: None,
            finalised_datetime: None,
>>>>>>> 5cc79fcc
        },
    )
}
fn purchase_order_6_no_fields_push_record() -> TestSyncOutgoingRecord {
    TestSyncOutgoingRecord {
        table_name: TABLE_NAME.to_string(),
        record_id: PURCHASE_ORDER_6.0.to_string(),
        push_data: json!(LegacyPurchaseOrderRow {
            name_id: "name_store_b".to_string(),
            id: PURCHASE_ORDER_6.0.to_string(),
            creation_date: NaiveDate::from_ymd_opt(2020, 1, 22).unwrap(),
            target_months: None,
            status: LegacyPurchaseOrderStatus::Nw,
            comment: None,
            currency_id: None,
            reference: None,
            confirm_date: None,
            created_by: None,
            store_id: "store_b".to_string(),
            supplier_agent: None,
            authorising_officer_1: None,
            authorising_officer_2: None,
            freight_conditions: None,
            additional_instructions: None,
            agent_commission: None,
            document_charge: None,
            communications_charge: None,
            insurance_charge: None,
            freight_charge: None,
            supplier_discount_amount: 0.0,
            curr_rate: Some(1.0),
            order_total_before_discount: 0.0,
            order_total_after_discount: 0.0,
            donor_id: None,
            purchase_order_number: 1,
            heading_message: None,
            delivery_method: None,
            requested_delivery_date: None,
            sent_date: None,
            contract_signed_date: None,
            advance_paid_date: None,
            received_at_port_date: None,
            is_authorised: false,
            oms_fields: Some(PurchaseOrderOmsFields {
                created_datetime: NaiveDate::from_ymd_opt(2020, 1, 22)
                    .unwrap()
                    .and_hms_opt(0, 0, 0)
                    .unwrap(),
                ..Default::default()
            })
        }),
    }
}

pub(crate) fn test_pull_upsert_records() -> Vec<TestSyncIncomingRecord> {
    vec![
        purchase_order_1_pull_record(),
        purchase_order_2_migration_pull_record(),
        purchase_order_4_empty_object_pull_record(),
        purchase_order_3_empty_string_pull_record(),
        purchase_order_5_null_pull_record(),
        purchase_order_6_no_fields_pull_record(),
    ]
}

pub(crate) fn test_push_records() -> Vec<TestSyncOutgoingRecord> {
    vec![
        purchase_order_1_push_record(),
        purchase_order_2_migration_push_record(),
        purchase_order_3_empty_string_push_record(),
        purchase_order_4_empty_object_push_record(),
        purchase_order_5_null_push_record(),
        purchase_order_6_no_fields_push_record(),
    ]
}<|MERGE_RESOLUTION|>--- conflicted
+++ resolved
@@ -680,40 +680,7 @@
                 .unwrap()
                 .and_hms_opt(0, 0, 0)
                 .unwrap(),
-<<<<<<< HEAD
             ..Default::default()
-=======
-            confirmed_datetime: None,
-            target_months: None,
-            comment: None,
-            supplier_discount_amount: 0.0,
-            donor_link_id: None,
-            reference: None,
-            currency_id: None,
-            foreign_exchange_rate: Some(1.0),
-            shipping_method: None,
-            sent_datetime: None,
-            contract_signed_date: None,
-            advance_paid_date: None,
-            received_at_port_date: None,
-            requested_delivery_date: None,
-            supplier_agent: None,
-            authorising_officer_1: None,
-            authorising_officer_2: None,
-            additional_instructions: None,
-            heading_message: None,
-            agent_commission: None,
-            document_charge: None,
-            communications_charge: None,
-            insurance_charge: None,
-            freight_charge: None,
-            freight_conditions: None,
-            order_total_before_discount: 0.0,
-            order_total_after_discount: 0.0,
-            supplier_discount_percentage: None,
-            authorised_datetime: None,
-            finalised_datetime: None,
->>>>>>> 5cc79fcc
         },
     )
 }
@@ -799,44 +766,12 @@
             supplier_name_link_id: "name_store_b".to_string(),
             purchase_order_number: 1,
             status: PurchaseOrderStatus::New,
+            foreign_exchange_rate: Some(1.0),
             created_datetime: NaiveDate::from_ymd_opt(2020, 1, 22)
                 .unwrap()
                 .and_hms_opt(0, 0, 0)
                 .unwrap(),
-<<<<<<< HEAD
             ..Default::default()
-=======
-            confirmed_datetime: None,
-            target_months: None,
-            comment: None,
-            supplier_discount_amount: 0.0,
-            donor_link_id: None,
-            reference: None,
-            currency_id: None,
-            foreign_exchange_rate: Some(1.0),
-            shipping_method: None,
-            sent_datetime: None,
-            contract_signed_date: None,
-            advance_paid_date: None,
-            received_at_port_date: None,
-            requested_delivery_date: None,
-            supplier_agent: None,
-            authorising_officer_1: None,
-            authorising_officer_2: None,
-            additional_instructions: None,
-            heading_message: None,
-            agent_commission: None,
-            document_charge: None,
-            communications_charge: None,
-            insurance_charge: None,
-            freight_charge: None,
-            freight_conditions: None,
-            order_total_before_discount: 0.0,
-            order_total_after_discount: 0.0,
-            supplier_discount_percentage: None,
-            authorised_datetime: None,
-            finalised_datetime: None,
->>>>>>> 5cc79fcc
         },
     )
 }
