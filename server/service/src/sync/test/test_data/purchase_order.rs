use crate::sync::{
    test::TestSyncIncomingRecord,
    translations::purchase_order::{
        LegacyPurchaseOrderRow, LegacyPurchaseOrderStatus, PurchaseOrderOmsFields,
    },
};
use chrono::NaiveDate;
use repository::{PurchaseOrderRow, PurchaseOrderStatus};
use serde_json::json;

use super::TestSyncOutgoingRecord;

const TABLE_NAME: &str = "purchase_order";

// populated object case
const PURCHASE_ORDER_1: (&str, &str) = (
    "sync_test_purchase_order_1",
    r#"{
        "name_ID": "name_store_b",
        "ID": "sync_test_purchase_order_1",
        "creation_date": "2021-01-22",
        "target_months": 2.1,
        "status": "cn",
        "serial_number": 1,
        "store_ID": "store_b",
        "comment": "some test comment",
        "currency_ID": "currency_a",
        "inv_sub_total": 12.1,
        "freight": 0.24,
        "cost_in_local_currency": 12.34,
        "reference": "test reference",
        "lines": "",
        "requested_delivery_date": "2021-08-15",
        "locked": "",
        "confirm_date": "2021-07-11",
        "created_by": "some user",
        "last_edited_by": "some other user",
        "Order_total_after_discount": 180,
        "supplier_agent": "some agent",
        "authorizing_officer_1": "agent",
        "authorizing_officer_2": "agent2",
        "freight_conditions": "difficult",
        "additional_instructions": "additional instructions",
        "agent_commission": 1.0,
        "document_charge": 0.5,
        "communications_charge": 0.0,
        "freight_charge": 0,
        "total_foreign_currency_expected": "",
        "total_local_currency_expected": "",
        "insurance_charge": 1.0,
        "Order_total_before_discount": 400,
        "inv_discount_amount": 222.2,
        "supplier_discount_amount": 20,
        "quote_ID": "",
        "editedRemotely": "",
        "heading_message": "some heading message",
        "budget_period_ID": "",
        "category_ID": "",
        "include_in_on_order_calcs": "",
        "colour": "",
        "user_field_1": "",
        "is_authorised": true,
        "auth_checksum": "",
        "donor_id": "donor_a",
        "user_field_2": "",
        "linked_transaction_ID": "",
        "lookBackMonths": "",
        "custom_data": "",
        "minimumExpiryDate": "",
        "Date_contract_signed": "2021-01-22",
        "Date_advance_payment": "2025-01-22",
        "po_sent_date": "2025-01-15",
        "Date_goods_received_at_port": "2025-01-22",
        "delivery_method": "sea",
        "curr_rate": 1.6,
        "oms_fields": { 
            "created_datetime": "2021-01-22T00:00:00",
            "confirmed_datetime": "2021-07-11T01:02:03",
            "sent_datetime": "2025-01-15T01:02:03",
            "supplier_discount_percentage": 10.0, 
            "authorised_datetime": "2025-01-22T00:00:00",
            "finalised_datetime": "2025-01-22T00:00:00",
            "status": "AUTHORISED"
        }
    }"#,
);

fn purchase_order_1_pull_record() -> TestSyncIncomingRecord {
    TestSyncIncomingRecord::new_pull_upsert(
        TABLE_NAME,
        PURCHASE_ORDER_1,
        PurchaseOrderRow {
            id: PURCHASE_ORDER_1.0.to_string(),
            store_id: "store_b".to_string(),
            created_by: Some("some user".to_string()),
            supplier_name_link_id: "name_store_b".to_string(),
            purchase_order_number: 1,
            status: PurchaseOrderStatus::Authorised,
            created_datetime: NaiveDate::from_ymd_opt(2021, 1, 22)
                .unwrap()
                .and_hms_opt(0, 0, 0)
                .unwrap(),
            confirmed_datetime: Some(
                NaiveDate::from_ymd_opt(2021, 7, 11)
                    .unwrap()
                    .and_hms_opt(1, 2, 3)
                    .unwrap(),
            ),
            target_months: Some(2.1),
            comment: Some("some test comment".to_string()),
            donor_link_id: Some("donor_a".to_string()),
            reference: Some("test reference".to_string()),
            currency_id: Some("currency_a".to_string()),
            foreign_exchange_rate: Some(1.6),
            shipping_method: Some("sea".to_string()),
            sent_datetime: Some(
                NaiveDate::from_ymd_opt(2025, 1, 15)
                    .unwrap()
                    .and_hms_opt(1, 2, 3)
                    .unwrap(),
            ),
            contract_signed_date: Some(NaiveDate::from_ymd_opt(2021, 1, 22).unwrap()),
            advance_paid_date: Some(NaiveDate::from_ymd_opt(2025, 1, 22).unwrap()),
            received_at_port_date: Some(NaiveDate::from_ymd_opt(2025, 1, 22).unwrap()),
            requested_delivery_date: Some(NaiveDate::from_ymd_opt(2021, 8, 15).unwrap()),
            supplier_agent: Some("some agent".to_string()),
            authorising_officer_1: Some("agent".to_string()),
            authorising_officer_2: Some("agent2".to_string()),
            additional_instructions: Some("additional instructions".to_string()),
            heading_message: Some("some heading message".to_string()),
            agent_commission: Some(1.0),
            document_charge: Some(0.5),
            communications_charge: None,
            insurance_charge: Some(1.0),
            freight_charge: None,
            freight_conditions: Some("difficult".to_string()),
            supplier_discount_percentage: Some(10.0),
            authorised_datetime: Some(
                NaiveDate::from_ymd_opt(2025, 1, 22)
                    .unwrap()
                    .and_hms_opt(0, 0, 0)
                    .unwrap(),
            ),
            finalised_datetime: Some(
                NaiveDate::from_ymd_opt(2025, 1, 22)
                    .unwrap()
                    .and_hms_opt(0, 0, 0)
                    .unwrap(),
            ),
        },
    )
}
fn purchase_order_1_push_record() -> TestSyncOutgoingRecord {
    TestSyncOutgoingRecord {
        table_name: TABLE_NAME.to_string(),
        record_id: PURCHASE_ORDER_1.0.to_string(),
        push_data: json!(LegacyPurchaseOrderRow {
            name_id: "name_store_b".to_string(),
            id: PURCHASE_ORDER_1.0.to_string(),
            creation_date: NaiveDate::from_ymd_opt(2021, 1, 22).unwrap(),
            target_months: Some(2.1),
            status: LegacyPurchaseOrderStatus::Cn,
            comment: Some("some test comment".to_string()),
            currency_id: Some("currency_a".to_string()),
            reference: Some("test reference".to_string()),
            confirm_date: Some(NaiveDate::from_ymd_opt(2021, 7, 11).unwrap()),
            created_by: Some("some user".to_string()),
            store_id: "store_b".to_string(),
            supplier_agent: Some("some agent".to_string()),
            authorising_officer_1: Some("agent".to_string()),
            authorising_officer_2: Some("agent2".to_string()),
            freight_conditions: Some("difficult".to_string()),
            additional_instructions: Some("additional instructions".to_string()),
            agent_commission: Some(1.0),
            document_charge: Some(0.5),
            communications_charge: None,
            insurance_charge: Some(1.0),
            freight_charge: None,
            supplier_discount_amount: 20.0,
            order_total_before_discount: 400.0,
            order_total_after_discount: 180.0,
            donor_id: Some("donor_a".to_string()),
            purchase_order_number: 1,
            heading_message: Some("some heading message".to_string()),
            delivery_method: Some("sea".to_string()),
            requested_delivery_date: Some(NaiveDate::from_ymd_opt(2021, 8, 15).unwrap()),
            sent_date: Some(NaiveDate::from_ymd_opt(2025, 1, 15).unwrap()),
            contract_signed_date: Some(NaiveDate::from_ymd_opt(2021, 1, 22).unwrap()),
            advance_paid_date: Some(NaiveDate::from_ymd_opt(2025, 1, 22).unwrap()),
            received_at_port_date: Some(NaiveDate::from_ymd_opt(2025, 1, 22).unwrap()),
            curr_rate: Some(1.6),
            is_authorised: true,
            oms_fields: Some(PurchaseOrderOmsFields {
                created_datetime: NaiveDate::from_ymd_opt(2021, 1, 22)
                    .unwrap()
                    .and_hms_opt(0, 0, 0)
                    .unwrap(),
                confirmed_datetime: Some(
                    NaiveDate::from_ymd_opt(2021, 7, 11)
                        .unwrap()
                        .and_hms_opt(1, 2, 3)
                        .unwrap()
                ),
                sent_datetime: Some(
                    NaiveDate::from_ymd_opt(2025, 1, 15)
                        .unwrap()
                        .and_hms_opt(1, 2, 3)
                        .unwrap(),
                ),
                supplier_discount_percentage: Some(10.0),
                authorised_datetime: Some(
                    NaiveDate::from_ymd_opt(2025, 1, 22)
                        .unwrap()
                        .and_hms_opt(0, 0, 0)
                        .unwrap()
                ),
                finalised_datetime: Some(
                    NaiveDate::from_ymd_opt(2025, 1, 22)
                        .unwrap()
                        .and_hms_opt(0, 0, 0)
                        .unwrap()
                ),
                status: PurchaseOrderStatus::Authorised,
            }),
        }),
    }
}

// Legacy migration record
const PURCHASE_ORDER_2: (&str, &str) = (
    "FA9FFB5F474E4EE998ADA2632E41E6BF",
    r#"{
    "Date_advance_payment": "0000-00-00",
    "Date_contract_signed": "0000-00-00",
    "Date_goods_received_at_port": "0000-00-00",
    "ID": "FA9FFB5F474E4EE998ADA2632E41E6BF",
    "Order_total_after_discount": 0,
    "Order_total_before_discount": 0,
    "additional_instructions": "",
    "agent_commission": 0,
    "auth_checksum": "",
    "authorizing_officer_1": "",
    "authorizing_officer_2": "",
    "budget_period_ID": "",
    "category_ID": "",
    "colour": 0,
    "comment": "",
    "communications_charge": 0,
    "confirm_date": "2021-03-15",
    "cost_in_local_currency": 0,
    "created_by": "user_account_a",
    "creation_date": "2021-03-15",
    "curr_rate": 1,
    "currency_ID": "currency_a",
    "custom_data": null,
    "delivery_method": "",
    "document_charge": 0,
    "donor_id": "",
    "editedRemotely": false,
    "freight": 0,
    "freight_charge": 0,
    "freight_conditions": "",
    "heading_message": "",
    "include_in_on_order_calcs": false,
    "insurance_charge": 0,
    "inv_discount_amount": 0,
    "inv_sub_total": 0,
    "is_authorised": false,
    "last_edited_by": "user_account_a",
    "lines": 3,
    "linked_transaction_ID": "",
    "locked": false,
    "lookBackMonths": 0,
    "minimumExpiryDate": "0000-00-00",
    "name_ID": "donor_a",
    "po_sent_date": "2021-03-15",
    "quote_ID": "",
    "reference": "",
    "requested_delivery_date": "2021-03-15",
    "serial_number": 1,
    "status": "cn",
    "store_ID": "store_a",
    "supplier_agent": "",
    "supplier_discount_amount": 0,
    "target_months": 0,
    "total_foreign_currency_expected": 0,
    "total_local_currency_expected": 0,
    "user_field_1": "",
    "user_field_2": ""
}"#,
);

fn purchase_order_2_migration_pull_record() -> TestSyncIncomingRecord {
    TestSyncIncomingRecord::new_pull_upsert(
        TABLE_NAME,
        PURCHASE_ORDER_2,
        PurchaseOrderRow {
            id: "FA9FFB5F474E4EE998ADA2632E41E6BF".to_string(),
            store_id: "store_a".to_string(),
            created_by: Some("user_account_a".to_string()),
            supplier_name_link_id: "donor_a".to_string(),
            purchase_order_number: 1,
            status: PurchaseOrderStatus::Confirmed,
            created_datetime: NaiveDate::from_ymd_opt(2021, 3, 15)
                .unwrap()
                .and_hms_opt(0, 0, 0)
                .unwrap(),
            confirmed_datetime: Some(
                NaiveDate::from_ymd_opt(2021, 3, 15)
                    .unwrap()
                    .and_hms_opt(0, 0, 0)
                    .unwrap(),
            ),
            target_months: Some(0.0),
            comment: None,
            donor_link_id: None,
            reference: None,
            currency_id: Some("currency_a".to_string()),
            foreign_exchange_rate: Some(1.0),
            shipping_method: None,
            sent_datetime: Some(
                NaiveDate::from_ymd_opt(2021, 3, 15)
                    .unwrap()
                    .and_hms_opt(0, 0, 0)
                    .unwrap(),
            ),
            contract_signed_date: None,
            advance_paid_date: None,
            received_at_port_date: None,
            requested_delivery_date: Some(NaiveDate::from_ymd_opt(2021, 3, 15).unwrap()),
            supplier_agent: None,
            authorising_officer_1: None,
            authorising_officer_2: None,
            additional_instructions: None,
            heading_message: None,
            agent_commission: None,
            document_charge: None,
            communications_charge: None,
            insurance_charge: None,
            freight_charge: None,
            freight_conditions: None,
            supplier_discount_percentage: None,
            authorised_datetime: None,
            finalised_datetime: None,
        },
    )
}

fn purchase_order_2_migration_push_record() -> TestSyncOutgoingRecord {
    TestSyncOutgoingRecord {
        table_name: TABLE_NAME.to_string(),
        record_id: "FA9FFB5F474E4EE998ADA2632E41E6BF".to_string(),
        push_data: json!(LegacyPurchaseOrderRow {
            name_id: "donor_a".to_string(),
            id: "FA9FFB5F474E4EE998ADA2632E41E6BF".to_string(),
            creation_date: NaiveDate::from_ymd_opt(2021, 3, 15).unwrap(),
            target_months: Some(0.0),
            status: LegacyPurchaseOrderStatus::Cn,
            comment: None,
            currency_id: Some("currency_a".to_string()),
            reference: None,
            confirm_date: Some(NaiveDate::from_ymd_opt(2021, 3, 15).unwrap()),
            created_by: Some("user_account_a".to_string()),
            store_id: "store_a".to_string(),
            supplier_agent: None,
            authorising_officer_1: None,
            authorising_officer_2: None,
            freight_conditions: None,
            additional_instructions: None,
            agent_commission: None,
            document_charge: None,
            communications_charge: None,
            insurance_charge: None,
            freight_charge: None,
            supplier_discount_amount: 0.0,
            curr_rate: Some(1.0),
            order_total_before_discount: 0.0,
            order_total_after_discount: 0.0,
            donor_id: None,
            purchase_order_number: 1,
            heading_message: None,
            delivery_method: None,
            requested_delivery_date: Some(NaiveDate::from_ymd_opt(2021, 3, 15).unwrap()),
            sent_date: Some(NaiveDate::from_ymd_opt(2021, 3, 15).unwrap()),
            contract_signed_date: None,
            advance_paid_date: None,
            received_at_port_date: None,
            is_authorised: false,
            oms_fields: Some(PurchaseOrderOmsFields {
                created_datetime: NaiveDate::from_ymd_opt(2021, 3, 15)
                    .unwrap()
                    .and_hms_opt(0, 0, 0)
                    .unwrap(),
                confirmed_datetime: Some(
                    NaiveDate::from_ymd_opt(2021, 3, 15)
                        .unwrap()
                        .and_hms_opt(0, 0, 0)
                        .unwrap(),
                ),
                sent_datetime: Some(
                    NaiveDate::from_ymd_opt(2021, 3, 15)
                        .unwrap()
                        .and_hms_opt(0, 0, 0)
                        .unwrap(),
                ),
                status: PurchaseOrderStatus::Confirmed,
                ..Default::default()
            }),
        }),
    }
}

// empty string case
const PURCHASE_ORDER_3: (&str, &str) = (
    "12e889c0f0d211eb8dddb54df6d741hz",
    r#"{
        "name_ID": "name_store_b",
        "ID": "12e889c0f0d211eb8dddb54df6d741hz",
        "creation_date": "2021-01-22",
        "status": "nw",
        "serial_number": 1,
        "store_ID": "store_b",
        "confirm_date": "0000-00-00",
        "curr_rate": 1.0,
        "Date_contract_signed": "0000-00-00",
        "Date_advance_payment": "0000-00-00",
        "po_sent_date": "0000-00-00",
        "Date_goods_received_at_port": "0000-00-00",
        "oms_fields": ""
    }"#,
);

fn purchase_order_3_empty_string_pull_record() -> TestSyncIncomingRecord {
    TestSyncIncomingRecord::new_pull_upsert(
        TABLE_NAME,
        PURCHASE_ORDER_3,
        PurchaseOrderRow {
            id: PURCHASE_ORDER_3.0.to_string(),
            store_id: "store_b".to_string(),
            created_by: None,
            supplier_name_link_id: "name_store_b".to_string(),
            purchase_order_number: 1,
            status: PurchaseOrderStatus::New,
            created_datetime: NaiveDate::from_ymd_opt(2021, 1, 22)
                .unwrap()
                .and_hms_opt(0, 0, 0)
                .unwrap(),
            confirmed_datetime: None,
            target_months: None,
            comment: None,
            donor_link_id: None,
            reference: None,
            currency_id: None,
            foreign_exchange_rate: Some(1.0),
            shipping_method: None,
            sent_datetime: None,
            contract_signed_date: None,
            advance_paid_date: None,
            received_at_port_date: None,
            requested_delivery_date: None,
            supplier_agent: None,
            authorising_officer_1: None,
            authorising_officer_2: None,
            additional_instructions: None,
            heading_message: None,
            agent_commission: None,
            document_charge: None,
            communications_charge: None,
            insurance_charge: None,
            freight_charge: None,
            freight_conditions: None,
            supplier_discount_percentage: None,
            authorised_datetime: None,
            finalised_datetime: None,
        },
    )
}
fn purchase_order_3_empty_string_push_record() -> TestSyncOutgoingRecord {
    TestSyncOutgoingRecord {
        table_name: TABLE_NAME.to_string(),
        record_id: PURCHASE_ORDER_3.0.to_string(),
        push_data: json!(LegacyPurchaseOrderRow {
            name_id: "name_store_b".to_string(),
            id: PURCHASE_ORDER_3.0.to_string(),
            creation_date: NaiveDate::from_ymd_opt(2021, 1, 22).unwrap(),
            target_months: None,
            status: LegacyPurchaseOrderStatus::Nw,
            comment: None,
            currency_id: None,
            reference: None,
            confirm_date: None,
            created_by: None,
            store_id: "store_b".to_string(),
            supplier_agent: None,
            authorising_officer_1: None,
            authorising_officer_2: None,
            freight_conditions: None,
            additional_instructions: None,
            agent_commission: None,
            document_charge: None,
            communications_charge: None,
            insurance_charge: None,
            freight_charge: None,
            supplier_discount_amount: 0.0,
            curr_rate: Some(1.0),
            order_total_before_discount: 0.0,
            order_total_after_discount: 0.0,
            donor_id: None,
            purchase_order_number: 1,
            heading_message: None,
            delivery_method: None,
            requested_delivery_date: None,
            sent_date: None,
            contract_signed_date: None,
            advance_paid_date: None,
            received_at_port_date: None,
            is_authorised: false,
            oms_fields: Some(PurchaseOrderOmsFields {
                created_datetime: NaiveDate::from_ymd_opt(2021, 1, 22)
                    .unwrap()
                    .and_hms_opt(0, 0, 0)
                    .unwrap(),
                confirmed_datetime: None,
                sent_datetime: None,
                ..Default::default()
            })
        }),
    }
}

// empty object case
const PURCHASE_ORDER_4: (&str, &str) = (
    "12e889c0f0d211eb8dddb54df6d741hw",
    r#"{
        "name_ID": "name_store_b",
        "ID": "12e889c0f0d211eb8dddb54df6d741hw",
        "creation_date": "2020-01-22",
        "status": "nw",
        "serial_number": 1,
        "store_ID": "store_b",
        "confirm_date": "0000-00-00",
        "curr_rate": 1.0,
        "received_at_port_date": "0000-00-00",
        "Date_contract_signed": "0000-00-00",
        "Date_advance_payment": "0000-00-00",
        "po_sent_date": "0000-00-00",
        "Date_goods_received_at_port": "0000-00-00",
        "oms_fields": {}
    }"#,
);

fn purchase_order_4_empty_object_pull_record() -> TestSyncIncomingRecord {
    TestSyncIncomingRecord::new_pull_upsert(
        TABLE_NAME,
        PURCHASE_ORDER_4,
        PurchaseOrderRow {
            id: PURCHASE_ORDER_4.0.to_string(),
            store_id: "store_b".to_string(),
            created_by: None,
            supplier_name_link_id: "name_store_b".to_string(),
            purchase_order_number: 1,
            status: PurchaseOrderStatus::New,
            created_datetime: NaiveDate::from_ymd_opt(2020, 1, 22)
                .unwrap()
                .and_hms_opt(0, 0, 0)
                .unwrap(),
            confirmed_datetime: None,
            target_months: None,
            comment: None,
            donor_link_id: None,
            reference: None,
            currency_id: None,
            foreign_exchange_rate: Some(1.0),
            shipping_method: None,
            sent_datetime: None,
            contract_signed_date: None,
            advance_paid_date: None,
            received_at_port_date: None,
            requested_delivery_date: None,
            supplier_agent: None,
            authorising_officer_1: None,
            authorising_officer_2: None,
            additional_instructions: None,
            heading_message: None,
            agent_commission: None,
            document_charge: None,
            communications_charge: None,
            insurance_charge: None,
            freight_charge: None,
            freight_conditions: None,
            ..Default::default()
        },
    )
}

fn purchase_order_4_empty_object_push_record() -> TestSyncOutgoingRecord {
    TestSyncOutgoingRecord {
        table_name: TABLE_NAME.to_string(),
        record_id: PURCHASE_ORDER_4.0.to_string(),
        push_data: json!(LegacyPurchaseOrderRow {
            name_id: "name_store_b".to_string(),
            id: PURCHASE_ORDER_4.0.to_string(),
            creation_date: NaiveDate::from_ymd_opt(2020, 1, 22).unwrap(),
            target_months: None,
            status: LegacyPurchaseOrderStatus::Nw,
            comment: None,
            currency_id: None,
            reference: None,
            confirm_date: None,
            created_by: None,
            store_id: "store_b".to_string(),
            supplier_agent: None,
            authorising_officer_1: None,
            authorising_officer_2: None,
            freight_conditions: None,
            additional_instructions: None,
            agent_commission: None,
            document_charge: None,
            communications_charge: None,
            insurance_charge: None,
            freight_charge: None,
            supplier_discount_amount: 0.0,
            curr_rate: Some(1.0),
            order_total_before_discount: 0.0,
            order_total_after_discount: 0.0,
            donor_id: None,
            purchase_order_number: 1,
            heading_message: None,
            delivery_method: None,
            requested_delivery_date: None,
            sent_date: None,
            contract_signed_date: None,
            advance_paid_date: None,
            received_at_port_date: None,
            is_authorised: false,
            oms_fields: Some(PurchaseOrderOmsFields {
                created_datetime: NaiveDate::from_ymd_opt(2020, 1, 22)
                    .unwrap()
                    .and_hms_opt(0, 0, 0)
                    .unwrap(),
                ..Default::default()
            })
        }),
    }
}

// null field
const PURCHASE_ORDER_5: (&str, &str) = (
    "12e889c0f0d211eb8dddb54df6d7fsadsa",
    r#"{
        "name_ID": "name_store_b",
        "ID": "12e889c0f0d211eb8dddb54df6d7fsadsa",
        "creation_date": "2020-01-22",
        "status": "nw",
        "serial_number": 1,
        "store_ID": "store_b",
        "curr_rate": 1.0,
        "confirm_date": "0000-00-00",
        "received_at_port_date": "0000-00-00",
        "Date_contract_signed": "0000-00-00",
        "Date_advance_payment": "0000-00-00",
        "po_sent_date": "0000-00-00",
        "Date_goods_received_at_port": "0000-00-00",
        "oms_fields": null
    }"#,
);

fn purchase_order_5_null_pull_record() -> TestSyncIncomingRecord {
    TestSyncIncomingRecord::new_pull_upsert(
        TABLE_NAME,
        PURCHASE_ORDER_5,
        PurchaseOrderRow {
            id: PURCHASE_ORDER_5.0.to_string(),
            store_id: "store_b".to_string(),
            created_by: None,
            supplier_name_link_id: "name_store_b".to_string(),
            purchase_order_number: 1,
            status: PurchaseOrderStatus::New,
            foreign_exchange_rate: Some(1.0),
            created_datetime: NaiveDate::from_ymd_opt(2020, 1, 22)
                .unwrap()
                .and_hms_opt(0, 0, 0)
                .unwrap(),
<<<<<<< HEAD
            foreign_exchange_rate: Some(1.0),
=======
>>>>>>> 1a45c685
            ..Default::default()
        },
    )
}

fn purchase_order_5_null_push_record() -> TestSyncOutgoingRecord {
    TestSyncOutgoingRecord {
        table_name: TABLE_NAME.to_string(),
        record_id: PURCHASE_ORDER_5.0.to_string(),
        push_data: json!(LegacyPurchaseOrderRow {
            name_id: "name_store_b".to_string(),
            id: PURCHASE_ORDER_5.0.to_string(),
            creation_date: NaiveDate::from_ymd_opt(2020, 1, 22).unwrap(),
            target_months: None,
            status: LegacyPurchaseOrderStatus::Nw,
            comment: None,
            currency_id: None,
            reference: None,
            confirm_date: None,
            created_by: None,
            store_id: "store_b".to_string(),
            supplier_agent: None,
            authorising_officer_1: None,
            authorising_officer_2: None,
            freight_conditions: None,
            additional_instructions: None,
            agent_commission: None,
            document_charge: None,
            communications_charge: None,
            insurance_charge: None,
            freight_charge: None,
            supplier_discount_amount: 0.0,
            curr_rate: Some(1.0),
            order_total_before_discount: 0.0,
            order_total_after_discount: 0.0,
            donor_id: None,
            purchase_order_number: 1,
            heading_message: None,
            delivery_method: None,
            requested_delivery_date: None,
            sent_date: None,
            contract_signed_date: None,
            advance_paid_date: None,
            received_at_port_date: None,
            is_authorised: false,
            oms_fields: Some(PurchaseOrderOmsFields {
                created_datetime: NaiveDate::from_ymd_opt(2020, 1, 22)
                    .unwrap()
                    .and_hms_opt(0, 0, 0)
                    .unwrap(),
                ..Default::default()
            })
        }),
    }
}

const PURCHASE_ORDER_6: (&str, &str) = (
    "12e889c0f0d211eb8dddb54df6d7ffsagda",
    r#"{
        "name_ID": "name_store_b",
        "ID": "12e889c0f0d211eb8dddb54df6d7ffsagda",
        "creation_date": "2020-01-22",
        "status": "nw",
        "serial_number": 1,
        "store_ID": "store_b",
        "curr_rate": 1.0,
        "confirm_date": "0000-00-00",
        "received_at_port_date": "0000-00-00",
        "Date_contract_signed": "0000-00-00",
        "Date_advance_payment": "0000-00-00",
        "po_sent_date": "0000-00-00",
        "Date_goods_received_at_port": "0000-00-00"
    }"#,
);

fn purchase_order_6_no_fields_pull_record() -> TestSyncIncomingRecord {
    TestSyncIncomingRecord::new_pull_upsert(
        TABLE_NAME,
        PURCHASE_ORDER_6,
        PurchaseOrderRow {
            id: PURCHASE_ORDER_6.0.to_string(),
            store_id: "store_b".to_string(),
            created_by: None,
            supplier_name_link_id: "name_store_b".to_string(),
            purchase_order_number: 1,
            status: PurchaseOrderStatus::New,
            foreign_exchange_rate: Some(1.0),
            created_datetime: NaiveDate::from_ymd_opt(2020, 1, 22)
                .unwrap()
                .and_hms_opt(0, 0, 0)
                .unwrap(),
<<<<<<< HEAD
            foreign_exchange_rate: Some(1.0),
=======
>>>>>>> 1a45c685
            ..Default::default()
        },
    )
}
fn purchase_order_6_no_fields_push_record() -> TestSyncOutgoingRecord {
    TestSyncOutgoingRecord {
        table_name: TABLE_NAME.to_string(),
        record_id: PURCHASE_ORDER_6.0.to_string(),
        push_data: json!(LegacyPurchaseOrderRow {
            name_id: "name_store_b".to_string(),
            id: PURCHASE_ORDER_6.0.to_string(),
            creation_date: NaiveDate::from_ymd_opt(2020, 1, 22).unwrap(),
            target_months: None,
            status: LegacyPurchaseOrderStatus::Nw,
            comment: None,
            currency_id: None,
            reference: None,
            confirm_date: None,
            created_by: None,
            store_id: "store_b".to_string(),
            supplier_agent: None,
            authorising_officer_1: None,
            authorising_officer_2: None,
            freight_conditions: None,
            additional_instructions: None,
            agent_commission: None,
            document_charge: None,
            communications_charge: None,
            insurance_charge: None,
            freight_charge: None,
            supplier_discount_amount: 0.0,
            curr_rate: Some(1.0),
            order_total_before_discount: 0.0,
            order_total_after_discount: 0.0,
            donor_id: None,
            purchase_order_number: 1,
            heading_message: None,
            delivery_method: None,
            requested_delivery_date: None,
            sent_date: None,
            contract_signed_date: None,
            advance_paid_date: None,
            received_at_port_date: None,
            is_authorised: false,
            oms_fields: Some(PurchaseOrderOmsFields {
                created_datetime: NaiveDate::from_ymd_opt(2020, 1, 22)
                    .unwrap()
                    .and_hms_opt(0, 0, 0)
                    .unwrap(),
                ..Default::default()
            })
        }),
    }
}

pub(crate) fn test_pull_upsert_records() -> Vec<TestSyncIncomingRecord> {
    vec![
        purchase_order_1_pull_record(),
        purchase_order_2_migration_pull_record(),
        purchase_order_4_empty_object_pull_record(),
        purchase_order_3_empty_string_pull_record(),
        purchase_order_5_null_pull_record(),
        purchase_order_6_no_fields_pull_record(),
    ]
}

pub(crate) fn test_push_records() -> Vec<TestSyncOutgoingRecord> {
    vec![
        purchase_order_1_push_record(),
        purchase_order_2_migration_push_record(),
        purchase_order_3_empty_string_push_record(),
        purchase_order_4_empty_object_push_record(),
        purchase_order_5_null_push_record(),
        purchase_order_6_no_fields_push_record(),
    ]
}<|MERGE_RESOLUTION|>--- conflicted
+++ resolved
@@ -681,10 +681,7 @@
                 .unwrap()
                 .and_hms_opt(0, 0, 0)
                 .unwrap(),
-<<<<<<< HEAD
             foreign_exchange_rate: Some(1.0),
-=======
->>>>>>> 1a45c685
             ..Default::default()
         },
     )
@@ -776,10 +773,7 @@
                 .unwrap()
                 .and_hms_opt(0, 0, 0)
                 .unwrap(),
-<<<<<<< HEAD
             foreign_exchange_rate: Some(1.0),
-=======
->>>>>>> 1a45c685
             ..Default::default()
         },
     )
