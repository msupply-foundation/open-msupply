--- conflicted
+++ resolved
@@ -217,12 +217,7 @@
                     name: "Program Test 02".to_owned(),
                     master_list_id: Some(MASTER_LIST_WITH_PROGRAM_2.0.to_owned()),
                     context_id: MASTER_LIST_WITH_PROGRAM_2.0.to_owned(),
-<<<<<<< HEAD
                     is_immunisation: true,
-                    deleted_datetime: None,
-=======
-                    is_immunisation: false,
->>>>>>> f8486712
                 }),
                 IntegrationOperation::upsert(ProgramRequisitionSettingsRow {
                     id: MASTER_LIST_WITH_PROGRAM_2.0.to_owned() + &mock_name_tag_1().id,
