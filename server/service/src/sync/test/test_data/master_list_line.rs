<<<<<<< HEAD
use repository::{MasterListLineRow, MasterListLineRowDelete};
=======
use repository::{MasterListLineRow, SyncBufferRow};
use util::inline_init;
>>>>>>> db2afae4

use crate::sync::{test::TestSyncIncomingRecord, translations::PullTranslateResult};

const TABLE_NAME: &str = "list_master_line";

const MASTER_LIST_LINE_1: (&str, &str) = (
    "9B02D0770B544BD1AC7DB99BB85FCDD5",
    r#"{
    "ID": "9B02D0770B544BD1AC7DB99BB85FCDD5",
    "item_master_ID": "item_query_test1",
    "item_ID": "item_a",
    "imprest_quan": 0,
    "order_number": 1,
    "price": 0
  }"#,
);

const MASTER_LIST_LINE_2: (&str, &str) = (
    "orphan",
    r#"{
    "ID": "9B02D0770B544BD1AC7DB99BB85FCDD5",
    "item_master_ID": "orphan",
    "item_ID": "8F252B5884B74888AAB73A0D42C09E7F",
    "imprest_quan": 0,
    "order_number": 1,
    "price": 0
  }"#,
);

<<<<<<< HEAD
const MASTER_LIST_LINE_2: (&str, &str) = (
    "master_list_line_2",
    r#"{
    "ID": "master_list_line_2",
    "item_master_ID": "87027C44835B48E6989376F42A58F7E3",
    "item_ID": "8F252B5884B74888AAB73A0D42C09E7F",
    "imprest_quan": 0,
    "order_number": 2,
    "price": 0
  }"#,
);

pub(crate) fn test_pull_upsert_records() -> Vec<TestSyncIncomingRecord> {
    vec![
        TestSyncIncomingRecord::new_pull_upsert(
            TABLE_NAME,
            MASTER_LIST_LINE_1,
            MasterListLineRow {
                id: "9B02D0770B544BD1AC7DB99BB85FCDD5".to_owned(),
                item_link_id: "8F252B5884B74888AAB73A0D42C09E7F".to_owned(),
                master_list_id: "87027C44835B48E6989376F42A58F7E3".to_owned(),
            },
        ),
        TestSyncIncomingRecord::new_pull_upsert(
            TABLE_NAME,
            MASTER_LIST_LINE_2,
            MasterListLineRow {
                id: "master_list_line_2".to_owned(),
                item_link_id: "8F252B5884B74888AAB73A0D42C09E7F".to_owned(),
                master_list_id: "87027C44835B48E6989376F42A58F7E3".to_owned(),
            },
        ),
    ]
}

pub fn test_pull_delete_records() -> Vec<TestSyncIncomingRecord> {
    vec![TestSyncIncomingRecord::new_pull_delete(
        TABLE_NAME,
        MASTER_LIST_LINE_2.0,
        MasterListLineRowDelete(MASTER_LIST_LINE_2.0.to_string()),
    )]
=======
fn master_list_line_a() -> TestSyncIncomingRecord {
    TestSyncIncomingRecord::new_pull_upsert(
        "list_master_line",
        MASTER_LIST_LINE_1,
        MasterListLineRow {
            id: "9B02D0770B544BD1AC7DB99BB85FCDD5".to_owned(),
            item_link_id: "item_a".to_owned(),
            master_list_id: "item_query_test1".to_owned(),
        },
    )
}

fn master_list_line_b() -> TestSyncIncomingRecord {
    TestSyncIncomingRecord {
        translated_record: PullTranslateResult::Ignored("Missing master list".to_string()),
        sync_buffer_row: inline_init(|r: &mut SyncBufferRow| {
            r.table_name = "list_master_line".to_owned();
            r.record_id = MASTER_LIST_LINE_2.0.to_owned();
            r.data = MASTER_LIST_LINE_2.1.to_owned();
        }),
        extra_data: None,
    }
}

pub(crate) fn test_pull_upsert_records() -> Vec<TestSyncIncomingRecord> {
    vec![master_list_line_a(), master_list_line_b()]
>>>>>>> db2afae4
}<|MERGE_RESOLUTION|>--- conflicted
+++ resolved
@@ -1,13 +1,7 @@
-<<<<<<< HEAD
-use repository::{MasterListLineRow, MasterListLineRowDelete};
-=======
 use repository::{MasterListLineRow, SyncBufferRow};
 use util::inline_init;
->>>>>>> db2afae4
 
 use crate::sync::{test::TestSyncIncomingRecord, translations::PullTranslateResult};
-
-const TABLE_NAME: &str = "list_master_line";
 
 const MASTER_LIST_LINE_1: (&str, &str) = (
     "9B02D0770B544BD1AC7DB99BB85FCDD5",
@@ -33,49 +27,6 @@
   }"#,
 );
 
-<<<<<<< HEAD
-const MASTER_LIST_LINE_2: (&str, &str) = (
-    "master_list_line_2",
-    r#"{
-    "ID": "master_list_line_2",
-    "item_master_ID": "87027C44835B48E6989376F42A58F7E3",
-    "item_ID": "8F252B5884B74888AAB73A0D42C09E7F",
-    "imprest_quan": 0,
-    "order_number": 2,
-    "price": 0
-  }"#,
-);
-
-pub(crate) fn test_pull_upsert_records() -> Vec<TestSyncIncomingRecord> {
-    vec![
-        TestSyncIncomingRecord::new_pull_upsert(
-            TABLE_NAME,
-            MASTER_LIST_LINE_1,
-            MasterListLineRow {
-                id: "9B02D0770B544BD1AC7DB99BB85FCDD5".to_owned(),
-                item_link_id: "8F252B5884B74888AAB73A0D42C09E7F".to_owned(),
-                master_list_id: "87027C44835B48E6989376F42A58F7E3".to_owned(),
-            },
-        ),
-        TestSyncIncomingRecord::new_pull_upsert(
-            TABLE_NAME,
-            MASTER_LIST_LINE_2,
-            MasterListLineRow {
-                id: "master_list_line_2".to_owned(),
-                item_link_id: "8F252B5884B74888AAB73A0D42C09E7F".to_owned(),
-                master_list_id: "87027C44835B48E6989376F42A58F7E3".to_owned(),
-            },
-        ),
-    ]
-}
-
-pub fn test_pull_delete_records() -> Vec<TestSyncIncomingRecord> {
-    vec![TestSyncIncomingRecord::new_pull_delete(
-        TABLE_NAME,
-        MASTER_LIST_LINE_2.0,
-        MasterListLineRowDelete(MASTER_LIST_LINE_2.0.to_string()),
-    )]
-=======
 fn master_list_line_a() -> TestSyncIncomingRecord {
     TestSyncIncomingRecord::new_pull_upsert(
         "list_master_line",
@@ -102,5 +53,4 @@
 
 pub(crate) fn test_pull_upsert_records() -> Vec<TestSyncIncomingRecord> {
     vec![master_list_line_a(), master_list_line_b()]
->>>>>>> db2afae4
 }