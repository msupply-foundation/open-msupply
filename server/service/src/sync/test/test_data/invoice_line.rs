--- conflicted
+++ resolved
@@ -98,11 +98,8 @@
             foreign_currency_price_before_tax: Some(0.0),
             item_variant_id: None,
             linked_invoice_id: None,
-<<<<<<< HEAD
+            donor_id: Some("test_donor_id".to_string()),
             reason_option_id: None,
-=======
-            donor_id: Some("test_donor_id".to_string()),
->>>>>>> 3674aeea
         },
     )
 }
@@ -226,11 +223,8 @@
             foreign_currency_price_before_tax: Some(0.0),
             item_variant_id: None,
             linked_invoice_id: None,
-<<<<<<< HEAD
+            donor_id: None,
             reason_option_id: None,
-=======
-            donor_id: None,
->>>>>>> 3674aeea
         },
     )
 }
@@ -357,11 +351,8 @@
             foreign_currency_price_before_tax: Some(0.0),
             item_variant_id: Some("5fb99f9c-03f4-47f2-965b-c9ecd083c675".to_string()),
             linked_invoice_id: None,
-<<<<<<< HEAD
+            donor_id: None,
             reason_option_id: None,
-=======
-            donor_id: None,
->>>>>>> 3674aeea
         },
     )
 }
@@ -488,11 +479,8 @@
             foreign_currency_price_before_tax: Some(0.0),
             item_variant_id: None,
             linked_invoice_id: None,
-<<<<<<< HEAD
+            donor_id: None,
             reason_option_id: None,
-=======
-            donor_id: None,
->>>>>>> 3674aeea
         },
     )
 }
@@ -619,11 +607,8 @@
             foreign_currency_price_before_tax: Some(200.0),
             item_variant_id: None,
             linked_invoice_id: None,
-<<<<<<< HEAD
+            donor_id: None,
             reason_option_id: None,
-=======
-            donor_id: None,
->>>>>>> 3674aeea
         },
     )
 }
@@ -751,11 +736,8 @@
             foreign_currency_price_before_tax: Some(0.0),
             item_variant_id: None,
             linked_invoice_id: None,
-<<<<<<< HEAD
+            donor_id: None,
             reason_option_id: None,
-=======
-            donor_id: None,
->>>>>>> 3674aeea
         },
     )
 }
@@ -883,11 +865,8 @@
             foreign_currency_price_before_tax: Some(200.0),
             item_variant_id: None,
             linked_invoice_id: None,
-<<<<<<< HEAD
+            donor_id: None,
             reason_option_id: None,
-=======
-            donor_id: None,
->>>>>>> 3674aeea
         },
     )
 }
@@ -1014,11 +993,8 @@
             foreign_currency_price_before_tax: Some(200.0),
             item_variant_id: None,
             linked_invoice_id: None,
-<<<<<<< HEAD
+            donor_id: None,
             reason_option_id: None,
-=======
-            donor_id: None,
->>>>>>> 3674aeea
         },
     )
 }
