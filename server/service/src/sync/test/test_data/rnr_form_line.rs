use repository::{RnRFormLineRow, RnRFormLowStock};
use serde_json::json;

use super::{TestSyncIncomingRecord, TestSyncOutgoingRecord};

const TABLE_NAME: &str = "rnr_form_line";

const RNR_FORM_LINE_1: (&str, &str) = (
    "8524d61d-3f4d-43fd-9beb-326e6dcca16e",
    r#"{
        "id": "8524d61d-3f4d-43fd-9beb-326e6dcca16e",
        "rnr_form_id":  "cfd578f8-c3d5-4a04-a466-0ac81dde2aab",
        "item_id": "8F252B5884B74888AAB73A0D42C09E7A",
        "average_monthly_consumption": 0.0,
        "initial_balance": 0.0,
        "snapshot_quantity_received": 0.0,
        "snapshot_quantity_consumed": 0.0,
        "adjusted_quantity_consumed": 0.0,
        "snapshot_adjustments": 0.0,
        "stock_out_duration": 0,
        "final_balance": 0.0,
        "maximum_quantity": 0.0,
        "expiry_date": null,
        "calculated_requested_quantity": 0.0,
        "comment": null,
        "confirmed": false, 
        "low_stock": "OK",
        "previous_monthly_consumption_values": ""
    }"#,
);

fn rnr_form_line_1() -> RnRFormLineRow {
    RnRFormLineRow {
        id: RNR_FORM_LINE_1.0.to_string(),
        rnr_form_id: "cfd578f8-c3d5-4a04-a466-0ac81dde2aab".to_string(),
        item_id: "8F252B5884B74888AAB73A0D42C09E7A".to_string(),
<<<<<<< HEAD
        requisition_id: None,
=======
        requisition_line_id: None,
>>>>>>> 1f90d0f2
        average_monthly_consumption: 0.0,
        initial_balance: 0.0,
        snapshot_quantity_received: 0.0,
        snapshot_quantity_consumed: 0.0,
        snapshot_adjustments: 0.0,
        adjusted_quantity_consumed: 0.0,
        entered_quantity_consumed: None,
        entered_quantity_received: None,
        entered_adjustments: None,
        stock_out_duration: 0,
        final_balance: 0.0,
        maximum_quantity: 0.0,
        expiry_date: None,
        calculated_requested_quantity: 0.0,
        entered_requested_quantity: None,
        comment: None,
        confirmed: false,
        previous_monthly_consumption_values: "".to_string(),
        low_stock: RnRFormLowStock::Ok,
    }
}

pub(crate) fn test_pull_upsert_records() -> Vec<TestSyncIncomingRecord> {
    vec![TestSyncIncomingRecord::new_pull_upsert(
        TABLE_NAME,
        RNR_FORM_LINE_1,
        rnr_form_line_1(),
    )]
}

pub(crate) fn test_v6_records() -> Vec<TestSyncOutgoingRecord> {
    vec![TestSyncOutgoingRecord {
        table_name: TABLE_NAME.to_string(),
        record_id: RNR_FORM_LINE_1.0.to_string(),
        push_data: json!(rnr_form_line_1()),
    }]
}<|MERGE_RESOLUTION|>--- conflicted
+++ resolved
@@ -34,11 +34,7 @@
         id: RNR_FORM_LINE_1.0.to_string(),
         rnr_form_id: "cfd578f8-c3d5-4a04-a466-0ac81dde2aab".to_string(),
         item_id: "8F252B5884B74888AAB73A0D42C09E7A".to_string(),
-<<<<<<< HEAD
-        requisition_id: None,
-=======
         requisition_line_id: None,
->>>>>>> 1f90d0f2
         average_monthly_consumption: 0.0,
         initial_balance: 0.0,
         snapshot_quantity_received: 0.0,
