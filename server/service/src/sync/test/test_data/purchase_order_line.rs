use crate::sync::{
    test::TestSyncIncomingRecord, translations::purchase_order_line::LegacyPurchaseOrderLineRow,
};
use chrono::NaiveDate;
use repository::PurchaseOrderLineRow;
use serde_json::json;

use super::TestSyncOutgoingRecord;

const TABLE_NAME: &str = "purchase_order_line";

const PURCHASE_ORDER_LINE_1: (&str, &str) = (
    "test_purchase_order_line_1",
    r#"{
    "ID": "test_purchase_order_line_1",
    "purchase_order_ID": "test_purchase_order_a",
    "item_ID": "item_a",
	"item_name": "Item A",
    "store_ID": "store_a",
    "batch": "",
    "comment": "",
    "cost_from_invoice": 0.012,
    "cost_local": 0,
    "delivery_date_expected": "0000-00-00",
    "delivery_date_requested": "2018-03-19",
    "expiry": "0000-00-00",
    "kit_data": null,
    "line_number": 1,
    "location_ID": "",
    "manufacturer_ID": "",
    "non_stock_name_ID": "",
    "note": "",
    "note_has_been_actioned": false,
    "note_show_on_goods_rec": false,
    "oms_fields": null,
    "pack_units": "",
    "packsize_ordered": 1000,
    "price_expected_after_discount": 0.0024,
    "price_extension_expected": 0.012,
    "price_per_pack_before_discount": 0,
    "quan_adjusted_order": 0,
    "quan_original_order": 100,
    "quan_rec_to_date": 5000,
    "quote_line_ID": "",
    "snapshotQuantity": 0,
    "spare_estmated_cost": 0,
    "suggestedQuantity": 0,
    "supplier_code": "",
    "volume_per_pack": 0
    }"#,
);

fn purchase_order_line_pull_record() -> TestSyncIncomingRecord {
    TestSyncIncomingRecord::new_pull_upsert(
        TABLE_NAME,
        PURCHASE_ORDER_LINE_1,
        PurchaseOrderLineRow {
            id: PURCHASE_ORDER_LINE_1.0.to_string(),
            purchase_order_id: "test_purchase_order_a".to_string(),
            line_number: 1,
            item_link_id: "item_a".to_string(),
            requested_delivery_date: Some(NaiveDate::from_ymd_opt(2018, 3, 19).unwrap()),
            expected_delivery_date: None,
            item_name: "Item A".to_string(),
            requested_pack_size: 1000.0,
            requested_number_of_units: 100.0,
            authorised_number_of_units: None,
            received_number_of_units: 5000.0,
            stock_on_hand_in_units: 0.0,
            supplier_item_code: None,
            price_per_unit_before_discount: 0.012,
            price_per_unit_after_discount: 0.0024,
            store_id: "store_a".to_string(),
        },
    )
}

fn purchase_order_line_push_record() -> TestSyncOutgoingRecord {
    TestSyncOutgoingRecord {
        table_name: TABLE_NAME.to_string(),
        record_id: PURCHASE_ORDER_LINE_1.0.to_string(),
        push_data: json!(LegacyPurchaseOrderLineRow {
            id: PURCHASE_ORDER_LINE_1.0.to_string(),
            store_id: "store_a".to_string(),
            purchase_order_id: "test_purchase_order_a".to_string(),
            line_number: 1,
<<<<<<< HEAD
            item_id: "test_non_item_id".to_string(),
            item_name: None,
            snapshot_soh: None,
            pack_size: None,
            requested_quantity: None,
            authorised_quantity: None,
            total_received: Some(1.6),
            requested_delivery_date: Some(NaiveDate::from_ymd_opt(2021, 1, 22).unwrap()),
            expected_delivery_date: None,
=======
            item_link_id: "item_a".to_string(),
            item_name: "Item A".to_string(),
            quan_rec_to_date: 5000.0,
            delivery_date_requested: Some(NaiveDate::from_ymd_opt(2018, 3, 19).unwrap()),
            delivery_date_expected: None,
            snapshot_quantity: 0.0,
            packsize_ordered: 1000.0,
            quan_original_order: 100.0,
            quan_adjusted_order: None,
            supplier_item_code: None,
            price_extension_expected: 0.012,
            price_expected_after_discount: 0.0024
>>>>>>> 00b6a86f
        }),
    }
}

pub(crate) fn test_pull_upsert_records() -> Vec<TestSyncIncomingRecord> {
    vec![purchase_order_line_pull_record()]
}

pub(crate) fn test_push_records() -> Vec<TestSyncOutgoingRecord> {
    vec![purchase_order_line_push_record()]
}<|MERGE_RESOLUTION|>--- conflicted
+++ resolved
@@ -84,17 +84,6 @@
             store_id: "store_a".to_string(),
             purchase_order_id: "test_purchase_order_a".to_string(),
             line_number: 1,
-<<<<<<< HEAD
-            item_id: "test_non_item_id".to_string(),
-            item_name: None,
-            snapshot_soh: None,
-            pack_size: None,
-            requested_quantity: None,
-            authorised_quantity: None,
-            total_received: Some(1.6),
-            requested_delivery_date: Some(NaiveDate::from_ymd_opt(2021, 1, 22).unwrap()),
-            expected_delivery_date: None,
-=======
             item_link_id: "item_a".to_string(),
             item_name: "Item A".to_string(),
             quan_rec_to_date: 5000.0,
@@ -107,7 +96,6 @@
             supplier_item_code: None,
             price_extension_expected: 0.012,
             price_expected_after_discount: 0.0024
->>>>>>> 00b6a86f
         }),
     }
 }
