--- conflicted
+++ resolved
@@ -54,16 +54,6 @@
             purchase_order_id: "test_purchase_order_a".to_string(),
             line_number: 1,
             item_link_id: "item_a".to_string(),
-<<<<<<< HEAD
-            item_name: None,
-            number_of_packs: None,
-            pack_size: None,
-            requested_quantity: None,
-            authorised_quantity: None,
-            total_received: Some(1.6),
-=======
-
->>>>>>> 9362d5bf
             requested_delivery_date: Some(NaiveDate::from_ymd_opt(2021, 1, 22).unwrap()),
             expected_delivery_date: None,
             item_name: "Item A".to_string(),
