use crate::sync::{
    test::TestSyncIncomingRecord, translations::purchase_order_line::LegacyPurchaseOrderLineRow,
};
use chrono::NaiveDate;
use repository::PurchaseOrderLineRow;
use serde_json::json;

use super::TestSyncOutgoingRecord;

const TABLE_NAME: &str = "purchase_order_line";

const PURCHASE_ORDER_LINE_1: (&str, &str) = (
    "test_purchase_order_line_1",
    r#"{
    "ID": "test_purchase_order_line_1",
    "purchase_order_ID": "test_purchase_order_a",
    "item_ID": "item_a",
	"item_name": "Item A",
    "store_ID": "store_a",
    "batch": "",
    "comment": "",
    "cost_from_invoice": 0.012,
    "cost_local": 0,
    "delivery_date_expected": "0000-00-00",
    "delivery_date_requested": "2018-03-19",
    "expiry": "0000-00-00",
    "kit_data": null,
    "line_number": 1,
    "location_ID": "",
    "manufacturer_ID": "",
    "non_stock_name_ID": "",
    "note": "",
    "note_has_been_actioned": false,
    "note_show_on_goods_rec": false,
    "oms_fields": null,
    "pack_units": "",
    "packsize_ordered": 1000,
    "price_expected_after_discount": 0.0024,
    "price_extension_expected": 0.012,
    "price_per_pack_before_discount": 0,
    "quan_adjusted_order": 0,
    "quan_original_order": 100,
    "quan_rec_to_date": 5000,
    "quote_line_ID": "",
    "snapshotQuantity": 0,
    "spare_estmated_cost": 0,
    "suggestedQuantity": 0,
    "supplier_code": "",
    "volume_per_pack": 0
    }"#,
);

fn purchase_order_line_pull_record() -> TestSyncIncomingRecord {
    TestSyncIncomingRecord::new_pull_upsert(
        TABLE_NAME,
        PURCHASE_ORDER_LINE_1,
        PurchaseOrderLineRow {
            id: PURCHASE_ORDER_LINE_1.0.to_string(),
            purchase_order_id: "test_purchase_order_a".to_string(),
            line_number: 1,
            item_link_id: "item_a".to_string(),
<<<<<<< HEAD
            requested_delivery_date: Some(NaiveDate::from_ymd_opt(2021, 1, 22).unwrap()),
=======
            requested_delivery_date: Some(NaiveDate::from_ymd_opt(2018, 3, 19).unwrap()),
>>>>>>> 0e5a39db
            expected_delivery_date: None,
            item_name: "Item A".to_string(),
            requested_pack_size: 1000.0,
            requested_number_of_units: 100.0,
            authorised_number_of_units: None,
            received_number_of_units: 5000.0,
            stock_on_hand_in_units: 0.0,
            supplier_item_code: None,
            price_per_unit_before_discount: 0.012,
            price_per_unit_after_discount: 0.0024,
            store_id: "store_a".to_string(),
        },
    )
}

fn purchase_order_line_push_record() -> TestSyncOutgoingRecord {
    TestSyncOutgoingRecord {
        table_name: TABLE_NAME.to_string(),
        record_id: PURCHASE_ORDER_LINE_1.0.to_string(),
        push_data: json!(LegacyPurchaseOrderLineRow {
            id: PURCHASE_ORDER_LINE_1.0.to_string(),
            store_id: "store_a".to_string(),
            purchase_order_id: "test_purchase_order_a".to_string(),
            line_number: 1,
            item_link_id: "item_a".to_string(),
            item_name: "Item A".to_string(),
            quan_rec_to_date: 5000.0,
            delivery_date_requested: Some(NaiveDate::from_ymd_opt(2018, 3, 19).unwrap()),
            delivery_date_expected: None,
            snapshot_quantity: 0.0,
            packsize_ordered: 1000.0,
            quan_original_order: 100.0,
            quan_adjusted_order: None,
            supplier_item_code: None,
            price_extension_expected: 0.012,
            price_expected_after_discount: 0.0024
        }),
    }
}

pub(crate) fn test_pull_upsert_records() -> Vec<TestSyncIncomingRecord> {
    vec![purchase_order_line_pull_record()]
}

pub(crate) fn test_push_records() -> Vec<TestSyncOutgoingRecord> {
    vec![purchase_order_line_push_record()]
}<|MERGE_RESOLUTION|>--- conflicted
+++ resolved
@@ -59,11 +59,7 @@
             purchase_order_id: "test_purchase_order_a".to_string(),
             line_number: 1,
             item_link_id: "item_a".to_string(),
-<<<<<<< HEAD
-            requested_delivery_date: Some(NaiveDate::from_ymd_opt(2021, 1, 22).unwrap()),
-=======
             requested_delivery_date: Some(NaiveDate::from_ymd_opt(2018, 3, 19).unwrap()),
->>>>>>> 0e5a39db
             expected_delivery_date: None,
             item_name: "Item A".to_string(),
             requested_pack_size: 1000.0,
