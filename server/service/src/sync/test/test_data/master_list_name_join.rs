use crate::sync::test::TestSyncPullRecord;
use repository::{MasterListNameJoinRow, MasterListNameJoinRowDelete};

const TABLE_NAME: &'static str = "list_master_name_join";

const LIST_MASTER_NAME_JOIN_1: (&'static str, &'static str) = (
    "A7A06D78361041448B836857ED4330C4",
    r#"{
    "ID": "A7A06D78361041448B836857ED4330C4",
    "description": "Gryffindor All Items ",
    "name_ID": "name_store_a",
    "list_master_ID": "87027C44835B48E6989376F42A58F7E3",
    "include_web": false,
    "include_imprest": false,
    "include_stock_hist": false,
    "price_list": false
  }"#,
);

pub(crate) fn test_pull_upsert_records() -> Vec<TestSyncPullRecord> {
    vec![TestSyncPullRecord::new_pull_upsert(
        TABLE_NAME,
        LIST_MASTER_NAME_JOIN_1,
        MasterListNameJoinRow {
            id: LIST_MASTER_NAME_JOIN_1.0.to_owned(),
            master_list_id: "87027C44835B48E6989376F42A58F7E3".to_owned(),
<<<<<<< HEAD
            name_id: "1FB32324AF8049248D929CFB35F255BA".to_owned(),
        },
=======
            name_link_id: "name_store_a".to_owned(),
        }),
>>>>>>> 6c6e3ee0
    )]
}

pub(crate) fn test_pull_delete_records() -> Vec<TestSyncPullRecord> {
    vec![TestSyncPullRecord::new_pull_delete(
        TABLE_NAME,
        LIST_MASTER_NAME_JOIN_1.0,
        MasterListNameJoinRowDelete(LIST_MASTER_NAME_JOIN_1.0.to_string()),
    )]
}<|MERGE_RESOLUTION|>--- conflicted
+++ resolved
@@ -24,13 +24,8 @@
         MasterListNameJoinRow {
             id: LIST_MASTER_NAME_JOIN_1.0.to_owned(),
             master_list_id: "87027C44835B48E6989376F42A58F7E3".to_owned(),
-<<<<<<< HEAD
             name_id: "1FB32324AF8049248D929CFB35F255BA".to_owned(),
         },
-=======
-            name_link_id: "name_store_a".to_owned(),
-        }),
->>>>>>> 6c6e3ee0
     )]
 }
 
