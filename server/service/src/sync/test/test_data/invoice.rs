use crate::sync::{
    test::TestSyncIncomingRecord,
    translations::invoice::{
        LegacyTransactRow, LegacyTransactStatus, LegacyTransactType, TransactMode,
    },
};
use chrono::{Duration, NaiveDate, NaiveTime};
use repository::{InvoiceRow, InvoiceRowDelete, InvoiceRowStatus, InvoiceRowType};
use serde_json::json;
use util::constants::INVENTORY_ADJUSTMENT_NAME_CODE;

use super::TestSyncOutgoingRecord;

const TABLE_NAME: &str = "transact";

const TRANSACT_1: (&str, &str) = (
    "12e889c0f0d211eb8dddb54df6d741bc",
    r#"{
      "Colour": 0,
      "Date_order_received": "0000-00-00",
      "Date_order_written": "2021-07-30",
      "ID": "12e889c0f0d211eb8dddb54df6d741bc",
      "amount_outstanding": 0,
      "arrival_date_actual": "0000-00-00",
      "arrival_date_estimated": "0000-00-00",
      "authorisationStatus": "",
      "budget_period_ID": "",
      "category2_ID": "",
      "category_ID": "",
      "comment": "",
      "confirm_date": "2021-07-30",
      "confirm_time": 47046,
      "contact_id": "",
      "currency_ID": "NEW_ZEALAND_DOLLARS",
      "currency_rate": 1.32,
      "custom_data": null,
      "diagnosis_ID": "",
      "donor_default_id": "",
      "encounter_id": "",
      "entry_date": "2021-07-30",
      "entry_time": 47046,
      "export_batch": 0,
      "foreign_currency_total": 0,
      "goodsReceivedConfirmation": null,
      "goods_received_ID": "",
      "hold": false,
      "insuranceDiscountAmount": 0,
      "insuranceDiscountRate": 0,
      "internalData": null,
      "invoice_num": 1,
      "invoice_printed_date": "0000-00-00",
      "is_authorised": false,
      "is_cancellation": false,
      "lastModifiedAt": 1627607293,
      "linked_goods_received_ID": "",
      "linked_transaction_id": "",
      "local_charge_distributed": 0,
      "mode": "store",
      "mwks_sequence_num": 0,
      "nameInsuranceJoinID": "",
      "name_ID": "name_store_a",
      "number_of_cartons": 0,
      "optionID": "",
      "original_PO_ID": "",
      "paymentTypeID": "",
      "pickslip_printed_date": "0000-00-00",
      "prescriber_ID": "",
      "requisition_ID": "",
      "responsible_officer_ID": "",
      "service_descrip": "",
      "service_price": 0,
      "ship_date": "0000-00-00",
      "ship_method_ID": "",
      "ship_method_comment": "",
      "status": "cn",
      "store_ID": "store_b",
      "subtotal": 0,
      "supplier_charge_fc": 0,
      "tax": 0,
      "their_ref": "",
      "total": 0,
      "type": "si",
      "user1": "",
      "user2": "",
      "user3": "",
      "user4": "",
      "user_ID": "",
      "wardID": "",
      "waybill_number": "",
      "om_allocated_datetime": "",
      "om_picked_datetime": null,
      "om_shipped_datetime": "",
      "om_delivered_datetime": "",
      "om_verified_datetime": "",
      "om_created_datetime": "",
      "om_transport_reference": ""
  }"#,
);
fn transact_1_pull_record() -> TestSyncIncomingRecord {
    TestSyncIncomingRecord::new_pull_upsert(
        TABLE_NAME,
        TRANSACT_1,
        InvoiceRow {
            id: TRANSACT_1.0.to_string(),
            user_id: None,
            store_id: "store_b".to_string(),
            name_link_id: "name_store_a".to_string(),
            name_store_id: Some("store_a".to_string()),
            invoice_number: 1,
            r#type: InvoiceRowType::InboundShipment,
            status: InvoiceRowStatus::Delivered,
            on_hold: false,
            comment: None,
            their_reference: None,
            transport_reference: None,
            created_datetime: NaiveDate::from_ymd_opt(2021, 7, 30)
                .unwrap()
                .and_hms_opt(0, 0, 0)
                .unwrap()
                + Duration::seconds(47046),
            allocated_datetime: None,
            picked_datetime: None,
            shipped_datetime: None,
            delivered_datetime: Some(
                NaiveDate::from_ymd_opt(2021, 7, 30)
                    .unwrap()
                    .and_hms_opt(0, 0, 0)
                    .unwrap()
                    + Duration::seconds(47046),
            ),
            verified_datetime: None,
            colour: None,
            requisition_id: None,
            linked_invoice_id: None,
            tax: Some(0.0),
            currency_id: "NEW_ZEALAND_DOLLARS".to_string(),
            currency_rate: 1.32,
            clinician_link_id: None,
            original_shipment_id: None,
        },
    )
}
fn transact_1_push_record() -> TestSyncOutgoingRecord {
    TestSyncOutgoingRecord {
        table_name: TABLE_NAME.to_string(),
        record_id: TRANSACT_1.0.to_string(),
        push_data: json!(LegacyTransactRow {
            ID: TRANSACT_1.0.to_string(),
            user_id: None,
            name_ID: "name_store_a".to_string(),
            store_ID: "store_b".to_string(),
            invoice_num: 1,
            _type: LegacyTransactType::Si,
            status: LegacyTransactStatus::Cn,
            hold: false,
            comment: None,
            their_ref: None,
            transport_reference: None,
            requisition_ID: None,
            linked_transaction_id: None,
            entry_date: NaiveDate::from_ymd_opt(2021, 7, 30).unwrap(),
            entry_time: NaiveTime::from_hms_opt(13, 4, 6).unwrap(),
            ship_date: None,
            arrival_date_actual: Some(NaiveDate::from_ymd_opt(2021, 7, 30).unwrap()),
            confirm_date: Some(NaiveDate::from_ymd_opt(2021, 7, 30).unwrap()),
            confirm_time: NaiveTime::from_hms_opt(13, 4, 6).unwrap(),
            mode: TransactMode::Store,
            created_datetime: Some(
                NaiveDate::from_ymd_opt(2021, 7, 30)
                    .unwrap()
                    .and_hms_opt(13, 4, 6)
                    .unwrap()
            ),
            allocated_datetime: None,
            picked_datetime: None,
            shipped_datetime: None,
            delivered_datetime: Some(
                NaiveDate::from_ymd_opt(2021, 7, 30)
                    .unwrap()
                    .and_hms_opt(0, 0, 0)
                    .unwrap()
                    + Duration::seconds(47046),
            ),
            verified_datetime: None,
            om_status: Some(InvoiceRowStatus::Delivered),
            om_type: Some(InvoiceRowType::InboundShipment),
            om_colour: None,
            tax: Some(0.0),
            clinician_id: None,
            original_shipment_id: None,
            currency_id: Some("NEW_ZEALAND_DOLLARS".to_string()),
            currency_rate: Some(1.32)
        }),
    }
}

const TRANSACT_2: (&str, &str) = (
    "7c860d40f3f111eb9647790fe8518386",
    r#"{
        "Colour": 1710361,
        "Date_order_received": "0000-00-00",
        "Date_order_written": "2021-08-03",
        "ID": "7c860d40f3f111eb9647790fe8518386",
        "amount_outstanding": 0,
        "arrival_date_actual": "0000-00-00",
        "arrival_date_estimated": "0000-00-00",
        "authorisationStatus": "",
        "budget_period_ID": "",
        "category2_ID": "",
        "category_ID": "",
        "comment": "",
        "confirm_date": "0000-00-00",
        "confirm_time": 44806,
        "contact_id": "",
        "currency_ID": "AUSTRALIAN_DOLLARS",
        "currency_rate": 1,
        "custom_data": null,
        "diagnosis_ID": "",
        "donor_default_id": "",
        "encounter_id": "",
        "entry_date": "2021-08-03",
        "entry_time": 44806,
        "export_batch": 0,
        "foreign_currency_total": 0,
        "goodsReceivedConfirmation": null,
        "goods_received_ID": "",
        "hold": false,
        "insuranceDiscountAmount": 0,
        "insuranceDiscountRate": 0,
        "internalData": null,
        "invoice_num": 4,
        "invoice_printed_date": "0000-00-00",
        "is_authorised": false,
        "is_cancellation": false,
        "lastModifiedAt": 1627959832,
        "linked_goods_received_ID": "",
        "linked_transaction_id": "",
        "local_charge_distributed": 0,
        "mode": "store",
        "mwks_sequence_num": 0,
        "nameInsuranceJoinID": "",
        "name_ID": "name_store_b",
        "number_of_cartons": 0,
        "optionID": "",
        "original_PO_ID": "",
        "paymentTypeID": "",
        "pickslip_printed_date": "0000-00-00",
        "prescriber_ID": "",
        "requisition_ID": "",
        "responsible_officer_ID": "",
        "service_descrip": "",
        "service_price": 0,
        "ship_date": "0000-00-00",
        "ship_method_ID": "",
        "ship_method_comment": "",
        "status": "fn",
        "store_ID": "store_b",
        "subtotal": 0,
        "supplier_charge_fc": 0,
        "tax": 0,
        "their_ref": "",
        "total": 0,
        "type": "ci",
        "user1": "",
        "user2": "",
        "user3": "",
        "user4": "",
        "user_ID": "0763E2E3053D4C478E1E6B6B03FEC207",
        "wardID": "",
        "waybill_number": "",
        "om_transport_reference": "transport reference"
    }"#,
);
fn transact_2_pull_record() -> TestSyncIncomingRecord {
    TestSyncIncomingRecord::new_pull_upsert(
        TABLE_NAME,
        TRANSACT_2,
        InvoiceRow {
            id: TRANSACT_2.0.to_string(),
            user_id: Some("0763E2E3053D4C478E1E6B6B03FEC207".to_string()),
            store_id: "store_b".to_string(),
            name_link_id: "name_store_b".to_string(),
            name_store_id: Some("store_b".to_string()),
            invoice_number: 4,
            r#type: InvoiceRowType::OutboundShipment,
            status: InvoiceRowStatus::Shipped,
            on_hold: false,
            comment: None,
            their_reference: None,
            transport_reference: Some("transport reference".to_string()),
            created_datetime: NaiveDate::from_ymd_opt(2021, 8, 3)
                .unwrap()
                .and_hms_opt(0, 0, 0)
                .unwrap()
                + Duration::seconds(44806),
            allocated_datetime: None,
            picked_datetime: None,
            shipped_datetime: None,
            delivered_datetime: None,
            verified_datetime: None,
            colour: None,
            requisition_id: None,
            linked_invoice_id: None,
            tax: Some(0.0),
            currency_id: "AUSTRALIAN_DOLLARS".to_string(),
            currency_rate: 1.0,
            clinician_link_id: None,
            original_shipment_id: None,
        },
    )
}
fn transact_2_push_record() -> TestSyncOutgoingRecord {
    TestSyncOutgoingRecord {
        table_name: TABLE_NAME.to_string(),
        record_id: TRANSACT_2.0.to_string(),
        push_data: json!(LegacyTransactRow {
            ID: TRANSACT_2.0.to_string(),
            user_id: Some("0763E2E3053D4C478E1E6B6B03FEC207".to_string()),
            name_ID: "name_store_b".to_string(),
            store_ID: "store_b".to_string(),
            invoice_num: 4,
            _type: LegacyTransactType::Ci,
            status: LegacyTransactStatus::Fn,
            hold: false,
            comment: None,
            their_ref: None,
            transport_reference: Some("transport reference".to_string()),
            requisition_ID: None,
            linked_transaction_id: None,
            entry_date: NaiveDate::from_ymd_opt(2021, 8, 3).unwrap(),
            entry_time: NaiveTime::from_hms_opt(12, 26, 46).unwrap(),
            ship_date: None,
            arrival_date_actual: None,
            confirm_date: None,
            confirm_time: NaiveTime::from_hms_opt(0, 0, 0).unwrap(),
            mode: TransactMode::Store,
            created_datetime: Some(
                NaiveDate::from_ymd_opt(2021, 8, 3)
                    .unwrap()
                    .and_hms_opt(0, 0, 0)
                    .unwrap()
                    + Duration::seconds(44806)
            ),
            allocated_datetime: None,
            picked_datetime: None,
            shipped_datetime: None,
            delivered_datetime: None,
            verified_datetime: None,
            om_status: Some(InvoiceRowStatus::Shipped),
            om_type: Some(InvoiceRowType::OutboundShipment),
            om_colour: None,
            tax: Some(0.0),
            clinician_id: None,
            original_shipment_id: None,
            currency_id: Some("AUSTRALIAN_DOLLARS".to_string()),
            currency_rate: Some(1.0),
        }),
    }
}

const TRANSACT_OM_FIELDS: (&str, &str) = (
    "Ac860d40f3f111eb9647790fe8518386",
    r#"{
        "Colour": 1710361,
        "Date_order_received": "0000-00-00",
        "Date_order_written": "2021-08-03",
        "ID": "Ac860d40f3f111eb9647790fe8518386",
        "amount_outstanding": 0,
        "arrival_date_actual": "0000-00-00",
        "arrival_date_estimated": "0000-00-00",
        "authorisationStatus": "",
        "budget_period_ID": "",
        "category2_ID": "",
        "category_ID": "",
        "comment": "",
        "confirm_date": "0000-00-00",
        "confirm_time": 44806,
        "contact_id": "",
        "currency_ID": "AUSTRALIAN_DOLLARS",
        "currency_rate": 1,
        "custom_data": null,
        "diagnosis_ID": "",
        "donor_default_id": "",
        "encounter_id": "",
        "entry_date": "2021-08-03",
        "entry_time": 44806,
        "export_batch": 0,
        "foreign_currency_total": 0,
        "goodsReceivedConfirmation": null,
        "goods_received_ID": "",
        "hold": false,
        "insuranceDiscountAmount": 0,
        "insuranceDiscountRate": 0,
        "internalData": null,
        "invoice_num": 4,
        "invoice_printed_date": "0000-00-00",
        "is_authorised": false,
        "is_cancellation": false,
        "lastModifiedAt": 1627959832,
        "linked_goods_received_ID": "",
        "linked_transaction_id": "",
        "local_charge_distributed": 0,
        "mode": "store",
        "mwks_sequence_num": 0,
        "nameInsuranceJoinID": "",
        "name_ID": "name_store_b",
        "number_of_cartons": 0,
        "optionID": "",
        "original_PO_ID": "",
        "paymentTypeID": "",
        "pickslip_printed_date": "0000-00-00",
        "prescriber_ID": "",
        "requisition_ID": "",
        "responsible_officer_ID": "",
        "service_descrip": "",
        "service_price": 0,
        "ship_date": "0000-00-00",
        "ship_method_ID": "",
        "ship_method_comment": "",
        "status": "nw",
        "store_ID": "store_b",
        "subtotal": 0,
        "supplier_charge_fc": 0,
        "tax": 0,
        "their_ref": "",
        "total": 0,
        "type": "si",
        "user1": "",
        "user2": "",
        "user3": "",
        "user4": "",
        "user_ID": "0763E2E3053D4C478E1E6B6B03FEC207",
        "wardID": "",
        "waybill_number": "",
        "om_transport_reference": "transport reference",
        "om_created_datetime": "2022-08-24T09:33:00",
        "om_allocated_datetime": "2022-08-25T10:33:00",
        "om_picked_datetime": "2022-08-26T11:33:00",
        "om_shipped_datetime": "2022-08-27T12:33:00",
        "om_delivered_datetime": "2022-08-28T13:33:00",
        "om_verified_datetime": "2022-08-29T14:33:00",
        "om_status": "SHIPPED",
        "om_colour": "SomeColour",
        "om_type": "INVENTORY_ADDITION"
    }"#,
);

fn transact_om_fields_pull_record() -> TestSyncIncomingRecord {
    TestSyncIncomingRecord::new_pull_upsert(
        TABLE_NAME,
        TRANSACT_OM_FIELDS,
        InvoiceRow {
            id: TRANSACT_OM_FIELDS.0.to_string(),
            user_id: Some("0763E2E3053D4C478E1E6B6B03FEC207".to_string()),
            store_id: "store_b".to_string(),
            name_link_id: "name_store_b".to_string(),
            name_store_id: Some("store_b".to_string()),
            invoice_number: 4,
            r#type: InvoiceRowType::InventoryAddition,
            status: InvoiceRowStatus::Shipped,
            on_hold: false,
            comment: None,
            their_reference: None,
            transport_reference: Some("transport reference".to_string()),
            created_datetime: NaiveDate::from_ymd_opt(2022, 8, 24)
                .unwrap()
                .and_hms_opt(9, 33, 0)
                .unwrap(),
            allocated_datetime: Some(
                NaiveDate::from_ymd_opt(2022, 8, 25)
                    .unwrap()
                    .and_hms_opt(10, 33, 0)
                    .unwrap(),
            ),
            picked_datetime: Some(
                NaiveDate::from_ymd_opt(2022, 8, 26)
                    .unwrap()
                    .and_hms_opt(11, 33, 0)
                    .unwrap(),
            ),
            shipped_datetime: Some(
                NaiveDate::from_ymd_opt(2022, 8, 27)
                    .unwrap()
                    .and_hms_opt(12, 33, 0)
                    .unwrap(),
            ),
            delivered_datetime: Some(
                NaiveDate::from_ymd_opt(2022, 8, 28)
                    .unwrap()
                    .and_hms_opt(13, 33, 0)
                    .unwrap(),
            ),
            verified_datetime: Some(
                NaiveDate::from_ymd_opt(2022, 8, 29)
                    .unwrap()
                    .and_hms_opt(14, 33, 0)
                    .unwrap(),
            ),
            colour: Some("SomeColour".to_string()),
            requisition_id: None,
            linked_invoice_id: None,
            tax: Some(0.0),
            currency_id: "AUSTRALIAN_DOLLARS".to_string(),
            currency_rate: 1.0,
            clinician_link_id: None,
            original_shipment_id: None,
        },
    )
}
fn transact_om_fields_push_record() -> TestSyncOutgoingRecord {
    TestSyncOutgoingRecord {
        table_name: TABLE_NAME.to_string(),
        record_id: TRANSACT_OM_FIELDS.0.to_string(),
        push_data: json!(LegacyTransactRow {
            ID: TRANSACT_OM_FIELDS.0.to_string(),
            user_id: Some("0763E2E3053D4C478E1E6B6B03FEC207".to_string()),
            name_ID: "name_store_b".to_string(),
            store_ID: "store_b".to_string(),
            invoice_num: 4,
            _type: LegacyTransactType::Si,
            status: LegacyTransactStatus::Nw,
            hold: false,
            comment: None,
            their_ref: None,
            transport_reference: Some("transport reference".to_string()),
            requisition_ID: None,
            linked_transaction_id: None,
            entry_date: NaiveDate::from_ymd_opt(2022, 8, 24).unwrap(),
            entry_time: NaiveTime::from_hms_opt(9, 33, 0).unwrap(),
            ship_date: Some(NaiveDate::from_ymd_opt(2022, 8, 27).unwrap()),
            arrival_date_actual: Some(NaiveDate::from_ymd_opt(2022, 8, 28).unwrap()),
            confirm_date: Some(NaiveDate::from_ymd_opt(2022, 8, 29).unwrap()),
            confirm_time: NaiveTime::from_hms_opt(14, 33, 0).unwrap(),
            mode: TransactMode::Store,

            created_datetime: Some(
                NaiveDate::from_ymd_opt(2022, 8, 24)
                    .unwrap()
                    .and_hms_opt(9, 33, 0)
                    .unwrap()
            ),
            allocated_datetime: Some(
                NaiveDate::from_ymd_opt(2022, 8, 25)
                    .unwrap()
                    .and_hms_opt(10, 33, 0)
                    .unwrap()
            ),
            picked_datetime: Some(
                NaiveDate::from_ymd_opt(2022, 8, 26)
                    .unwrap()
                    .and_hms_opt(11, 33, 0)
                    .unwrap()
            ),
            shipped_datetime: Some(
                NaiveDate::from_ymd_opt(2022, 8, 27)
                    .unwrap()
                    .and_hms_opt(12, 33, 0)
                    .unwrap()
            ),
            delivered_datetime: Some(
                NaiveDate::from_ymd_opt(2022, 8, 28)
                    .unwrap()
                    .and_hms_opt(13, 33, 0)
                    .unwrap()
            ),
            verified_datetime: Some(
                NaiveDate::from_ymd_opt(2022, 8, 29)
                    .unwrap()
                    .and_hms_opt(14, 33, 0)
                    .unwrap()
            ),
            om_status: Some(InvoiceRowStatus::Shipped),
            om_type: Some(InvoiceRowType::InventoryAddition),
            om_colour: Some("SomeColour".to_string()),
            tax: Some(0.0),
            clinician_id: None,
<<<<<<< HEAD
            original_shipment_id: None,
            currency_id: None,
            currency_rate: 1.0,
=======
            currency_id: Some("AUSTRALIAN_DOLLARS".to_string()),
            currency_rate: Some(1.0),
>>>>>>> 0d2581ef
        }),
    }
}

const INVENTORY_ADDITION: (&str, &str) = (
    "065AEF4C9C214C9AB4ED7BA0A1EC72C0",
    r#"{
        "name_ID": "invad",
        "ID": "065AEF4C9C214C9AB4ED7BA0A1EC72C0",
        "invoice_num": 1,
        "amount_outstanding": 0,
        "comment": "Stocktake 1; Added stock",
        "entry_date": "2023-01-16",
        "type": "si",
        "status": "fn",
        "total": 0,
        "export_batch": 0,
        "linked_transaction_id": "",
        "their_ref": "",
        "confirm_date": "2023-01-16",
        "service_descrip": "",
        "service_price": 0,
        "subtotal": 0,
        "tax": 0,
        "user_ID": "0763E2E3053D4C478E1E6B6B03FEC207",
        "pickslip_printed_date": "0000-00-00",
        "prescriber_ID": "",
        "goods_received_ID": "",
        "invoice_printed_date": "0000-00-00",
        "ship_date": "0000-00-00",
        "ship_method_ID": "",
        "ship_method_comment": "",
        "waybill_number": "",
        "number_of_cartons": 0,
        "arrival_date_estimated": "0000-00-00",
        "arrival_date_actual": "0000-00-00",
        "responsible_officer_ID": "",
        "mode": "store",
        "category_ID": "",
        "confirm_time": 0,
        "foreign_currency_total": 0,
        "currency_ID": "NEW_ZEALAND_DOLLARS",
        "hold": false,
        "currency_rate": 1,
        "supplier_charge_fc": 0,
        "local_charge_distributed": 0,
        "budget_period_ID": "",
        "store_ID": "store_b",
        "user1": "",
        "user2": "",
        "mwks_sequence_num": 0,
        "is_cancellation": false,
        "user3": "",
        "user4": "",
        "Colour": 0,
        "original_PO_ID": "",
        "donor_default_id": "",
        "Date_order_received": "0000-00-00",
        "Date_order_written": "0000-00-00",
        "contact_id": "",
        "encounter_id": "",
        "is_authorised": false,
        "requisition_ID": "",
        "entry_time": 0,
        "linked_goods_received_ID": "",
        "authorisationStatus": "",
        "nameInsuranceJoinID": "",
        "insuranceDiscountAmount": 0,
        "optionID": "",
        "insuranceDiscountRate": 0,
        "internalData": null,
        "lastModifiedAt": 1673825613,
        "custom_data": null,
        "goodsReceivedConfirmation": null,
        "paymentTypeID": "",
        "diagnosis_ID": "",
        "wardID": "",
        "category2_ID": "",
        "om_created_datetime": null,
        "om_allocated_datetime": null,
        "om_picked_datetime": null,
        "om_shipped_datetime": null,
        "om_delivered_datetime": null,
        "om_verified_datetime": null,
        "om_status": null,
        "om_colour": null,
        "om_type": null,
        "om_transport_reference": null,
        "finalised_date": "2023-01-16"
    }"#,
);

fn inventory_addition_pull_record() -> TestSyncIncomingRecord {
    TestSyncIncomingRecord::new_pull_upsert(
        TABLE_NAME,
        INVENTORY_ADDITION,
        InvoiceRow {
            id: INVENTORY_ADDITION.0.to_string(),
            user_id: Some("0763E2E3053D4C478E1E6B6B03FEC207".to_string()),
            store_id: "store_b".to_string(),
            name_link_id: INVENTORY_ADJUSTMENT_NAME_CODE.to_string(),
            invoice_number: 1,
            r#type: InvoiceRowType::InventoryAddition,
            status: InvoiceRowStatus::Verified,
            created_datetime: NaiveDate::from_ymd_opt(2023, 1, 16)
                .unwrap()
                .and_hms_opt(0, 0, 0)
                .unwrap(),
            verified_datetime: Some(
                NaiveDate::from_ymd_opt(2023, 1, 16)
                    .unwrap()
                    .and_hms_opt(0, 0, 0)
                    .unwrap(),
            ),
            comment: Some("Stocktake 1; Added stock".to_string()),
            tax: Some(0.0),

            name_store_id: None,
            their_reference: None,
            transport_reference: None,
            on_hold: false,
            allocated_datetime: None,
            picked_datetime: None,
            shipped_datetime: None,
            delivered_datetime: None,
            requisition_id: None,
            linked_invoice_id: None,
            colour: None,
            currency_id: "NEW_ZEALAND_DOLLARS".to_string(),
            currency_rate: 1.0,
            clinician_link_id: None,
            original_shipment_id: None,
        },
    )
}

fn inventory_addition_push_record() -> TestSyncOutgoingRecord {
    TestSyncOutgoingRecord {
        table_name: TABLE_NAME.to_string(),
        record_id: INVENTORY_ADDITION.0.to_string(),
        push_data: json!(LegacyTransactRow {
            ID: INVENTORY_ADDITION.0.to_string(),
            user_id: Some("0763E2E3053D4C478E1E6B6B03FEC207".to_string()),
            name_ID: INVENTORY_ADJUSTMENT_NAME_CODE.to_string(),
            store_ID: "store_b".to_string(),
            invoice_num: 1,
            _type: LegacyTransactType::Si,
            status: LegacyTransactStatus::Fn,
            tax: Some(0.0),
            om_status: Some(InvoiceRowStatus::Verified),
            om_type: Some(InvoiceRowType::InventoryAddition),
            entry_date: NaiveDate::from_ymd_opt(2023, 1, 16).unwrap(),
            entry_time: NaiveTime::from_hms_opt(0, 0, 0).unwrap(),
            confirm_date: Some(NaiveDate::from_ymd_opt(2023, 1, 16).unwrap(),),
            confirm_time: NaiveTime::from_hms_opt(0, 0, 0).unwrap(),
            created_datetime: Some(
                NaiveDate::from_ymd_opt(2023, 1, 16)
                    .unwrap()
                    .and_hms_opt(0, 0, 0)
                    .unwrap()
            ),
            verified_datetime: Some(
                NaiveDate::from_ymd_opt(2023, 1, 16)
                    .unwrap()
                    .and_hms_opt(0, 0, 0)
                    .unwrap()
            ),
            mode: TransactMode::Store,
            comment: Some("Stocktake 1; Added stock".to_string()),

            arrival_date_actual: None,
            allocated_datetime: None,
            picked_datetime: None,
            shipped_datetime: None,
            delivered_datetime: None,
            om_colour: None,
            ship_date: None,
            hold: false,
            their_ref: None,
            transport_reference: None,
            requisition_ID: None,
            linked_transaction_id: None,
            clinician_id: None,
<<<<<<< HEAD
            original_shipment_id: None,
            currency_id: None,
            currency_rate: 1.0
=======
            currency_id: Some("NEW_ZEALAND_DOLLARS".to_string()),
            currency_rate: Some(1.0)
>>>>>>> 0d2581ef
        }),
    }
}

const INVENTORY_REDUCTION: (&str, &str) = (
    "EE2EBC187C62453AADE221779FCFDABC",
    r#"{
        "name_ID": "invad",
        "ID": "EE2EBC187C62453AADE221779FCFDABC",
        "invoice_num": 2,
        "amount_outstanding": 0,
        "comment": "Stocktake 2; Reduced stock",
        "entry_date": "2023-01-16",
        "type": "sc",
        "status": "fn",
        "total": 0,
        "export_batch": 0,
        "linked_transaction_id": "",
        "their_ref": "",
        "confirm_date": "2023-01-16",
        "service_descrip": "",
        "service_price": 0,
        "subtotal": 0,
        "tax": 0,
        "user_ID": "0763E2E3053D4C478E1E6B6B03FEC207",
        "pickslip_printed_date": "0000-00-00",
        "prescriber_ID": "",
        "goods_received_ID": "",
        "invoice_printed_date": "0000-00-00",
        "ship_date": "0000-00-00",
        "ship_method_ID": "",
        "ship_method_comment": "",
        "waybill_number": "",
        "number_of_cartons": 0,
        "arrival_date_estimated": "0000-00-00",
        "arrival_date_actual": "0000-00-00",
        "responsible_officer_ID": "",
        "mode": "store",
        "category_ID": "",
        "confirm_time": 0,
        "foreign_currency_total": 0,
        "currency_ID": "NEW_ZEALAND_DOLLARS",
        "hold": false,
        "currency_rate": 1,
        "supplier_charge_fc": 0,
        "local_charge_distributed": 0,
        "budget_period_ID": "",
        "store_ID": "store_b",
        "user1": "",
        "user2": "",
        "mwks_sequence_num": 0,
        "is_cancellation": false,
        "user3": "",
        "user4": "",
        "Colour": 0,
        "original_PO_ID": "",
        "donor_default_id": "",
        "Date_order_received": "0000-00-00",
        "Date_order_written": "0000-00-00",
        "contact_id": "",
        "encounter_id": "",
        "is_authorised": false,
        "requisition_ID": "",
        "entry_time": 0,
        "linked_goods_received_ID": "",
        "authorisationStatus": "",
        "nameInsuranceJoinID": "",
        "insuranceDiscountAmount": 0,
        "optionID": "",
        "insuranceDiscountRate": 0,
        "internalData": null,
        "lastModifiedAt": 1673825660,
        "custom_data": null,
        "goodsReceivedConfirmation": null,
        "paymentTypeID": "",
        "diagnosis_ID": "",
        "wardID": "",
        "category2_ID": "",
        "om_created_datetime": null,
        "om_allocated_datetime": null,
        "om_picked_datetime": null,
        "om_shipped_datetime": null,
        "om_delivered_datetime": null,
        "om_verified_datetime": null,
        "om_status": null,
        "om_colour": null,
        "om_type": null,
        "om_transport_reference": null,
        "finalised_date": "2023-01-16"
    }"#,
);

fn inventory_reduction_pull_record() -> TestSyncIncomingRecord {
    TestSyncIncomingRecord::new_pull_upsert(
        TABLE_NAME,
        INVENTORY_REDUCTION,
        InvoiceRow {
            id: INVENTORY_REDUCTION.0.to_string(),
            user_id: Some("0763E2E3053D4C478E1E6B6B03FEC207".to_string()),
            store_id: "store_b".to_string(),
            name_link_id: INVENTORY_ADJUSTMENT_NAME_CODE.to_string(),
            invoice_number: 2,
            r#type: InvoiceRowType::InventoryReduction,
            status: InvoiceRowStatus::Verified,
            created_datetime: NaiveDate::from_ymd_opt(2023, 1, 16)
                .unwrap()
                .and_hms_opt(0, 0, 0)
                .unwrap(),
            verified_datetime: Some(
                NaiveDate::from_ymd_opt(2023, 1, 16)
                    .unwrap()
                    .and_hms_opt(0, 0, 0)
                    .unwrap(),
            ),
            comment: Some("Stocktake 2; Reduced stock".to_string()),
            tax: Some(0.0),

            name_store_id: None,
            their_reference: None,
            transport_reference: None,
            on_hold: false,
            allocated_datetime: None,
            picked_datetime: None,
            shipped_datetime: None,
            delivered_datetime: None,
            requisition_id: None,
            linked_invoice_id: None,
            colour: None,
            currency_id: "NEW_ZEALAND_DOLLARS".to_string(),
            currency_rate: 1.0,
            clinician_link_id: None,
            original_shipment_id: None,
        },
    )
}

fn inventory_reduction_push_record() -> TestSyncOutgoingRecord {
    TestSyncOutgoingRecord {
        table_name: TABLE_NAME.to_string(),
        record_id: INVENTORY_REDUCTION.0.to_string(),
        push_data: json!(LegacyTransactRow {
            ID: INVENTORY_REDUCTION.0.to_string(),
            user_id: Some("0763E2E3053D4C478E1E6B6B03FEC207".to_string()),
            name_ID: INVENTORY_ADJUSTMENT_NAME_CODE.to_string(),
            store_ID: "store_b".to_string(),
            invoice_num: 2,
            _type: LegacyTransactType::Sc,
            status: LegacyTransactStatus::Fn,
            tax: Some(0.0),
            om_status: Some(InvoiceRowStatus::Verified),
            om_type: Some(InvoiceRowType::InventoryReduction),
            entry_date: NaiveDate::from_ymd_opt(2023, 1, 16).unwrap(),
            entry_time: NaiveTime::from_hms_opt(0, 0, 0).unwrap(),
            confirm_date: Some(NaiveDate::from_ymd_opt(2023, 1, 16).unwrap(),),
            confirm_time: NaiveTime::from_hms_opt(0, 0, 0).unwrap(),
            created_datetime: Some(
                NaiveDate::from_ymd_opt(2023, 1, 16)
                    .unwrap()
                    .and_hms_opt(0, 0, 0)
                    .unwrap()
            ),
            verified_datetime: Some(
                NaiveDate::from_ymd_opt(2023, 1, 16)
                    .unwrap()
                    .and_hms_opt(0, 0, 0)
                    .unwrap()
            ),
            mode: TransactMode::Store,
            comment: Some("Stocktake 2; Reduced stock".to_string()),

            arrival_date_actual: None,
            allocated_datetime: None,
            picked_datetime: None,
            shipped_datetime: None,
            delivered_datetime: None,
            om_colour: None,
            ship_date: None,
            hold: false,
            their_ref: None,
            transport_reference: None,
            requisition_ID: None,
            linked_transaction_id: None,
            clinician_id: None,
<<<<<<< HEAD
            original_shipment_id: None,
            currency_id: None,
            currency_rate: 1.0,
=======
            currency_id: Some("NEW_ZEALAND_DOLLARS".to_string()),
            currency_rate: Some(1.0),
>>>>>>> 0d2581ef
        }),
    }
}

const PRESCRIPTION_1: (&str, &str) = (
    "prescription_1",
    r#"{
      "Colour": 0,
      "Date_order_received": "0000-00-00",
      "Date_order_written": "2021-07-30",
      "ID": "prescription_1",
      "amount_outstanding": 0,
      "arrival_date_actual": "0000-00-00",
      "arrival_date_estimated": "0000-00-00",
      "authorisationStatus": "",
      "budget_period_ID": "",
      "category2_ID": "",
      "category_ID": "",
      "comment": "",
      "confirm_date": "2021-07-30",
      "confirm_time": 47046,
      "contact_id": "",
      "currency_ID": "AUSTRALIAN_DOLLARS",
      "currency_rate": 1,
      "custom_data": null,
      "diagnosis_ID": "",
      "donor_default_id": "",
      "encounter_id": "",
      "entry_date": "2021-07-30",
      "entry_time": 47046,
      "export_batch": 0,
      "foreign_currency_total": 0,
      "goodsReceivedConfirmation": null,
      "goods_received_ID": "",
      "hold": false,
      "insuranceDiscountAmount": 0,
      "insuranceDiscountRate": 0,
      "internalData": null,
      "invoice_num": 1,
      "invoice_printed_date": "0000-00-00",
      "is_authorised": false,
      "is_cancellation": false,
      "lastModifiedAt": 1627607293,
      "linked_goods_received_ID": "",
      "linked_transaction_id": "",
      "local_charge_distributed": 0,
      "mode": "dispensary",
      "mwks_sequence_num": 0,
      "nameInsuranceJoinID": "",
      "name_ID": "name_store_a",
      "number_of_cartons": 0,
      "optionID": "",
      "original_PO_ID": "",
      "paymentTypeID": "",
      "pickslip_printed_date": "0000-00-00",
      "prescriber_ID": "",
      "requisition_ID": "",
      "responsible_officer_ID": "",
      "service_descrip": "",
      "service_price": 0,
      "ship_date": "0000-00-00",
      "ship_method_ID": "",
      "ship_method_comment": "",
      "status": "cn",
      "store_ID": "store_b",
      "subtotal": 0,
      "supplier_charge_fc": 0,
      "tax": 0,
      "their_ref": "",
      "total": 0,
      "type": "ci",
      "user1": "",
      "user2": "",
      "user3": "",
      "user4": "",
      "user_ID": "",
      "wardID": "",
      "waybill_number": "",
      "om_allocated_datetime": "",
      "om_picked_datetime": null,
      "om_shipped_datetime": "",
      "om_delivered_datetime": "",
      "om_verified_datetime": "",
      "om_created_datetime": "",
      "om_transport_reference": ""
  }"#,
);
fn prescription_1_pull_record() -> TestSyncIncomingRecord {
    TestSyncIncomingRecord::new_pull_upsert(
        TABLE_NAME,
        PRESCRIPTION_1,
        InvoiceRow {
            id: PRESCRIPTION_1.0.to_string(),
            user_id: None,
            store_id: "store_b".to_string(),
            name_link_id: "name_store_a".to_string(),
            name_store_id: Some("store_a".to_string()),
            invoice_number: 1,
            r#type: InvoiceRowType::Prescription,
            status: InvoiceRowStatus::Picked,
            on_hold: false,
            comment: None,
            their_reference: None,
            transport_reference: None,
            created_datetime: NaiveDate::from_ymd_opt(2021, 7, 30)
                .unwrap()
                .and_hms_opt(0, 0, 0)
                .unwrap()
                + Duration::seconds(47046),
            allocated_datetime: None,
            picked_datetime: Some(
                NaiveDate::from_ymd_opt(2021, 7, 30)
                    .unwrap()
                    .and_hms_opt(0, 0, 0)
                    .unwrap()
                    + Duration::seconds(47046),
            ),
            shipped_datetime: None,
            delivered_datetime: None,
            verified_datetime: None,
            colour: None,
            requisition_id: None,
            linked_invoice_id: None,
            tax: Some(0.0),
            currency_id: "AUSTRALIAN_DOLLARS".to_string(),
            currency_rate: 1.0,
            clinician_link_id: None,
            original_shipment_id: None,
        },
    )
}
fn prescription_1_push_record() -> TestSyncOutgoingRecord {
    TestSyncOutgoingRecord {
        table_name: TABLE_NAME.to_string(),
        record_id: PRESCRIPTION_1.0.to_string(),
        push_data: json!(LegacyTransactRow {
            ID: PRESCRIPTION_1.0.to_string(),
            user_id: None,
            name_ID: "name_store_a".to_string(),
            store_ID: "store_b".to_string(),
            invoice_num: 1,
            _type: LegacyTransactType::Ci,
            status: LegacyTransactStatus::Cn,
            hold: false,
            comment: None,
            their_ref: None,
            transport_reference: None,
            requisition_ID: None,
            linked_transaction_id: None,
            entry_date: NaiveDate::from_ymd_opt(2021, 7, 30).unwrap(),
            entry_time: NaiveTime::from_hms_opt(13, 4, 6).unwrap(),
            ship_date: None,
            arrival_date_actual: None,
            confirm_date: Some(NaiveDate::from_ymd_opt(2021, 7, 30).unwrap()),
            confirm_time: NaiveTime::from_hms_opt(13, 4, 6).unwrap(),
            mode: TransactMode::Dispensary,
            created_datetime: Some(
                NaiveDate::from_ymd_opt(2021, 7, 30)
                    .unwrap()
                    .and_hms_opt(13, 4, 6)
                    .unwrap()
            ),
            allocated_datetime: None,
            picked_datetime: Some(
                NaiveDate::from_ymd_opt(2021, 7, 30)
                    .unwrap()
                    .and_hms_opt(0, 0, 0)
                    .unwrap()
                    + Duration::seconds(47046)
            ),
            shipped_datetime: None,
            delivered_datetime: None,
            verified_datetime: None,
            om_status: Some(InvoiceRowStatus::Picked),
            om_type: Some(InvoiceRowType::Prescription),
            om_colour: None,
            tax: Some(0.0),
            clinician_id: None,
<<<<<<< HEAD
            original_shipment_id: None,
            currency_id: None,
            currency_rate: 1.0,
=======
            currency_id: Some("AUSTRALIAN_DOLLARS".to_string()),
            currency_rate: Some(1.0),
>>>>>>> 0d2581ef
        }),
    }
}

pub(crate) fn test_pull_upsert_records() -> Vec<TestSyncIncomingRecord> {
    vec![
        transact_1_pull_record(),
        transact_2_pull_record(),
        transact_om_fields_pull_record(),
        inventory_addition_pull_record(),
        inventory_reduction_pull_record(),
        prescription_1_pull_record(),
    ]
}

pub(crate) fn test_pull_delete_records() -> Vec<TestSyncIncomingRecord> {
    vec![TestSyncIncomingRecord::new_pull_delete(
        TABLE_NAME,
        TRANSACT_OM_FIELDS.0,
        InvoiceRowDelete(TRANSACT_OM_FIELDS.0.to_string()),
    )]
}

pub(crate) fn test_push_records() -> Vec<TestSyncOutgoingRecord> {
    vec![
        transact_1_push_record(),
        transact_2_push_record(),
        transact_om_fields_push_record(),
        inventory_addition_push_record(),
        inventory_reduction_push_record(),
        prescription_1_push_record(),
    ]
}<|MERGE_RESOLUTION|>--- conflicted
+++ resolved
@@ -574,14 +574,9 @@
             om_colour: Some("SomeColour".to_string()),
             tax: Some(0.0),
             clinician_id: None,
-<<<<<<< HEAD
             original_shipment_id: None,
-            currency_id: None,
-            currency_rate: 1.0,
-=======
             currency_id: Some("AUSTRALIAN_DOLLARS".to_string()),
             currency_rate: Some(1.0),
->>>>>>> 0d2581ef
         }),
     }
 }
@@ -765,14 +760,9 @@
             requisition_ID: None,
             linked_transaction_id: None,
             clinician_id: None,
-<<<<<<< HEAD
             original_shipment_id: None,
-            currency_id: None,
-            currency_rate: 1.0
-=======
             currency_id: Some("NEW_ZEALAND_DOLLARS".to_string()),
             currency_rate: Some(1.0)
->>>>>>> 0d2581ef
         }),
     }
 }
@@ -956,14 +946,9 @@
             requisition_ID: None,
             linked_transaction_id: None,
             clinician_id: None,
-<<<<<<< HEAD
             original_shipment_id: None,
-            currency_id: None,
-            currency_rate: 1.0,
-=======
             currency_id: Some("NEW_ZEALAND_DOLLARS".to_string()),
             currency_rate: Some(1.0),
->>>>>>> 0d2581ef
         }),
     }
 }
@@ -1142,14 +1127,9 @@
             om_colour: None,
             tax: Some(0.0),
             clinician_id: None,
-<<<<<<< HEAD
             original_shipment_id: None,
-            currency_id: None,
-            currency_rate: 1.0,
-=======
             currency_id: Some("AUSTRALIAN_DOLLARS".to_string()),
             currency_rate: Some(1.0),
->>>>>>> 0d2581ef
         }),
     }
 }
