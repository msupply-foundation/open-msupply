use crate::sync::{
    test::TestSyncIncomingRecord,
    translations::invoice::{
        LegacyTransactRow, LegacyTransactStatus, LegacyTransactType, TransactMode,
    },
};
use chrono::{Duration, NaiveDate, NaiveTime};
use repository::{InvoiceRow, InvoiceRowDelete, InvoiceStatus, InvoiceType};
use serde_json::json;
use util::constants::INVENTORY_ADJUSTMENT_NAME_CODE;

use super::TestSyncOutgoingRecord;

const TABLE_NAME: &str = "transact";

const TRANSACT_1: (&str, &str) = (
    "12e889c0f0d211eb8dddb54df6d741bc",
    r#"{
      "Colour": 0,
      "Date_order_received": "0000-00-00",
      "Date_order_written": "2021-07-30",
      "ID": "12e889c0f0d211eb8dddb54df6d741bc",
      "amount_outstanding": 0,
      "arrival_date_actual": "0000-00-00",
      "arrival_date_estimated": "0000-00-00",
      "authorisationStatus": "",
      "budget_period_ID": "",
      "category2_ID": "",
      "category_ID": "",
      "comment": "",
      "confirm_date": "2021-07-30",
      "confirm_time": 47046,
      "contact_id": "",
      "currency_ID": "NEW_ZEALAND_DOLLARS",
      "currency_rate": 1.32,
      "custom_data": null,
      "diagnosis_ID": "",
      "donor_default_id": "donor_a",
      "encounter_id": "",
      "entry_date": "2021-07-30",
      "entry_time": 47046,
      "export_batch": 0,
      "foreign_currency_total": 0,
      "goodsReceivedConfirmation": null,
      "goods_received_ID": "",
      "hold": false,
      "insuranceDiscountAmount": 10.0,
      "insuranceDiscountRate": 2.5,
      "internalData": null,
      "invoice_num": 1,
      "invoice_printed_date": "0000-00-00",
      "is_authorised": false,
      "is_cancellation": false,
      "lastModifiedAt": 1627607293,
      "linked_goods_received_ID": "",
      "linked_transaction_id": "",
      "local_charge_distributed": 0,
      "mode": "store",
      "mwks_sequence_num": 0,
      "nameInsuranceJoinID": "NAME_INSURANCE_JOIN_1_ID",
      "name_ID": "name_store_a",
      "number_of_cartons": 0,
      "optionID": "",
      "original_PO_ID": "",
      "paymentTypeID": "",
      "pickslip_printed_date": "0000-00-00",
      "prescriber_ID": "",
      "requisition_ID": "",
      "responsible_officer_ID": "",
      "service_descrip": "",
      "service_price": 0,
      "ship_date": "0000-00-00",
      "ship_method_ID": "",
      "ship_method_comment": "",
      "status": "cn",
      "store_ID": "store_b",
      "subtotal": 0,
      "supplier_charge_fc": 0,
      "tax": 0,
      "tax_rate": 0,
      "their_ref": "",
      "total": 0,
      "type": "si",
      "user1": "",
      "user2": "",
      "user3": "",
      "user4": "",
      "user_ID": "MISSING_USER_ID",
      "wardID": "",
      "waybill_number": "",
      "om_allocated_datetime": "",
      "om_picked_datetime": null,
      "om_shipped_datetime": "",
      "om_delivered_datetime": "",
      "om_verified_datetime": "",
      "om_created_datetime": "",
      "om_transport_reference": "",
      "om_expected_delivery_date": ""
  }"#,
);

fn transact_1_pull_row() -> InvoiceRow {
    InvoiceRow {
        id: TRANSACT_1.0.to_string(),
        user_id: Some("MISSING_USER_ID".to_string()),
        store_id: "store_b".to_string(),
        name_link_id: "name_store_a".to_string(),
        name_store_id: Some("store_a".to_string()),
        invoice_number: 1,
        r#type: InvoiceType::InboundShipment,
        status: InvoiceStatus::Delivered,
        on_hold: false,
        comment: None,
        their_reference: None,
        transport_reference: None,
        created_datetime: NaiveDate::from_ymd_opt(2021, 7, 30)
            .unwrap()
            .and_hms_opt(0, 0, 0)
            .unwrap()
            + Duration::seconds(47046),
        allocated_datetime: None,
        picked_datetime: None,
        shipped_datetime: None,
        delivered_datetime: Some(
            NaiveDate::from_ymd_opt(2021, 7, 30)
                .unwrap()
                .and_hms_opt(0, 0, 0)
                .unwrap()
                + Duration::seconds(47046),
        ),
        verified_datetime: None,
        cancelled_datetime: None,
        colour: None,
        requisition_id: None,
        linked_invoice_id: None,
        tax_percentage: Some(0.0),
        currency_id: Some("NEW_ZEALAND_DOLLARS".to_string()),
        currency_rate: 1.32,
        clinician_link_id: None,
        original_shipment_id: None,
        backdated_datetime: None,
        diagnosis_id: None,
        program_id: None,
        name_insurance_join_id: Some("NAME_INSURANCE_JOIN_1_ID".to_string()),
        insurance_discount_amount: Some(10.0),
        insurance_discount_percentage: Some(2.5),
        is_cancellation: false,
        expected_delivery_date: None,
    }
}

fn transact_1_pull_record() -> TestSyncIncomingRecord {
    TestSyncIncomingRecord::new_pull_upsert(TABLE_NAME, TRANSACT_1, transact_1_pull_row())
}

fn transact_1_push_legacy_row() -> LegacyTransactRow {
    LegacyTransactRow {
        ID: TRANSACT_1.0.to_string(),
        user_id: Some("MISSING_USER_ID".to_string()),
        name_ID: "name_store_a".to_string(),
        store_ID: "store_b".to_string(),
        invoice_num: 1,
        _type: LegacyTransactType::Si,
        status: LegacyTransactStatus::Cn,
        hold: false,
        comment: None,
        their_ref: None,
        transport_reference: None,
        requisition_ID: None,
        linked_transaction_id: None,
        entry_date: NaiveDate::from_ymd_opt(2021, 7, 30).unwrap(),
        entry_time: NaiveTime::from_hms_opt(13, 4, 6).unwrap(),
        ship_date: None,
        arrival_date_actual: Some(NaiveDate::from_ymd_opt(2021, 7, 30).unwrap()),
        confirm_date: Some(NaiveDate::from_ymd_opt(2021, 7, 30).unwrap()),
        confirm_time: NaiveTime::from_hms_opt(13, 4, 6).unwrap(),
        mode: TransactMode::Store,
        created_datetime: Some(
            NaiveDate::from_ymd_opt(2021, 7, 30)
                .unwrap()
                .and_hms_opt(13, 4, 6)
                .unwrap(),
        ),
        allocated_datetime: None,
        picked_datetime: None,
        shipped_datetime: None,
        delivered_datetime: Some(
            NaiveDate::from_ymd_opt(2021, 7, 30)
                .unwrap()
                .and_hms_opt(0, 0, 0)
                .unwrap()
                + Duration::seconds(47046),
<<<<<<< HEAD
            allocated_datetime: None,
            picked_datetime: None,
            shipped_datetime: None,
            delivered_datetime: Some(
                NaiveDate::from_ymd_opt(2021, 7, 30)
                    .unwrap()
                    .and_hms_opt(0, 0, 0)
                    .unwrap()
                    + Duration::seconds(47046),
            ),
            verified_datetime: None,
            cancelled_datetime: None,
            colour: None,
            requisition_id: None,
            linked_invoice_id: None,
            tax_percentage: Some(0.0),
            currency_id: Some("NEW_ZEALAND_DOLLARS".to_string()),
            currency_rate: 1.32,
            clinician_link_id: None,
            original_shipment_id: None,
            backdated_datetime: None,
            diagnosis_id: None,
            program_id: None,
            name_insurance_join_id: Some("NAME_INSURANCE_JOIN_1_ID".to_string()),
            insurance_discount_amount: Some(10.0),
            insurance_discount_percentage: Some(2.5),
            is_cancellation: false,
            expected_delivery_date: None,
            default_donor_link_id: Some("donor_a".to_string()),
        },
    )
=======
        ),
        verified_datetime: None,
        cancelled_datetime: None,
        om_status: Some(InvoiceStatus::Delivered),
        om_type: Some(InvoiceType::InboundShipment),
        om_colour: None,
        tax_percentage: Some(0.0),
        clinician_id: None,
        original_shipment_id: None,
        currency_id: Some("NEW_ZEALAND_DOLLARS".to_string()),
        currency_rate: 1.32,
        backdated_datetime: None,
        diagnosis_id: None,
        program_id: None,
        name_insurance_join_id: Some("NAME_INSURANCE_JOIN_1_ID".to_string()),
        insurance_discount_amount: Some(10.0),
        insurance_discount_percentage: Some(2.5),
        is_cancellation: false,
        expected_delivery_date: None,
    }
>>>>>>> 63f15561
}

fn transact_1_push_record() -> TestSyncOutgoingRecord {
    TestSyncOutgoingRecord {
        table_name: TABLE_NAME.to_string(),
        record_id: TRANSACT_1.0.to_string(),
<<<<<<< HEAD
        push_data: json!(LegacyTransactRow {
            ID: TRANSACT_1.0.to_string(),
            user_id: Some("MISSING_USER_ID".to_string()),
            name_ID: "name_store_a".to_string(),
            store_ID: "store_b".to_string(),
            invoice_num: 1,
            _type: LegacyTransactType::Si,
            status: LegacyTransactStatus::Cn,
            hold: false,
            comment: None,
            their_ref: None,
            transport_reference: None,
            requisition_ID: None,
            linked_transaction_id: None,
            entry_date: NaiveDate::from_ymd_opt(2021, 7, 30).unwrap(),
            entry_time: NaiveTime::from_hms_opt(13, 4, 6).unwrap(),
            ship_date: None,
            arrival_date_actual: Some(NaiveDate::from_ymd_opt(2021, 7, 30).unwrap()),
            confirm_date: Some(NaiveDate::from_ymd_opt(2021, 7, 30).unwrap()),
            confirm_time: NaiveTime::from_hms_opt(13, 4, 6).unwrap(),
            mode: TransactMode::Store,
            created_datetime: Some(
                NaiveDate::from_ymd_opt(2021, 7, 30)
                    .unwrap()
                    .and_hms_opt(13, 4, 6)
                    .unwrap()
            ),
            allocated_datetime: None,
            picked_datetime: None,
            shipped_datetime: None,
            delivered_datetime: Some(
                NaiveDate::from_ymd_opt(2021, 7, 30)
                    .unwrap()
                    .and_hms_opt(0, 0, 0)
                    .unwrap()
                    + Duration::seconds(47046),
            ),
            verified_datetime: None,
            cancelled_datetime: None,
            om_status: Some(InvoiceStatus::Delivered),
            om_type: Some(InvoiceType::InboundShipment),
            om_colour: None,
            tax_percentage: Some(0.0),
            clinician_id: None,
            original_shipment_id: None,
            currency_id: Some("NEW_ZEALAND_DOLLARS".to_string()),
            currency_rate: 1.32,
            backdated_datetime: None,
            diagnosis_id: None,
            program_id: None,
            name_insurance_join_id: Some("NAME_INSURANCE_JOIN_1_ID".to_string()),
            insurance_discount_amount: Some(10.0),
            insurance_discount_percentage: Some(2.5),
            is_cancellation: false,
            expected_delivery_date: None,
            default_donor_id: Some("donor_a".to_string()),
        }),
=======
        push_data: json!(transact_1_push_legacy_row()),
>>>>>>> 63f15561
    }
}

const TRANSACT_2: (&str, &str) = (
    "7c860d40f3f111eb9647790fe8518386",
    r#"{
        "Colour": 1710361,
        "Date_order_received": "0000-00-00",
        "Date_order_written": "2021-08-03",
        "ID": "7c860d40f3f111eb9647790fe8518386",
        "amount_outstanding": 0,
        "arrival_date_actual": "0000-00-00",
        "arrival_date_estimated": "0000-00-00",
        "authorisationStatus": "",
        "budget_period_ID": "",
        "category2_ID": "",
        "category_ID": "",
        "comment": "",
        "confirm_date": "0000-00-00",
        "confirm_time": 44806,
        "contact_id": "",
        "currency_ID": "AUSTRALIAN_DOLLARS",
        "currency_rate": 1,
        "custom_data": null,
        "diagnosis_ID": "",
        "donor_default_id": "",
        "encounter_id": "",
        "entry_date": "2021-08-03",
        "entry_time": 44806,
        "export_batch": 0,
        "foreign_currency_total": 0,
        "goodsReceivedConfirmation": null,
        "goods_received_ID": "",
        "hold": false,
        "insuranceDiscountAmount": 0,
        "insuranceDiscountRate": 0,
        "internalData": null,
        "invoice_num": 4,
        "invoice_printed_date": "0000-00-00",
        "is_authorised": false,
        "is_cancellation": false,
        "lastModifiedAt": 1627959832,
        "linked_goods_received_ID": "",
        "linked_transaction_id": "",
        "local_charge_distributed": 0,
        "mode": "store",
        "mwks_sequence_num": 0,
        "nameInsuranceJoinID": "",
        "name_ID": "name_store_b",
        "number_of_cartons": 0,
        "optionID": "",
        "original_PO_ID": "",
        "paymentTypeID": "",
        "pickslip_printed_date": "0000-00-00",
        "prescriber_ID": "",
        "requisition_ID": "",
        "responsible_officer_ID": "",
        "service_descrip": "",
        "service_price": 0,
        "ship_date": "0000-00-00",
        "ship_method_ID": "",
        "ship_method_comment": "",
        "status": "fn",
        "store_ID": "store_b",
        "subtotal": 0,
        "supplier_charge_fc": 0,
        "tax": 0,
        "tax_rate": 0,
        "their_ref": "",
        "total": 0,
        "type": "ci",
        "user1": "",
        "user2": "",
        "user3": "",
        "user4": "",
        "user_ID": "0763E2E3053D4C478E1E6B6B03FEC207",
        "wardID": "",
        "waybill_number": "",
        "om_transport_reference": "transport reference",
        "programID": "missing_program",
        "om_expected_delivery_date": ""
    }"#,
);
fn transact_2_pull_record() -> TestSyncIncomingRecord {
    TestSyncIncomingRecord::new_pull_upsert(
        TABLE_NAME,
        TRANSACT_2,
        InvoiceRow {
            id: TRANSACT_2.0.to_string(),
            user_id: Some("0763E2E3053D4C478E1E6B6B03FEC207".to_string()),
            store_id: "store_b".to_string(),
            name_link_id: "name_store_b".to_string(),
            name_store_id: Some("store_b".to_string()),
            invoice_number: 4,
            r#type: InvoiceType::OutboundShipment,
            status: InvoiceStatus::Shipped,
            on_hold: false,
            comment: None,
            their_reference: None,
            transport_reference: Some("transport reference".to_string()),
            created_datetime: NaiveDate::from_ymd_opt(2021, 8, 3)
                .unwrap()
                .and_hms_opt(0, 0, 0)
                .unwrap()
                + Duration::seconds(44806),
            allocated_datetime: None,
            picked_datetime: None,
            shipped_datetime: None,
            delivered_datetime: None,
            verified_datetime: None,
            cancelled_datetime: None,
            colour: None,
            requisition_id: None,
            linked_invoice_id: None,
            tax_percentage: Some(0.0),
            currency_id: Some("AUSTRALIAN_DOLLARS".to_string()),
            currency_rate: 1.0,
            clinician_link_id: None,
            original_shipment_id: None,
            backdated_datetime: None,
            diagnosis_id: None,
            program_id: Some("missing_program".to_string()),
            name_insurance_join_id: None,
            insurance_discount_amount: None,
            insurance_discount_percentage: None,
            is_cancellation: false,
            expected_delivery_date: None,
            default_donor_link_id: None,
        },
    )
}
fn transact_2_push_record() -> TestSyncOutgoingRecord {
    TestSyncOutgoingRecord {
        table_name: TABLE_NAME.to_string(),
        record_id: TRANSACT_2.0.to_string(),
        push_data: json!(LegacyTransactRow {
            ID: TRANSACT_2.0.to_string(),
            user_id: Some("0763E2E3053D4C478E1E6B6B03FEC207".to_string()),
            name_ID: "name_store_b".to_string(),
            store_ID: "store_b".to_string(),
            invoice_num: 4,
            _type: LegacyTransactType::Ci,
            status: LegacyTransactStatus::Fn,
            hold: false,
            comment: None,
            their_ref: None,
            transport_reference: Some("transport reference".to_string()),
            requisition_ID: None,
            linked_transaction_id: None,
            entry_date: NaiveDate::from_ymd_opt(2021, 8, 3).unwrap(),
            entry_time: NaiveTime::from_hms_opt(12, 26, 46).unwrap(),
            ship_date: None,
            arrival_date_actual: None,
            confirm_date: None,
            confirm_time: NaiveTime::from_hms_opt(0, 0, 0).unwrap(),
            mode: TransactMode::Store,
            created_datetime: Some(
                NaiveDate::from_ymd_opt(2021, 8, 3)
                    .unwrap()
                    .and_hms_opt(0, 0, 0)
                    .unwrap()
                    + Duration::seconds(44806)
            ),
            allocated_datetime: None,
            picked_datetime: None,
            shipped_datetime: None,
            delivered_datetime: None,
            verified_datetime: None,
            cancelled_datetime: None,
            om_status: Some(InvoiceStatus::Shipped),
            om_type: Some(InvoiceType::OutboundShipment),
            om_colour: None,
            tax_percentage: Some(0.0),
            clinician_id: None,
            original_shipment_id: None,
            currency_id: Some("AUSTRALIAN_DOLLARS".to_string()),
            currency_rate: 1.0,
            backdated_datetime: None,
            diagnosis_id: None,
            program_id: Some("missing_program".to_string()),
            name_insurance_join_id: None,
            insurance_discount_amount: None,
            insurance_discount_percentage: None,
            is_cancellation: false,
            expected_delivery_date: None,
            default_donor_id: None,
        }),
    }
}

const TRANSACT_OM_FIELDS: (&str, &str) = (
    "Ac860d40f3f111eb9647790fe8518386",
    r#"{
        "Colour": 1710361,
        "Date_order_received": "0000-00-00",
        "Date_order_written": "2021-08-03",
        "ID": "Ac860d40f3f111eb9647790fe8518386",
        "amount_outstanding": 0,
        "arrival_date_actual": "0000-00-00",
        "arrival_date_estimated": "0000-00-00",
        "authorisationStatus": "",
        "budget_period_ID": "",
        "category2_ID": "",
        "category_ID": "",
        "comment": "",
        "confirm_date": "0000-00-00",
        "confirm_time": 44806,
        "contact_id": "",
        "currency_ID": "AUSTRALIAN_DOLLARS",
        "currency_rate": 1,
        "custom_data": null,
        "diagnosis_ID": "",
        "donor_default_id": "",
        "encounter_id": "",
        "entry_date": "2021-08-03",
        "entry_time": 44806,
        "export_batch": 0,
        "foreign_currency_total": 0,
        "goodsReceivedConfirmation": null,
        "goods_received_ID": "",
        "hold": false,
        "insuranceDiscountAmount": 0,
        "insuranceDiscountRate": 0,
        "internalData": null,
        "invoice_num": 4,
        "invoice_printed_date": "0000-00-00",
        "is_authorised": false,
        "is_cancellation": false,
        "lastModifiedAt": 1627959832,
        "linked_goods_received_ID": "",
        "linked_transaction_id": "",
        "local_charge_distributed": 0,
        "mode": "store",
        "mwks_sequence_num": 0,
        "nameInsuranceJoinID": "",
        "name_ID": "name_store_b",
        "number_of_cartons": 0,
        "optionID": "",
        "original_PO_ID": "",
        "paymentTypeID": "",
        "pickslip_printed_date": "0000-00-00",
        "prescriber_ID": "",
        "requisition_ID": "",
        "responsible_officer_ID": "",
        "service_descrip": "",
        "service_price": 0,
        "ship_date": "0000-00-00",
        "ship_method_ID": "",
        "ship_method_comment": "",
        "status": "nw",
        "store_ID": "store_b",
        "subtotal": 0,
        "supplier_charge_fc": 0,
        "tax": 0,
        "tax_rate": 0,
        "their_ref": "",
        "total": 0,
        "type": "si",
        "user1": "",
        "user2": "",
        "user3": "",
        "user4": "",
        "user_ID": "0763E2E3053D4C478E1E6B6B03FEC207",
        "wardID": "",
        "waybill_number": "",
        "om_transport_reference": "transport reference",
        "om_created_datetime": "2022-08-24T09:33:00",
        "om_allocated_datetime": "2022-08-25T10:33:00",
        "om_picked_datetime": "2022-08-26T11:33:00",
        "om_shipped_datetime": "2022-08-27T12:33:00",
        "om_delivered_datetime": "2022-08-28T13:33:00",
        "om_verified_datetime": "2022-08-29T14:33:00",
        "om_status": "SHIPPED",
        "om_colour": "SomeColour",
        "om_type": "INVENTORY_ADDITION",
        "om_expected_delivery_date": ""
    }"#,
);

fn transact_om_fields_pull_record() -> TestSyncIncomingRecord {
    TestSyncIncomingRecord::new_pull_upsert(
        TABLE_NAME,
        TRANSACT_OM_FIELDS,
        InvoiceRow {
            id: TRANSACT_OM_FIELDS.0.to_string(),
            user_id: Some("0763E2E3053D4C478E1E6B6B03FEC207".to_string()),
            store_id: "store_b".to_string(),
            name_link_id: "name_store_b".to_string(),
            name_store_id: Some("store_b".to_string()),
            invoice_number: 4,
            r#type: InvoiceType::InventoryAddition,
            status: InvoiceStatus::Shipped,
            on_hold: false,
            comment: None,
            their_reference: None,
            transport_reference: Some("transport reference".to_string()),
            created_datetime: NaiveDate::from_ymd_opt(2022, 8, 24)
                .unwrap()
                .and_hms_opt(9, 33, 0)
                .unwrap(),
            allocated_datetime: Some(
                NaiveDate::from_ymd_opt(2022, 8, 25)
                    .unwrap()
                    .and_hms_opt(10, 33, 0)
                    .unwrap(),
            ),
            picked_datetime: Some(
                NaiveDate::from_ymd_opt(2022, 8, 26)
                    .unwrap()
                    .and_hms_opt(11, 33, 0)
                    .unwrap(),
            ),
            shipped_datetime: Some(
                NaiveDate::from_ymd_opt(2022, 8, 27)
                    .unwrap()
                    .and_hms_opt(12, 33, 0)
                    .unwrap(),
            ),
            delivered_datetime: Some(
                NaiveDate::from_ymd_opt(2022, 8, 28)
                    .unwrap()
                    .and_hms_opt(13, 33, 0)
                    .unwrap(),
            ),
            verified_datetime: Some(
                NaiveDate::from_ymd_opt(2022, 8, 29)
                    .unwrap()
                    .and_hms_opt(14, 33, 0)
                    .unwrap(),
            ),
            cancelled_datetime: None,
            colour: Some("SomeColour".to_string()),
            requisition_id: None,
            linked_invoice_id: None,
            tax_percentage: Some(0.0),
            currency_id: Some("AUSTRALIAN_DOLLARS".to_string()),
            currency_rate: 1.0,
            clinician_link_id: None,
            original_shipment_id: None,
            backdated_datetime: None,
            diagnosis_id: None,
            program_id: None,
            name_insurance_join_id: None,
            insurance_discount_amount: None,
            insurance_discount_percentage: None,
            is_cancellation: false,
            expected_delivery_date: None,
            default_donor_link_id: None,
        },
    )
}
fn transact_om_fields_push_record() -> TestSyncOutgoingRecord {
    TestSyncOutgoingRecord {
        table_name: TABLE_NAME.to_string(),
        record_id: TRANSACT_OM_FIELDS.0.to_string(),
        push_data: json!(LegacyTransactRow {
            ID: TRANSACT_OM_FIELDS.0.to_string(),
            user_id: Some("0763E2E3053D4C478E1E6B6B03FEC207".to_string()),
            name_ID: "name_store_b".to_string(),
            store_ID: "store_b".to_string(),
            invoice_num: 4,
            _type: LegacyTransactType::Si,
            status: LegacyTransactStatus::Nw,
            hold: false,
            comment: None,
            their_ref: None,
            transport_reference: Some("transport reference".to_string()),
            requisition_ID: None,
            linked_transaction_id: None,
            entry_date: NaiveDate::from_ymd_opt(2022, 8, 24).unwrap(),
            entry_time: NaiveTime::from_hms_opt(9, 33, 0).unwrap(),
            ship_date: Some(NaiveDate::from_ymd_opt(2022, 8, 27).unwrap()),
            arrival_date_actual: Some(NaiveDate::from_ymd_opt(2022, 8, 28).unwrap()),
            confirm_date: Some(NaiveDate::from_ymd_opt(2022, 8, 29).unwrap()),
            confirm_time: NaiveTime::from_hms_opt(14, 33, 0).unwrap(),
            mode: TransactMode::Store,

            created_datetime: Some(
                NaiveDate::from_ymd_opt(2022, 8, 24)
                    .unwrap()
                    .and_hms_opt(9, 33, 0)
                    .unwrap()
            ),
            allocated_datetime: Some(
                NaiveDate::from_ymd_opt(2022, 8, 25)
                    .unwrap()
                    .and_hms_opt(10, 33, 0)
                    .unwrap()
            ),
            picked_datetime: Some(
                NaiveDate::from_ymd_opt(2022, 8, 26)
                    .unwrap()
                    .and_hms_opt(11, 33, 0)
                    .unwrap()
            ),
            shipped_datetime: Some(
                NaiveDate::from_ymd_opt(2022, 8, 27)
                    .unwrap()
                    .and_hms_opt(12, 33, 0)
                    .unwrap()
            ),
            delivered_datetime: Some(
                NaiveDate::from_ymd_opt(2022, 8, 28)
                    .unwrap()
                    .and_hms_opt(13, 33, 0)
                    .unwrap()
            ),
            verified_datetime: Some(
                NaiveDate::from_ymd_opt(2022, 8, 29)
                    .unwrap()
                    .and_hms_opt(14, 33, 0)
                    .unwrap()
            ),
            cancelled_datetime: None,
            om_status: Some(InvoiceStatus::Shipped),
            om_type: Some(InvoiceType::InventoryAddition),
            om_colour: Some("SomeColour".to_string()),
            tax_percentage: Some(0.0),
            clinician_id: None,
            original_shipment_id: None,
            currency_id: Some("AUSTRALIAN_DOLLARS".to_string()),
            currency_rate: 1.0,
            backdated_datetime: None,
            diagnosis_id: None,
            program_id: None,
            name_insurance_join_id: None,
            insurance_discount_amount: None,
            insurance_discount_percentage: None,
            is_cancellation: false,
            expected_delivery_date: None,
            default_donor_id: None,
        }),
    }
}

const INVENTORY_ADDITION: (&str, &str) = (
    "065AEF4C9C214C9AB4ED7BA0A1EC72C0",
    r#"{
        "name_ID": "invad",
        "ID": "065AEF4C9C214C9AB4ED7BA0A1EC72C0",
        "invoice_num": 1,
        "amount_outstanding": 0,
        "comment": "Stocktake 1; Added stock",
        "entry_date": "2023-01-16",
        "type": "si",
        "status": "fn",
        "total": 0,
        "export_batch": 0,
        "linked_transaction_id": "",
        "their_ref": "",
        "confirm_date": "2023-01-16",
        "service_descrip": "",
        "service_price": 0,
        "subtotal": 0,
        "tax": 0,
        "tax_rate": 0,
        "user_ID": "0763E2E3053D4C478E1E6B6B03FEC207",
        "pickslip_printed_date": "0000-00-00",
        "prescriber_ID": "",
        "goods_received_ID": "",
        "invoice_printed_date": "0000-00-00",
        "ship_date": "0000-00-00",
        "ship_method_ID": "",
        "ship_method_comment": "",
        "waybill_number": "",
        "number_of_cartons": 0,
        "arrival_date_estimated": "0000-00-00",
        "arrival_date_actual": "0000-00-00",
        "responsible_officer_ID": "",
        "mode": "store",
        "category_ID": "",
        "confirm_time": 0,
        "foreign_currency_total": 0,
        "currency_ID": "NEW_ZEALAND_DOLLARS",
        "hold": false,
        "currency_rate": 1,
        "supplier_charge_fc": 0,
        "local_charge_distributed": 0,
        "budget_period_ID": "",
        "store_ID": "store_b",
        "user1": "",
        "user2": "",
        "mwks_sequence_num": 0,
        "is_cancellation": false,
        "user3": "",
        "user4": "",
        "Colour": 0,
        "original_PO_ID": "",
        "donor_default_id": "",
        "Date_order_received": "0000-00-00",
        "Date_order_written": "0000-00-00",
        "contact_id": "",
        "encounter_id": "",
        "is_authorised": false,
        "requisition_ID": "",
        "entry_time": 0,
        "linked_goods_received_ID": "",
        "authorisationStatus": "",
        "nameInsuranceJoinID": "",
        "insuranceDiscountAmount": 0,
        "optionID": "",
        "insuranceDiscountRate": 0,
        "internalData": null,
        "lastModifiedAt": 1673825613,
        "custom_data": null,
        "goodsReceivedConfirmation": null,
        "paymentTypeID": "",
        "diagnosis_ID": "",
        "wardID": "",
        "category2_ID": "",
        "om_created_datetime": null,
        "om_allocated_datetime": null,
        "om_picked_datetime": null,
        "om_shipped_datetime": null,
        "om_delivered_datetime": null,
        "om_verified_datetime": null,
        "om_status": null,
        "om_colour": null,
        "om_type": null,
        "om_transport_reference": null,
        "finalised_date": "2023-01-16",
        "om_expected_delivery_date": null
    }"#,
);

fn inventory_addition_pull_record() -> TestSyncIncomingRecord {
    TestSyncIncomingRecord::new_pull_upsert(
        TABLE_NAME,
        INVENTORY_ADDITION,
        InvoiceRow {
            id: INVENTORY_ADDITION.0.to_string(),
            user_id: Some("0763E2E3053D4C478E1E6B6B03FEC207".to_string()),
            store_id: "store_b".to_string(),
            name_link_id: INVENTORY_ADJUSTMENT_NAME_CODE.to_string(),
            invoice_number: 1,
            r#type: InvoiceType::InventoryAddition,
            status: InvoiceStatus::Verified,
            created_datetime: NaiveDate::from_ymd_opt(2023, 1, 16)
                .unwrap()
                .and_hms_opt(0, 0, 0)
                .unwrap(),
            verified_datetime: Some(
                NaiveDate::from_ymd_opt(2023, 1, 16)
                    .unwrap()
                    .and_hms_opt(0, 0, 0)
                    .unwrap(),
            ),
            comment: Some("Stocktake 1; Added stock".to_string()),
            tax_percentage: Some(0.0),

            name_store_id: None,
            their_reference: None,
            transport_reference: None,
            on_hold: false,
            allocated_datetime: None,
            picked_datetime: None,
            shipped_datetime: None,
            delivered_datetime: None,
            cancelled_datetime: None,
            requisition_id: None,
            linked_invoice_id: None,
            colour: None,
            currency_id: Some("NEW_ZEALAND_DOLLARS".to_string()),
            currency_rate: 1.0,
            clinician_link_id: None,
            original_shipment_id: None,
            backdated_datetime: None,
            diagnosis_id: None,
            program_id: None,
            name_insurance_join_id: None,
            insurance_discount_amount: None,
            insurance_discount_percentage: None,
            is_cancellation: false,
            expected_delivery_date: None,
            default_donor_link_id: None,
        },
    )
}

fn inventory_addition_push_record() -> TestSyncOutgoingRecord {
    TestSyncOutgoingRecord {
        table_name: TABLE_NAME.to_string(),
        record_id: INVENTORY_ADDITION.0.to_string(),
        push_data: json!(LegacyTransactRow {
            ID: INVENTORY_ADDITION.0.to_string(),
            user_id: Some("0763E2E3053D4C478E1E6B6B03FEC207".to_string()),
            name_ID: INVENTORY_ADJUSTMENT_NAME_CODE.to_string(),
            store_ID: "store_b".to_string(),
            invoice_num: 1,
            _type: LegacyTransactType::Si,
            status: LegacyTransactStatus::Fn,
            tax_percentage: Some(0.0),
            om_status: Some(InvoiceStatus::Verified),
            om_type: Some(InvoiceType::InventoryAddition),
            entry_date: NaiveDate::from_ymd_opt(2023, 1, 16).unwrap(),
            entry_time: NaiveTime::from_hms_opt(0, 0, 0).unwrap(),
            confirm_date: Some(NaiveDate::from_ymd_opt(2023, 1, 16).unwrap(),),
            confirm_time: NaiveTime::from_hms_opt(0, 0, 0).unwrap(),
            created_datetime: Some(
                NaiveDate::from_ymd_opt(2023, 1, 16)
                    .unwrap()
                    .and_hms_opt(0, 0, 0)
                    .unwrap()
            ),
            verified_datetime: Some(
                NaiveDate::from_ymd_opt(2023, 1, 16)
                    .unwrap()
                    .and_hms_opt(0, 0, 0)
                    .unwrap()
            ),
            cancelled_datetime: None,
            mode: TransactMode::Store,
            comment: Some("Stocktake 1; Added stock".to_string()),

            arrival_date_actual: None,
            allocated_datetime: None,
            picked_datetime: None,
            shipped_datetime: None,
            delivered_datetime: None,
            om_colour: None,
            ship_date: None,
            hold: false,
            their_ref: None,
            transport_reference: None,
            requisition_ID: None,
            linked_transaction_id: None,
            clinician_id: None,
            original_shipment_id: None,
            currency_id: Some("NEW_ZEALAND_DOLLARS".to_string()),
            currency_rate: 1.0,
            backdated_datetime: None,
            diagnosis_id: None,
            program_id: None,
            name_insurance_join_id: None,
            insurance_discount_amount: None,
            insurance_discount_percentage: None,
            is_cancellation: false,
            expected_delivery_date: None,
            default_donor_id: None,
        }),
    }
}

const INVENTORY_REDUCTION: (&str, &str) = (
    "EE2EBC187C62453AADE221779FCFDABC",
    r#"{
        "name_ID": "invad",
        "ID": "EE2EBC187C62453AADE221779FCFDABC",
        "invoice_num": 2,
        "amount_outstanding": 0,
        "comment": "Stocktake 2; Reduced stock",
        "entry_date": "2023-01-16",
        "type": "sc",
        "status": "FN",
        "total": 0,
        "export_batch": 0,
        "linked_transaction_id": "",
        "their_ref": "",
        "confirm_date": "2023-01-16",
        "service_descrip": "",
        "service_price": 0,
        "subtotal": 0,
        "tax": 0,
        "tax_rate": 0,
        "user_ID": "0763E2E3053D4C478E1E6B6B03FEC207",
        "pickslip_printed_date": "0000-00-00",
        "prescriber_ID": "",
        "goods_received_ID": "",
        "invoice_printed_date": "0000-00-00",
        "ship_date": "0000-00-00",
        "ship_method_ID": "",
        "ship_method_comment": "",
        "waybill_number": "",
        "number_of_cartons": 0,
        "arrival_date_estimated": "0000-00-00",
        "arrival_date_actual": "0000-00-00",
        "responsible_officer_ID": "",
        "mode": "store",
        "category_ID": "",
        "confirm_time": 0,
        "foreign_currency_total": 0,
        "currency_ID": "NEW_ZEALAND_DOLLARS",
        "hold": false,
        "currency_rate": 1,
        "supplier_charge_fc": 0,
        "local_charge_distributed": 0,
        "budget_period_ID": "",
        "store_ID": "store_b",
        "user1": "",
        "user2": "",
        "mwks_sequence_num": 0,
        "is_cancellation": false,
        "user3": "",
        "user4": "",
        "Colour": 0,
        "original_PO_ID": "",
        "donor_default_id": "",
        "Date_order_received": "0000-00-00",
        "Date_order_written": "0000-00-00",
        "contact_id": "",
        "encounter_id": "",
        "is_authorised": false,
        "requisition_ID": "",
        "entry_time": 0,
        "linked_goods_received_ID": "",
        "authorisationStatus": "",
        "nameInsuranceJoinID": "",
        "insuranceDiscountAmount": 0,
        "optionID": "",
        "insuranceDiscountRate": 0,
        "internalData": null,
        "lastModifiedAt": 1673825660,
        "custom_data": null,
        "goodsReceivedConfirmation": null,
        "paymentTypeID": "",
        "diagnosis_ID": "",
        "wardID": "",
        "category2_ID": "",
        "om_created_datetime": null,
        "om_allocated_datetime": null,
        "om_picked_datetime": null,
        "om_shipped_datetime": null,
        "om_delivered_datetime": null,
        "om_verified_datetime": null,
        "om_status": null,
        "om_colour": null,
        "om_type": null,
        "om_transport_reference": null,
        "finalised_date": "2023-01-16",
        "om_expected_delivery_date": null
    }"#,
);

fn inventory_reduction_pull_record() -> TestSyncIncomingRecord {
    TestSyncIncomingRecord::new_pull_upsert(
        TABLE_NAME,
        INVENTORY_REDUCTION,
        InvoiceRow {
            id: INVENTORY_REDUCTION.0.to_string(),
            user_id: Some("0763E2E3053D4C478E1E6B6B03FEC207".to_string()),
            store_id: "store_b".to_string(),
            name_link_id: INVENTORY_ADJUSTMENT_NAME_CODE.to_string(),
            invoice_number: 2,
            r#type: InvoiceType::InventoryReduction,
            status: InvoiceStatus::Verified,
            created_datetime: NaiveDate::from_ymd_opt(2023, 1, 16)
                .unwrap()
                .and_hms_opt(0, 0, 0)
                .unwrap(),
            verified_datetime: Some(
                NaiveDate::from_ymd_opt(2023, 1, 16)
                    .unwrap()
                    .and_hms_opt(0, 0, 0)
                    .unwrap(),
            ),
            comment: Some("Stocktake 2; Reduced stock".to_string()),
            tax_percentage: Some(0.0),

            name_store_id: None,
            their_reference: None,
            transport_reference: None,
            on_hold: false,
            allocated_datetime: None,
            picked_datetime: None,
            shipped_datetime: None,
            delivered_datetime: None,
            requisition_id: None,
            cancelled_datetime: None,
            linked_invoice_id: None,
            colour: None,
            currency_id: Some("NEW_ZEALAND_DOLLARS".to_string()),
            currency_rate: 1.0,
            clinician_link_id: None,
            original_shipment_id: None,
            backdated_datetime: None,
            diagnosis_id: None,
            program_id: None,
            name_insurance_join_id: None,
            insurance_discount_amount: None,
            insurance_discount_percentage: None,
            is_cancellation: false,
            expected_delivery_date: None,
            default_donor_link_id: None,
        },
    )
}

fn inventory_reduction_push_record() -> TestSyncOutgoingRecord {
    TestSyncOutgoingRecord {
        table_name: TABLE_NAME.to_string(),
        record_id: INVENTORY_REDUCTION.0.to_string(),
        push_data: json!(LegacyTransactRow {
            ID: INVENTORY_REDUCTION.0.to_string(),
            user_id: Some("0763E2E3053D4C478E1E6B6B03FEC207".to_string()),
            name_ID: INVENTORY_ADJUSTMENT_NAME_CODE.to_string(),
            store_ID: "store_b".to_string(),
            invoice_num: 2,
            _type: LegacyTransactType::Sc,
            status: LegacyTransactStatus::Fn,
            tax_percentage: Some(0.0),
            om_status: Some(InvoiceStatus::Verified),
            om_type: Some(InvoiceType::InventoryReduction),
            entry_date: NaiveDate::from_ymd_opt(2023, 1, 16).unwrap(),
            entry_time: NaiveTime::from_hms_opt(0, 0, 0).unwrap(),
            confirm_date: Some(NaiveDate::from_ymd_opt(2023, 1, 16).unwrap(),),
            confirm_time: NaiveTime::from_hms_opt(0, 0, 0).unwrap(),
            created_datetime: Some(
                NaiveDate::from_ymd_opt(2023, 1, 16)
                    .unwrap()
                    .and_hms_opt(0, 0, 0)
                    .unwrap()
            ),
            verified_datetime: Some(
                NaiveDate::from_ymd_opt(2023, 1, 16)
                    .unwrap()
                    .and_hms_opt(0, 0, 0)
                    .unwrap()
            ),
            cancelled_datetime: None,
            mode: TransactMode::Store,
            comment: Some("Stocktake 2; Reduced stock".to_string()),
            arrival_date_actual: None,
            allocated_datetime: None,
            picked_datetime: None,
            shipped_datetime: None,
            delivered_datetime: None,
            om_colour: None,
            ship_date: None,
            hold: false,
            their_ref: None,
            transport_reference: None,
            requisition_ID: None,
            linked_transaction_id: None,
            clinician_id: None,
            original_shipment_id: None,
            currency_id: Some("NEW_ZEALAND_DOLLARS".to_string()),
            currency_rate: 1.0,
            backdated_datetime: None,
            diagnosis_id: None,
            program_id: None,
            name_insurance_join_id: None,
            insurance_discount_amount: None,
            insurance_discount_percentage: None,
            is_cancellation: false,
            expected_delivery_date: None,
            default_donor_id: None,
        }),
    }
}

const PRESCRIPTION_1: (&str, &str) = (
    "prescription_1",
    r#"{
      "Colour": 0,
      "Date_order_received": "0000-00-00",
      "Date_order_written": "2021-07-30",
      "ID": "prescription_1",
      "amount_outstanding": 0,
      "arrival_date_actual": "0000-00-00",
      "arrival_date_estimated": "0000-00-00",
      "authorisationStatus": "",
      "budget_period_ID": "",
      "category2_ID": "",
      "category_ID": "",
      "comment": "",
      "confirm_date": "2021-07-30",
      "confirm_time": 47046,
      "contact_id": "",
      "currency_ID": "AUSTRALIAN_DOLLARS",
      "currency_rate": 1,
      "custom_data": null,
      "diagnosis_ID": "503E901E00534F1797DF4F29E12F907D",
      "donor_default_id": "",
      "encounter_id": "",
      "entry_date": "2021-07-30",
      "entry_time": 47046,
      "export_batch": 0,
      "foreign_currency_total": 0,
      "goodsReceivedConfirmation": null,
      "goods_received_ID": "",
      "hold": false,
      "insuranceDiscountAmount": 0,
      "insuranceDiscountRate": 0,
      "internalData": null,
      "invoice_num": 1,
      "invoice_printed_date": "0000-00-00",
      "is_authorised": false,
      "is_cancellation": false,
      "lastModifiedAt": 1627607293,
      "linked_goods_received_ID": "",
      "linked_transaction_id": "",
      "local_charge_distributed": 0,
      "mode": "dispensary",
      "mwks_sequence_num": 0,
      "nameInsuranceJoinID": "",
      "name_ID": "name_store_a",
      "number_of_cartons": 0,
      "optionID": "",
      "original_PO_ID": "",
      "paymentTypeID": "",
      "pickslip_printed_date": "0000-00-00",
      "prescriber_ID": "",
      "requisition_ID": "",
      "responsible_officer_ID": "",
      "service_descrip": "",
      "service_price": 0,
      "ship_date": "0000-00-00",
      "ship_method_ID": "",
      "ship_method_comment": "",
      "status": "cn",
      "store_ID": "store_b",
      "subtotal": 0,
      "supplier_charge_fc": 0,
      "tax": 0,
      "tax_rate": 0,
      "their_ref": "",
      "total": 0,
      "type": "ci",
      "user1": "",
      "user2": "",
      "user3": "",
      "user4": "",
      "user_ID": "",
      "wardID": "",
      "waybill_number": "",
      "om_allocated_datetime": "",
      "om_picked_datetime": null,
      "om_shipped_datetime": "",
      "om_delivered_datetime": "",
      "om_verified_datetime": "",
      "om_created_datetime": "",
      "om_transport_reference": "",
      "om_expected_delivery_date": ""
  }"#,
);
fn prescription_1_pull_record() -> TestSyncIncomingRecord {
    TestSyncIncomingRecord::new_pull_upsert(
        TABLE_NAME,
        PRESCRIPTION_1,
        InvoiceRow {
            id: PRESCRIPTION_1.0.to_string(),
            user_id: None,
            store_id: "store_b".to_string(),
            name_link_id: "name_store_a".to_string(),
            name_store_id: Some("store_a".to_string()),
            invoice_number: 1,
            r#type: InvoiceType::Prescription,
            status: InvoiceStatus::Picked,
            on_hold: false,
            comment: None,
            their_reference: None,
            transport_reference: None,
            created_datetime: NaiveDate::from_ymd_opt(2021, 7, 30)
                .unwrap()
                .and_hms_opt(0, 0, 0)
                .unwrap()
                + Duration::seconds(47046),
            allocated_datetime: None,
            picked_datetime: Some(
                NaiveDate::from_ymd_opt(2021, 7, 30)
                    .unwrap()
                    .and_hms_opt(0, 0, 0)
                    .unwrap()
                    + Duration::seconds(47046),
            ),
            shipped_datetime: None,
            delivered_datetime: None,
            verified_datetime: None,
            cancelled_datetime: None,
            colour: None,
            requisition_id: None,
            linked_invoice_id: None,
            tax_percentage: Some(0.0),
            currency_id: Some("AUSTRALIAN_DOLLARS".to_string()),
            currency_rate: 1.0,
            clinician_link_id: None,
            original_shipment_id: None,
            backdated_datetime: None,
            diagnosis_id: Some("503E901E00534F1797DF4F29E12F907D".to_string()),
            program_id: None,
            name_insurance_join_id: None,
            insurance_discount_amount: None,
            insurance_discount_percentage: None,
            is_cancellation: false,
            expected_delivery_date: None,
            default_donor_link_id: None,
        },
    )
}
fn prescription_1_push_record() -> TestSyncOutgoingRecord {
    TestSyncOutgoingRecord {
        table_name: TABLE_NAME.to_string(),
        record_id: PRESCRIPTION_1.0.to_string(),
        push_data: json!(LegacyTransactRow {
            ID: PRESCRIPTION_1.0.to_string(),
            user_id: None,
            name_ID: "name_store_a".to_string(),
            store_ID: "store_b".to_string(),
            invoice_num: 1,
            _type: LegacyTransactType::Ci,
            status: LegacyTransactStatus::Cn,
            hold: false,
            comment: None,
            their_ref: None,
            transport_reference: None,
            requisition_ID: None,
            linked_transaction_id: None,
            entry_date: NaiveDate::from_ymd_opt(2021, 7, 30).unwrap(),
            entry_time: NaiveTime::from_hms_opt(13, 4, 6).unwrap(),
            ship_date: None,
            arrival_date_actual: None,
            confirm_date: Some(NaiveDate::from_ymd_opt(2021, 7, 30).unwrap()),
            confirm_time: NaiveTime::from_hms_opt(13, 4, 6).unwrap(),
            mode: TransactMode::Dispensary,
            created_datetime: Some(
                NaiveDate::from_ymd_opt(2021, 7, 30)
                    .unwrap()
                    .and_hms_opt(13, 4, 6)
                    .unwrap()
            ),
            allocated_datetime: None,
            picked_datetime: Some(
                NaiveDate::from_ymd_opt(2021, 7, 30)
                    .unwrap()
                    .and_hms_opt(0, 0, 0)
                    .unwrap()
                    + Duration::seconds(47046)
            ),
            shipped_datetime: None,
            delivered_datetime: None,
            verified_datetime: None,
            cancelled_datetime: None,
            om_status: Some(InvoiceStatus::Picked),
            om_type: Some(InvoiceType::Prescription),
            om_colour: None,
            tax_percentage: Some(0.0),
            clinician_id: None,
            original_shipment_id: None,
            currency_id: Some("AUSTRALIAN_DOLLARS".to_string()),
            currency_rate: 1.0,
            backdated_datetime: None,
            diagnosis_id: Some("503E901E00534F1797DF4F29E12F907D".to_string()),
            program_id: None,
            name_insurance_join_id: None,
            insurance_discount_amount: None,
            insurance_discount_percentage: None,
            is_cancellation: false,
            expected_delivery_date: None,
            default_donor_id: None,
        }),
    }
}

const CANCELLED_PRESCRIPTION: (&str, &str) = (
    "cancelled_prescription",
    r#"{
      "Colour": 0,
      "Date_order_received": "0000-00-00",
      "Date_order_written": "2021-07-30",
      "ID": "cancelled_prescription",
      "amount_outstanding": 0,
      "arrival_date_actual": "0000-00-00",
      "arrival_date_estimated": "2021-07-30",
      "authorisationStatus": "",
      "budget_period_ID": "",
      "category2_ID": "",
      "category_ID": "",
      "comment": "",
      "confirm_date": "2021-07-30",
      "confirm_time": 47046,
      "contact_id": "",
      "currency_ID": "AUSTRALIAN_DOLLARS",
      "currency_rate": 1,
      "custom_data": null,
      "diagnosis_ID": "503E901E00534F1797DF4F29E12F907D",
      "donor_default_id": "",
      "encounter_id": "",
      "entry_date": "2021-07-30",
      "entry_time": 47046,
      "export_batch": 0,
      "foreign_currency_total": 0,
      "goodsReceivedConfirmation": null,
      "goods_received_ID": "",
      "hold": false,
      "insuranceDiscountAmount": 0,
      "insuranceDiscountRate": 0,
      "internalData": null,
      "invoice_num": 1,
      "invoice_printed_date": "0000-00-00",
      "is_authorised": false,
      "is_cancellation": false,
      "lastModifiedAt": 1627607293,
      "linked_goods_received_ID": "",
      "linked_transaction_id": "",
      "local_charge_distributed": 0,
      "mode": "dispensary",
      "mwks_sequence_num": 0,
      "nameInsuranceJoinID": "",
      "name_ID": "name_store_a",
      "number_of_cartons": 0,
      "optionID": "",
      "original_PO_ID": "",
      "paymentTypeID": "",
      "pickslip_printed_date": "0000-00-00",
      "prescriber_ID": "",
      "requisition_ID": "",
      "responsible_officer_ID": "",
      "service_descrip": "",
      "service_price": 0,
      "ship_date": "0000-00-00",
      "ship_method_ID": "",
      "ship_method_comment": "",
      "status": "cn",
      "store_ID": "store_b",
      "subtotal": 0,
      "supplier_charge_fc": 0,
      "tax": 0,
      "tax_rate": 0,
      "their_ref": "",
      "total": 0,
      "type": "ci",
      "user1": "",
      "user2": "",
      "user3": "",
      "user4": "",
      "user_ID": "",
      "wardID": "",
      "waybill_number": "",
      "om_allocated_datetime": "",
      "om_picked_datetime": null,
      "om_shipped_datetime": "",
      "om_delivered_datetime": "",
      "om_verified_datetime": "",
      "om_created_datetime": "",
      "om_cancelled_datetime": "2022-08-24T09:33:00",
      "om_transport_reference": "",
      "om_expected_delivery_date": ""
  }"#,
);
fn cancelled_prescription_pull_record() -> TestSyncIncomingRecord {
    TestSyncIncomingRecord::new_pull_upsert(
        TABLE_NAME,
        CANCELLED_PRESCRIPTION,
        InvoiceRow {
            id: CANCELLED_PRESCRIPTION.0.to_string(),
            user_id: None,
            store_id: "store_b".to_string(),
            name_link_id: "name_store_a".to_string(),
            name_store_id: Some("store_a".to_string()),
            invoice_number: 1,
            r#type: InvoiceType::Prescription,
            status: InvoiceStatus::Picked,
            on_hold: false,
            comment: None,
            their_reference: None,
            transport_reference: None,
            created_datetime: NaiveDate::from_ymd_opt(2021, 7, 30)
                .unwrap()
                .and_hms_opt(0, 0, 0)
                .unwrap()
                + Duration::seconds(47046),
            allocated_datetime: None,
            picked_datetime: Some(
                NaiveDate::from_ymd_opt(2021, 7, 30)
                    .unwrap()
                    .and_hms_opt(0, 0, 0)
                    .unwrap()
                    + Duration::seconds(47046),
            ),
            shipped_datetime: None,
            delivered_datetime: None,
            verified_datetime: None,
            cancelled_datetime: Some(
                NaiveDate::from_ymd_opt(2022, 8, 24)
                    .unwrap()
                    .and_hms_opt(9, 33, 0)
                    .unwrap(),
            ),
            colour: None,
            requisition_id: None,
            linked_invoice_id: None,
            tax_percentage: Some(0.0),
            currency_id: Some("AUSTRALIAN_DOLLARS".to_string()),
            currency_rate: 1.0,
            clinician_link_id: None,
            original_shipment_id: None,
            backdated_datetime: None,
            diagnosis_id: Some("503E901E00534F1797DF4F29E12F907D".to_string()),
            program_id: None,
            name_insurance_join_id: None,
            insurance_discount_amount: None,
            insurance_discount_percentage: None,
            is_cancellation: false,
            expected_delivery_date: NaiveDate::from_ymd_opt(2021, 7, 30),
            default_donor_link_id: None,
        },
    )
}
fn cancelled_prescription_push_record() -> TestSyncOutgoingRecord {
    TestSyncOutgoingRecord {
        table_name: TABLE_NAME.to_string(),
        record_id: CANCELLED_PRESCRIPTION.0.to_string(),
        push_data: json!(LegacyTransactRow {
            ID: CANCELLED_PRESCRIPTION.0.to_string(),
            user_id: None,
            name_ID: "name_store_a".to_string(),
            store_ID: "store_b".to_string(),
            invoice_num: 1,
            _type: LegacyTransactType::Ci,
            status: LegacyTransactStatus::Cn,
            hold: false,
            comment: None,
            their_ref: None,
            transport_reference: None,
            requisition_ID: None,
            linked_transaction_id: None,
            entry_date: NaiveDate::from_ymd_opt(2021, 7, 30).unwrap(),
            entry_time: NaiveTime::from_hms_opt(13, 4, 6).unwrap(),
            ship_date: None,
            arrival_date_actual: None,
            confirm_date: Some(NaiveDate::from_ymd_opt(2021, 7, 30).unwrap()),
            confirm_time: NaiveTime::from_hms_opt(13, 4, 6).unwrap(),
            mode: TransactMode::Dispensary,
            created_datetime: Some(
                NaiveDate::from_ymd_opt(2021, 7, 30)
                    .unwrap()
                    .and_hms_opt(13, 4, 6)
                    .unwrap()
            ),
            allocated_datetime: None,
            picked_datetime: Some(
                NaiveDate::from_ymd_opt(2021, 7, 30)
                    .unwrap()
                    .and_hms_opt(0, 0, 0)
                    .unwrap()
                    + Duration::seconds(47046)
            ),
            shipped_datetime: None,
            delivered_datetime: None,
            verified_datetime: None,
            cancelled_datetime: Some(
                NaiveDate::from_ymd_opt(2022, 8, 24)
                    .unwrap()
                    .and_hms_opt(9, 33, 0)
                    .unwrap(),
            ),
            om_status: Some(InvoiceStatus::Picked),
            om_type: Some(InvoiceType::Prescription),
            om_colour: None,
            tax_percentage: Some(0.0),
            clinician_id: None,
            original_shipment_id: None,
            currency_id: Some("AUSTRALIAN_DOLLARS".to_string()),
            currency_rate: 1.0,
            backdated_datetime: None,
            diagnosis_id: Some("503E901E00534F1797DF4F29E12F907D".to_string()),
            program_id: None,
            name_insurance_join_id: None,
            insurance_discount_amount: None,
            insurance_discount_percentage: None,
            is_cancellation: false,
            expected_delivery_date: NaiveDate::from_ymd_opt(2021, 7, 30),
            default_donor_id: None,
        }),
    }
}

// When inbound shipment is migrated to omsupply and it's new status and a transfer
// om should consider it a shipped invoice.
// For this test using copy of TRANSACT_1, which is in 'cn' status, delivered
const TRANSACT_MIGRATE_OG_SI_STATUS_ID: &str = "12e889c0f12312311eb8dddb54df6d741bc";

fn transact_migrate_og_si_to_shipped_pull() -> TestSyncIncomingRecord {
    let json_body = TRANSACT_1
        .1
        .to_string()
        .replace(TRANSACT_1.0, TRANSACT_MIGRATE_OG_SI_STATUS_ID)
        .replace(r#""status": "cn""#, r#""status": "nw""#)
        .replace(
            r#"confirm_date": "2021-07-30"#,
            r#"confirm_date": "0000-00-00"#,
        )
        .replace(r#"confirm_time": 47046"#, r#"confirm_time": 0"#);

    let id_and_data = (TRANSACT_MIGRATE_OG_SI_STATUS_ID, json_body.as_str());

    TestSyncIncomingRecord::new_pull_upsert(
        TABLE_NAME,
        id_and_data,
        InvoiceRow {
            id: TRANSACT_MIGRATE_OG_SI_STATUS_ID.to_string(),
            status: InvoiceStatus::Shipped,

            shipped_datetime: transact_1_pull_row().delivered_datetime,
            delivered_datetime: None,
            ..transact_1_pull_row()
        },
    )
}

fn transact_migrate_og_si_to_shipped_push() -> TestSyncOutgoingRecord {
    TestSyncOutgoingRecord {
        table_name: TABLE_NAME.to_string(),
        record_id: TRANSACT_MIGRATE_OG_SI_STATUS_ID.to_string(),
        push_data: json!(LegacyTransactRow {
            ID: TRANSACT_MIGRATE_OG_SI_STATUS_ID.to_string(),
            status: LegacyTransactStatus::Nw,
            om_status: Some(InvoiceStatus::Shipped),
            arrival_date_actual: None,
            confirm_date: None,
            confirm_time: NaiveTime::from_hms_opt(0, 0, 0).unwrap(),
            shipped_datetime: transact_1_push_legacy_row().delivered_datetime,
            delivered_datetime: None,
            ship_date: Some(transact_1_push_legacy_row().entry_date),
            ..transact_1_push_legacy_row()
        }),
    }
}

pub(crate) fn test_pull_upsert_records() -> Vec<TestSyncIncomingRecord> {
    vec![
        transact_1_pull_record(),
        transact_2_pull_record(),
        transact_om_fields_pull_record(),
        inventory_addition_pull_record(),
        inventory_reduction_pull_record(),
        prescription_1_pull_record(),
        cancelled_prescription_pull_record(),
        transact_migrate_og_si_to_shipped_pull(),
    ]
}

pub(crate) fn test_pull_delete_records() -> Vec<TestSyncIncomingRecord> {
    vec![TestSyncIncomingRecord::new_pull_delete(
        TABLE_NAME,
        TRANSACT_OM_FIELDS.0,
        InvoiceRowDelete(TRANSACT_OM_FIELDS.0.to_string()),
    )]
}

pub(crate) fn test_push_records() -> Vec<TestSyncOutgoingRecord> {
    vec![
        transact_1_push_record(),
        transact_2_push_record(),
        transact_om_fields_push_record(),
        inventory_addition_push_record(),
        inventory_reduction_push_record(),
        prescription_1_push_record(),
        cancelled_prescription_push_record(),
        transact_migrate_og_si_to_shipped_push(),
    ]
}<|MERGE_RESOLUTION|>--- conflicted
+++ resolved
@@ -146,6 +146,7 @@
         insurance_discount_percentage: Some(2.5),
         is_cancellation: false,
         expected_delivery_date: None,
+        default_donor_link_id: Some("donor_a".to_string()),
     }
 }
 
@@ -190,39 +191,6 @@
                 .and_hms_opt(0, 0, 0)
                 .unwrap()
                 + Duration::seconds(47046),
-<<<<<<< HEAD
-            allocated_datetime: None,
-            picked_datetime: None,
-            shipped_datetime: None,
-            delivered_datetime: Some(
-                NaiveDate::from_ymd_opt(2021, 7, 30)
-                    .unwrap()
-                    .and_hms_opt(0, 0, 0)
-                    .unwrap()
-                    + Duration::seconds(47046),
-            ),
-            verified_datetime: None,
-            cancelled_datetime: None,
-            colour: None,
-            requisition_id: None,
-            linked_invoice_id: None,
-            tax_percentage: Some(0.0),
-            currency_id: Some("NEW_ZEALAND_DOLLARS".to_string()),
-            currency_rate: 1.32,
-            clinician_link_id: None,
-            original_shipment_id: None,
-            backdated_datetime: None,
-            diagnosis_id: None,
-            program_id: None,
-            name_insurance_join_id: Some("NAME_INSURANCE_JOIN_1_ID".to_string()),
-            insurance_discount_amount: Some(10.0),
-            insurance_discount_percentage: Some(2.5),
-            is_cancellation: false,
-            expected_delivery_date: None,
-            default_donor_link_id: Some("donor_a".to_string()),
-        },
-    )
-=======
         ),
         verified_datetime: None,
         cancelled_datetime: None,
@@ -242,75 +210,15 @@
         insurance_discount_percentage: Some(2.5),
         is_cancellation: false,
         expected_delivery_date: None,
+        default_donor_id: Some("donor_a".to_string()),
     }
->>>>>>> 63f15561
 }
 
 fn transact_1_push_record() -> TestSyncOutgoingRecord {
     TestSyncOutgoingRecord {
         table_name: TABLE_NAME.to_string(),
         record_id: TRANSACT_1.0.to_string(),
-<<<<<<< HEAD
-        push_data: json!(LegacyTransactRow {
-            ID: TRANSACT_1.0.to_string(),
-            user_id: Some("MISSING_USER_ID".to_string()),
-            name_ID: "name_store_a".to_string(),
-            store_ID: "store_b".to_string(),
-            invoice_num: 1,
-            _type: LegacyTransactType::Si,
-            status: LegacyTransactStatus::Cn,
-            hold: false,
-            comment: None,
-            their_ref: None,
-            transport_reference: None,
-            requisition_ID: None,
-            linked_transaction_id: None,
-            entry_date: NaiveDate::from_ymd_opt(2021, 7, 30).unwrap(),
-            entry_time: NaiveTime::from_hms_opt(13, 4, 6).unwrap(),
-            ship_date: None,
-            arrival_date_actual: Some(NaiveDate::from_ymd_opt(2021, 7, 30).unwrap()),
-            confirm_date: Some(NaiveDate::from_ymd_opt(2021, 7, 30).unwrap()),
-            confirm_time: NaiveTime::from_hms_opt(13, 4, 6).unwrap(),
-            mode: TransactMode::Store,
-            created_datetime: Some(
-                NaiveDate::from_ymd_opt(2021, 7, 30)
-                    .unwrap()
-                    .and_hms_opt(13, 4, 6)
-                    .unwrap()
-            ),
-            allocated_datetime: None,
-            picked_datetime: None,
-            shipped_datetime: None,
-            delivered_datetime: Some(
-                NaiveDate::from_ymd_opt(2021, 7, 30)
-                    .unwrap()
-                    .and_hms_opt(0, 0, 0)
-                    .unwrap()
-                    + Duration::seconds(47046),
-            ),
-            verified_datetime: None,
-            cancelled_datetime: None,
-            om_status: Some(InvoiceStatus::Delivered),
-            om_type: Some(InvoiceType::InboundShipment),
-            om_colour: None,
-            tax_percentage: Some(0.0),
-            clinician_id: None,
-            original_shipment_id: None,
-            currency_id: Some("NEW_ZEALAND_DOLLARS".to_string()),
-            currency_rate: 1.32,
-            backdated_datetime: None,
-            diagnosis_id: None,
-            program_id: None,
-            name_insurance_join_id: Some("NAME_INSURANCE_JOIN_1_ID".to_string()),
-            insurance_discount_amount: Some(10.0),
-            insurance_discount_percentage: Some(2.5),
-            is_cancellation: false,
-            expected_delivery_date: None,
-            default_donor_id: Some("donor_a".to_string()),
-        }),
-=======
         push_data: json!(transact_1_push_legacy_row()),
->>>>>>> 63f15561
     }
 }
 
