use crate::sync::{
<<<<<<< HEAD
    api::SyncAction,
=======
    api::SyncActionV5,
    sync_status::logger::SyncLogger,
>>>>>>> 6c6e3ee0
    synchroniser::integrate_and_translate_sync_buffer,
    test::{
        check_test_records_against_database, extract_sync_buffer_rows,
        test_data::{get_all_omsupply_central_push_records, get_all_push_test_records},
        TestSyncPushRecord,
    },
    translations::{
        translate_changelogs_to_sync_records, PushSyncRecord, ToSyncRecordTranslationType,
    },
};
use repository::{
    mock::{mock_store_b, MockData, MockDataInserts},
    test_db, ChangelogRepository, KeyValueStoreRow, KeyValueType, SyncBufferRow,
    SyncBufferRowRepository,
};
use util::inline_init;

use super::{
    insert_all_extra_data,
    test_data::{
        get_all_pull_delete_central_test_records, get_all_pull_delete_remote_test_records,
        get_all_pull_upsert_central_test_records, get_all_pull_upsert_remote_test_records,
    },
};

#[actix_rt::test]
async fn test_sync_pull_and_push() {
    // Uncomment to see logs such as Foreign key constraint failed in test
    // util::init_logger(util::LogLevel::Warn);

    let (_, connection, _, _) = test_db::setup_all_with_data(
        "test_sync_pull_and_push",
        MockDataInserts::all(),
        inline_init(|r: &mut MockData| {
            r.key_value_store_rows = vec![inline_init(|r: &mut KeyValueStoreRow| {
                r.id = KeyValueType::SettingsSyncSiteId;
                // This is needed for invoice line, since we check if it belongs to current site in translator
                r.value_int = Some(mock_store_b().site_id);
            })]
        }),
    )
    .await;

    // Get push cursor before inserting pull data (so that we can test push, excluding inserted mock data)
    let push_cursor = ChangelogRepository::new(&connection)
        .latest_cursor()
        .unwrap()
        + 1;

    // PULL UPSERT
    let test_records = vec![
        get_all_pull_upsert_central_test_records(),
        get_all_pull_upsert_remote_test_records(),
    ]
    .into_iter()
    .flatten()
    .collect();

    insert_all_extra_data(&test_records, &connection).await;
    let sync_records: Vec<SyncBufferRow> = extract_sync_buffer_rows(&test_records);

    SyncBufferRowRepository::new(&connection)
        .upsert_many(&sync_records)
        .unwrap();

    let mut logger = SyncLogger::start(&connection).unwrap();

    integrate_and_translate_sync_buffer(&connection, true, &mut logger)
        .await
        .unwrap();

    check_test_records_against_database(&connection, test_records).await;

    // PUSH UPSERT
    let mut test_records = vec![
        get_all_push_test_records(),
        get_all_omsupply_central_push_records(),
    ]
    .into_iter()
    .flatten()
    .collect::<Vec<TestSyncPushRecord>>();

    // Not using get_sync_push_changelogs_filter, since this test uses record integrated via sync as push records
    // which are usually filtered out via is_sync_updated flag
    // let change_log_filter = get_sync_push_changelogs_filter(&connection).unwrap();

    // Records would have been inserted in test Pull Upsert and trigger should have inserted changelogs
    let changelogs = ChangelogRepository::new(&connection)
        .changelogs(push_cursor, 100000, None /*change_log_filter*/)
        .unwrap();
    // Translate
    let mut translated = vec![
        translate_changelogs_to_sync_records(
            &connection,
            changelogs.clone(),
            ToSyncRecordTranslationType::PushToLegacyCentral,
        )
        .unwrap(),
        translate_changelogs_to_sync_records(
            &connection,
            changelogs.clone(),
            ToSyncRecordTranslationType::PullFromOmSupplyCentral,
        )
        .unwrap(),
    ]
    .into_iter()
    .flatten()
    .collect::<Vec<PushSyncRecord>>();

    // Combine and sort
    translated.sort_by(|a, b| a.record.record_id.cmp(&b.record.record_id));
    test_records.sort_by(|a, b| a.record_id.cmp(&b.record_id));

    // Test ids and table names
    assert_eq!(
        translated
            .iter()
            .map(|r| (r.record.record_id.clone(), r.record.table_name.clone()))
            .collect::<Vec<(String, String)>>(),
        test_records
            .iter()
            .map(|r| (r.record_id.clone(), r.table_name.clone()))
            .collect::<Vec<(String, String)>>()
    );
    // Test data
    for (index, test_record) in test_records.iter().enumerate() {
        assert_eq!(test_record.push_data, translated[index].record.record_data);
        assert_eq!(translated[index].record.action, SyncAction::Update)
    }

    // PULL DELETE
    let test_records = vec![
        get_all_pull_delete_central_test_records(),
        get_all_pull_delete_remote_test_records(),
    ]
    .into_iter()
    .flatten()
    .collect();
    insert_all_extra_data(&test_records, &connection).await;
    let sync_records: Vec<SyncBufferRow> = extract_sync_buffer_rows(&test_records);

    SyncBufferRowRepository::new(&connection)
        .upsert_many(&sync_records)
        .unwrap();

    integrate_and_translate_sync_buffer(&connection, true, &mut logger)
        .await
        .unwrap();

    check_test_records_against_database(&connection, test_records).await;

    // PUSH DELETE
    // TODO
}<|MERGE_RESOLUTION|>--- conflicted
+++ resolved
@@ -1,10 +1,5 @@
 use crate::sync::{
-<<<<<<< HEAD
     api::SyncAction,
-=======
-    api::SyncActionV5,
-    sync_status::logger::SyncLogger,
->>>>>>> 6c6e3ee0
     synchroniser::integrate_and_translate_sync_buffer,
     test::{
         check_test_records_against_database, extract_sync_buffer_rows,
