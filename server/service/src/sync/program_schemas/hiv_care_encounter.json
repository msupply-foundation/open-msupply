--- conflicted
+++ resolved
@@ -64,59 +64,9 @@
               },
               "type": "array"
             },
-<<<<<<< HEAD
-            "reason": {
-              "enum": [
-                "101",
-                "102",
-                "103",
-                "104",
-                "105",
-                "106",
-                "107",
-                "108",
-                "109",
-                "151"
-              ],
-              "type": "string"
-            },
-            "reasonFirstToSecondLine": {
-              "description": "Reasons for switch from first line treatment to second line treatment",
-              "type": "string"
-            },
-            "reasonSubstitutionWithinFirstLine": {
-              "description": "Reasons for substitution within first line treatment",
-              "type": "string"
-            },
-            "regimenStatus": {
-              "description": "Antiretroviral treatment status",
-              "enum": [
-                "NO_ARV",
-                "START_ARV",
-                "CONTINUE_ARV",
-                "STOP_ARV",
-                "RECOMMENCED_ARV",
-                "ARV_ON_HOLD",
-                "CHANGES_TO_ART_REGIMEN"
-              ],
-              "type": "string"
-            },
-            "regimenType": {
-              "description": "Antiretroviral treatment line",
-              "enum": [
-                "FIRST_LINE_ADULT",
-                "FIRST_LINE_PAEDS_20_30_KG",
-                "FIRST_LINE_PAEDS_0_20_KG",
-                "SECOND_LINE_ADULT",
-                "SECOND_LINE_PAEDS_20_30_KG",
-                "SECOND_LINE_PAEDS_0_20_KG"
-              ],
-              "type": "string"
-=======
             "quantityPrescribed": {
               "description": "Number of pills prescribed",
               "type": "number"
->>>>>>> 108f2574
             },
             "regimen": {
               "description": "Antiretroviral treatment regimen",
