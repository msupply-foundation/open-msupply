--- conflicted
+++ resolved
@@ -397,13 +397,8 @@
             },
             {
               "type": "Control",
-<<<<<<< HEAD
-              "label": "EAC Done?",
-              "scope": "#/properties/viralLoad/properties/eacDone"
-=======
               "label": "Viral Load Status:",
               "scope": "#/properties/viralLoad/properties/viralLoadStatus"
->>>>>>> 0096a6e6
             },
             {
               "type": "EncounterLineChart",
