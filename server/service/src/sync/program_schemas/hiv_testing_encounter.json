--- conflicted
+++ resolved
@@ -2,14 +2,10 @@
   "$schema": "http://json-schema.org/draft-07/schema#",
   "definitions": {
     "ARTFacilityLocation": {
-<<<<<<< HEAD
       "enum": [
         "THIS_FACILITY",
         "OTHER_FACILITY"
       ],
-=======
-      "enum": ["CURRENT_FACILITY", "EXTERNAL_FACILITY"],
->>>>>>> 46a629b0
       "type": "string"
     },
     "Clinician": {
@@ -48,16 +44,12 @@
       "type": "object"
     },
     "GBVScreeningOutcome": {
-<<<<<<< HEAD
       "enum": [
         "POSITIVE",
         "NEGATIVE",
         "NOT_DONE",
         "DECLINED"
       ],
-=======
-      "enum": ["POSITIVE", "NEGATIVE", "NOT_DONE", "DECLINED"],
->>>>>>> 46a629b0
       "type": "string"
     },
     "HIVRiskGroup": {
@@ -252,7 +244,6 @@
       "type": "object"
     },
     "HIVTestingStatus": {
-<<<<<<< HEAD
       "enum": [
         "POSITIVE",
         "NEGATIVE",
@@ -277,17 +268,6 @@
         "No",
         "N/A"
       ],
-=======
-      "enum": ["POSITIVE", "NEGATIVE", "UNKNOWN", "NOT_DONE"],
-      "type": "string"
-    },
-    "OtherServiceType": {
-      "enum": ["TB", "STI", "GBV", "PEP", "OTHER"],
-      "type": "string"
-    },
-    "YesNoNA": {
-      "enum": ["Yes", "No", "N/A"],
->>>>>>> 46a629b0
       "type": "string"
     }
   },
