use serde::{Deserialize, Serialize};

// See README.md for description of when this API version needs to be updated
<<<<<<< HEAD
pub(crate) static SYNC_V5_VERSION: u32 = 12; // bumped for v2.9.01
pub(crate) static SYNC_V6_VERSION: u32 = 4;
=======
pub(crate) static SYNC_V5_VERSION: u32 = 12; // bumped for v2.9 (https://github.com/msupply-foundation/msupply/pull/16900)
pub(crate) static SYNC_V6_VERSION: u32 = 5; // bumped for 2.9.02 (adding new types to system log)
>>>>>>> 50d5eeec

#[derive(Deserialize, Serialize, Clone, Debug, PartialEq, Default)]
pub struct SyncSettings {
    pub url: String,
    pub username: String,
    pub password_sha256: String,
    /// Sync interval
    pub interval_seconds: u64,
    // Number of records to pull or push in one API call
    #[serde(default)]
    pub batch_size: BatchSize,
}

#[derive(Clone, Debug, PartialEq, Deserialize, Serialize)]
pub struct BatchSize {
    pub remote_pull: u32,
    pub remote_push: u32,
    pub central_pull: u32,
}

impl Default for BatchSize {
    fn default() -> Self {
        Self {
            remote_pull: 500,
            remote_push: 1024,
            central_pull: 500,
        }
    }
}

impl SyncSettings {
    /// Check to see if sync configuration difference would require confirmation that site is still the same
    /// for example if site username is was changed, we want to check that site username against the server
    /// and make sure it's still the same site
    pub fn core_site_details_changed(&self, other: &SyncSettings) -> bool {
        let equal = self.username == other.username
            && self.url == other.url
            && self.password_sha256 == other.password_sha256;
        !equal
    }
}<|MERGE_RESOLUTION|>--- conflicted
+++ resolved
@@ -1,13 +1,8 @@
 use serde::{Deserialize, Serialize};
 
 // See README.md for description of when this API version needs to be updated
-<<<<<<< HEAD
-pub(crate) static SYNC_V5_VERSION: u32 = 12; // bumped for v2.9.01
-pub(crate) static SYNC_V6_VERSION: u32 = 4;
-=======
 pub(crate) static SYNC_V5_VERSION: u32 = 12; // bumped for v2.9 (https://github.com/msupply-foundation/msupply/pull/16900)
 pub(crate) static SYNC_V6_VERSION: u32 = 5; // bumped for 2.9.02 (adding new types to system log)
->>>>>>> 50d5eeec
 
 #[derive(Deserialize, Serialize, Clone, Debug, PartialEq, Default)]
 pub struct SyncSettings {
