use crate::{
    service_provider::ServiceProvider,
    sync::{settings::SyncSettings, sync_api_credentials::SyncCredentials},
};
use repository::migrations::Version;
use reqwest::{
    header::{HeaderMap, HeaderName},
    Client, Response, Url,
};
use serde::{de::DeserializeOwned, Serialize};
use serde_json::json;
use thiserror::Error;
use url::ParseError;

use super::*;

#[derive(Debug, Clone)]
pub(crate) struct SyncApiV5 {
    pub(crate) server_url: Url,
    pub(crate) credentials: SyncCredentials,
    pub(crate) headers: HeaderMap,
}

fn generate_headers(hardware_id: &str, sync_version: u32) -> HeaderMap {
    let mut headers = HeaderMap::new();
    headers.insert(
        HeaderName::from_static("msupply-site-uuid"),
        format!("{}", hardware_id).parse().unwrap(),
    );
    headers.insert(
        HeaderName::from_static("app-version"),
        Version::from_package_json().to_string().parse().unwrap(),
    );

    #[cfg(target_os = "android")]
    headers.insert(
        HeaderName::from_static("app-name"),
<<<<<<< HEAD
        "Open mSupply Mobile".parse().unwrap(),
=======
        "Open mSupply Android".parse().unwrap(),
>>>>>>> 499dde75
    );
    #[cfg(not(target_os = "android"))]
    headers.insert(
        HeaderName::from_static("app-name"),
        "Open mSupply Desktop".parse().unwrap(),
    );

    headers.insert(
        HeaderName::from_static("version"),
        sync_version.to_string().parse().unwrap(),
    );
    headers
}

#[derive(Error, Debug)]
pub enum SyncApiV5CreatingError {
    #[error("Cannot parse url while creating SyncApiV5 instance url: '{0}'")]
    CannotParseSyncUrl(String, #[source] ParseError),
    #[error("Error while creating SyncApiV5 instance")]
    Other(#[source] anyhow::Error),
}

impl SyncApiV5 {
    pub fn new(
        settings: &SyncSettings,
        service_provider: &ServiceProvider,
        sync_version: u32,
    ) -> Result<Self, SyncApiV5CreatingError> {
        use SyncApiV5CreatingError as Error;
        let hardware_id = service_provider
            .app_data_service
            .get_hardware_id()
            .map_err(|error| Error::Other(error.into()))?;

        Ok(SyncApiV5 {
            server_url: Url::parse(&settings.url)
                .map_err(|error| Error::CannotParseSyncUrl(settings.url.clone(), error))?,
            credentials: SyncCredentials {
                username: settings.username.clone(),
                password_sha256: settings.password_sha256.clone(),
            },
            headers: generate_headers(&hardware_id, sync_version),
        })
    }

    #[cfg(test)]
    pub(crate) fn new_test(url: &str, site_name: &str, password: &str, hardware_id: &str) -> Self {
        use crate::sync::settings::SYNC_VERSION;
        use util::hash::sha256;

        SyncApiV5 {
            server_url: Url::parse(&url).unwrap(),
            credentials: SyncCredentials {
                username: site_name.to_string(),
                password_sha256: sha256(&password),
            },
            headers: generate_headers(hardware_id, SYNC_VERSION),
        }
    }

    pub(crate) async fn do_get<T>(&self, route: &str, query: &T) -> Result<Response, SyncApiError>
    where
        T: Serialize + ?Sized,
    {
        let url = self
            .server_url
            .join(route)
            .map_err(|error| self.api_error(route, error.into()))?;
        let result = Client::new()
            .get(url.clone())
            .basic_auth(
                &self.credentials.username,
                Some(&self.credentials.password_sha256),
            )
            .headers(self.headers.clone())
            .query(query)
            .send()
            .await;

        response_or_err(result)
            .await
            .map_err(|error| self.api_error(route, error))
    }

    pub(crate) async fn do_get_no_query(&self, route: &str) -> Result<Response, SyncApiError> {
        self.do_get(route, &()).await
    }

    pub(crate) async fn do_post<T>(&self, route: &str, body: &T) -> Result<Response, SyncApiError>
    where
        T: Serialize,
    {
        let url = self
            .server_url
            .join(route)
            .map_err(|error| self.api_error(route, error.into()))?;
        let result = Client::new()
            .post(url.clone())
            .basic_auth(
                &self.credentials.username,
                Some(&self.credentials.password_sha256),
            )
            .headers(self.headers.clone())
            // Re unwrap, from to_string documentation:
            // Serialization can fail if T's implementation of Serialize decides to fail, or if T contains a map with non-string keys.
            .body(serde_json::to_string(&body).unwrap())
            .send()
            .await;

        response_or_err(result)
            .await
            .map_err(|error| self.api_error(route, error))
    }

    pub(crate) async fn do_empty_post(&self, route: &str) -> Result<Response, SyncApiError> {
        self.do_post(route, &json!({})).await
    }
}

#[derive(Error, Debug)]
pub enum ParsingResponseError {
    #[error("Cannot retrieve response body")]
    CannotGetTextResponse(#[from] reqwest::Error),
    #[error("Could not parse response body, response: '{response_text}'")]
    ParseError {
        source: serde_json::Error,
        response_text: String,
    },
}

pub(crate) async fn to_json<T: DeserializeOwned>(
    response: Response,
) -> Result<T, ParsingResponseError> {
    // TODO not owned (to avoid double parsing)
    let response_text = response.text().await?;
    let result = serde_json::from_str(&response_text).map_err(|source| {
        ParsingResponseError::ParseError {
            source,
            response_text,
        }
    })?;
    Ok(result)
}

async fn response_or_err(
    result: Result<Response, reqwest::Error>,
) -> Result<Response, SyncApiErrorVariant> {
    let response = match result {
        Ok(result) => result,
        Err(error) => {
            if error.is_connect() {
                return Err(SyncApiErrorVariant::ConnectionError(error));
            } else {
                return Err(SyncApiErrorVariant::Other(error.into()));
            }
        }
    };

    if response.status().is_success() {
        return Ok(response);
    }

    Err(SyncApiErrorVariant::from_response_and_status(response.status(), response).await)
}

#[cfg(test)]
mod tests {
    use httpmock::{Method::POST, MockServer};
    use reqwest::header::AUTHORIZATION;
    use util::assert_matches;

    use super::*;

    #[actix_rt::test]
    async fn test_headers() {
        let mock_server = MockServer::start();
        let url = mock_server.base_url();

        let mock = mock_server.mock(|when, then| {
            when.method(POST)
                .header("msupply-site-uuid", "site_id")
                .header("app-version", Version::from_package_json().to_string())
                .header("app-name", "Open mSupply Desktop")
                .path("/sync/v5/acknowledged_records");
            then.status(204);
        });

        let api = SyncApiV5::new_test(&url, "", "", "site_id");

        let result = api.post_acknowledged_records(Vec::new()).await;

        mock.assert();

        assert_matches!(result, Ok(_));
    }

    #[actix_rt::test]
    async fn test_authorisation() {
        let mock_server = MockServer::start();
        let url = mock_server.base_url();

        let mock_authorisation_header =
	    "Basic dXNlcm5hbWU6NWU4ODQ4OThkYTI4MDQ3MTUxZDBlNTZmOGRjNjI5Mjc3MzYwM2QwZDZhYWJiZGQ2MmExMWVmNzIxZDE1NDJkOA=="
	    .to_owned();

        let mock = mock_server.mock(|when, then| {
            when.method(POST)
                .header(AUTHORIZATION.to_string(), mock_authorisation_header)
                .path("/sync/v5/acknowledged_records");
            then.status(204);
        });

        let sync_connection_with_auth = create_api(&url, "username", "password");
        let result_with_auth = sync_connection_with_auth
            .post_acknowledged_records(Vec::new())
            .await;

        mock.assert();

        assert_matches!(result_with_auth, Ok(_));
        let sync_connection_with_auth = create_api(&url, "username", "invalid");
        let result_with_auth = sync_connection_with_auth
            .post_acknowledged_records(Vec::new())
            .await;

        assert_matches!(result_with_auth, Err(_));
    }
}<|MERGE_RESOLUTION|>--- conflicted
+++ resolved
@@ -35,11 +35,7 @@
     #[cfg(target_os = "android")]
     headers.insert(
         HeaderName::from_static("app-name"),
-<<<<<<< HEAD
-        "Open mSupply Mobile".parse().unwrap(),
-=======
         "Open mSupply Android".parse().unwrap(),
->>>>>>> 499dde75
     );
     #[cfg(not(target_os = "android"))]
     headers.insert(
