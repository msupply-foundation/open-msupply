use std::{collections::HashMap, convert::TryInto};

use crate::{service_provider::ServiceProvider, sync::settings::SyncSettings};
use repository::migrations::Version;
use reqwest::{header::HeaderMap, Client, Response, Url};
use serde::{de::DeserializeOwned, Deserialize, Serialize};
use serde_json::json;
use thiserror::Error;
use url::ParseError;

use super::*;

#[cfg(target_os = "android")]
const APP_NAME: &'static str = "Open mSupply Mobile";

#[cfg(not(target_os = "android"))]
const APP_NAME: &'static str = "Open mSupply Desktop";

#[derive(Debug, Clone, Serialize, Deserialize)]
#[serde(rename_all = "camelCase")]
pub struct SyncApiSettings {
    pub server_url: String,
    pub username: String,
    pub password_sha256: String,
    pub site_uuid: String,
    pub app_version: String,
    pub app_name: String,
    pub sync_version: String,
}

#[derive(Debug, Clone)]
pub struct SyncApiV5 {
    pub url: Url,
    pub settings: SyncApiSettings,
}

<<<<<<< HEAD
fn tuple_vec_to_header(tuple_vec: Vec<(&str, &str)>) -> HeaderMap {
    let map = tuple_vec
        .into_iter()
        .map(|(s1, s2)| (s1.to_string(), s2.to_string()))
        .collect::<HashMap<String, String>>();
    // Can unwrap here, will be caught in unit tests
    (&map).try_into().unwrap()
=======
fn generate_headers(hardware_id: &str, sync_version: u32) -> HeaderMap {
    let mut headers = HeaderMap::new();
    headers.insert(
        HeaderName::from_static("msupply-site-uuid"),
        format!("{}", hardware_id).parse().unwrap(),
    );
    headers.insert(
        HeaderName::from_static("app-version"),
        Version::from_package_json().to_string().parse().unwrap(),
    );

    #[cfg(target_os = "android")]
    headers.insert(
        HeaderName::from_static("app-name"),
        "Open mSupply Android".parse().unwrap(),
    );
    #[cfg(not(target_os = "android"))]
    headers.insert(
        HeaderName::from_static("app-name"),
        "Open mSupply Desktop".parse().unwrap(),
    );

    headers.insert(
        HeaderName::from_static("version"),
        sync_version.to_string().parse().unwrap(),
    );
    headers
>>>>>>> 6c6e3ee0
}

#[derive(Error, Debug)]
pub enum SyncApiV5CreatingError {
    #[error("Cannot parse url while creating SyncApiV5 instance url: '{0}'")]
    CannotParseSyncUrl(String, #[source] ParseError),
    #[error("Error while creating SyncApiV5 instance")]
    Other(#[source] anyhow::Error),
}

impl SyncApiV5 {
    pub fn new_settings(
        settings: &SyncSettings,
        service_provider: &ServiceProvider,
        sync_version: u32,
    ) -> Result<SyncApiSettings, SyncApiV5CreatingError> {
        use SyncApiV5CreatingError as Error;

        let SyncSettings {
            username,
            password_sha256,
            url,
            ..
        } = settings.clone();

        Ok(SyncApiSettings {
            server_url: url,
            site_uuid: service_provider
                .app_data_service
                .get_hardware_id()
                .map_err(|error| Error::Other(error.into()))?,
            app_version: Version::from_package_json().to_string(),
            app_name: APP_NAME.to_string(),
            sync_version: sync_version.to_string(),
            username,
            password_sha256,
        })
    }

    pub fn new(settings: SyncApiSettings) -> Result<Self, SyncApiV5CreatingError> {
        Ok(Self {
            url: Url::parse(&settings.server_url).map_err(|error| {
                SyncApiV5CreatingError::CannotParseSyncUrl(settings.server_url.clone(), error)
            })?,
            settings,
        })
    }

    #[cfg(test)]
    pub(crate) fn new_test(url: &str, site_name: &str, password: &str, hardware_id: &str) -> Self {
        use crate::sync::settings::SYNC_VERSION;
        use util::hash::sha256;

        SyncApiV5 {
            url: Url::parse(&url).unwrap(),
            settings: SyncApiSettings {
                server_url: url.to_string(),
                username: site_name.to_string(),
                password_sha256: sha256(&password),
                site_uuid: hardware_id.to_string(),
                sync_version: SYNC_VERSION.to_string(),
                app_version: Default::default(),
                app_name: Default::default(),
            },
        }
    }

    pub(crate) async fn do_get<T>(&self, route: &str, query: &T) -> Result<Response, SyncApiError>
    where
        T: Serialize + ?Sized,
    {
        let SyncApiSettings {
            server_url: _,
            username,
            password_sha256,
            site_uuid,
            app_version,
            app_name,
            sync_version,
        } = &self.settings;

        let url = self
            .url
            .join(route)
            .map_err(|error| self.api_error(route, error.into()))?;

        let result = Client::new()
            .get(url.clone())
            .headers(tuple_vec_to_header(vec![
                ("msupply-site-uuid", site_uuid),
                ("app-version", app_version),
                ("app-name", app_name),
                ("version", sync_version),
            ]))
            .basic_auth(username, Some(password_sha256))
            .query(query)
            .send()
            .await;

        response_or_err(result)
            .await
            .map_err(|error| self.api_error(route, error))
    }

    pub(crate) async fn do_post<T>(&self, route: &str, body: &T) -> Result<Response, SyncApiError>
    where
        T: Serialize,
    {
        let SyncApiSettings {
            server_url: _,
            username,
            password_sha256,
            site_uuid,
            app_version,
            app_name,
            sync_version,
        } = &self.settings;

        let url = self
            .url
            .join(route)
            .map_err(|error| self.api_error(route, error.into()))?;

        let result = Client::new()
            .post(url.clone())
            .headers(tuple_vec_to_header(vec![
                ("msupply-site-uuid", site_uuid),
                ("app-version", app_version),
                ("app-name", app_name),
                ("version", sync_version),
            ]))
            .basic_auth(username, Some(password_sha256))
            // Re unwrap, from to_string documentation:
            // Serialization can fail if T's implementation of Serialize decides to fail, or if T contains a map with non-string keys.
            .body(serde_json::to_string(&body).unwrap())
            .send()
            .await;

        response_or_err(result)
            .await
            .map_err(|error| self.api_error(route, error))
    }

    pub(crate) async fn do_empty_post(&self, route: &str) -> Result<Response, SyncApiError> {
        self.do_post(route, &json!({})).await
    }
}

#[derive(Error, Debug)]
pub enum ParsingResponseError {
    #[error("Cannot retrieve response body")]
    CannotGetTextResponse(#[from] reqwest::Error),
    #[error("Could not parse response body, response: '{response_text}'")]
    ParseError {
        source: serde_json::Error,
        response_text: String,
    },
}

pub(crate) async fn to_json<T: DeserializeOwned>(
    response: Response,
) -> Result<T, ParsingResponseError> {
    // TODO not owned (to avoid double parsing)
    let response_text = response.text().await?;
    let result = serde_json::from_str(&response_text).map_err(|source| {
        ParsingResponseError::ParseError {
            source,
            response_text,
        }
    })?;
    Ok(result)
}

async fn response_or_err(
    result: Result<Response, reqwest::Error>,
) -> Result<Response, SyncApiErrorVariantV5> {
    let response = match result {
        Ok(result) => result,
        Err(error) => {
            if error.is_connect() {
                return Err(SyncApiErrorVariantV5::ConnectionError(error));
            } else {
                return Err(SyncApiErrorVariantV5::Other(error.into()));
            }
        }
    };

    if response.status().is_success() {
        return Ok(response);
    }

    Err(SyncApiErrorVariantV5::from_response_and_status(response.status(), response).await)
}

#[cfg(test)]
mod tests {
    use httpmock::{Method::POST, MockServer};
    use reqwest::header::AUTHORIZATION;
    use util::assert_matches;

    use super::*;

    #[actix_rt::test]
    async fn test_headers() {
        let mock_server = MockServer::start();
        let url = mock_server.base_url();

        let mock = mock_server.mock(|when, then| {
            when.method(POST)
                .header("msupply-site-uuid", "site_id")
                .header("app-version", Version::from_package_json().to_string())
                .header("app-name", "Open mSupply Desktop")
                .path("/sync/v5/acknowledged_records");
            then.status(204);
        });

        let api = SyncApiV5::new_test(&url, "", "", "site_id");

        let result = api.post_acknowledged_records(Vec::new()).await;

        mock.assert();

        assert_matches!(result, Ok(_));
    }

    #[actix_rt::test]
    async fn test_authorisation() {
        let mock_server = MockServer::start();
        let url = mock_server.base_url();

        let mock_authorisation_header =
	    "Basic dXNlcm5hbWU6NWU4ODQ4OThkYTI4MDQ3MTUxZDBlNTZmOGRjNjI5Mjc3MzYwM2QwZDZhYWJiZGQ2MmExMWVmNzIxZDE1NDJkOA=="
	    .to_owned();

        let mock = mock_server.mock(|when, then| {
            when.method(POST)
                .header(AUTHORIZATION.to_string(), mock_authorisation_header)
                .path("/sync/v5/acknowledged_records");
            then.status(204);
        });

        let sync_connection_with_auth = create_api(&url, "username", "password");
        let result_with_auth = sync_connection_with_auth
            .post_acknowledged_records(Vec::new())
            .await;

        mock.assert();

        assert_matches!(result_with_auth, Ok(_));
        let sync_connection_with_auth = create_api(&url, "username", "invalid");
        let result_with_auth = sync_connection_with_auth
            .post_acknowledged_records(Vec::new())
            .await;

        assert_matches!(result_with_auth, Err(_));
    }
}<|MERGE_RESOLUTION|>--- conflicted
+++ resolved
@@ -11,7 +11,7 @@
 use super::*;
 
 #[cfg(target_os = "android")]
-const APP_NAME: &'static str = "Open mSupply Mobile";
+const APP_NAME: &'static str = "Open mSupply Android";
 
 #[cfg(not(target_os = "android"))]
 const APP_NAME: &'static str = "Open mSupply Desktop";
@@ -34,7 +34,6 @@
     pub settings: SyncApiSettings,
 }
 
-<<<<<<< HEAD
 fn tuple_vec_to_header(tuple_vec: Vec<(&str, &str)>) -> HeaderMap {
     let map = tuple_vec
         .into_iter()
@@ -42,35 +41,6 @@
         .collect::<HashMap<String, String>>();
     // Can unwrap here, will be caught in unit tests
     (&map).try_into().unwrap()
-=======
-fn generate_headers(hardware_id: &str, sync_version: u32) -> HeaderMap {
-    let mut headers = HeaderMap::new();
-    headers.insert(
-        HeaderName::from_static("msupply-site-uuid"),
-        format!("{}", hardware_id).parse().unwrap(),
-    );
-    headers.insert(
-        HeaderName::from_static("app-version"),
-        Version::from_package_json().to_string().parse().unwrap(),
-    );
-
-    #[cfg(target_os = "android")]
-    headers.insert(
-        HeaderName::from_static("app-name"),
-        "Open mSupply Android".parse().unwrap(),
-    );
-    #[cfg(not(target_os = "android"))]
-    headers.insert(
-        HeaderName::from_static("app-name"),
-        "Open mSupply Desktop".parse().unwrap(),
-    );
-
-    headers.insert(
-        HeaderName::from_static("version"),
-        sync_version.to_string().parse().unwrap(),
-    );
-    headers
->>>>>>> 6c6e3ee0
 }
 
 #[derive(Error, Debug)]
