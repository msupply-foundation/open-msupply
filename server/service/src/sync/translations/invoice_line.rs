--- conflicted
+++ resolved
@@ -91,12 +91,10 @@
     #[serde(rename = "linked_transact_id")]
     pub linked_invoice_id: Option<String>,
     #[serde(deserialize_with = "empty_str_as_option_string")]
-<<<<<<< HEAD
+    pub donor_id: Option<String>,
+    #[serde(deserialize_with = "empty_str_as_option_string")]
     #[serde(rename = "vaccine_vial_monitor_status_ID")]
     pub vvm_status_id: Option<String>,
-=======
-    pub donor_id: Option<String>,
->>>>>>> ec0c0ed0
 }
 // Needs to be added to all_translators()
 #[deny(dead_code)]
@@ -155,11 +153,8 @@
             foreign_currency_price_before_tax,
             item_variant_id,
             linked_invoice_id,
-<<<<<<< HEAD
+            donor_id,
             vvm_status_id,
-=======
-            donor_id,
->>>>>>> ec0c0ed0
         } = serde_json::from_str::<LegacyTransLineRow>(&sync_record.data)?;
         let line_type = match to_invoice_line_type(&r#type) {
             Some(line_type) => line_type,
@@ -301,11 +296,8 @@
             foreign_currency_price_before_tax,
             item_variant_id,
             linked_invoice_id,
-<<<<<<< HEAD
+            donor_id,
             vvm_status_id,
-=======
-            donor_id,
->>>>>>> ec0c0ed0
         };
 
         let result = adjust_negative_values(result);
@@ -362,11 +354,8 @@
                     foreign_currency_price_before_tax,
                     item_variant_id,
                     linked_invoice_id,
-<<<<<<< HEAD
+                    donor_id,
                     vvm_status_id,
-=======
-                    donor_id,
->>>>>>> ec0c0ed0
                 },
             item_row,
             invoice_row,
@@ -405,11 +394,8 @@
             item_variant_id,
             option_id,
             linked_invoice_id,
-<<<<<<< HEAD
+            donor_id,
             vvm_status_id,
-=======
-            donor_id,
->>>>>>> ec0c0ed0
         };
         Ok(PushTranslateResult::upsert(
             changelog,
