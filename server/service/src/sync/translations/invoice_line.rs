--- conflicted
+++ resolved
@@ -81,7 +81,7 @@
     pub total_after_tax: Option<f64>,
     #[serde(rename = "optionID")]
     #[serde(deserialize_with = "empty_str_as_option_string")]
-    pub option_id: Option<String>,
+    pub reason_option_id: Option<String>,
     #[serde(rename = "foreign_currency_price")]
     pub foreign_currency_price_before_tax: Option<f64>,
     #[serde(deserialize_with = "empty_str_as_option_string")]
@@ -149,7 +149,7 @@
             tax_percentage,
             total_before_tax,
             total_after_tax,
-            option_id,
+            reason_option_id,
             foreign_currency_price_before_tax,
             item_variant_id,
             linked_invoice_id,
@@ -254,12 +254,12 @@
         };
         let location_id = clear_invalid_location_id(connection, location_id)?;
 
-        let option_id = option_id.and_then(|option_id| {
-            if option_id == "0" {
+        let reason_option_id = reason_option_id.and_then(|reason_option_id| {
+            if reason_option_id == "0" {
                 // This is not a valid optionID
                 None
             } else {
-                Some(option_id)
+                Some(reason_option_id)
             }
         });
 
@@ -287,11 +287,8 @@
             item_variant_id,
             linked_invoice_id,
             donor_id,
-<<<<<<< HEAD
             vvm_status_id,
-=======
-            reason_option_id: option_id,
->>>>>>> 39b0fa19
+            reason_option_id,
         };
 
         let result = adjust_negative_values(result);
@@ -347,17 +344,12 @@
                     item_variant_id,
                     linked_invoice_id,
                     donor_id,
-<<<<<<< HEAD
                     vvm_status_id,
-=======
                     reason_option_id,
->>>>>>> 39b0fa19
                 },
             item_row,
             ..
         } = invoice_line;
-
-        let option_id = reason_option_id;
 
         let legacy_row = LegacyTransLineRow {
             id: id.clone(),
@@ -381,7 +373,7 @@
             total_after_tax: Some(total_after_tax),
             foreign_currency_price_before_tax,
             item_variant_id,
-            option_id,
+            reason_option_id,
             linked_invoice_id,
             donor_id,
             vvm_status_id,
