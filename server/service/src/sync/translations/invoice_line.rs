--- conflicted
+++ resolved
@@ -228,11 +228,8 @@
             number_of_packs,
             note,
             inventory_adjustment_reason_id,
-<<<<<<< HEAD
             return_reason_id: None, // TODO
-=======
             foreign_currency_price_before_tax,
->>>>>>> 068faea9
         };
 
         Ok(PullTranslateResult::upsert(result))
@@ -282,11 +279,8 @@
                     number_of_packs,
                     note,
                     inventory_adjustment_reason_id,
-<<<<<<< HEAD
                     return_reason_id: _, // TODO
-=======
                     foreign_currency_price_before_tax,
->>>>>>> 068faea9
                 },
             item_row,
             ..
