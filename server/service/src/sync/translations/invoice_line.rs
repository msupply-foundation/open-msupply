--- conflicted
+++ resolved
@@ -292,11 +292,8 @@
             foreign_currency_price_before_tax,
             item_variant_id,
             linked_invoice_id,
-<<<<<<< HEAD
+            donor_id,
             reason_option_id: option_id,
-=======
-            donor_id,
->>>>>>> 3674aeea
         };
 
         let result = adjust_negative_values(result);
@@ -353,11 +350,8 @@
                     foreign_currency_price_before_tax,
                     item_variant_id,
                     linked_invoice_id,
-<<<<<<< HEAD
+                    donor_id,
                     reason_option_id,
-=======
-                    donor_id,
->>>>>>> 3674aeea
                 },
             item_row,
             invoice_row,
