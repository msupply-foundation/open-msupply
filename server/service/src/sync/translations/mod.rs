pub(crate) mod activity_log;
pub(crate) mod inventory_adjustment_reason;
pub(crate) mod invoice;
pub(crate) mod invoice_line;
pub(crate) mod item;
pub(crate) mod location;
pub(crate) mod master_list;
pub(crate) mod master_list_line;
pub(crate) mod master_list_name_join;
pub(crate) mod name;
pub(crate) mod name_store_join;
<<<<<<< HEAD
pub(crate) mod period;
pub(crate) mod period_schedule;
=======
pub(crate) mod name_tag;
>>>>>>> c3ba4999
pub(crate) mod report;
pub(crate) mod requisition;
pub(crate) mod requisition_line;
pub(crate) mod special;
pub(crate) mod stock_line;
pub(crate) mod stocktake;
pub(crate) mod stocktake_line;
pub(crate) mod store;
pub(crate) mod store_preference;
pub(crate) mod unit;

use repository::*;
use thiserror::Error;

use super::api::{CommonSyncRecordV5, RemoteSyncRecordV5, SyncActionV5};

pub(crate) type SyncTanslators = Vec<Box<dyn SyncTranslation>>;

pub(crate) fn all_translators() -> SyncTanslators {
    vec![
        // Central
        Box::new(name::NameTranslation {}),
        Box::new(name_tag::NameTagTranslation {}),
        Box::new(unit::UnitTranslation {}),
        Box::new(item::ItemTranslation {}),
        Box::new(store::StoreTranslation {}),
        Box::new(master_list::MasterListTranslation {}),
        Box::new(master_list_line::MasterListLineTranslation {}),
        Box::new(master_list_name_join::MasterListNameJoinTranslation {}),
        Box::new(period_schedule::PeriodScheduleTranslation {}),
        Box::new(period::PeriodTranslation {}),
        Box::new(report::ReportTranslation {}),
        Box::new(inventory_adjustment_reason::InventoryAdjustmentReasonTranslation {}),
        Box::new(store_preference::StorePreferenceTranslation {}),
        // Remote
        Box::new(location::LocationTranslation {}),
        Box::new(stock_line::StockLineTranslation {}),
        Box::new(invoice::InvoiceTranslation {}),
        Box::new(invoice_line::InvoiceLineTranslation {}),
        Box::new(stocktake::StocktakeTranslation {}),
        Box::new(stocktake_line::StocktakeLineTranslation {}),
        Box::new(requisition::RequisitionTranslation {}),
        Box::new(requisition_line::RequisitionLineTranslation {}),
        Box::new(activity_log::ActivityLogTranslation {}),
        // Remote-Central (site specific)
        Box::new(name_store_join::NameStoreJoinTranslation {}),
        // Special translations
        Box::new(special::NameToNameStoreJoinTranslation {}),
    ]
}

#[allow(non_snake_case)]
pub(crate) mod LegacyTableName {
    // Central
    pub(crate) const NAME: &str = "name";
    pub(crate) const NAME_TAG: &str = "name_tag";
    pub(crate) const UNIT: &str = "unit";
    pub(crate) const ITEM: &str = "item";
    pub(crate) const STORE: &str = "store";
    pub(crate) const LIST_MASTER: &str = "list_master";
    pub(crate) const LIST_MASTER_LINE: &str = "list_master_line";
    pub(crate) const LIST_MASTER_NAME_JOIN: &str = "list_master_name_join";
    pub(crate) const REPORT: &str = "report";
    pub(crate) const INVENTORY_ADJUSTMENT_REASON: &str = "options";
    pub(crate) const STORE_PREFERENCE: &str = "pref";
    pub(crate) const PERIOD_SCHEDULE: &str = "periodSchedule";
    pub(crate) const PERIOD: &str = "period";
    // Remote
    pub(crate) const LOCATION: &str = "Location";
    pub(crate) const ITEM_LINE: &str = "item_line";
    pub(crate) const TRANSACT: &str = "transact";
    pub(crate) const TRANS_LINE: &str = "trans_line";
    pub(crate) const STOCKTAKE: &str = "Stock_take";
    pub(crate) const STOCKTAKE_LINE: &str = "Stock_take_lines";
    pub(crate) const REQUISITION: &str = "requisition";
    pub(crate) const REQUISITION_LINE: &str = "requisition_line";
    pub(crate) const OM_ACTIVITY_LOG: &str = "om_activity_log";
    // Remote-Central (site specific)
    pub(crate) const NAME_STORE_JOIN: &str = "name_store_join";
}

#[derive(Debug, PartialEq, Clone)]
pub(crate) enum PullUpsertRecord {
    Unit(UnitRow),
    Name(NameRow),
    NameTag(NameTagRow),
    Item(ItemRow),
    Store(StoreRow),
    MasterList(MasterListRow),
    MasterListLine(MasterListLineRow),
    MasterListNameJoin(MasterListNameJoinRow),
    PeriodSchedule(PeriodScheduleRow),
    Period(PeriodRow),
    Report(ReportRow),
    Location(LocationRow),
    StockLine(StockLineRow),
    NameStoreJoin(NameStoreJoinRow),
    Invoice(InvoiceRow),
    InvoiceLine(InvoiceLineRow),
    Stocktake(StocktakeRow),
    StocktakeLine(StocktakeLineRow),
    Requisition(RequisitionRow),
    RequisitionLine(RequisitionLineRow),
    ActivityLog(ActivityLogRow),
    InventoryAdjustmentReason(InventoryAdjustmentReasonRow),
    StorePreference(StorePreferenceRow),
}

#[derive(Debug, PartialEq, Clone)]
pub(crate) struct PullDeleteRecord {
    pub(crate) id: String,
    pub(crate) table: PullDeleteRecordTable,
}

#[derive(Debug, PartialEq, Clone)]
pub(crate) enum PullDeleteRecordTable {
    // Central
    Unit,
    Item,
    Store,
    NameTag,
    MasterList,
    MasterListLine,
    MasterListNameJoin,
    PeriodSchedule,
    Period,
    Report,
    Name,
    InventoryAdjustmentReason,
    // Remote-Central (site specific)
    NameStoreJoin,
    // Remote (for other party of transfers)
    Invoice,
    InvoiceLine,
    Requisition,
    RequisitionLine,
    #[cfg(all(test, feature = "integration_test"))]
    Location,
    #[cfg(all(test, feature = "integration_test"))]
    StockLine,
    #[cfg(all(test, feature = "integration_test"))]
    Stocktake,
    #[cfg(all(test, feature = "integration_test"))]
    StocktakeLine,
    #[cfg(all(test, feature = "integration_test"))]
    ActivityLog,
}

#[derive(Debug, PartialEq, Clone)]
pub(crate) struct IntegrationRecords {
    pub(crate) upserts: Vec<PullUpsertRecord>,
    pub(crate) deletes: Vec<PullDeleteRecord>,
}

impl IntegrationRecords {
    pub(crate) fn new() -> IntegrationRecords {
        IntegrationRecords {
            upserts: Vec::new(),
            deletes: Vec::new(),
        }
    }
    pub(crate) fn from_upsert(r: PullUpsertRecord) -> IntegrationRecords {
        IntegrationRecords {
            upserts: vec![r],
            deletes: Vec::new(),
        }
    }
    pub(crate) fn from_upserts(rows: Vec<PullUpsertRecord>) -> IntegrationRecords {
        IntegrationRecords {
            upserts: rows,
            deletes: Vec::new(),
        }
    }

    pub(crate) fn from_delete(id: &str, table: PullDeleteRecordTable) -> IntegrationRecords {
        IntegrationRecords {
            upserts: Vec::new(),
            deletes: vec![PullDeleteRecord {
                id: id.to_owned(),
                table,
            }],
        }
    }

    pub(crate) fn join(self, other: IntegrationRecords) -> IntegrationRecords {
        IntegrationRecords {
            upserts: vec![self.upserts, other.upserts].concat(),
            deletes: vec![self.deletes, other.deletes].concat(),
        }
    }

    pub(crate) fn is_empty(&self) -> bool {
        self.upserts.is_empty() && self.deletes.is_empty()
    }
}

pub(crate) trait SyncTranslation {
    fn try_translate_pull_upsert(
        &self,
        _: &StorageConnection,
        _: &SyncBufferRow,
    ) -> Result<Option<IntegrationRecords>, anyhow::Error> {
        Ok(None)
    }

    fn try_translate_pull_delete(
        &self,
        _: &StorageConnection,
        _: &SyncBufferRow,
    ) -> Result<Option<IntegrationRecords>, anyhow::Error> {
        Ok(None)
    }

    /// Implementation should return three types of results
    /// * Error - Something completely unexpected that is not recoverable
    /// * None - Translator did not match record type
    /// * Some - Translator did match and either translated record/records or
    ///          empty array if record is deliberatly ignored
    fn try_translate_push_upsert(
        &self,
        _: &StorageConnection,
        _: &ChangelogRow,
    ) -> Result<Option<Vec<RemoteSyncRecordV5>>, anyhow::Error> {
        Ok(None)
    }

    fn try_translate_push_delete(
        &self,
        _: &StorageConnection,
        _: &ChangelogRow,
    ) -> Result<Option<Vec<RemoteSyncRecordV5>>, anyhow::Error> {
        Ok(None)
    }
}

impl RemoteSyncRecordV5 {
    pub(crate) fn new_upsert(
        changelog: &ChangelogRow,
        table_name: &'static str,
        data: serde_json::Value,
    ) -> Self {
        Self {
            sync_id: changelog.cursor.to_string(),
            record: CommonSyncRecordV5 {
                table_name: table_name.to_string(),
                record_id: changelog.record_id.clone(),
                action: SyncActionV5::Update,
                data,
            },
        }
    }
    pub(crate) fn new_delete(changelog: &ChangelogRow, table_name: &'static str) -> Self {
        Self {
            sync_id: changelog.cursor.to_string(),
            record: CommonSyncRecordV5 {
                table_name: table_name.to_string(),
                record_id: changelog.record_id.clone(),
                action: SyncActionV5::Delete,
                data: Default::default(),
            },
        }
    }
}

#[derive(Error, Debug)]
#[error("Problem translation push record: {changelog:?}")]
pub(crate) struct PushTranslationError {
    changelog: ChangelogRow,
    source: anyhow::Error,
}

pub(crate) fn translate_changelogs_to_push_records(
    connection: &StorageConnection,
    changelogs: Vec<ChangelogRow>,
) -> Result<Vec<RemoteSyncRecordV5>, PushTranslationError> {
    let translators = all_translators();
    let mut out_records = Vec::new();
    for changelog in changelogs {
        let mut translation_results = translate_changelog(connection, &translators, &changelog)
            .map_err(|source| PushTranslationError { source, changelog })?;
        out_records.append(&mut translation_results);
    }

    Ok(out_records)
}

fn translate_changelog(
    connection: &StorageConnection,
    translators: &SyncTanslators,
    changelog: &ChangelogRow,
) -> Result<Vec<RemoteSyncRecordV5>, anyhow::Error> {
    let mut translation_results = Vec::new();

    for translator in translators.iter() {
        let translation_result = match changelog.row_action {
            ChangelogAction::Upsert => {
                translator.try_translate_push_upsert(connection, &changelog)?
            }
            ChangelogAction::Delete => {
                translator.try_translate_push_delete(connection, &changelog)?
            }
        };

        if let Some(mut translation_result) = translation_result {
            translation_results.append(&mut translation_result);
        }
    }

    Ok(translation_results)
}

#[derive(Debug)]
enum ActiveRecordCheck {
    InvoiceLine { invoice_id: String },
}

#[derive(Error, Debug)]
enum ActiveRecordCheckError {
    #[error("Database error while checking record is active on site {0:?}")]
    DatabaseError(RepositoryError),
    #[error("Problem checking record is active on site, site id is not set in database")]
    SiteIdNotSet,
    #[error("Problem checking record is active on site, parent record not found for {0:?}")]
    ParentRecordNotFound(ActiveRecordCheck),
}

fn is_active_record_on_site(
    connection: &StorageConnection,
    record: ActiveRecordCheck,
) -> Result<bool, ActiveRecordCheckError> {
    use ActiveRecordCheckError as Error;
    let site_id = KeyValueStoreRepository::new(connection)
        .get_i32(repository::KeyValueType::SettingsSyncSiteId)
        .map_err(Error::DatabaseError)?
        .ok_or(Error::SiteIdNotSet)?;

    let result = match &record {
        ActiveRecordCheck::InvoiceLine { invoice_id } => {
            let invoice = InvoiceRepository::new(connection)
                .query_one(InvoiceFilter::new().id(EqualFilter::equal_to(&invoice_id)))
                .map_err(Error::DatabaseError)?
                .ok_or_else(|| Error::ParentRecordNotFound(record))?;
            invoice.store_row.site_id == site_id
        }
    };

    Ok(result)
}<|MERGE_RESOLUTION|>--- conflicted
+++ resolved
@@ -9,12 +9,9 @@
 pub(crate) mod master_list_name_join;
 pub(crate) mod name;
 pub(crate) mod name_store_join;
-<<<<<<< HEAD
+pub(crate) mod name_tag;
 pub(crate) mod period;
 pub(crate) mod period_schedule;
-=======
-pub(crate) mod name_tag;
->>>>>>> c3ba4999
 pub(crate) mod report;
 pub(crate) mod requisition;
 pub(crate) mod requisition_line;
