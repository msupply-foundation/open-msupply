pub(crate) mod activity_log;
pub(crate) mod barcode;
pub(crate) mod clinician;
pub(crate) mod clinician_store_join;
pub(crate) mod document;
pub(crate) mod document_registry;
pub(crate) mod form_schema;
pub(crate) mod inventory_adjustment_reason;
pub(crate) mod invoice;
pub(crate) mod invoice_line;
pub(crate) mod item;
pub(crate) mod location;
pub(crate) mod location_movement;
pub(crate) mod master_list;
pub(crate) mod master_list_line;
pub(crate) mod master_list_name_join;
pub(crate) mod name;
pub(crate) mod name_store_join;
pub(crate) mod name_tag;
pub(crate) mod name_tag_join;
pub(crate) mod pack_variant;
pub(crate) mod period;
pub(crate) mod period_schedule;
pub(crate) mod program_requisition_settings;
pub(crate) mod report;
pub(crate) mod requisition;
pub(crate) mod requisition_line;
pub(crate) mod sensor;
pub(crate) mod special;
pub(crate) mod stock_line;
pub(crate) mod stocktake;
pub(crate) mod stocktake_line;
pub(crate) mod store;
pub(crate) mod store_preference;
pub(crate) mod temperature_breach;
pub(crate) mod temperature_log;
pub(crate) mod unit;
pub(crate) mod user_permission;

use repository::*;
use thiserror::Error;
use topological_sort::TopologicalSort;

use super::api::{CommonSyncRecord, SyncAction};

pub(crate) type SyncTranslators = Vec<Box<dyn SyncTranslation>>;

pub(crate) fn all_translators() -> SyncTranslators {
    vec![
        // Central
        name::boxed(),
        name_tag::boxed(),
        name_tag_join::boxed(),
        unit::boxed(),
        item::boxed(),
        store::boxed(),
        master_list::boxed(),
        master_list_line::boxed(),
        master_list_name_join::boxed(),
        period_schedule::boxed(),
        period::boxed(),
        program_requisition_settings::boxed(),
        report::boxed(),
        inventory_adjustment_reason::boxed(),
        store_preference::boxed(),
        form_schema::boxed(),
        document_registry::boxed(),
        // Remote
        location::boxed(),
        location_movement::boxed(),
        stock_line::boxed(),
        invoice::boxed(),
        invoice_line::boxed(),
        stocktake::boxed(),
        stocktake_line::boxed(),
        requisition::boxed(),
        requisition_line::boxed(),
        activity_log::boxed(),
        barcode::boxed(),
        clinician::boxed(),
        clinician_store_join::boxed(),
        // Remote-Central (site specific)
        name_store_join::boxed(),
        user_permission::boxed(),
        document::boxed(),
        // Special translations
<<<<<<< HEAD
        special::name_to_name_store_join::boxed(),
        // Cold chain
        sensor::boxed(),
        temperature_breach::boxed(),
        temperature_log::boxed(),
        pack_variant::boxed(),
=======
        Box::new(special::NameToNameStoreJoinTranslation {}),
        Box::new(special::ItemMergeTranslation {}),
        Box::new(special::NameMergeTranslation {}),
        Box::new(special::ClinicianMergeTranslation {}),
>>>>>>> 6c6e3ee0
    ]
}

/// Calculates the integration order based on the PullDependencies in the SyncTranslators
pub(crate) fn pull_integration_order(translators: &SyncTranslators) -> Vec<&'static str> {
    // fill output so that tables with the least dependencies come first
    let mut output = vec![];

    let mut ts = TopologicalSort::<&str>::new();
    for translator in translators {
        let pull_deps = translator.pull_dependencies();
        let table = translator.table_name();
        if pull_deps.len() == 0 {
            ts.insert(table);
            continue;
        }
        for dep in pull_deps {
            ts.add_dependency(dep, table);
        }
    }

    loop {
        let mut next = ts.pop_all();
        if next.len() == 0 {
            if ts.len() != 0 {
                panic!("Circular dependencies");
            }
            break;
        }
        output.append(&mut next);
    }

    output
}

#[derive(Debug)]
pub(crate) enum IntegrationOperation {
    Upsert(Box<dyn Upsert>),
    Delete(Box<dyn Delete>),
}

<<<<<<< HEAD
impl IntegrationOperation {
    pub(crate) fn upsert<U>(upsert: U) -> Self
    where
        U: Upsert + 'static,
    {
        Self::Upsert(Box::new(upsert))
    }
=======
#[derive(Debug, PartialEq, Clone)]
pub(crate) enum PullUpsertRecord {
    UserPermission(UserPermissionRow),
    Unit(UnitRow),
    Name(NameRow),
    NameTag(NameTagRow),
    NameTagJoin(NameTagJoinRow),
    Item(ItemRow),
    Store(StoreRow),
    MasterList(MasterListRow),
    MasterListLine(MasterListLineRow),
    MasterListNameJoin(MasterListNameJoinRow),
    PeriodSchedule(PeriodScheduleRow),
    Period(PeriodRow),
    Context(ContextRow),
    Program(ProgramRow),
    ProgramRequisitionSettings(ProgramRequisitionSettingsRow),
    ProgramRequisitionOrderType(ProgramRequisitionOrderTypeRow),
    Report(ReportRow),
    Location(LocationRow),
    LocationMovement(LocationMovementRow),
    StockLine(StockLineRow),
    NameStoreJoin(NameStoreJoinRow),
    Invoice(InvoiceRow),
    InvoiceLine(InvoiceLineRow),
    Stocktake(StocktakeRow),
    StocktakeLine(StocktakeLineRow),
    Requisition(RequisitionRow),
    RequisitionLine(RequisitionLineRow),
    ActivityLog(ActivityLogRow),
    InventoryAdjustmentReason(InventoryAdjustmentReasonRow),
    StorePreference(StorePreferenceRow),
    Barcode(BarcodeRow),
    Sensor(SensorRow),
    TemperatureLog(TemperatureLogRow),
    TemperatureBreach(TemperatureBreachRow),
    Clinician(ClinicianRow),
    ClinicianStoreJoin(ClinicianStoreJoinRow),
    FormSchema(FormSchemaJson),
    Document(Document),
    DocumentRegistry(DocumentRegistryRow),
    ItemLink(ItemLinkRow),
    NameLink(NameLinkRow),
    ClinicianLink(ClinicianLinkRow),
}
>>>>>>> 6c6e3ee0

    pub(crate) fn delete<U>(delete: U) -> Self
    where
        U: Delete + 'static,
    {
        Self::Delete(Box::new(delete))
    }
}

<<<<<<< HEAD
#[derive(Debug)]
pub(crate) enum PullTranslateResult {
    IntegrationOperations(Vec<IntegrationOperation>),
    // Translator was found for a record, but ignored because of unexpected data or error
    // For example if store is a system store, or report context not found
    Ignored(String),
    // Translator doesn't translates this record
    NotMatched,
=======
#[derive(Debug, PartialEq, Clone)]
pub(crate) enum PullDeleteRecordTable {
    // Central
    UserPermission,
    Unit,
    Item,
    Store,
    ProgramRequisitionSettings,
    ProgramRequisitionOrderType,
    MasterListNameJoin,
    Report,
    InventoryAdjustmentReason,
    // Remote-Central (site specific)
    NameStoreJoin,
    NameTagJoin,
    // Remote (for other party of transfers)
    Invoice,
    InvoiceLine,
    Requisition,
    RequisitionLine,
    #[cfg(all(test, feature = "integration_test"))]
    Location,
    #[cfg(all(test, feature = "integration_test"))]
    StockLine,
    #[cfg(all(test, feature = "integration_test"))]
    Stocktake,
    #[cfg(all(test, feature = "integration_test"))]
    StocktakeLine,
    #[cfg(all(test, feature = "integration_test"))]
    ActivityLog,
>>>>>>> 6c6e3ee0
}

impl PartialEq for PullTranslateResult {
    fn eq(&self, other: &Self) -> bool {
        format!("{self:?}") == format!("{other:?}")
    }
}

impl PullTranslateResult {
    pub(crate) fn upsert<U>(upsert: U) -> Self
    where
        U: Upsert + 'static,
    {
        Self::upserts(vec![upsert])
    }

    pub(crate) fn upserts<U>(upsert: Vec<U>) -> Self
    where
        U: Upsert + 'static,
    {
        Self::IntegrationOperations(
            upsert
                .into_iter()
                .map(|upsert| IntegrationOperation::Upsert(Box::new(upsert)))
                .collect(),
        )
    }

    pub(crate) fn delete<U>(upsert: U) -> Self
    where
        U: Delete + 'static,
    {
        Self::deletes(vec![upsert])
    }

    pub(crate) fn deletes<U>(upsert: Vec<U>) -> Self
    where
        U: Delete + 'static,
    {
        Self::IntegrationOperations(
            upsert
                .into_iter()
                .map(|upsert| IntegrationOperation::Delete(Box::new(upsert)))
                .collect(),
        )
    }
}

pub(crate) struct PushSyncRecord {
    pub(crate) cursor: i64,
    pub(crate) record: CommonSyncRecord,
}

pub(crate) enum PushTranslateResult {
    PushRecord(Vec<PushSyncRecord>),
    Ignored(String),
    NotMatched,
}

impl PushTranslateResult {
    pub(crate) fn upsert(
        changelog: &ChangelogRow,
        table_name: &str,
        record_data: serde_json::Value,
    ) -> Self {
        Self::PushRecord(vec![PushSyncRecord {
            cursor: changelog.cursor,
            record: CommonSyncRecord {
                table_name: table_name.to_string(),
                record_id: changelog.record_id.clone(),
                action: SyncAction::Update,
                record_data,
            },
        }])
    }
    pub(crate) fn delete(changelog: &ChangelogRow, table_name: &str) -> Self {
        Self::PushRecord(vec![PushSyncRecord {
            cursor: changelog.cursor,
            record: CommonSyncRecord {
                table_name: table_name.to_string(),
                record_id: changelog.record_id.clone(),
                action: SyncAction::Delete,
                record_data: Default::default(),
            },
        }])
    }
}

/// This enum is used in match_to_sync_record to determine
/// if record needs to be translated and pushed or pulled
/// since SyncTranslation is used for translating from database row
/// to sync record when pushing remote records to Legacy Centra, omSupply Central
/// and when omSupply central is preparing records in response to a pull requestion
/// from omSupply remote sites
pub(crate) enum ToSyncRecordTranslationType {
    /// When omSupply remote is pushing to og mSupply central
    PushToLegacyCentral,
    /// When omSupply remote is pushing to omSupply central
    #[allow(dead_code)]
    PushToOmSupplyCentral,
    // When omSupply remote is pulling from omSupply central
    PullFromOmSupplyCentral,
}

/// This trait has collection of methods for sync operation translations
/// it is used on remote site when translating records:
///  * pulled from legacy and omSupply central servers
///  * pushed to legacy and omSupply central servers
/// also used on central site when responding to pull requests
/// from remote sites, to trasnalte to sync record sent in response
///
/// "sync_record" in this context refers to transport layer records (json representation of database record alongside metadata like table_name)
pub(crate) trait SyncTranslation {
    /// Returns information about which legacy tables need to be integrated first before this
    /// translation can run.
    fn pull_dependencies(&self) -> Vec<&'static str>;
    fn table_name(&self) -> &'static str;
    /// By default matching by table name
    /// used to determine if translation applies when remote site pulls sync records from central
    fn should_translate_from_sync_record(&self, row: &SyncBufferRow) -> bool {
        self.table_name() == row.table_name
    }

    fn try_translate_from_upsert_sync_record(
        &self,
        _: &StorageConnection,
        _: &SyncBufferRow,
    ) -> Result<PullTranslateResult, anyhow::Error> {
        Ok(PullTranslateResult::NotMatched)
    }

    fn try_translate_from_delete_sync_record(
        &self,
        _: &StorageConnection,
        _: &SyncBufferRow,
    ) -> Result<PullTranslateResult, anyhow::Error> {
        Ok(PullTranslateResult::NotMatched)
    }

    fn change_log_type(&self) -> Option<ChangelogTableName> {
        None
    }

<<<<<<< HEAD
    /// By default matching by change log type, this methods also determines
    /// if records needs to be pushed to legacy or omSupply central and which records
    /// omSupply central should respond with when pull is requested by remote site
    fn should_translate_to_sync_record(
=======
    fn try_translate_pull_merge(
        &self,
        _: &StorageConnection,
        _: &SyncBufferRow,
    ) -> Result<Option<IntegrationRecords>, anyhow::Error> {
        Ok(None)
    }

    /// Implementation should return three types of results
    /// * Error - Something completely unexpected that is not recoverable
    /// * None - Translator did not match record type
    /// * Some - Translator did match and either translated record/records or
    ///          empty array if record is deliberately ignored
    fn try_translate_push_upsert(
>>>>>>> 6c6e3ee0
        &self,
        row: &ChangelogRow,
        r#type: &ToSyncRecordTranslationType,
    ) -> bool {
        match r#type {
            // By default will assume records needs to be pushed to central if change_log_type is implemented
            ToSyncRecordTranslationType::PushToLegacyCentral => {
                self.change_log_type().as_ref() == Some(&row.table_name)
            }
            // Have to manually specify in the translation
            ToSyncRecordTranslationType::PullFromOmSupplyCentral => false,
            // Have to manually specify in the translation
            ToSyncRecordTranslationType::PushToOmSupplyCentral => unimplemented!(),
        }
    }

    fn try_translate_to_upsert_sync_record(
        &self,
        _: &StorageConnection,
        _: &ChangelogRow,
    ) -> Result<PushTranslateResult, anyhow::Error> {
        Ok(PushTranslateResult::NotMatched)
    }

    fn try_translate_to_delete_sync_record(
        &self,
        _: &StorageConnection,
        _: &ChangelogRow,
    ) -> Result<PushTranslateResult, anyhow::Error> {
        Ok(PushTranslateResult::NotMatched)
    }
}
#[derive(Error, Debug)]
#[error("Problem translation push record: {changelog:?}")]
pub(crate) struct PushTranslationError {
    changelog: ChangelogRow,
    source: anyhow::Error,
}

pub(crate) fn translate_changelogs_to_sync_records(
    connection: &StorageConnection,
    changelogs: Vec<ChangelogRow>,
    r#type: ToSyncRecordTranslationType,
) -> Result<Vec<PushSyncRecord>, PushTranslationError> {
    let translators = all_translators();
    let mut out_records = Vec::new();
    for changelog in changelogs {
        let mut translation_results =
            translate_changelog(connection, &translators, &changelog, &r#type)
                .map_err(|source| PushTranslationError { source, changelog })?;
        out_records.append(&mut translation_results);
    }

    Ok(out_records)
}

fn translate_changelog(
    connection: &StorageConnection,
    translators: &SyncTranslators,
    changelog: &ChangelogRow,
    r#type: &ToSyncRecordTranslationType,
) -> Result<Vec<PushSyncRecord>, anyhow::Error> {
    let mut translation_results = Vec::new();

    for translator in translators.iter() {
        if !translator.should_translate_to_sync_record(&changelog, r#type) {
            continue;
        }

        let translation_result = match changelog.row_action {
            ChangelogAction::Upsert => {
                translator.try_translate_to_upsert_sync_record(connection, &changelog)?
            }
            ChangelogAction::Delete => {
                translator.try_translate_to_delete_sync_record(connection, &changelog)?
            }
        };

        match translation_result {
            PushTranslateResult::PushRecord(records) => translation_results.push(records),
            PushTranslateResult::Ignored(ignore_message) => {
                log::debug!("Ignored record in push translation: {}", ignore_message)
            }
            PushTranslateResult::NotMatched => {}
        }
    }

    Ok(translation_results.into_iter().flatten().collect())
}

#[derive(Debug)]
enum ActiveRecordCheck {
    InvoiceLine { invoice_id: String },
}

#[derive(Error, Debug)]
enum ActiveRecordCheckError {
    #[error("Database error while checking record is active on site {0:?}")]
    DatabaseError(RepositoryError),
    #[error("Problem checking record is active on site, site id is not set in database")]
    SiteIdNotSet,
    #[error("Problem checking record is active on site, parent record not found for {0:?}")]
    ParentRecordNotFound(ActiveRecordCheck),
}

fn is_active_record_on_site(
    connection: &StorageConnection,
    record: ActiveRecordCheck,
) -> Result<bool, ActiveRecordCheckError> {
    use ActiveRecordCheckError as Error;
    let site_id = KeyValueStoreRepository::new(connection)
        .get_i32(repository::KeyValueType::SettingsSyncSiteId)
        .map_err(Error::DatabaseError)?
        .ok_or(Error::SiteIdNotSet)?;

    let result = match &record {
        ActiveRecordCheck::InvoiceLine { invoice_id } => {
            let invoice = InvoiceRepository::new(connection)
                .query_one(InvoiceFilter::new().id(EqualFilter::equal_to(&invoice_id)))
                .map_err(Error::DatabaseError)?
                .ok_or_else(|| Error::ParentRecordNotFound(record))?;
            invoice.store_row.site_id == site_id
        }
    };

    Ok(result)
}<|MERGE_RESOLUTION|>--- conflicted
+++ resolved
@@ -79,24 +79,20 @@
         barcode::boxed(),
         clinician::boxed(),
         clinician_store_join::boxed(),
-        // Remote-Central (site specific)
         name_store_join::boxed(),
         user_permission::boxed(),
         document::boxed(),
-        // Special translations
-<<<<<<< HEAD
-        special::name_to_name_store_join::boxed(),
         // Cold chain
         sensor::boxed(),
         temperature_breach::boxed(),
         temperature_log::boxed(),
         pack_variant::boxed(),
-=======
-        Box::new(special::NameToNameStoreJoinTranslation {}),
-        Box::new(special::ItemMergeTranslation {}),
-        Box::new(special::NameMergeTranslation {}),
-        Box::new(special::ClinicianMergeTranslation {}),
->>>>>>> 6c6e3ee0
+        // Special translations
+        special::name_to_name_store_join::boxed(),
+        // Merge
+        item_merge_translation::boxed(),
+        name_merge_translation::boxed(),
+        clinician_merge_translation::boxed(),
     ]
 }
 
@@ -138,7 +134,6 @@
     Delete(Box<dyn Delete>),
 }
 
-<<<<<<< HEAD
 impl IntegrationOperation {
     pub(crate) fn upsert<U>(upsert: U) -> Self
     where
@@ -146,53 +141,6 @@
     {
         Self::Upsert(Box::new(upsert))
     }
-=======
-#[derive(Debug, PartialEq, Clone)]
-pub(crate) enum PullUpsertRecord {
-    UserPermission(UserPermissionRow),
-    Unit(UnitRow),
-    Name(NameRow),
-    NameTag(NameTagRow),
-    NameTagJoin(NameTagJoinRow),
-    Item(ItemRow),
-    Store(StoreRow),
-    MasterList(MasterListRow),
-    MasterListLine(MasterListLineRow),
-    MasterListNameJoin(MasterListNameJoinRow),
-    PeriodSchedule(PeriodScheduleRow),
-    Period(PeriodRow),
-    Context(ContextRow),
-    Program(ProgramRow),
-    ProgramRequisitionSettings(ProgramRequisitionSettingsRow),
-    ProgramRequisitionOrderType(ProgramRequisitionOrderTypeRow),
-    Report(ReportRow),
-    Location(LocationRow),
-    LocationMovement(LocationMovementRow),
-    StockLine(StockLineRow),
-    NameStoreJoin(NameStoreJoinRow),
-    Invoice(InvoiceRow),
-    InvoiceLine(InvoiceLineRow),
-    Stocktake(StocktakeRow),
-    StocktakeLine(StocktakeLineRow),
-    Requisition(RequisitionRow),
-    RequisitionLine(RequisitionLineRow),
-    ActivityLog(ActivityLogRow),
-    InventoryAdjustmentReason(InventoryAdjustmentReasonRow),
-    StorePreference(StorePreferenceRow),
-    Barcode(BarcodeRow),
-    Sensor(SensorRow),
-    TemperatureLog(TemperatureLogRow),
-    TemperatureBreach(TemperatureBreachRow),
-    Clinician(ClinicianRow),
-    ClinicianStoreJoin(ClinicianStoreJoinRow),
-    FormSchema(FormSchemaJson),
-    Document(Document),
-    DocumentRegistry(DocumentRegistryRow),
-    ItemLink(ItemLinkRow),
-    NameLink(NameLinkRow),
-    ClinicianLink(ClinicianLinkRow),
-}
->>>>>>> 6c6e3ee0
 
     pub(crate) fn delete<U>(delete: U) -> Self
     where
@@ -202,7 +150,6 @@
     }
 }
 
-<<<<<<< HEAD
 #[derive(Debug)]
 pub(crate) enum PullTranslateResult {
     IntegrationOperations(Vec<IntegrationOperation>),
@@ -211,38 +158,6 @@
     Ignored(String),
     // Translator doesn't translates this record
     NotMatched,
-=======
-#[derive(Debug, PartialEq, Clone)]
-pub(crate) enum PullDeleteRecordTable {
-    // Central
-    UserPermission,
-    Unit,
-    Item,
-    Store,
-    ProgramRequisitionSettings,
-    ProgramRequisitionOrderType,
-    MasterListNameJoin,
-    Report,
-    InventoryAdjustmentReason,
-    // Remote-Central (site specific)
-    NameStoreJoin,
-    NameTagJoin,
-    // Remote (for other party of transfers)
-    Invoice,
-    InvoiceLine,
-    Requisition,
-    RequisitionLine,
-    #[cfg(all(test, feature = "integration_test"))]
-    Location,
-    #[cfg(all(test, feature = "integration_test"))]
-    StockLine,
-    #[cfg(all(test, feature = "integration_test"))]
-    Stocktake,
-    #[cfg(all(test, feature = "integration_test"))]
-    StocktakeLine,
-    #[cfg(all(test, feature = "integration_test"))]
-    ActivityLog,
->>>>>>> 6c6e3ee0
 }
 
 impl PartialEq for PullTranslateResult {
@@ -386,27 +301,10 @@
         None
     }
 
-<<<<<<< HEAD
     /// By default matching by change log type, this methods also determines
     /// if records needs to be pushed to legacy or omSupply central and which records
     /// omSupply central should respond with when pull is requested by remote site
     fn should_translate_to_sync_record(
-=======
-    fn try_translate_pull_merge(
-        &self,
-        _: &StorageConnection,
-        _: &SyncBufferRow,
-    ) -> Result<Option<IntegrationRecords>, anyhow::Error> {
-        Ok(None)
-    }
-
-    /// Implementation should return three types of results
-    /// * Error - Something completely unexpected that is not recoverable
-    /// * None - Translator did not match record type
-    /// * Some - Translator did match and either translated record/records or
-    ///          empty array if record is deliberately ignored
-    fn try_translate_push_upsert(
->>>>>>> 6c6e3ee0
         &self,
         row: &ChangelogRow,
         r#type: &ToSyncRecordTranslationType,
