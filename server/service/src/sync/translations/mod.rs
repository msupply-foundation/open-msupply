--- conflicted
+++ resolved
@@ -211,9 +211,6 @@
         report::boxed(),
         preference::boxed(),
         sync_message::boxed(),
-<<<<<<< HEAD
-        support_upload::boxed(),
-=======
         // Purchase Order
         purchase_order::boxed(),
         purchase_order_line::boxed(),
@@ -221,7 +218,8 @@
         goods_received::boxed(),
         // Goods Received
         goods_received_line::boxed(),
->>>>>>> bebc4061
+        // Support Upload
+        support_upload::boxed(),
     ]
 }
 
