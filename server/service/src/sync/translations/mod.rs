pub(crate) mod abbreviation;
pub(crate) mod activity_log;
pub(crate) mod asset;
pub(crate) mod asset_catalogue_item;
pub(crate) mod asset_category;
pub(crate) mod asset_class;
pub(crate) mod asset_log;
pub(crate) mod asset_log_reason;
pub(crate) mod asset_property;
pub(crate) mod asset_type;
pub(crate) mod backend_plugin;
pub(crate) mod barcode;
pub(crate) mod category;
pub(crate) mod clinician;
pub(crate) mod clinician_store_join;
pub(crate) mod cold_storage_type;
pub(crate) mod contact_form;
pub(crate) mod currency;
pub(crate) mod demographic;
pub(crate) mod diagnosis;
pub(crate) mod document;
pub(crate) mod document_registry;
pub(crate) mod form_schema;
pub(crate) mod indicator_attribute;
pub(crate) mod indicator_value;
pub(crate) mod insurance_provider;
pub(crate) mod invoice;
pub(crate) mod invoice_line;
pub(crate) mod item;
pub(crate) mod item_direction;
pub(crate) mod item_variant;
pub(crate) mod location;
pub(crate) mod location_movement;
pub(crate) mod master_list;
pub(crate) mod master_list_line;
pub(crate) mod master_list_name_join;
pub(crate) mod name;
pub(crate) mod name_oms_fields;
pub(crate) mod name_property;
pub(crate) mod name_store_join;
pub(crate) mod name_tag;
pub(crate) mod name_tag_join;
pub(crate) mod packaging_variant;
pub(crate) mod period;
pub(crate) mod period_schedule;
pub(crate) mod program_indicator;
pub(crate) mod program_requisition_settings;
pub(crate) mod property;
pub(crate) mod reason;
pub(crate) mod report;
pub(crate) mod requisition;
pub(crate) mod requisition_line;
pub(crate) mod rnr_form;
pub(crate) mod rnr_form_line;
pub(crate) mod sensor;
pub(crate) mod special;
pub(crate) mod stock_line;
pub(crate) mod stocktake;
pub(crate) mod stocktake_line;
pub(crate) mod store;
pub(crate) mod store_preference;
pub(crate) mod sync_file_reference;
pub(crate) mod system_log;
pub(crate) mod temperature_breach;
pub(crate) mod temperature_log;
pub(crate) mod unit;
pub(crate) mod user;
pub(crate) mod user_permission;
pub(crate) mod utils;
pub(crate) mod vaccination;
pub(crate) mod vaccine_course;
pub(crate) mod vaccine_course_dose;
pub(crate) mod vaccine_course_item;

use repository::*;
use thiserror::Error;
use topological_sort::TopologicalSort;

use super::api::{CommonSyncRecord, SyncAction};

pub(crate) type SyncTranslators = Vec<Box<dyn SyncTranslation>>;

pub(crate) fn all_translators() -> SyncTranslators {
    vec![
        // Central
        abbreviation::boxed(),
        diagnosis::boxed(),
        item_direction::boxed(),
        user::boxed(),
        name::boxed(),
        name_tag::boxed(),
        name_tag_join::boxed(),
        unit::boxed(),
        category::boxed(),
        item::boxed(),
        store::boxed(),
        master_list::boxed(),
        master_list_line::boxed(),
        master_list_name_join::boxed(),
        period_schedule::boxed(),
        period::boxed(),
        program_requisition_settings::boxed(),
        program_indicator::boxed(),
        indicator_attribute::boxed(),
        indicator_value::boxed(),
        report::boxed(),
        reason::boxed(),
        store_preference::boxed(),
        form_schema::boxed(),
        document_registry::boxed(),
        property::boxed(),
        name_property::boxed(),
        cold_storage_type::boxed(),
        // Remote
        location::boxed(),
        location_movement::boxed(),
        stock_line::boxed(),
        invoice::boxed(),
        invoice_line::boxed(),
        stocktake::boxed(),
        stocktake_line::boxed(),
        requisition::boxed(),
        requisition_line::boxed(),
        activity_log::boxed(),
        barcode::boxed(),
        clinician::boxed(),
        clinician_store_join::boxed(),
        name_store_join::boxed(),
        user_permission::boxed(),
        document::boxed(),
        currency::boxed(),
        contact_form::boxed(),
        // Cold chain
        sensor::boxed(),
        temperature_breach::boxed(),
        temperature_log::boxed(),
        // Special translations
        name_oms_fields::boxed(),
        special::name_to_name_store_join::boxed(),
        // Merge
        special::name_merge::boxed(),
        special::item_merge::boxed(),
        special::clinician_merge::boxed(),
        // Assets
        asset::boxed(),
        asset_class::boxed(),
        asset_category::boxed(),
        asset_type::boxed(),
        asset_catalogue_item::boxed(),
        asset_log::boxed(),
        asset_log_reason::boxed(),
        asset_property::boxed(),
        //Sync file reference
        sync_file_reference::boxed(),
        // RnR Form
        rnr_form::boxed(),
        rnr_form_line::boxed(),
        // Vaccine course
        vaccine_course::boxed(),
        vaccine_course_dose::boxed(),
        vaccine_course_item::boxed(),
        demographic::boxed(),
        // Vaccination
        vaccination::boxed(),
        // Item Variant
        item_variant::boxed(),
        packaging_variant::boxed(),
        // System log
        system_log::boxed(),
        backend_plugin::boxed(),
<<<<<<< HEAD
=======
        insurance_provider::boxed(),
>>>>>>> 08bcc3e6
    ]
}

/// Calculates the integration order based on the PullDependencies in the SyncTranslators
pub(crate) fn pull_integration_order(translators: &SyncTranslators) -> Vec<&str> {
    // fill output so that tables with the least dependencies come first
    let mut output = vec![];

    let mut ts = TopologicalSort::<&str>::new();
    for translator in translators {
        let pull_deps = translator.pull_dependencies();

        if pull_deps.is_empty() {
            for table_name in translator.table_names() {
                ts.insert(table_name);
            }
            continue;
        }
        for dep in pull_deps {
            for table_name in translator.table_names() {
                ts.add_dependency(dep, table_name);
            }
        }
    }

    loop {
        let mut next = ts.pop_all();
        if next.is_empty() {
            if !ts.is_empty() {
                panic!("Circular dependencies");
            }
            break;
        }
        output.append(&mut next);
    }

    output
}

#[derive(Debug)]
pub(crate) enum IntegrationOperation {
    Upsert(Box<dyn Upsert>), // Upsert record
    Delete(Box<dyn Delete>), // Delete record
}

impl IntegrationOperation {
    pub(crate) fn upsert<U>(upsert: U) -> Self
    where
        U: Upsert + 'static,
    {
        Self::Upsert(Box::new(upsert))
    }

    pub(crate) fn delete<U>(delete: U) -> Self
    where
        U: Delete + 'static,
    {
        Self::Delete(Box::new(delete))
    }
}

#[derive(Debug)]
pub(crate) enum PullTranslateResult {
    IntegrationOperations(Vec<IntegrationOperation>),
    // Translator was found for a record, but ignored because of unexpected data or error
    // For example if store is a system store, or report context not found
    Ignored(String),
    // Translator doesn't translates this record
    NotMatched,
}

impl PartialEq for PullTranslateResult {
    fn eq(&self, other: &Self) -> bool {
        format!("{self:?}") == format!("{other:?}")
    }
}

impl PullTranslateResult {
    pub(crate) fn upsert<U>(upsert: U) -> Self
    where
        U: Upsert + 'static,
    {
        Self::upserts(vec![upsert])
    }

    pub(crate) fn upserts<U>(upsert: Vec<U>) -> Self
    where
        U: Upsert + 'static,
    {
        Self::IntegrationOperations(
            upsert
                .into_iter()
                .map(|upsert| IntegrationOperation::Upsert(Box::new(upsert))) // Source site is added later using add_source_site_id
                .collect(),
        )
    }

    pub(crate) fn delete<U>(upsert: U) -> Self
    where
        U: Delete + 'static,
    {
        Self::deletes(vec![upsert])
    }

    pub(crate) fn deletes<U>(upsert: Vec<U>) -> Self
    where
        U: Delete + 'static,
    {
        Self::IntegrationOperations(
            upsert
                .into_iter()
                .map(|upsert| IntegrationOperation::Delete(Box::new(upsert))) // Source site is added later using add_source_site_id
                .collect(),
        )
    }
}

pub(crate) struct PushSyncRecord {
    pub(crate) cursor: i64,
    pub(crate) record: CommonSyncRecord,
}

pub(crate) enum PushTranslateResult {
    PushRecord(Vec<PushSyncRecord>),
    Ignored(String),
    NotMatched,
}

impl PushTranslateResult {
    pub(crate) fn upsert(
        changelog: &ChangelogRow,
        table_name: &str,
        record_data: serde_json::Value,
    ) -> Self {
        Self::PushRecord(vec![PushSyncRecord {
            cursor: changelog.cursor,
            record: CommonSyncRecord {
                table_name: table_name.to_string(),
                record_id: changelog.record_id.clone(),
                action: SyncAction::Update,
                record_data,
            },
        }])
    }
    pub(crate) fn delete(changelog: &ChangelogRow, table_name: &str) -> Self {
        Self::PushRecord(vec![PushSyncRecord {
            cursor: changelog.cursor,
            record: CommonSyncRecord {
                table_name: table_name.to_string(),
                record_id: changelog.record_id.clone(),
                action: SyncAction::Delete,
                record_data: Default::default(),
            },
        }])
    }
}

/// This enum is used in match_to_sync_record to determine
/// if record needs to be translated and pushed or pulled
/// since SyncTranslation is used for translating from database row
/// to sync record when pushing remote records to Legacy Centra, omSupply Central
/// and when omSupply central is preparing records in response to a pull requestion
/// from omSupply remote sites
pub(crate) enum ToSyncRecordTranslationType {
    /// When omSupply remote is pushing to og mSupply central
    PushToLegacyCentral,
    /// When omSupply remote is pushing to omSupply central
    PushToOmSupplyCentral,
    // When omSupply remote is pulling from omSupply central
    PullFromOmSupplyCentral,
}

/// This trait has collection of methods for sync operation translations
/// it is used on remote site when translating records:
///  * pulled from legacy and omSupply central servers
///  * pushed to legacy and omSupply central servers
/// also used on central site when responding to pull requests
/// from remote sites, to translate to sync record sent in response
///
/// "sync_record" in this context refers to transport layer records (json representation of database record alongside metadata like table_name)
pub(crate) trait SyncTranslation {
    /// Returns information about which legacy tables need to be integrated first before this
    /// translation can run.
    fn pull_dependencies(&self) -> Vec<&str>;

    /// A single table name to match on, If there's just one table name to match on, use this function
    fn table_name(&self) -> &str {
        ""
    }

    /// If you need to match on more than one table_name with the same translator, use this one...
    fn table_names(&self) -> Vec<&str> {
        vec![self.table_name()]
    }

    /// By default matching by table name
    /// used to determine if translation applies when remote site pulls sync records from central
    fn should_translate_from_sync_record(&self, row: &SyncBufferRow) -> bool {
        self.table_names()
            .iter()
            .any(|name| name == &row.table_name)
    }

    /// Translate an upsert record received from the central server(s)
    fn try_translate_from_upsert_sync_record(
        &self,
        _: &StorageConnection,
        _: &SyncBufferRow,
    ) -> Result<PullTranslateResult, anyhow::Error> {
        Ok(PullTranslateResult::NotMatched)
    }

    /// Translate a merge record received from the central server(s)
    fn try_translate_from_merge_sync_record(
        &self,
        _: &StorageConnection,
        _: &SyncBufferRow,
    ) -> Result<PullTranslateResult, anyhow::Error> {
        Ok(PullTranslateResult::NotMatched)
    }

    /// Translate a delete record received from the central server(s)
    fn try_translate_from_delete_sync_record(
        &self,
        _: &StorageConnection,
        _: &SyncBufferRow,
    ) -> Result<PullTranslateResult, anyhow::Error> {
        Ok(PullTranslateResult::NotMatched)
    }

    fn change_log_type(&self) -> Option<ChangelogTableName> {
        None
    }

    /// By default matching by change log type, this methods also determines
    /// if records needs to be pushed to legacy or omSupply central and which records
    /// omSupply central should respond with when pull is requested by remote site
    fn should_translate_to_sync_record(
        &self,
        row: &ChangelogRow,
        r#type: &ToSyncRecordTranslationType,
    ) -> bool {
        match r#type {
            // By default will assume records needs to be pushed to central if change_log_type is implemented
            ToSyncRecordTranslationType::PushToLegacyCentral => {
                self.change_log_type().as_ref() == Some(&row.table_name)
            }
            // Have to manually specify in the translation
            ToSyncRecordTranslationType::PullFromOmSupplyCentral => false,
            // Have to manually specify in the translation
            ToSyncRecordTranslationType::PushToOmSupplyCentral => false,
        }
    }

    fn try_translate_to_upsert_sync_record(
        &self,
        _: &StorageConnection,
        _: &ChangelogRow,
    ) -> Result<PushTranslateResult, anyhow::Error> {
        Ok(PushTranslateResult::NotMatched)
    }

    fn try_translate_to_delete_sync_record(
        &self,
        _: &StorageConnection,
        _: &ChangelogRow,
    ) -> Result<PushTranslateResult, anyhow::Error> {
        Ok(PushTranslateResult::NotMatched)
    }
}
#[derive(Error, Debug)]
#[error("Problem translation push record: {changelog:?}")]
pub(crate) struct PushTranslationError {
    changelog: ChangelogRow,
    source: anyhow::Error,
}

pub(crate) fn translate_changelogs_to_sync_records(
    connection: &StorageConnection,
    changelogs: Vec<ChangelogRow>,
    r#type: ToSyncRecordTranslationType,
) -> Result<Vec<PushSyncRecord>, PushTranslationError> {
    let translators = all_translators();
    let mut out_records = Vec::new();
    for changelog in changelogs {
        let mut translation_results =
            translate_changelog(connection, &translators, &changelog, &r#type)
                .map_err(|source| PushTranslationError { source, changelog })?;
        out_records.append(&mut translation_results);
    }

    Ok(out_records)
}

fn translate_changelog(
    connection: &StorageConnection,
    translators: &SyncTranslators,
    changelog: &ChangelogRow,
    r#type: &ToSyncRecordTranslationType,
) -> Result<Vec<PushSyncRecord>, anyhow::Error> {
    let mut translation_results = Vec::new();

    for translator in translators.iter() {
        if !translator.should_translate_to_sync_record(changelog, r#type) {
            continue;
        }

        let translation_result = match changelog.row_action {
            RowActionType::Upsert => {
                translator.try_translate_to_upsert_sync_record(connection, changelog)?
            }
            RowActionType::Delete => {
                translator.try_translate_to_delete_sync_record(connection, changelog)?
            }
        };

        match translation_result {
            PushTranslateResult::PushRecord(records) => translation_results.push(records),
            PushTranslateResult::Ignored(ignore_message) => {
                log::debug!("Ignored record in push translation: {}", ignore_message)
            }
            PushTranslateResult::NotMatched => {}
        }
    }

    Ok(translation_results.into_iter().flatten().collect())
}

#[derive(Debug)]
enum ActiveRecordCheck {
    InvoiceLine { invoice_id: String },
}

#[derive(Error, Debug)]
enum ActiveRecordCheckError {
    #[error("Database error while checking record is active on site {0:?}")]
    DatabaseError(RepositoryError),
    #[error("Problem checking record is active on site, site id is not set in database")]
    SiteIdNotSet,
    #[error("Problem checking record is active on site, parent record not found for {0:?}")]
    ParentRecordNotFound(ActiveRecordCheck),
}

fn is_active_record_on_site(
    connection: &StorageConnection,
    record: ActiveRecordCheck,
) -> Result<bool, ActiveRecordCheckError> {
    use ActiveRecordCheckError as Error;
    let site_id = KeyValueStoreRepository::new(connection)
        .get_i32(repository::KeyType::SettingsSyncSiteId)
        .map_err(Error::DatabaseError)?
        .ok_or(Error::SiteIdNotSet)?;

    let result = match &record {
        ActiveRecordCheck::InvoiceLine { invoice_id } => {
            let invoice = InvoiceRepository::new(connection)
                .query_one(InvoiceFilter::new().id(EqualFilter::equal_to(invoice_id)))
                .map_err(Error::DatabaseError)?
                .ok_or(Error::ParentRecordNotFound(record))?;
            invoice.store_row.site_id == site_id
        }
    };

    Ok(result)
}<|MERGE_RESOLUTION|>--- conflicted
+++ resolved
@@ -168,10 +168,7 @@
         // System log
         system_log::boxed(),
         backend_plugin::boxed(),
-<<<<<<< HEAD
-=======
         insurance_provider::boxed(),
->>>>>>> 08bcc3e6
     ]
 }
 
