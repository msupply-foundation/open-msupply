--- conflicted
+++ resolved
@@ -54,13 +54,10 @@
 pub(crate) mod user;
 pub(crate) mod user_permission;
 pub(crate) mod utils;
-<<<<<<< HEAD
 pub(crate) mod vaccination;
-=======
 pub(crate) mod vaccine_course;
 pub(crate) mod vaccine_course_dose;
 pub(crate) mod vaccine_course_item;
->>>>>>> 3b08b8b2
 
 use repository::*;
 use thiserror::Error;
@@ -137,16 +134,13 @@
         // RnR Form
         rnr_form::boxed(),
         rnr_form_line::boxed(),
-<<<<<<< HEAD
-        // Vaccination
-        vaccination::boxed(),
-=======
         // Vaccine course
         vaccine_course::boxed(),
         vaccine_course_dose::boxed(),
         vaccine_course_item::boxed(),
         demographic_indicator::boxed(),
->>>>>>> 3b08b8b2
+        // Vaccination
+        vaccination::boxed(),
     ]
 }
 
