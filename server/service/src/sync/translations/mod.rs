pub(crate) mod activity_log;
<<<<<<< HEAD
pub(crate) mod clinician;
pub(crate) mod clinician_store_join;
=======
pub(crate) mod inventory_adjustment_reason;
>>>>>>> 577f84f0
pub(crate) mod invoice;
pub(crate) mod invoice_line;
pub(crate) mod item;
pub(crate) mod location;
pub(crate) mod master_list;
pub(crate) mod master_list_line;
pub(crate) mod master_list_name_join;
pub(crate) mod name;
pub(crate) mod name_store_join;
pub(crate) mod report;
pub(crate) mod requisition;
pub(crate) mod requisition_line;
pub(crate) mod special;
pub(crate) mod stock_line;
pub(crate) mod stocktake;
pub(crate) mod stocktake_line;
pub(crate) mod store;
pub(crate) mod store_preference;
pub(crate) mod unit;

use repository::*;
use thiserror::Error;

use super::api::{CommonSyncRecordV5, RemoteSyncRecordV5, SyncActionV5};

pub(crate) type SyncTanslators = Vec<Box<dyn SyncTranslation>>;

pub(crate) fn all_translators() -> SyncTanslators {
    vec![
        // Central
        Box::new(name::NameTranslation {}),
        Box::new(unit::UnitTranslation {}),
        Box::new(item::ItemTranslation {}),
        Box::new(store::StoreTranslation {}),
        Box::new(master_list::MasterListTranslation {}),
        Box::new(master_list_line::MasterListLineTranslation {}),
        Box::new(master_list_name_join::MasterListNameJoinTranslation {}),
        Box::new(report::ReportTranslation {}),
        Box::new(inventory_adjustment_reason::InventoryAdjustmentReasonTranslation {}),
        Box::new(store_preference::StorePreferenceTranslation {}),
        // Remote
        Box::new(location::LocationTranslation {}),
        Box::new(stock_line::StockLineTranslation {}),
        Box::new(invoice::InvoiceTranslation {}),
        Box::new(invoice_line::InvoiceLineTranslation {}),
        Box::new(stocktake::StocktakeTranslation {}),
        Box::new(stocktake_line::StocktakeLineTranslation {}),
        Box::new(requisition::RequisitionTranslation {}),
        Box::new(requisition_line::RequisitionLineTranslation {}),
        Box::new(activity_log::ActivityLogTranslation {}),
        Box::new(clinician::ClinicianTranslation {}),
        Box::new(clinician_store_join::ClinicianStoreJoinTranslation {}),
        // Remote-Central (site specific)
        Box::new(name_store_join::NameStoreJoinTranslation {}),
        // Special translations
        Box::new(special::NameToNameStoreJoinTranslation {}),
    ]
}

#[allow(non_snake_case)]
pub(crate) mod LegacyTableName {
    // Central
    pub(crate) const NAME: &str = "name";
    pub(crate) const UNIT: &str = "unit";
    pub(crate) const ITEM: &str = "item";
    pub(crate) const STORE: &str = "store";
    pub(crate) const LIST_MASTER: &str = "list_master";
    pub(crate) const LIST_MASTER_LINE: &str = "list_master_line";
    pub(crate) const LIST_MASTER_NAME_JOIN: &str = "list_master_name_join";
    pub(crate) const REPORT: &str = "report";
    pub(crate) const INVENTORY_ADJUSTMENT_REASON: &str = "options";
    pub(crate) const STORE_PREFERENCE: &str = "pref";
    // Remote
    pub(crate) const LOCATION: &str = "Location";
    pub(crate) const ITEM_LINE: &str = "item_line";
    pub(crate) const TRANSACT: &str = "transact";
    pub(crate) const TRANS_LINE: &str = "trans_line";
    pub(crate) const STOCKTAKE: &str = "Stock_take";
    pub(crate) const STOCKTAKE_LINE: &str = "Stock_take_lines";
    pub(crate) const REQUISITION: &str = "requisition";
    pub(crate) const REQUISITION_LINE: &str = "requisition_line";
    pub(crate) const OM_ACTIVITY_LOG: &str = "om_activity_log";
    // Remote-Central (site specific)
    pub(crate) const NAME_STORE_JOIN: &str = "name_store_join";
    pub(crate) const CLINICIAN: &str = "clinician";
    pub(crate) const CLINICIAN_STORE_JOIN: &str = "clinician_store_join";
}

#[derive(Debug, PartialEq, Clone)]
pub(crate) enum PullUpsertRecord {
    Unit(UnitRow),
    Name(NameRow),
    Item(ItemRow),
    Store(StoreRow),
    MasterList(MasterListRow),
    MasterListLine(MasterListLineRow),
    MasterListNameJoin(MasterListNameJoinRow),
    Report(ReportRow),
    Location(LocationRow),
    StockLine(StockLineRow),
    NameStoreJoin(NameStoreJoinRow),
    Invoice(InvoiceRow),
    InvoiceLine(InvoiceLineRow),
    Stocktake(StocktakeRow),
    StocktakeLine(StocktakeLineRow),
    Requisition(RequisitionRow),
    RequisitionLine(RequisitionLineRow),
    ActivityLog(ActivityLogRow),
<<<<<<< HEAD
    Clinician(ClinicianRow),
    ClinicianStoreJoin(ClinicianStoreJoinRow),
=======
    InventoryAdjustmentReason(InventoryAdjustmentReasonRow),
    StorePreference(StorePreferenceRow),
>>>>>>> 577f84f0
}

#[derive(Debug, PartialEq, Clone)]
pub(crate) struct PullDeleteRecord {
    pub(crate) id: String,
    pub(crate) table: PullDeleteRecordTable,
}

#[derive(Debug, PartialEq, Clone)]
pub(crate) enum PullDeleteRecordTable {
    // Central
    Unit,
    Item,
    Store,
    MasterList,
    MasterListLine,
    MasterListNameJoin,
    Report,
    Name,
    InventoryAdjustmentReason,
    // Remote-Central (site specific)
    NameStoreJoin,
    // Remote (for other party of transfers)
    Invoice,
    InvoiceLine,
    Requisition,
    RequisitionLine,
    #[cfg(all(test, feature = "integration_test"))]
    Location,
    #[cfg(all(test, feature = "integration_test"))]
    StockLine,
    #[cfg(all(test, feature = "integration_test"))]
    Stocktake,
    #[cfg(all(test, feature = "integration_test"))]
    StocktakeLine,
    #[cfg(all(test, feature = "integration_test"))]
    ActivityLog,
    #[cfg(all(test, feature = "integration_test"))]
    Clinician,
    #[cfg(all(test, feature = "integration_test"))]
    ClinicianStoreJoin,
}

#[derive(Debug, PartialEq, Clone)]
pub(crate) struct IntegrationRecords {
    pub(crate) upserts: Vec<PullUpsertRecord>,
    pub(crate) deletes: Vec<PullDeleteRecord>,
}

impl IntegrationRecords {
    pub(crate) fn new() -> IntegrationRecords {
        IntegrationRecords {
            upserts: Vec::new(),
            deletes: Vec::new(),
        }
    }
    pub(crate) fn from_upsert(r: PullUpsertRecord) -> IntegrationRecords {
        IntegrationRecords {
            upserts: vec![r],
            deletes: Vec::new(),
        }
    }
    pub(crate) fn from_upserts(rows: Vec<PullUpsertRecord>) -> IntegrationRecords {
        IntegrationRecords {
            upserts: rows,
            deletes: Vec::new(),
        }
    }

    pub(crate) fn from_delete(id: &str, table: PullDeleteRecordTable) -> IntegrationRecords {
        IntegrationRecords {
            upserts: Vec::new(),
            deletes: vec![PullDeleteRecord {
                id: id.to_owned(),
                table,
            }],
        }
    }

    pub(crate) fn join(self, other: IntegrationRecords) -> IntegrationRecords {
        IntegrationRecords {
            upserts: vec![self.upserts, other.upserts].concat(),
            deletes: vec![self.deletes, other.deletes].concat(),
        }
    }

    pub(crate) fn is_empty(&self) -> bool {
        self.upserts.is_empty() && self.deletes.is_empty()
    }
}

pub(crate) trait SyncTranslation {
    fn try_translate_pull_upsert(
        &self,
        _: &StorageConnection,
        _: &SyncBufferRow,
    ) -> Result<Option<IntegrationRecords>, anyhow::Error> {
        Ok(None)
    }

    fn try_translate_pull_delete(
        &self,
        _: &StorageConnection,
        _: &SyncBufferRow,
    ) -> Result<Option<IntegrationRecords>, anyhow::Error> {
        Ok(None)
    }

    /// Implementation should return three types of results
    /// * Error - Something completely unexpected that is not recoverable
    /// * None - Translator did not match record type
    /// * Some - Translator did match and either translated record/records or
    ///          empty array if record is deliberatly ignored
    fn try_translate_push_upsert(
        &self,
        _: &StorageConnection,
        _: &ChangelogRow,
    ) -> Result<Option<Vec<RemoteSyncRecordV5>>, anyhow::Error> {
        Ok(None)
    }

    fn try_translate_push_delete(
        &self,
        _: &StorageConnection,
        _: &ChangelogRow,
    ) -> Result<Option<Vec<RemoteSyncRecordV5>>, anyhow::Error> {
        Ok(None)
    }
}

impl RemoteSyncRecordV5 {
    pub(crate) fn new_upsert(
        changelog: &ChangelogRow,
        table_name: &'static str,
        data: serde_json::Value,
    ) -> Self {
        Self {
            sync_id: changelog.cursor.to_string(),
            record: CommonSyncRecordV5 {
                table_name: table_name.to_string(),
                record_id: changelog.record_id.clone(),
                action: SyncActionV5::Update,
                data,
            },
        }
    }
    pub(crate) fn new_delete(changelog: &ChangelogRow, table_name: &'static str) -> Self {
        Self {
            sync_id: changelog.cursor.to_string(),
            record: CommonSyncRecordV5 {
                table_name: table_name.to_string(),
                record_id: changelog.record_id.clone(),
                action: SyncActionV5::Delete,
                data: Default::default(),
            },
        }
    }
}

#[derive(Error, Debug)]
#[error("Problem translation push record: {changelog:?}")]
pub(crate) struct PushTranslationError {
    changelog: ChangelogRow,
    source: anyhow::Error,
}

pub(crate) fn translate_changelogs_to_push_records(
    connection: &StorageConnection,
    changelogs: Vec<ChangelogRow>,
) -> Result<Vec<RemoteSyncRecordV5>, PushTranslationError> {
    let translators = all_translators();
    let mut out_records = Vec::new();
    for changelog in changelogs {
        let mut translation_results = translate_changelog(connection, &translators, &changelog)
            .map_err(|source| PushTranslationError { source, changelog })?;
        out_records.append(&mut translation_results);
    }

    Ok(out_records)
}

fn translate_changelog(
    connection: &StorageConnection,
    translators: &SyncTanslators,
    changelog: &ChangelogRow,
) -> Result<Vec<RemoteSyncRecordV5>, anyhow::Error> {
    let mut translation_results = Vec::new();

    for translator in translators.iter() {
        let translation_result = match changelog.row_action {
            ChangelogAction::Upsert => {
                translator.try_translate_push_upsert(connection, &changelog)?
            }
            ChangelogAction::Delete => {
                translator.try_translate_push_delete(connection, &changelog)?
            }
        };

        if let Some(mut translation_result) = translation_result {
            translation_results.append(&mut translation_result);
        }
    }

    Ok(translation_results)
}

#[derive(Debug)]
enum ActiveRecordCheck {
    InvoiceLine { invoice_id: String },
}

#[derive(Error, Debug)]
enum ActiveRecordCheckError {
    #[error("Database error while checking record is active on site {0:?}")]
    DatabaseError(RepositoryError),
    #[error("Problem checking record is active on site, site id is not set in database")]
    SiteIdNotSet,
    #[error("Problem checking record is active on site, parent record not found for {0:?}")]
    ParentRecordNotFound(ActiveRecordCheck),
}

fn is_active_record_on_site(
    connection: &StorageConnection,
    record: ActiveRecordCheck,
) -> Result<bool, ActiveRecordCheckError> {
    use ActiveRecordCheckError as Error;
    let site_id = KeyValueStoreRepository::new(connection)
        .get_i32(repository::KeyValueType::SettingsSyncSiteId)
        .map_err(Error::DatabaseError)?
        .ok_or(Error::SiteIdNotSet)?;

    let result = match &record {
        ActiveRecordCheck::InvoiceLine { invoice_id } => {
            let invoice = InvoiceRepository::new(connection)
                .query_one(InvoiceFilter::new().id(EqualFilter::equal_to(&invoice_id)))
                .map_err(Error::DatabaseError)?
                .ok_or_else(|| Error::ParentRecordNotFound(record))?;
            invoice.store_row.site_id == site_id
        }
    };

    Ok(result)
}<|MERGE_RESOLUTION|>--- conflicted
+++ resolved
@@ -1,10 +1,7 @@
 pub(crate) mod activity_log;
-<<<<<<< HEAD
+pub(crate) mod inventory_adjustment_reason;
 pub(crate) mod clinician;
 pub(crate) mod clinician_store_join;
-=======
-pub(crate) mod inventory_adjustment_reason;
->>>>>>> 577f84f0
 pub(crate) mod invoice;
 pub(crate) mod invoice_line;
 pub(crate) mod item;
@@ -113,13 +110,10 @@
     Requisition(RequisitionRow),
     RequisitionLine(RequisitionLineRow),
     ActivityLog(ActivityLogRow),
-<<<<<<< HEAD
+    InventoryAdjustmentReason(InventoryAdjustmentReasonRow),
+    StorePreference(StorePreferenceRow),
     Clinician(ClinicianRow),
     ClinicianStoreJoin(ClinicianStoreJoinRow),
-=======
-    InventoryAdjustmentReason(InventoryAdjustmentReasonRow),
-    StorePreference(StorePreferenceRow),
->>>>>>> 577f84f0
 }
 
 #[derive(Debug, PartialEq, Clone)]
