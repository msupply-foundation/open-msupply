--- conflicted
+++ resolved
@@ -108,12 +108,9 @@
         asset_category::boxed(),
         asset_type::boxed(),
         asset_catalogue_item::boxed(),
-<<<<<<< HEAD
+        asset_log::boxed(),
         //Sync file reference
         sync_file_reference::boxed(),
-=======
-        asset_log::boxed(),
->>>>>>> 637746a4
     ]
 }
 
