pub(crate) mod activity_log;
pub(crate) mod clinician;
pub(crate) mod clinician_store_join;
pub(crate) mod document;
pub(crate) mod document_registry;
pub(crate) mod form_schema;
pub(crate) mod inventory_adjustment_reason;
pub(crate) mod invoice;
pub(crate) mod invoice_line;
pub(crate) mod item;
pub(crate) mod location;
pub(crate) mod master_list;
pub(crate) mod master_list_line;
pub(crate) mod master_list_name_join;
pub(crate) mod name;
pub(crate) mod name_store_join;
pub(crate) mod report;
pub(crate) mod requisition;
pub(crate) mod requisition_line;
pub(crate) mod special;
pub(crate) mod stock_line;
pub(crate) mod stocktake;
pub(crate) mod stocktake_line;
pub(crate) mod store;
pub(crate) mod store_preference;
pub(crate) mod unit;
pub(crate) mod user_permission;

use repository::*;
use thiserror::Error;

use super::api::{CommonSyncRecordV5, RemoteSyncRecordV5, SyncActionV5};

pub(crate) type SyncTanslators = Vec<Box<dyn SyncTranslation>>;

pub(crate) fn all_translators() -> SyncTanslators {
    vec![
        // Central
        Box::new(name::NameTranslation {}),
        Box::new(unit::UnitTranslation {}),
        Box::new(item::ItemTranslation {}),
        Box::new(store::StoreTranslation {}),
        Box::new(master_list::MasterListTranslation {}),
        Box::new(master_list_line::MasterListLineTranslation {}),
        Box::new(master_list_name_join::MasterListNameJoinTranslation {}),
        Box::new(report::ReportTranslation {}),
        Box::new(inventory_adjustment_reason::InventoryAdjustmentReasonTranslation {}),
        Box::new(store_preference::StorePreferenceTranslation {}),
<<<<<<< HEAD
        Box::new(form_schema::FormSchemaTranslation {}),
        Box::new(document_registry::DocumentRegistryTranslation {}),
=======
        Box::new(user_permission::UserPermissionTranslation {}),
>>>>>>> c56e601e
        // Remote
        Box::new(location::LocationTranslation {}),
        Box::new(stock_line::StockLineTranslation {}),
        Box::new(invoice::InvoiceTranslation {}),
        Box::new(invoice_line::InvoiceLineTranslation {}),
        Box::new(stocktake::StocktakeTranslation {}),
        Box::new(stocktake_line::StocktakeLineTranslation {}),
        Box::new(requisition::RequisitionTranslation {}),
        Box::new(requisition_line::RequisitionLineTranslation {}),
        Box::new(activity_log::ActivityLogTranslation {}),
        Box::new(clinician::ClinicianTranslation {}),
        Box::new(clinician_store_join::ClinicianStoreJoinTranslation {}),
        // Remote-Central (site specific)
        Box::new(name_store_join::NameStoreJoinTranslation {}),
        Box::new(document::DocumentTranslation {}),
        // Special translations
        Box::new(special::NameToNameStoreJoinTranslation {}),
    ]
}

#[allow(non_snake_case)]
pub(crate) mod LegacyTableName {
    // Central
    pub(crate) const NAME: &str = "name";
    pub(crate) const UNIT: &str = "unit";
    pub(crate) const ITEM: &str = "item";
    pub(crate) const STORE: &str = "store";
    pub(crate) const LIST_MASTER: &str = "list_master";
    pub(crate) const LIST_MASTER_LINE: &str = "list_master_line";
    pub(crate) const LIST_MASTER_NAME_JOIN: &str = "list_master_name_join";
    pub(crate) const REPORT: &str = "report";
    pub(crate) const INVENTORY_ADJUSTMENT_REASON: &str = "options";
    pub(crate) const STORE_PREFERENCE: &str = "pref";
    pub(crate) const FORM_SCHEMA: &str = "form_schema";
    // Remote
    pub(crate) const LOCATION: &str = "Location";
    pub(crate) const ITEM_LINE: &str = "item_line";
    pub(crate) const TRANSACT: &str = "transact";
    pub(crate) const TRANS_LINE: &str = "trans_line";
    pub(crate) const STOCKTAKE: &str = "Stock_take";
    pub(crate) const STOCKTAKE_LINE: &str = "Stock_take_lines";
    pub(crate) const REQUISITION: &str = "requisition";
    pub(crate) const REQUISITION_LINE: &str = "requisition_line";
    pub(crate) const OM_ACTIVITY_LOG: &str = "om_activity_log";
    // Remote-Central (site specific)
    pub(crate) const NAME_STORE_JOIN: &str = "name_store_join";
    pub(crate) const CLINICIAN: &str = "clinician";
    pub(crate) const CLINICIAN_STORE_JOIN: &str = "clinician_store_join";
<<<<<<< HEAD
    pub(crate) const DOCUMENT: &str = "om_document";
    pub(crate) const DOCUMENT_REGISTRY: &str = "om_document_registry";
=======
    pub(crate) const USER_PERMISSION: &str = "om_user_permission";
>>>>>>> c56e601e
}

#[derive(Debug, PartialEq, Clone)]
pub(crate) enum PullUpsertRecord {
    UserPermission(UserPermissionRow),
    Unit(UnitRow),
    Name(NameRow),
    Item(ItemRow),
    Store(StoreRow),
    MasterList(MasterListRow),
    MasterListLine(MasterListLineRow),
    MasterListNameJoin(MasterListNameJoinRow),
    Report(ReportRow),
    Location(LocationRow),
    StockLine(StockLineRow),
    NameStoreJoin(NameStoreJoinRow),
    Invoice(InvoiceRow),
    InvoiceLine(InvoiceLineRow),
    Stocktake(StocktakeRow),
    StocktakeLine(StocktakeLineRow),
    Requisition(RequisitionRow),
    RequisitionLine(RequisitionLineRow),
    ActivityLog(ActivityLogRow),
    InventoryAdjustmentReason(InventoryAdjustmentReasonRow),
    StorePreference(StorePreferenceRow),
    Clinician(ClinicianRow),
    ClinicianStoreJoin(ClinicianStoreJoinRow),
    FormSchema(FormSchemaJson),
    Document(Document),
    DocumentRegistry(DocumentRegistryRow),
}

#[derive(Debug, PartialEq, Clone)]
pub(crate) struct PullDeleteRecord {
    pub(crate) id: String,
    pub(crate) table: PullDeleteRecordTable,
}

#[derive(Debug, PartialEq, Clone)]
pub(crate) enum PullDeleteRecordTable {
    // Central
    UserPermission,
    Unit,
    Item,
    Store,
    MasterList,
    MasterListLine,
    MasterListNameJoin,
    Report,
    Name,
    InventoryAdjustmentReason,
    // Remote-Central (site specific)
    NameStoreJoin,
    // Remote (for other party of transfers)
    Invoice,
    InvoiceLine,
    Requisition,
    RequisitionLine,
    #[cfg(all(test, feature = "integration_test"))]
    Location,
    #[cfg(all(test, feature = "integration_test"))]
    StockLine,
    #[cfg(all(test, feature = "integration_test"))]
    Stocktake,
    #[cfg(all(test, feature = "integration_test"))]
    StocktakeLine,
    #[cfg(all(test, feature = "integration_test"))]
    ActivityLog,
}

#[derive(Debug, PartialEq, Clone)]
pub(crate) struct IntegrationRecords {
    pub(crate) upserts: Vec<PullUpsertRecord>,
    pub(crate) deletes: Vec<PullDeleteRecord>,
}

impl IntegrationRecords {
    pub(crate) fn new() -> IntegrationRecords {
        IntegrationRecords {
            upserts: Vec::new(),
            deletes: Vec::new(),
        }
    }
    pub(crate) fn from_upsert(r: PullUpsertRecord) -> IntegrationRecords {
        IntegrationRecords {
            upserts: vec![r],
            deletes: Vec::new(),
        }
    }
    pub(crate) fn from_upserts(rows: Vec<PullUpsertRecord>) -> IntegrationRecords {
        IntegrationRecords {
            upserts: rows,
            deletes: Vec::new(),
        }
    }

    pub(crate) fn from_delete(id: &str, table: PullDeleteRecordTable) -> IntegrationRecords {
        IntegrationRecords {
            upserts: Vec::new(),
            deletes: vec![PullDeleteRecord {
                id: id.to_owned(),
                table,
            }],
        }
    }

    pub(crate) fn join(self, other: IntegrationRecords) -> IntegrationRecords {
        IntegrationRecords {
            upserts: vec![self.upserts, other.upserts].concat(),
            deletes: vec![self.deletes, other.deletes].concat(),
        }
    }

    pub(crate) fn is_empty(&self) -> bool {
        self.upserts.is_empty() && self.deletes.is_empty()
    }
}

pub(crate) trait SyncTranslation {
    fn try_translate_pull_upsert(
        &self,
        _: &StorageConnection,
        _: &SyncBufferRow,
    ) -> Result<Option<IntegrationRecords>, anyhow::Error> {
        Ok(None)
    }

    fn try_translate_pull_delete(
        &self,
        _: &StorageConnection,
        _: &SyncBufferRow,
    ) -> Result<Option<IntegrationRecords>, anyhow::Error> {
        Ok(None)
    }

    /// Implementation should return three types of results
    /// * Error - Something completely unexpected that is not recoverable
    /// * None - Translator did not match record type
    /// * Some - Translator did match and either translated record/records or
    ///          empty array if record is deliberatly ignored
    fn try_translate_push_upsert(
        &self,
        _: &StorageConnection,
        _: &ChangelogRow,
    ) -> Result<Option<Vec<RemoteSyncRecordV5>>, anyhow::Error> {
        Ok(None)
    }

    fn try_translate_push_delete(
        &self,
        _: &StorageConnection,
        _: &ChangelogRow,
    ) -> Result<Option<Vec<RemoteSyncRecordV5>>, anyhow::Error> {
        Ok(None)
    }
}

impl RemoteSyncRecordV5 {
    pub(crate) fn new_upsert(
        changelog: &ChangelogRow,
        table_name: &'static str,
        data: serde_json::Value,
    ) -> Self {
        Self {
            sync_id: changelog.cursor.to_string(),
            record: CommonSyncRecordV5 {
                table_name: table_name.to_string(),
                record_id: changelog.record_id.clone(),
                action: SyncActionV5::Update,
                data,
            },
        }
    }
    pub(crate) fn new_delete(changelog: &ChangelogRow, table_name: &'static str) -> Self {
        Self {
            sync_id: changelog.cursor.to_string(),
            record: CommonSyncRecordV5 {
                table_name: table_name.to_string(),
                record_id: changelog.record_id.clone(),
                action: SyncActionV5::Delete,
                data: Default::default(),
            },
        }
    }
}

#[derive(Error, Debug)]
#[error("Problem translation push record: {changelog:?}")]
pub(crate) struct PushTranslationError {
    changelog: ChangelogRow,
    source: anyhow::Error,
}

pub(crate) fn translate_changelogs_to_push_records(
    connection: &StorageConnection,
    changelogs: Vec<ChangelogRow>,
) -> Result<Vec<RemoteSyncRecordV5>, PushTranslationError> {
    let translators = all_translators();
    let mut out_records = Vec::new();
    for changelog in changelogs {
        let mut translation_results = translate_changelog(connection, &translators, &changelog)
            .map_err(|source| PushTranslationError { source, changelog })?;
        out_records.append(&mut translation_results);
    }

    Ok(out_records)
}

fn translate_changelog(
    connection: &StorageConnection,
    translators: &SyncTanslators,
    changelog: &ChangelogRow,
) -> Result<Vec<RemoteSyncRecordV5>, anyhow::Error> {
    let mut translation_results = Vec::new();

    for translator in translators.iter() {
        let translation_result = match changelog.row_action {
            ChangelogAction::Upsert => {
                translator.try_translate_push_upsert(connection, &changelog)?
            }
            ChangelogAction::Delete => {
                translator.try_translate_push_delete(connection, &changelog)?
            }
        };

        if let Some(mut translation_result) = translation_result {
            translation_results.append(&mut translation_result);
        }
    }

    Ok(translation_results)
}

#[derive(Debug)]
enum ActiveRecordCheck {
    InvoiceLine { invoice_id: String },
}

#[derive(Error, Debug)]
enum ActiveRecordCheckError {
    #[error("Database error while checking record is active on site {0:?}")]
    DatabaseError(RepositoryError),
    #[error("Problem checking record is active on site, site id is not set in database")]
    SiteIdNotSet,
    #[error("Problem checking record is active on site, parent record not found for {0:?}")]
    ParentRecordNotFound(ActiveRecordCheck),
}

fn is_active_record_on_site(
    connection: &StorageConnection,
    record: ActiveRecordCheck,
) -> Result<bool, ActiveRecordCheckError> {
    use ActiveRecordCheckError as Error;
    let site_id = KeyValueStoreRepository::new(connection)
        .get_i32(repository::KeyValueType::SettingsSyncSiteId)
        .map_err(Error::DatabaseError)?
        .ok_or(Error::SiteIdNotSet)?;

    let result = match &record {
        ActiveRecordCheck::InvoiceLine { invoice_id } => {
            let invoice = InvoiceRepository::new(connection)
                .query_one(InvoiceFilter::new().id(EqualFilter::equal_to(&invoice_id)))
                .map_err(Error::DatabaseError)?
                .ok_or_else(|| Error::ParentRecordNotFound(record))?;
            invoice.store_row.site_id == site_id
        }
    };

    Ok(result)
}<|MERGE_RESOLUTION|>--- conflicted
+++ resolved
@@ -46,12 +46,9 @@
         Box::new(report::ReportTranslation {}),
         Box::new(inventory_adjustment_reason::InventoryAdjustmentReasonTranslation {}),
         Box::new(store_preference::StorePreferenceTranslation {}),
-<<<<<<< HEAD
+        Box::new(user_permission::UserPermissionTranslation {}),
         Box::new(form_schema::FormSchemaTranslation {}),
         Box::new(document_registry::DocumentRegistryTranslation {}),
-=======
-        Box::new(user_permission::UserPermissionTranslation {}),
->>>>>>> c56e601e
         // Remote
         Box::new(location::LocationTranslation {}),
         Box::new(stock_line::StockLineTranslation {}),
@@ -100,12 +97,9 @@
     pub(crate) const NAME_STORE_JOIN: &str = "name_store_join";
     pub(crate) const CLINICIAN: &str = "clinician";
     pub(crate) const CLINICIAN_STORE_JOIN: &str = "clinician_store_join";
-<<<<<<< HEAD
+    pub(crate) const USER_PERMISSION: &str = "om_user_permission";
     pub(crate) const DOCUMENT: &str = "om_document";
     pub(crate) const DOCUMENT_REGISTRY: &str = "om_document_registry";
-=======
-    pub(crate) const USER_PERMISSION: &str = "om_user_permission";
->>>>>>> c56e601e
 }
 
 #[derive(Debug, PartialEq, Clone)]
