--- conflicted
+++ resolved
@@ -20,10 +20,10 @@
 pub(crate) mod diagnosis;
 pub(crate) mod document;
 pub(crate) mod document_registry;
-pub(crate) mod insurance_provider;
 pub(crate) mod form_schema;
 pub(crate) mod indicator_attribute;
 pub(crate) mod indicator_value;
+pub(crate) mod insurance_provider;
 pub(crate) mod invoice;
 pub(crate) mod invoice_line;
 pub(crate) mod item;
@@ -167,11 +167,8 @@
         packaging_variant::boxed(),
         // System log
         system_log::boxed(),
-<<<<<<< HEAD
+        backend_plugin::boxed(),
         insurance_provider::boxed(),
-=======
-        backend_plugin::boxed(),
->>>>>>> 243ba2b7
     ]
 }
 
