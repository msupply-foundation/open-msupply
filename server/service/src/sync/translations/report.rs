--- conflicted
+++ resolved
@@ -123,11 +123,7 @@
             argument_schema_id,
             is_custom: true,
             version: "1.0".to_string(),
-<<<<<<< HEAD
-            code: Some(id),
-=======
             code: id,
->>>>>>> 0e2d06b7
         };
 
         Ok(PullTranslateResult::upsert(result))
