--- conflicted
+++ resolved
@@ -19,18 +19,9 @@
     pub id: String,
     #[serde(rename = "purchase_order_ID")]
     pub purchase_order_id: String,
-<<<<<<< HEAD
-    #[serde(default)]
-    pub line_number: i64,
-    #[serde(default)]
-    #[serde(deserialize_with = "empty_str_as_option")]
-    #[serde(rename = "item_ID")]
-    pub item_id: Option<String>,
-=======
     pub line_number: i64,
     #[serde(rename = "item_ID")]
     pub item_link_id: String,
->>>>>>> 2ee060f7
     #[serde(default)]
     #[serde(deserialize_with = "empty_str_as_option")]
     pub item_name: Option<String>,
