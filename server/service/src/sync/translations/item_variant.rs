--- conflicted
+++ resolved
@@ -2,10 +2,7 @@
 use repository::{ChangelogRow, ChangelogTableName, StorageConnection, SyncBufferRow};
 
 use crate::sync::translations::item::ItemTranslation;
-<<<<<<< HEAD
 use crate::sync::translations::location_type::LocationTypeTranslation;
-=======
->>>>>>> 5986f06a
 use crate::sync::translations::name::NameTranslation;
 
 use super::{
@@ -26,15 +23,11 @@
     }
 
     fn pull_dependencies(&self) -> Vec<&str> {
-<<<<<<< HEAD
         vec![
             ItemTranslation.table_name(),
             NameTranslation.table_name(),
             LocationTypeTranslation.table_name(),
         ]
-=======
-        vec![ItemTranslation.table_name(), NameTranslation.table_name()]
->>>>>>> 5986f06a
     }
 
     fn try_translate_from_upsert_sync_record(
