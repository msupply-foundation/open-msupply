--- conflicted
+++ resolved
@@ -165,15 +165,7 @@
     #[serde(default)]
     pub om_colour: Option<String>,
 }
-// Needs to be added to all_translators()
-#[deny(dead_code)]
-pub(crate) fn boxed() -> Box<dyn SyncTranslation> {
-    Box::new(InvoiceTranslation)
-}
-
-<<<<<<< HEAD
-pub(super) struct InvoiceTranslation;
-=======
+
 /// The mSupply central server will map outbound invoices from omSupply to "si" invoices for the
 /// receiving store.
 /// In the current version of mSupply all om_ fields get copied though.
@@ -204,8 +196,12 @@
     data
 }
 
-pub(crate) struct InvoiceTranslation {}
->>>>>>> 7472e494
+// Needs to be added to all_translators()
+#[deny(dead_code)]
+pub(crate) fn boxed() -> Box<dyn SyncTranslation> {
+    Box::new(InvoiceTranslation)
+}
+pub(crate) struct InvoiceTranslation;
 impl SyncTranslation for InvoiceTranslation {
     fn table_name(&self) -> &'static str {
         "transact"
@@ -223,19 +219,10 @@
         &self,
         connection: &StorageConnection,
         sync_record: &SyncBufferRow,
-<<<<<<< HEAD
     ) -> Result<PullTranslateResult, anyhow::Error> {
-        let data = serde_json::from_str::<LegacyTransactRow>(&sync_record.data)?;
-=======
-    ) -> Result<Option<IntegrationRecords>, anyhow::Error> {
-        if !match_pull_table(sync_record) {
-            return Ok(None);
-        }
-
         let data = serde_json::from_str::<serde_json::Value>(&sync_record.data)?;
         let data = sanitize_legacy_record(data);
         let data = serde_json::from_value::<LegacyTransactRow>(data)?;
->>>>>>> 7472e494
 
         let name = NameRowRepository::new(connection)
             .find_one_by_id(&data.name_ID)
