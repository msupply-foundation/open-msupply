use crate::sync::{
    sync_serde::{
        date_from_date_time, date_option_to_isostring, date_to_isostring, empty_str_as_option,
        empty_str_as_option_string, naive_time, zero_date_as_option,
    },
<<<<<<< HEAD
    translations::{name::NameTranslation, store::StoreTranslation},
=======
    translations::{
        clinician::ClinicianTranslation, currency::CurrencyTranslation, name::NameTranslation,
        store::StoreTranslation,
    },
>>>>>>> ebdf0d44
};
use chrono::{NaiveDate, NaiveDateTime, NaiveTime};
use repository::{
    ChangelogRow, ChangelogTableName, EqualFilter, Invoice, InvoiceFilter, InvoiceRepository,
    InvoiceRow, InvoiceRowDelete, InvoiceRowStatus, InvoiceRowType, NameRow, NameRowRepository,
    StorageConnection, StoreRowRepository, SyncBufferRow,
};
use serde::{Deserialize, Serialize};
use util::constants::INVENTORY_ADJUSTMENT_NAME_CODE;

use super::{PullTranslateResult, PushTranslateResult, SyncTranslation};

#[derive(Deserialize, Serialize, Debug, PartialEq)]
pub enum LegacyTransactType {
    /// Supplier invoice
    #[serde(rename = "si")]
    Si,
    /// Customer invoice
    #[serde(rename = "ci")]
    Ci,
    /// Supplier credit
    #[serde(rename = "sc")]
    #[serde(alias = "Sc")]
    Sc,
    /// Repack
    #[serde(rename = "sr")]
    Sr,
    /// Bucket to catch all other variants
    /// E.g. "cc" (customer credit), "bu" (build),
    /// "rc" (cash receipt), "ps" (cash payment)
    #[serde(other)]
    Others,
}

#[derive(Deserialize, Serialize, Debug)]
pub enum LegacyTransactStatus {
    /// new
    #[serde(rename = "nw")]
    Nw,
    /// suggested
    #[serde(rename = "sg")]
    Sg,
    /// confirmed
    #[serde(rename = "cn")]
    Cn,
    /// finalised
    #[serde(rename = "fn")]
    Fn,
    /// Bucket to catch all other variants
    /// E.g. "wp" (web processed), "wp" (web finalised),
    #[serde(other)]
    Others,
}

#[derive(Deserialize, Serialize, PartialEq, Eq, Clone, Debug)]
pub enum TransactMode {
    #[serde(rename = "store")]
    Store,
    #[serde(rename = "dispensary")]
    Dispensary,
    /// Bucket to catch all other variants
    #[serde(other)]
    Others,
}
#[allow(non_snake_case)]
#[derive(Deserialize, Serialize)]
pub struct LegacyTransactRow {
    pub ID: String,

    pub name_ID: String,
    pub store_ID: String,
    pub invoice_num: i64,
    #[serde(rename = "type")]
    pub _type: LegacyTransactType,
    pub status: LegacyTransactStatus,
    #[serde(deserialize_with = "empty_str_as_option_string")]
    #[serde(rename = "user_ID")]
    pub user_id: Option<String>,
    pub hold: bool,
    #[serde(deserialize_with = "empty_str_as_option_string")]
    pub comment: Option<String>,
    #[serde(deserialize_with = "empty_str_as_option_string")]
    pub their_ref: Option<String>,
    #[serde(deserialize_with = "empty_str_as_option_string")]
    #[serde(rename = "prescriber_ID")]
    pub clinician_id: Option<String>,
    #[serde(rename = "currency_ID")]
    #[serde(deserialize_with = "empty_str_as_option_string")]
    pub currency_id: Option<String>,
    pub currency_rate: f64,

    #[serde(default)]
    #[serde(rename = "om_transport_reference")]
    #[serde(deserialize_with = "empty_str_as_option_string")]
    pub transport_reference: Option<String>,
    #[serde(deserialize_with = "empty_str_as_option_string")]
    pub requisition_ID: Option<String>,
    #[serde(deserialize_with = "empty_str_as_option_string")]
    pub linked_transaction_id: Option<String>,

    /// creation time
    #[serde(serialize_with = "date_to_isostring")]
    pub entry_date: NaiveDate, // e.g. "2021-07-30",
    /// time in seconds
    #[serde(deserialize_with = "naive_time")]
    pub entry_time: NaiveTime, // e.g. 47046,
    /// shipped_datetime
    #[serde(deserialize_with = "zero_date_as_option")]
    #[serde(serialize_with = "date_option_to_isostring")]
    pub ship_date: Option<NaiveDate>, // "0000-00-00",
    /// delivered_datetime
    #[serde(deserialize_with = "zero_date_as_option")]
    #[serde(serialize_with = "date_option_to_isostring")]
    pub arrival_date_actual: Option<NaiveDate>,
    /// verified_datetime
    #[serde(deserialize_with = "zero_date_as_option")]
    #[serde(serialize_with = "date_option_to_isostring")]
    pub confirm_date: Option<NaiveDate>,
    #[serde(deserialize_with = "naive_time")]
    pub confirm_time: NaiveTime,

    pub mode: TransactMode,
    pub tax: Option<f64>,

    #[serde(default)]
    #[serde(rename = "om_created_datetime")]
    #[serde(deserialize_with = "empty_str_as_option")]
    pub created_datetime: Option<NaiveDateTime>,

    #[serde(default)]
    #[serde(rename = "om_allocated_datetime")]
    #[serde(deserialize_with = "empty_str_as_option")]
    pub allocated_datetime: Option<NaiveDateTime>,

    #[serde(default)]
    #[serde(rename = "om_picked_datetime")]
    #[serde(deserialize_with = "empty_str_as_option")]
    pub picked_datetime: Option<NaiveDateTime>,

    #[serde(default)]
    #[serde(rename = "om_shipped_datetime")]
    #[serde(deserialize_with = "empty_str_as_option")]
    pub shipped_datetime: Option<NaiveDateTime>,

    #[serde(default)]
    #[serde(rename = "om_delivered_datetime")]
    #[serde(deserialize_with = "empty_str_as_option")]
    pub delivered_datetime: Option<NaiveDateTime>,

    #[serde(default)]
    #[serde(rename = "om_verified_datetime")]
    #[serde(deserialize_with = "empty_str_as_option")]
    pub verified_datetime: Option<NaiveDateTime>,

    #[serde(deserialize_with = "empty_str_as_option")]
    #[serde(default)]
    pub om_status: Option<InvoiceRowStatus>,
    #[serde(deserialize_with = "empty_str_as_option")]
    #[serde(default)]
    pub om_type: Option<InvoiceRowType>,

    /// We ignore the legacy colour field
    #[serde(deserialize_with = "empty_str_as_option_string")]
    #[serde(default)]
    pub om_colour: Option<String>,
}
// Needs to be added to all_translators()
#[deny(dead_code)]
pub(crate) fn boxed() -> Box<dyn SyncTranslation> {
    Box::new(InvoiceTranslation)
}

<<<<<<< HEAD
pub(super) struct InvoiceTranslation;
=======
/// The mSupply central server will map outbound invoices from omSupply to "si" invoices for the
/// receiving store.
/// In the current version of mSupply all om_ fields get copied though.
/// When receiving the transferred invoice on the omSupply store the "si" get translated to
/// outbound shipments because the om_type will override to legacy type field.
/// In other word, the inbound shipment will have an outbound type!
/// This function detect this case and removes all om_* fields from the incoming record.
fn sanitize_legacy_record(mut data: serde_json::Value) -> serde_json::Value {
    let Some(Ok(om_type)) = data
        .get("om_type")
        .map(|value| serde_json::from_value::<InvoiceRowType>(value.clone()))
    else {
        return data;
    };
    let Some(Ok(legacy_type)) = data
        .get("type")
        .map(|value| serde_json::from_value::<LegacyTransactType>(value.clone()))
    else {
        return data;
    };
    if legacy_type == LegacyTransactType::Si && om_type == InvoiceRowType::OutboundShipment {
        let Some(obj) = data.as_object_mut() else {
            return data;
        };
        obj.retain(|key, _| !key.starts_with("om_"));
    }

    data
}

// Needs to be added to all_translators()
#[deny(dead_code)]
pub(crate) fn boxed() -> Box<dyn SyncTranslation> {
    Box::new(InvoiceTranslation)
}
pub(crate) struct InvoiceTranslation;
>>>>>>> ebdf0d44
impl SyncTranslation for InvoiceTranslation {
    fn table_name(&self) -> &'static str {
        "transact"
    }

    fn pull_dependencies(&self) -> Vec<&'static str> {
<<<<<<< HEAD
        vec![NameTranslation.table_name(), StoreTranslation.table_name()]
=======
        vec![
            NameTranslation.table_name(),
            StoreTranslation.table_name(),
            ClinicianTranslation.table_name(),
            CurrencyTranslation.table_name(),
        ]
>>>>>>> ebdf0d44
    }

    fn change_log_type(&self) -> Option<ChangelogTableName> {
        Some(ChangelogTableName::Invoice)
    }

    fn try_translate_from_upsert_sync_record(
        &self,
        connection: &StorageConnection,
        sync_record: &SyncBufferRow,
    ) -> Result<PullTranslateResult, anyhow::Error> {
<<<<<<< HEAD
        let data = serde_json::from_str::<LegacyTransactRow>(&sync_record.data)?;
=======
        let data = serde_json::from_str::<serde_json::Value>(&sync_record.data)?;
        let data = sanitize_legacy_record(data);
        let data = serde_json::from_value::<LegacyTransactRow>(data)?;
>>>>>>> ebdf0d44

        let name = NameRowRepository::new(connection)
            .find_one_by_id(&data.name_ID)
            .ok()
            .flatten()
            .ok_or(anyhow::Error::msg(format!(
                "Missing name: {}",
                data.name_ID
            )))?;

        let name_store_id = StoreRowRepository::new(connection)
            .find_one_by_name_id(&data.name_ID)?
            .map(|store_row| store_row.id);

        let invoice_type = invoice_type(&data, &name).ok_or(anyhow::Error::msg(format!(
            "Unsupported invoice type: {:?} for {:?} mode",
            data._type, data.mode
        )))?;
        let invoice_status = invoice_status(&invoice_type, &data).ok_or(anyhow::Error::msg(
            format!("Unsupported invoice type: {:?}", data._type),
        ))?;
        let mapping = map_legacy(&invoice_type, &data);

        let result = InvoiceRow {
            id: data.ID,
            user_id: data.user_id,
            store_id: data.store_ID,
            name_link_id: data.name_ID,
            name_store_id,
            invoice_number: data.invoice_num,
            r#type: data.om_type.unwrap_or(invoice_type),
            status: data.om_status.unwrap_or(invoice_status),
            on_hold: data.hold,
            comment: data.comment,
            their_reference: data.their_ref,
            tax: data.tax,
            currency_id: data.currency_id,
            currency_rate: data.currency_rate,
            clinician_link_id: data.clinician_id,

            // new om field mappings
            created_datetime: mapping.created_datetime,
            allocated_datetime: mapping.allocated_datetime,
            picked_datetime: mapping.picked_datetime,
            shipped_datetime: mapping.shipped_datetime,
            delivered_datetime: mapping.delivered_datetime,
            verified_datetime: mapping.verified_datetime,
            colour: mapping.colour,

            requisition_id: data.requisition_ID,
            linked_invoice_id: data.linked_transaction_id,
            transport_reference: data.transport_reference,
        };

        Ok(PullTranslateResult::upsert(result))
    }

    fn try_translate_from_delete_sync_record(
        &self,
        _: &StorageConnection,
        sync_record: &SyncBufferRow,
    ) -> Result<PullTranslateResult, anyhow::Error> {
        // TODO, check site ? (should never get delete records for this site, only transfer other half)
        Ok(PullTranslateResult::delete(InvoiceRowDelete(
            sync_record.record_id.clone(),
        )))
    }

    fn try_translate_to_upsert_sync_record(
        &self,
        connection: &StorageConnection,
        changelog: &ChangelogRow,
    ) -> Result<PushTranslateResult, anyhow::Error> {
        let Some(invoice) = InvoiceRepository::new(connection)
            .query_by_filter(InvoiceFilter::new().id(EqualFilter::equal_to(&changelog.record_id)))?
            .pop()
        else {
            return Err(anyhow::anyhow!("Invoice not found"));
        };

        // log::info!("Translating invoice row: {:#?}", invoice_row);

        let confirm_datetime = to_legacy_confirm_time(&invoice.invoice_row);

        let Invoice {
            invoice_row:
                InvoiceRow {
                    id,
                    user_id,
                    name_link_id: _,
                    name_store_id: _,
                    store_id,
                    invoice_number,
                    r#type,
                    status,
                    on_hold,
                    comment,
                    their_reference,
                    created_datetime,
                    allocated_datetime,
                    picked_datetime,
                    shipped_datetime,
                    delivered_datetime,
                    verified_datetime,
                    colour,
                    requisition_id,
                    linked_invoice_id,
                    transport_reference,
                    tax,
                    clinician_link_id: _,
                    currency_id,
                    currency_rate,
                },
            name_row,
            clinician_row,
            ..
        } = invoice;

        let _type = legacy_invoice_type(&r#type).ok_or(anyhow::Error::msg(format!(
            "Invalid invoice type: {:?}",
            r#type
        )))?;
        let legacy_status = legacy_invoice_status(&r#type, &status).ok_or(anyhow::Error::msg(
            format!("Invalid invoice status: {:?}", r#status),
        ))?;

        let legacy_row = LegacyTransactRow {
            ID: id.clone(),
            user_id,
            name_ID: name_row.id,
            store_ID: store_id,
            invoice_num: invoice_number,
            _type,
            status: legacy_status,
            hold: on_hold,
            comment,
            their_ref: their_reference,
            requisition_ID: requisition_id,
            linked_transaction_id: linked_invoice_id,
            entry_date: created_datetime.date(),
            entry_time: created_datetime.time(),
            ship_date: shipped_datetime
                .map(|shipped_datetime| date_from_date_time(&shipped_datetime)),
            arrival_date_actual: delivered_datetime
                .map(|delivered_datetime| date_from_date_time(&delivered_datetime)),
            confirm_date: confirm_datetime.0,
            confirm_time: confirm_datetime.1,
            tax,
            mode: if r#type == InvoiceRowType::Prescription {
                TransactMode::Dispensary
            } else {
                TransactMode::Store
            },
            transport_reference,
            created_datetime: Some(created_datetime),
            allocated_datetime,
            picked_datetime,
            shipped_datetime,
            delivered_datetime,
            verified_datetime,
            om_status: Some(status),
            om_type: Some(r#type),
            om_colour: colour,
            currency_id,
            currency_rate,
            clinician_id: clinician_row.map(|row| row.id),
        };

        let json_record = serde_json::to_value(&legacy_row)?;

        // log::info!(
        //     "Translated row {}",
        //     serde_json::to_string_pretty(&json_record)
        //         .unwrap_or("Failed to stringify json".to_string())
        // );

        Ok(PushTranslateResult::upsert(
            changelog,
            self.table_name(),
            json_record,
        ))
    }

    fn try_translate_to_delete_sync_record(
        &self,
        _: &StorageConnection,
        changelog: &ChangelogRow,
    ) -> Result<PushTranslateResult, anyhow::Error> {
        Ok(PushTranslateResult::delete(changelog, self.table_name()))
    }
}

fn invoice_type(data: &LegacyTransactRow, name: &NameRow) -> Option<InvoiceRowType> {
    if name.code == INVENTORY_ADJUSTMENT_NAME_CODE {
        return match data._type {
            LegacyTransactType::Si => Some(InvoiceRowType::InventoryAddition),
            LegacyTransactType::Sc => Some(InvoiceRowType::InventoryReduction),
            _ => return None,
        };
    }
    if data.mode == TransactMode::Dispensary {
        return match data._type {
            LegacyTransactType::Ci => Some(InvoiceRowType::Prescription),
            _ => return None,
        };
    }
    match data._type {
        LegacyTransactType::Si => Some(InvoiceRowType::InboundShipment),
        LegacyTransactType::Ci => Some(InvoiceRowType::OutboundShipment),
        LegacyTransactType::Sr => Some(InvoiceRowType::Repack),
        _ => return None,
    }
}

/// Helper struct for new om_* fields mappings
struct LegacyMapping {
    created_datetime: NaiveDateTime,
    picked_datetime: Option<NaiveDateTime>,
    delivered_datetime: Option<NaiveDateTime>,
    allocated_datetime: Option<NaiveDateTime>,
    shipped_datetime: Option<NaiveDateTime>,
    verified_datetime: Option<NaiveDateTime>,
    colour: Option<String>,
}
/// Either make use of om_* fields, if present, or do a best afford mapping
fn map_legacy(invoice_type: &InvoiceRowType, data: &LegacyTransactRow) -> LegacyMapping {
    // If created_datetime (om_created_datetime) exists then the record was created in omSupply and
    // omSupply fields are used
    if let Some(created_datetime) = data.created_datetime {
        return LegacyMapping {
            created_datetime,
            picked_datetime: data.picked_datetime,
            delivered_datetime: data.delivered_datetime,
            allocated_datetime: data.allocated_datetime,
            shipped_datetime: data.shipped_datetime,
            verified_datetime: data.verified_datetime,
            colour: data.om_colour.clone(),
        };
    }

    let mut mapping = LegacyMapping {
        created_datetime: NaiveDateTime::new(data.entry_date, data.entry_time),
        picked_datetime: None,
        delivered_datetime: None,
        allocated_datetime: None,
        shipped_datetime: None,
        verified_datetime: None,
        colour: None,
    };

    let confirm_datetime = data
        .confirm_date
        .map(|confirm_date| NaiveDateTime::new(confirm_date, data.confirm_time));

    match invoice_type {
        InvoiceRowType::OutboundShipment => match data.status {
            LegacyTransactStatus::Cn => {
                mapping.allocated_datetime = confirm_datetime.clone();
                mapping.picked_datetime = confirm_datetime;
            }
            LegacyTransactStatus::Fn => {
                mapping.allocated_datetime = confirm_datetime.clone();
                mapping.picked_datetime = confirm_datetime.clone();
                mapping.shipped_datetime = confirm_datetime;
            }
            _ => {}
        },
        InvoiceRowType::InboundShipment => {
            mapping.delivered_datetime = confirm_datetime;

            match data.status {
                LegacyTransactStatus::Cn => {
                    mapping.delivered_datetime = confirm_datetime;
                }
                LegacyTransactStatus::Fn => {
                    mapping.delivered_datetime = confirm_datetime.clone();
                    mapping.verified_datetime = confirm_datetime;
                }
                _ => {}
            }
        }
        InvoiceRowType::Prescription => match data.status {
            LegacyTransactStatus::Cn => {
                mapping.picked_datetime = confirm_datetime;
            }
            LegacyTransactStatus::Fn => {
                mapping.picked_datetime = confirm_datetime.clone();
                mapping.verified_datetime = confirm_datetime;
            }
            _ => {}
        },
        InvoiceRowType::InventoryAddition | InvoiceRowType::InventoryReduction => match data.status
        {
            LegacyTransactStatus::Cn => {
                mapping.verified_datetime = confirm_datetime;
            }
            LegacyTransactStatus::Fn => {
                mapping.verified_datetime = confirm_datetime;
            }
            _ => {}
        },
        InvoiceRowType::Repack => match data.status {
            LegacyTransactStatus::Cn => {
                mapping.verified_datetime = confirm_datetime;
            }
            LegacyTransactStatus::Fn => {
                mapping.verified_datetime = confirm_datetime;
            }
            _ => {}
        },
    };
    mapping
}

fn to_legacy_confirm_time(
    InvoiceRow {
        r#type,
        picked_datetime,
        delivered_datetime,
        verified_datetime,
        ..
    }: &InvoiceRow,
) -> (Option<NaiveDate>, NaiveTime) {
    let datetime = match r#type {
        InvoiceRowType::OutboundShipment => picked_datetime,
        InvoiceRowType::InboundShipment => delivered_datetime,
        InvoiceRowType::Prescription => picked_datetime,
        InvoiceRowType::InventoryAddition
        | InvoiceRowType::InventoryReduction
        | InvoiceRowType::Repack => verified_datetime,
    };

    let date = datetime.map(|datetime| datetime.date());
    let time = datetime
        .map(|datetime| datetime.time())
        .unwrap_or(NaiveTime::from_hms_opt(0, 0, 0).unwrap());
    (date, time)
}

fn invoice_status(
    invoice_type: &InvoiceRowType,
    data: &LegacyTransactRow,
) -> Option<InvoiceRowStatus> {
    let status = match invoice_type {
        // prescription
        InvoiceRowType::Prescription => match data.status {
            LegacyTransactStatus::Nw => InvoiceRowStatus::New,
            LegacyTransactStatus::Sg => InvoiceRowStatus::New,
            LegacyTransactStatus::Cn => InvoiceRowStatus::Picked,
            LegacyTransactStatus::Fn => InvoiceRowStatus::Verified,
            _ => return None,
        },
        // outbound
        InvoiceRowType::OutboundShipment => match data.status {
            LegacyTransactStatus::Nw => InvoiceRowStatus::New,
            LegacyTransactStatus::Sg => InvoiceRowStatus::New,
            LegacyTransactStatus::Cn => InvoiceRowStatus::Picked,
            LegacyTransactStatus::Fn => InvoiceRowStatus::Shipped,
            _ => return None,
        },
        // inbound
        InvoiceRowType::InboundShipment => match data.status {
            LegacyTransactStatus::Sg => InvoiceRowStatus::New,
            LegacyTransactStatus::Nw => InvoiceRowStatus::New,
            LegacyTransactStatus::Cn => InvoiceRowStatus::Delivered,
            LegacyTransactStatus::Fn => InvoiceRowStatus::Verified,
            _ => return None,
        },
        InvoiceRowType::InventoryAddition
        | InvoiceRowType::InventoryReduction
        | InvoiceRowType::Repack => match data.status {
            LegacyTransactStatus::Nw => InvoiceRowStatus::New,
            LegacyTransactStatus::Sg => InvoiceRowStatus::New,
            LegacyTransactStatus::Cn => InvoiceRowStatus::Verified,
            LegacyTransactStatus::Fn => InvoiceRowStatus::Verified,
            _ => return None,
        },
    };
    Some(status)
}

fn legacy_invoice_type(_type: &InvoiceRowType) -> Option<LegacyTransactType> {
    let t = match _type {
        InvoiceRowType::OutboundShipment => LegacyTransactType::Ci,
        InvoiceRowType::InboundShipment => LegacyTransactType::Si,
        // prescription
        InvoiceRowType::Prescription => LegacyTransactType::Ci,
        // Inventory Adjustment
        InvoiceRowType::InventoryAddition => LegacyTransactType::Si,
        InvoiceRowType::InventoryReduction => LegacyTransactType::Sc,
        InvoiceRowType::Repack => LegacyTransactType::Sr,
    };
    return Some(t);
}

fn legacy_invoice_status(
    t: &InvoiceRowType,
    status: &InvoiceRowStatus,
) -> Option<LegacyTransactStatus> {
    let status = match t {
        InvoiceRowType::OutboundShipment => match status {
            InvoiceRowStatus::New => LegacyTransactStatus::Sg,
            InvoiceRowStatus::Allocated => LegacyTransactStatus::Sg,
            InvoiceRowStatus::Picked => LegacyTransactStatus::Cn,
            InvoiceRowStatus::Shipped => LegacyTransactStatus::Fn,
            InvoiceRowStatus::Delivered => LegacyTransactStatus::Fn,
            InvoiceRowStatus::Verified => LegacyTransactStatus::Fn,
        },
        InvoiceRowType::InboundShipment => match status {
            InvoiceRowStatus::New => LegacyTransactStatus::Nw,
            InvoiceRowStatus::Allocated => LegacyTransactStatus::Nw,
            InvoiceRowStatus::Picked => LegacyTransactStatus::Nw,
            InvoiceRowStatus::Shipped => LegacyTransactStatus::Nw,
            InvoiceRowStatus::Delivered => LegacyTransactStatus::Cn,
            InvoiceRowStatus::Verified => LegacyTransactStatus::Fn,
        },
        InvoiceRowType::Prescription => match status {
            InvoiceRowStatus::New => LegacyTransactStatus::Nw,
            InvoiceRowStatus::Allocated => LegacyTransactStatus::Cn,
            InvoiceRowStatus::Picked => LegacyTransactStatus::Cn,
            InvoiceRowStatus::Shipped => LegacyTransactStatus::Fn,
            InvoiceRowStatus::Delivered => LegacyTransactStatus::Fn,
            InvoiceRowStatus::Verified => LegacyTransactStatus::Fn,
        },
        InvoiceRowType::InventoryAddition
        | InvoiceRowType::InventoryReduction
        | InvoiceRowType::Repack => match status {
            InvoiceRowStatus::New => LegacyTransactStatus::Nw,
            InvoiceRowStatus::Allocated => LegacyTransactStatus::Nw,
            InvoiceRowStatus::Picked => LegacyTransactStatus::Nw,
            InvoiceRowStatus::Shipped => LegacyTransactStatus::Nw,
            InvoiceRowStatus::Delivered => LegacyTransactStatus::Nw,
            InvoiceRowStatus::Verified => LegacyTransactStatus::Fn,
        },
    };
    Some(status)
}

#[cfg(test)]
mod tests {
    use crate::sync::{
        test::merge_helpers::merge_all_name_links, translations::ToSyncRecordTranslationType,
    };

    use super::*;
    use repository::{
        mock::MockDataInserts, test_db::setup_all, ChangelogFilter, ChangelogRepository,
    };
    use serde_json::json;

    #[actix_rt::test]
    async fn test_invoice_translation() {
        use crate::sync::test::test_data::invoice as test_data;
        let translator = InvoiceTranslation {};

        let (_, connection, _, _) = setup_all(
            "test_invoice_translation",
            MockDataInserts::none().names().stores(),
        )
        .await;

        for record in test_data::test_pull_upsert_records() {
            assert!(translator.should_translate_from_sync_record(&record.sync_buffer_row));
            let translation_result = translator
                .try_translate_from_upsert_sync_record(&connection, &record.sync_buffer_row)
                .unwrap();

            assert_eq!(translation_result, record.translated_record);
        }

        for record in test_data::test_pull_delete_records() {
            assert!(translator.should_translate_from_sync_record(&record.sync_buffer_row));
            let translation_result = translator
                .try_translate_from_delete_sync_record(&connection, &record.sync_buffer_row)
                .unwrap();

            assert_eq!(translation_result, record.translated_record);
        }
    }

    #[actix_rt::test]
    async fn test_invoice_push_merged() {
        let (mock_data, connection, _, _) =
            setup_all("test_invoice_push_merged", MockDataInserts::all()).await;

        merge_all_name_links(&connection, &mock_data).unwrap();

        let repo = ChangelogRepository::new(&connection);
        let changelogs = repo
            .changelogs(
                0,
                1_000_000,
                Some(ChangelogFilter::new().table_name(ChangelogTableName::Invoice.equal_to())),
            )
            .unwrap();

        let translator = InvoiceTranslation {};
        for changelog in changelogs {
            assert!(translator.should_translate_to_sync_record(
                &changelog,
                &ToSyncRecordTranslationType::PushToLegacyCentral
            ));
            let translated = translator
                .try_translate_to_upsert_sync_record(&connection, &changelog)
                .unwrap();

            assert!(matches!(translated, PushTranslateResult::PushRecord(_)));

            let PushTranslateResult::PushRecord(translated) = translated else {
                panic!("Test fail, should translate")
            };

            assert_eq!(translated[0].record.record_data["name_ID"], json!("name_a"));
        }
    }
}<|MERGE_RESOLUTION|>--- conflicted
+++ resolved
@@ -3,14 +3,10 @@
         date_from_date_time, date_option_to_isostring, date_to_isostring, empty_str_as_option,
         empty_str_as_option_string, naive_time, zero_date_as_option,
     },
-<<<<<<< HEAD
-    translations::{name::NameTranslation, store::StoreTranslation},
-=======
     translations::{
         clinician::ClinicianTranslation, currency::CurrencyTranslation, name::NameTranslation,
         store::StoreTranslation,
     },
->>>>>>> ebdf0d44
 };
 use chrono::{NaiveDate, NaiveDateTime, NaiveTime};
 use repository::{
@@ -177,15 +173,7 @@
     #[serde(default)]
     pub om_colour: Option<String>,
 }
-// Needs to be added to all_translators()
-#[deny(dead_code)]
-pub(crate) fn boxed() -> Box<dyn SyncTranslation> {
-    Box::new(InvoiceTranslation)
-}
-
-<<<<<<< HEAD
-pub(super) struct InvoiceTranslation;
-=======
+
 /// The mSupply central server will map outbound invoices from omSupply to "si" invoices for the
 /// receiving store.
 /// In the current version of mSupply all om_ fields get copied though.
@@ -222,23 +210,18 @@
     Box::new(InvoiceTranslation)
 }
 pub(crate) struct InvoiceTranslation;
->>>>>>> ebdf0d44
 impl SyncTranslation for InvoiceTranslation {
     fn table_name(&self) -> &'static str {
         "transact"
     }
 
     fn pull_dependencies(&self) -> Vec<&'static str> {
-<<<<<<< HEAD
-        vec![NameTranslation.table_name(), StoreTranslation.table_name()]
-=======
         vec![
             NameTranslation.table_name(),
             StoreTranslation.table_name(),
             ClinicianTranslation.table_name(),
             CurrencyTranslation.table_name(),
         ]
->>>>>>> ebdf0d44
     }
 
     fn change_log_type(&self) -> Option<ChangelogTableName> {
@@ -250,13 +233,9 @@
         connection: &StorageConnection,
         sync_record: &SyncBufferRow,
     ) -> Result<PullTranslateResult, anyhow::Error> {
-<<<<<<< HEAD
-        let data = serde_json::from_str::<LegacyTransactRow>(&sync_record.data)?;
-=======
         let data = serde_json::from_str::<serde_json::Value>(&sync_record.data)?;
         let data = sanitize_legacy_record(data);
         let data = serde_json::from_value::<LegacyTransactRow>(data)?;
->>>>>>> ebdf0d44
 
         let name = NameRowRepository::new(connection)
             .find_one_by_id(&data.name_ID)
