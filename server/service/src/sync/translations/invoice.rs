use crate::sync::{
    api::RemoteSyncRecordV5,
    sync_serde::{
        date_from_date_time, date_option_to_isostring, date_to_isostring, empty_str_as_option,
        empty_str_as_option_string, naive_time, zero_date_as_option,
    },
};
use chrono::{NaiveDate, NaiveDateTime, NaiveTime};
use repository::{
    ChangelogRow, ChangelogTableName, EqualFilter, Invoice, InvoiceFilter, InvoiceRepository,
    InvoiceRow, InvoiceRowStatus, InvoiceRowType, NameRow, NameRowRepository, StorageConnection,
    StoreRowRepository, SyncBufferRow,
};
use serde::{Deserialize, Serialize};
use util::constants::INVENTORY_ADJUSTMENT_NAME_CODE;

use super::{
    IntegrationRecords, LegacyTableName, PullDeleteRecordTable, PullDependency, PullUpsertRecord,
    SyncTranslation,
};

const LEGACY_TABLE_NAME: &str = LegacyTableName::TRANSACT;

fn match_pull_table(sync_record: &SyncBufferRow) -> bool {
    sync_record.table_name == LEGACY_TABLE_NAME
}
fn match_push_table(changelog: &ChangelogRow) -> bool {
    changelog.table_name == ChangelogTableName::Invoice
}

#[derive(Deserialize, Serialize, Debug)]
pub enum LegacyTransactType {
    /// Supplier invoice
    #[serde(rename = "si")]
    Si,
    /// Customer invoice
    #[serde(rename = "ci")]
    Ci,
    /// Supplier credit
    #[serde(rename = "sc")]
    #[serde(alias = "Sc")]
    Sc,
    /// Repack
    #[serde(rename = "sr")]
    Sr,
    /// Bucket to catch all other variants
    /// E.g. "cc" (customer credit), "bu" (build),
    /// "rc" (cash receipt), "ps" (cash payment)
    #[serde(other)]
    Others,
}

#[derive(Deserialize, Serialize, Debug)]
pub enum LegacyTransactStatus {
    /// new
    #[serde(rename = "nw")]
    Nw,
    /// suggested
    #[serde(rename = "sg")]
    Sg,
    /// confirmed
    #[serde(rename = "cn")]
    Cn,
    /// finalised
    #[serde(rename = "fn")]
    Fn,
    /// Bucket to catch all other variants
    /// E.g. "wp" (web processed), "wp" (web finalised),
    #[serde(other)]
    Others,
}

#[derive(Deserialize, Serialize, PartialEq, Eq, Clone, Debug)]
pub enum TransactMode {
    #[serde(rename = "store")]
    Store,
    #[serde(rename = "dispensary")]
    Dispensary,
    /// Bucket to catch all other variants
    #[serde(other)]
    Others,
}
#[allow(non_snake_case)]
#[derive(Deserialize, Serialize)]
pub struct LegacyTransactRow {
    pub ID: String,

    pub name_ID: String,
    pub store_ID: String,
    pub invoice_num: i64,
    #[serde(rename = "type")]
    pub _type: LegacyTransactType,
    pub status: LegacyTransactStatus,
    #[serde(deserialize_with = "empty_str_as_option_string")]
    #[serde(rename = "user_ID")]
    pub user_id: Option<String>,
    pub hold: bool,
    #[serde(deserialize_with = "empty_str_as_option_string")]
    pub comment: Option<String>,
    #[serde(deserialize_with = "empty_str_as_option_string")]
    pub their_ref: Option<String>,
    #[serde(deserialize_with = "empty_str_as_option_string")]
    #[serde(rename = "prescriber_ID")]
    pub clinician_id: Option<String>,
    #[serde(rename = "currency_ID")]
    #[serde(deserialize_with = "empty_str_as_option_string")]
    pub currency_id: Option<String>,
    pub currency_rate: Option<f64>,

    #[serde(default)]
    #[serde(rename = "om_transport_reference")]
    #[serde(deserialize_with = "empty_str_as_option_string")]
    pub transport_reference: Option<String>,
    #[serde(deserialize_with = "empty_str_as_option_string")]
    pub requisition_ID: Option<String>,
    #[serde(deserialize_with = "empty_str_as_option_string")]
    pub linked_transaction_id: Option<String>,

    /// creation time
    #[serde(serialize_with = "date_to_isostring")]
    pub entry_date: NaiveDate, // e.g. "2021-07-30",
    /// time in seconds
    #[serde(deserialize_with = "naive_time")]
    pub entry_time: NaiveTime, // e.g. 47046,
    /// shipped_datetime
    #[serde(deserialize_with = "zero_date_as_option")]
    #[serde(serialize_with = "date_option_to_isostring")]
    pub ship_date: Option<NaiveDate>, // "0000-00-00",
    /// delivered_datetime
    #[serde(deserialize_with = "zero_date_as_option")]
    #[serde(serialize_with = "date_option_to_isostring")]
    pub arrival_date_actual: Option<NaiveDate>,
    /// verified_datetime
    #[serde(deserialize_with = "zero_date_as_option")]
    #[serde(serialize_with = "date_option_to_isostring")]
    pub confirm_date: Option<NaiveDate>,
    #[serde(deserialize_with = "naive_time")]
    pub confirm_time: NaiveTime,

    pub mode: TransactMode,
    pub tax: Option<f64>,

    #[serde(default)]
    #[serde(rename = "om_created_datetime")]
    #[serde(deserialize_with = "empty_str_as_option")]
    pub created_datetime: Option<NaiveDateTime>,

    #[serde(default)]
    #[serde(rename = "om_allocated_datetime")]
    #[serde(deserialize_with = "empty_str_as_option")]
    pub allocated_datetime: Option<NaiveDateTime>,

    #[serde(default)]
    #[serde(rename = "om_picked_datetime")]
    #[serde(deserialize_with = "empty_str_as_option")]
    pub picked_datetime: Option<NaiveDateTime>,

    #[serde(default)]
    #[serde(rename = "om_shipped_datetime")]
    #[serde(deserialize_with = "empty_str_as_option")]
    pub shipped_datetime: Option<NaiveDateTime>,

    #[serde(default)]
    #[serde(rename = "om_delivered_datetime")]
    #[serde(deserialize_with = "empty_str_as_option")]
    pub delivered_datetime: Option<NaiveDateTime>,

    #[serde(default)]
    #[serde(rename = "om_verified_datetime")]
    #[serde(deserialize_with = "empty_str_as_option")]
    pub verified_datetime: Option<NaiveDateTime>,

    #[serde(deserialize_with = "empty_str_as_option")]
    #[serde(default)]
    pub om_status: Option<InvoiceRowStatus>,
    #[serde(deserialize_with = "empty_str_as_option")]
    #[serde(default)]
    pub om_type: Option<InvoiceRowType>,

    /// We ignore the legacy colour field
    #[serde(deserialize_with = "empty_str_as_option_string")]
    #[serde(default)]
    pub om_colour: Option<String>,
}

pub(crate) struct InvoiceTranslation {}
impl SyncTranslation for InvoiceTranslation {
    fn pull_dependencies(&self) -> PullDependency {
        PullDependency {
            table: LegacyTableName::TRANSACT,
            dependencies: vec![
                LegacyTableName::NAME,
                LegacyTableName::STORE,
                LegacyTableName::CLINICIAN,
                LegacyTableName::CURRENCY,
            ],
        }
    }

    fn try_translate_pull_upsert(
        &self,
        connection: &StorageConnection,
        sync_record: &SyncBufferRow,
    ) -> Result<Option<IntegrationRecords>, anyhow::Error> {
        if !match_pull_table(sync_record) {
            return Ok(None);
        }

        let data = serde_json::from_str::<LegacyTransactRow>(&sync_record.data)?;

        let name = NameRowRepository::new(connection)
            .find_one_by_id(&data.name_ID)
            .ok()
            .flatten()
            .ok_or(anyhow::Error::msg(format!(
                "Missing name: {}",
                data.name_ID
            )))?;

        let name_store_id = StoreRowRepository::new(connection)
            .find_one_by_name_id(&data.name_ID)?
            .map(|store_row| store_row.id);

        let invoice_type = invoice_type(&data, &name).ok_or(anyhow::Error::msg(format!(
            "Unsupported invoice type: {:?} for {:?} mode",
            data._type, data.mode
        )))?;
        let invoice_status = invoice_status(&invoice_type, &data).ok_or(anyhow::Error::msg(
            format!("Unsupported invoice type: {:?}", data._type),
        ))?;
        let mapping = map_legacy(&invoice_type, &data);

        let result = InvoiceRow {
            id: data.ID,
            user_id: data.user_id,
            store_id: data.store_ID,
            name_link_id: data.name_ID,
            name_store_id,
            invoice_number: data.invoice_num,
            r#type: data.om_type.unwrap_or(invoice_type),
            status: data.om_status.unwrap_or(invoice_status),
            on_hold: data.hold,
            comment: data.comment,
            their_reference: data.their_ref,
            tax: data.tax,
<<<<<<< HEAD
            clinician_id: data.clinician_id,
            currency_id: data.currency_id,
            currency_rate: data.currency_rate,
=======
            clinician_link_id: data.prescriber_ID,
>>>>>>> 6c6e3ee0

            // new om field mappings
            created_datetime: mapping.created_datetime,
            allocated_datetime: mapping.allocated_datetime,
            picked_datetime: mapping.picked_datetime,
            shipped_datetime: mapping.shipped_datetime,
            delivered_datetime: mapping.delivered_datetime,
            verified_datetime: mapping.verified_datetime,
            colour: mapping.colour,

            requisition_id: data.requisition_ID,
            linked_invoice_id: data.linked_transaction_id,
            transport_reference: data.transport_reference,
        };

        Ok(Some(IntegrationRecords::from_upsert(
            PullUpsertRecord::Invoice(result),
        )))
    }

    fn try_translate_pull_delete(
        &self,
        _: &StorageConnection,
        sync_record: &SyncBufferRow,
    ) -> Result<Option<IntegrationRecords>, anyhow::Error> {
        // TODO, check site ? (should never get delete records for this site, only transfer other half)
        let result = match_pull_table(sync_record).then(|| {
            IntegrationRecords::from_delete(&sync_record.record_id, PullDeleteRecordTable::Invoice)
        });

        Ok(result)
    }

    fn try_translate_push_upsert(
        &self,
        connection: &StorageConnection,
        changelog: &ChangelogRow,
    ) -> Result<Option<Vec<RemoteSyncRecordV5>>, anyhow::Error> {
        if !match_push_table(changelog) {
            return Ok(None);
        }

        let Some(invoice) = InvoiceRepository::new(connection)
            .query_by_filter(InvoiceFilter::new().id(EqualFilter::equal_to(&changelog.record_id)))?
            .pop()
        else {
            return Err(anyhow::anyhow!("Invoice not found"));
        };

        // log::info!("Translating invoice row: {:#?}", invoice_row);

<<<<<<< HEAD
        let confirm_datetime = to_legacy_confirm_time(&invoice_row);

        let InvoiceRow {
            id,
            user_id,
            name_id,
            name_store_id: _,
            store_id,
            invoice_number,
            r#type,
            status,
            on_hold,
            comment,
            their_reference,
            created_datetime,
            allocated_datetime,
            picked_datetime,
            shipped_datetime,
            delivered_datetime,
            verified_datetime,
            colour,
            requisition_id,
            linked_invoice_id,
            transport_reference,
            tax,
            clinician_id,
            currency_id,
            currency_rate,
        } = invoice_row;
=======
        let confirm_datetime = to_legacy_confirm_time(&invoice.invoice_row);

        let Invoice {
            invoice_row:
                InvoiceRow {
                    id,
                    user_id,
                    name_link_id: _,
                    name_store_id: _,
                    store_id,
                    invoice_number,
                    r#type,
                    status,
                    on_hold,
                    comment,
                    their_reference,
                    created_datetime,
                    allocated_datetime,
                    picked_datetime,
                    shipped_datetime,
                    delivered_datetime,
                    verified_datetime,
                    colour,
                    requisition_id,
                    linked_invoice_id,
                    transport_reference,
                    tax,
                    clinician_link_id: _,
                },
            name_row,
            clinician_row,
            ..
        } = invoice;
>>>>>>> 6c6e3ee0

        let _type = legacy_invoice_type(&r#type).ok_or(anyhow::Error::msg(format!(
            "Invalid invoice type: {:?}",
            r#type
        )))?;
        let legacy_status = legacy_invoice_status(&r#type, &status).ok_or(anyhow::Error::msg(
            format!("Invalid invoice status: {:?}", r#status),
        ))?;

        let legacy_row = LegacyTransactRow {
            ID: id.clone(),
            user_id,
            name_ID: name_row.id,
            store_ID: store_id,
            invoice_num: invoice_number,
            _type,
            status: legacy_status,
            hold: on_hold,
            comment,
            their_ref: their_reference,
            requisition_ID: requisition_id,
            linked_transaction_id: linked_invoice_id,
            entry_date: created_datetime.date(),
            entry_time: created_datetime.time(),
            ship_date: shipped_datetime
                .map(|shipped_datetime| date_from_date_time(&shipped_datetime)),
            arrival_date_actual: delivered_datetime
                .map(|delivered_datetime| date_from_date_time(&delivered_datetime)),
            confirm_date: confirm_datetime.0,
            confirm_time: confirm_datetime.1,
            tax,
            mode: if r#type == InvoiceRowType::Prescription {
                TransactMode::Dispensary
            } else {
                TransactMode::Store
            },
            transport_reference,
            created_datetime: Some(created_datetime),
            allocated_datetime,
            picked_datetime,
            shipped_datetime,
            delivered_datetime,
            verified_datetime,
            om_status: Some(status),
            om_type: Some(r#type),
            om_colour: colour,
<<<<<<< HEAD
            clinician_id,
            currency_id,
            currency_rate,
=======
            prescriber_ID: clinician_row.map(|row| row.id),
>>>>>>> 6c6e3ee0
        };

        let json_record = serde_json::to_value(&legacy_row)?;

        // log::info!(
        //     "Translated row {}",
        //     serde_json::to_string_pretty(&json_record)
        //         .unwrap_or("Failed to stringify json".to_string())
        // );

        Ok(Some(vec![RemoteSyncRecordV5::new_upsert(
            changelog,
            LEGACY_TABLE_NAME,
            json_record,
        )]))
    }

    fn try_translate_push_delete(
        &self,
        _: &StorageConnection,
        changelog: &ChangelogRow,
    ) -> Result<Option<Vec<RemoteSyncRecordV5>>, anyhow::Error> {
        let result = match_push_table(changelog)
            .then(|| vec![RemoteSyncRecordV5::new_delete(changelog, LEGACY_TABLE_NAME)]);

        Ok(result)
    }
}

fn invoice_type(data: &LegacyTransactRow, name: &NameRow) -> Option<InvoiceRowType> {
    if name.code == INVENTORY_ADJUSTMENT_NAME_CODE {
        return match data._type {
            LegacyTransactType::Si => Some(InvoiceRowType::InventoryAddition),
            LegacyTransactType::Sc => Some(InvoiceRowType::InventoryReduction),
            _ => return None,
        };
    }
    if data.mode == TransactMode::Dispensary {
        return match data._type {
            LegacyTransactType::Ci => Some(InvoiceRowType::Prescription),
            _ => return None,
        };
    }
    match data._type {
        LegacyTransactType::Si => Some(InvoiceRowType::InboundShipment),
        LegacyTransactType::Ci => Some(InvoiceRowType::OutboundShipment),
        LegacyTransactType::Sr => Some(InvoiceRowType::Repack),
        _ => return None,
    }
}

/// Helper struct for new om_* fields mappings
struct LegacyMapping {
    created_datetime: NaiveDateTime,
    picked_datetime: Option<NaiveDateTime>,
    delivered_datetime: Option<NaiveDateTime>,
    allocated_datetime: Option<NaiveDateTime>,
    shipped_datetime: Option<NaiveDateTime>,
    verified_datetime: Option<NaiveDateTime>,
    colour: Option<String>,
}
/// Either make use of om_* fields, if present, or do a best afford mapping
fn map_legacy(invoice_type: &InvoiceRowType, data: &LegacyTransactRow) -> LegacyMapping {
    // If created_datetime (om_created_datetime) exists then the record was created in omSupply and
    // omSupply fields are used
    if let Some(created_datetime) = data.created_datetime {
        return LegacyMapping {
            created_datetime,
            picked_datetime: data.picked_datetime,
            delivered_datetime: data.delivered_datetime,
            allocated_datetime: data.allocated_datetime,
            shipped_datetime: data.shipped_datetime,
            verified_datetime: data.verified_datetime,
            colour: data.om_colour.clone(),
        };
    }

    let mut mapping = LegacyMapping {
        created_datetime: NaiveDateTime::new(data.entry_date, data.entry_time),
        picked_datetime: None,
        delivered_datetime: None,
        allocated_datetime: None,
        shipped_datetime: None,
        verified_datetime: None,
        colour: None,
    };

    let confirm_datetime = data
        .confirm_date
        .map(|confirm_date| NaiveDateTime::new(confirm_date, data.confirm_time));

    match invoice_type {
        InvoiceRowType::OutboundShipment => match data.status {
            LegacyTransactStatus::Cn => {
                mapping.allocated_datetime = confirm_datetime.clone();
                mapping.picked_datetime = confirm_datetime;
            }
            LegacyTransactStatus::Fn => {
                mapping.allocated_datetime = confirm_datetime.clone();
                mapping.picked_datetime = confirm_datetime.clone();
                mapping.shipped_datetime = confirm_datetime;
            }
            _ => {}
        },
        InvoiceRowType::InboundShipment => {
            mapping.delivered_datetime = confirm_datetime;

            match data.status {
                LegacyTransactStatus::Cn => {
                    mapping.delivered_datetime = confirm_datetime;
                }
                LegacyTransactStatus::Fn => {
                    mapping.delivered_datetime = confirm_datetime.clone();
                    mapping.verified_datetime = confirm_datetime;
                }
                _ => {}
            }
        }
        InvoiceRowType::Prescription => match data.status {
            LegacyTransactStatus::Cn => {
                mapping.picked_datetime = confirm_datetime;
            }
            LegacyTransactStatus::Fn => {
                mapping.picked_datetime = confirm_datetime.clone();
                mapping.verified_datetime = confirm_datetime;
            }
            _ => {}
        },
        InvoiceRowType::InventoryAddition | InvoiceRowType::InventoryReduction => match data.status
        {
            LegacyTransactStatus::Cn => {
                mapping.verified_datetime = confirm_datetime;
            }
            LegacyTransactStatus::Fn => {
                mapping.verified_datetime = confirm_datetime;
            }
            _ => {}
        },
        InvoiceRowType::Repack => match data.status {
            LegacyTransactStatus::Cn => {
                mapping.verified_datetime = confirm_datetime;
            }
            LegacyTransactStatus::Fn => {
                mapping.verified_datetime = confirm_datetime;
            }
            _ => {}
        },
    };
    mapping
}

fn to_legacy_confirm_time(
    InvoiceRow {
        r#type,
        picked_datetime,
        delivered_datetime,
        verified_datetime,
        ..
    }: &InvoiceRow,
) -> (Option<NaiveDate>, NaiveTime) {
    let datetime = match r#type {
        InvoiceRowType::OutboundShipment => picked_datetime,
        InvoiceRowType::InboundShipment => delivered_datetime,
        InvoiceRowType::Prescription => picked_datetime,
        InvoiceRowType::InventoryAddition
        | InvoiceRowType::InventoryReduction
        | InvoiceRowType::Repack => verified_datetime,
    };

    let date = datetime.map(|datetime| datetime.date());
    let time = datetime
        .map(|datetime| datetime.time())
        .unwrap_or(NaiveTime::from_hms_opt(0, 0, 0).unwrap());
    (date, time)
}

fn invoice_status(
    invoice_type: &InvoiceRowType,
    data: &LegacyTransactRow,
) -> Option<InvoiceRowStatus> {
    let status = match invoice_type {
        // prescription
        InvoiceRowType::Prescription => match data.status {
            LegacyTransactStatus::Nw => InvoiceRowStatus::New,
            LegacyTransactStatus::Sg => InvoiceRowStatus::New,
            LegacyTransactStatus::Cn => InvoiceRowStatus::Picked,
            LegacyTransactStatus::Fn => InvoiceRowStatus::Verified,
            _ => return None,
        },
        // outbound
        InvoiceRowType::OutboundShipment => match data.status {
            LegacyTransactStatus::Nw => InvoiceRowStatus::New,
            LegacyTransactStatus::Sg => InvoiceRowStatus::New,
            LegacyTransactStatus::Cn => InvoiceRowStatus::Picked,
            LegacyTransactStatus::Fn => InvoiceRowStatus::Shipped,
            _ => return None,
        },
        // inbound
        InvoiceRowType::InboundShipment => match data.status {
            LegacyTransactStatus::Sg => InvoiceRowStatus::New,
            LegacyTransactStatus::Nw => InvoiceRowStatus::New,
            LegacyTransactStatus::Cn => InvoiceRowStatus::Delivered,
            LegacyTransactStatus::Fn => InvoiceRowStatus::Verified,
            _ => return None,
        },
        InvoiceRowType::InventoryAddition
        | InvoiceRowType::InventoryReduction
        | InvoiceRowType::Repack => match data.status {
            LegacyTransactStatus::Nw => InvoiceRowStatus::New,
            LegacyTransactStatus::Sg => InvoiceRowStatus::New,
            LegacyTransactStatus::Cn => InvoiceRowStatus::Verified,
            LegacyTransactStatus::Fn => InvoiceRowStatus::Verified,
            _ => return None,
        },
    };
    Some(status)
}

fn legacy_invoice_type(_type: &InvoiceRowType) -> Option<LegacyTransactType> {
    let t = match _type {
        InvoiceRowType::OutboundShipment => LegacyTransactType::Ci,
        InvoiceRowType::InboundShipment => LegacyTransactType::Si,
        // prescription
        InvoiceRowType::Prescription => LegacyTransactType::Ci,
        // Inventory Adjustment
        InvoiceRowType::InventoryAddition => LegacyTransactType::Si,
        InvoiceRowType::InventoryReduction => LegacyTransactType::Sc,
        InvoiceRowType::Repack => LegacyTransactType::Sr,
    };
    return Some(t);
}

fn legacy_invoice_status(
    t: &InvoiceRowType,
    status: &InvoiceRowStatus,
) -> Option<LegacyTransactStatus> {
    let status = match t {
        InvoiceRowType::OutboundShipment => match status {
            InvoiceRowStatus::New => LegacyTransactStatus::Sg,
            InvoiceRowStatus::Allocated => LegacyTransactStatus::Sg,
            InvoiceRowStatus::Picked => LegacyTransactStatus::Cn,
            InvoiceRowStatus::Shipped => LegacyTransactStatus::Fn,
            InvoiceRowStatus::Delivered => LegacyTransactStatus::Fn,
            InvoiceRowStatus::Verified => LegacyTransactStatus::Fn,
        },
        InvoiceRowType::InboundShipment => match status {
            InvoiceRowStatus::New => LegacyTransactStatus::Nw,
            InvoiceRowStatus::Allocated => LegacyTransactStatus::Nw,
            InvoiceRowStatus::Picked => LegacyTransactStatus::Nw,
            InvoiceRowStatus::Shipped => LegacyTransactStatus::Nw,
            InvoiceRowStatus::Delivered => LegacyTransactStatus::Cn,
            InvoiceRowStatus::Verified => LegacyTransactStatus::Fn,
        },
        InvoiceRowType::Prescription => match status {
            InvoiceRowStatus::New => LegacyTransactStatus::Nw,
            InvoiceRowStatus::Allocated => LegacyTransactStatus::Cn,
            InvoiceRowStatus::Picked => LegacyTransactStatus::Cn,
            InvoiceRowStatus::Shipped => LegacyTransactStatus::Fn,
            InvoiceRowStatus::Delivered => LegacyTransactStatus::Fn,
            InvoiceRowStatus::Verified => LegacyTransactStatus::Fn,
        },
        InvoiceRowType::InventoryAddition
        | InvoiceRowType::InventoryReduction
        | InvoiceRowType::Repack => match status {
            InvoiceRowStatus::New => LegacyTransactStatus::Nw,
            InvoiceRowStatus::Allocated => LegacyTransactStatus::Nw,
            InvoiceRowStatus::Picked => LegacyTransactStatus::Nw,
            InvoiceRowStatus::Shipped => LegacyTransactStatus::Nw,
            InvoiceRowStatus::Delivered => LegacyTransactStatus::Nw,
            InvoiceRowStatus::Verified => LegacyTransactStatus::Fn,
        },
    };
    Some(status)
}

#[cfg(test)]
mod tests {
    use crate::sync::test::merge_helpers::merge_all_name_links;

    use super::*;
    use repository::{
        mock::MockDataInserts, test_db::setup_all, ChangelogFilter, ChangelogRepository,
    };
    use serde_json::json;

    #[actix_rt::test]
    async fn test_invoice_translation() {
        use crate::sync::test::test_data::invoice as test_data;
        let translator = InvoiceTranslation {};

        let (_, connection, _, _) = setup_all(
            "test_invoice_translation",
            MockDataInserts::none().names().stores(),
        )
        .await;

        for record in test_data::test_pull_upsert_records() {
            let translation_result = translator
                .try_translate_pull_upsert(&connection, &record.sync_buffer_row)
                .unwrap();

            assert_eq!(translation_result, record.translated_record);
        }

        for record in test_data::test_pull_delete_records() {
            let translation_result = translator
                .try_translate_pull_delete(&connection, &record.sync_buffer_row)
                .unwrap();

            assert_eq!(translation_result, record.translated_record);
        }
    }

    #[actix_rt::test]
    async fn test_invoice_push_merged() {
        let (mock_data, connection, _, _) =
            setup_all("test_invoice_push_merged", MockDataInserts::all()).await;

        merge_all_name_links(&connection, &mock_data).unwrap();

        let repo = ChangelogRepository::new(&connection);
        let changelogs = repo
            .changelogs(
                0,
                1_000_000,
                Some(ChangelogFilter::new().table_name(ChangelogTableName::Invoice.equal_to())),
            )
            .unwrap();

        let translator = InvoiceTranslation {};
        for changelog in changelogs {
            let translated = translator
                .try_translate_push_upsert(&connection, &changelog)
                .unwrap()
                .unwrap();

            assert_eq!(translated[0].record.data["name_ID"], json!("name_a"));
        }
    }
}<|MERGE_RESOLUTION|>--- conflicted
+++ resolved
@@ -243,13 +243,9 @@
             comment: data.comment,
             their_reference: data.their_ref,
             tax: data.tax,
-<<<<<<< HEAD
-            clinician_id: data.clinician_id,
             currency_id: data.currency_id,
             currency_rate: data.currency_rate,
-=======
-            clinician_link_id: data.prescriber_ID,
->>>>>>> 6c6e3ee0
+            clinician_link_id: data.clinician_id,
 
             // new om field mappings
             created_datetime: mapping.created_datetime,
@@ -301,37 +297,6 @@
 
         // log::info!("Translating invoice row: {:#?}", invoice_row);
 
-<<<<<<< HEAD
-        let confirm_datetime = to_legacy_confirm_time(&invoice_row);
-
-        let InvoiceRow {
-            id,
-            user_id,
-            name_id,
-            name_store_id: _,
-            store_id,
-            invoice_number,
-            r#type,
-            status,
-            on_hold,
-            comment,
-            their_reference,
-            created_datetime,
-            allocated_datetime,
-            picked_datetime,
-            shipped_datetime,
-            delivered_datetime,
-            verified_datetime,
-            colour,
-            requisition_id,
-            linked_invoice_id,
-            transport_reference,
-            tax,
-            clinician_id,
-            currency_id,
-            currency_rate,
-        } = invoice_row;
-=======
         let confirm_datetime = to_legacy_confirm_time(&invoice.invoice_row);
 
         let Invoice {
@@ -360,12 +325,13 @@
                     transport_reference,
                     tax,
                     clinician_link_id: _,
+                    currency_id,
+                    currency_rate,
                 },
             name_row,
             clinician_row,
             ..
         } = invoice;
->>>>>>> 6c6e3ee0
 
         let _type = legacy_invoice_type(&r#type).ok_or(anyhow::Error::msg(format!(
             "Invalid invoice type: {:?}",
@@ -412,13 +378,9 @@
             om_status: Some(status),
             om_type: Some(r#type),
             om_colour: colour,
-<<<<<<< HEAD
-            clinician_id,
             currency_id,
             currency_rate,
-=======
-            prescriber_ID: clinician_row.map(|row| row.id),
->>>>>>> 6c6e3ee0
+            clinician_id: clinician_row.map(|row| row.id),
         };
 
         let json_record = serde_json::to_value(&legacy_row)?;
