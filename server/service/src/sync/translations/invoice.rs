--- conflicted
+++ resolved
@@ -409,13 +409,8 @@
                 .map(|delivered_datetime| date_from_date_time(&delivered_datetime)),
             confirm_date: confirm_datetime.0,
             confirm_time: confirm_datetime.1,
-<<<<<<< HEAD
-            tax,
-            mode: if r#type == InvoiceType::Prescription {
-=======
             tax_percentage,
             mode: if r#type == InvoiceRowType::Prescription {
->>>>>>> df5d697c
                 TransactMode::Dispensary
             } else {
                 TransactMode::Store
