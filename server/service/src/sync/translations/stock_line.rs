--- conflicted
+++ resolved
@@ -55,17 +55,9 @@
     pub supplier_id: Option<String>,
     #[serde(deserialize_with = "empty_str_as_option_string", rename = "barcodeID")]
     pub barcode_id: Option<String>,
-<<<<<<< HEAD
-    #[serde(
-        rename = "om_item_variant_id",
-        default,
-        deserialize_with = "empty_str_as_option_string"
-    )]
-=======
     #[serde(rename = "om_item_variant_id")]
     #[serde(deserialize_with = "empty_str_as_option_string")]
     #[serde(default)]
->>>>>>> 94133f5f
     pub item_variant_id: Option<String>,
     #[serde(default)]
     #[serde(deserialize_with = "empty_str_as_option_string")]
