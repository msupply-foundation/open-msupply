--- conflicted
+++ resolved
@@ -157,14 +157,10 @@
             item_variant_id,
             donor_link_id: donor_id,
             vvm_status_id,
-<<<<<<< HEAD
             campaign_id,
             program_id,
-=======
-            campaign_id: oms_fields.and_then(|o| o.campaign_id),
             total_volume,
             volume_per_pack,
->>>>>>> 30263698
         };
 
         Ok(PullTranslateResult::upsert(result))
@@ -207,12 +203,9 @@
                     donor_link_id,
                     vvm_status_id,
                     campaign_id,
-<<<<<<< HEAD
                     program_id,
-=======
                     total_volume,
                     volume_per_pack,
->>>>>>> 30263698
                 },
             item_row,
             supplier_name_row,
