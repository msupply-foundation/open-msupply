--- conflicted
+++ resolved
@@ -47,14 +47,11 @@
     #[serde(rename = "om_item_variant_id")]
     #[serde(default)]
     pub item_variant_id: Option<String>,
-<<<<<<< HEAD
     #[serde(default)]
     #[serde(deserialize_with = "empty_str_as_option_string")]
     pub donor_id: Option<String>,
-=======
     #[serde(deserialize_with = "empty_str_as_option_string")]
     pub vvm_status_id: Option<String>,
->>>>>>> 41d74b71
 }
 // Needs to be added to all_translators()
 #[deny(dead_code)]
@@ -106,11 +103,8 @@
             supplier_id,
             barcode_id,
             item_variant_id,
-<<<<<<< HEAD
             donor_id,
-=======
             vvm_status_id,
->>>>>>> 41d74b71
         } = serde_json::from_str::<LegacyStockLineRow>(&sync_record.data)?;
 
         let barcode_id = clear_invalid_barcode_id(connection, barcode_id)?;
@@ -132,11 +126,8 @@
             supplier_link_id: supplier_id,
             barcode_id,
             item_variant_id,
-<<<<<<< HEAD
             donor_id,
-=======
             vvm_status_id,
->>>>>>> 41d74b71
         };
 
         Ok(PullTranslateResult::upsert(result))
@@ -176,11 +167,8 @@
                     supplier_link_id: _,
                     barcode_id,
                     item_variant_id,
-<<<<<<< HEAD
                     donor_id,
-=======
                     vvm_status_id,
->>>>>>> 41d74b71
                 },
             item_row,
             supplier_name_row,
@@ -204,11 +192,8 @@
             supplier_id: supplier_name_row.map(|supplier| supplier.id),
             barcode_id,
             item_variant_id,
-<<<<<<< HEAD
             donor_id,
-=======
             vvm_status_id,
->>>>>>> 41d74b71
         };
 
         Ok(PushTranslateResult::upsert(
