--- conflicted
+++ resolved
@@ -57,11 +57,8 @@
             ToSyncRecordTranslationType::PushToLegacyCentral => {
                 self.change_log_type().as_ref() == Some(&row.table_name)
             }
-<<<<<<< HEAD
-=======
             // We are also pushing to omsupply central so that it's available for
             // cross site patient details sharing, same for name
->>>>>>> d06c215a
             ToSyncRecordTranslationType::PushToOmSupplyCentral => {
                 self.change_log_type().as_ref() == Some(&row.table_name)
             }
