--- conflicted
+++ resolved
@@ -1,12 +1,6 @@
 use repository::{
-<<<<<<< HEAD
     ChangelogRow, ChangelogTableName, NameRowRepository, NameStoreJoinRepository, NameStoreJoinRow,
     NameStoreJoinRowDelete, StorageConnection, StoreRowRepository, SyncBufferRow,
-=======
-    ChangelogRow, ChangelogTableName, EqualFilter, NameRowRepository, NameStoreJoin,
-    NameStoreJoinFilter, NameStoreJoinRepository, NameStoreJoinRow, StorageConnection,
-    StoreRowRepository, SyncBufferRow,
->>>>>>> 6c6e3ee0
 };
 
 use serde::{Deserialize, Serialize};
@@ -109,7 +103,6 @@
         &self,
         connection: &StorageConnection,
         changelog: &ChangelogRow,
-<<<<<<< HEAD
     ) -> Result<PushTranslateResult, anyhow::Error> {
         let NameStoreJoinRow {
             id,
@@ -117,23 +110,6 @@
             store_id,
             name_is_customer,
             name_is_supplier,
-=======
-    ) -> Result<Option<Vec<RemoteSyncRecordV5>>, anyhow::Error> {
-        if !match_push_table(changelog) {
-            return Ok(None);
-        }
-
-        let NameStoreJoin {
-            name_store_join:
-                NameStoreJoinRow {
-                    id,
-                    name_link_id: _,
-                    store_id,
-                    name_is_customer,
-                    name_is_supplier,
-                },
-            name,
->>>>>>> 6c6e3ee0
         } = NameStoreJoinRepository::new(connection)
             .query_by_filter(
                 NameStoreJoinFilter::new().id(EqualFilter::equal_to(&changelog.record_id)),
