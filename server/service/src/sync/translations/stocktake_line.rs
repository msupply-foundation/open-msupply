--- conflicted
+++ resolved
@@ -58,14 +58,11 @@
     #[serde(deserialize_with = "empty_str_as_option_string")]
     #[serde(default)]
     pub donor_id: Option<String>,
-<<<<<<< HEAD
 
     #[serde(rename = "vaccine_vial_monitor_status_ID")]
     #[serde(deserialize_with = "empty_str_as_option_string")]
     pub vvm_status_id: Option<String>,
-=======
     pub volume_per_pack: f64,
->>>>>>> b47c35ed
 }
 // Needs to be added to all_translators()
 #[deny(dead_code)]
@@ -119,11 +116,8 @@
             reason_option_id,
             item_variant_id,
             donor_id,
-<<<<<<< HEAD
             vvm_status_id,
-=======
             volume_per_pack,
->>>>>>> b47c35ed
         } = serde_json::from_str::<LegacyStocktakeLineRow>(&sync_record.data)?;
 
         // TODO is this correct?
@@ -173,11 +167,8 @@
             item_variant_id,
             donor_link_id: donor_id,
             reason_option_id,
-<<<<<<< HEAD
             vvm_status_id,
-=======
             volume_per_pack,
->>>>>>> b47c35ed
         };
 
         Ok(PullTranslateResult::upsert(result))
@@ -219,11 +210,8 @@
                     item_variant_id,
                     donor_link_id: donor_id,
                     reason_option_id,
-<<<<<<< HEAD
                     vvm_status_id,
-=======
                     volume_per_pack,
->>>>>>> b47c35ed
                 },
             item,
             stock_line,
@@ -251,11 +239,8 @@
             reason_option_id,
             item_variant_id,
             donor_id,
-<<<<<<< HEAD
             vvm_status_id,
-=======
             volume_per_pack,
->>>>>>> b47c35ed
         };
 
         Ok(PushTranslateResult::upsert(
