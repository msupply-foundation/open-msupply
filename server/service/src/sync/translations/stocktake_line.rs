use crate::sync::{
    sync_serde::{date_option_to_isostring, empty_str_as_option_string, zero_date_as_option},
    translations::{
        item::ItemTranslation, location::LocationTranslation, reason::ReasonTranslation,
        stock_line::StockLineTranslation, stocktake::StocktakeTranslation,
    },
};
use chrono::NaiveDate;
use repository::{
    ChangelogRow, ChangelogTableName, EqualFilter, StockLineRowRepository, StocktakeLine,
    StocktakeLineFilter, StocktakeLineRepository, StocktakeLineRow, StorageConnection,
    SyncBufferRow,
};
use serde::{Deserialize, Serialize};

use super::{
    utils::clear_invalid_location_id, PullTranslateResult, PushTranslateResult, SyncTranslation,
};

#[allow(non_snake_case)]
#[derive(Deserialize, Serialize)]
pub struct LegacyStocktakeLineRow {
    pub ID: String,
    pub stock_take_ID: String,

    #[serde(deserialize_with = "empty_str_as_option_string")]
    pub location_id: Option<String>,
    #[serde(deserialize_with = "empty_str_as_option_string")]
    pub comment: Option<String>,
    pub snapshot_qty: f64,
    pub snapshot_packsize: f64,
    pub stock_take_qty: f64,
    pub is_edited: bool,
    #[serde(deserialize_with = "empty_str_as_option_string")]
    pub item_line_ID: Option<String>,
    pub item_ID: String,
    pub item_name: String,
    #[serde(deserialize_with = "empty_str_as_option_string")]
    pub Batch: Option<String>,
    #[serde(deserialize_with = "zero_date_as_option")]
    #[serde(serialize_with = "date_option_to_isostring")]
    pub expiry: Option<NaiveDate>,
    pub cost_price: f64,
    pub sell_price: f64,

    #[serde(rename = "om_note")]
    pub note: Option<String>,
    #[serde(rename = "optionID")]
    #[serde(deserialize_with = "empty_str_as_option_string")]
    pub reason_option_id: Option<String>,

    #[serde(rename = "om_item_variant_id")]
    #[serde(deserialize_with = "empty_str_as_option_string")]
    #[serde(default)]
    pub item_variant_id: Option<String>,

    #[serde(rename = "donor_ID")]
    #[serde(deserialize_with = "empty_str_as_option_string")]
    #[serde(default)]
    pub donor_id: Option<String>,
}
// Needs to be added to all_translators()
#[deny(dead_code)]
pub(crate) fn boxed() -> Box<dyn SyncTranslation> {
    Box::new(StocktakeLineTranslation)
}

pub(super) struct StocktakeLineTranslation;
impl SyncTranslation for StocktakeLineTranslation {
    fn table_name(&self) -> &str {
        "Stock_take_lines"
    }

    fn pull_dependencies(&self) -> Vec<&str> {
        vec![
            StocktakeTranslation.table_name(),
            StockLineTranslation.table_name(),
            ItemTranslation.table_name(),
            LocationTranslation.table_name(),
            ReasonTranslation.table_name(),
        ]
    }

    fn change_log_type(&self) -> Option<ChangelogTableName> {
        Some(ChangelogTableName::StocktakeLine)
    }

    fn try_translate_from_upsert_sync_record(
        &self,
        connection: &StorageConnection,
        sync_record: &SyncBufferRow,
    ) -> Result<PullTranslateResult, anyhow::Error> {
        let LegacyStocktakeLineRow {
            ID,
            stock_take_ID,
            location_id,
            comment,
            snapshot_qty,
            snapshot_packsize,
            stock_take_qty,
            is_edited,
            item_line_ID,
            item_ID,
            item_name,
            Batch,
            expiry,
            cost_price,
            sell_price,
            note,
            reason_option_id,
            item_variant_id,
            donor_id,
        } = serde_json::from_str::<LegacyStocktakeLineRow>(&sync_record.data)?;

        // TODO is this correct?
        let counted_number_of_packs = if is_edited {
            Some(stock_take_qty)
        } else {
            None
        };

        // omSupply should be generating the stocktake line with valid stock lines.
        // Currently a uuid is assigned by central for the stock_line id which causes a foreign key constraint violation
        let is_stock_line_valid = match item_line_ID {
            Some(ref stock_line_id) => StockLineRowRepository::new(connection)
                .find_one_by_id(stock_line_id)?
                .is_some(),
            None => true,
        };

        if !is_stock_line_valid {
            log::warn!(
                "Stock line is not valid, stocktake_line_id: {}, stock_line_id: {:?}",
                ID,
                item_line_ID
            );
        }

        let location_id = clear_invalid_location_id(connection, location_id)?;
        let result = StocktakeLineRow {
            id: ID,
            stocktake_id: stock_take_ID,
            stock_line_id: match is_stock_line_valid {
                true => item_line_ID,
                false => None,
            },
            location_id,
            comment,
            snapshot_number_of_packs: snapshot_qty,
            counted_number_of_packs,
            item_link_id: item_ID,
            item_name,
            batch: Batch,
            expiry_date: expiry,
            pack_size: Some(snapshot_packsize),
            cost_price_per_pack: Some(cost_price),
            sell_price_per_pack: Some(sell_price),
            note,
            item_variant_id,
<<<<<<< HEAD
=======
            donor_link_id: donor_id,
>>>>>>> d1370a4f
            reason_option_id,
        };

        Ok(PullTranslateResult::upsert(result))
    }

    fn try_translate_to_upsert_sync_record(
        &self,
        connection: &StorageConnection,
        changelog: &ChangelogRow,
    ) -> Result<PushTranslateResult, anyhow::Error> {
        let Some(stocktake_line) = StocktakeLineRepository::new(connection)
            .query_by_filter(
                StocktakeLineFilter::new().id(EqualFilter::equal_to(&changelog.record_id)),
                None,
            )?
            .pop()
        else {
            return Err(anyhow::anyhow!("Stocktake row not found"));
        };

        let StocktakeLine {
            line:
                StocktakeLineRow {
                    id,
                    stocktake_id,
                    stock_line_id,
                    location_id,
                    comment,
                    snapshot_number_of_packs,
                    counted_number_of_packs,
                    item_link_id: _,
                    item_name,
                    batch,
                    expiry_date,
                    pack_size,
                    cost_price_per_pack,
                    sell_price_per_pack,
                    note,
                    item_variant_id,
<<<<<<< HEAD
=======
                    donor_link_id: donor_id,
>>>>>>> d1370a4f
                    reason_option_id,
                },
            item,
            stock_line,
            ..
        } = stocktake_line;

        let legacy_row = LegacyStocktakeLineRow {
            ID: id.clone(),
            stock_take_ID: stocktake_id,
            location_id,
            comment,
            snapshot_qty: snapshot_number_of_packs,
            stock_take_qty: counted_number_of_packs.unwrap_or(0.0),
            is_edited: counted_number_of_packs.is_some(),
            item_line_ID: stock_line_id,
            item_ID: item.id,
            item_name,
            snapshot_packsize: pack_size
                .unwrap_or(stock_line.as_ref().map(|it| it.pack_size).unwrap_or(0.0)),
            Batch: batch,
            expiry: expiry_date,
            cost_price: cost_price_per_pack.unwrap_or(0.0),
            sell_price: sell_price_per_pack.unwrap_or(0.0),
            note,
            reason_option_id,
            item_variant_id,
            donor_id,
        };

        Ok(PushTranslateResult::upsert(
            changelog,
            self.table_name(),
            serde_json::to_value(legacy_row)?,
        ))
    }

    fn try_translate_to_delete_sync_record(
        &self,
        _: &StorageConnection,
        changelog: &ChangelogRow,
    ) -> Result<PushTranslateResult, anyhow::Error> {
        Ok(PushTranslateResult::delete(changelog, self.table_name()))
    }
}

#[cfg(test)]
mod tests {
    use crate::sync::{
        test::merge_helpers::merge_all_item_links, translations::ToSyncRecordTranslationType,
    };

    use super::*;
    use repository::{
        mock::MockDataInserts, test_db::setup_all, ChangelogFilter, ChangelogRepository,
    };
    use serde_json::json;

    #[actix_rt::test]
    async fn test_stock_take_line_translation() {
        use crate::sync::test::test_data::stocktake_line as test_data;
        let translator = StocktakeLineTranslation {};

        let (_, connection, _, _) = setup_all(
            "test_stock_take_line_translation",
            MockDataInserts::none()
                .stock_lines()
                .units()
                .items()
                .names()
                .locations()
                .stores(),
        )
        .await;

        for record in test_data::test_pull_upsert_records() {
            assert!(translator.should_translate_from_sync_record(&record.sync_buffer_row));
            let translation_result = translator
                .try_translate_from_upsert_sync_record(&connection, &record.sync_buffer_row)
                .unwrap();

            assert_eq!(translation_result, record.translated_record);
        }
    }

    #[actix_rt::test]
    async fn test_stocktake_line_push_merged() {
        // The item_links_merged function will merge ALL items into item_a, so all stocktake_lines should have an item_id of "item_a" regardless of their original item_id.
        let (mock_data, connection, _, _) = setup_all(
            "test_stocktake_line_push_item_link_merged",
            MockDataInserts::all(),
        )
        .await;

        merge_all_item_links(&connection, &mock_data).unwrap();

        let repo = ChangelogRepository::new(&connection);
        let changelogs = repo
            .changelogs(
                0,
                1_000_000,
                Some(
                    ChangelogFilter::new().table_name(ChangelogTableName::StocktakeLine.equal_to()),
                ),
            )
            .unwrap();

        let translator = StocktakeLineTranslation {};
        for changelog in changelogs {
            // Translate and sort
            // Translate and sort
            assert!(translator.should_translate_to_sync_record(
                &changelog,
                &ToSyncRecordTranslationType::PushToLegacyCentral
            ));
            let translated = translator
                .try_translate_to_upsert_sync_record(&connection, &changelog)
                .unwrap();

            assert!(matches!(translated, PushTranslateResult::PushRecord(_)));

            let PushTranslateResult::PushRecord(translated) = translated else {
                panic!("Test fail, should translate")
            };

            assert_eq!(translated[0].record.record_data["item_ID"], json!("item_a"));
        }
    }
}<|MERGE_RESOLUTION|>--- conflicted
+++ resolved
@@ -157,10 +157,7 @@
             sell_price_per_pack: Some(sell_price),
             note,
             item_variant_id,
-<<<<<<< HEAD
-=======
             donor_link_id: donor_id,
->>>>>>> d1370a4f
             reason_option_id,
         };
 
@@ -201,10 +198,7 @@
                     sell_price_per_pack,
                     note,
                     item_variant_id,
-<<<<<<< HEAD
-=======
                     donor_link_id: donor_id,
->>>>>>> d1370a4f
                     reason_option_id,
                 },
             item,
