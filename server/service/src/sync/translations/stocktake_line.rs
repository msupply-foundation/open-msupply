--- conflicted
+++ resolved
@@ -158,11 +158,8 @@
             note,
             inventory_adjustment_reason_id: reason_option_id.clone(),
             item_variant_id,
-<<<<<<< HEAD
+            donor_link_id: donor_id,
             reason_option_id,
-=======
-            donor_link_id: donor_id,
->>>>>>> d9f10298
         };
 
         Ok(PullTranslateResult::upsert(result))
@@ -203,11 +200,8 @@
                     note,
                     inventory_adjustment_reason_id,
                     item_variant_id,
-<<<<<<< HEAD
+                    donor_link_id: donor_id,
                     reason_option_id,
-=======
-                    donor_link_id: donor_id,
->>>>>>> d9f10298
                 },
             item,
             stock_line,
