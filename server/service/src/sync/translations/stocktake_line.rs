--- conflicted
+++ resolved
@@ -101,12 +101,9 @@
             ItemTranslation.table_name(),
             LocationTranslation.table_name(),
             ReasonTranslation.table_name(),
-<<<<<<< HEAD
             VVMStatusTranslation.table_name(),
-=======
             CampaignTranslation.table_name(),
             MasterListTranslation.table_name(),
->>>>>>> 5e27a005
         ]
     }
 
