use crate::sync::{
    sync_serde::{date_option_to_isostring, empty_str_as_option_string, zero_date_as_option},
    translations::{
        item::ItemTranslation, location::LocationTranslation, reason::ReasonTranslation,
        stock_line::StockLineTranslation, stocktake::StocktakeTranslation,
    },
};
use chrono::NaiveDate;
use repository::{
    ChangelogRow, ChangelogTableName, EqualFilter, StockLineRowRepository, StocktakeLine,
    StocktakeLineFilter, StocktakeLineRepository, StocktakeLineRow, StorageConnection,
    SyncBufferRow,
};
use serde::{Deserialize, Serialize};

use super::{
    utils::clear_invalid_location_id, PullTranslateResult, PushTranslateResult, SyncTranslation,
};

#[allow(non_snake_case)]
#[derive(Deserialize, Serialize)]
pub struct LegacyStocktakeLineRow {
    pub ID: String,
    pub stock_take_ID: String,

    #[serde(deserialize_with = "empty_str_as_option_string")]
    pub location_id: Option<String>,
    #[serde(deserialize_with = "empty_str_as_option_string")]
    pub comment: Option<String>,
    pub snapshot_qty: f64,
    pub snapshot_packsize: f64,
    pub stock_take_qty: f64,
    pub is_edited: bool,
    #[serde(deserialize_with = "empty_str_as_option_string")]
    pub item_line_ID: Option<String>,
    pub item_ID: String,
    pub item_name: String,
    #[serde(deserialize_with = "empty_str_as_option_string")]
    pub Batch: Option<String>,
    #[serde(deserialize_with = "zero_date_as_option")]
    #[serde(serialize_with = "date_option_to_isostring")]
    pub expiry: Option<NaiveDate>,
    pub cost_price: f64,
    pub sell_price: f64,

    #[serde(rename = "om_note")]
    pub note: Option<String>,
    #[serde(rename = "optionID")]
    #[serde(deserialize_with = "empty_str_as_option_string")]
<<<<<<< HEAD
    pub inventory_adjustment_reason_id: Option<String>,
    #[serde(
        deserialize_with = "empty_str_as_option_string",
        default,
        rename = "om_item_variant_id"
    )]
=======
    pub reason_option_id: Option<String>,

    #[serde(rename = "om_item_variant_id")]
    #[serde(deserialize_with = "empty_str_as_option_string")]
    #[serde(default)]
>>>>>>> 311e446a
    pub item_variant_id: Option<String>,

    #[serde(rename = "donor_ID")]
    #[serde(deserialize_with = "empty_str_as_option_string")]
    #[serde(default)]
    pub donor_id: Option<String>,
}
// Needs to be added to all_translators()
#[deny(dead_code)]
pub(crate) fn boxed() -> Box<dyn SyncTranslation> {
    Box::new(StocktakeLineTranslation)
}

pub(super) struct StocktakeLineTranslation;
impl SyncTranslation for StocktakeLineTranslation {
    fn table_name(&self) -> &str {
        "Stock_take_lines"
    }

    fn pull_dependencies(&self) -> Vec<&str> {
        vec![
            StocktakeTranslation.table_name(),
            StockLineTranslation.table_name(),
            ItemTranslation.table_name(),
            LocationTranslation.table_name(),
            ReasonTranslation.table_name(),
        ]
    }

    fn change_log_type(&self) -> Option<ChangelogTableName> {
        Some(ChangelogTableName::StocktakeLine)
    }

    fn try_translate_from_upsert_sync_record(
        &self,
        connection: &StorageConnection,
        sync_record: &SyncBufferRow,
    ) -> Result<PullTranslateResult, anyhow::Error> {
        let LegacyStocktakeLineRow {
            ID,
            stock_take_ID,
            location_id,
            comment,
            snapshot_qty,
            snapshot_packsize,
            stock_take_qty,
            is_edited,
            item_line_ID,
            item_ID,
            item_name,
            Batch,
            expiry,
            cost_price,
            sell_price,
            note,
            reason_option_id,
            item_variant_id,
            donor_id,
        } = serde_json::from_str::<LegacyStocktakeLineRow>(&sync_record.data)?;

        // TODO is this correct?
        let counted_number_of_packs = if is_edited {
            Some(stock_take_qty)
        } else {
            None
        };

        // omSupply should be generating the stocktake line with valid stock lines.
        // Currently a uuid is assigned by central for the stock_line id which causes a foreign key constraint violation
        let is_stock_line_valid = match item_line_ID {
            Some(ref stock_line_id) => StockLineRowRepository::new(connection)
                .find_one_by_id(stock_line_id)?
                .is_some(),
            None => true,
        };

        if !is_stock_line_valid {
            log::warn!(
                "Stock line is not valid, stocktake_line_id: {}, stock_line_id: {:?}",
                ID,
                item_line_ID
            );
        }

        let location_id = clear_invalid_location_id(connection, location_id)?;
        let result = StocktakeLineRow {
            id: ID,
            stocktake_id: stock_take_ID,
            stock_line_id: match is_stock_line_valid {
                true => item_line_ID,
                false => None,
            },
            location_id,
            comment,
            snapshot_number_of_packs: snapshot_qty,
            counted_number_of_packs,
            item_link_id: item_ID,
            item_name,
            batch: Batch,
            expiry_date: expiry,
            pack_size: Some(snapshot_packsize),
            cost_price_per_pack: Some(cost_price),
            sell_price_per_pack: Some(sell_price),
            note,
            item_variant_id,
            donor_link_id: donor_id,
            reason_option_id,
        };

        Ok(PullTranslateResult::upsert(result))
    }

    fn try_translate_to_upsert_sync_record(
        &self,
        connection: &StorageConnection,
        changelog: &ChangelogRow,
    ) -> Result<PushTranslateResult, anyhow::Error> {
        let Some(stocktake_line) = StocktakeLineRepository::new(connection)
            .query_by_filter(
                StocktakeLineFilter::new().id(EqualFilter::equal_to(&changelog.record_id)),
                None,
            )?
            .pop()
        else {
            return Err(anyhow::anyhow!("Stocktake row not found"));
        };

        let StocktakeLine {
            line:
                StocktakeLineRow {
                    id,
                    stocktake_id,
                    stock_line_id,
                    location_id,
                    comment,
                    snapshot_number_of_packs,
                    counted_number_of_packs,
                    item_link_id: _,
                    item_name,
                    batch,
                    expiry_date,
                    pack_size,
                    cost_price_per_pack,
                    sell_price_per_pack,
                    note,
                    item_variant_id,
                    donor_link_id: donor_id,
                    reason_option_id,
                },
            item,
            stock_line,
            ..
        } = stocktake_line;

        let legacy_row = LegacyStocktakeLineRow {
            ID: id.clone(),
            stock_take_ID: stocktake_id,
            location_id,
            comment,
            snapshot_qty: snapshot_number_of_packs,
            stock_take_qty: counted_number_of_packs.unwrap_or(0.0),
            is_edited: counted_number_of_packs.is_some(),
            item_line_ID: stock_line_id,
            item_ID: item.id,
            item_name,
            snapshot_packsize: pack_size
                .unwrap_or(stock_line.as_ref().map(|it| it.pack_size).unwrap_or(0.0)),
            Batch: batch,
            expiry: expiry_date,
            cost_price: cost_price_per_pack.unwrap_or(0.0),
            sell_price: sell_price_per_pack.unwrap_or(0.0),
            note,
            reason_option_id,
            item_variant_id,
            donor_id,
        };

        Ok(PushTranslateResult::upsert(
            changelog,
            self.table_name(),
            serde_json::to_value(legacy_row)?,
        ))
    }

    fn try_translate_to_delete_sync_record(
        &self,
        _: &StorageConnection,
        changelog: &ChangelogRow,
    ) -> Result<PushTranslateResult, anyhow::Error> {
        Ok(PushTranslateResult::delete(changelog, self.table_name()))
    }
}

#[cfg(test)]
mod tests {
    use crate::sync::{
        test::merge_helpers::merge_all_item_links, translations::ToSyncRecordTranslationType,
    };

    use super::*;
    use repository::{
        mock::MockDataInserts, test_db::setup_all, ChangelogFilter, ChangelogRepository,
    };
    use serde_json::json;

    #[actix_rt::test]
    async fn test_stock_take_line_translation() {
        use crate::sync::test::test_data::stocktake_line as test_data;
        let translator = StocktakeLineTranslation {};

        let (_, connection, _, _) = setup_all(
            "test_stock_take_line_translation",
            MockDataInserts::none()
                .stock_lines()
                .units()
                .items()
                .names()
                .locations()
                .stores(),
        )
        .await;

        for record in test_data::test_pull_upsert_records() {
            assert!(translator.should_translate_from_sync_record(&record.sync_buffer_row));
            let translation_result = translator
                .try_translate_from_upsert_sync_record(&connection, &record.sync_buffer_row)
                .unwrap();

            assert_eq!(translation_result, record.translated_record);
        }
    }

    #[actix_rt::test]
    async fn test_stocktake_line_push_merged() {
        // The item_links_merged function will merge ALL items into item_a, so all stocktake_lines should have an item_id of "item_a" regardless of their original item_id.
        let (mock_data, connection, _, _) = setup_all(
            "test_stocktake_line_push_item_link_merged",
            MockDataInserts::all(),
        )
        .await;

        merge_all_item_links(&connection, &mock_data).unwrap();

        let repo = ChangelogRepository::new(&connection);
        let changelogs = repo
            .changelogs(
                0,
                1_000_000,
                Some(
                    ChangelogFilter::new().table_name(ChangelogTableName::StocktakeLine.equal_to()),
                ),
            )
            .unwrap();

        let translator = StocktakeLineTranslation {};
        for changelog in changelogs {
            // Translate and sort
            // Translate and sort
            assert!(translator.should_translate_to_sync_record(
                &changelog,
                &ToSyncRecordTranslationType::PushToLegacyCentral
            ));
            let translated = translator
                .try_translate_to_upsert_sync_record(&connection, &changelog)
                .unwrap();

            assert!(matches!(translated, PushTranslateResult::PushRecord(_)));

            let PushTranslateResult::PushRecord(translated) = translated else {
                panic!("Test fail, should translate")
            };

            assert_eq!(translated[0].record.record_data["item_ID"], json!("item_a"));
        }
    }
}<|MERGE_RESOLUTION|>--- conflicted
+++ resolved
@@ -47,20 +47,11 @@
     pub note: Option<String>,
     #[serde(rename = "optionID")]
     #[serde(deserialize_with = "empty_str_as_option_string")]
-<<<<<<< HEAD
-    pub inventory_adjustment_reason_id: Option<String>,
-    #[serde(
-        deserialize_with = "empty_str_as_option_string",
-        default,
-        rename = "om_item_variant_id"
-    )]
-=======
     pub reason_option_id: Option<String>,
 
     #[serde(rename = "om_item_variant_id")]
     #[serde(deserialize_with = "empty_str_as_option_string")]
     #[serde(default)]
->>>>>>> 311e446a
     pub item_variant_id: Option<String>,
 
     #[serde(rename = "donor_ID")]
