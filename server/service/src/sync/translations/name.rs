--- conflicted
+++ resolved
@@ -178,15 +178,11 @@
             } else {
                 None
             },
-<<<<<<< HEAD
-            created_datetime: data.created_date.map(|date| date.and_hms(0, 0, 0)),
-            is_deceased: data.is_deceased,
-            national_health_number: data.national_health_number,
-=======
             created_datetime: data
                 .created_date
                 .map(|date| date.and_hms_opt(0, 0, 0).unwrap()),
->>>>>>> 80a99f74
+            is_deceased: data.is_deceased,
+            national_health_number: data.national_health_number,
             /*
             gender: data.om_gender.or(if data.female {
                 Some(Gender::Female)
