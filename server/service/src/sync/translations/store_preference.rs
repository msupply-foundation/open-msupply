--- conflicted
+++ resolved
@@ -41,15 +41,6 @@
     Box::new(StorePreferenceTranslation)
 }
 
-<<<<<<< HEAD
-// Needs to be added to all_translators()
-#[deny(dead_code)]
-pub(crate) fn boxed() -> Box<dyn SyncTranslation> {
-    Box::new(StorePreferenceTranslation)
-}
-
-=======
->>>>>>> ebdf0d44
 pub(super) struct StorePreferenceTranslation;
 impl SyncTranslation for StorePreferenceTranslation {
     fn table_name(&self) -> &'static str {
