<<<<<<< HEAD
use repository::{
    MasterListRow, MasterListRowDelete, MasterListRowRepository, PluginDataRowRepository,
    PluginType, ProgramRowRepository, StorageConnection, SyncBufferRow,
};
=======
use repository::{MasterListRow, MasterListRowRepository, StorageConnection, SyncBufferRow};
>>>>>>> f5a210e9

use serde::Deserialize;

use crate::backend_plugin::{plugin_provider::PluginInstance, types::sync_essential_item_list};

use super::{PullTranslateResult, SyncTranslation};

#[allow(non_snake_case)]
#[derive(Deserialize)]
pub struct LegacyListMasterRow {
    #[serde(rename = "ID")]
    id: String,
    description: String,
    code: String,
    note: String,
    inactive: Option<bool>,
    is_default_price_list: Option<bool>,
    discount_percentage: Option<f64>,
    is_essential: Option<bool>,
}
// Needs to be added to all_translators()
#[deny(dead_code)]
pub(crate) fn boxed() -> Box<dyn SyncTranslation> {
    Box::new(MasterListTranslation)
}

pub(super) struct MasterListTranslation;
impl SyncTranslation for MasterListTranslation {
    fn table_name(&self) -> &str {
        "list_master"
    }

    fn pull_dependencies(&self) -> Vec<&str> {
        vec![]
    }

    fn try_translate_from_upsert_sync_record(
        &self,
        connection: &StorageConnection,
        sync_record: &SyncBufferRow,
    ) -> Result<PullTranslateResult, anyhow::Error> {
        let data = serde_json::from_str::<LegacyListMasterRow>(&sync_record.data)?;

        // is_essential is only an available value if plugin is active, set via OG
        if let Some(is_essential) = data.is_essential {
            let input = sync_essential_item_list::Input {
                id: data.id.clone(),
                is_essential,
            };

            let plugins = PluginInstance::get_one(PluginType::SyncEssentialItemList);

            if let Some(plugin) = plugins {
                let plugin_data_row = sync_essential_item_list::Trait::call(&(*plugin), input)
                    .map_err(|e| anyhow::anyhow!("Failed to call plugin: {}", e))?;

                PluginDataRowRepository::new(connection).upsert_one(&plugin_data_row)?;
            }
        }

        let result = MasterListRow {
            id: data.id,
            name: data.description,
            code: data.code,
            description: data.note,
            // By default if inactive = null, or missing, it should mean is_active = true
            is_active: !data.inactive.unwrap_or(true),
            is_default_price_list: data.is_default_price_list.unwrap_or(false),
            discount_percentage: data.discount_percentage,
        };
        Ok(PullTranslateResult::upsert(result))
    }

    // Soft delete
    fn try_translate_from_delete_sync_record(
        &self,
        connection: &StorageConnection,
        sync_record: &SyncBufferRow,
    ) -> Result<PullTranslateResult, anyhow::Error> {
        let master_list =
            MasterListRowRepository::new(connection).find_one_by_id(&sync_record.record_id)?;

        let Some(master_list) = master_list else {
            return Ok(PullTranslateResult::Ignored(
                "Deleting record not found".to_string(),
            ));
        };

        let result = MasterListRow {
            is_active: false,
            ..master_list
        };
        Ok(PullTranslateResult::upsert(result))
    }
}

#[cfg(test)]
mod tests {
    use super::*;
    use repository::{mock::MockDataInserts, test_db::setup_all};

    #[actix_rt::test]
    async fn test_master_list_translation() {
        use crate::sync::test::test_data::master_list as test_data;
        let translator = MasterListTranslation;

        let (_, connection, _, _) =
            setup_all("test_master_list_translation", MockDataInserts::none()).await;

        for record in test_data::test_pull_upsert_records() {
            assert!(translator.should_translate_from_sync_record(&record.sync_buffer_row));
            let translation_result = translator
                .try_translate_from_upsert_sync_record(&connection, &record.sync_buffer_row)
                .unwrap();

            assert_eq!(translation_result, record.translated_record);
        }
    }
}<|MERGE_RESOLUTION|>--- conflicted
+++ resolved
@@ -1,15 +1,6 @@
-<<<<<<< HEAD
-use repository::{
-    MasterListRow, MasterListRowDelete, MasterListRowRepository, PluginDataRowRepository,
-    PluginType, ProgramRowRepository, StorageConnection, SyncBufferRow,
-};
-=======
 use repository::{MasterListRow, MasterListRowRepository, StorageConnection, SyncBufferRow};
->>>>>>> f5a210e9
 
 use serde::Deserialize;
-
-use crate::backend_plugin::{plugin_provider::PluginInstance, types::sync_essential_item_list};
 
 use super::{PullTranslateResult, SyncTranslation};
 
@@ -24,7 +15,6 @@
     inactive: Option<bool>,
     is_default_price_list: Option<bool>,
     discount_percentage: Option<f64>,
-    is_essential: Option<bool>,
 }
 // Needs to be added to all_translators()
 #[deny(dead_code)]
@@ -44,27 +34,10 @@
 
     fn try_translate_from_upsert_sync_record(
         &self,
-        connection: &StorageConnection,
+        _: &StorageConnection,
         sync_record: &SyncBufferRow,
     ) -> Result<PullTranslateResult, anyhow::Error> {
         let data = serde_json::from_str::<LegacyListMasterRow>(&sync_record.data)?;
-
-        // is_essential is only an available value if plugin is active, set via OG
-        if let Some(is_essential) = data.is_essential {
-            let input = sync_essential_item_list::Input {
-                id: data.id.clone(),
-                is_essential,
-            };
-
-            let plugins = PluginInstance::get_one(PluginType::SyncEssentialItemList);
-
-            if let Some(plugin) = plugins {
-                let plugin_data_row = sync_essential_item_list::Trait::call(&(*plugin), input)
-                    .map_err(|e| anyhow::anyhow!("Failed to call plugin: {}", e))?;
-
-                PluginDataRowRepository::new(connection).upsert_one(&plugin_data_row)?;
-            }
-        }
 
         let result = MasterListRow {
             id: data.id,
