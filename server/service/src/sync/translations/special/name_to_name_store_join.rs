use repository::{
    EqualFilter, NameStoreJoinFilter, NameStoreJoinRepository, NameStoreJoinRow, StorageConnection,
    SyncBufferRow,
};

use serde::Deserialize;

use crate::sync::translations::{name::NameTranslation, PullTranslateResult, SyncTranslation};

#[allow(non_snake_case)]
#[derive(Deserialize)]
pub struct PartialLegacyNameRow {
    pub ID: String,
    #[serde(rename = "customer")]
    pub name_is_customer: bool,
    #[serde(rename = "supplier")]
    pub name_is_supplier: bool,
}

// Needs to be added to all_translators()
#[deny(dead_code)]
pub(crate) fn boxed() -> Box<dyn SyncTranslation> {
    Box::new(NameToNameStoreJoinTranslation)
}
// In omSupply, is_customer and is_supplier relationship between store and name is stored
// in name_store_join, in mSupply it's stored on name. This translator updates all name_store_joins
// for name when name is pulled (setting is_customer and is_supplier appropriately)
// NOTE Translator should be removed when central server configures these properties on name_store_join
pub(super) struct NameToNameStoreJoinTranslation;
impl SyncTranslation for NameToNameStoreJoinTranslation {
    fn table_name(&self) -> &'static str {
        NameTranslation.table_name()
    }

    // Even though we are making changes to name_store_joins, no dependencies required
    // this translator is special translator to update existing names_store_joins when
    // name.is_customer or name.is_supplier are toggled
    // Btw, when name_store_joins are upserted, we check name for is_customer,is_supplier
    fn pull_dependencies(&self) -> Vec<&'static str> {
        vec![]
    }

    fn try_translate_from_upsert_sync_record(
        &self,
        connection: &StorageConnection,
        sync_record: &SyncBufferRow,
    ) -> Result<PullTranslateResult, anyhow::Error> {
        let data = serde_json::from_str::<PartialLegacyNameRow>(&sync_record.data)?;

        let name_store_joins = NameStoreJoinRepository::new(connection)
            .query_by_filter(NameStoreJoinFilter::new().name_id(EqualFilter::equal_to(&data.ID)))?;

        if name_store_joins.len() == 0 {
            return Ok(PullTranslateResult::Ignored(
                "Name store joins now found for name".to_string(),
            ));
        }

        let upserts = name_store_joins
            .into_iter()
<<<<<<< HEAD
            .map(|r| NameStoreJoinRow {
                name_is_customer: data.name_is_customer,
                name_is_supplier: data.name_is_supplier,
                ..r
=======
            .map(|mut r| {
                r.name_store_join.name_is_customer = data.name_is_customer;
                r.name_store_join.name_is_supplier = data.name_is_supplier;
                PullUpsertRecord::NameStoreJoin(r.name_store_join)
>>>>>>> 6c6e3ee0
            })
            .collect();

        Ok(PullTranslateResult::upserts(upserts))
    }
}

#[cfg(test)]
mod tests {
    use super::*;
    use repository::{mock::MockDataInserts, test_db::setup_all};

    #[actix_rt::test]
    async fn test_name_to_name_store_join_translation() {
        use crate::sync::test::test_data::special::name_to_name_store_join as test_data;
        let translator = NameToNameStoreJoinTranslation {};

        let (_, connection, _, _) = setup_all(
            "test_name_to_name_store_join_translation",
            MockDataInserts::none().names(),
        )
        .await;

        for record in test_data::test_pull_upsert_records() {
            record.insert_extra_data(&connection).await;

            assert!(translator.should_translate_from_sync_record(&record.sync_buffer_row));
            let translation_result = translator
                .try_translate_from_upsert_sync_record(&connection, &record.sync_buffer_row)
                .unwrap();

            assert_eq!(translation_result, record.translated_record);
        }
    }
}<|MERGE_RESOLUTION|>--- conflicted
+++ resolved
@@ -58,17 +58,10 @@
 
         let upserts = name_store_joins
             .into_iter()
-<<<<<<< HEAD
             .map(|r| NameStoreJoinRow {
                 name_is_customer: data.name_is_customer,
                 name_is_supplier: data.name_is_supplier,
-                ..r
-=======
-            .map(|mut r| {
-                r.name_store_join.name_is_customer = data.name_is_customer;
-                r.name_store_join.name_is_supplier = data.name_is_supplier;
-                PullUpsertRecord::NameStoreJoin(r.name_store_join)
->>>>>>> 6c6e3ee0
+                ..r.name_store_join
             })
             .collect();
 
