use chrono::{NaiveDate, NaiveDateTime};
use repository::{
    requisition_row::{RequisitionRowStatus, RequisitionRowType},
    ChangelogRow, ChangelogTableName, EqualFilter, InvoiceFilter, InvoiceRepository,
<<<<<<< HEAD
    ProgramRowRepository, RequisitionRow, RequisitionRowApprovalStatus, RequisitionRowDelete,
    RequisitionRowRepository, StorageConnection, SyncBufferRow,
=======
    ProgramRowRepository, Requisition, RequisitionFilter, RequisitionRepository, RequisitionRow,
    RequisitionRowApprovalStatus, StorageConnection, SyncBufferRow,
>>>>>>> 6c6e3ee0
};

use serde::{Deserialize, Serialize};
use util::constants::{MISSING_PROGRAM, NUMBER_OF_DAYS_IN_A_MONTH};

use crate::sync::{
    sync_serde::{
        date_and_time_to_datetime, date_from_date_time, date_option_to_isostring,
        date_to_isostring, empty_str_as_option, empty_str_as_option_string, zero_date_as_option,
    },
    translations::{
        master_list::MasterListTranslation, name::NameTranslation, period::PeriodTranslation,
        store::StoreTranslation,
    },
};

use super::{PullTranslateResult, PushTranslateResult, SyncTranslation};

#[derive(Deserialize, Serialize, Debug)]
pub enum LegacyRequisitionType {
    /// A response to the request created for the suppling store
    #[serde(rename = "response")]
    Response,
    /// A request from a facility where they determine the quantity. If between facilities,
    /// duplicate supply requisition is created on finalisation in the supplying store
    #[serde(rename = "request")]
    Request,
    /// for stock history, where the facility submits stock on hand, and their history is used to
    /// determine a supply quantity
    #[serde(rename = "sh")]
    Sh,
    /// for imprest (where each item has a pre-determined max quantity and the facility submits
    /// their current stock on hand)
    #[serde(rename = "im")]
    Im,
    /// the supplying store's copy of a request requisition
    #[serde(rename = "supply")]
    Supply,
    /// A requisition that is for reporting purposes only.
    #[serde(rename = "report")]
    Report,
    /// Bucket to catch all other variants
    #[serde(other)]
    Others,
}

#[derive(Deserialize, Serialize, Debug)]
pub enum LegacyRequisitionStatus {
    /// suggested
    #[serde(rename = "sg")]
    Sg,
    /// confirmed
    #[serde(rename = "cn")]
    Cn,
    /// finalised
    #[serde(rename = "fn")]
    Fn,
    /// Bucket to catch all other variants
    /// E.g. "wp" (web progress), "wf" (web finalised)
    #[serde(other)]
    Others,
}

// https://github.com/sussol/msupply/blob/master/Project/Sources/Methods/AUTHORISATION_STATUSES.4dm
#[derive(Deserialize, Serialize, Debug)]
#[serde(rename_all = "lowercase")]
pub enum LegacyAuthorisationStatus {
    None,
    Pending,
    Authorised,
    Denied,
    #[serde(rename = "auto-authorised")]
    AutoAuthorised,
    #[serde(rename = "authorised by another authoriser")]
    AuthorisedByAnother,
    #[serde(rename = "denied by another authoriser")]
    DeniedByAnother,
}

#[allow(non_snake_case)]
#[derive(Deserialize, Serialize)]
pub struct LegacyRequisitionRow {
    pub ID: String,
    pub serial_number: i64,
    pub name_ID: String,
    pub store_ID: String,
    pub r#type: LegacyRequisitionType,
    pub status: LegacyRequisitionStatus,
    #[serde(deserialize_with = "empty_str_as_option_string")]
    #[serde(rename = "user_ID")]
    pub user_id: Option<String>,
    // created_datetime
    #[serde(serialize_with = "date_to_isostring")]
    pub date_entered: NaiveDate,

    #[serde(rename = "lastModifiedAt")]
    pub last_modified_at: i64,
    #[serde(deserialize_with = "empty_str_as_option_string")]
    pub requester_reference: Option<String>,
    #[serde(deserialize_with = "empty_str_as_option_string")]
    pub linked_requisition_id: Option<String>,
    /// min_months_of_stock
    pub thresholdMOS: f64,
    /// relates to max_months_of_stock
    pub daysToSupply: i64,

    #[serde(deserialize_with = "empty_str_as_option_string")]
    pub comment: Option<String>,

    #[serde(default)]
    #[serde(rename = "om_created_datetime")]
    #[serde(deserialize_with = "empty_str_as_option")]
    pub created_datetime: Option<NaiveDateTime>,

    #[serde(default)]
    #[serde(rename = "om_sent_datetime")]
    #[serde(deserialize_with = "empty_str_as_option")]
    pub sent_datetime: Option<NaiveDateTime>,

    #[serde(default)]
    #[serde(rename = "om_finalised_datetime")]
    #[serde(deserialize_with = "empty_str_as_option")]
    pub finalised_datetime: Option<NaiveDateTime>,

    #[serde(default)]
    #[serde(rename = "om_expected_delivery_date")]
    #[serde(deserialize_with = "zero_date_as_option")]
    #[serde(serialize_with = "date_option_to_isostring")]
    pub expected_delivery_date: Option<NaiveDate>,

    #[serde(rename = "om_max_months_of_stock")]
    pub max_months_of_stock: Option<f64>,

    #[serde(deserialize_with = "empty_str_as_option")]
    #[serde(default)]
    pub om_status: Option<RequisitionRowStatus>,
    /// We ignore the legacy colour field
    #[serde(deserialize_with = "empty_str_as_option_string")]
    #[serde(default)]
    pub om_colour: Option<String>,

    #[serde(deserialize_with = "empty_str_as_option")]
    #[serde(rename = "authorisationStatus")]
    pub approval_status: Option<LegacyAuthorisationStatus>,

    #[serde(deserialize_with = "empty_str_as_option_string")]
    pub orderType: Option<String>,
    #[serde(deserialize_with = "empty_str_as_option_string")]
    pub periodID: Option<String>,
    #[serde(deserialize_with = "empty_str_as_option_string")]
    pub programID: Option<String>,
}
// Needs to be added to all_translators()
#[deny(dead_code)]
pub(crate) fn boxed() -> Box<dyn SyncTranslation> {
    Box::new(RequisitionTranslation)
}

pub(super) struct RequisitionTranslation;
impl SyncTranslation for RequisitionTranslation {
    fn table_name(&self) -> &'static str {
        "requisition"
    }

    fn pull_dependencies(&self) -> Vec<&'static str> {
        vec![
            NameTranslation.table_name(),
            StoreTranslation.table_name(),
            PeriodTranslation.table_name(),
            MasterListTranslation.table_name(),
        ]
    }

    fn change_log_type(&self) -> Option<ChangelogTableName> {
        Some(ChangelogTableName::Requisition)
    }

    fn try_translate_from_upsert_sync_record(
        &self,
        conn: &StorageConnection,
        sync_record: &SyncBufferRow,
    ) -> Result<PullTranslateResult, anyhow::Error> {
        let data = serde_json::from_str::<LegacyRequisitionRow>(&sync_record.data)?;
        let r#type = from_legacy_type(&data.r#type).ok_or(anyhow::Error::msg(format!(
            "Unsupported requisition type: {:?}",
            data.r#type
        )))?;

        let (
            created_datetime,
            sent_datetime,
            finalised_datetime,
            max_months_of_stock,
            status,
            colour,
        ) = match data.created_datetime {
            // use new om_* fields
            Some(created_datetime) => (
                created_datetime,
                data.sent_datetime,
                data.finalised_datetime,
                data.max_months_of_stock.unwrap_or(0.0),
                data.om_status.ok_or(anyhow::Error::msg(
                    "Invalid data: om_created_datetime set but om_status missing",
                ))?,
                data.om_colour,
            ),
            None => (
                date_and_time_to_datetime(data.date_entered, 0),
                from_legacy_sent_datetime(data.last_modified_at, &r#type),
                from_legacy_finalised_datetime(data.last_modified_at, &r#type),
                data.daysToSupply as f64 / NUMBER_OF_DAYS_IN_A_MONTH,
                from_legacy_status(&data.r#type, &data.status).ok_or(anyhow::Error::msg(
                    format!("Unsupported requisition status: {:?}", data.status),
                ))?,
                None,
            ),
        };

        // TODO: Delete when soft delete for master list is implemented
        let program_id = if let Some(program_id) = data.programID {
            let program = ProgramRowRepository::new(conn).find_one_by_id(&program_id)?;

            match program {
                Some(program) => Some(program.id),
                None => Some(MISSING_PROGRAM.to_string()),
            }
        } else {
            None
        };

        let result = RequisitionRow {
            id: data.ID.to_string(),
            user_id: data.user_id,
            requisition_number: data.serial_number,
            name_link_id: data.name_ID,
            store_id: data.store_ID,
            r#type,
            status,
            created_datetime,
            sent_datetime,
            finalised_datetime,
            colour,
            comment: data.comment,
            their_reference: data.requester_reference,
            max_months_of_stock,
            min_months_of_stock: data.thresholdMOS,
            linked_requisition_id: data.linked_requisition_id,
            expected_delivery_date: data.expected_delivery_date,
            approval_status: data.approval_status.map(|s| s.to()),
            program_id,
            period_id: data.periodID,
            order_type: data.orderType,
        };

        Ok(PullTranslateResult::upsert(result))
    }

    fn try_translate_from_delete_sync_record(
        &self,
        _: &StorageConnection,
        sync_record: &SyncBufferRow,
    ) -> Result<PullTranslateResult, anyhow::Error> {
        // TODO, check site ? (should never get delete records for this site, only transfer other half)
        Ok(PullTranslateResult::delete(RequisitionRowDelete(
            sync_record.record_id.clone(),
        )))
    }

    fn try_translate_to_upsert_sync_record(
        &self,
        connection: &StorageConnection,
        changelog: &ChangelogRow,
<<<<<<< HEAD
    ) -> Result<PushTranslateResult, anyhow::Error> {
        let RequisitionRow {
            id,
            user_id,
            requisition_number,
            name_id,
            store_id,
            r#type,
            status,
            created_datetime,
            sent_datetime,
            finalised_datetime,
            colour,
            comment,
            their_reference,
            max_months_of_stock,
            min_months_of_stock,
            linked_requisition_id,
            expected_delivery_date,
            approval_status,
            program_id,
            period_id,
            order_type,
        } = RequisitionRowRepository::new(connection)
            .find_one_by_id(&changelog.record_id)?
            .ok_or(anyhow::Error::msg(format!(
                "Requisition row not found: {}",
                changelog.record_id
            )))?;
=======
    ) -> Result<Option<Vec<RemoteSyncRecordV5>>, anyhow::Error> {
        if !match_push_table(changelog) {
            return Ok(None);
        }

        let Requisition {
            requisition_row:
                RequisitionRow {
                    id,
                    user_id,
                    requisition_number,
                    name_link_id: _,
                    store_id,
                    r#type,
                    status,
                    created_datetime,
                    sent_datetime,
                    finalised_datetime,
                    colour,
                    comment,
                    their_reference,
                    max_months_of_stock,
                    min_months_of_stock,
                    linked_requisition_id,
                    expected_delivery_date,
                    approval_status,
                    program_id,
                    period_id,
                    order_type,
                },
            name_row,
            ..
        } = RequisitionRepository::new(connection)
            .query_by_filter(
                RequisitionFilter::new().id(EqualFilter::equal_to(&changelog.record_id)),
            )?
            .pop()
            .ok_or_else(|| anyhow::anyhow!("Requisition not found"))?;
>>>>>>> 6c6e3ee0

        let has_outbound_shipment = InvoiceRepository::new(&connection)
            .query_by_filter(InvoiceFilter::new().requisition_id(EqualFilter::equal_to(&id)))?
            .len()
            > 0;

        let legacy_row = LegacyRequisitionRow {
            ID: id.clone(),
            user_id,
            serial_number: requisition_number,
            name_ID: name_row.id,
            store_ID: store_id.clone(),
            r#type: to_legacy_type(&r#type),
            status: to_legacy_status(&r#type, &status, has_outbound_shipment).ok_or(
                anyhow::Error::msg(format!(
                    "Unexpected row requisition status {:?} (type: {:?}), row id:{}",
                    status, r#type, changelog.record_id
                )),
            )?,
            om_status: Some(status),
            date_entered: date_from_date_time(&created_datetime),
            created_datetime: Some(created_datetime),
            last_modified_at: to_legacy_last_modified_at(
                &r#type,
                sent_datetime,
                finalised_datetime,
            ),
            sent_datetime,
            finalised_datetime,
            expected_delivery_date,
            requester_reference: their_reference,
            linked_requisition_id,
            thresholdMOS: min_months_of_stock,
            daysToSupply: (NUMBER_OF_DAYS_IN_A_MONTH * max_months_of_stock) as i64,
            max_months_of_stock: Some(max_months_of_stock),
            om_colour: colour.clone(),
            comment,
            approval_status: approval_status.map(LegacyAuthorisationStatus::from),
            programID: program_id,
            periodID: period_id,
            orderType: order_type,
        };

        Ok(PushTranslateResult::upsert(
            changelog,
            self.table_name(),
            serde_json::to_value(&legacy_row)?,
        ))
    }

    fn try_translate_to_delete_sync_record(
        &self,
        _: &StorageConnection,
        changelog: &ChangelogRow,
    ) -> Result<PushTranslateResult, anyhow::Error> {
        Ok(PushTranslateResult::delete(changelog, self.table_name()))
    }
}

fn from_legacy_sent_datetime(
    last_modified_at: i64,
    r#type: &RequisitionRowType,
) -> Option<NaiveDateTime> {
    match r#type {
        RequisitionRowType::Request => {
            if last_modified_at > 0 {
                Some(NaiveDateTime::from_timestamp_opt(last_modified_at, 0).unwrap())
            } else {
                None
            }
        }
        RequisitionRowType::Response => None,
    }
}

fn from_legacy_finalised_datetime(
    last_modified_at: i64,
    r#type: &RequisitionRowType,
) -> Option<NaiveDateTime> {
    match r#type {
        RequisitionRowType::Request => None,
        RequisitionRowType::Response => {
            if last_modified_at > 0 {
                Some(NaiveDateTime::from_timestamp_opt(last_modified_at, 0).unwrap())
            } else {
                None
            }
        }
    }
}

fn to_legacy_last_modified_at(
    r#type: &RequisitionRowType,
    sent_datetime: Option<NaiveDateTime>,
    finalised_datetime: Option<NaiveDateTime>,
) -> i64 {
    match r#type {
        RequisitionRowType::Request => sent_datetime.map(|time| time.timestamp()).unwrap_or(0),
        RequisitionRowType::Response => {
            finalised_datetime.map(|time| time.timestamp()).unwrap_or(0)
        }
    }
}

fn from_legacy_type(t: &LegacyRequisitionType) -> Option<RequisitionRowType> {
    let t = match t {
        LegacyRequisitionType::Response => RequisitionRowType::Response,
        LegacyRequisitionType::Request => RequisitionRowType::Request,
        _ => return None,
    };
    Some(t)
}

fn to_legacy_type(t: &RequisitionRowType) -> LegacyRequisitionType {
    match t {
        RequisitionRowType::Request => LegacyRequisitionType::Request,
        RequisitionRowType::Response => LegacyRequisitionType::Response,
    }
}

fn from_legacy_status(
    r#type: &LegacyRequisitionType,
    status: &LegacyRequisitionStatus,
) -> Option<RequisitionRowStatus> {
    let status = match r#type {
        LegacyRequisitionType::Request => match status {
            LegacyRequisitionStatus::Sg => RequisitionRowStatus::Draft,
            &LegacyRequisitionStatus::Cn => RequisitionRowStatus::Sent,
            LegacyRequisitionStatus::Fn => RequisitionRowStatus::Sent,
            _ => return None,
        },
        LegacyRequisitionType::Response => match status {
            LegacyRequisitionStatus::Sg => RequisitionRowStatus::New,
            &LegacyRequisitionStatus::Cn => RequisitionRowStatus::New,
            LegacyRequisitionStatus::Fn => RequisitionRowStatus::Finalised,
            _ => return None,
        },
        _ => return None,
    };
    Some(status)
}

fn to_legacy_status(
    r#type: &RequisitionRowType,
    status: &RequisitionRowStatus,
    has_outbound_shipment: bool,
) -> Option<LegacyRequisitionStatus> {
    let status = match r#type {
        RequisitionRowType::Request => match status {
            RequisitionRowStatus::Draft => LegacyRequisitionStatus::Sg,
            RequisitionRowStatus::Sent => LegacyRequisitionStatus::Fn,
            RequisitionRowStatus::Finalised => LegacyRequisitionStatus::Fn,
            _ => return None,
        },
        RequisitionRowType::Response => match status {
            RequisitionRowStatus::New if has_outbound_shipment => LegacyRequisitionStatus::Cn,
            RequisitionRowStatus::New => LegacyRequisitionStatus::Sg,
            RequisitionRowStatus::Finalised => LegacyRequisitionStatus::Fn,
            _ => return None,
        },
    };
    Some(status)
}

impl LegacyAuthorisationStatus {
    fn to(self) -> RequisitionRowApprovalStatus {
        use LegacyAuthorisationStatus as from;
        use RequisitionRowApprovalStatus as to;
        match self {
            from::None => to::None,
            from::Pending => to::Pending,
            from::Authorised => to::Approved,
            from::Denied => to::Denied,
            from::AutoAuthorised => to::AutoApproved,
            from::AuthorisedByAnother => to::ApprovedByAnother,
            from::DeniedByAnother => to::DeniedByAnother,
        }
    }

    fn from(status: RequisitionRowApprovalStatus) -> LegacyAuthorisationStatus {
        use LegacyAuthorisationStatus as to;
        use RequisitionRowApprovalStatus as from;
        match status {
            from::None => to::None,
            from::Pending => to::Pending,
            from::Approved => to::Authorised,
            from::Denied => to::Denied,
            from::AutoApproved => to::AutoAuthorised,
            from::ApprovedByAnother => to::AuthorisedByAnother,
            from::DeniedByAnother => to::DeniedByAnother,
        }
    }
}

#[cfg(test)]
mod tests {
    use crate::sync::test::merge_helpers::merge_all_name_links;

    use super::*;
    use repository::{
        mock::MockDataInserts, test_db::setup_all, ChangelogFilter, ChangelogRepository,
    };
    use serde_json::json;

    #[actix_rt::test]
    async fn test_requisition_translation() {
        use crate::sync::test::test_data::requisition as test_data;
        let translator = RequisitionTranslation {};

        let (_, connection, _, _) =
            setup_all("test_requisition_translation", MockDataInserts::none()).await;

        for record in test_data::test_pull_upsert_records() {
            assert!(translator.should_translate_from_sync_record(&record.sync_buffer_row));
            let translation_result = translator
                .try_translate_from_upsert_sync_record(&connection, &record.sync_buffer_row)
                .unwrap();

            assert_eq!(translation_result, record.translated_record);
        }

        for record in test_data::test_pull_delete_records() {
            assert!(translator.should_translate_from_sync_record(&record.sync_buffer_row));
            let translation_result = translator
                .try_translate_from_delete_sync_record(&connection, &record.sync_buffer_row)
                .unwrap();

            assert_eq!(translation_result, record.translated_record);
        }
    }

    #[actix_rt::test]
    async fn test_requisition_push_merged() {
        let (mock_data, connection, _, _) = setup_all(
            "test_requisition_push_merged",
            MockDataInserts::none().names().stores().requisitions(),
        )
        .await;

        merge_all_name_links(&connection, &mock_data).unwrap();

        let repo = ChangelogRepository::new(&connection);
        let changelogs = repo
            .changelogs(
                0,
                1_000_000,
                Some(ChangelogFilter::new().table_name(ChangelogTableName::Requisition.equal_to())),
            )
            .unwrap();

        let translator = RequisitionTranslation {};
        for changelog in changelogs {
            let translated = translator
                .try_translate_push_upsert(&connection, &changelog)
                .unwrap()
                .unwrap();

            assert_eq!(translated[0].record.data["name_ID"], json!("name_a"));
        }
    }
}<|MERGE_RESOLUTION|>--- conflicted
+++ resolved
@@ -2,13 +2,8 @@
 use repository::{
     requisition_row::{RequisitionRowStatus, RequisitionRowType},
     ChangelogRow, ChangelogTableName, EqualFilter, InvoiceFilter, InvoiceRepository,
-<<<<<<< HEAD
     ProgramRowRepository, RequisitionRow, RequisitionRowApprovalStatus, RequisitionRowDelete,
     RequisitionRowRepository, StorageConnection, SyncBufferRow,
-=======
-    ProgramRowRepository, Requisition, RequisitionFilter, RequisitionRepository, RequisitionRow,
-    RequisitionRowApprovalStatus, StorageConnection, SyncBufferRow,
->>>>>>> 6c6e3ee0
 };
 
 use serde::{Deserialize, Serialize};
@@ -282,7 +277,6 @@
         &self,
         connection: &StorageConnection,
         changelog: &ChangelogRow,
-<<<<<<< HEAD
     ) -> Result<PushTranslateResult, anyhow::Error> {
         let RequisitionRow {
             id,
@@ -312,46 +306,6 @@
                 "Requisition row not found: {}",
                 changelog.record_id
             )))?;
-=======
-    ) -> Result<Option<Vec<RemoteSyncRecordV5>>, anyhow::Error> {
-        if !match_push_table(changelog) {
-            return Ok(None);
-        }
-
-        let Requisition {
-            requisition_row:
-                RequisitionRow {
-                    id,
-                    user_id,
-                    requisition_number,
-                    name_link_id: _,
-                    store_id,
-                    r#type,
-                    status,
-                    created_datetime,
-                    sent_datetime,
-                    finalised_datetime,
-                    colour,
-                    comment,
-                    their_reference,
-                    max_months_of_stock,
-                    min_months_of_stock,
-                    linked_requisition_id,
-                    expected_delivery_date,
-                    approval_status,
-                    program_id,
-                    period_id,
-                    order_type,
-                },
-            name_row,
-            ..
-        } = RequisitionRepository::new(connection)
-            .query_by_filter(
-                RequisitionFilter::new().id(EqualFilter::equal_to(&changelog.record_id)),
-            )?
-            .pop()
-            .ok_or_else(|| anyhow::anyhow!("Requisition not found"))?;
->>>>>>> 6c6e3ee0
 
         let has_outbound_shipment = InvoiceRepository::new(&connection)
             .query_by_filter(InvoiceFilter::new().requisition_id(EqualFilter::equal_to(&id)))?
