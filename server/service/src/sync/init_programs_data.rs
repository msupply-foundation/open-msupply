--- conflicted
+++ resolved
@@ -16,12 +16,8 @@
 use repository::{
     DocumentContext, DocumentRegistryRow, DocumentRegistryRowRepository, EqualFilter, FormSchema,
     FormSchemaRowRepository, NameRow, NameRowRepository, NameStoreJoinRepository, NameStoreJoinRow,
-<<<<<<< HEAD
     NameType, Permission, RepositoryError, StorageConnection, StoreFilter, StoreRepository,
     UserPermissionRow, UserPermissionRowRepository, UserStoreJoinRowRepository,
-=======
-    NameType, RepositoryError, StorageConnection, StoreFilter, StoreRepository,
->>>>>>> 87409f12
 };
 use serde::{Deserialize, Serialize};
 use util::{inline_init, uuid::uuid};
@@ -463,7 +459,6 @@
     })
 }
 
-<<<<<<< HEAD
 pub fn insert_programs_permissions(connection: &StorageConnection, user_id: String) {
     let user_store_join = UserStoreJoinRowRepository::new(&connection)
         .find_by_user_id(&user_id.clone())
@@ -551,8 +546,6 @@
     }
 }
 
-=======
->>>>>>> 87409f12
 fn insert_patient(
     connection: &StorageConnection,
     ctx: &ServiceContext,
