use crate::service_provider::ServiceContext;
use std::sync::Arc;

use crate::{
    programs::{
        encounter::{EncounterService, EncounterServiceTrait, InsertEncounter},
        patient::{PatientService, PatientServiceTrait, UpdatePatient, PATIENT_TYPE},
        program_enrolment::{
            program_schema::{ProgramEnrolmentStatus, SchemaProgramEnrolment},
            ProgramEnrolmentService, ProgramEnrolmentServiceTrait, UpsertProgramEnrolment,
        },
    },
    service_provider::ServiceProvider,
};
use chrono::{Duration, Utc};
use repository::{
    DocumentContext, DocumentRegistryRow, DocumentRegistryRowRepository, EqualFilter, FormSchema,
    FormSchemaRowRepository, NameRow, NameRowRepository, NameStoreJoinRepository, NameStoreJoinRow,
    NameType, Permission, RepositoryError, StorageConnection, StoreFilter, StoreRepository,
    UserPermissionRow, UserPermissionRowRepository, UserStoreJoinRowRepository,
};
use serde::{Deserialize, Serialize};
use util::{inline_init, uuid::uuid};

use self::hiv_care_encounter::HivcareEncounterPhysicalExamination;

schemafy::schemafy!("src/sync/program_schemas/patient.json");

mod hiv_testing_program {
    use serde::{Deserialize, Serialize};
    schemafy::schemafy!("src/sync/program_schemas/hiv_testing_program.json");

    impl Default for HivtestingProgramEnrolment {
        fn default() -> Self {
            Self {
                enrolment_datetime: Default::default(),
                enrolment_patient_id: Default::default(),
                mother: Default::default(),
                partner_hiv_status: Default::default(),
                referred_from: Default::default(),
                status: Default::default(),
            }
        }
    }
}

mod hiv_care_program {
    use serde::{Deserialize, Serialize};
    schemafy::schemafy!("src/sync/program_schemas/hiv_care_program.json");

    impl Default for HivcareProgramEnrolment {
        fn default() -> Self {
            Self {
                enrolment_datetime: Default::default(),
                enrolment_patient_id: Default::default(),
                hiv_confirmation_date: Default::default(),
                hiv_test_type: Default::default(),
                mother: Default::default(),
                partner_hiv_status: Default::default(),
                prior_art: Default::default(),
                risk_group: Default::default(),
                status: Default::default(),
                treatment_supporter: Default::default(),
            }
        }
    }
}

mod hiv_testing_encounter {
    use serde::{Deserialize, Serialize};
    schemafy::schemafy!("src/sync/program_schemas/hiv_testing_encounter.json");

    impl Default for HivtestingEncounter {
        fn default() -> Self {
            Self {
                end_datetime: Default::default(),
                family_planning: Default::default(),
                practitioner: Default::default(),
                risk_behaviour: Default::default(),
                start_datetime: Default::default(),
                status: Default::default(),
                events: Default::default(),
                hiv_testing: Default::default(),
            }
        }
    }
}

mod hiv_care_encounter {
    use serde::{Deserialize, Serialize};
    schemafy::schemafy!("src/sync/program_schemas/hiv_care_encounter.json");

    impl Default for HivcareEncounter {
        fn default() -> Self {
            Self {
                arv_medication: Default::default(),
                end_datetime: Default::default(),
                family_planning: Default::default(),
                physical_examination: Default::default(),
                practitioner: Default::default(),
                start_datetime: Default::default(),
                status: Default::default(),
                tuberculosis: Default::default(),
                events: Default::default(),
                biochem: Default::default(),
                haem: Default::default(),
                tb_hcv: Default::default(),
                viral_load: Default::default(),
            }
        }
    }
}

const PATIENT_SCHEMA: &'static str = std::include_str!("./program_schemas/patient.json");
const PATIENT_UI_SCHEMA: &'static str =
    std::include_str!("./program_schemas/patient_ui_schema.json");

const PROGRAM_SCHEMA: &'static str = std::include_str!("./program_schemas/program_enrolment.json");
const PROGRAM_UI_SCHEMA: &'static str =
    std::include_str!("./program_schemas/program_ui_schema.json");

const HIV_TESTING_PROGRAM_SCHEMA: &'static str =
    std::include_str!("./program_schemas/hiv_testing_program.json");
const HIV_TESTING_PROGRAM_UI_SCHEMA: &'static str =
    std::include_str!("./program_schemas/hiv_testing_program_ui_schema.json");

const HIV_CARE_PROGRAM_SCHEMA: &'static str =
    std::include_str!("./program_schemas/hiv_care_program.json");
const HIV_CARE_PROGRAM_UI_SCHEMA: &'static str =
    std::include_str!("./program_schemas/hiv_care_program_ui_schema.json");

const HIV_TESTING_ENCOUNTER_SCHEMA: &'static str =
    std::include_str!("./program_schemas/hiv_testing_encounter.json");
const HIV_TESTING_ENCOUNTER_UI_SCHEMA: &'static str =
    std::include_str!("./program_schemas/hiv_testing_encounter_ui_schema.json");

const HIV_CARE_ENCOUNTER_SCHEMA: &'static str =
    std::include_str!("./program_schemas/hiv_care_encounter.json");
const HIV_CARE_ENCOUNTER_UI_SCHEMA: &'static str =
    std::include_str!("./program_schemas/hiv_care_encounter_ui_schema.json");

const IMMUNISATION_PROGRAM_SCHEMA: &'static str =
    std::include_str!("./program_schemas/routine_immunisation_program.json");
const IMMUNISATION_PROGRAM_UI_SCHEMA: &'static str =
    std::include_str!("./program_schemas/routine_immunisation_program_ui_schema.json");

const IMMUNISATION_ENCOUNTER_6WEEKS_SCHEMA: &'static str =
    std::include_str!("./program_schemas/routine_immunisation_6weeks_encounter.json");
const IMMUNISATION_ENCOUNTER_6WEEKS_UI_SCHEMA: &'static str =
    std::include_str!("./program_schemas/routine_immunisation_6weeks_encounter_ui_schema.json");

const IMMUNISATION_ENCOUNTER_3MONTH_SCHEMA: &'static str =
    std::include_str!("./program_schemas/routine_immunisation_3month_encounter.json");
const IMMUNISATION_ENCOUNTER_3MONTH_UI_SCHEMA: &'static str =
    std::include_str!("./program_schemas/routine_immunisation_3month_encounter_ui_schema.json");

const IMMUNISATION_ENCOUNTER_5MONTH_SCHEMA: &'static str =
    std::include_str!("./program_schemas/routine_immunisation_5month_encounter.json");
const IMMUNISATION_ENCOUNTER_5MONTH_UI_SCHEMA: &'static str =
    std::include_str!("./program_schemas/routine_immunisation_5month_encounter_ui_schema.json");

fn person_1() -> Person {
    Person {
        id: Some("person1".to_string()),
        code: Some("id34568".to_string()),
        first_name: Some("Tom".to_string()),
        last_name: Some("Smith".to_string()),
        contact_details: vec![],
        date_of_birth: None,
        date_of_birth_is_estimated: None,
        birth_place: None,
        gender: Some(Gender::Male),
        passport_number: None,
        socio_economics: SocioEconomics {
            education: None,
            literate: None,
            occupation: None,
        },
        is_deceased: false,
        date_of_death: None,
        code_2: None,
        middle_name: None,
        notes: None,
    }
}

fn person_2() -> Person {
    Person {
        id: Some("person2".to_string()),
        code: Some("id41325".to_string()),
        first_name: Some("Eli".to_string()),
        last_name: Some("Bond".to_string()),
        contact_details: vec![],
        date_of_birth: None,
        date_of_birth_is_estimated: None,
        birth_place: None,
        gender: Some(Gender::Female),
        passport_number: None,
        socio_economics: SocioEconomics {
            education: None,
            literate: None,
            occupation: None,
        },
        is_deceased: false,
        date_of_death: None,
        code_2: None,
        middle_name: None,
        notes: None,
    }
}

fn person_3() -> Person {
    Person {
        id: Some("person3".to_string()),
        code: Some("id12245".to_string()),
        first_name: Some("Heidi".to_string()),
        last_name: Some("Tomalla".to_string()),
        contact_details: vec![],
        date_of_birth: None,
        date_of_birth_is_estimated: None,
        birth_place: None,
        gender: Some(Gender::Female),
        passport_number: None,
        socio_economics: SocioEconomics {
            education: None,
            literate: None,
            occupation: None,
        },
        is_deceased: false,
        date_of_death: None,
        code_2: None,
        middle_name: None,
        notes: None,
    }
}

fn patient_1() -> Patient {
    let contact_details = ContactDetails {
        description: Some("Work contact".to_string()),
        address_1: Some("Anzac Av 1".to_string()),
        address_2: Some("1055 Auckland".to_string()),
        city: None,
        country: Some("NZ".to_string()),
        district: Some("Auckland".to_string()),
        region: None,
        zip_code: None,
        mobile: Some("022235678".to_string()),
        phone: Some("095425378".to_string()),
        email: Some("myemail@work.com".to_string()),
        website: Some("mywebsite.com".to_string()),
    };
    Patient {
        id: "patient1".to_string(),
        code: Some("3234567380".to_string()),
        contact_details: vec![contact_details.clone()],
        date_of_birth: Some("2000-03-04".to_string()),
        date_of_birth_is_estimated: None,
        birth_place: Some(Address {
            address_1: None,
            address_2: None,
            city: None,
            country: None,
            district: Some("Hamilton".to_string()),
            region: Some("Waikato".to_string()),
            zip_code: None,
        }),
        family: Some(Family {
            marital_status: Some(MaritalStatus::Married),
            caregiver: Some(person_1()),
            mother: Some(person_2()),
            next_of_kin: Some(person_3()),
        }),
        first_name: Some("Tina".to_string()),
        last_name: Some("Ling".to_string()),
        gender: Some(Gender::Female),
        health_center: None,
        passport_number: None,
        socio_economics: SocioEconomics {
            education: None,
            literate: None,
            occupation: None,
        },
        allergies: None,
        birth_order: None,
        hand: None,
        is_deceased: false,
        date_of_death: None,
        code_2: None,
        middle_name: None,
        notes: None,
    }
}

fn patient_2() -> Patient {
    let contact_details = ContactDetails {
        description: None,
        email: Some("cook@mail.com".to_string()),
        address_1: Some("Queen St 55".to_string()),
        address_2: Some("1052 Auckland".to_string()),
        city: None,
        country: Some("NZ".to_string()),
        district: Some("Auckland".to_string()),
        region: None,
        zip_code: None,
        mobile: Some("021245678".to_string()),
        phone: Some("092425678".to_string()),
        website: Some("cook.com".to_string()),
    };
    Patient {
        id: "patient2".to_string(),
        code: Some("7234567120".to_string()),
        contact_details: vec![contact_details.clone()],
        date_of_birth: Some("1990-11-10".to_string()),
        date_of_birth_is_estimated: None,
        birth_place: Some(Address {
            address_1: None,
            address_2: None,
            city: None,
            country: None,
            district: Some("Eastbourne".to_string()),
            region: Some("Sussex".to_string()),
            zip_code: None,
        }),
        family: Some(Family {
            marital_status: Some(MaritalStatus::Single),
            caregiver: Some(person_2()),
            mother: Some(person_3()),
            next_of_kin: Some(person_1()),
        }),
        first_name: Some("Andy".to_string()),
        last_name: Some("Cook".to_string()),
        gender: Some(Gender::Male),
        health_center: None,
        passport_number: None,
        socio_economics: SocioEconomics {
            education: None,
            literate: None,
            occupation: None,
        },
        allergies: None,
        birth_order: None,
        hand: None,
        is_deceased: false,
        date_of_death: None,
        code_2: None,
        middle_name: None,
        notes: None,
    }
}

fn program_1() -> SchemaProgramEnrolment {
    SchemaProgramEnrolment {
        enrolment_datetime: Utc::now().to_rfc3339(),
        enrolment_patient_id: Some("programpatientid1".to_string()),
        status: Some(ProgramEnrolmentStatus::Active),
    }
}

fn program_hiv_care() -> hiv_care_program::HivcareProgramEnrolment {
    inline_init(|p: &mut hiv_care_program::HivcareProgramEnrolment| {
        p.enrolment_datetime = Utc::now().to_rfc3339();
        p.enrolment_patient_id = Some("STR0001".to_string());
        p.status = Some(hiv_care_program::ProgramEnrolmentStatus::Active);
    })
}

fn program_hiv_testing() -> hiv_testing_program::HivtestingProgramEnrolment {
    inline_init(|p: &mut hiv_testing_program::HivtestingProgramEnrolment| {
        p.enrolment_datetime = Utc::now().to_rfc3339();
        p.enrolment_patient_id = Some("STR0002".to_string());
        p.status = Some(hiv_testing_program::ProgramEnrolmentStatus::Active);
    })
}

fn encounter_hiv_testing_1() -> hiv_testing_encounter::HivtestingEncounter {
    inline_init(|e: &mut hiv_testing_encounter::HivtestingEncounter| {
        e.status = Some(hiv_testing_encounter::EncounterStatus::Scheduled);
        e.start_datetime = Utc::now()
            .checked_sub_signed(Duration::weeks(5))
            .unwrap()
            .to_rfc3339();
    })
}

fn encounter_hiv_care_1() -> hiv_care_encounter::HivcareEncounter {
    inline_init(|e: &mut hiv_care_encounter::HivcareEncounter| {
        e.status = Some(hiv_care_encounter::EncounterStatus::Scheduled);
        e.start_datetime = Utc::now()
            .checked_sub_signed(Duration::weeks(5))
            .unwrap()
            .to_rfc3339();
        e.physical_examination = Some(inline_init(
            |exam: &mut HivcareEncounterPhysicalExamination| {
                exam.weight = Some("51.00".to_string());
                exam.blood_pressure = Some("120/80".to_string());
            },
        ));
    })
}

fn encounter_hiv_care_2() -> hiv_care_encounter::HivcareEncounter {
    let time = Utc::now().checked_sub_signed(Duration::weeks(4)).unwrap();
    inline_init(|e: &mut hiv_care_encounter::HivcareEncounter| {
        e.status = Some(hiv_care_encounter::EncounterStatus::Scheduled);
        e.start_datetime = time.to_rfc3339();
        e.physical_examination = Some(inline_init(
            |exam: &mut HivcareEncounterPhysicalExamination| {
                exam.weight = Some("52.00".to_string());
                exam.blood_pressure = Some("125/90".to_string());
            },
        ));
        e.events = Some(vec![
            hiv_care_encounter::EncounterEvent {
                datetime: time
                    .checked_add_signed(Duration::weeks(1))
                    .unwrap()
                    .to_rfc3339(),
                group: Some("HivCareEncounterDispensingStatus".to_string()),
                type_: "status".to_string(),
                name: Some("Interrupted".to_string()),
                context: None,
            },
            hiv_care_encounter::EncounterEvent {
                datetime: time
                    .checked_add_signed(Duration::weeks(2))
                    .unwrap()
                    .to_rfc3339(),
                group: Some("HivCareEncounterDispensingStatus".to_string()),
                type_: "status".to_string(),
                name: Some("Lost to follow up".to_string()),
                context: None,
            },
        ])
    })
}

fn encounter_hiv_care_3() -> hiv_care_encounter::HivcareEncounter {
    inline_init(|e: &mut hiv_care_encounter::HivcareEncounter| {
        e.status = Some(hiv_care_encounter::EncounterStatus::Scheduled);
        e.start_datetime = Utc::now()
            .checked_sub_signed(Duration::weeks(3))
            .unwrap()
            .to_rfc3339();
        e.physical_examination = Some(inline_init(
            |exam: &mut HivcareEncounterPhysicalExamination| {
                exam.weight = Some("52.50".to_string());
                exam.blood_pressure = Some("128/00".to_string());
            },
        ));
    })
}

fn encounter_hiv_care_4() -> hiv_care_encounter::HivcareEncounter {
    inline_init(|e: &mut hiv_care_encounter::HivcareEncounter| {
        e.status = Some(hiv_care_encounter::EncounterStatus::Scheduled);
        e.start_datetime = Utc::now()
            .checked_sub_signed(Duration::weeks(1))
            .unwrap()
            .to_rfc3339();
        e.physical_examination = Some(inline_init(
            |exam: &mut HivcareEncounterPhysicalExamination| {
                exam.weight = Some("51.00".to_string());
                exam.blood_pressure = Some("121/00".to_string());
            },
        ));
    })
}

fn encounter_hiv_care_5() -> hiv_care_encounter::HivcareEncounter {
    inline_init(|e: &mut hiv_care_encounter::HivcareEncounter| {
        e.status = Some(hiv_care_encounter::EncounterStatus::Scheduled);
        e.start_datetime = Utc::now().to_rfc3339();
        e.physical_examination = Some(inline_init(
            |exam: &mut HivcareEncounterPhysicalExamination| {
                exam.weight = Some("54.00".to_string());
                exam.blood_pressure = Some("118/00".to_string());
            },
        ));
    })
}

pub fn insert_programs_permissions(connection: &StorageConnection, user_id: String) {
    let user_store_join = UserStoreJoinRowRepository::new(&connection)
        .find_by_user_id(&user_id.clone())
        .unwrap()
        .unwrap();

    for user_store in user_store_join {
        UserPermissionRowRepository::new(&connection)
            .upsert_one(&UserPermissionRow {
                id: uuid(),
                user_id: user_id.clone(),
                store_id: Some(user_store.store_id.clone()),
<<<<<<< HEAD
                permission: Permission::DocumentProgramQuery,
                context: Some("RoutineImmunisationProgram".to_string()),
=======
                permission: Permission::DocumentQuery,
                context: Some(PATIENT_TYPE.to_string()),
>>>>>>> 9a05191d
            })
            .unwrap();
        UserPermissionRowRepository::new(&connection)
            .upsert_one(&UserPermissionRow {
                id: uuid(),
                user_id: user_id.clone(),
                store_id: Some(user_store.store_id.clone()),
<<<<<<< HEAD
                permission: Permission::DocumentProgramMutate,
                context: Some("RoutineImmunisationProgram".to_string()),
            })
            .unwrap();
=======
                permission: Permission::DocumentMutate,
                context: Some(PATIENT_TYPE.to_string()),
            })
            .unwrap();
        // query
>>>>>>> 9a05191d
        UserPermissionRowRepository::new(&connection)
            .upsert_one(&UserPermissionRow {
                id: uuid(),
                user_id: user_id.clone(),
                store_id: Some(user_store.store_id.clone()),
<<<<<<< HEAD
                permission: Permission::DocumentProgramQuery,
                context: Some("RoutineImmunisation6WeeksEncounter".to_string()),
            })
            .unwrap();
        UserPermissionRowRepository::new(&connection)
            .upsert_one(&UserPermissionRow {
                id: uuid(),
                user_id: user_id.clone(),
                store_id: Some(user_store.store_id.clone()),
                permission: Permission::DocumentProgramMutate,
                context: Some("RoutineImmunisation6WeeksEncounter".to_string()),
            })
            .unwrap();
        UserPermissionRowRepository::new(&connection)
            .upsert_one(&UserPermissionRow {
                id: uuid(),
                user_id: user_id.clone(),
                store_id: Some(user_store.store_id.clone()),
                permission: Permission::DocumentProgramQuery,
                context: Some("RoutineImmunisation3MonthEncounter".to_string()),
            })
            .unwrap();
        UserPermissionRowRepository::new(&connection)
            .upsert_one(&UserPermissionRow {
                id: uuid(),
                user_id: user_id.clone(),
                store_id: Some(user_store.store_id.clone()),
                permission: Permission::DocumentProgramMutate,
                context: Some("RoutineImmunisation3MonthEncounter".to_string()),
            })
            .unwrap();
        UserPermissionRowRepository::new(&connection)
            .upsert_one(&UserPermissionRow {
                id: uuid(),
                user_id: user_id.clone(),
                store_id: Some(user_store.store_id.clone()),
                permission: Permission::DocumentProgramQuery,
                context: Some("RoutineImmunisation5MonthEncounter".to_string()),
            })
            .unwrap();
        UserPermissionRowRepository::new(&connection)
            .upsert_one(&UserPermissionRow {
                id: uuid(),
                user_id: user_id.clone(),
                store_id: Some(user_store.store_id.clone()),
                permission: Permission::DocumentProgramMutate,
                context: Some("RoutineImmunisation5MonthEncounter".to_string()),
            })
            .unwrap();

        UserPermissionRowRepository::new(&connection)
            .upsert_one(&UserPermissionRow {
                id: uuid(),
                user_id: user_id.clone(),
                store_id: Some(user_store.store_id.clone()),
                permission: Permission::DocumentProgramQuery,
=======
                permission: Permission::DocumentQuery,
>>>>>>> 9a05191d
                context: Some("HIVTestingProgram".to_string()),
            })
            .unwrap();
        UserPermissionRowRepository::new(&connection)
            .upsert_one(&UserPermissionRow {
                id: uuid(),
                user_id: user_id.clone(),
                store_id: Some(user_store.store_id.clone()),
                permission: Permission::DocumentQuery,
                context: Some("HIVCareProgram".to_string()),
            })
            .unwrap();
        UserPermissionRowRepository::new(&connection)
            .upsert_one(&UserPermissionRow {
                id: uuid(),
                user_id: user_id.clone(),
                store_id: Some(user_store.store_id.clone()),
                permission: Permission::DocumentQuery,
                context: Some("HIVTestingEncounter".to_string()),
            })
            .unwrap();
        UserPermissionRowRepository::new(&connection)
            .upsert_one(&UserPermissionRow {
                id: uuid(),
                user_id: user_id.clone(),
                store_id: Some(user_store.store_id.clone()),
                permission: Permission::DocumentQuery,
                context: Some("HIVCareEncounter".to_string()),
            })
            .unwrap();

        // mutate
        UserPermissionRowRepository::new(&connection)
            .upsert_one(&UserPermissionRow {
                id: uuid(),
                user_id: user_id.clone(),
                store_id: Some(user_store.store_id.clone()),
                permission: Permission::DocumentMutate,
                context: Some("HIVTestingProgram".to_string()),
            })
            .unwrap();
        UserPermissionRowRepository::new(&connection)
            .upsert_one(&UserPermissionRow {
                id: uuid(),
                user_id: user_id.clone(),
                store_id: Some(user_store.store_id.clone()),
                permission: Permission::DocumentMutate,
                context: Some("HIVCareProgram".to_string()),
            })
            .unwrap();
        UserPermissionRowRepository::new(&connection)
            .upsert_one(&UserPermissionRow {
                id: uuid(),
                user_id: user_id.clone(),
                store_id: Some(user_store.store_id.clone()),
                permission: Permission::DocumentMutate,
                context: Some("HIVTestingEncounter".to_string()),
            })
            .unwrap();
        UserPermissionRowRepository::new(&connection)
            .upsert_one(&UserPermissionRow {
                id: uuid(),
                user_id: user_id.clone(),
                store_id: Some(user_store.store_id.clone()),
                permission: Permission::DocumentMutate,
                context: Some("HIVCareEncounter".to_string()),
            })
            .unwrap();
    }
}

fn insert_patient(
    connection: &StorageConnection,
    ctx: &ServiceContext,
    service_provider: &Arc<ServiceProvider>,
    patient_schema_id: String,
    site_id: u32,
    patient: Patient,
) {
    NameRowRepository::new(connection)
        .upsert_one(&NameRow {
            id: patient.id.clone(),
            first_name: patient.first_name.clone(),
            last_name: patient.last_name.clone(),
            name: "".to_string(),
            code: "".to_string(),
            r#type: NameType::Patient,
            is_customer: true,
            is_supplier: false,
            supplying_store_id: None,
            gender: None,
            date_of_birth: None,
            phone: None,
            charge_code: None,
            comment: None,
            country: None,
            address1: None,
            address2: None,
            email: None,
            website: None,
            is_manufacturer: false,
            is_donor: false,
            on_hold: false,
            created_datetime: None,
            is_deceased: false,
            national_health_number: None,
        })
        .unwrap();
    let store_id = StoreRepository::new(connection)
        .query_one(StoreFilter::new().site_id(EqualFilter::equal_to_i32(site_id as i32)))
        .unwrap()
        .unwrap()
        .store_row
        .id;
    let service = PatientService {};
    NameStoreJoinRepository::new(connection)
        .upsert_one(&NameStoreJoinRow {
            id: uuid(),
            name_id: patient.id.clone(),
            store_id: store_id.clone(),
            name_is_customer: true,
            name_is_supplier: false,
        })
        .unwrap();

    service
        .update_patient(
            &ctx,
            &service_provider,
            &store_id,
            "no user",
            UpdatePatient {
                data: serde_json::to_value(patient).unwrap(),
                schema_id: patient_schema_id.clone(),
                parent: None,
            },
        )
        .unwrap();
}

pub fn init_program_data(
    service_provider: &Arc<ServiceProvider>,
    site_id: u32,
    ctx: &ServiceContext,
) -> Result<(), RepositoryError> {
    let connection = &ctx.connection;

    // patient
    let patient_schema_id = uuid();
    FormSchemaRowRepository::new(connection).upsert_one(&FormSchema {
        id: patient_schema_id.clone(),
        r#type: "JsonForms".to_string(),
        json_schema: serde_json::from_str(PATIENT_SCHEMA).unwrap(),
        ui_schema: serde_json::from_str(PATIENT_UI_SCHEMA).unwrap(),
    })?;
    DocumentRegistryRowRepository::new(connection).upsert_one(&DocumentRegistryRow {
        id: uuid(),
        document_type: PATIENT_TYPE.to_string(),
        context: DocumentContext::Patient,
        name: Some("Patient".to_string()),
        parent_id: None,
        form_schema_id: Some(patient_schema_id.clone()),
    })?;

    // program
    let program_schema_id = uuid();
    let placeholder_program_id = uuid();
    FormSchemaRowRepository::new(connection).upsert_one(&FormSchema {
        id: program_schema_id.clone(),
        r#type: "JsonForms".to_string(),
        json_schema: serde_json::from_str(PROGRAM_SCHEMA).unwrap(),
        ui_schema: serde_json::from_str(PROGRAM_UI_SCHEMA).unwrap(),
    })?;
    DocumentRegistryRowRepository::new(connection).upsert_one(&DocumentRegistryRow {
        id: placeholder_program_id.clone(),
        document_type: "TestProgram1".to_string(),
        context: DocumentContext::Program,
        name: Some("Placeholder program 1".to_string()),
        parent_id: None,
        form_schema_id: Some(program_schema_id.clone()),
    })?;

    // hiv testing program
    let hiv_testing_program_schema_id = uuid();
    FormSchemaRowRepository::new(connection).upsert_one(&FormSchema {
        id: hiv_testing_program_schema_id.clone(),
        r#type: "JsonForms".to_string(),
        json_schema: serde_json::from_str(HIV_TESTING_PROGRAM_SCHEMA).unwrap(),
        ui_schema: serde_json::from_str(HIV_TESTING_PROGRAM_UI_SCHEMA).unwrap(),
    })?;
    let hiv_testing_program_id = uuid();
    DocumentRegistryRowRepository::new(connection).upsert_one(&DocumentRegistryRow {
        id: hiv_testing_program_id.clone(),
        document_type: "HIVTestingProgram".to_string(),
        context: DocumentContext::Program,
        name: Some("HIV Testing Program".to_string()),
        parent_id: None,
        form_schema_id: Some(hiv_testing_program_schema_id.clone()),
    })?;

    // hiv testing encounter
    let hiv_testing_encounter_schema_id = uuid();
    FormSchemaRowRepository::new(connection).upsert_one(&FormSchema {
        id: hiv_testing_encounter_schema_id.clone(),
        r#type: "JsonForms".to_string(),
        json_schema: serde_json::from_str(HIV_TESTING_ENCOUNTER_SCHEMA).unwrap(),
        ui_schema: serde_json::from_str(HIV_TESTING_ENCOUNTER_UI_SCHEMA).unwrap(),
    })?;
    DocumentRegistryRowRepository::new(connection).upsert_one(&DocumentRegistryRow {
        id: uuid(),
        document_type: "HIVTestingEncounter".to_string(),
        context: DocumentContext::Encounter,
        name: Some("HIV Testing Encounter".to_string()),
        parent_id: Some(hiv_testing_program_id.clone()),
        form_schema_id: Some(hiv_testing_encounter_schema_id.clone()),
    })?;

    // hiv care program
    let hiv_care_program_schema_id = uuid();
    FormSchemaRowRepository::new(connection).upsert_one(&FormSchema {
        id: hiv_care_program_schema_id.clone(),
        r#type: "JsonForms".to_string(),
        json_schema: serde_json::from_str(HIV_CARE_PROGRAM_SCHEMA).unwrap(),
        ui_schema: serde_json::from_str(HIV_CARE_PROGRAM_UI_SCHEMA).unwrap(),
    })?;
    let hiv_care_program_id = uuid();
    DocumentRegistryRowRepository::new(connection).upsert_one(&DocumentRegistryRow {
        id: hiv_care_program_id.clone(),
        document_type: "HIVCareProgram".to_string(),
        context: DocumentContext::Program,
        name: Some("HIV Care Program".to_string()),
        parent_id: None,
        form_schema_id: Some(hiv_care_program_schema_id.clone()),
    })?;

    // hiv care encounter
    let hiv_care_encounter_schema_id = uuid();
    FormSchemaRowRepository::new(connection).upsert_one(&FormSchema {
        id: hiv_care_encounter_schema_id.clone(),
        r#type: "JsonForms".to_string(),
        json_schema: serde_json::from_str(HIV_CARE_ENCOUNTER_SCHEMA).unwrap(),
        ui_schema: serde_json::from_str(HIV_CARE_ENCOUNTER_UI_SCHEMA).unwrap(),
    })?;
    DocumentRegistryRowRepository::new(connection).upsert_one(&DocumentRegistryRow {
        id: uuid(),
        document_type: "HIVCareEncounter".to_string(),
        context: DocumentContext::Encounter,
        name: Some("HIV Care Encounter".to_string()),
        parent_id: Some(hiv_care_program_id.clone()),
        form_schema_id: Some(hiv_care_encounter_schema_id.clone()),
    })?;

    let immunisation_schema_id = uuid();
    FormSchemaRowRepository::new(connection).upsert_one(&FormSchema {
        id: immunisation_schema_id.clone(),
        r#type: "JsonForms".to_string(),
        json_schema: serde_json::from_str(IMMUNISATION_PROGRAM_SCHEMA).unwrap(),
        ui_schema: serde_json::from_str(IMMUNISATION_PROGRAM_UI_SCHEMA).unwrap(),
    })?;
    let immunisation_program_id = uuid();
    DocumentRegistryRowRepository::new(connection).upsert_one(&DocumentRegistryRow {
        id: immunisation_program_id.clone(),
        document_type: "RoutineImmunisationProgram".to_string(),
        context: DocumentContext::Program,
        name: Some("Routine Immunisation Program".to_string()),
        parent_id: None,
        form_schema_id: Some(immunisation_schema_id.clone()),
    })?;
    let immunisation_schema_id = uuid();
    FormSchemaRowRepository::new(connection).upsert_one(&FormSchema {
        id: immunisation_schema_id.clone(),
        r#type: "JsonForms".to_string(),
        json_schema: serde_json::from_str(IMMUNISATION_ENCOUNTER_6WEEKS_SCHEMA).unwrap(),
        ui_schema: serde_json::from_str(IMMUNISATION_ENCOUNTER_6WEEKS_UI_SCHEMA).unwrap(),
    })?;
    DocumentRegistryRowRepository::new(connection).upsert_one(&DocumentRegistryRow {
        id: uuid(),
        document_type: "RoutineImmunisation6WeeksEncounter".to_string(),
        context: DocumentContext::Encounter,
        name: Some("Routine Immunisation 6 Weeks Encounter".to_string()),
        parent_id: Some(immunisation_program_id.clone()),
        form_schema_id: Some(immunisation_schema_id.clone()),
    })?;
    let immunisation_schema_id = uuid();
    FormSchemaRowRepository::new(connection).upsert_one(&FormSchema {
        id: immunisation_schema_id.clone(),
        r#type: "JsonForms".to_string(),
        json_schema: serde_json::from_str(IMMUNISATION_ENCOUNTER_3MONTH_SCHEMA).unwrap(),
        ui_schema: serde_json::from_str(IMMUNISATION_ENCOUNTER_3MONTH_UI_SCHEMA).unwrap(),
    })?;
    DocumentRegistryRowRepository::new(connection).upsert_one(&DocumentRegistryRow {
        id: uuid(),
        document_type: "RoutineImmunisation3MonthEncounter".to_string(),
        context: DocumentContext::Encounter,
        name: Some("Routine Immunisation 3 Month Encounter".to_string()),
        parent_id: Some(immunisation_program_id.clone()),
        form_schema_id: Some(immunisation_schema_id.clone()),
    })?;
    let immunisation_schema_id = uuid();
    FormSchemaRowRepository::new(connection).upsert_one(&FormSchema {
        id: immunisation_schema_id.clone(),
        r#type: "JsonForms".to_string(),
        json_schema: serde_json::from_str(IMMUNISATION_ENCOUNTER_5MONTH_SCHEMA).unwrap(),
        ui_schema: serde_json::from_str(IMMUNISATION_ENCOUNTER_5MONTH_UI_SCHEMA).unwrap(),
    })?;
    DocumentRegistryRowRepository::new(connection).upsert_one(&DocumentRegistryRow {
        id: uuid(),
        document_type: "RoutineImmunisation5MonthEncounter".to_string(),
        context: DocumentContext::Encounter,
        name: Some("Routine Immunisation 5 Month Encounter".to_string()),
        parent_id: Some(immunisation_program_id.clone()),
        form_schema_id: Some(immunisation_schema_id.clone()),
    })?;

    // patients
    insert_patient(
        connection,
        ctx,
        service_provider,
        patient_schema_id.clone(),
        site_id,
        patient_1(),
    );
    insert_patient(
        connection,
        ctx,
        service_provider,
        patient_schema_id.clone(),
        site_id,
        patient_2(),
    );

    // program
    let service = ProgramEnrolmentService {};
    service
        .upsert_program_enrolment(
            &ctx,
            &service_provider,
            "no user",
            UpsertProgramEnrolment {
                patient_id: patient_1().id,
                r#type: "TestProgram1".to_string(),
                data: serde_json::to_value(program_1()).unwrap(),
                schema_id: program_schema_id.clone(),
                parent: None,
            },
            vec!["TestProgram1".to_string()],
        )
        .unwrap();
    // hiv testing program
    service
        .upsert_program_enrolment(
            &ctx,
            &service_provider,
            "no user",
            UpsertProgramEnrolment {
                patient_id: patient_1().id,
                r#type: "HIVTestingProgram".to_string(),
                data: serde_json::to_value(program_hiv_testing()).unwrap(),
                schema_id: hiv_testing_program_schema_id,
                parent: None,
            },
            vec!["HIVTestingProgram".to_string()],
        )
        .unwrap();
    // hiv care program
    service
        .upsert_program_enrolment(
            &ctx,
            &service_provider,
            "no user",
            UpsertProgramEnrolment {
                patient_id: patient_1().id,
                r#type: "HIVCareProgram".to_string(),
                data: serde_json::to_value(program_hiv_care()).unwrap(),
                schema_id: hiv_care_program_schema_id,
                parent: None,
            },
            vec!["HIVCareProgram".to_string()],
        )
        .unwrap();

    // encounter
    let service = EncounterService {};
    service
        .insert_encounter(
            &ctx,
            &service_provider,
            "no user",
            InsertEncounter {
                patient_id: patient_1().id,
                r#type: "HIVTestingEncounter".to_string(),
                data: serde_json::to_value(encounter_hiv_testing_1()).unwrap(),
                schema_id: hiv_testing_encounter_schema_id.clone(),
                program: "HIVTestingProgram".to_string(),
            },
            vec!["HIVTestingEncounter".to_string()],
        )
        .unwrap();
    service
        .insert_encounter(
            &ctx,
            &service_provider,
            "no user",
            InsertEncounter {
                patient_id: patient_1().id,
                r#type: "HIVCareEncounter".to_string(),
                data: serde_json::to_value(encounter_hiv_care_1()).unwrap(),
                schema_id: hiv_care_encounter_schema_id.clone(),
                program: "HIVCareProgram".to_string(),
            },
            vec!["HIVCareEncounter".to_string()],
        )
        .unwrap();
    service
        .insert_encounter(
            &ctx,
            &service_provider,
            "no user",
            InsertEncounter {
                patient_id: patient_1().id,
                r#type: "HIVCareEncounter".to_string(),
                data: serde_json::to_value(encounter_hiv_care_2()).unwrap(),
                schema_id: hiv_care_encounter_schema_id.clone(),
                program: "HIVCareProgram".to_string(),
            },
            vec!["HIVCareEncounter".to_string()],
        )
        .unwrap();
    service
        .insert_encounter(
            &ctx,
            &service_provider,
            "no user",
            InsertEncounter {
                patient_id: patient_1().id,
                r#type: "HIVCareEncounter".to_string(),
                data: serde_json::to_value(encounter_hiv_care_3()).unwrap(),
                schema_id: hiv_care_encounter_schema_id.clone(),
                program: "HIVCareProgram".to_string(),
            },
            vec!["HIVCareEncounter".to_string()],
        )
        .unwrap();
    service
        .insert_encounter(
            &ctx,
            &service_provider,
            "no user",
            InsertEncounter {
                patient_id: patient_1().id,
                r#type: "HIVCareEncounter".to_string(),
                data: serde_json::to_value(encounter_hiv_care_4()).unwrap(),
                schema_id: hiv_care_encounter_schema_id.clone(),
                program: "HIVCareProgram".to_string(),
            },
            vec!["HIVCareEncounter".to_string()],
        )
        .unwrap();
    service
        .insert_encounter(
            &ctx,
            &service_provider,
            "no user",
            InsertEncounter {
                patient_id: patient_1().id,
                r#type: "HIVCareEncounter".to_string(),
                data: serde_json::to_value(encounter_hiv_care_5()).unwrap(),
                schema_id: hiv_care_encounter_schema_id.clone(),
                program: "HIVCareProgram".to_string(),
            },
            vec!["HIVCareEncounter".to_string()],
        )
        .unwrap();

    Ok(())
}<|MERGE_RESOLUTION|>--- conflicted
+++ resolved
@@ -491,39 +491,45 @@
                 id: uuid(),
                 user_id: user_id.clone(),
                 store_id: Some(user_store.store_id.clone()),
-<<<<<<< HEAD
-                permission: Permission::DocumentProgramQuery,
-                context: Some("RoutineImmunisationProgram".to_string()),
-=======
                 permission: Permission::DocumentQuery,
                 context: Some(PATIENT_TYPE.to_string()),
->>>>>>> 9a05191d
-            })
-            .unwrap();
-        UserPermissionRowRepository::new(&connection)
-            .upsert_one(&UserPermissionRow {
-                id: uuid(),
-                user_id: user_id.clone(),
-                store_id: Some(user_store.store_id.clone()),
-<<<<<<< HEAD
-                permission: Permission::DocumentProgramMutate,
-                context: Some("RoutineImmunisationProgram".to_string()),
-            })
-            .unwrap();
-=======
+            })
+            .unwrap();
+        UserPermissionRowRepository::new(&connection)
+            .upsert_one(&UserPermissionRow {
+                id: uuid(),
+                user_id: user_id.clone(),
+                store_id: Some(user_store.store_id.clone()),
                 permission: Permission::DocumentMutate,
                 context: Some(PATIENT_TYPE.to_string()),
             })
             .unwrap();
-        // query
->>>>>>> 9a05191d
-        UserPermissionRowRepository::new(&connection)
-            .upsert_one(&UserPermissionRow {
-                id: uuid(),
-                user_id: user_id.clone(),
-                store_id: Some(user_store.store_id.clone()),
-<<<<<<< HEAD
-                permission: Permission::DocumentProgramQuery,
+
+        // immunisation
+        UserPermissionRowRepository::new(&connection)
+            .upsert_one(&UserPermissionRow {
+                id: uuid(),
+                user_id: user_id.clone(),
+                store_id: Some(user_store.store_id.clone()),
+                permission: Permission::DocumentQuery,
+                context: Some("RoutineImmunisationProgram".to_string()),
+            })
+            .unwrap();
+        UserPermissionRowRepository::new(&connection)
+            .upsert_one(&UserPermissionRow {
+                id: uuid(),
+                user_id: user_id.clone(),
+                store_id: Some(user_store.store_id.clone()),
+                permission: Permission::DocumentMutate,
+                context: Some("RoutineImmunisationProgram".to_string()),
+            })
+            .unwrap();
+        UserPermissionRowRepository::new(&connection)
+            .upsert_one(&UserPermissionRow {
+                id: uuid(),
+                user_id: user_id.clone(),
+                store_id: Some(user_store.store_id.clone()),
+                permission: Permission::DocumentQuery,
                 context: Some("RoutineImmunisation6WeeksEncounter".to_string()),
             })
             .unwrap();
@@ -532,7 +538,7 @@
                 id: uuid(),
                 user_id: user_id.clone(),
                 store_id: Some(user_store.store_id.clone()),
-                permission: Permission::DocumentProgramMutate,
+                permission: Permission::DocumentMutate,
                 context: Some("RoutineImmunisation6WeeksEncounter".to_string()),
             })
             .unwrap();
@@ -541,7 +547,7 @@
                 id: uuid(),
                 user_id: user_id.clone(),
                 store_id: Some(user_store.store_id.clone()),
-                permission: Permission::DocumentProgramQuery,
+                permission: Permission::DocumentQuery,
                 context: Some("RoutineImmunisation3MonthEncounter".to_string()),
             })
             .unwrap();
@@ -550,7 +556,7 @@
                 id: uuid(),
                 user_id: user_id.clone(),
                 store_id: Some(user_store.store_id.clone()),
-                permission: Permission::DocumentProgramMutate,
+                permission: Permission::DocumentMutate,
                 context: Some("RoutineImmunisation3MonthEncounter".to_string()),
             })
             .unwrap();
@@ -559,7 +565,7 @@
                 id: uuid(),
                 user_id: user_id.clone(),
                 store_id: Some(user_store.store_id.clone()),
-                permission: Permission::DocumentProgramQuery,
+                permission: Permission::DocumentQuery,
                 context: Some("RoutineImmunisation5MonthEncounter".to_string()),
             })
             .unwrap();
@@ -568,23 +574,50 @@
                 id: uuid(),
                 user_id: user_id.clone(),
                 store_id: Some(user_store.store_id.clone()),
-                permission: Permission::DocumentProgramMutate,
+                permission: Permission::DocumentMutate,
                 context: Some("RoutineImmunisation5MonthEncounter".to_string()),
             })
             .unwrap();
 
-        UserPermissionRowRepository::new(&connection)
-            .upsert_one(&UserPermissionRow {
-                id: uuid(),
-                user_id: user_id.clone(),
-                store_id: Some(user_store.store_id.clone()),
-                permission: Permission::DocumentProgramQuery,
-=======
+        // HIV Testing
+        UserPermissionRowRepository::new(&connection)
+            .upsert_one(&UserPermissionRow {
+                id: uuid(),
+                user_id: user_id.clone(),
+                store_id: Some(user_store.store_id.clone()),
                 permission: Permission::DocumentQuery,
->>>>>>> 9a05191d
                 context: Some("HIVTestingProgram".to_string()),
             })
             .unwrap();
+        UserPermissionRowRepository::new(&connection)
+            .upsert_one(&UserPermissionRow {
+                id: uuid(),
+                user_id: user_id.clone(),
+                store_id: Some(user_store.store_id.clone()),
+                permission: Permission::DocumentMutate,
+                context: Some("HIVTestingProgram".to_string()),
+            })
+            .unwrap();
+        UserPermissionRowRepository::new(&connection)
+            .upsert_one(&UserPermissionRow {
+                id: uuid(),
+                user_id: user_id.clone(),
+                store_id: Some(user_store.store_id.clone()),
+                permission: Permission::DocumentQuery,
+                context: Some("HIVTestingEncounter".to_string()),
+            })
+            .unwrap();
+        UserPermissionRowRepository::new(&connection)
+            .upsert_one(&UserPermissionRow {
+                id: uuid(),
+                user_id: user_id.clone(),
+                store_id: Some(user_store.store_id.clone()),
+                permission: Permission::DocumentMutate,
+                context: Some("HIVTestingEncounter".to_string()),
+            })
+            .unwrap();
+
+        // HIV Care
         UserPermissionRowRepository::new(&connection)
             .upsert_one(&UserPermissionRow {
                 id: uuid(),
@@ -599,8 +632,8 @@
                 id: uuid(),
                 user_id: user_id.clone(),
                 store_id: Some(user_store.store_id.clone()),
-                permission: Permission::DocumentQuery,
-                context: Some("HIVTestingEncounter".to_string()),
+                permission: Permission::DocumentMutate,
+                context: Some("HIVCareProgram".to_string()),
             })
             .unwrap();
         UserPermissionRowRepository::new(&connection)
@@ -610,35 +643,6 @@
                 store_id: Some(user_store.store_id.clone()),
                 permission: Permission::DocumentQuery,
                 context: Some("HIVCareEncounter".to_string()),
-            })
-            .unwrap();
-
-        // mutate
-        UserPermissionRowRepository::new(&connection)
-            .upsert_one(&UserPermissionRow {
-                id: uuid(),
-                user_id: user_id.clone(),
-                store_id: Some(user_store.store_id.clone()),
-                permission: Permission::DocumentMutate,
-                context: Some("HIVTestingProgram".to_string()),
-            })
-            .unwrap();
-        UserPermissionRowRepository::new(&connection)
-            .upsert_one(&UserPermissionRow {
-                id: uuid(),
-                user_id: user_id.clone(),
-                store_id: Some(user_store.store_id.clone()),
-                permission: Permission::DocumentMutate,
-                context: Some("HIVCareProgram".to_string()),
-            })
-            .unwrap();
-        UserPermissionRowRepository::new(&connection)
-            .upsert_one(&UserPermissionRow {
-                id: uuid(),
-                user_id: user_id.clone(),
-                store_id: Some(user_store.store_id.clone()),
-                permission: Permission::DocumentMutate,
-                context: Some("HIVTestingEncounter".to_string()),
             })
             .unwrap();
         UserPermissionRowRepository::new(&connection)
