use reqwest::Client;
use thiserror::Error;
use url::ParseError;

use super::*;

#[derive(Debug, Clone)]
pub(crate) struct SyncApiV6 {
    pub(crate) url: Url,
    pub(crate) sync_v5_settings: SyncApiSettings,
}

#[derive(Error, Debug)]
pub enum SyncApiV6CreatingError {
    #[error("Cannot parse url while creating SyncApiV5 instance url: '{0}'")]
    CannotParseSyncUrl(String, #[source] ParseError),
    #[error("Error while creating SyncApiV6 instance")]
    Other(#[source] anyhow::Error),
}

<<<<<<< HEAD
async fn response_or_err(
    result: Result<Response, reqwest::Error>,
) -> Result<SyncPullResponseV6, SyncApiErrorVariantV6> {
    let response = match result {
        Ok(result) => result,
        Err(error) => {
            if error.is_connect() {
                return Err(SyncApiErrorVariantV6::ConnectionError(error));
            } else {
                return Err(SyncApiErrorVariantV6::Other(error.into()));
            }
        }
    };

    // Not checking for status, expecting 200 only, even if there is error
    let response_text = response
        .text()
        .await
        .map_err(ParsingResponseError::CannotGetTextResponse)?;

    let result = serde_json::from_str(&response_text).map_err(|source| {
        ParsingResponseError::ParseError {
            source,
            response_text,
        }
    })?;

    Ok(result)
}

async fn response_or_err_push(
    result: Result<Response, reqwest::Error>,
) -> Result<SyncPushResponseV6, SyncApiErrorVariantV6> {
    let response = match result {
        Ok(result) => result,
        Err(error) => {
            if error.is_connect() {
                return Err(SyncApiErrorVariantV6::ConnectionError(error));
            } else {
                return Err(SyncApiErrorVariantV6::Other(error.into()));
            }
        }
    };

    // Not checking for status, expecting 200 only, even if there is error
    let response_text = response
        .text()
        .await
        .map_err(ParsingResponseError::CannotGetTextResponse)?;

    let result = serde_json::from_str(&response_text).map_err(|source| {
        ParsingResponseError::ParseError {
            source,
            response_text,
        }
    })?;

    Ok(result)
}

async fn response_or_err_site_status(
    result: Result<Response, reqwest::Error>,
) -> Result<SiteStatusResponseV6, SyncApiErrorVariantV6> {
    let response = match result {
        Ok(result) => result,
        Err(error) => {
            if error.is_connect() {
                return Err(SyncApiErrorVariantV6::ConnectionError(error));
            } else {
                return Err(SyncApiErrorVariantV6::Other(error.into()));
            }
        }
    };

    // Not checking for status, expecting 200 only, even if there is error
    let response_text = response
        .text()
        .await
        .map_err(ParsingResponseError::CannotGetTextResponse)?;

    let result = serde_json::from_str(&response_text).map_err(|source| {
        ParsingResponseError::ParseError {
            source,
            response_text,
        }
    })?;

    Ok(result)
}

=======
>>>>>>> 1558c76a
impl SyncApiV6 {
    pub fn new(
        url: &str,
        sync_v5_settings: &SyncApiSettings,
    ) -> Result<Self, SyncApiV6CreatingError> {
        let mut url = Url::parse(url)
            .map_err(|error| SyncApiV6CreatingError::CannotParseSyncUrl(url.to_string(), error))?;

        url = url.join("central/sync/").unwrap();

        Ok(Self {
            url,
            sync_v5_settings: sync_v5_settings.clone(),
        })
    }

    pub async fn pull(
        &self,
        cursor: u64,
        batch_size: u32,
        is_initialised: bool,
    ) -> Result<SyncBatchV6, SyncApiErrorV6> {
        let Self {
            sync_v5_settings,
            url,
        } = self;

        let route = "pull";
        let url = url.join(route).unwrap();

        let request = SyncPullRequestV6 {
            cursor,
            batch_size,
            sync_v5_settings: sync_v5_settings.clone(),
            is_initialised,
        };

        let result = Client::new().post(url.clone()).json(&request).send().await;

        let error = match response_or_err(result).await {
            Ok(SyncPullResponseV6::Data(data)) => return Ok(data),
            Ok(SyncPullResponseV6::Error(error)) => error.into(),
            Err(error) => error,
        };

        Err(SyncApiErrorV6 {
            url,
            route: route.to_string(),
            source: error,
        })
    }

    pub async fn push(&self, batch: SyncBatchV6) -> Result<SyncPushSuccessV6, SyncApiErrorV6> {
        let Self {
            sync_v5_settings,
            url,
        } = self;

        let route = "push";
        let url = url.join(route).unwrap();

        let request = SyncPushRequestV6 {
            batch,
            sync_v5_settings: sync_v5_settings.clone(),
        };

        let result = Client::new().post(url.clone()).json(&request).send().await;

        let error = match response_or_err(result).await {
            Ok(SyncPushResponseV6::Data(data)) => return Ok(data),
            Ok(SyncPushResponseV6::Error(error)) => error.into(),
            Err(error) => error.into(),
        };

        Err(SyncApiErrorV6 {
            url,
            route: route.to_string(),
            source: error,
        })
    }

    pub async fn get_site_status(&self) -> Result<SiteStatusV6, SyncApiErrorV6> {
        let Self {
            sync_v5_settings,
            url,
        } = self;

        let route = "site_status";
        let url = url.join(route).unwrap();

        let request = SiteStatusRequestV6 {
            sync_v5_settings: sync_v5_settings.clone(),
        };

        let result = Client::new().post(url.clone()).json(&request).send().await;

        let error = match response_or_err_site_status(result).await {
            Ok(SiteStatusResponseV6::Data(data)) => return Ok(data),
            Ok(SiteStatusResponseV6::Error(error)) => error.into(),
            Err(error) => error.into(),
        };

        Err(SyncApiErrorV6 {
            url,
            route: route.to_string(),
            source: error,
        })
    }
}<|MERGE_RESOLUTION|>--- conflicted
+++ resolved
@@ -18,99 +18,6 @@
     Other(#[source] anyhow::Error),
 }
 
-<<<<<<< HEAD
-async fn response_or_err(
-    result: Result<Response, reqwest::Error>,
-) -> Result<SyncPullResponseV6, SyncApiErrorVariantV6> {
-    let response = match result {
-        Ok(result) => result,
-        Err(error) => {
-            if error.is_connect() {
-                return Err(SyncApiErrorVariantV6::ConnectionError(error));
-            } else {
-                return Err(SyncApiErrorVariantV6::Other(error.into()));
-            }
-        }
-    };
-
-    // Not checking for status, expecting 200 only, even if there is error
-    let response_text = response
-        .text()
-        .await
-        .map_err(ParsingResponseError::CannotGetTextResponse)?;
-
-    let result = serde_json::from_str(&response_text).map_err(|source| {
-        ParsingResponseError::ParseError {
-            source,
-            response_text,
-        }
-    })?;
-
-    Ok(result)
-}
-
-async fn response_or_err_push(
-    result: Result<Response, reqwest::Error>,
-) -> Result<SyncPushResponseV6, SyncApiErrorVariantV6> {
-    let response = match result {
-        Ok(result) => result,
-        Err(error) => {
-            if error.is_connect() {
-                return Err(SyncApiErrorVariantV6::ConnectionError(error));
-            } else {
-                return Err(SyncApiErrorVariantV6::Other(error.into()));
-            }
-        }
-    };
-
-    // Not checking for status, expecting 200 only, even if there is error
-    let response_text = response
-        .text()
-        .await
-        .map_err(ParsingResponseError::CannotGetTextResponse)?;
-
-    let result = serde_json::from_str(&response_text).map_err(|source| {
-        ParsingResponseError::ParseError {
-            source,
-            response_text,
-        }
-    })?;
-
-    Ok(result)
-}
-
-async fn response_or_err_site_status(
-    result: Result<Response, reqwest::Error>,
-) -> Result<SiteStatusResponseV6, SyncApiErrorVariantV6> {
-    let response = match result {
-        Ok(result) => result,
-        Err(error) => {
-            if error.is_connect() {
-                return Err(SyncApiErrorVariantV6::ConnectionError(error));
-            } else {
-                return Err(SyncApiErrorVariantV6::Other(error.into()));
-            }
-        }
-    };
-
-    // Not checking for status, expecting 200 only, even if there is error
-    let response_text = response
-        .text()
-        .await
-        .map_err(ParsingResponseError::CannotGetTextResponse)?;
-
-    let result = serde_json::from_str(&response_text).map_err(|source| {
-        ParsingResponseError::ParseError {
-            source,
-            response_text,
-        }
-    })?;
-
-    Ok(result)
-}
-
-=======
->>>>>>> 1558c76a
 impl SyncApiV6 {
     pub fn new(
         url: &str,
@@ -207,7 +114,7 @@
 
         let result = Client::new().post(url.clone()).json(&request).send().await;
 
-        let error = match response_or_err_site_status(result).await {
+        let error = match response_or_err(result).await {
             Ok(SiteStatusResponseV6::Data(data)) => return Ok(data),
             Ok(SiteStatusResponseV6::Error(error)) => error.into(),
             Err(error) => error.into(),
