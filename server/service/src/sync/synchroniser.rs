use crate::{
    service_provider::{ServiceContext, ServiceProvider},
    sync::sync_status::logger::SyncStep,
};
use log::warn;
use repository::{RepositoryError, StorageConnection, SyncBufferAction};

use std::ops::Not;
use std::sync::Arc;
use thiserror::Error;
use util::{format_error, is_central_server};

use super::{
    api::SyncApiV5,
    api_v6::SyncApiV6,
    central_data_synchroniser::{CentralDataSynchroniser, CentralPullError},
    central_data_synchroniser_v6::{CentralDataSynchroniserV6, CentralPullErrorV6},
    remote_data_synchroniser::{
        PostInitialisationError, RemoteDataSynchroniser, RemotePullError, RemotePushError,
        WaitForSyncOperationError,
    },
    settings::{SyncSettings, SYNC_VERSION},
    sync_buffer::SyncBuffer,
    sync_status::logger::{SyncLogger, SyncLoggerError},
    translation_and_integration::{TranslationAndIntegration, TranslationAndIntegrationResults},
    translations::{all_translators, pull_integration_order},
};

const INTEGRATION_POLL_PERIOD_SECONDS: u64 = 1;
const INTEGRATION_TIMEOUT_SECONDS: u64 = 30;

pub struct Synchroniser {
    settings: SyncSettings,
    service_provider: Arc<ServiceProvider>,
    central: CentralDataSynchroniser,
    central_v6: CentralDataSynchroniserV6,
    remote: RemoteDataSynchroniser,
}

#[derive(Error)]
pub(crate) enum SyncError {
    #[error("Database error while syncing")]
    DatabaseError(#[from] RepositoryError),
    #[error(transparent)]
    SyncLoggerError(#[from] SyncLoggerError),
    #[error("Error while requesting initialisation from central server")]
    PostInitialisationError(#[from] PostInitialisationError),
    #[error("Error while pushing remote records")]
    RemotePushError(#[from] RemotePushError),
    #[error("Error while awaiting remote record integration")]
    WaitForIntegrationError(#[from] WaitForSyncOperationError),
    #[error("Error while pulling central records")]
    CentralPullError(#[from] CentralPullError),
    #[error("Error while pulling central v6 records")]
    CentralPullErrorV6(#[from] CentralPullErrorV6),
    #[error("Error while pulling remote records")]
    RemotePullError(#[from] RemotePullError),
    #[error("Error while integrating records")]
    IntegrationError(anyhow::Error),
}

// For unwrap and expect debug implementation is used
impl std::fmt::Debug for SyncError {
    fn fmt(&self, f: &mut std::fmt::Formatter<'_>) -> std::fmt::Result {
        write!(f, "{}", format_error(self))
    }
}

/// There are three types of data that is synced between the central server and the remote server:
///
/// 1) `central data`: Central data is managed by the central server and is readonly for the remote
/// server. The remote server pulls the central data on a regular basis.
/// 2) `remote data`: Remote data is managed by the remote server and is edited exclusively by the
/// remote server. The remote server pushes (backs up) the remote data regularly to the central
/// server. When a remote server instance is initialized the first time, existing remote data is
/// fetched from the central server in an "initial pull", e.g. when a remote server has been
/// re-installed and needs to fetch existing data.
/// 3) `messages`: messages are dispatched by the central server between different sites (different
/// remote servers) that are connected to the same central server. For example, a requisition
/// request from site A to site B is dispatched from site A to site B.
/// Messages are transmitted as remote data, i.e. they are pulled from the central server in the
/// same way as remote data.
/// Messages have the same data format as regular remote data and are only interpreted as messages
/// by the receiving remote server, e.g. if data doesn't belong to the local remote server it must
/// by a message.
///
/// Sync process:
/// 1) Central data is regularly pulled from the central server.
/// 2) If it is an initial remote server startup: pull existing remote data belonging to a remote
/// server from the central server.
/// After the initial pull the remote "data queue" turns into a "message queue" and messages are
/// pulled from the central server through this queue.
/// 3) Remote data is regularly pushed to the central server.
///
impl Synchroniser {
    pub(crate) fn new(
        settings: SyncSettings,
        service_provider: Arc<ServiceProvider>,
    ) -> anyhow::Result<Self> {
        Self::new_with_version(settings, service_provider, SYNC_VERSION)
    }

    pub(crate) fn new_with_version(
        settings: SyncSettings,
        service_provider: Arc<ServiceProvider>,
        sync_version: u32,
    ) -> anyhow::Result<Self> {
        let sync_v5_settings = SyncApiV5::new_settings(&settings, &service_provider, sync_version)?;
        let sync_api_v5 = SyncApiV5::new(sync_v5_settings.clone())?;
        let sync_api_v6 = SyncApiV6::new(sync_v5_settings)?;
        Ok(Synchroniser {
            remote: RemoteDataSynchroniser {
                sync_api_v5: sync_api_v5.clone(),
            },
            settings,
            service_provider,
            central: CentralDataSynchroniser { sync_api_v5 },
            central_v6: CentralDataSynchroniserV6 { sync_api_v6 },
        })
    }

    pub(crate) async fn sync(&self) -> Result<(), SyncError> {
        let ctx = self.service_provider.basic_context()?;
        let mut logger = SyncLogger::start(&ctx.connection)?;

        let sync_result = self.sync_inner(&mut logger, &ctx).await;

        if let Err(error) = &sync_result {
            logger.error(error)?;
        };

        sync_result?;
        logger.done()?;
        Ok(())
    }

    /// Sync must not be called concurrently (e.g. sync cursors are fetched/updated without DB tx)
    async fn sync_inner<'a>(
        &self,
        logger: &mut SyncLogger<'a>,
        ctx: &'a ServiceContext,
    ) -> Result<(), SyncError> {
        let batch_size = &self.settings.batch_size;
        let sync_status_service = &self.service_provider.sync_status_service;

        if self.service_provider.settings.is_sync_disabled(&ctx)? {
            // TODO logger ?
            warn!("Sync is disabled, skipping");
            return Ok(());
        }

        // Remote data was initialised
        let is_initialised = sync_status_service.is_initialised(ctx)?;

        // Initialisation request was sent and successfully processed
        let is_sync_queue_initialised = sync_status_service.is_sync_queue_initialised(ctx)?;

        // REQUEST INITIALISATION
        logger.start_step(SyncStep::PrepareInitial)?;
        if !is_sync_queue_initialised {
            self.remote.request_initialisation().await?;
        }
        logger.done_step(SyncStep::PrepareInitial)?;

        // First push before pulling, this avoids records being pulled from central server
        // and overwriting existing records waiting to be pulled

        // PUSH
        // Only push if initialised (site data was initialised on central and successfully pulled)
        logger.start_step(SyncStep::Push)?;
        if is_initialised {
            self.remote
                .push(&ctx.connection, batch_size.remote_push, logger)
                .await?;
            self.remote
                .wait_for_sync_operation(
                    INTEGRATION_POLL_PERIOD_SECONDS,
                    INTEGRATION_TIMEOUT_SECONDS,
                )
                .await?;
        }
        logger.done_step(SyncStep::Push)?;

        // PULL CENTRAL
        logger.start_step(SyncStep::PullCentral)?;
        self.central
            .pull(&ctx.connection, batch_size.central_pull, logger)
            .await?;
        logger.done_step(SyncStep::PullCentral)?;

        // PULL REMOTE
        logger.start_step(SyncStep::PullRemote)?;
        self.remote
            .pull(&ctx.connection, batch_size.remote_pull, logger)
            .await?;

        logger.done_step(SyncStep::PullRemote)?;

        // PULL V6
        if !is_central_server() {
            logger.start_step(SyncStep::PullCentralV6)?;
            if let Err(error) = self.central_v6.pull(&ctx.connection, 20, logger).await {
                // Log but ignore error for now, to allow omSupply to run without omSupply server
<<<<<<< HEAD
                let _ = logger.error(&error.into());
=======
                // let _ = logger.error(&error.into());
                log::info!("{}", format_error(&error));
>>>>>>> ebdf0d44
            }
            logger.done_step(SyncStep::PullCentralV6)?;
        }

        // INTEGRATE RECORDS
        logger.start_step(SyncStep::Integrate)?;

        let (upserts, deletes, merges) =
            integrate_and_translate_sync_buffer(&ctx.connection, is_initialised, logger)
                .await
                .map_err(SyncError::IntegrationError)?;
        warn!("Upsert Integration result: {:?}", upserts);
        warn!("Delete Integration result: {:?}", deletes);
        warn!("Merge Integration result: {:?}", merges);

        logger.done_step(SyncStep::Integrate)?;

        if !is_initialised {
            self.remote.advance_push_cursor(&ctx.connection)?;
            self.service_provider.site_is_initialised_trigger.trigger();
        }

        ctx.processors_trigger
            .trigger_requisition_transfer_processors();
        ctx.processors_trigger
            .trigger_shipment_transfer_processors();

        Ok(())
    }
}

/// Translation And Integration of sync buffer, pub since used in CLI
pub async fn integrate_and_translate_sync_buffer<'a>(
    connection: &StorageConnection,
    is_initialised: bool,
    logger: &mut SyncLogger<'a>,
) -> anyhow::Result<(
    TranslationAndIntegrationResults,
    TranslationAndIntegrationResults,
    TranslationAndIntegrationResults,
)> {
    // Integration is done inside a transaction, to make sure all records are available at the same time
    // and maintain logical data integrity. During initialisation nested transactions cause significant
    // reduction in speed of this operation, since the system is not available during initialisation we don't need
    // overall transaction to enforce logical data integrity:
    // - initialised: create outer transaction and sub transaction for every upsert and every delete
    //               (sub transaction is needed to 'skip' errors in postgres, see IntegrationRecords.integrate)
    // - not initialised: no transactions at all

    // Closure, to be run in a transaction or without a transaction
    let integrate_and_translate = |connection: &StorageConnection| -> Result<
        (
            TranslationAndIntegrationResults,
            TranslationAndIntegrationResults,
            TranslationAndIntegrationResults,
        ),
        RepositoryError,
    > {
        let translators = all_translators();
        let table_order = pull_integration_order(&translators);

        let sync_buffer = SyncBuffer::new(connection);
        let translation_and_integration = TranslationAndIntegration::new(connection, &sync_buffer);
        // Translate and integrate upserts (ordered by referential database constraints)
        let upsert_sync_buffer_records =
            sync_buffer.get_ordered_sync_buffer_records(SyncBufferAction::Upsert, &table_order)?;
        // Translate and integrate delete (ordered by referential database constraints, in reverse)
        let delete_sync_buffer_records =
            sync_buffer.get_ordered_sync_buffer_records(SyncBufferAction::Delete, &table_order)?;

        let upsert_integration_result = translation_and_integration
            .translate_and_integrate_sync_records(
                upsert_sync_buffer_records.clone(),
                &translators,
                // Only pass Some(logger) during initalisation
                is_initialised.not().then(|| logger),
            )?;

        // pass the logger here
        let delete_integration_result = translation_and_integration
            .translate_and_integrate_sync_records(
                delete_sync_buffer_records.clone(),
                &translators,
                None,
            )?;

        let merge_sync_buffer_records =
            sync_buffer.get_ordered_sync_buffer_records(SyncBufferAction::Merge, &table_order)?;
        let merge_integration_result: TranslationAndIntegrationResults =
            translation_and_integration.translate_and_integrate_sync_records(
                merge_sync_buffer_records,
                &translators,
                None,
            )?;

        Ok((
            upsert_integration_result,
            delete_integration_result,
            merge_integration_result,
        ))
    };

    let result = if is_initialised {
        connection
            .transaction_sync(integrate_and_translate)
            .map_err::<RepositoryError, _>(|e| e.to_inner_error())
    } else {
        integrate_and_translate(&connection)
    }?;

    Ok(result)
}

#[cfg(test)]
mod tests {
    use repository::mock::MockDataInserts;
    use util::{assert_matches, inline_init};

    use crate::test_helpers::{setup_all_and_service_provider, ServiceTestContext};

    use super::*;

    #[actix_rt::test]
    async fn test_disabled_sync() {
        let ServiceTestContext {
            service_provider, ..
        } = setup_all_and_service_provider("test_disabled_sync", MockDataInserts::none()).await;

        // 0.0.0.0:0 should hopefully be always unreachable and valid url

        let ctx = service_provider.basic_context().unwrap();
        let service = &service_provider.settings;
        let s = Synchroniser::new(
            inline_init(|r: &mut SyncSettings| r.url = "http://0.0.0.0:0".to_string()),
            service_provider.clone(),
        )
        .unwrap();

        // First check that synch fails (due to wrong url)

        assert_matches!(s.sync().await, Err(_));

        // Check that disabling return Ok(())
        service.disable_sync(&ctx).unwrap();

        assert_matches!(s.sync().await, Ok(_));
    }
}<|MERGE_RESOLUTION|>--- conflicted
+++ resolved
@@ -201,12 +201,8 @@
             logger.start_step(SyncStep::PullCentralV6)?;
             if let Err(error) = self.central_v6.pull(&ctx.connection, 20, logger).await {
                 // Log but ignore error for now, to allow omSupply to run without omSupply server
-<<<<<<< HEAD
-                let _ = logger.error(&error.into());
-=======
                 // let _ = logger.error(&error.into());
                 log::info!("{}", format_error(&error));
->>>>>>> ebdf0d44
             }
             logger.done_step(SyncStep::PullCentralV6)?;
         }
