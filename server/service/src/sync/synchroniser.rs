--- conflicted
+++ resolved
@@ -322,26 +322,18 @@
         let translation_and_integration = TranslationAndIntegration::new(connection, &sync_buffer);
 
         // Translate and integrate upserts (ordered by referential database constraints)
-<<<<<<< HEAD
-        let upsert_sync_buffer_records =
-            sync_buffer.get_ordered_sync_buffer_records(SyncAction::Upsert, &table_order)?;
-        // Translate and integrate delete (ordered by referential database constraints, in reverse)
-        let delete_sync_buffer_records =
-            sync_buffer.get_ordered_sync_buffer_records(SyncAction::Delete, &table_order)?;
-=======
         let upsert_sync_buffer_records = sync_buffer.get_ordered_sync_buffer_records(
-            SyncBufferAction::Upsert,
+            SyncAction::Upsert,
             &table_order,
             source_site_id,
         )?;
 
         // Translate and integrate delete (ordered by referential database constraints, in reverse)
         let delete_sync_buffer_records = sync_buffer.get_ordered_sync_buffer_records(
-            SyncBufferAction::Delete,
+            SyncAction::Delete,
             &table_order,
             source_site_id,
         )?;
->>>>>>> 34a1c63e
 
         let upsert_integration_result = translation_and_integration
             .translate_and_integrate_sync_records(
@@ -358,16 +350,11 @@
                 None,
             )?;
 
-<<<<<<< HEAD
-        let merge_sync_buffer_records =
-            sync_buffer.get_ordered_sync_buffer_records(SyncAction::Merge, &table_order)?;
-=======
         let merge_sync_buffer_records = sync_buffer.get_ordered_sync_buffer_records(
-            SyncBufferAction::Merge,
+            SyncAction::Merge,
             &table_order,
             source_site_id,
         )?;
->>>>>>> 34a1c63e
         let merge_integration_result: TranslationAndIntegrationResults =
             translation_and_integration.translate_and_integrate_sync_records(
                 merge_sync_buffer_records,
