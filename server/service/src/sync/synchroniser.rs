use crate::{
    service_provider::{ServiceContext, ServiceProvider},
    sync::{sync_status::logger::SyncStep, CentralServerConfig},
};
use log::warn;
use repository::{RepositoryError, StorageConnection, SyncAction};

use std::sync::Arc;
use thiserror::Error;
use util::format_error;

use super::{
    api::{SyncApiError, SyncApiSettings, SyncApiV5},
    api_v6::SyncApiV6CreatingError,
    central_data_synchroniser::{CentralDataSynchroniser, CentralPullError},
    central_data_synchroniser_v6::{
        CentralPullErrorV6, RemotePushErrorV6, SynchroniserV6, WaitForSyncOperationErrorV6,
    },
    remote_data_synchroniser::{
        PostInitialisationError, RemoteDataSynchroniser, RemotePullError, RemotePushError,
        WaitForSyncOperationError,
    },
    settings::{SyncSettings, SYNC_V5_VERSION, SYNC_V6_VERSION},
    sync_buffer::SyncBuffer,
    sync_status::logger::{SyncLogger, SyncLoggerError},
    translation_and_integration::{TranslationAndIntegration, TranslationAndIntegrationResults},
    translations::{all_translators, pull_integration_order},
};

const INTEGRATION_POLL_PERIOD_SECONDS: u64 = 1;
const INTEGRATION_TIMEOUT_SECONDS: u64 = 30;
pub struct Synchroniser {
    settings: SyncSettings,
    service_provider: Arc<ServiceProvider>,
    central: CentralDataSynchroniser,
    sync_v5_settings: SyncApiSettings,
    remote: RemoteDataSynchroniser,
    sync_v6_version: u32,
}

#[derive(Error)]
pub(crate) enum SyncError {
    #[error(transparent)]
    SyncApiError(#[from] SyncApiError),
    #[error("V6 Not configured")]
    V6NotConfigured,
    #[error("Failed to create Sync v6 Url")]
    SyncApiV6CreatingError(#[from] SyncApiV6CreatingError),
    #[error("Database error while syncing")]
    DatabaseError(#[from] RepositoryError),
    #[error(transparent)]
    SyncLoggerError(#[from] SyncLoggerError),
    #[error("Error while requesting initialisation from central server")]
    PostInitialisationError(#[from] PostInitialisationError),
    #[error("Error while pushing remote records")]
    RemotePushError(#[from] RemotePushError),
    #[error("Error while awaiting remote record integration")]
    WaitForIntegrationError(#[from] WaitForSyncOperationError),
    #[error("Error while awaiting v6 remote record integration")]
    WaitForIntegrationErrorV6(#[from] WaitForSyncOperationErrorV6),
    #[error("Error while pulling central records")]
    CentralPullError(#[from] CentralPullError),
    #[error("Error while pulling central v6 records")]
    CentralPullErrorV6(#[from] CentralPullErrorV6),
    #[error("Error while pushing remote v6 records")]
    RemotePushErrorV6(#[from] RemotePushErrorV6),
    #[error("Error while pulling remote records")]
    RemotePullError(#[from] RemotePullError),
    #[error("Error while integrating records")]
    IntegrationError(RepositoryError),
}

// For unwrap and expect debug implementation is used
impl std::fmt::Debug for SyncError {
    fn fmt(&self, f: &mut std::fmt::Formatter<'_>) -> std::fmt::Result {
        write!(f, "{}", format_error(self))
    }
}

/// There are three types of data that is synced between the central server and the remote server:
///
/// 1) `central data`: Central data is managed by the central server and is readonly for the remote
/// server. The remote server pulls the central data on a regular basis.
/// 2) `remote data`: Remote data is managed by the remote server and is edited exclusively by the
/// remote server. The remote server pushes (backs up) the remote data regularly to the central
/// server. When a remote server instance is initialized the first time, existing remote data is
/// fetched from the central server in an "initial pull", e.g. when a remote server has been
/// re-installed and needs to fetch existing data.
/// 3) `messages`: messages are dispatched by the central server between different sites (different
/// remote servers) that are connected to the same central server. For example, a requisition
/// request from site A to site B is dispatched from site A to site B.
/// Messages are transmitted as remote data, i.e. they are pulled from the central server in the
/// same way as remote data.
/// Messages have the same data format as regular remote data and are only interpreted as messages
/// by the receiving remote server, e.g. if data doesn't belong to the local remote server it must
/// by a message.
///
/// Sync process:
/// 1) Central data is regularly pulled from the central server.
/// 2) If it is an initial remote server startup: pull existing remote data belonging to a remote
/// server from the central server.
/// After the initial pull the remote "data queue" turns into a "message queue" and messages are
/// pulled from the central server through this queue.
/// 3) Remote data is regularly pushed to the central server.
///
impl Synchroniser {
    pub(crate) fn new(
        settings: SyncSettings,
        service_provider: Arc<ServiceProvider>,
    ) -> anyhow::Result<Self> {
        Self::new_with_version(settings, service_provider, SYNC_V5_VERSION, SYNC_V6_VERSION)
    }

    pub(crate) fn new_with_version(
        settings: SyncSettings,
        service_provider: Arc<ServiceProvider>,
        sync_version: u32,
        sync_v6_version: u32,
    ) -> anyhow::Result<Self> {
        let sync_v5_settings = SyncApiV5::new_settings(&settings, &service_provider, sync_version)?;
        let sync_api_v5 = SyncApiV5::new(sync_v5_settings.clone())?;
        Ok(Synchroniser {
            remote: RemoteDataSynchroniser {
                sync_api_v5: sync_api_v5.clone(),
            },
            settings,
            service_provider,
            central: CentralDataSynchroniser { sync_api_v5 },
            sync_v5_settings,
            sync_v6_version,
        })
    }

    pub(crate) async fn sync(&self) -> Result<(), SyncError> {
        let ctx = self.service_provider.basic_context()?;
        let mut logger = SyncLogger::start(&ctx.connection)?;

        let sync_result = self.sync_inner(&mut logger, &ctx).await;

        if let Err(error) = &sync_result {
            logger.error(error)?;
        };

        sync_result?;
        logger.done()?;
        Ok(())
    }

    /// Sync must not be called concurrently (e.g. sync cursors are fetched/updated without DB tx)
    async fn sync_inner<'a>(
        &self,
        logger: &mut SyncLogger<'a>,
        ctx: &'a ServiceContext,
    ) -> Result<(), SyncError> {
        let batch_size = &self.settings.batch_size;
        let sync_status_service = &self.service_provider.sync_status_service;

        if self.service_provider.settings.is_sync_disabled(ctx)? {
            // TODO logger ?
            warn!("Sync is disabled, skipping");
            return Ok(());
        }

        // Get site info for initialisation status and for omSupply central url required in SynchroniserV6
        let site_info = self.remote.sync_api_v5.get_site_info().await?;
        CentralServerConfig::set_central_server_config(&site_info);

        // First check sync status

        // Remote data was initialised
        let is_initialised = sync_status_service.is_initialised(ctx)?;

        // Initialisation request was sent and successfully processed
        let is_sync_queue_initialised = sync_status_service.is_sync_queue_initialised(ctx)?;

        // REQUEST INITIALISATION
        logger.start_step(SyncStep::PrepareInitial)?;
        if !is_sync_queue_initialised {
            self.remote.request_initialisation(&site_info).await?;
        }
        logger.done_step(SyncStep::PrepareInitial)?;

        // First push before pulling, this avoids records being pulled from central server
        // and overwriting existing records waiting to be pulled

        // We'll push records to open-mSupply first, then push to Legacy mSupply

        let v6_sync = match CentralServerConfig::get() {
            CentralServerConfig::NotConfigured => return Err(SyncError::V6NotConfigured),
            CentralServerConfig::IsCentralServer => None,
            CentralServerConfig::CentralServerUrl(url) => {
                let v6_sync =
                    SynchroniserV6::new(&url, &self.sync_v5_settings, self.sync_v6_version)?;
                Some(v6_sync)
            }
        };

        // PUSH V6
        logger.start_step(SyncStep::PushCentralV6)?;
        if let (true, Some(v6_sync)) = (is_initialised, &v6_sync) {
            v6_sync
                .push(&ctx.connection, batch_size.remote_push, logger)
                .await?;

            v6_sync
                .wait_for_sync_operation(
                    INTEGRATION_POLL_PERIOD_SECONDS,
                    INTEGRATION_TIMEOUT_SECONDS,
                )
                .await?;
        }
        logger.done_step(SyncStep::PushCentralV6)?;

        // PUSH
        // Only push if initialised (site data was initialised on central and successfully pulled)
        logger.start_step(SyncStep::Push)?;
        if is_initialised {
            self.remote
                .push(&ctx.connection, batch_size.remote_push, logger)
                .await?;
            self.remote
                .wait_for_sync_operation(
                    INTEGRATION_POLL_PERIOD_SECONDS,
                    INTEGRATION_TIMEOUT_SECONDS,
                )
                .await?;
        }
        logger.done_step(SyncStep::Push)?;

        // PULL CENTRAL
        logger.start_step(SyncStep::PullCentral)?;
        self.central
            .pull(&ctx.connection, batch_size.central_pull, logger)
            .await?;
        logger.done_step(SyncStep::PullCentral)?;

        // PULL REMOTE
        logger.start_step(SyncStep::PullRemote)?;
        self.remote
            .pull(&ctx.connection, batch_size.remote_pull, logger)
            .await?;

        logger.done_step(SyncStep::PullRemote)?;

        // PULL V6
        if let Some(v6_sync) = &v6_sync {
            logger.start_step(SyncStep::PullCentralV6)?;

            v6_sync
                .pull(&ctx.connection, 20, is_initialised, logger)
                .await?;

            logger.done_step(SyncStep::PullCentralV6)?;
        }

        // INTEGRATE RECORDS
        logger.start_step(SyncStep::Integrate)?;

        let (upserts, deletes, merges) = integrate_and_translate_sync_buffer(
            &ctx.connection,
            // Only pass in logger during initialisation
            match is_initialised {
                false => Some(logger),
                true => None,
            },
            None,
        )
        .map_err(SyncError::IntegrationError)?;

        warn!("Upsert Integration result: {:?}", upserts);
        warn!("Delete Integration result: {:?}", deletes);
        warn!("Merge Integration result: {:?}", merges);

        logger.done_step(SyncStep::Integrate)?;

        if !is_initialised {
            self.remote.advance_push_cursor(&ctx.connection)?;
            if let Some(v6_sync) = &v6_sync {
                v6_sync.advance_push_cursor(&ctx.connection)?;
            }
            self.service_provider.site_is_initialised_trigger.trigger();
        }

        ctx.processors_trigger
            .trigger_requisition_transfer_processors();
        ctx.processors_trigger.trigger_invoice_transfer_processors();

        Ok(())
    }
}

/// Translation And Integration of sync buffer, pub since used in CLI
pub fn integrate_and_translate_sync_buffer<'a>(
    connection: &StorageConnection,
    logger: Option<&mut SyncLogger<'a>>,
    source_site_id: Option<i32>,
) -> Result<
    (
        TranslationAndIntegrationResults,
        TranslationAndIntegrationResults,
        TranslationAndIntegrationResults,
    ),
    RepositoryError,
> {
    // Integration is done inside a transaction, to make sure all records are available at the same time
    // and maintain logical data integrity. During initialisation nested transactions cause significant
    // reduction in speed of this operation, since the system is not available during initialisation we don't need
    // overall transaction to enforce logical data integrity:
    // - initialised: create outer transaction and sub transaction for every upsert and every delete
    //               (sub transaction is needed to 'skip' errors in postgres, see IntegrationRecords.integrate)
    // - not initialised: no transactions at all

    // Closure, to be run in a transaction or without a transaction
    let integrate_and_translate = |connection: &StorageConnection| -> Result<
        (
            TranslationAndIntegrationResults,
            TranslationAndIntegrationResults,
            TranslationAndIntegrationResults,
        ),
        RepositoryError,
    > {
        let translators = all_translators();
        let table_order = pull_integration_order(&translators);

        let sync_buffer = SyncBuffer::new(connection);
        let translation_and_integration = TranslationAndIntegration::new(connection, &sync_buffer);

        // Translate and integrate upserts (ordered by referential database constraints)
        let upsert_sync_buffer_records = sync_buffer.get_ordered_sync_buffer_records(
            SyncAction::Upsert,
            &table_order,
            source_site_id,
        )?;

        // Translate and integrate delete (ordered by referential database constraints, in reverse)
        let delete_sync_buffer_records = sync_buffer.get_ordered_sync_buffer_records(
            SyncAction::Delete,
            &table_order,
            source_site_id,
        )?;

        let upsert_integration_result = translation_and_integration
            .translate_and_integrate_sync_records(
                &upsert_sync_buffer_records,
                &translators,
                logger,
            )?;

        // pass the logger here
        let delete_integration_result = translation_and_integration
            .translate_and_integrate_sync_records(
                &delete_sync_buffer_records,
                &translators,
                None,
            )?;

        let merge_sync_buffer_records = sync_buffer.get_ordered_sync_buffer_records(
            SyncAction::Merge,
            &table_order,
            source_site_id,
        )?;

        let merge_integration_result: TranslationAndIntegrationResults =
            translation_and_integration.translate_and_integrate_sync_records(
                &merge_sync_buffer_records,
                &translators,
                None,
            )?;

        Ok((
            upsert_integration_result,
            delete_integration_result,
            merge_integration_result,
        ))
    };

<<<<<<< HEAD
    let result = connection
        .transaction_sync(integrate_and_translate)
        .map_err::<RepositoryError, _>(|e| e.to_inner_error())?;
=======
    let result = if execute_in_transaction {
        connection
            .transaction_sync(integrate_and_translate)
            .map_err::<RepositoryError, _>(|e| e.to_inner_error())
    } else {
        integrate_and_translate(connection)
    }?;
>>>>>>> 53a956e1

    Ok(result)
}

#[cfg(test)]
mod tests {
    use repository::mock::MockDataInserts;
    use util::{assert_matches, inline_init};

    use crate::test_helpers::{setup_all_and_service_provider, ServiceTestContext};

    use super::*;

    #[actix_rt::test]
    async fn test_disabled_sync() {
        let ServiceTestContext {
            service_provider, ..
        } = setup_all_and_service_provider("test_disabled_sync", MockDataInserts::none()).await;

        // 0.0.0.0:0 should hopefully be always unreachable and valid url

        let ctx = service_provider.basic_context().unwrap();
        let service = &service_provider.settings;
        let s = Synchroniser::new(
            inline_init(|r: &mut SyncSettings| r.url = "http://0.0.0.0:0".to_string()),
            service_provider.clone(),
        )
        .unwrap();

        // First check that synch fails (due to wrong url)

        assert_matches!(s.sync().await, Err(_));

        // Check that disabling return Ok(())
        service.disable_sync(&ctx).unwrap();

        assert_matches!(s.sync().await, Ok(_));
    }
}<|MERGE_RESOLUTION|>--- conflicted
+++ resolved
@@ -374,19 +374,9 @@
         ))
     };
 
-<<<<<<< HEAD
     let result = connection
         .transaction_sync(integrate_and_translate)
         .map_err::<RepositoryError, _>(|e| e.to_inner_error())?;
-=======
-    let result = if execute_in_transaction {
-        connection
-            .transaction_sync(integrate_and_translate)
-            .map_err::<RepositoryError, _>(|e| e.to_inner_error())
-    } else {
-        integrate_and_translate(connection)
-    }?;
->>>>>>> 53a956e1
 
     Ok(result)
 }
