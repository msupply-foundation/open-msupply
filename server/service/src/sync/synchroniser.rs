use crate::{
<<<<<<< HEAD
    service_provider::ServiceProvider,
    sync::{
        actor::{get_sync_actors, SyncReceiverActor, SyncSenderActor},
        SyncLogger, SyncStep,
    },
};
use actix_web::web::Data;
use log::{info, warn};
use repository::{RepositoryError, StorageConnection, SyncBufferAction};
use std::time::Duration;
=======
    apis::{sync_api_credentials::SyncCredentials, sync_api_v3::SyncApiV3, sync_api_v5::SyncApiV5},
    service_provider::ServiceProvider,
};
use log::warn;
use reqwest::{Client, Url};
use std::{sync::Arc, time::Duration};
>>>>>>> efc7bafb

use super::{
    api::SyncApiV5,
    central_data_synchroniser::CentralDataSynchroniser,
    remote_data_synchroniser::{RemoteDataSynchroniser, RemoteSyncState},
    settings::SyncSettings,
<<<<<<< HEAD
    sync_buffer::SyncBuffer,
    translation_and_integration::{TranslationAndIntegration, TranslationAndIntegrationResults},
=======
    SyncReceiverActor, SyncSenderActor,
>>>>>>> efc7bafb
};

const INTEGRATION_POLL_PERIOD_SECONDS: u64 = 1;
const INTEGRATION_TIMEOUT_SECONDS: u64 = 15;

pub struct Synchroniser {
    settings: SyncSettings,
<<<<<<< HEAD
    service_provider: Data<ServiceProvider>,
    central: CentralDataSynchroniser,
    remote: RemoteDataSynchroniser,
=======
    service_provider: Arc<ServiceProvider>,
    pub(crate) central_data: CentralDataSynchroniser,
    pub(crate) remote_data: RemoteDataSynchroniser,
>>>>>>> efc7bafb
}

/// There are three types of data that is synced between the central server and the remote server:
///
/// 1) `central data`: Central data is managed by the central server and is readonly for the remote
/// server. The remote server pulls the central data on a regular basis.
/// 2) `remote data`: Remote data is managed by the remote server and is edited exclusively by the
/// remote server. The remote server pushes (backs up) the remote data regularly to the central
/// server. When a remote server instance is initialized the first time, existing remote data is
/// fetched from the central server in an "initial pull", e.g. when a remote server has been
/// re-installed and needs to fetch existing data.
/// 3) `messages`: messages are dispatched by the central server between different sites (different
/// remote servers) that are connected to the same central server. For example, a requisition
/// request from site A to site B is dispatched from site A to site B.
/// Messages are transmitted as remote data, i.e. they are pulled from the central server in the
/// same way as remote data.
/// Messages have the same data format as regular remote data and are only interpreted as messages
/// by the receiving remote server, e.g. if data doesn't belong to the local remote server it must
/// by a message.
///
/// Sync process:
/// 1) Central data is regularly pulled from the central server.
/// 2) If it is an initial remote server startup: pull existing remote data belonging to a remote
/// server from the central server.
/// After the initial pull the remote "data queue" turns into a "message queue" and messages are
/// pulled from the central server through this queue.
/// 3) Remote data is regularly pushed to the central server.
///
impl Synchroniser {
    pub fn new(
        settings: SyncSettings,
        service_provider: Arc<ServiceProvider>,
    ) -> anyhow::Result<Self> {
        let sync_api_v5 = SyncApiV5::new(&settings, &service_provider)?;
        Ok(Synchroniser {
            remote: RemoteDataSynchroniser {
                sync_api_v5: sync_api_v5.clone(),
            },
            settings,
            service_provider,
            central: CentralDataSynchroniser { sync_api_v5 },
        })
    }

<<<<<<< HEAD
    /// Runs the continues sync process (not suppose to return)
    pub async fn run(&mut self) {
        let (mut sync_sender, mut sync_receiver): (SyncSenderActor, SyncReceiverActor) =
            get_sync_actors();
=======
    pub async fn initial_pull(&self) -> anyhow::Result<()> {
        let ctx = self
            .service_provider
            .basic_context()
            .map_err(CentralSyncError::from_database_error)?;
        let service = &self.service_provider.settings;
>>>>>>> efc7bafb

        tokio::select! {
            () = async {
              sync_sender.schedule_send(Duration::from_secs(self.settings.interval_sec)).await;
            } => unreachable!("Sync receiver unexpectedly died!?"),
            () = async {
                sync_receiver.listen(self).await;
            } => unreachable!("Sync scheduler unexpectedly died!?"),
        };
    }

    pub async fn sync(&self) -> anyhow::Result<()> {
        let ctx = self.service_provider.context()?;
        let mut logger = SyncLogger::start(&ctx.connection)?;

        let sync_result = self.sync_inner(&mut logger).await;

        if let Err(error) = &sync_result {
            logger.error(error.to_string())?;
        };

        sync_result?;
        logger.done()?;
        Ok(())
    }

    /// Sync must not be called concurrently (e.g. sync cursors are fetched/updated without DB tx)
<<<<<<< HEAD
    async fn sync_inner<'a>(&self, logger: &mut SyncLogger<'a>) -> anyhow::Result<()> {
        let ctx = self.service_provider.context()?;
=======
    pub async fn sync(&self) -> anyhow::Result<()> {
        let ctx = self
            .service_provider
            .basic_context()
            .map_err(CentralSyncError::from_database_error)?;
>>>>>>> efc7bafb
        let service = &self.service_provider.settings;

        if service.is_sync_disabled(&ctx)? {
            warn!("Sync is disabled, skipping");
            return Ok(());
        }

        let remote_sync_state = RemoteSyncState::new(&ctx.connection);
        // Remote data was initialised
        let is_initialised = remote_sync_state.initial_remote_data_synced()?;
        // Initialisation request was sent and successfully processed
        let is_sync_queue_initialised = remote_sync_state.sync_queue_initalised()?;

        // Request initialisation from server
        if !is_sync_queue_initialised {
            logger.start_step(SyncStep::PrepareInitial)?;
            self.remote.request_initialisation().await?;
            remote_sync_state.set_sync_queue_initialised()?;
            logger.done_step(SyncStep::PrepareInitial)?;
        }

        // First push before pulling, this avoids records being pulled from central server
        // and overwritting existing records waiting to be pulled

        // Only push if initialised (site data was initialised on central and successfully pulled)
        if is_initialised {
            logger.start_step(SyncStep::Push)?;
            self.remote.push(&ctx.connection, logger).await?;
            self.remote
                .wait_for_integration(INTEGRATION_POLL_PERIOD_SECONDS, INTEGRATION_TIMEOUT_SECONDS)
                .await?;
            logger.done_step(SyncStep::Push)?;
        }

        logger.start_step(SyncStep::PullCentral)?;
        self.central.pull(&ctx.connection, logger).await?;
        logger.done_step(SyncStep::PullCentral)?;

        logger.start_step(SyncStep::PullRemote)?;
        self.remote.pull(&ctx.connection, logger).await?;
        logger.done_step(SyncStep::PullRemote)?;

        logger.start_step(SyncStep::Integrate)?;
        let (upserts, deletes) = integrate_and_translate_sync_buffer(&ctx.connection)?;
        info!("Upsert Integration result: {:?}", upserts);
        info!("Delete Integration result: {:?}", deletes);
        logger.done_step(SyncStep::Integrate)?;

        if !is_initialised {
            self.remote.set_initialised(&ctx.connection)?;
        }

        ctx.processors_trigger
            .trigger_requisition_transfer_processors();
        ctx.processors_trigger
            .trigger_shipment_transfer_processors();

        Ok(())
    }
}

/// Translation And Integration of sync buffer, pub since used in CLI
pub fn integrate_and_translate_sync_buffer(
    connection: &StorageConnection,
) -> anyhow::Result<(
    TranslationAndIntegrationResults,
    TranslationAndIntegrationResults,
)> {
    // Integration is done inside of transaction, to make sure all records are available at the same time
    // and maintain logical data integrity
    let result = connection
        .transaction_sync(|connection| {
            let sync_buffer = SyncBuffer::new(connection);
            let translation_and_integration =
                TranslationAndIntegration::new(connection, &sync_buffer);
            // Translate and integrate upserts (ordered by referencial database constraints)
            let upsert_sync_buffer_records =
                sync_buffer.get_ordered_sync_buffer_records(SyncBufferAction::Upsert)?;
            let upsert_integration_result = translation_and_integration
                .translate_and_integrate_sync_records(upsert_sync_buffer_records)?;

            // Translate and integrate delete (ordered by referencial database constraints, in reverse)
            let delete_sync_buffer_records =
                sync_buffer.get_ordered_sync_buffer_records(SyncBufferAction::Delete)?;
            let delete_integration_result = translation_and_integration
                .translate_and_integrate_sync_records(delete_sync_buffer_records)?;

            Ok((upsert_integration_result, delete_integration_result))
        })
        .map_err::<RepositoryError, _>(|e| e.to_inner_error())?;

    Ok(result)
}

#[cfg(test)]
mod tests {
    use repository::{mock::MockDataInserts, test_db::setup_all};
    use util::{assert_matches, inline_init};

    use super::*;

    #[actix_rt::test]
    async fn test_disabled_sync() {
        let (_, _, connection_manager, _) =
            setup_all("test_disabled_sync", MockDataInserts::none()).await;

        // 0.0.0.0:0 should hopefully be always unreachable and valid url

        let service_provider =
            Arc::new(ServiceProvider::new(connection_manager.clone(), "app_data"));
        let ctx = service_provider.basic_context().unwrap();
        let service = &service_provider.settings;
        let s = Synchroniser::new(
            inline_init(|r: &mut SyncSettings| r.url = "http://0.0.0.0:0".to_string()),
            service_provider.clone(),
        )
        .unwrap();

        // First check that synch fails (due to wrong url)

        assert_matches!(s.sync().await, Err(_));

        // Check that disabling return Ok(())
        service.disable_sync(&ctx).unwrap();

        assert_matches!(s.sync().await, Ok(_));
    }
}<|MERGE_RESOLUTION|>--- conflicted
+++ resolved
@@ -1,35 +1,21 @@
 use crate::{
-<<<<<<< HEAD
-    service_provider::ServiceProvider,
+    service_provider::{ServiceContext, ServiceProvider},
     sync::{
         actor::{get_sync_actors, SyncReceiverActor, SyncSenderActor},
         SyncLogger, SyncStep,
     },
 };
-use actix_web::web::Data;
 use log::{info, warn};
 use repository::{RepositoryError, StorageConnection, SyncBufferAction};
-use std::time::Duration;
-=======
-    apis::{sync_api_credentials::SyncCredentials, sync_api_v3::SyncApiV3, sync_api_v5::SyncApiV5},
-    service_provider::ServiceProvider,
-};
-use log::warn;
-use reqwest::{Client, Url};
 use std::{sync::Arc, time::Duration};
->>>>>>> efc7bafb
 
 use super::{
     api::SyncApiV5,
     central_data_synchroniser::CentralDataSynchroniser,
     remote_data_synchroniser::{RemoteDataSynchroniser, RemoteSyncState},
     settings::SyncSettings,
-<<<<<<< HEAD
     sync_buffer::SyncBuffer,
     translation_and_integration::{TranslationAndIntegration, TranslationAndIntegrationResults},
-=======
-    SyncReceiverActor, SyncSenderActor,
->>>>>>> efc7bafb
 };
 
 const INTEGRATION_POLL_PERIOD_SECONDS: u64 = 1;
@@ -37,15 +23,9 @@
 
 pub struct Synchroniser {
     settings: SyncSettings,
-<<<<<<< HEAD
-    service_provider: Data<ServiceProvider>,
+    service_provider: Arc<ServiceProvider>,
     central: CentralDataSynchroniser,
     remote: RemoteDataSynchroniser,
-=======
-    service_provider: Arc<ServiceProvider>,
-    pub(crate) central_data: CentralDataSynchroniser,
-    pub(crate) remote_data: RemoteDataSynchroniser,
->>>>>>> efc7bafb
 }
 
 /// There are three types of data that is synced between the central server and the remote server:
@@ -90,19 +70,10 @@
         })
     }
 
-<<<<<<< HEAD
     /// Runs the continues sync process (not suppose to return)
     pub async fn run(&mut self) {
         let (mut sync_sender, mut sync_receiver): (SyncSenderActor, SyncReceiverActor) =
             get_sync_actors();
-=======
-    pub async fn initial_pull(&self) -> anyhow::Result<()> {
-        let ctx = self
-            .service_provider
-            .basic_context()
-            .map_err(CentralSyncError::from_database_error)?;
-        let service = &self.service_provider.settings;
->>>>>>> efc7bafb
 
         tokio::select! {
             () = async {
@@ -115,10 +86,10 @@
     }
 
     pub async fn sync(&self) -> anyhow::Result<()> {
-        let ctx = self.service_provider.context()?;
+        let ctx = self.service_provider.basic_context()?;
         let mut logger = SyncLogger::start(&ctx.connection)?;
 
-        let sync_result = self.sync_inner(&mut logger).await;
+        let sync_result = self.sync_inner(&mut logger, &ctx).await;
 
         if let Err(error) = &sync_result {
             logger.error(error.to_string())?;
@@ -130,16 +101,11 @@
     }
 
     /// Sync must not be called concurrently (e.g. sync cursors are fetched/updated without DB tx)
-<<<<<<< HEAD
-    async fn sync_inner<'a>(&self, logger: &mut SyncLogger<'a>) -> anyhow::Result<()> {
-        let ctx = self.service_provider.context()?;
-=======
-    pub async fn sync(&self) -> anyhow::Result<()> {
-        let ctx = self
-            .service_provider
-            .basic_context()
-            .map_err(CentralSyncError::from_database_error)?;
->>>>>>> efc7bafb
+    async fn sync_inner<'a>(
+        &self,
+        logger: &mut SyncLogger<'a>,
+        ctx: &'a ServiceContext,
+    ) -> anyhow::Result<()> {
         let service = &self.service_provider.settings;
 
         if service.is_sync_disabled(&ctx)? {
@@ -236,20 +202,21 @@
 
 #[cfg(test)]
 mod tests {
-    use repository::{mock::MockDataInserts, test_db::setup_all};
+    use repository::mock::MockDataInserts;
     use util::{assert_matches, inline_init};
+
+    use crate::test_helpers::{setup_all_and_service_provider, ServiceTestContext};
 
     use super::*;
 
     #[actix_rt::test]
     async fn test_disabled_sync() {
-        let (_, _, connection_manager, _) =
-            setup_all("test_disabled_sync", MockDataInserts::none()).await;
+        let ServiceTestContext {
+            service_provider, ..
+        } = setup_all_and_service_provider("test_disabled_sync", MockDataInserts::none()).await;
 
         // 0.0.0.0:0 should hopefully be always unreachable and valid url
 
-        let service_provider =
-            Arc::new(ServiceProvider::new(connection_manager.clone(), "app_data"));
         let ctx = service_provider.basic_context().unwrap();
         let service = &service_provider.settings;
         let s = Synchroniser::new(
