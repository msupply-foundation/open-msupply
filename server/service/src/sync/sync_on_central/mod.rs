<<<<<<< HEAD
use std::{
    sync::{Arc, RwLock},
    vec,
};

use repository::{ChangelogRepository, SyncBufferRowRepository};
=======
use actix_multipart::form::tempfile::TempFile;
use repository::{
    ChangelogRepository, SyncBufferRowRepository, SyncFileReferenceRow,
    SyncFileReferenceRowRepository,
};
>>>>>>> 1558c76a
use util::format_error;

use crate::{
    service_provider::ServiceProvider,
<<<<<<< HEAD
    sync::{
        api::SyncApiV5,
        api_v6::{SiteStatusCodeV6, SiteStatusV6},
        synchroniser::integrate_and_translate_sync_buffer,
        translations::ToSyncRecordTranslationType,
        CentralServerConfig,
    },
=======
    settings::Settings,
    static_files::{StaticFile, StaticFileCategory, StaticFileService},
    sync::{api::SyncApiV5, translations::ToSyncRecordTranslationType, CentralServerConfig},
>>>>>>> 1558c76a
};

use super::{
    api_v6::{
<<<<<<< HEAD
        SiteStatusRequestV6, SyncBatchV6, SyncParsedErrorV6, SyncPullRequestV6, SyncPushRequestV6,
        SyncPushSuccessV6, SyncRecordV6,
=======
        SyncBatchV6, SyncDownloadFileRequestV6, SyncParsedErrorV6, SyncPullRequestV6,
        SyncPushRequestV6, SyncPushSuccessV6, SyncRecordV6, SyncUploadFileRequestV6,
>>>>>>> 1558c76a
    },
    translations::translate_changelogs_to_sync_records,
};

static SITES_BEING_INTEGRATED: RwLock<Vec<i32>> = RwLock::new(vec![]);

/// Send Records to a remote open-mSupply Server
pub async fn pull(
    service_provider: &ServiceProvider,
    SyncPullRequestV6 {
        cursor,
        batch_size,
        sync_v5_settings,
        is_initialised,
    }: SyncPullRequestV6,
) -> Result<SyncBatchV6, SyncParsedErrorV6> {
    use SyncParsedErrorV6 as Error;

    if !CentralServerConfig::is_central_server() {
        return Err(Error::NotACentralServer);
    }
    // Check credentials again mSupply central server
    let response = SyncApiV5::new(sync_v5_settings)
        .map_err(|e| Error::OtherServerError(format_error(&e)))?
        .get_site_info()
        .await
        .map_err(Error::from)?;

    // Site should retry if we are currently integrating records for this site
    if is_integrating(response.site_id) {
        return Err(Error::IntegrationInProgress);
    }

    let ctx = service_provider.basic_context()?;
    let changelog_repo = ChangelogRepository::new(&ctx.connection);

    // We don't need a filter here, as we are filtering in the repository layer
    let changelogs = changelog_repo.outgoing_sync_records_from_central(
        cursor,
        batch_size,
        response.site_id,
        is_initialised,
    )?;
    let total_records = changelog_repo.count_outgoing_sync_records_from_central(
        cursor,
        response.site_id,
        is_initialised,
    )?;
    let max_cursor = changelog_repo.latest_cursor()?;

    let end_cursor = changelogs
        .last()
        .map(|log| log.cursor as u64)
        .unwrap_or(max_cursor);

    let records: Vec<SyncRecordV6> = translate_changelogs_to_sync_records(
        &ctx.connection,
        changelogs,
        ToSyncRecordTranslationType::PullFromOmSupplyCentral,
    )
    .map_err(|e| Error::OtherServerError(format_error(&e)))?
    .into_iter()
    .map(SyncRecordV6::from)
    .collect();

    log::info!(
        "Sending {} records to site {}",
        records.len(),
        response.site_id
    );
    log::debug!("Sending records as central server: {:#?}", records);

    let is_last_batch = total_records <= batch_size as u64;

    Ok(SyncBatchV6 {
        total_records,
        end_cursor,
        records,
        is_last_batch,
    })
}

/// Receive Records from a remote open-mSupply Server
pub async fn push(
    service_provider: Arc<ServiceProvider>,
    SyncPushRequestV6 {
        batch,
        sync_v5_settings,
    }: SyncPushRequestV6,
) -> Result<SyncPushSuccessV6, SyncParsedErrorV6> {
    use SyncParsedErrorV6 as Error;

    if !CentralServerConfig::is_central_server() {
        return Err(Error::NotACentralServer);
    }
    // Check credentials again mSupply central server
    let response = SyncApiV5::new(sync_v5_settings)
        .map_err(|e| Error::OtherServerError(format_error(&e)))?
        .get_site_info()
        .await
        .map_err(Error::from)?;

    // Site should retry if we are currently integrating records for this site
    if is_integrating(response.site_id) {
        return Err(Error::IntegrationInProgress);
    }

    log::info!(
        "Receiving {}/{} records from site {}",
        batch.records.len(),
        batch.total_records,
        response.site_id
    );
    log::debug!("Receiving records as central server: {:#?}", batch);

    let SyncBatchV6 {
        records,
        is_last_batch,
        ..
    } = batch;

    let ctx = service_provider.basic_context()?;
    let repo = SyncBufferRowRepository::new(&ctx.connection);

    let records_in_this_batch = records.len() as u64;
    for SyncRecordV6 { record, .. } in records {
        let buffer_row = record.to_buffer_row(Some(response.site_id))?;

        repo.upsert_one(&buffer_row)?;
    }

    if is_last_batch {
        spawn_integration(service_provider, response.site_id);
    }

    Ok(SyncPushSuccessV6 {
        records_pushed: records_in_this_batch,
    })
}

<<<<<<< HEAD
pub async fn get_site_status(
    SiteStatusRequestV6 { sync_v5_settings }: SiteStatusRequestV6,
) -> Result<SiteStatusV6, SyncParsedErrorV6> {
    use SyncParsedErrorV6 as Error;

    if !CentralServerConfig::is_central_server() {
        return Err(Error::NotACentralServer);
    }

    let response = SyncApiV5::new(sync_v5_settings)
=======
/// Send a file to a remote open-mSupply Server
pub async fn download_file(
    settings: &Settings,
    SyncDownloadFileRequestV6 {
        id,
        table_name,
        record_id,
        sync_v5_settings,
    }: SyncDownloadFileRequestV6,
) -> Result<(actix_files::NamedFile, StaticFile), SyncParsedErrorV6> {
    use SyncParsedErrorV6 as Error;

    log::info!(
        "Downloading file to remote server for table: {}, record: {}, file: {}",
        table_name,
        record_id,
        id
    );

    if !CentralServerConfig::is_central_server() {
        return Err(Error::NotACentralServer);
    }
    // Check credentials again mSupply central server
    let _ = SyncApiV5::new(sync_v5_settings)
>>>>>>> 1558c76a
        .map_err(|e| Error::OtherServerError(format_error(&e)))?
        .get_site_info()
        .await
        .map_err(Error::from)?;

<<<<<<< HEAD
    let code = match is_integrating(response.site_id) {
        true => SiteStatusCodeV6::IntegrationInProgress,
        false => SiteStatusCodeV6::Idle,
    };

    Ok(SiteStatusV6 { code })
}

fn is_integrating(site_id: i32) -> bool {
    let sites_being_integrated = SITES_BEING_INTEGRATED.read().unwrap();
    sites_being_integrated.contains(&site_id)
}

fn set_integrating(site_id: i32, is_integrating: bool) {
    let mut sites_being_integrated = SITES_BEING_INTEGRATED.write().unwrap();

    if is_integrating {
        sites_being_integrated.push(site_id);
    } else {
        sites_being_integrated.retain(|id| *id != site_id);
    }
}

fn spawn_integration(service_provider: Arc<ServiceProvider>, site_id: i32) -> () {
    tokio::spawn(async move {
        let ctx = match service_provider.basic_context() {
            Ok(ctx) => ctx,
            Err(e) => {
                log::error!("Error getting basic context: {}", e);
                return;
            }
        };

        set_integrating(site_id, true);

        match integrate_and_translate_sync_buffer(&ctx.connection, true, None, Some(site_id)) {
            Ok(_) => {
                log::info!("Integration complete for site {}", site_id);
            }
            Err(e) => {
                log::error!("Error integrating records for site {}: {}", site_id, e);
            }
        }

        set_integrating(site_id, false);
    });
=======
    let service = StaticFileService::new(&settings.server.base_dir)?;
    let static_file_category = StaticFileCategory::SyncFile(table_name, record_id);
    let file_description = service
        .find_file(&id, static_file_category.clone())?
        .ok_or(SyncParsedErrorV6::OtherServerError(
            "File not found".to_string(),
        ))?;

    let named_file =
        actix_files::NamedFile::open(&file_description.path).map_err(|e| Error::from_error(&e))?;
    Ok((named_file, file_description))
}

/// Accept a file from a remote open-mSupply Server
/// This is the endpoint that the remote server will call to upload a file
pub async fn upload_file(
    settings: &Settings,
    service_provider: &ServiceProvider,
    SyncUploadFileRequestV6 {
        file_id,
        sync_v5_settings,
    }: SyncUploadFileRequestV6,
    file_part: TempFile,
) -> Result<(), SyncParsedErrorV6> {
    use SyncParsedErrorV6 as Error;

    log::info!("Receiving a file via sync : {}", file_id);

    if !CentralServerConfig::is_central_server() {
        return Err(Error::NotACentralServer);
    }
    // Check credentials again mSupply central server
    let _ = SyncApiV5::new(sync_v5_settings)
        .map_err(|e| Error::OtherServerError(format_error(&e)))?
        .get_site_info()
        .await
        .map_err(Error::from)?;

    let file_service = StaticFileService::new(&settings.server.base_dir)?;
    let ctx = service_provider.basic_context()?;

    let repo = SyncFileReferenceRowRepository::new(&ctx.connection);
    let sync_file_reference = repo
        .find_one_by_id(&file_id)?
        .ok_or(Error::SyncFileNotFound(file_id.clone()))?;

    file_service.move_temp_file(
        file_part,
        &StaticFileCategory::SyncFile(
            sync_file_reference.table_name.clone(),
            sync_file_reference.record_id.clone(),
        ),
        Some(file_id),
    )?;

    repo.upsert_one(&SyncFileReferenceRow {
        // Do we really need to store this ?
        // I can see total bytes could be useful, but uploaded ?
        uploaded_bytes: sync_file_reference.total_bytes,
        ..sync_file_reference
    })?;

    Ok(())
>>>>>>> 1558c76a
}<|MERGE_RESOLUTION|>--- conflicted
+++ resolved
@@ -1,22 +1,19 @@
-<<<<<<< HEAD
 use std::{
     sync::{Arc, RwLock},
     vec,
 };
 
-use repository::{ChangelogRepository, SyncBufferRowRepository};
-=======
 use actix_multipart::form::tempfile::TempFile;
 use repository::{
     ChangelogRepository, SyncBufferRowRepository, SyncFileReferenceRow,
     SyncFileReferenceRowRepository,
 };
->>>>>>> 1558c76a
 use util::format_error;
 
 use crate::{
     service_provider::ServiceProvider,
-<<<<<<< HEAD
+    settings::Settings,
+    static_files::{StaticFile, StaticFileCategory, StaticFileService},
     sync::{
         api::SyncApiV5,
         api_v6::{SiteStatusCodeV6, SiteStatusV6},
@@ -24,22 +21,13 @@
         translations::ToSyncRecordTranslationType,
         CentralServerConfig,
     },
-=======
-    settings::Settings,
-    static_files::{StaticFile, StaticFileCategory, StaticFileService},
-    sync::{api::SyncApiV5, translations::ToSyncRecordTranslationType, CentralServerConfig},
->>>>>>> 1558c76a
 };
 
 use super::{
     api_v6::{
-<<<<<<< HEAD
-        SiteStatusRequestV6, SyncBatchV6, SyncParsedErrorV6, SyncPullRequestV6, SyncPushRequestV6,
-        SyncPushSuccessV6, SyncRecordV6,
-=======
-        SyncBatchV6, SyncDownloadFileRequestV6, SyncParsedErrorV6, SyncPullRequestV6,
-        SyncPushRequestV6, SyncPushSuccessV6, SyncRecordV6, SyncUploadFileRequestV6,
->>>>>>> 1558c76a
+        SiteStatusRequestV6, SyncBatchV6, SyncDownloadFileRequestV6, SyncParsedErrorV6,
+        SyncPullRequestV6, SyncPushRequestV6, SyncPushSuccessV6, SyncRecordV6,
+        SyncUploadFileRequestV6,
     },
     translations::translate_changelogs_to_sync_records,
 };
@@ -180,7 +168,6 @@
     })
 }
 
-<<<<<<< HEAD
 pub async fn get_site_status(
     SiteStatusRequestV6 { sync_v5_settings }: SiteStatusRequestV6,
 ) -> Result<SiteStatusV6, SyncParsedErrorV6> {
@@ -191,7 +178,59 @@
     }
 
     let response = SyncApiV5::new(sync_v5_settings)
-=======
+        .map_err(|e| Error::OtherServerError(format_error(&e)))?
+        .get_site_info()
+        .await
+        .map_err(Error::from)?;
+
+    let code = match is_integrating(response.site_id) {
+        true => SiteStatusCodeV6::IntegrationInProgress,
+        false => SiteStatusCodeV6::Idle,
+    };
+
+    Ok(SiteStatusV6 { code })
+}
+
+fn is_integrating(site_id: i32) -> bool {
+    let sites_being_integrated = SITES_BEING_INTEGRATED.read().unwrap();
+    sites_being_integrated.contains(&site_id)
+}
+
+fn set_integrating(site_id: i32, is_integrating: bool) {
+    let mut sites_being_integrated = SITES_BEING_INTEGRATED.write().unwrap();
+
+    if is_integrating {
+        sites_being_integrated.push(site_id);
+    } else {
+        sites_being_integrated.retain(|id| *id != site_id);
+    }
+}
+
+fn spawn_integration(service_provider: Arc<ServiceProvider>, site_id: i32) -> () {
+    tokio::spawn(async move {
+        let ctx = match service_provider.basic_context() {
+            Ok(ctx) => ctx,
+            Err(e) => {
+                log::error!("Error getting basic context: {}", e);
+                return;
+            }
+        };
+
+        set_integrating(site_id, true);
+
+        match integrate_and_translate_sync_buffer(&ctx.connection, true, None, Some(site_id)) {
+            Ok(_) => {
+                log::info!("Integration complete for site {}", site_id);
+            }
+            Err(e) => {
+                log::error!("Error integrating records for site {}: {}", site_id, e);
+            }
+        }
+
+        set_integrating(site_id, false);
+    });
+}
+
 /// Send a file to a remote open-mSupply Server
 pub async fn download_file(
     settings: &Settings,
@@ -216,60 +255,11 @@
     }
     // Check credentials again mSupply central server
     let _ = SyncApiV5::new(sync_v5_settings)
->>>>>>> 1558c76a
-        .map_err(|e| Error::OtherServerError(format_error(&e)))?
-        .get_site_info()
-        .await
-        .map_err(Error::from)?;
-
-<<<<<<< HEAD
-    let code = match is_integrating(response.site_id) {
-        true => SiteStatusCodeV6::IntegrationInProgress,
-        false => SiteStatusCodeV6::Idle,
-    };
-
-    Ok(SiteStatusV6 { code })
-}
-
-fn is_integrating(site_id: i32) -> bool {
-    let sites_being_integrated = SITES_BEING_INTEGRATED.read().unwrap();
-    sites_being_integrated.contains(&site_id)
-}
-
-fn set_integrating(site_id: i32, is_integrating: bool) {
-    let mut sites_being_integrated = SITES_BEING_INTEGRATED.write().unwrap();
-
-    if is_integrating {
-        sites_being_integrated.push(site_id);
-    } else {
-        sites_being_integrated.retain(|id| *id != site_id);
-    }
-}
-
-fn spawn_integration(service_provider: Arc<ServiceProvider>, site_id: i32) -> () {
-    tokio::spawn(async move {
-        let ctx = match service_provider.basic_context() {
-            Ok(ctx) => ctx,
-            Err(e) => {
-                log::error!("Error getting basic context: {}", e);
-                return;
-            }
-        };
-
-        set_integrating(site_id, true);
-
-        match integrate_and_translate_sync_buffer(&ctx.connection, true, None, Some(site_id)) {
-            Ok(_) => {
-                log::info!("Integration complete for site {}", site_id);
-            }
-            Err(e) => {
-                log::error!("Error integrating records for site {}: {}", site_id, e);
-            }
-        }
-
-        set_integrating(site_id, false);
-    });
-=======
+        .map_err(|e| Error::OtherServerError(format_error(&e)))?
+        .get_site_info()
+        .await
+        .map_err(Error::from)?;
+
     let service = StaticFileService::new(&settings.server.base_dir)?;
     let static_file_category = StaticFileCategory::SyncFile(table_name, record_id);
     let file_description = service
@@ -333,5 +323,4 @@
     })?;
 
     Ok(())
->>>>>>> 1558c76a
 }