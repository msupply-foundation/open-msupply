--- conflicted
+++ resolved
@@ -189,17 +189,14 @@
             Requisition(record) => RequisitionRowRepository::new(con).upsert_one(record),
             RequisitionLine(record) => RequisitionLineRowRepository::new(con).upsert_one(record),
             ActivityLog(record) => ActivityLogRowRepository::new(con).insert_one(record),
-<<<<<<< HEAD
+            InventoryAdjustmentReason(record) => {
+                InventoryAdjustmentReasonRowRepository::new(con).upsert_one(record)
+            }
+            StorePreference(record) => StorePreferenceRowRepository::new(con).upsert_one(record),
             Clinician(record) => ClinicianRowRepository::new(con).upsert_one(record),
             ClinicianStoreJoin(record) => {
                 ClinicianStoreJoinRowRepository::new(con).upsert_one(record)
             }
-=======
-            InventoryAdjustmentReason(record) => {
-                InventoryAdjustmentReasonRowRepository::new(con).upsert_one(record)
-            }
-            StorePreference(record) => StorePreferenceRowRepository::new(con).upsert_one(record),
->>>>>>> 577f84f0
         }
     }
 }
