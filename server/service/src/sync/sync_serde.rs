--- conflicted
+++ resolved
@@ -52,7 +52,6 @@
         Value::Sequence(ref map) if map.is_empty() => Ok(None),
         Value::Mapping(ref map) if map.is_empty() => Ok(None),
         _ => {
-<<<<<<< HEAD
             let value_str = format!("{:?}", value);
             // if value is not null, empty string or empty object, extract struct T from value
             let result: Result<Option<T>, D::Error> = T::deserialize(value.into_deserializer())
@@ -63,12 +62,6 @@
                         format_error(&e)
                     ))
                 });
-=======
-            // if value is not null, empty string or empty object, extract struct T from value
-            let result: Result<Option<T>, D::Error> = T::deserialize(value.into_deserializer())
-                .map(Some)
-                .map_err(Error::custom);
->>>>>>> a5e16642
             result
         }
     };
@@ -151,33 +144,11 @@
     }
 }
 
-<<<<<<< HEAD
-// test deserialise empty_str_as_option
-
 #[cfg(test)]
 mod test {
-    use crate::sync::sync_serde::empty_str_as_option;
+
+    use crate::sync::sync_serde::{empty_str_as_option, object_fields_as_option};
     use serde::{Deserialize, Serialize};
-
-    #[allow(non_snake_case)]
-    #[derive(Deserialize, Serialize, Debug, PartialEq)]
-    pub struct LegcacyRowWithOptionNonString {
-        #[serde(rename = "ID")]
-        pub id: String,
-        #[serde(default)]
-        #[serde(deserialize_with = "empty_str_as_option")]
-        pub option_t: Option<i64>,
-    }
-
-    #[test]
-    fn test_handle_some_translation() {
-=======
-#[cfg(test)]
-mod test {
-
-    use serde::{Deserialize, Serialize};
-
-    use crate::sync::sync_serde::object_fields_as_option;
 
     #[allow(non_snake_case)]
     #[derive(Deserialize, Serialize, Clone, Debug, PartialEq)]
@@ -203,22 +174,11 @@
     use chrono::NaiveDateTime;
     #[test]
     fn test_handle_object_fields_translation() {
->>>>>>> a5e16642
         // case with populated fields
         const LEGACY_ROW_1: (&str, &str) = (
             "LEGACY_ROW_1",
             r#"{
                 "ID": "LEGACY_ROW_1",
-<<<<<<< HEAD
-                "option_t": 12
-            }"#,
-        );
-        let a = serde_json::from_str::<LegcacyRowWithOptionNonString>(&LEGACY_ROW_1.1);
-        assert!(a.is_ok());
-        assert_eq!(a.unwrap().option_t, Some(12));
-
-        // case with empty string
-=======
                 "oms_fields": {
                     "foreign_exchange_rate": 1.6,
                     "contract_signed_datetime": "2021-01-22T15:16:00"
@@ -238,12 +198,77 @@
         assert_eq!(fields.advance_paid_datetime, None);
 
         // case with empty object
->>>>>>> a5e16642
         const LEGACY_ROW_2: (&str, &str) = (
             "LEGACY_ROW_2",
             r#"{
                 "ID": "LEGACY_ROW_2",
-<<<<<<< HEAD
+                "oms_fields": {}
+            }"#,
+        );
+        let b = serde_json::from_str::<LegacyRowWithOmsObjectField>(&LEGACY_ROW_2.1);
+        assert!(b.is_ok());
+
+        // case with empty string
+        const LEGACY_ROW_3: (&str, &str) = (
+            "LEGACY_ROW_3",
+            r#"{
+                "ID": "LEGACY_ROW_3",
+                "oms_fields": ""
+            }"#,
+        );
+        let c = serde_json::from_str::<LegacyRowWithOmsObjectField>(&LEGACY_ROW_3.1).unwrap();
+        assert_eq!(c.oms_fields, None);
+
+        // case with null
+        const LEGACY_ROW_4: (&str, &str) = (
+            "LEGACY_ROW_4",
+            r#"{
+                "ID": "LEGACY_ROW_4",
+                "oms_fields": null
+            }"#,
+        );
+        let d = serde_json::from_str::<LegacyRowWithOmsObjectField>(&LEGACY_ROW_4.1);
+        assert!(d.is_ok());
+
+        // case with no value
+        const LEGACY_ROW_5: (&str, &str) = (
+            "LEGACY_ROW_5",
+            r#"{
+                "ID": "LEGACY_ROW_5"            }"#,
+        );
+        let e = serde_json::from_str::<LegacyRowWithOmsObjectField>(&LEGACY_ROW_5.1);
+        assert!(e.is_ok());
+    }
+
+    #[allow(non_snake_case)]
+    #[derive(Deserialize, Serialize, Debug, PartialEq)]
+    pub struct LegcacyRowWithOptionNonString {
+        #[serde(rename = "ID")]
+        pub id: String,
+        #[serde(default)]
+        #[serde(deserialize_with = "empty_str_as_option")]
+        pub option_t: Option<i64>,
+    }
+
+    #[test]
+    fn test_handle_some_translation() {
+        // case with populated fields
+        const LEGACY_ROW_1: (&str, &str) = (
+            "LEGACY_ROW_1",
+            r#"{
+                "ID": "LEGACY_ROW_1",
+                "option_t": 12
+            }"#,
+        );
+        let a = serde_json::from_str::<LegcacyRowWithOptionNonString>(&LEGACY_ROW_1.1);
+        assert!(a.is_ok());
+        assert_eq!(a.unwrap().option_t, Some(12));
+
+        // case with empty string
+        const LEGACY_ROW_2: (&str, &str) = (
+            "LEGACY_ROW_2",
+            r#"{
+                "ID": "LEGACY_ROW_2",
                 "option_t": ""
             }"#,
         );
@@ -252,20 +277,10 @@
         assert_eq!(b.unwrap().option_t, None);
 
         // case with null
-=======
-                "oms_fields": {}
-            }"#,
-        );
-        let b = serde_json::from_str::<LegacyRowWithOmsObjectField>(&LEGACY_ROW_2.1);
-        assert!(b.is_ok());
-
-        // case with empty string
->>>>>>> a5e16642
         const LEGACY_ROW_3: (&str, &str) = (
             "LEGACY_ROW_3",
             r#"{
                 "ID": "LEGACY_ROW_3",
-<<<<<<< HEAD
                 "option_t": null
             }"#,
         );
@@ -283,32 +298,5 @@
         let d = serde_json::from_str::<LegcacyRowWithOptionNonString>(&LEGACY_ROW_4.1);
         assert!(d.is_ok());
         assert_eq!(d.unwrap().option_t, None);
-=======
-                "oms_fields": ""
-            }"#,
-        );
-        let c = serde_json::from_str::<LegacyRowWithOmsObjectField>(&LEGACY_ROW_3.1).unwrap();
-        assert_eq!(c.oms_fields, None);
-
-        // case with null
-        const LEGACY_ROW_4: (&str, &str) = (
-            "LEGACY_ROW_4",
-            r#"{
-                "ID": "LEGACY_ROW_4",
-                "oms_fields": null
-            }"#,
-        );
-        let d = serde_json::from_str::<LegacyRowWithOmsObjectField>(&LEGACY_ROW_4.1);
-        assert!(d.is_ok());
-
-        // case with no value
-        const LEGACY_ROW_5: (&str, &str) = (
-            "LEGACY_ROW_5",
-            r#"{
-                "ID": "LEGACY_ROW_5"            }"#,
-        );
-        let e = serde_json::from_str::<LegacyRowWithOmsObjectField>(&LEGACY_ROW_5.1);
-        assert!(e.is_ok());
->>>>>>> a5e16642
     }
 }