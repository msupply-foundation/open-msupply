--- conflicted
+++ resolved
@@ -17,10 +17,7 @@
         sell_price_per_pack,
         note,
         item_variant_id,
-<<<<<<< HEAD
-=======
         donor_id,
->>>>>>> d1370a4f
         reason_option_id,
     }: UpdateStocktakeLine,
 ) -> Result<StocktakeLineRow, UpdateStocktakeLineError> {
@@ -64,10 +61,7 @@
         sell_price_per_pack: sell_price_per_pack.or(existing_line.sell_price_per_pack),
         note: note.or(existing_line.note),
         item_variant_id,
-<<<<<<< HEAD
-=======
         donor_link_id,
->>>>>>> d1370a4f
         reason_option_id: reason_option_id.or(existing_line.reason_option_id),
     })
 }