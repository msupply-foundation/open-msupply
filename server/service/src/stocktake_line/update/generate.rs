--- conflicted
+++ resolved
@@ -19,13 +19,10 @@
         item_variant_id,
         donor_id,
         reason_option_id,
-<<<<<<< HEAD
         vvm_status_id,
-=======
         volume_per_pack,
         campaign_id,
         program_id,
->>>>>>> 5e27a005
     }: UpdateStocktakeLine,
 ) -> Result<StocktakeLineRow, UpdateStocktakeLineError> {
     let existing_line = existing.line;
@@ -58,10 +55,7 @@
             .map(|d| d.value)
             .unwrap_or(existing_line.donor_link_id),
         reason_option_id: reason_option_id.or(existing_line.reason_option_id),
-<<<<<<< HEAD
         vvm_status_id: vvm_status_id.or(existing_line.vvm_status_id),
-        volume_per_pack: 0.0,
-=======
         volume_per_pack: volume_per_pack.unwrap_or(existing_line.volume_per_pack),
         campaign_id: campaign_id
             .map(|c| c.value)
@@ -69,6 +63,5 @@
         program_id: program_id
             .map(|p| p.value)
             .unwrap_or(existing_line.program_id),
->>>>>>> 5e27a005
     })
 }