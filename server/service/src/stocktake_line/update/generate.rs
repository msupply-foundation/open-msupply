use repository::{StocktakeLine, StocktakeLineRow};

use super::{UpdateStocktakeLine, UpdateStocktakeLineError};

pub fn generate(
    existing: StocktakeLine,
    UpdateStocktakeLine {
        id: _,
        location,
        comment,
        snapshot_number_of_packs,
        counted_number_of_packs,
        batch,
        expiry_date,
        pack_size,
        cost_price_per_pack,
        sell_price_per_pack,
        note,
        inventory_adjustment_reason_id,
        item_variant_id,
<<<<<<< HEAD
        reason_option_id,
=======
        donor_id,
>>>>>>> d9f10298
    }: UpdateStocktakeLine,
) -> Result<StocktakeLineRow, UpdateStocktakeLineError> {
    let existing_line = existing.line;

    let item_variant_id: Option<String> = match item_variant_id {
        Some(update) => match update.value {
            Some(id) => Some(id),
            None => None,
        },
        None => existing_line.item_variant_id,
    };

    let donor_link_id: Option<String> = match donor_id {
        Some(update) => match update.value {
            Some(id) => Some(id),
            None => None,
        },
        None => existing_line.donor_link_id,
    };

    Ok(StocktakeLineRow {
        id: existing_line.id,
        stocktake_id: existing_line.stocktake_id,
        stock_line_id: existing_line.stock_line_id,
        location_id: location
            .map(|l| l.value)
            .unwrap_or(existing_line.location_id),
        comment: comment.or(existing_line.comment),

        snapshot_number_of_packs: snapshot_number_of_packs
            .unwrap_or(existing_line.snapshot_number_of_packs),
        counted_number_of_packs: counted_number_of_packs.or(existing_line.counted_number_of_packs),

        item_link_id: existing.item.id,
        item_name: existing_line.item_name,
        expiry_date: expiry_date.or(existing_line.expiry_date),
        batch: batch.or(existing_line.batch),
        pack_size: pack_size.or(existing_line.pack_size),
        cost_price_per_pack: cost_price_per_pack.or(existing_line.cost_price_per_pack),
        sell_price_per_pack: sell_price_per_pack.or(existing_line.sell_price_per_pack),
        note: note.or(existing_line.note),
        inventory_adjustment_reason_id: inventory_adjustment_reason_id
            .or(existing_line.inventory_adjustment_reason_id),
        item_variant_id,
<<<<<<< HEAD
        reason_option_id: reason_option_id.or(existing_line.reason_option_id),
=======
        donor_link_id,
>>>>>>> d9f10298
    })
}<|MERGE_RESOLUTION|>--- conflicted
+++ resolved
@@ -18,11 +18,8 @@
         note,
         inventory_adjustment_reason_id,
         item_variant_id,
-<<<<<<< HEAD
+        donor_id,
         reason_option_id,
-=======
-        donor_id,
->>>>>>> d9f10298
     }: UpdateStocktakeLine,
 ) -> Result<StocktakeLineRow, UpdateStocktakeLineError> {
     let existing_line = existing.line;
@@ -67,10 +64,7 @@
         inventory_adjustment_reason_id: inventory_adjustment_reason_id
             .or(existing_line.inventory_adjustment_reason_id),
         item_variant_id,
-<<<<<<< HEAD
+        donor_link_id,
         reason_option_id: reason_option_id.or(existing_line.reason_option_id),
-=======
-        donor_link_id,
->>>>>>> d9f10298
     })
 }