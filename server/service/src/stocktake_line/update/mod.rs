mod generate;
use generate::generate;
mod validate;
use validate::validate;

use chrono::NaiveDate;
use repository::{RepositoryError, StockLine, StocktakeLine, StocktakeLineRowRepository};

use crate::{
    service_provider::ServiceContext, stocktake_line::query::get_stocktake_line, NullableUpdate,
};

#[derive(Default, Debug, Clone)]
pub struct UpdateStocktakeLine {
    pub id: String,
    pub location: Option<NullableUpdate<String>>,
    pub comment: Option<String>,
    pub snapshot_number_of_packs: Option<f64>,
    pub counted_number_of_packs: Option<f64>,
    pub batch: Option<String>,
    pub expiry_date: Option<NaiveDate>,
    pub pack_size: Option<f64>,
    pub cost_price_per_pack: Option<f64>,
    pub sell_price_per_pack: Option<f64>,
    pub note: Option<String>,
    pub item_variant_id: Option<NullableUpdate<String>>,
<<<<<<< HEAD
=======
    pub donor_id: Option<NullableUpdate<String>>,
>>>>>>> d1370a4f
    pub reason_option_id: Option<String>,
}

#[derive(Debug, PartialEq)]
pub enum UpdateStocktakeLineError {
    DatabaseError(RepositoryError),
    InternalError(String),
    InvalidStore,
    StocktakeLineDoesNotExist,
    StockLineDoesNotExist,
    LocationDoesNotExist,
    CannotEditFinalised,
    StocktakeIsLocked,
    AdjustmentReasonNotProvided,
    AdjustmentReasonNotValid,
    SnapshotCountCurrentCountMismatchLine(StocktakeLine),
    StockLineReducedBelowZero(StockLine),
}

pub fn update_stocktake_line(
    ctx: &ServiceContext,
    input: UpdateStocktakeLine,
) -> Result<StocktakeLine, UpdateStocktakeLineError> {
    let result = ctx
        .connection
        .transaction_sync(|connection| {
            let existing = validate(connection, &ctx.store_id, &input)?;
            let new_stocktake_line = generate(existing, input)?;
            StocktakeLineRowRepository::new(connection).upsert_one(&new_stocktake_line)?;

            let line = get_stocktake_line(ctx, new_stocktake_line.id, &ctx.store_id)?;
            line.ok_or(UpdateStocktakeLineError::InternalError(
                "Failed to read the just inserted stocktake line!".to_string(),
            ))
        })
        .map_err(|error| error.to_inner_error())?;
    Ok(result)
}

#[cfg(test)]
mod stocktake_line_test {
    use chrono::NaiveDate;
    use repository::{
        mock::{
            mock_item_a, mock_locations, mock_locked_stocktake_line, mock_stock_line_b,
            mock_stocktake_line_a, mock_stocktake_line_finalised, mock_store_a, MockData,
            MockDataInserts,
        },
        test_db::setup_all_with_data,
        EqualFilter, InvoiceLineRow, InvoiceRow, InvoiceStatus, InvoiceType, ReasonOptionRow,
        ReasonOptionRowRepository, ReasonOptionType, StockLineFilter, StockLineRepository,
        StocktakeLineRow,
    };
    use util::inline_init;

    use crate::{
        service_provider::ServiceProvider,
        stocktake_line::update::{UpdateStocktakeLine, UpdateStocktakeLineError},
        NullableUpdate,
    };

    #[actix_rt::test]
    async fn update_stocktake_line() {
        fn positive_reason() -> ReasonOptionRow {
            inline_init(|r: &mut ReasonOptionRow| {
                r.id = "positive_reason".to_string();
                r.is_active = true;
                r.r#type = ReasonOptionType::PositiveInventoryAdjustment;
                r.reason = "Found".to_string();
            })
        }

        fn negative_reason() -> ReasonOptionRow {
            inline_init(|r: &mut ReasonOptionRow| {
                r.id = "negative_reason".to_string();
                r.is_active = true;
                r.r#type = ReasonOptionType::NegativeInventoryAdjustment;
                r.reason = "Lost".to_string();
            })
        }

        fn mock_stocktake_line() -> StocktakeLineRow {
            inline_init(|r: &mut StocktakeLineRow| {
                r.id = "mock_stocktake_line".to_string();
                r.stocktake_id = "stocktake_a".to_string();
                r.snapshot_number_of_packs = 10.0;
                r.item_link_id = "item_a".to_string();
            })
        }

        fn outbound_shipment() -> InvoiceRow {
            inline_init(|r: &mut InvoiceRow| {
                r.id = "reduced_stock_outbound_shipment".to_string();
                r.name_link_id = "name_store_b".to_string();
                r.store_id = "store_a".to_string();
                r.invoice_number = 15;
                r.r#type = InvoiceType::OutboundShipment;
                r.status = InvoiceStatus::New;
                r.created_datetime = NaiveDate::from_ymd_opt(1970, 1, 3)
                    .unwrap()
                    .and_hms_milli_opt(20, 30, 0, 0)
                    .unwrap();
            })
        }

        fn outbound_shipment_line() -> InvoiceLineRow {
            inline_init(|r: &mut InvoiceLineRow| {
                r.id = "outbound_shipment_line".to_string();
                r.invoice_id = outbound_shipment().id;
                r.item_link_id = mock_item_a().id;
                r.stock_line_id = Some(mock_stock_line_b().id);
                r.number_of_packs = 29.0;
            })
        }

        fn mock_reduced_stock() -> StocktakeLineRow {
            inline_init(|r: &mut StocktakeLineRow| {
                r.id = "mock_reduced_stock".to_string();
                r.stocktake_id = "stocktake_a".to_string();
                r.snapshot_number_of_packs = 10.0;
                r.item_link_id = "item_a".to_string();
                r.stock_line_id = Some(mock_stock_line_b().id);
            })
        }

        let (_, _, connection_manager, _) = setup_all_with_data(
            "update_stocktake_line",
            MockDataInserts::all(),
            inline_init(|r: &mut MockData| {
                r.invoices = vec![outbound_shipment()];
                r.invoice_lines = vec![outbound_shipment_line()];
                r.reason_options = vec![positive_reason(), negative_reason()];
                r.stocktake_lines = vec![mock_stocktake_line(), mock_reduced_stock()];
            }),
        )
        .await;

        let service_provider = ServiceProvider::new(connection_manager);
        let mut context = service_provider
            .context(mock_store_a().id, "".to_string())
            .unwrap();
        let service = service_provider.stocktake_line_service;

        // error: AdjustmentReasonNotProvided
        let stocktake_line_a = mock_stocktake_line_a();
        let error = service
            .update_stocktake_line(
                &context,
                inline_init(|r: &mut UpdateStocktakeLine| {
                    r.id = stocktake_line_a.id;
                    r.counted_number_of_packs = Some(1.0)
                }),
            )
            .unwrap_err();
        assert_eq!(error, UpdateStocktakeLineError::AdjustmentReasonNotProvided);

        // error: AdjustmentReasonNotValid
        let stocktake_line_a = mock_stocktake_line_a();
        let error = service
            .update_stocktake_line(
                &context,
                inline_init(|r: &mut UpdateStocktakeLine| {
                    r.id = stocktake_line_a.id;
                    r.counted_number_of_packs = Some(100.0);
                    r.reason_option_id = Some(negative_reason().id);
                }),
            )
            .unwrap_err();
        assert_eq!(error, UpdateStocktakeLineError::AdjustmentReasonNotValid);

        ReasonOptionRowRepository::new(&context.connection)
            .soft_delete(&positive_reason().id)
            .unwrap();
        ReasonOptionRowRepository::new(&context.connection)
            .soft_delete(&negative_reason().id)
            .unwrap();

        // error: StocktakeLineDoesNotExist
        let error = service
            .update_stocktake_line(
                &context,
                inline_init(|r: &mut UpdateStocktakeLine| {
                    r.id = "invalid".to_string();
                }),
            )
            .unwrap_err();
        assert_eq!(error, UpdateStocktakeLineError::StocktakeLineDoesNotExist);

        // error: InvalidStore
        context.store_id = "invalid".to_string();
        let stocktake_line_a = mock_stocktake_line_a();
        let error = service
            .update_stocktake_line(
                &context,
                inline_init(|r: &mut UpdateStocktakeLine| {
                    r.id = stocktake_line_a.id;
                }),
            )
            .unwrap_err();
        assert_eq!(error, UpdateStocktakeLineError::InvalidStore);

        // error: LocationDoesNotExist
        context.store_id = mock_store_a().id;
        let stocktake_line_a = mock_stocktake_line_a();
        let error = service
            .update_stocktake_line(
                &context,
                inline_init(|r: &mut UpdateStocktakeLine| {
                    r.id = stocktake_line_a.id;
                    r.location = Some(NullableUpdate {
                        value: Some("invalid".to_string()),
                    });
                }),
            )
            .unwrap_err();
        assert_eq!(error, UpdateStocktakeLineError::LocationDoesNotExist);

        // error CannotEditFinalised
        let stocktake_line_a = mock_stocktake_line_finalised();
        let error = service
            .update_stocktake_line(
                &context,
                inline_init(|r: &mut UpdateStocktakeLine| {
                    r.id = stocktake_line_a.id;
                    r.comment = Some(
                        "Trying to edit a stocktake line of a finalised stocktake".to_string(),
                    );
                }),
            )
            .unwrap_err();
        assert_eq!(error, UpdateStocktakeLineError::CannotEditFinalised);

        // error StocktakeIsLocked
        let stocktake_line_a = mock_locked_stocktake_line();
        let error = service
            .update_stocktake_line(
                &context,
                inline_init(|r: &mut UpdateStocktakeLine| {
                    r.id = stocktake_line_a.id;
                }),
            )
            .unwrap_err();
        assert_eq!(error, UpdateStocktakeLineError::StocktakeIsLocked);

        // error CannotEditFinalised
        let stocktake_line_a = mock_stocktake_line_finalised();
        let error = service
            .update_stocktake_line(
                &context,
                inline_init(|r: &mut UpdateStocktakeLine| {
                    r.id = stocktake_line_a.id;
                    r.comment = Some(
                        "Trying to edit a stocktake line of a finalised stocktake".to_string(),
                    );
                }),
            )
            .unwrap_err();
        assert_eq!(error, UpdateStocktakeLineError::CannotEditFinalised);

        // error: StockLineReducedBelowZero
        let error = service
            .update_stocktake_line(
                &context,
                inline_init(|r: &mut UpdateStocktakeLine| {
                    r.id = mock_reduced_stock().id;
                    r.counted_number_of_packs = Some(5.0);
                }),
            )
            .unwrap_err();
        let stock_line = StockLineRepository::new(&context.connection)
            .query_by_filter(
                StockLineFilter::new().id(EqualFilter::equal_to(&mock_stock_line_b().id)),
                Some(mock_store_a().id),
            )
            .unwrap();
        assert_eq!(
            error,
            UpdateStocktakeLineError::StockLineReducedBelowZero(stock_line[0].clone())
        );
        // success: no update
        let stocktake_line_a = mock_stocktake_line_a();
        let result = service
            .update_stocktake_line(
                &context,
                inline_init(|r: &mut UpdateStocktakeLine| {
                    r.id.clone_from(&stocktake_line_a.id);
                }),
            )
            .unwrap();
        assert_eq!(result.line, stocktake_line_a);

        // success: full update
        let stocktake_line_a = mock_stocktake_line_a();
        let location = mock_locations()[0].clone();
        let result = service
            .update_stocktake_line(
                &context,
                inline_init(|r: &mut UpdateStocktakeLine| {
                    r.id.clone_from(&stocktake_line_a.id);
                    r.location = Some(NullableUpdate {
                        value: Some(location.id.clone()),
                    });
                    r.batch = Some("test_batch".to_string());
                    r.comment = Some("test comment".to_string());
                    r.cost_price_per_pack = Some(20.0);
                    r.sell_price_per_pack = Some(25.0);
                    r.counted_number_of_packs = Some(14.0);
                }),
            )
            .unwrap();
        assert_eq!(
            result.line,
            StocktakeLineRow {
                id: stocktake_line_a.id,
                stocktake_id: stocktake_line_a.stocktake_id,
                stock_line_id: Some(stocktake_line_a.stock_line_id.unwrap()),
                location_id: Some(location.id),
                batch: Some("test_batch".to_string()),
                comment: Some("test comment".to_string()),
                cost_price_per_pack: Some(20.0),
                sell_price_per_pack: Some(25.0),
                snapshot_number_of_packs: 40.0,
                counted_number_of_packs: Some(14.0),
                item_link_id: stocktake_line_a.item_link_id,
                item_name: stocktake_line_a.item_name,
                expiry_date: None,
                pack_size: None,
                note: None,
                item_variant_id: None,
<<<<<<< HEAD
=======
                donor_link_id: None,
>>>>>>> d1370a4f
                reason_option_id: None,
            }
        );

        // test positive adjustment reason
        ReasonOptionRowRepository::new(&context.connection)
            .upsert_one(&positive_reason())
            .unwrap();
        ReasonOptionRowRepository::new(&context.connection)
            .upsert_one(&negative_reason())
            .unwrap();

        let stocktake_line_a = mock_stocktake_line_a();
        let result = service
            .update_stocktake_line(
                &context,
                inline_init(|r: &mut UpdateStocktakeLine| {
                    r.id.clone_from(&stocktake_line_a.id);
                    r.counted_number_of_packs = Some(140.0);
                    r.reason_option_id = Some(positive_reason().id)
                }),
            )
            .unwrap();
        assert_ne!(result.line.reason_option_id, Some(negative_reason().id));

        // test negative adjustment reason
        let stocktake_line_a = mock_stocktake_line_a();
        let result = service
            .update_stocktake_line(
                &context,
                inline_init(|r: &mut UpdateStocktakeLine| {
                    r.id.clone_from(&stocktake_line_a.id);
                    r.counted_number_of_packs = Some(10.0);
                    r.reason_option_id = Some(negative_reason().id)
                }),
            )
            .unwrap();
        assert_ne!(result.line.reason_option_id, Some(positive_reason().id));

        // test success update with no change in counted_number_of_packs
        let stocktake_line = mock_stocktake_line();
        let result = service
            .update_stocktake_line(
                &context,
                inline_init(|r: &mut UpdateStocktakeLine| {
                    r.id.clone_from(&stocktake_line.id);
                    r.comment = Some("Some comment".to_string());
                }),
            )
            .unwrap();

        assert_eq!(
            result.line,
            inline_init(|r: &mut StocktakeLineRow| {
                r.id.clone_from(&stocktake_line.id);
                r.stocktake_id.clone_from(&result.line.stocktake_id);
                r.snapshot_number_of_packs = 10.0;
                r.item_link_id = stocktake_line.item_link_id;
                r.item_name = stocktake_line.item_name;
                r.comment = Some("Some comment".to_string());
            })
        );
    }
}<|MERGE_RESOLUTION|>--- conflicted
+++ resolved
@@ -24,10 +24,7 @@
     pub sell_price_per_pack: Option<f64>,
     pub note: Option<String>,
     pub item_variant_id: Option<NullableUpdate<String>>,
-<<<<<<< HEAD
-=======
     pub donor_id: Option<NullableUpdate<String>>,
->>>>>>> d1370a4f
     pub reason_option_id: Option<String>,
 }
 
@@ -357,10 +354,7 @@
                 pack_size: None,
                 note: None,
                 item_variant_id: None,
-<<<<<<< HEAD
-=======
                 donor_link_id: None,
->>>>>>> d1370a4f
                 reason_option_id: None,
             }
         );
