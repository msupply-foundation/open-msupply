mod generate;
use generate::generate;
mod validate;
use validate::validate;

use chrono::NaiveDate;
use repository::{
    RepositoryError, StockLine, StockLineRowRepository, StocktakeLine, StocktakeLineRowRepository,
};

use crate::{
    service_provider::ServiceContext, stocktake_line::query::get_stocktake_line, NullableUpdate,
};

#[derive(Default, Debug, Clone)]
pub struct UpdateStocktakeLine {
    pub id: String,
    pub location: Option<NullableUpdate<String>>,
    pub comment: Option<String>,
    pub snapshot_number_of_packs: Option<f64>,
    pub counted_number_of_packs: Option<f64>,
    pub batch: Option<String>,
    pub expiry_date: Option<NaiveDate>,
    pub pack_size: Option<f64>,
    pub cost_price_per_pack: Option<f64>,
    pub sell_price_per_pack: Option<f64>,
    pub note: Option<String>,
    pub item_variant_id: Option<NullableUpdate<String>>,
    pub donor_id: Option<NullableUpdate<String>>,
    pub reason_option_id: Option<String>,
<<<<<<< HEAD
    pub volume_per_pack: Option<f64>,
=======
    pub campaign_id: Option<NullableUpdate<String>>,
    pub program_id: Option<NullableUpdate<String>>,
>>>>>>> c5abbfd5
}

#[derive(Debug, PartialEq)]
pub enum UpdateStocktakeLineError {
    DatabaseError(RepositoryError),
    InternalError(String),
    InvalidStore,
    StocktakeLineDoesNotExist,
    StockLineDoesNotExist,
    LocationDoesNotExist,
    CannotEditFinalised,
    StocktakeIsLocked,
    AdjustmentReasonNotProvided,
    AdjustmentReasonNotValid,
    CampaignDoesNotExist,
    ProgramDoesNotExist,
    SnapshotCountCurrentCountMismatchLine(StocktakeLine),
    StockLineReducedBelowZero(StockLine),
}

pub fn update_stocktake_line(
    ctx: &ServiceContext,
    input: UpdateStocktakeLine,
) -> Result<StocktakeLine, UpdateStocktakeLineError> {
    let result = ctx
        .connection
        .transaction_sync(|connection| {
            let existing = validate(connection, &ctx.store_id, &input)?;
            let new_stocktake_line = generate(existing.clone(), input.clone())?;
            StocktakeLineRowRepository::new(connection).upsert_one(&new_stocktake_line)?;

            // Update stock line donor and item variant if changed and stock line exists
            if let Some(mut stock_line) = existing.stock_line.clone() {
                if let Some(donor_id) = &input.donor_id {
                    stock_line.donor_link_id = donor_id.value.clone();
                }
                if let Some(item_variant_id) = &input.item_variant_id {
                    stock_line.item_variant_id = item_variant_id.value.clone();
                }
                StockLineRowRepository::new(connection).upsert_one(&stock_line)?;
            }

            let line = get_stocktake_line(ctx, new_stocktake_line.id, &ctx.store_id)?;
            line.ok_or(UpdateStocktakeLineError::InternalError(
                "Failed to read the just inserted stocktake line!".to_string(),
            ))
        })
        .map_err(|error| error.to_inner_error())?;
    Ok(result)
}

#[cfg(test)]
mod stocktake_line_test {
    use chrono::NaiveDate;
    use repository::{
        mock::{
            mock_donor_a, mock_item_a, mock_item_a_variant_1, mock_locations,
            mock_locked_stocktake_line, mock_stock_line_b, mock_stocktake_line_a,
            mock_stocktake_line_finalised, mock_store_a, MockData, MockDataInserts,
        },
        test_db::setup_all_with_data,
        EqualFilter, InvoiceLineRow, InvoiceRow, InvoiceStatus, InvoiceType, ReasonOptionRow,
        ReasonOptionRowRepository, ReasonOptionType, StockLineFilter, StockLineRepository,
        StockLineRowRepository, StocktakeLineRow,
    };
    use util::inline_init;

    use crate::{
        service_provider::ServiceProvider,
        stocktake_line::update::{UpdateStocktakeLine, UpdateStocktakeLineError},
        NullableUpdate,
    };

    #[actix_rt::test]
    async fn update_stocktake_line() {
        fn positive_reason() -> ReasonOptionRow {
            inline_init(|r: &mut ReasonOptionRow| {
                r.id = "positive_reason".to_string();
                r.is_active = true;
                r.r#type = ReasonOptionType::PositiveInventoryAdjustment;
                r.reason = "Found".to_string();
            })
        }

        fn negative_reason() -> ReasonOptionRow {
            inline_init(|r: &mut ReasonOptionRow| {
                r.id = "negative_reason".to_string();
                r.is_active = true;
                r.r#type = ReasonOptionType::NegativeInventoryAdjustment;
                r.reason = "Lost".to_string();
            })
        }

        fn mock_stocktake_line() -> StocktakeLineRow {
            inline_init(|r: &mut StocktakeLineRow| {
                r.id = "mock_stocktake_line".to_string();
                r.stocktake_id = "stocktake_a".to_string();
                r.snapshot_number_of_packs = 10.0;
                r.item_link_id = "item_a".to_string();
            })
        }

        fn outbound_shipment() -> InvoiceRow {
            inline_init(|r: &mut InvoiceRow| {
                r.id = "reduced_stock_outbound_shipment".to_string();
                r.name_link_id = "name_store_b".to_string();
                r.store_id = "store_a".to_string();
                r.invoice_number = 15;
                r.r#type = InvoiceType::OutboundShipment;
                r.status = InvoiceStatus::New;
                r.created_datetime = NaiveDate::from_ymd_opt(1970, 1, 3)
                    .unwrap()
                    .and_hms_milli_opt(20, 30, 0, 0)
                    .unwrap();
            })
        }

        fn outbound_shipment_line() -> InvoiceLineRow {
            inline_init(|r: &mut InvoiceLineRow| {
                r.id = "outbound_shipment_line".to_string();
                r.invoice_id = outbound_shipment().id;
                r.item_link_id = mock_item_a().id;
                r.stock_line_id = Some(mock_stock_line_b().id);
                r.number_of_packs = 29.0;
            })
        }

        fn mock_reduced_stock() -> StocktakeLineRow {
            inline_init(|r: &mut StocktakeLineRow| {
                r.id = "mock_reduced_stock".to_string();
                r.stocktake_id = "stocktake_a".to_string();
                r.snapshot_number_of_packs = 10.0;
                r.item_link_id = "item_a".to_string();
                r.stock_line_id = Some(mock_stock_line_b().id);
            })
        }

        let (_, _, connection_manager, _) = setup_all_with_data(
            "update_stocktake_line",
            MockDataInserts::all(),
            inline_init(|r: &mut MockData| {
                r.invoices = vec![outbound_shipment()];
                r.invoice_lines = vec![outbound_shipment_line()];
                r.reason_options = vec![positive_reason(), negative_reason()];
                r.stocktake_lines = vec![mock_stocktake_line(), mock_reduced_stock()];
            }),
        )
        .await;

        let service_provider = ServiceProvider::new(connection_manager);
        let mut context = service_provider
            .context(mock_store_a().id, "".to_string())
            .unwrap();
        let service = service_provider.stocktake_line_service;

        // error: AdjustmentReasonNotProvided
        let stocktake_line_a = mock_stocktake_line_a();
        let error = service
            .update_stocktake_line(
                &context,
                inline_init(|r: &mut UpdateStocktakeLine| {
                    r.id = stocktake_line_a.id;
                    r.counted_number_of_packs = Some(1.0)
                }),
            )
            .unwrap_err();
        assert_eq!(error, UpdateStocktakeLineError::AdjustmentReasonNotProvided);

        // error: AdjustmentReasonNotValid
        let stocktake_line_a = mock_stocktake_line_a();
        let error = service
            .update_stocktake_line(
                &context,
                inline_init(|r: &mut UpdateStocktakeLine| {
                    r.id = stocktake_line_a.id;
                    r.counted_number_of_packs = Some(100.0);
                    r.reason_option_id = Some(negative_reason().id);
                }),
            )
            .unwrap_err();
        assert_eq!(error, UpdateStocktakeLineError::AdjustmentReasonNotValid);

        ReasonOptionRowRepository::new(&context.connection)
            .soft_delete(&positive_reason().id)
            .unwrap();
        ReasonOptionRowRepository::new(&context.connection)
            .soft_delete(&negative_reason().id)
            .unwrap();

        // error: StocktakeLineDoesNotExist
        let error = service
            .update_stocktake_line(
                &context,
                inline_init(|r: &mut UpdateStocktakeLine| {
                    r.id = "invalid".to_string();
                }),
            )
            .unwrap_err();
        assert_eq!(error, UpdateStocktakeLineError::StocktakeLineDoesNotExist);

        // error: InvalidStore
        context.store_id = "invalid".to_string();
        let stocktake_line_a = mock_stocktake_line_a();
        let error = service
            .update_stocktake_line(
                &context,
                inline_init(|r: &mut UpdateStocktakeLine| {
                    r.id = stocktake_line_a.id;
                }),
            )
            .unwrap_err();
        assert_eq!(error, UpdateStocktakeLineError::InvalidStore);

        // error: LocationDoesNotExist
        context.store_id = mock_store_a().id;
        let stocktake_line_a = mock_stocktake_line_a();
        let error = service
            .update_stocktake_line(
                &context,
                inline_init(|r: &mut UpdateStocktakeLine| {
                    r.id = stocktake_line_a.id;
                    r.location = Some(NullableUpdate {
                        value: Some("invalid".to_string()),
                    });
                }),
            )
            .unwrap_err();
        assert_eq!(error, UpdateStocktakeLineError::LocationDoesNotExist);

        // error CannotEditFinalised
        let stocktake_line_a = mock_stocktake_line_finalised();
        let error = service
            .update_stocktake_line(
                &context,
                inline_init(|r: &mut UpdateStocktakeLine| {
                    r.id = stocktake_line_a.id;
                    r.comment = Some(
                        "Trying to edit a stocktake line of a finalised stocktake".to_string(),
                    );
                }),
            )
            .unwrap_err();
        assert_eq!(error, UpdateStocktakeLineError::CannotEditFinalised);

        // error StocktakeIsLocked
        let stocktake_line_a = mock_locked_stocktake_line();
        let error = service
            .update_stocktake_line(
                &context,
                inline_init(|r: &mut UpdateStocktakeLine| {
                    r.id = stocktake_line_a.id;
                }),
            )
            .unwrap_err();
        assert_eq!(error, UpdateStocktakeLineError::StocktakeIsLocked);

        // error CannotEditFinalised
        let stocktake_line_a = mock_stocktake_line_finalised();
        let error = service
            .update_stocktake_line(
                &context,
                inline_init(|r: &mut UpdateStocktakeLine| {
                    r.id = stocktake_line_a.id;
                    r.comment = Some(
                        "Trying to edit a stocktake line of a finalised stocktake".to_string(),
                    );
                }),
            )
            .unwrap_err();
        assert_eq!(error, UpdateStocktakeLineError::CannotEditFinalised);

        // error: StockLineReducedBelowZero
        let error = service
            .update_stocktake_line(
                &context,
                inline_init(|r: &mut UpdateStocktakeLine| {
                    r.id = mock_reduced_stock().id;
                    r.counted_number_of_packs = Some(5.0);
                }),
            )
            .unwrap_err();
        let stock_line = StockLineRepository::new(&context.connection)
            .query_by_filter(
                StockLineFilter::new().id(EqualFilter::equal_to(&mock_stock_line_b().id)),
                Some(mock_store_a().id),
            )
            .unwrap();
        assert_eq!(
            error,
            UpdateStocktakeLineError::StockLineReducedBelowZero(stock_line[0].clone())
        );
        // success: no update
        let stocktake_line_a = mock_stocktake_line_a();
        let result = service
            .update_stocktake_line(
                &context,
                inline_init(|r: &mut UpdateStocktakeLine| {
                    r.id.clone_from(&stocktake_line_a.id);
                }),
            )
            .unwrap();
        assert_eq!(result.line, stocktake_line_a);

        // success: full update
        let stocktake_line_a = mock_stocktake_line_a();
        let location = mock_locations()[0].clone();
        let result = service
            .update_stocktake_line(
                &context,
                inline_init(|r: &mut UpdateStocktakeLine| {
                    r.id.clone_from(&stocktake_line_a.id);
                    r.location = Some(NullableUpdate {
                        value: Some(location.id.clone()),
                    });
                    r.batch = Some("test_batch".to_string());
                    r.comment = Some("test comment".to_string());
                    r.cost_price_per_pack = Some(20.0);
                    r.sell_price_per_pack = Some(25.0);
                    r.counted_number_of_packs = Some(14.0);
                }),
            )
            .unwrap();
        assert_eq!(
            result.line,
            StocktakeLineRow {
                id: stocktake_line_a.id,
                stocktake_id: stocktake_line_a.stocktake_id,
                stock_line_id: Some(stocktake_line_a.stock_line_id.unwrap()),
                location_id: Some(location.id),
                batch: Some("test_batch".to_string()),
                comment: Some("test comment".to_string()),
                cost_price_per_pack: Some(20.0),
                sell_price_per_pack: Some(25.0),
                snapshot_number_of_packs: 40.0,
                counted_number_of_packs: Some(14.0),
                item_link_id: stocktake_line_a.item_link_id,
                item_name: stocktake_line_a.item_name,
                ..Default::default()
            }
        );

        // test positive adjustment reason
        ReasonOptionRowRepository::new(&context.connection)
            .upsert_one(&positive_reason())
            .unwrap();
        ReasonOptionRowRepository::new(&context.connection)
            .upsert_one(&negative_reason())
            .unwrap();

        let stocktake_line_a = mock_stocktake_line_a();
        let result = service
            .update_stocktake_line(
                &context,
                inline_init(|r: &mut UpdateStocktakeLine| {
                    r.id.clone_from(&stocktake_line_a.id);
                    r.counted_number_of_packs = Some(140.0);
                    r.reason_option_id = Some(positive_reason().id)
                }),
            )
            .unwrap();
        assert_ne!(result.line.reason_option_id, Some(negative_reason().id));

        // test negative adjustment reason
        let stocktake_line_a = mock_stocktake_line_a();
        let result = service
            .update_stocktake_line(
                &context,
                inline_init(|r: &mut UpdateStocktakeLine| {
                    r.id.clone_from(&stocktake_line_a.id);
                    r.counted_number_of_packs = Some(10.0);
                    r.reason_option_id = Some(negative_reason().id)
                }),
            )
            .unwrap();
        assert_ne!(result.line.reason_option_id, Some(positive_reason().id));

        // test success update with no change in counted_number_of_packs
        let stocktake_line = mock_stocktake_line();
        let result = service
            .update_stocktake_line(
                &context,
                inline_init(|r: &mut UpdateStocktakeLine| {
                    r.id.clone_from(&stocktake_line.id);
                    r.comment = Some("Some comment".to_string());
                }),
            )
            .unwrap();

        assert_eq!(
            result.line,
            inline_init(|r: &mut StocktakeLineRow| {
                r.id.clone_from(&stocktake_line.id);
                r.stocktake_id.clone_from(&result.line.stocktake_id);
                r.snapshot_number_of_packs = 10.0;
                r.item_link_id = stocktake_line.item_link_id;
                r.item_name = stocktake_line.item_name;
                r.comment = Some("Some comment".to_string());
            })
        );

        // success with donor_id update
        let stocktake_line_a = mock_stocktake_line_a();
        let donor_id = mock_donor_a().id;

        service
            .update_stocktake_line(
                &context,
                inline_init(|r: &mut UpdateStocktakeLine| {
                    r.id = stocktake_line_a.id.clone();
                    r.donor_id = Some(NullableUpdate {
                        value: Some(donor_id.clone()),
                    });
                }),
            )
            .unwrap();

        // check that the donor_id was set correctly on the stock line
        if let Some(stock_line_id) = &stocktake_line_a.stock_line_id {
            let stock_line_row = StockLineRowRepository::new(&context.connection)
                .find_one_by_id(stock_line_id)
                .unwrap()
                .unwrap();
            assert_eq!(stock_line_row.donor_link_id, Some(donor_id));
        }

        // success with donor_id removal (set to None)
        service
            .update_stocktake_line(
                &context,
                inline_init(|r: &mut UpdateStocktakeLine| {
                    r.id = stocktake_line_a.id.clone();
                    r.donor_id = Some(NullableUpdate { value: None });
                }),
            )
            .unwrap();

        // check that the donor_id was cleared
        if let Some(stock_line_id) = &stocktake_line_a.stock_line_id {
            let stock_line_row = StockLineRowRepository::new(&context.connection)
                .find_one_by_id(stock_line_id)
                .unwrap()
                .unwrap();
            assert_eq!(stock_line_row.donor_link_id, None);
        }

        // success with item_variant_id update
        let stocktake_line_a = mock_stocktake_line_a();
        let item_variant_id = mock_item_a_variant_1().id;
        service
            .update_stocktake_line(
                &context,
                inline_init(|r: &mut UpdateStocktakeLine| {
                    r.id = stocktake_line_a.id.clone();
                    r.item_variant_id = Some(NullableUpdate {
                        value: Some(item_variant_id.clone()),
                    });
                }),
            )
            .unwrap();

        // check that the item_variant_id was set correctly on the stock line
        if let Some(stock_line_id) = &stocktake_line_a.stock_line_id {
            let stock_line_row = StockLineRowRepository::new(&context.connection)
                .find_one_by_id(stock_line_id)
                .unwrap()
                .unwrap();
            assert_eq!(stock_line_row.item_variant_id, Some(item_variant_id));
        }

        // success with item_variant_id removal (set to None)
        service
            .update_stocktake_line(
                &context,
                inline_init(|r: &mut UpdateStocktakeLine| {
                    r.id = stocktake_line_a.id.clone();
                    r.item_variant_id = Some(NullableUpdate { value: None });
                }),
            )
            .unwrap();

        // check that the item_variant_id was cleared
        if let Some(stock_line_id) = &stocktake_line_a.stock_line_id {
            let stock_line_row = StockLineRowRepository::new(&context.connection)
                .find_one_by_id(stock_line_id)
                .unwrap()
                .unwrap();
            assert_eq!(stock_line_row.item_variant_id, None);
        }
    }
}<|MERGE_RESOLUTION|>--- conflicted
+++ resolved
@@ -28,12 +28,9 @@
     pub item_variant_id: Option<NullableUpdate<String>>,
     pub donor_id: Option<NullableUpdate<String>>,
     pub reason_option_id: Option<String>,
-<<<<<<< HEAD
     pub volume_per_pack: Option<f64>,
-=======
     pub campaign_id: Option<NullableUpdate<String>>,
     pub program_id: Option<NullableUpdate<String>>,
->>>>>>> c5abbfd5
 }
 
 #[derive(Debug, PartialEq)]
