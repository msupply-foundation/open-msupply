--- conflicted
+++ resolved
@@ -23,13 +23,10 @@
         item_variant_id,
         donor_id,
         reason_option_id,
-<<<<<<< HEAD
         vvm_status_id,
-=======
         volume_per_pack,
         campaign_id,
         program_id,
->>>>>>> 5e27a005
     }: InsertStocktakeLine,
 ) -> StocktakeLineRow {
     let snapshot_number_of_packs = if let Some(stock_line) = stock_line.clone() {
@@ -67,13 +64,9 @@
         item_variant_id,
         donor_link_id: donor_id,
         reason_option_id,
-<<<<<<< HEAD
         vvm_status_id,
-        volume_per_pack: 0.0,
-=======
         volume_per_pack: volume_per_pack.unwrap_or(0.0),
         campaign_id,
         program_id,
->>>>>>> 5e27a005
     }
 }