--- conflicted
+++ resolved
@@ -23,12 +23,9 @@
         item_variant_id,
         donor_id,
         reason_option_id,
-<<<<<<< HEAD
         volume_per_pack,
-=======
         campaign_id,
         program_id,
->>>>>>> c5abbfd5
     }: InsertStocktakeLine,
 ) -> StocktakeLineRow {
     let snapshot_number_of_packs = if let Some(stock_line) = stock_line.clone() {
@@ -66,12 +63,8 @@
         item_variant_id,
         donor_link_id: donor_id,
         reason_option_id,
-<<<<<<< HEAD
         volume_per_pack: volume_per_pack.unwrap_or(0.0),
-=======
-        volume_per_pack: 0.0,
         campaign_id,
         program_id,
->>>>>>> c5abbfd5
     }
 }