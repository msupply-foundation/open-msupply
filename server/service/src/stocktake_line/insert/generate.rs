use repository::{StockLine, StocktakeLineRow};

use super::InsertStocktakeLine;

pub fn generate(
    stock_line: Option<StockLine>,
    item_id: String,
    item_name: String,
    InsertStocktakeLine {
        id,
        stocktake_id,
        stock_line_id,
        location,
        comment,
        counted_number_of_packs,
        item_id: _,
        batch,
        expiry_date,
        pack_size,
        cost_price_per_pack,
        sell_price_per_pack,
        note,
        item_variant_id,
        donor_id,
        reason_option_id,
        vvm_status_id,
    }: InsertStocktakeLine,
) -> StocktakeLineRow {
    let snapshot_number_of_packs = if let Some(stock_line) = stock_line.clone() {
        stock_line.stock_line_row.total_number_of_packs
    } else {
        0.0
    };

    // Get any existing item_variant_id from stock_line, if not provided as input for the new stocktake_line
    // This should make it safe to assume that the item_variant_id is always present in the stocktake record if it was set on the previous stock_line
    let item_variant_id = match item_variant_id {
        Some(id) => Some(id),
        None => match stock_line {
            Some(stock_line) => stock_line.stock_line_row.item_variant_id,
            None => None,
        },
    };

    StocktakeLineRow {
        id,
        stocktake_id,
        stock_line_id,
        location_id: location.map(|l| l.value).unwrap_or_default(),
        comment,
        snapshot_number_of_packs,
        counted_number_of_packs,
        item_link_id: item_id.to_string(),
        item_name,
        batch,
        expiry_date,
        pack_size,
        cost_price_per_pack,
        sell_price_per_pack,
        note,
        item_variant_id,
        donor_link_id: donor_id,
        reason_option_id,
<<<<<<< HEAD
        vvm_status_id,
=======
        volume_per_pack: 0.0,
>>>>>>> b47c35ed
    }
}<|MERGE_RESOLUTION|>--- conflicted
+++ resolved
@@ -61,10 +61,7 @@
         item_variant_id,
         donor_link_id: donor_id,
         reason_option_id,
-<<<<<<< HEAD
         vvm_status_id,
-=======
         volume_per_pack: 0.0,
->>>>>>> b47c35ed
     }
 }