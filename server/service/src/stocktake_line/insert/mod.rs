--- conflicted
+++ resolved
@@ -89,16 +89,9 @@
             mock_stocktake_a, mock_stocktake_finalised, mock_stocktake_line_a, mock_store_a,
             program_master_list_store, MockData, MockDataInserts,
         },
-<<<<<<< HEAD
-        test_db::setup_all_with_data,
-        EqualFilter, InvoiceLineRow, InvoiceRow, InvoiceStatus, InvoiceType, ReasonOptionRow,
-        ReasonOptionRowRepository, ReasonOptionType, StockLineFilter, StockLineRepository,
-        StockLineRow, StocktakeLineRow,
-=======
         test_db::{setup_all, setup_all_with_data},
         EqualFilter, InventoryAdjustmentReasonRow, InventoryAdjustmentType, StockLineFilter,
         StockLineRepository, StockLineRow, StocktakeLineRow, StocktakeRow,
->>>>>>> ecc45225
     };
     use util::uuid::uuid;
 
@@ -110,93 +103,8 @@
 
     #[actix_rt::test]
     async fn insert_stocktake_line() {
-<<<<<<< HEAD
-        fn positive_reason() -> ReasonOptionRow {
-            inline_init(|r: &mut ReasonOptionRow| {
-                r.id = "positive_reason".to_string();
-                r.is_active = true;
-                r.r#type = ReasonOptionType::PositiveInventoryAdjustment;
-                r.reason = "Found".to_string();
-            })
-        }
-
-        fn negative_reason() -> ReasonOptionRow {
-            inline_init(|r: &mut ReasonOptionRow| {
-                r.id = "negative_reason".to_string();
-                r.is_active = true;
-                r.r#type = ReasonOptionType::NegativeInventoryAdjustment;
-                r.reason = "Lost".to_string();
-            })
-        }
-
-        fn mock_stock_line_c() -> StockLineRow {
-            inline_init(|r: &mut StockLineRow| {
-                r.id = "mock_stock_line_c".to_string();
-                r.item_link_id = "item_a".to_string();
-                r.store_id = "store_a".to_string();
-                r.available_number_of_packs = 50.0;
-                r.pack_size = 1.0;
-                r.cost_price_per_pack = 0.0;
-                r.sell_price_per_pack = 0.0;
-                r.total_number_of_packs = 50.0;
-                r.on_hold = false;
-            })
-        }
-
-        fn mock_stock_line_d() -> StockLineRow {
-            inline_init(|r: &mut StockLineRow| {
-                r.id = "mock_stock_line_d".to_string();
-                r.item_link_id = "item_a".to_string();
-                r.store_id = "store_a".to_string();
-                r.available_number_of_packs = 20.0;
-                r.pack_size = 1.0;
-                r.cost_price_per_pack = 0.0;
-                r.sell_price_per_pack = 0.0;
-                r.total_number_of_packs = 30.0;
-                r.on_hold = false;
-            })
-        }
-
-        fn outbound_shipment() -> InvoiceRow {
-            inline_init(|r: &mut InvoiceRow| {
-                r.id = "reduced_stock_outbound_shipment".to_string();
-                r.name_link_id = "name_store_b".to_string();
-                r.store_id = "store_a".to_string();
-                r.invoice_number = 15;
-                r.r#type = InvoiceType::OutboundShipment;
-                r.status = InvoiceStatus::New;
-                r.created_datetime = NaiveDate::from_ymd_opt(1970, 1, 3)
-                    .unwrap()
-                    .and_hms_milli_opt(20, 30, 0, 0)
-                    .unwrap();
-            })
-        }
-
-        fn outbound_shipment_line() -> InvoiceLineRow {
-            inline_init(|r: &mut InvoiceLineRow| {
-                r.id = "outbound_shipment_line".to_string();
-                r.invoice_id = outbound_shipment().id;
-                r.item_link_id = mock_item_a().id;
-                r.stock_line_id = Some(mock_stock_line_b().id);
-                r.number_of_packs = 29.0;
-            })
-        }
-
-        let (_, _, connection_manager, _) = setup_all_with_data(
-            "insert_stocktake_line",
-            MockDataInserts::all(),
-            inline_init(|r: &mut MockData| {
-                r.invoices = vec![outbound_shipment()];
-                r.invoice_lines = vec![outbound_shipment_line()];
-                r.options = vec![positive_reason(), negative_reason()];
-                r.stock_lines = vec![mock_stock_line_c(), mock_stock_line_d()]
-            }),
-        )
-        .await;
-=======
         let (_, _, connection_manager, _) =
             setup_all("insert_stocktake_line", MockDataInserts::all()).await;
->>>>>>> ecc45225
 
         let service_provider = ServiceProvider::new(connection_manager);
         let mut context = service_provider
@@ -204,49 +112,6 @@
             .unwrap();
         let service = service_provider.stocktake_line_service;
 
-<<<<<<< HEAD
-        // error: AdjustmentReasonNotProvided
-        let stocktake = mock_stocktake_a();
-        let stock_line = mock_item_a_lines()[1].clone();
-        let error = service
-            .insert_stocktake_line(
-                &context,
-                inline_init(|r: &mut InsertStocktakeLine| {
-                    r.id = uuid();
-                    r.stocktake_id = stocktake.id;
-                    r.stock_line_id = Some(stock_line.id);
-                    r.counted_number_of_packs = Some(17.0);
-                }),
-            )
-            .unwrap_err();
-        assert_eq!(error, InsertStocktakeLineError::AdjustmentReasonNotProvided);
-
-        // error: AdjustmentReasonNotValid
-        let stocktake = mock_stocktake_a();
-        let stock_line = mock_stock_line_si_d()[0].clone();
-        let error = service
-            .insert_stocktake_line(
-                &context,
-                inline_init(|r: &mut InsertStocktakeLine| {
-                    r.id = uuid();
-                    r.stocktake_id = stocktake.id;
-                    r.stock_line_id = Some(stock_line.id);
-                    r.counted_number_of_packs = Some(17.0);
-                    r.inventory_adjustment_reason_id = Some(negative_reason().id);
-                }),
-            )
-            .unwrap_err();
-        assert_eq!(error, InsertStocktakeLineError::AdjustmentReasonNotValid);
-
-        ReasonOptionRowRepository::new(&context.connection)
-            .delete(&positive_reason().id)
-            .unwrap();
-        ReasonOptionRowRepository::new(&context.connection)
-            .delete(&negative_reason().id)
-            .unwrap();
-
-=======
->>>>>>> ecc45225
         // error: StocktakeDoesNotExist,
         let stock_line_a = mock_item_a_lines()[0].clone();
         let error = service
@@ -430,14 +295,6 @@
             .unwrap();
     }
 
-<<<<<<< HEAD
-        // test positive adjustment reason with stock line
-        ReasonOptionRowRepository::new(&context.connection)
-            .upsert_one(&positive_reason())
-            .unwrap();
-        ReasonOptionRowRepository::new(&context.connection)
-            .upsert_one(&negative_reason())
-=======
     #[actix_rt::test]
     async fn insert_stocktake_line_with_reasons() {
         // test cases that require reasons configured
@@ -520,7 +377,6 @@
         let service_provider = ServiceProvider::new(connection_manager);
         let mut context = service_provider
             .context(mock_store_a().id, "".to_string())
->>>>>>> ecc45225
             .unwrap();
         let service = service_provider.stocktake_line_service;
 
@@ -564,15 +420,6 @@
         let result = service
             .insert_stocktake_line(
                 &context,
-<<<<<<< HEAD
-                inline_init(|r: &mut InsertStocktakeLine| {
-                    r.id = uuid();
-                    r.stocktake_id.clone_from(&stocktake_a.id);
-                    r.counted_number_of_packs = Some(50.0);
-                    r.stock_line_id = Some(stock_line.id.clone());
-                    r.reason_option_id = Some(positive_reason().id);
-                }),
-=======
                 InsertStocktakeLine {
                     id: uuid(),
                     stocktake_id: stocktake_a.id.clone(),
@@ -581,23 +428,10 @@
                     inventory_adjustment_reason_id: Some(positive_reason().id),
                     ..Default::default()
                 },
->>>>>>> ecc45225
             )
             .unwrap();
         assert_eq!(
             result.line.clone(),
-<<<<<<< HEAD
-            inline_init(|r: &mut StocktakeLineRow| {
-                r.id.clone_from(&result.line.id);
-                r.stocktake_id = stocktake_a.id;
-                r.counted_number_of_packs = Some(50.0);
-                r.stock_line_id = Some(stock_line.id);
-                r.snapshot_number_of_packs = 30.0;
-                r.item_link_id = stock_line.item_link_id;
-                r.item_name = "Item A".to_string();
-                r.reason_option_id = Some(positive_reason().id);
-            }),
-=======
             StocktakeLineRow {
                 id: result.line.id.clone(),
                 stocktake_id: stocktake_a.id,
@@ -609,7 +443,6 @@
                 inventory_adjustment_reason_id: Some(positive_reason().id),
                 ..Default::default()
             },
->>>>>>> ecc45225
         );
         assert_ne!(result.line.reason_option_id, Some(negative_reason().id));
 
@@ -619,15 +452,6 @@
         let result = service
             .insert_stocktake_line(
                 &context,
-<<<<<<< HEAD
-                inline_init(|r: &mut InsertStocktakeLine| {
-                    r.id = uuid();
-                    r.stocktake_id = stocktake_a.id;
-                    r.counted_number_of_packs = Some(20.0);
-                    r.item_id = Some(item_a.id);
-                    r.reason_option_id = Some(positive_reason().id);
-                }),
-=======
                 InsertStocktakeLine {
                     id: uuid(),
                     stocktake_id: stocktake_a.id,
@@ -636,7 +460,6 @@
                     inventory_adjustment_reason_id: Some(positive_reason().id),
                     ..Default::default()
                 },
->>>>>>> ecc45225
             )
             .unwrap();
         assert_eq!(result.line.stock_line_id, None);
@@ -646,15 +469,6 @@
         let result = service
             .insert_stocktake_line(
                 &context,
-<<<<<<< HEAD
-                inline_init(|r: &mut InsertStocktakeLine| {
-                    r.id = uuid();
-                    r.stocktake_id = stocktake_a.id;
-                    r.counted_number_of_packs = Some(20.0);
-                    r.stock_line_id = Some(mock_stock_line_c().id);
-                    r.reason_option_id = Some(negative_reason().id);
-                }),
-=======
                 InsertStocktakeLine {
                     id: uuid(),
                     stocktake_id: stocktake_a.id,
@@ -663,7 +477,6 @@
                     inventory_adjustment_reason_id: Some(negative_reason().id),
                     ..Default::default()
                 },
->>>>>>> ecc45225
             )
             .unwrap();
         assert_ne!(result.line.reason_option_id, Some(positive_reason().id));
