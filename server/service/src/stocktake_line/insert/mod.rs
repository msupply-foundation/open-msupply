--- conflicted
+++ resolved
@@ -26,11 +26,8 @@
     pub note: Option<String>,
     pub inventory_adjustment_reason_id: Option<String>,
     pub item_variant_id: Option<String>,
-<<<<<<< HEAD
+    pub donor_id: Option<String>,
     pub reason_option_id: Option<String>,
-=======
-    pub donor_id: Option<String>,
->>>>>>> d9f10298
 }
 
 #[derive(Debug, PartialEq)]
