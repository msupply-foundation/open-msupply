--- conflicted
+++ resolved
@@ -102,93 +102,8 @@
 
     #[actix_rt::test]
     async fn insert_stocktake_line() {
-<<<<<<< HEAD
-        fn positive_reason() -> ReasonOptionRow {
-            inline_init(|r: &mut ReasonOptionRow| {
-                r.id = "positive_reason".to_string();
-                r.is_active = true;
-                r.r#type = ReasonOptionType::PositiveInventoryAdjustment;
-                r.reason = "Found".to_string();
-            })
-        }
-
-        fn negative_reason() -> ReasonOptionRow {
-            inline_init(|r: &mut ReasonOptionRow| {
-                r.id = "negative_reason".to_string();
-                r.is_active = true;
-                r.r#type = ReasonOptionType::NegativeInventoryAdjustment;
-                r.reason = "Lost".to_string();
-            })
-        }
-
-        fn mock_stock_line_c() -> StockLineRow {
-            inline_init(|r: &mut StockLineRow| {
-                r.id = "mock_stock_line_c".to_string();
-                r.item_link_id = "item_a".to_string();
-                r.store_id = "store_a".to_string();
-                r.available_number_of_packs = 50.0;
-                r.pack_size = 1.0;
-                r.cost_price_per_pack = 0.0;
-                r.sell_price_per_pack = 0.0;
-                r.total_number_of_packs = 50.0;
-                r.on_hold = false;
-            })
-        }
-
-        fn mock_stock_line_d() -> StockLineRow {
-            inline_init(|r: &mut StockLineRow| {
-                r.id = "mock_stock_line_d".to_string();
-                r.item_link_id = "item_a".to_string();
-                r.store_id = "store_a".to_string();
-                r.available_number_of_packs = 20.0;
-                r.pack_size = 1.0;
-                r.cost_price_per_pack = 0.0;
-                r.sell_price_per_pack = 0.0;
-                r.total_number_of_packs = 30.0;
-                r.on_hold = false;
-            })
-        }
-
-        fn outbound_shipment() -> InvoiceRow {
-            inline_init(|r: &mut InvoiceRow| {
-                r.id = "reduced_stock_outbound_shipment".to_string();
-                r.name_link_id = "name_store_b".to_string();
-                r.store_id = "store_a".to_string();
-                r.invoice_number = 15;
-                r.r#type = InvoiceType::OutboundShipment;
-                r.status = InvoiceStatus::New;
-                r.created_datetime = NaiveDate::from_ymd_opt(1970, 1, 3)
-                    .unwrap()
-                    .and_hms_milli_opt(20, 30, 0, 0)
-                    .unwrap();
-            })
-        }
-
-        fn outbound_shipment_line() -> InvoiceLineRow {
-            inline_init(|r: &mut InvoiceLineRow| {
-                r.id = "outbound_shipment_line".to_string();
-                r.invoice_id = outbound_shipment().id;
-                r.item_link_id = mock_item_a().id;
-                r.stock_line_id = Some(mock_stock_line_b().id);
-                r.number_of_packs = 29.0;
-            })
-        }
-
-        let (_, _, connection_manager, _) = setup_all_with_data(
-            "insert_stocktake_line",
-            MockDataInserts::all(),
-            inline_init(|r: &mut MockData| {
-                r.invoices = vec![outbound_shipment()];
-                r.invoice_lines = vec![outbound_shipment_line()];
-                r.reason_options = vec![positive_reason(), negative_reason()];
-                r.stock_lines = vec![mock_stock_line_c(), mock_stock_line_d()]
-            }),
-        )
-        .await;
-=======
         let (_, _, connection_manager, _) =
             setup_all("insert_stocktake_line", MockDataInserts::all()).await;
->>>>>>> bdc9c2b5
 
         let service_provider = ServiceProvider::new(connection_manager);
         let mut context = service_provider
@@ -196,49 +111,6 @@
             .unwrap();
         let service = service_provider.stocktake_line_service;
 
-<<<<<<< HEAD
-        // error: AdjustmentReasonNotProvided
-        let stocktake = mock_stocktake_a();
-        let stock_line = mock_item_a_lines()[1].clone();
-        let error = service
-            .insert_stocktake_line(
-                &context,
-                inline_init(|r: &mut InsertStocktakeLine| {
-                    r.id = uuid();
-                    r.stocktake_id = stocktake.id;
-                    r.stock_line_id = Some(stock_line.id);
-                    r.counted_number_of_packs = Some(17.0);
-                }),
-            )
-            .unwrap_err();
-        assert_eq!(error, InsertStocktakeLineError::AdjustmentReasonNotProvided);
-
-        // error: AdjustmentReasonNotValid
-        let stocktake = mock_stocktake_a();
-        let stock_line = mock_stock_line_si_d()[0].clone();
-        let error = service
-            .insert_stocktake_line(
-                &context,
-                inline_init(|r: &mut InsertStocktakeLine| {
-                    r.id = uuid();
-                    r.stocktake_id = stocktake.id;
-                    r.stock_line_id = Some(stock_line.id);
-                    r.counted_number_of_packs = Some(17.0);
-                    r.reason_option_id = Some(negative_reason().id);
-                }),
-            )
-            .unwrap_err();
-        assert_eq!(error, InsertStocktakeLineError::AdjustmentReasonNotValid);
-
-        ReasonOptionRowRepository::new(&context.connection)
-            .soft_delete(&positive_reason().id)
-            .unwrap();
-        ReasonOptionRowRepository::new(&context.connection)
-            .soft_delete(&negative_reason().id)
-            .unwrap();
-
-=======
->>>>>>> bdc9c2b5
         // error: StocktakeDoesNotExist,
         let stock_line_a = mock_item_a_lines()[0].clone();
         let error = service
