--- conflicted
+++ resolved
@@ -25,10 +25,7 @@
     pub sell_price_per_pack: Option<f64>,
     pub note: Option<String>,
     pub item_variant_id: Option<String>,
-<<<<<<< HEAD
-=======
     pub donor_id: Option<String>,
->>>>>>> d1370a4f
     pub reason_option_id: Option<String>,
 }
 
