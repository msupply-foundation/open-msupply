--- conflicted
+++ resolved
@@ -29,12 +29,9 @@
     pub item_variant_id: Option<String>,
     pub donor_id: Option<String>,
     pub reason_option_id: Option<String>,
-<<<<<<< HEAD
     pub volume_per_pack: Option<f64>,
-=======
     pub campaign_id: Option<String>,
     pub program_id: Option<String>,
->>>>>>> c5abbfd5
 }
 
 #[derive(Debug, PartialEq)]
