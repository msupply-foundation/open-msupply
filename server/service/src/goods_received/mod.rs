--- conflicted
+++ resolved
@@ -36,14 +36,6 @@
         get_goods_received_list(ctx, store_id, pagination, filter, sort)
     }
 
-<<<<<<< HEAD
-    fn update_goods_received(
-        &self,
-        ctx: &ServiceContext,
-        input: UpdateGoodsReceivedInput,
-    ) -> Result<GoodsReceivedRow, UpdateGoodsReceivedError> {
-        update_goods_received(ctx, input)
-=======
     fn insert_goods_received(
         &self,
         ctx: &ServiceContext,
@@ -51,7 +43,14 @@
         input: InsertGoodsReceivedInput,
     ) -> Result<GoodsReceivedRow, InsertGoodsReceivedError> {
         insert_goods_received(ctx, store_id, input)
->>>>>>> a7f3d51a
+    }
+
+    fn update_goods_received(
+        &self,
+        ctx: &ServiceContext,
+        input: UpdateGoodsReceivedInput,
+    ) -> Result<GoodsReceivedRow, UpdateGoodsReceivedError> {
+        update_goods_received(ctx, input)
     }
 }
 
