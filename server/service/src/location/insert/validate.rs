use domain::location::{InsertLocation, LocationFilter};
use repository::{LocationRepository, StorageConnection};

<<<<<<< HEAD
use crate::{location::validate::{LocationWithCodeAlreadyExists, check_location_code_is_unique}, service_provider::ServiceConnection};
=======
use crate::location::validate::{check_location_code_is_unique, LocationWithCodeAlreadyExists};
>>>>>>> a14d99cf

use super::InsertLocationError;

pub fn validate(
    input: &InsertLocation,
    connection: &StorageConnection,
) -> Result<(), InsertLocationError> {
    check_location_does_not_exist(&input.id, connection)?;
    check_location_code_is_unique(&input.code, connection)?;

    // TODO Check location belongs to current store

    Ok(())
}

pub fn check_location_does_not_exist(
<<<<<<< HEAD
    id: &String,
    connection: &ServiceConnection,
=======
    id: &str,
    connection: &StorageConnection,
>>>>>>> a14d99cf
) -> Result<(), InsertLocationError> {
    let locations = LocationRepository::new(connection)
        .query_by_filter(LocationFilter::new().id(|f| f.equal_to(id)))?;

    if locations.len() > 0 {
        Err(InsertLocationError::LocationAlreadyExists)
    } else {
        Ok(())
    }
}

impl From<LocationWithCodeAlreadyExists> for InsertLocationError {
    fn from(_: LocationWithCodeAlreadyExists) -> Self {
        InsertLocationError::LocationWithCodeAlreadyExists
    }
}<|MERGE_RESOLUTION|>--- conflicted
+++ resolved
@@ -1,11 +1,7 @@
 use domain::location::{InsertLocation, LocationFilter};
 use repository::{LocationRepository, StorageConnection};
 
-<<<<<<< HEAD
-use crate::{location::validate::{LocationWithCodeAlreadyExists, check_location_code_is_unique}, service_provider::ServiceConnection};
-=======
 use crate::location::validate::{check_location_code_is_unique, LocationWithCodeAlreadyExists};
->>>>>>> a14d99cf
 
 use super::InsertLocationError;
 
@@ -22,13 +18,8 @@
 }
 
 pub fn check_location_does_not_exist(
-<<<<<<< HEAD
-    id: &String,
-    connection: &ServiceConnection,
-=======
     id: &str,
     connection: &StorageConnection,
->>>>>>> a14d99cf
 ) -> Result<(), InsertLocationError> {
     let locations = LocationRepository::new(connection)
         .query_by_filter(LocationFilter::new().id(|f| f.equal_to(id)))?;
