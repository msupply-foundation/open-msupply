--- conflicted
+++ resolved
@@ -1,7 +1,7 @@
 #[cfg(test)]
 mod query {
     use repository::mock::mock_store_a;
-    use repository::{ EqualFilter};
+    use repository::EqualFilter;
     use repository::{
         location::{Location, LocationFilter, LocationRepository},
         mock::MockDataInserts,
@@ -52,11 +52,7 @@
                     id: "new_id".to_owned(),
                     code: locations_in_store[0].location_row.code.clone(),
                     name: None,
-<<<<<<< HEAD
-                    on_hold: None                    ,
-=======
                     on_hold: None,
->>>>>>> 237d20d9
                     cold_storage_type_id: None
                 },
             ),
@@ -84,11 +80,7 @@
                 name: "new_code".to_owned(),
                 on_hold: false,
                 store_id: "store_a".to_owned(),
-<<<<<<< HEAD
-                cold_storage_type_id: None
-=======
                 cold_storage_type_id: None,
->>>>>>> 237d20d9
             },
         };
 
@@ -100,11 +92,7 @@
                     code: "new_code".to_owned(),
                     name: None,
                     on_hold: None,
-<<<<<<< HEAD
-                    cold_storage_type_id: None,
-=======
                     cold_storage_type_id: None
->>>>>>> 237d20d9
                 },
             ),
             Ok(result_location.clone())
@@ -130,11 +118,7 @@
                     code: "store_b_location_code".to_owned(),
                     name: Some("new_location_name".to_owned()),
                     on_hold: Some(true),
-<<<<<<< HEAD
-                    cold_storage_type_id: None,
-=======
                     cold_storage_type_id: None
->>>>>>> 237d20d9
                 },
             ),
             Ok(Location {
@@ -144,11 +128,7 @@
                     code: "store_b_location_code".to_owned(),
                     on_hold: true,
                     store_id: "store_a".to_owned(),
-<<<<<<< HEAD
-                    cold_storage_type_id: None,
-=======
                     cold_storage_type_id: None
->>>>>>> 237d20d9
                 }
             })
         );
