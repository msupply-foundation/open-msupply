use domain::{location::LocationFilter, EqualFilter};
use repository::{
    schema::LocationRow, LocationRepository, LocationRowRepository, RepositoryError,
    StorageConnection,
};

use crate::current_store_id;

pub fn check_location_code_is_unique(
<<<<<<< HEAD
    id: &str,
    code: &str,
    connection: &StorageConnection,
) -> Result<bool, RepositoryError> {
    let current_store_id = current_store_id(connection)?;
    let locations = LocationRepository::new(connection).query_by_filter(
        LocationFilter::new()
            .code(EqualFilter::equal_to(code))
            .id(EqualFilter::not_equal_to(id))
            .store_id(EqualFilter::equal_to(&current_store_id)),
    )?;
=======
    id: &String,
    code_option: Option<String>,
    connection: &StorageConnection,
) -> Result<bool, RepositoryError> {
    match code_option {
        None => Ok(true),
        Some(code) => {
            let current_store_id = current_store_id(connection)?;
            let locations = LocationRepository::new(connection).query_by_filter(
                LocationFilter::new()
                    .code(|f| f.equal_to(&code))
                    .id(|f| f.not_equal_to(id))
                    .store_id(|f| f.equal_to(&current_store_id)),
            )?;
>>>>>>> bfe1fda0

            Ok(locations.len() == 0)
        }
    }
}

pub fn check_location_exists(
    id: &str,
    connection: &StorageConnection,
) -> Result<Option<LocationRow>, RepositoryError> {
    Ok(LocationRowRepository::new(connection).find_one_by_id(id)?)
}<|MERGE_RESOLUTION|>--- conflicted
+++ resolved
@@ -7,20 +7,7 @@
 use crate::current_store_id;
 
 pub fn check_location_code_is_unique(
-<<<<<<< HEAD
     id: &str,
-    code: &str,
-    connection: &StorageConnection,
-) -> Result<bool, RepositoryError> {
-    let current_store_id = current_store_id(connection)?;
-    let locations = LocationRepository::new(connection).query_by_filter(
-        LocationFilter::new()
-            .code(EqualFilter::equal_to(code))
-            .id(EqualFilter::not_equal_to(id))
-            .store_id(EqualFilter::equal_to(&current_store_id)),
-    )?;
-=======
-    id: &String,
     code_option: Option<String>,
     connection: &StorageConnection,
 ) -> Result<bool, RepositoryError> {
@@ -30,11 +17,10 @@
             let current_store_id = current_store_id(connection)?;
             let locations = LocationRepository::new(connection).query_by_filter(
                 LocationFilter::new()
-                    .code(|f| f.equal_to(&code))
-                    .id(|f| f.not_equal_to(id))
-                    .store_id(|f| f.equal_to(&current_store_id)),
+                    .code(EqualFilter::equal_to(&code))
+                    .id(EqualFilter::not_equal_to(id))
+                    .store_id(EqualFilter::equal_to(&current_store_id)),
             )?;
->>>>>>> bfe1fda0
 
             Ok(locations.len() == 0)
         }
