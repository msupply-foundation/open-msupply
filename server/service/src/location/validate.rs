use domain::location::LocationFilter;
use repository::{LocationRepository, StorageConnection};

use crate::{current_store_id, WithDBError};

pub struct LocationWithCodeAlreadyExists;

pub fn check_location_code_is_unique(
<<<<<<< HEAD
    code: &String,
    connection: &ServiceConnection,
=======
    code: &str,
    connection: &StorageConnection,
>>>>>>> a14d99cf
) -> Result<(), WithDBError<LocationWithCodeAlreadyExists>> {
    let locations = LocationRepository::new(connection).query_by_filter(
        LocationFilter::new()
            .code(|f| f.equal_to(code))
            .store_id(|f| f.equal_to(&current_store_id())),
    )?;

    if locations.len() > 0 {
        Err(WithDBError::Error(LocationWithCodeAlreadyExists {}))
    } else {
        Ok(())
    }
}<|MERGE_RESOLUTION|>--- conflicted
+++ resolved
@@ -6,13 +6,8 @@
 pub struct LocationWithCodeAlreadyExists;
 
 pub fn check_location_code_is_unique(
-<<<<<<< HEAD
     code: &String,
-    connection: &ServiceConnection,
-=======
-    code: &str,
     connection: &StorageConnection,
->>>>>>> a14d99cf
 ) -> Result<(), WithDBError<LocationWithCodeAlreadyExists>> {
     let locations = LocationRepository::new(connection).query_by_filter(
         LocationFilter::new()
