use super::validate::check_asset_exists;
<<<<<<< HEAD
use crate::service_provider::ServiceContext;
use repository::{
    asset_internal_location_row::AssetInternalLocationRowRepository,
    assets::asset_row::AssetRowRepository, RepositoryError, StorageConnection,
=======
use crate::{activity_log::activity_log_entry, service_provider::ServiceContext};
use repository::{
    assets::asset_row::AssetRowRepository, ActivityLogType, RepositoryError, StorageConnection,
>>>>>>> 00680266
};

#[derive(PartialEq, Debug)]
pub enum DeleteAssetError {
    AssetDoesNotExist,
    AssetDoesNotBelongToCurrentStore,
    DatabaseError(RepositoryError),
}
impl From<RepositoryError> for DeleteAssetError {
    fn from(error: RepositoryError) -> Self {
        DeleteAssetError::DatabaseError(error)
    }
}

pub fn delete_asset(ctx: &ServiceContext, asset_id: String) -> Result<String, DeleteAssetError> {
    let _deleted = ctx
        .connection
        .transaction_sync(|connection| {
            validate(connection, &ctx.store_id, &asset_id)?;

<<<<<<< HEAD
            let _deleted_location = AssetInternalLocationRowRepository::new(&connection)
                .delete_all_for_asset_id(&asset_id)
                .map_err(DeleteAssetError::from);
=======
            activity_log_entry(
                &ctx,
                ActivityLogType::AssetDeleted,
                Some(asset_id.clone()),
                None,
                None,
            )?;
>>>>>>> 00680266

            AssetRowRepository::new(&connection)
                .delete(&asset_id)
                .map_err(DeleteAssetError::from)
        })
        .map_err(|error| error.to_inner_error())?;

    Ok(asset_id)
}

pub fn validate(
    connection: &StorageConnection,
    ctx_store_id: &str,
    asset_id: &str,
) -> Result<(), DeleteAssetError> {
    let asset_row = match check_asset_exists(&asset_id, connection)? {
        Some(asset_row) => asset_row,
        None => return Err(DeleteAssetError::AssetDoesNotExist),
    };

    if let Some(store_id) = &asset_row.store_id {
        if ctx_store_id != store_id {
            return Err(DeleteAssetError::AssetDoesNotBelongToCurrentStore);
        }
    }

    Ok(())
}<|MERGE_RESOLUTION|>--- conflicted
+++ resolved
@@ -1,14 +1,12 @@
 use super::validate::check_asset_exists;
-<<<<<<< HEAD
 use crate::service_provider::ServiceContext;
+use crate::{activity_log::activity_log_entry, service_provider::ServiceContext};
 use repository::{
     asset_internal_location_row::AssetInternalLocationRowRepository,
     assets::asset_row::AssetRowRepository, RepositoryError, StorageConnection,
-=======
-use crate::{activity_log::activity_log_entry, service_provider::ServiceContext};
+};
 use repository::{
     assets::asset_row::AssetRowRepository, ActivityLogType, RepositoryError, StorageConnection,
->>>>>>> 00680266
 };
 
 #[derive(PartialEq, Debug)]
@@ -29,11 +27,6 @@
         .transaction_sync(|connection| {
             validate(connection, &ctx.store_id, &asset_id)?;
 
-<<<<<<< HEAD
-            let _deleted_location = AssetInternalLocationRowRepository::new(&connection)
-                .delete_all_for_asset_id(&asset_id)
-                .map_err(DeleteAssetError::from);
-=======
             activity_log_entry(
                 &ctx,
                 ActivityLogType::AssetDeleted,
@@ -41,7 +34,10 @@
                 None,
                 None,
             )?;
->>>>>>> 00680266
+
+            let _deleted_location = AssetInternalLocationRowRepository::new(&connection)
+                .delete_all_for_asset_id(&asset_id)
+                .map_err(DeleteAssetError::from);
 
             AssetRowRepository::new(&connection)
                 .delete(&asset_id)
