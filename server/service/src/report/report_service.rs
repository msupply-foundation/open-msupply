--- conflicted
+++ resolved
@@ -1,14 +1,8 @@
 use chrono::{DateTime, Utc};
-<<<<<<< HEAD
-
-use repository::{
-    migrations::Version, EqualFilter, Report, ReportFilter, ReportMetaData, ReportRepository,
-    ReportRowRepository, ReportSort, RepositoryError, StorageConnection,
-=======
+
 use repository::{
     migrations::Version, EqualFilter, Report, ReportFilter, ReportMetaData, ReportRepository,
     ReportRowRepository, ReportSort, RepositoryError,
->>>>>>> afc3b983
 };
 use scraper::{ElementRef, Html, Selector};
 use serde::{Deserialize, Serialize};
@@ -528,19 +522,11 @@
 }
 
 #[derive(Serialize, Deserialize)]
-<<<<<<< HEAD
-
-=======
->>>>>>> afc3b983
 struct ReportData {
     data: serde_json::Value,
     arguments: Option<serde_json::Value>,
 }
 
-<<<<<<< HEAD
-fn generate_report(
-    _connection: StorageConnection,
-=======
 fn transform_data(
     data: ReportData,
     convert_data: Option<String>,
@@ -569,7 +555,6 @@
 }
 
 fn generate_report(
->>>>>>> afc3b983
     report: &ResolvedReportDefinition,
     data: serde_json::Value,
     arguments: Option<serde_json::Value>,
@@ -577,15 +562,12 @@
     current_language: Option<String>,
 ) -> Result<GeneratedReport, ReportError> {
     let report_data = ReportData { data, arguments };
-<<<<<<< HEAD
-=======
     let report_data = transform_data(
         report_data,
         report.convert_data.clone(),
         &report.convert_data_type,
     )
     .map_err(ReportError::ConvertDataError)?;
->>>>>>> afc3b983
 
     let mut context = tera::Context::from_serialize(report_data).map_err(|err| {
         ReportError::DocGenerationError(format!("Tera context from data: {:?}", err))
