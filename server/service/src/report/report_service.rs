use chrono::{DateTime, Utc};
use repository::{
    PaginationOption, Report, ReportFilter, ReportRepository, ReportRowRepository, ReportSort,
    ReportType, RepositoryError,
};
use std::{collections::HashMap, time::SystemTime};
use util::uuid::uuid;

use crate::{
    get_default_pagination, service_provider::ServiceContext, static_files::StaticFileService,
    ListError,
};

use super::{
    default_queries::get_default_gql_query,
    definition::{
        DefaultQuery, GraphQlQuery, ReportDefinition, ReportDefinitionEntry, ReportRef,
        TeraTemplate,
    },
    html_printing::html_to_pdf,
};

pub enum PrintFormat {
    Pdf,
    Html,
}

#[derive(Debug)]
pub enum ReportError {
    RepositoryError(RepositoryError),
    ReportDefinitionNotFound { report_id: String, msg: String },
    TemplateNotSpecified,
    QueryNotSpecified,
    InvalidReportDefinition(String),
    QueryError(String),
    DocGenerationError(String),
    HTMLToPDFError(String),
}

pub enum ResolvedReportQuery {
    /// Custom http query
    GraphQlQuery(GraphQlQuery),
    // Use default predefined query
    Default(DefaultQuery),
}

/// Resolved and validated report definition, i.e. its guaranteed that there is a main template and
/// query present that can be rendered
pub struct ResolvedReportDefinition {
    pub name: String,
    /// Reference to the main template in the templates map
    pub template: String,
    /// Reference to the header entry in the templates map
    pub header: Option<String>,
    /// Reference to the footer entry in the templates map
    pub footer: Option<String>,
    /// Map of all found Tera templates in the report definition
    pub templates: HashMap<String, TeraTemplate>,
    pub query: GraphQlQuery,
    pub resources: HashMap<String, serde_json::Value>,
}

pub struct GeneratedReport {
    pub document: String,
    pub header: Option<String>,
    pub footer: Option<String>,
}

pub trait ReportServiceTrait: Sync + Send {
    fn query_reports(
        &self,
        ctx: &ServiceContext,
        pagination: Option<PaginationOption>,
        filter: Option<ReportFilter>,
        sort: Option<ReportSort>,
    ) -> Result<Vec<Report>, ListError> {
        query_reports(ctx, pagination, filter, sort)
    }

    /// Loads a report definition by id and resolves it
    fn resolve_report(
        &self,
        ctx: &ServiceContext,
        report_id: &str,
    ) -> Result<ResolvedReportDefinition, ReportError> {
        resolve_report(ctx, report_id)
    }

    /// Resolve a already loaded report definition
    fn resolve_report_definition(
        &self,
        ctx: &ServiceContext,
        name: String,
        report_definition: ReportDefinition,
    ) -> Result<ResolvedReportDefinition, ReportError> {
        resolve_report_definition(ctx, name, report_definition)
    }

<<<<<<< HEAD
    fn generate_report(
        &self,
        report: &ResolvedReportDefinition,
        report_data: serde_json::Value,
        arguments: Option<serde_json::Value>,
    ) -> Result<GeneratedReport, ReportError> {
        generate_report(report, report_data, arguments)
    }

    /// Returns the printed pdf file id
    fn print_report(
=======
    /// Converts a HTML report to a file for the target PrintFormat and returns file id
    fn print_html_report(
>>>>>>> 0957523d
        &self,
        base_dir: &Option<String>,
        report: &ResolvedReportDefinition,
        report_data: serde_json::Value,
        arguments: Option<serde_json::Value>,
        format: Option<PrintFormat>,
    ) -> Result<String, ReportError> {
<<<<<<< HEAD
        let document = self.generate_report(report, report_data, arguments)?;
=======
        let document = generate_report(report, report_data)?;
>>>>>>> 0957523d

        match format {
            Some(PrintFormat::Html) => {
                print_html_report_to_html(base_dir, document, report.name.clone())
            }
            Some(PrintFormat::Pdf) | None => {
                print_html_report_to_pdf(base_dir, document, report.name.clone())
            }
        }
    }
}

/// Converts a HTML report to a pdf file and returns the file id
fn print_html_report_to_pdf(
    base_dir: &Option<String>,
    document: GeneratedReport,
    report_name: String,
) -> Result<String, ReportError> {
    let id = uuid();
    // TODO use a proper tmp dir here instead of base_dir?
    let pdf = html_to_pdf(base_dir, &format_html_document(document), &id)
        .map_err(|err| ReportError::HTMLToPDFError(format!("{}", err)))?;

    let file_service = StaticFileService::new(base_dir)
        .map_err(|err| ReportError::DocGenerationError(format!("{}", err)))?;
    let now: DateTime<Utc> = SystemTime::now().into();
    let file = file_service
        .store_file(
            &format!("{}_{}.pdf", now.format("%Y%m%d_%H%M%S"), report_name),
            &pdf,
        )
        .map_err(|err| ReportError::DocGenerationError(format!("{}", err)))?;
    Ok(file.id)
}

/// Converts the report to a HTML file and returns the file id
fn print_html_report_to_html(
    base_dir: &Option<String>,
    document: GeneratedReport,
    report_name: String,
) -> Result<String, ReportError> {
    let file_service = StaticFileService::new(base_dir)
        .map_err(|err| ReportError::DocGenerationError(format!("{}", err)))?;
    let now: DateTime<Utc> = SystemTime::now().into();
    let file = file_service
        .store_file(
            &format!("{}_{}.html", now.format("%Y%m%d_%H%M%S"), report_name),
            format_html_document(document).as_bytes(),
        )
        .map_err(|err| ReportError::DocGenerationError(format!("{}", err)))?;
    Ok(file.id)
}

/// Puts the document content, header and footer into a <html> template.
/// This assumes that the document contains the html body.
fn format_html_document(document: GeneratedReport) -> String {
    format!(
        "
<html>
    <body>
        <table class=\"paging\">
        <thead>
            <tr>
            <td>{}</td>
            </tr>
        </thead>
        <tbody>
            <tr>
            <td>{}</td>
            </tr>
        </tbody>
        <tfoot>
            <tr>
            <td>{}</td>
            </tr>
        </tfoot>
        </table>
    </body>
</html>
",
        document.header.unwrap_or("".to_string()),
        document.document,
        document.footer.unwrap_or("".to_string())
    )
}

pub struct ReportService;
impl ReportServiceTrait for ReportService {}

pub const MAX_LIMIT: u32 = 1000;
pub const MIN_LIMIT: u32 = 1;

fn query_reports(
    ctx: &ServiceContext,
    pagination: Option<PaginationOption>,
    filter: Option<ReportFilter>,
    sort: Option<ReportSort>,
) -> Result<Vec<Report>, ListError> {
    let repo = ReportRepository::new(&ctx.connection);
    let pagination = get_default_pagination(pagination, MAX_LIMIT, MIN_LIMIT)?;
    let filter = filter
        .unwrap_or(ReportFilter::new())
        .r#type(ReportType::OmSupply.equal_to());
    Ok(repo.query(pagination, Some(filter.clone()), sort)?)
}

fn resolve_report(
    ctx: &ServiceContext,
    report_id: &str,
) -> Result<ResolvedReportDefinition, ReportError> {
    let repo = ReportRowRepository::new(&ctx.connection);

    let (report_name, main) = load_report_definition(&repo, report_id)?;
    resolve_report_definition(ctx, report_name, main)
}

fn resolve_report_definition(
    ctx: &ServiceContext,
    name: String,
    main: ReportDefinition,
) -> Result<ResolvedReportDefinition, ReportError> {
    let repo = ReportRowRepository::new(&ctx.connection);
    let fully_loaded_report = load_template_references(&repo, &ctx.store_id, main)?;

    let templates = tera_templates_from_resolved_template(&fully_loaded_report)
        .ok_or(ReportError::TemplateNotSpecified)?;

    // validate index entries are present
    let template =
        fully_loaded_report
            .index
            .template
            .clone()
            .ok_or(ReportError::InvalidReportDefinition(
                "Template reference missing".to_string(),
            ))?;
    if !templates.contains_key(&template) {
        return Err(ReportError::InvalidReportDefinition(format!(
            "Invalid template reference: {}",
            template
        )));
    }
    if let Some(header) = fully_loaded_report.index.header.clone() {
        if !templates.contains_key(&header) {
            return Err(ReportError::InvalidReportDefinition(format!(
                "Invalid template header reference: {}",
                header
            )));
        }
    }
    if let Some(footer) = fully_loaded_report.index.footer.clone() {
        if !templates.contains_key(&footer) {
            return Err(ReportError::InvalidReportDefinition(format!(
                "Invalid template footer reference: {}",
                footer
            )));
        }
    }
    let query =
        fully_loaded_report
            .index
            .query
            .clone()
            .ok_or(ReportError::InvalidReportDefinition(
                "Query reference missing".to_string(),
            ))?;
    let query_entry = match fully_loaded_report.entries.get(&query) {
        Some(query_entry) => query_entry,
        None => {
            return Err(ReportError::InvalidReportDefinition(format!(
                "Invalid query reference: {}",
                query
            )))
        }
    };

    // resolve the query entry
    let query = query_from_resolved_template(query_entry).ok_or(ReportError::QueryNotSpecified)?;
    let query = match query {
        ResolvedReportQuery::GraphQlQuery(query) => query,
        ResolvedReportQuery::Default(query) => get_default_gql_query(query),
    };

    let resources = resources_from_resolved_template(&fully_loaded_report);

    Ok(ResolvedReportDefinition {
        name,
        template,
        header: fully_loaded_report.index.header.clone(),
        footer: fully_loaded_report.index.footer.clone(),
        templates,
        query,
        resources,
    })
}

fn generate_report(
    report: &ResolvedReportDefinition,
    report_data: serde_json::Value,
    arguments: Option<serde_json::Value>,
) -> Result<GeneratedReport, ReportError> {
    let mut context = tera::Context::new();
    context.insert("data", &report_data);
    context.insert("res", &report.resources);
    if let Some(arguments) = arguments {
        context.insert("arguments", &arguments);
    }
    let mut tera = tera::Tera::default();
    let mut templates: HashMap<String, String> = report
        .templates
        .iter()
        .map(|(name, template)| (name.to_string(), template.template.to_string()))
        .collect();
    // also add resources to the templates
    for resource in &report.resources {
        let string_value = if let serde_json::Value::String(string) = resource.1 {
            string.clone()
        } else {
            serde_json::to_string(&resource.1).map_err(|err| {
                ReportError::DocGenerationError(format!(
                    "Failed to stringify resource {}: {}",
                    resource.0, err
                ))
            })?
        };
        templates.insert(resource.0.clone(), string_value);
    }
    tera.add_raw_templates(templates.iter()).map_err(|err| {
        ReportError::DocGenerationError(format!("Failed to add templates: {}", err))
    })?;

    let document = tera
        .render(&report.template, &context)
        .map_err(|err| ReportError::DocGenerationError(format!("Tera rendering: {:?}", err)))?;
    let header = match &report.header {
        Some(header_key) => {
            let header = tera.render(header_key, &context).map_err(|err| {
                ReportError::DocGenerationError(format!("Header generation: {}", err))
            })?;
            Some(header)
        }
        None => None,
    };
    let footer = match &report.footer {
        Some(footer_ref) => {
            let footer = tera.render(footer_ref, &context).map_err(|err| {
                ReportError::DocGenerationError(format!("Footer generation: {}", err))
            })?;
            Some(footer)
        }
        None => None,
    };

    Ok(GeneratedReport {
        document,
        header,
        footer,
    })
}

fn tera_templates_from_resolved_template(
    report: &ReportDefinition,
) -> Option<HashMap<String, TeraTemplate>> {
    let mut templates = HashMap::new();
    for (name, entry) in &report.entries {
        match entry {
            ReportDefinitionEntry::TeraTemplate(template) => {
                templates.insert(name.clone(), template.clone());
            }
            _ => {}
        }
    }
    Some(templates)
}

fn query_from_resolved_template(
    query_entry: &ReportDefinitionEntry,
) -> Option<ResolvedReportQuery> {
    let query = match query_entry {
        ReportDefinitionEntry::GraphGLQuery(query) => {
            ResolvedReportQuery::GraphQlQuery(query.clone())
        }
        ReportDefinitionEntry::DefaultQuery(query) => ResolvedReportQuery::Default(query.clone()),
        _ => return None,
    };
    Some(query)
}

fn resources_from_resolved_template(
    report: &ReportDefinition,
) -> HashMap<String, serde_json::Value> {
    report
        .entries
        .iter()
        .filter_map(|(name, entry)| match entry {
            ReportDefinitionEntry::Resource(ref resource) => Some((name.clone(), resource.clone())),
            _ => None,
        })
        .collect()
}

fn load_report_definition(
    repo: &ReportRowRepository,
    report_id: &str,
) -> Result<(String, ReportDefinition), ReportError> {
    let row = match repo.find_one_by_id(report_id)? {
        Some(row) => row,
        None => {
            return Err(ReportError::ReportDefinitionNotFound {
                report_id: report_id.to_string(),
                msg: "Can't find root report".to_string(),
            })
        }
    };
    let def = serde_json::from_str::<ReportDefinition>(&row.template).map_err(|err| {
        ReportError::InvalidReportDefinition(format!("Can't parse report: {}", err))
    })?;
    Ok((row.name, def))
}

fn load_template_references(
    repo: &ReportRowRepository,
    store_id: &str,
    report: ReportDefinition,
) -> Result<ReportDefinition, ReportError> {
    let mut out = ReportDefinition {
        index: report.index.clone(),
        entries: HashMap::new(),
    };
    for (name, entry) in report.entries {
        match entry {
            ReportDefinitionEntry::Ref(reference) => {
                let resolved_ref = resolve_ref(repo, store_id, &name, &reference)?;
                out.entries.insert(name, resolved_ref)
            }
            _ => out.entries.insert(name, entry),
        };
    }
    Ok(out)
}

fn resolve_ref(
    repo: &ReportRowRepository,
    // TODO: should reports stored by store_id?
    _store_id: &str,
    ref_name: &str,
    ref_entry: &ReportRef,
) -> Result<ReportDefinitionEntry, ReportError> {
    let mut ref_report = load_report_definition(repo, &ref_entry.source)?.1;
    let source_name = match &ref_entry.source_name {
        Some(source_name) => source_name,
        None => ref_name,
    };
    let entry =
        ref_report
            .entries
            .remove(source_name)
            .ok_or(ReportError::InvalidReportDefinition(format!(
                "Invalid reference {:?}",
                ref_entry
            )))?;

    Ok(entry)
}

impl From<RepositoryError> for ReportError {
    fn from(err: RepositoryError) -> Self {
        ReportError::RepositoryError(err)
    }
}

#[cfg(test)]
mod report_service_test {
    use std::collections::HashMap;

    use repository::{
        mock::MockDataInserts, test_db::setup_all, ReportContext, ReportRow, ReportRowRepository,
        ReportType,
    };

    use crate::{
        report::{
            definition::{
                DefaultQuery, ReportDefinition, ReportDefinitionEntry, ReportDefinitionIndex,
                ReportOutputType, ReportRef, TeraTemplate,
            },
            report_service::generate_report,
        },
        service_provider::ServiceProvider,
    };

    #[actix_rt::test]
    async fn generate_tera_html_document() {
        let report_1 = ReportDefinition {
            index: ReportDefinitionIndex {
                template: Some("template.html".to_string()),
                header: None,
                footer: Some("footer.html".to_string()),
                query: Some("query".to_string()),
            },
            entries: HashMap::from([
                (
                    "template.html".to_string(),
                    ReportDefinitionEntry::TeraTemplate(TeraTemplate {
                        output: ReportOutputType::Html,
                        template: "Template: {{data.test}} {% include \"footer.html\" %}"
                            .to_string(),
                    }),
                ),
                (
                    "footer.html".to_string(),
                    ReportDefinitionEntry::Ref(ReportRef {
                        source: "report_base_1".to_string(),
                        source_name: None,
                    }),
                ),
                (
                    "query".to_string(),
                    ReportDefinitionEntry::DefaultQuery(DefaultQuery::Invoice),
                ),
            ]),
        };
        let report_base_1 = ReportDefinition {
            index: ReportDefinitionIndex {
                template: None,
                header: None,
                footer: Some("footer.html".to_string()),
                query: None,
            },
            entries: HashMap::from([(
                "footer.html".to_string(),
                ReportDefinitionEntry::TeraTemplate(TeraTemplate {
                    output: ReportOutputType::Html,
                    template: "{% block footer %}Footer{% endblock footer %}".to_string(),
                }),
            )]),
        };

        let (_, connection, connection_manager, _) =
            setup_all("generate_tera_html_document", MockDataInserts::all()).await;
        let repo = ReportRowRepository::new(&connection);
        repo.upsert_one(&ReportRow {
            id: "report_1".to_string(),
            name: "Report 1".to_string(),
            r#type: ReportType::OmSupply,
            template: serde_json::to_string(&report_1).unwrap(),
            context: ReportContext::InboundShipment,
            comment: None,
            sub_context: None,
            argument_schema_id: None,
        })
        .unwrap();
        repo.upsert_one(&ReportRow {
            id: "report_base_1".to_string(),
            name: "Report base 1".to_string(),
            r#type: ReportType::OmSupply,
            template: serde_json::to_string(&report_base_1).unwrap(),
            context: ReportContext::Resource,
            comment: None,
            sub_context: None,
            argument_schema_id: None,
        })
        .unwrap();

        let service_provider = ServiceProvider::new(connection_manager, "app_data");
        let context = service_provider
            .context("store_id".to_string(), "".to_string())
            .unwrap();
        let service = service_provider.report_service;
        let resolved_def = service.resolve_report(&context, "report_1").unwrap();

<<<<<<< HEAD
        let doc = service
            .generate_report(
                &resolved_def,
                serde_json::json!({
                    "test": "Hello"
                }),
                None,
            )
            .unwrap();
=======
        let doc = generate_report(
            &resolved_def,
            serde_json::json!({
                "test": "Hello"
            }),
        )
        .unwrap();
>>>>>>> 0957523d
        assert_eq!(doc.document, "Template: Hello Footer");
    }
}<|MERGE_RESOLUTION|>--- conflicted
+++ resolved
@@ -96,22 +96,8 @@
         resolve_report_definition(ctx, name, report_definition)
     }
 
-<<<<<<< HEAD
-    fn generate_report(
-        &self,
-        report: &ResolvedReportDefinition,
-        report_data: serde_json::Value,
-        arguments: Option<serde_json::Value>,
-    ) -> Result<GeneratedReport, ReportError> {
-        generate_report(report, report_data, arguments)
-    }
-
-    /// Returns the printed pdf file id
-    fn print_report(
-=======
     /// Converts a HTML report to a file for the target PrintFormat and returns file id
     fn print_html_report(
->>>>>>> 0957523d
         &self,
         base_dir: &Option<String>,
         report: &ResolvedReportDefinition,
@@ -119,11 +105,7 @@
         arguments: Option<serde_json::Value>,
         format: Option<PrintFormat>,
     ) -> Result<String, ReportError> {
-<<<<<<< HEAD
-        let document = self.generate_report(report, report_data, arguments)?;
-=======
-        let document = generate_report(report, report_data)?;
->>>>>>> 0957523d
+        let document = generate_report(report, report_data, arguments)?;
 
         match format {
             Some(PrintFormat::Html) => {
@@ -595,25 +577,14 @@
         let service = service_provider.report_service;
         let resolved_def = service.resolve_report(&context, "report_1").unwrap();
 
-<<<<<<< HEAD
-        let doc = service
-            .generate_report(
-                &resolved_def,
-                serde_json::json!({
-                    "test": "Hello"
-                }),
-                None,
-            )
-            .unwrap();
-=======
         let doc = generate_report(
             &resolved_def,
             serde_json::json!({
                 "test": "Hello"
             }),
+            None,
         )
         .unwrap();
->>>>>>> 0957523d
         assert_eq!(doc.document, "Template: Hello Footer");
     }
 }