use base64::prelude::*;
use chrono::{DateTime, Utc};
use log::error;
use repository::{
    get_storage_connection_manager, migrations::Version, EqualFilter, Pagination, PaginationOption,
    Report, ReportFilter, ReportMetaData, ReportRepository, ReportRowRepository, ReportSort,
    RepositoryError,
};
use serde::{Deserialize, Serialize};
use std::{cmp::Ordering, collections::HashMap, time::SystemTime};
use thiserror::Error;
use util::{format_error, uuid::uuid};

use crate::{
    boajs::{call_method, BoaJsError},
    get_pagination_or_default, i64_to_u32,
    localisations::{Localisations, TranslationError},
    service_provider::ServiceContext,
    settings::Settings,
    standard_reports::{ReportsData, StandardReports},
    static_files::{StaticFileCategory, StaticFileService},
    ListError, ListResult, UploadedFile,
};

use super::{
    convert_to_excel::{csv_to_excel, export_html_report_to_excel},
    default_queries::get_default_gql_query,
    definition::{
        ConvertDataType, GraphQlQuery, ReportDefinition, ReportDefinitionEntry, ReportRef,
        SQLQuery, TeraTemplate,
    },
    html_printing::html_to_pdf,
    qr_code::qr_code_svg,
    utils::translate_report_arugment_schema,
};

pub enum PrintFormat {
    Pdf,
    Html,
    Excel,
}

#[derive(Debug, Error)]
pub enum ConvertDataError {
    #[error(transparent)]
    Extism(anyhow::Error),
    #[error("BoaJs error: {0}")]
    BoaJs(String),
}

#[derive(Debug)]
pub enum ReportError {
    RepositoryError(RepositoryError),
    ReportDefinitionNotFound { report_id: String, msg: String },
    TemplateNotSpecified,
    QueryNotSpecified,
    MultipleGraphqlQueriesNotAllowed,
    InvalidReportDefinition(String),
    QueryError(String),
    DocGenerationError(String),
    HTMLToPDFError(String),
    TranslationError,
    ConvertDataError(ConvertDataError),
}

#[derive(Debug, Error)]
pub enum InstallReportError {
    #[error(transparent)]
    RepositoryError(RepositoryError),
    #[error("Invalid file")]
    InvalidFile,
    #[error("File not found")]
    FileNotFound,
}

#[derive(Debug, Clone)]
pub enum ResolvedReportQuery {
    SQLQuery(SQLQuery),
    /// Custom http query
    GraphQlQuery(GraphQlQuery),
}

/// Resolved and validated report definition, i.e. its guaranteed that there is a main template and
/// query present that can be rendered
#[derive(Default)]
pub struct ResolvedReportDefinition {
    pub name: String,
    /// Reference to the main template in the templates map
    pub template: String,
    /// Reference to the header entry in the templates map
    pub header: Option<String>,
    /// Reference to the footer entry in the templates map
    pub footer: Option<String>,
    /// Map of all found Tera templates in the report definition
    pub templates: HashMap<String, TeraTemplate>,
    pub queries: Vec<ResolvedReportQuery>,
    pub resources: HashMap<String, serde_json::Value>,
    pub convert_data: Option<String>,
    pub convert_data_type: ConvertDataType,
    pub excel_template_buffer: Option<Vec<u8>>,
}

pub struct GeneratedReport {
    pub document: String,
    pub header: Option<String>,
    pub footer: Option<String>,
}

pub trait ReportServiceTrait: Sync + Send {
    fn get_report(
        &self,
        ctx: &ServiceContext,
        localisations: &Localisations,
        user_language: String,
        id: &str,
    ) -> Result<Report, GetReportError> {
        get_report(ctx, localisations, user_language, id)
    }

    fn query_reports(
        &self,
        ctx: &ServiceContext,
        localisations: &Localisations,
        user_language: String,
        filter: Option<ReportFilter>,
        sort: Option<ReportSort>,
    ) -> Result<Vec<Report>, GetReportsError> {
        query_reports(ctx, localisations, user_language, filter, sort)
    }

    fn query_all_report_versions(
        &self,
        ctx: &ServiceContext,
        localisations: &Localisations,
        user_language: String,
        filter: Option<ReportFilter>,
        sort: Option<ReportSort>,
        pagination: Option<PaginationOption>,
    ) -> Result<ListResult<Report>, GetReportsError> {
        query_all_report_versions(ctx, localisations, user_language, filter, sort, pagination)
    }

    /// Loads a report definition by id and resolves it
    fn resolve_report(
        &self,
        ctx: &ServiceContext,
        report_id: &str,
    ) -> Result<ResolvedReportDefinition, ReportError> {
        resolve_report(ctx, report_id)
    }

    /// Resolve a already loaded report definition
    fn resolve_report_definition(
        &self,
        ctx: &ServiceContext,
        name: String,
        report_definition: ReportDefinition,
        excel_template_buffer: Option<Vec<u8>>,
    ) -> Result<ResolvedReportDefinition, ReportError> {
        resolve_report_definition(ctx, name, report_definition, excel_template_buffer)
    }

    /// Converts a HTML report to a file for the target PrintFormat and returns file id
    fn generate_html_report(
        &self,
        base_dir: &Option<String>,
        report: &ResolvedReportDefinition,
        report_data: serde_json::Value,
        arguments: Option<serde_json::Value>,
        format: Option<PrintFormat>,
        localisations: &Localisations,
        current_language: Option<String>,
    ) -> Result<String, ReportError> {
        let document = generate_report(
            report,
            report_data,
            arguments,
            localisations,
            current_language,
        )?;

        match format {
            Some(PrintFormat::Html) => {
                generate_html_report_to_html(base_dir, document, report.name.clone())
            }
            Some(PrintFormat::Excel) => export_html_report_to_excel(
                base_dir,
                document,
                report.name.clone(),
                &report.excel_template_buffer,
            ),
            Some(PrintFormat::Pdf) | None => {
                generate_html_report_to_pdf(base_dir, document, report.name.clone())
            }
        }
    }

    fn install_uploaded_reports(
        &self,
        settings: &Settings,
        uploaded_file: UploadedFile,
    ) -> Result<Vec<String>, InstallReportError> {
        // TODO generalise plugin errors to be compatible with reports also
        let report_json: ReportsData = uploaded_file
            .as_json_file(settings)
            .map_err(|_| InstallReportError::InvalidFile)?;
        let connection_manager = get_storage_connection_manager(&settings.database);
        let con = connection_manager
            .connection()
            .map_err(InstallReportError::RepositoryError)?;

        // default overwrite as true
        // TODO add user input to customise overwrite
        let reports =
            StandardReports::upsert_reports(report_json, &con, true).map_err(|_error| {
                InstallReportError::RepositoryError(RepositoryError::DBError {
                    msg: String::from("Failed to upsert report"),
                    extra: String::new(),
                })
            })?;

        Ok(reports.iter().map(|r| r.id.clone()).collect())
    }

    fn csv_to_excel(
        &self,
        base_dir: &Option<String>,
        csv_data: &str,
        filename: &str,
    ) -> Result<String, ReportError> {
        csv_to_excel(base_dir, csv_data, filename)
    }
}

/// Converts a HTML report to a pdf file and returns the file id
fn generate_html_report_to_pdf(
    base_dir: &Option<String>,
    document: GeneratedReport,
    report_name: String,
) -> Result<String, ReportError> {
    let id = uuid();
    // TODO use a proper tmp dir here instead of base_dir?
    let pdf = html_to_pdf(base_dir, &format_html_document(document), &id)
        .map_err(|err| ReportError::HTMLToPDFError(format!("{err}")))?;

    let file_service = StaticFileService::new(base_dir)
        .map_err(|err| ReportError::DocGenerationError(format!("{err}")))?;
    let now: DateTime<Utc> = SystemTime::now().into();
    let file = file_service
        .store_file(
            &format!("{}_{}.pdf", now.format("%Y%m%d_%H%M%S"), report_name),
            StaticFileCategory::Temporary,
            &pdf,
        )
        .map_err(|err| ReportError::DocGenerationError(format!("{err}")))?;
    Ok(file.id)
}

/// Converts the report to a HTML file and returns the file id
fn generate_html_report_to_html(
    base_dir: &Option<String>,
    document: GeneratedReport,
    report_name: String,
) -> Result<String, ReportError> {
    let file_service = StaticFileService::new(base_dir)
        .map_err(|err| ReportError::DocGenerationError(format!("{err}")))?;
    let now: DateTime<Utc> = SystemTime::now().into();
    let file = file_service
        .store_file(
            &format!("{}_{}.html", now.format("%Y%m%d_%H%M%S"), report_name),
            StaticFileCategory::Temporary,
            format_html_document(document).as_bytes(),
        )
        .map_err(|err| ReportError::DocGenerationError(format!("{err}")))?;
    Ok(file.id)
}

/// Puts the document content, header and footer into a <html> template.
/// This assumes that the document contains the html body.
fn format_html_document(document: GeneratedReport) -> String {
    // ensure that <html> is at the start of the text
    // if not, the cordova printer plugin renders as text not HTML!
    // The table structure is a formatting hack to show the footer on every page
    format!(
        "<html>
    <body>
        <table class=\"paging\">
            <thead>
                <tr>
                <td>{}</td>
                </tr>
            </thead>
            <tbody>
                <tr>
                <td>{}</td>
                </tr>
            </tbody>
            <tfoot>
                <tr>
                <td>{}</td>
                </tr>
            </tfoot>
        </table>
    </body>
</html>",
        document.header.unwrap_or("".to_string()),
        document.document,
        document.footer.unwrap_or("".to_string())
    )
}

pub struct ReportService;
impl ReportServiceTrait for ReportService {}

#[derive(Debug)]
pub enum GetReportError {
    TranslationError(TranslationError),
    RepositoryError(RepositoryError),
}

fn get_report(
    ctx: &ServiceContext,
    localisations: &Localisations,
    user_language: String,
    id: &str,
) -> Result<Report, GetReportError> {
    let report = ReportRepository::new(&ctx.connection)
        .query_by_filter(ReportFilter::new().id(EqualFilter::equal_to(id.to_string())))
<<<<<<< HEAD
        .map_err(|e| GetReportError::RepositoryError(e))?
=======
        .map_err(GetReportError::RepositoryError)?
>>>>>>> e0e5ed47
        .pop()
        .ok_or(GetReportError::RepositoryError(RepositoryError::NotFound))?;

    let report = translate_report_arugment_schema(report, localisations, &user_language)
        .map_err(GetReportError::TranslationError)?;

    Ok(report)
}

#[derive(Debug)]
pub enum GetReportsError {
    TranslationError(TranslationError),
    ListError(ListError),
}

fn query_reports(
    ctx: &ServiceContext,
    localisations: &Localisations,
    user_language: String,
    filter: Option<ReportFilter>,
    sort: Option<ReportSort>,
) -> Result<Vec<Report>, GetReportsError> {
    let app_version: Version = Version::from_package_json();

    let repo = ReportRepository::new(&ctx.connection);
    let reports_to_show_meta_data = report_filter_method(
        repo.query_meta_data(filter.clone(), None)
            .map_err(|err| GetReportsError::ListError(ListError::DatabaseError(err)))?,
        app_version,
    );

    let filter = ReportFilter::new().id(EqualFilter::equal_any(reports_to_show_meta_data));

    let reports = repo
        .query(Pagination::all(), Some(filter), sort)
        .map_err(|err| GetReportsError::ListError(ListError::DatabaseError(err)))?;

    reports
        .into_iter()
        .map(|r| {
            translate_report_arugment_schema(r, localisations, &user_language)
                .map_err(GetReportsError::TranslationError)
        })
        .collect::<Result<Vec<Report>, GetReportsError>>()
}

fn query_all_report_versions(
    ctx: &ServiceContext,
    localisations: &Localisations,
    user_language: String,
    filter: Option<ReportFilter>,
    sort: Option<ReportSort>,
    pagination: Option<PaginationOption>,
) -> Result<ListResult<Report>, GetReportsError> {
    let pagination = get_pagination_or_default(pagination).map_err(GetReportsError::ListError)?;

    let repo = ReportRepository::new(&ctx.connection);

    let reports = repo
        .query(pagination, filter.clone(), sort)
        .map_err(|err| GetReportsError::ListError(ListError::DatabaseError(err)))?;

    // we don't return schema currently - but maybe we will need so leaving here for now
    let reports = reports
        .into_iter()
        .map(|r| {
            translate_report_arugment_schema(r, localisations, &user_language)
                .map_err(GetReportsError::TranslationError)
        })
        .collect::<Result<Vec<Report>, GetReportsError>>()?;

    Ok(ListResult {
        count: i64_to_u32(
            repo.count(filter)
                .map_err(|err| GetReportsError::ListError(ListError::DatabaseError(err)))?,
        ),
        rows: reports,
    })
}

fn report_filter_method(reports: Vec<ReportMetaData>, app_version: Version) -> Vec<String> {
    let reports_with_compatible_versions: Vec<ReportMetaData> = reports
        .into_iter()
        .filter(|r| compare_major_minor(r.version.clone(), &app_version) != Ordering::Greater)
        .collect();

    let mut codes: Vec<String> = reports_with_compatible_versions
        .iter()
        .map(|r| r.code.clone())
        .collect();
    codes.dedup();

    let mut reports_to_show: Vec<String> = vec![];
    for code in codes {
        let reports_of_code: Vec<ReportMetaData> = reports_with_compatible_versions
            .clone()
            .into_iter()
            .filter(|r| r.code == code)
            .collect();
        let custom_reports_of_code: Vec<ReportMetaData> = reports_of_code
            .clone()
            .into_iter()
            .filter(|r| r.is_custom)
            .collect();
        if !custom_reports_of_code.is_empty() {
            if let Some(report) = find_latest_report(custom_reports_of_code) {
                reports_to_show.push(report.id);
            }
        } else if let Some(report) = find_latest_report(reports_of_code) {
            reports_to_show.push(report.id);
        }
    }
    reports_to_show
}

fn find_latest_report(reports: Vec<ReportMetaData>) -> Option<ReportMetaData> {
    reports
        .into_iter()
        .max_by(|a, b| a.version.partial_cmp(&b.version).unwrap())
}

fn compare_major_minor(first: Version, second: &Version) -> Ordering {
    if first.major != second.major {
        return first.major.cmp(&second.major);
    }
    if first.minor != second.minor {
        return first.minor.cmp(&second.minor);
    }
    Ordering::Equal
}

fn resolve_report(
    ctx: &ServiceContext,
    report_id: &str,
) -> Result<ResolvedReportDefinition, ReportError> {
    let repo = ReportRowRepository::new(&ctx.connection);

    let (report_name, main, excel_template_buffer) = load_report_definition(&repo, report_id)?;
    resolve_report_definition(ctx, report_name, main, excel_template_buffer)
}

fn resolve_report_definition(
    ctx: &ServiceContext,
    name: String,
    main: ReportDefinition,
    excel_template_buffer: Option<Vec<u8>>,
) -> Result<ResolvedReportDefinition, ReportError> {
    let repo = ReportRowRepository::new(&ctx.connection);
    let fully_loaded_report = load_template_references(&repo, &ctx.store_id, main)?;

    let templates = tera_templates_from_resolved_template(&fully_loaded_report)
        .ok_or(ReportError::TemplateNotSpecified)?;

    // validate index entries are present
    let template =
        fully_loaded_report
            .index
            .template
            .clone()
            .ok_or(ReportError::InvalidReportDefinition(
                "Template reference missing".to_string(),
            ))?;
    if !templates.contains_key(&template) {
        return Err(ReportError::InvalidReportDefinition(format!(
            "Invalid template reference: {template}"
        )));
    }
    if let Some(header) = fully_loaded_report.index.header.clone() {
        if !templates.contains_key(&header) {
            return Err(ReportError::InvalidReportDefinition(format!(
                "Invalid template header reference: {header}"
            )));
        }
    }
    if let Some(footer) = fully_loaded_report.index.footer.clone() {
        if !templates.contains_key(&footer) {
            return Err(ReportError::InvalidReportDefinition(format!(
                "Invalid template footer reference: {footer}"
            )));
        }
    }
    let query_entry = fully_loaded_report
        .index
        .query
        .iter()
        .map(|query| match fully_loaded_report.entries.get(query) {
            Some(query_entry) => Ok(query_entry),
            None => Err(ReportError::InvalidReportDefinition(format!(
                "Invalid query reference: {query}"
            ))),
        })
        .collect::<Result<Vec<_>, ReportError>>()?;

    // resolve the query entry
    let queries = query_from_resolved_template(query_entry)?;

    let resources = resources_from_resolved_template(&fully_loaded_report);

    Ok(ResolvedReportDefinition {
        name,
        template,
        header: fully_loaded_report.index.header.clone(),
        footer: fully_loaded_report.index.footer.clone(),
        templates,
        queries,
        resources,
        convert_data: fully_loaded_report.index.convert_data,
        convert_data_type: fully_loaded_report.index.convert_data_type,
        excel_template_buffer,
    })
}

#[derive(Serialize, Deserialize)]
struct ReportData {
    data: serde_json::Value,
    arguments: Option<serde_json::Value>,
}

fn transform_data(
    data: ReportData,
    convert_data: Option<String>,
    convert_data_type: &ConvertDataType,
) -> Result<ReportData, ConvertDataError> {
    let Some(convert_data) = convert_data else {
        return Ok(data);
    };

    match convert_data_type {
        // Mapping to string via format_error since it's better then debug output on error
        ConvertDataType::BoaJs => transform_data_boajs(data, convert_data)
            .map_err(|e| ConvertDataError::BoaJs(format_error(&e))),
        ConvertDataType::Extism => Err(ConvertDataError::Extism(anyhow::anyhow!(
            "Extism convert data no longer implemented."
        ))),
    }
}

fn transform_data_boajs(data: ReportData, convert_data: String) -> Result<ReportData, BoaJsError> {
    call_method(
        data,
        vec!["convert_data"],
        &BASE64_STANDARD.decode(convert_data).unwrap(),
    )
}

fn generate_report(
    report: &ResolvedReportDefinition,
    data: serde_json::Value,
    arguments: Option<serde_json::Value>,
    localisations: &Localisations,
    current_language: Option<String>,
) -> Result<GeneratedReport, ReportError> {
    let report_data = ReportData { data, arguments };
    let report_data = transform_data(
        report_data,
        report.convert_data.clone(),
        &report.convert_data_type,
    )
    .map_err(|err| {
        error!(
            "Error transforming data for report {}: {}",
            report.name,
            format_error(&err)
        );
        ReportError::ConvertDataError(err)
    })?;

    let mut context = tera::Context::from_serialize(report_data).map_err(|err| {
        ReportError::DocGenerationError(format!("Tera context from data: {err:?}"))
    })?;
    // TODO: Validate if used and if needed
    context.insert("res", &report.resources);

    let mut tera = tera::Tera::default();

    tera.register_function(
        "qr_code",
        move |args: &HashMap<String, serde_json::Value>| {
            let data = args
                .get("data")
                .ok_or_else(|| tera::Error::msg("qr_code filter expects a `data` argument"))?;
            let data = data.as_str().ok_or_else(|| {
                tera::Error::msg("qr_code filter expects a string `data` argument")
            })?;

            let html_src = qr_code_svg(data);
            Ok(tera::Value::String(html_src))
        },
    );

    tera.register_function(
        "t",
        localisations.get_translation_function(current_language),
    );

    let mut templates: HashMap<String, String> = report
        .templates
        .iter()
        .map(|(name, template)| (name.to_string(), template.template.to_string()))
        .collect();
    // also add resources to the templates
    for resource in &report.resources {
        let string_value = if let serde_json::Value::String(string) = resource.1 {
            string.clone()
        } else {
            serde_json::to_string(&resource.1).map_err(|err| {
                ReportError::DocGenerationError(format!(
                    "Failed to stringify resource {}: {}",
                    resource.0, err
                ))
            })?
        };
        templates.insert(resource.0.clone(), string_value);
    }
    tera.add_raw_templates(templates.iter()).map_err(|err| {
        ReportError::DocGenerationError(format!("Failed to add templates: {err:?}"))
    })?;

    let document = tera
        .render(&report.template, &context)
        .map_err(|err| ReportError::DocGenerationError(format!("Tera rendering: {err:?}")))?;
    let header = match &report.header {
        Some(header_key) => {
            let header = tera.render(header_key, &context).map_err(|err| {
                ReportError::DocGenerationError(format!("Header generation: {err}"))
            })?;
            Some(header)
        }
        None => None,
    };
    let footer = match &report.footer {
        Some(footer_ref) => {
            let footer = tera.render(footer_ref, &context).map_err(|err| {
                ReportError::DocGenerationError(format!("Footer generation: {err}"))
            })?;
            Some(footer)
        }
        None => None,
    };

    Ok(GeneratedReport {
        document,
        header,
        footer,
    })
}

fn tera_templates_from_resolved_template(
    report: &ReportDefinition,
) -> Option<HashMap<String, TeraTemplate>> {
    let mut templates = HashMap::new();
    for (name, entry) in &report.entries {
        if let ReportDefinitionEntry::TeraTemplate(template) = entry {
            templates.insert(name.clone(), template.clone());
        }
    }
    Some(templates)
}

fn query_from_resolved_template(
    query_entries: Vec<&ReportDefinitionEntry>,
) -> Result<Vec<ResolvedReportQuery>, ReportError> {
    let mut graphql_queries = Vec::<ResolvedReportQuery>::new();
    let mut default_queries = Vec::<ResolvedReportQuery>::new();
    let mut sql_queries = Vec::<ResolvedReportQuery>::new();

    query_entries.into_iter().for_each(|entry| match entry {
        ReportDefinitionEntry::GraphGLQuery(query) => {
            graphql_queries.push(ResolvedReportQuery::GraphQlQuery(query.clone()))
        }
        ReportDefinitionEntry::SQLQuery(query) => {
            sql_queries.push(ResolvedReportQuery::SQLQuery(query.clone()))
        }
        ReportDefinitionEntry::DefaultQuery(query) => default_queries.push(
            ResolvedReportQuery::GraphQlQuery(get_default_gql_query(query.clone())),
        ),
        _ => {}
    });
    if graphql_queries.len() + default_queries.len() > 1 {
        return Err(ReportError::MultipleGraphqlQueriesNotAllowed);
    }
    let queries: Vec<_> = graphql_queries
        .into_iter()
        .chain(default_queries)
        .chain(sql_queries)
        .collect();
    if queries.is_empty() {
        return Err(ReportError::QueryNotSpecified);
    }
    Ok(queries)
}

fn resources_from_resolved_template(
    report: &ReportDefinition,
) -> HashMap<String, serde_json::Value> {
    report
        .entries
        .iter()
        .filter_map(|(name, entry)| match entry {
            ReportDefinitionEntry::Resource(ref resource) => Some((name.clone(), resource.clone())),
            ReportDefinitionEntry::Manifest(ref manifest) => {
                let Ok(value) = serde_json::to_value(manifest) else {
                    // should not happen
                    return None;
                };
                Some((name.clone(), value))
            }
            ReportDefinitionEntry::DefaultQuery(_)
            | ReportDefinitionEntry::GraphGLQuery(_)
            | ReportDefinitionEntry::Ref(_)
            | ReportDefinitionEntry::SQLQuery(_)
            | ReportDefinitionEntry::TeraTemplate(_) => None,
        })
        .collect()
}

fn load_report_definition(
    repo: &ReportRowRepository,
    report_id: &str,
) -> Result<
    (
        String,
        ReportDefinition,
        Option<Vec<u8>>, /* excel template */
    ),
    ReportError,
> {
    let row = match repo.find_one_by_id(report_id)? {
        Some(row) => row,
        None => {
            return Err(ReportError::ReportDefinitionNotFound {
                report_id: report_id.to_string(),
                msg: "Can't find root report".to_string(),
            })
        }
    };
    let def = serde_json::from_str::<ReportDefinition>(&row.template).map_err(|err| {
        ReportError::InvalidReportDefinition(format!("Can't parse report: {err}"))
    })?;
    Ok((row.name, def, row.excel_template_buffer))
}

fn load_template_references(
    repo: &ReportRowRepository,
    store_id: &str,
    report: ReportDefinition,
) -> Result<ReportDefinition, ReportError> {
    let mut out = ReportDefinition {
        index: report.index.clone(),
        entries: HashMap::new(),
    };
    for (name, entry) in report.entries {
        match entry {
            ReportDefinitionEntry::Ref(reference) => {
                let resolved_ref = resolve_ref(repo, store_id, &name, &reference)?;
                out.entries.insert(name, resolved_ref)
            }
            _ => out.entries.insert(name, entry),
        };
    }
    Ok(out)
}

fn resolve_ref(
    repo: &ReportRowRepository,
    // TODO: should reports stored by store_id?
    _store_id: &str,
    ref_name: &str,
    ref_entry: &ReportRef,
) -> Result<ReportDefinitionEntry, ReportError> {
    let mut ref_report = load_report_definition(repo, &ref_entry.source)?.1;
    let source_name = match &ref_entry.source_name {
        Some(source_name) => source_name,
        None => ref_name,
    };
    let entry =
        ref_report
            .entries
            .remove(source_name)
            .ok_or(ReportError::InvalidReportDefinition(format!(
                "Invalid reference {ref_entry:?}"
            )))?;

    Ok(entry)
}

impl From<RepositoryError> for ReportError {
    fn from(err: RepositoryError) -> Self {
        ReportError::RepositoryError(err)
    }
}

impl From<std::io::Error> for ReportError {
    fn from(_err: std::io::Error) -> Self {
        ReportError::TranslationError
    }
}

#[cfg(test)]
mod report_service_test {
    use std::collections::HashMap;

    use repository::{
        mock::MockDataInserts, test_db::setup_all, ContextType, ReportRow, ReportRowRepository,
    };

    use crate::{
        report::{
            definition::{
                DefaultQuery, ReportDefinition, ReportDefinitionEntry, ReportDefinitionIndex,
                ReportOutputType, ReportRef, TeraTemplate,
            },
            report_service::generate_report,
        },
        service_provider::ServiceProvider,
    };

    #[actix_rt::test]
    async fn generate_tera_html_document() {
        let report_1 = ReportDefinition {
            index: ReportDefinitionIndex {
                template: Some("template.html".to_string()),
                footer: Some("footer.html".to_string()),
                query: vec!["query".to_string()],
                ..Default::default()
            },
            entries: HashMap::from([
                (
                    "template.html".to_string(),
                    ReportDefinitionEntry::TeraTemplate(TeraTemplate {
                        output: ReportOutputType::Html,
                        template: "Template: {{data.test}} {% include \"footer.html\" %}"
                            .to_string(),
                    }),
                ),
                (
                    "footer.html".to_string(),
                    ReportDefinitionEntry::Ref(ReportRef {
                        source: "report_base_1".to_string(),
                        source_name: None,
                    }),
                ),
                (
                    "query".to_string(),
                    ReportDefinitionEntry::DefaultQuery(DefaultQuery::Invoice),
                ),
            ]),
        };
        let report_base_1 = ReportDefinition {
            index: ReportDefinitionIndex {
                template: None,
                header: None,
                footer: Some("footer.html".to_string()),
                query: vec![],
                ..Default::default()
            },
            entries: HashMap::from([(
                "footer.html".to_string(),
                ReportDefinitionEntry::TeraTemplate(TeraTemplate {
                    output: ReportOutputType::Html,
                    template: "{% block footer %}Footer{% endblock footer %}".to_string(),
                }),
            )]),
        };

        let (_, connection, connection_manager, _) =
            setup_all("generate_tera_html_document", MockDataInserts::all()).await;
        let repo = ReportRowRepository::new(&connection);

        repo.upsert_one(&ReportRow {
            id: "report_1".to_string(),
            name: "Report 1".to_string(),
            template: serde_json::to_string(&report_1).unwrap(),
            context: ContextType::InboundShipment,
            comment: None,
            sub_context: None,
            argument_schema_id: None,
            is_custom: true,
            version: "1.0".to_string(),
            code: "report_1".to_string(),
            is_active: true,
            excel_template_buffer: None,
        })
        .unwrap();

        repo.upsert_one(&ReportRow {
            id: "report_base_1".to_string(),
            name: "Report base 1".to_string(),
            template: serde_json::to_string(&report_base_1).unwrap(),
            context: ContextType::Resource,
            comment: None,
            sub_context: None,
            argument_schema_id: None,
            is_custom: true,
            version: "1.0".to_string(),
            code: "report_base_1".to_string(),
            is_active: true,
            excel_template_buffer: None,
        })
        .unwrap();

        let service_provider = ServiceProvider::new(connection_manager);
        let context = service_provider
            .context("store_id".to_string(), "".to_string())
            .unwrap();
        let service = &service_provider.report_service;
        let localisations = &service_provider
            .localisations_service
            .get_localisations(&connection)
            .unwrap();
        let resolved_def = service.resolve_report(&context, "report_1").unwrap();

        let doc = generate_report(
            &resolved_def,
            serde_json::json!({
                "test": "Hello"
            }),
            None,
            localisations,
            None,
        )
        .unwrap();
        assert_eq!(doc.document, "Template: Hello Footer");
    }
}

#[cfg(test)]
mod report_generation_test {
    use std::collections::HashMap;

    use repository::{mock::MockDataInserts, test_db::setup_all};
    use serde_json::json;

    use crate::{
        report::{
            definition::{ReportOutputType, TeraTemplate},
            report_service::{generate_report, ResolvedReportDefinition},
        },
        service_provider::ServiceProvider,
    };
    // adding tests to generate reports

    #[actix_rt::test]

    async fn test_standard_report_generation() {
        let template_content = include_str!("templates/test.html").to_string();

        let tera_template = TeraTemplate {
            template: template_content,
            output: ReportOutputType::Html,
        };

        let (_, connection, connection_manager, _) =
            setup_all("test_report_translations", MockDataInserts::none()).await;

        let localisations = ServiceProvider::new(connection_manager)
            .localisations_service
            .get_localisations(&connection)
            .unwrap();

        let mut templates = HashMap::new();
        templates.insert("test.html".to_string(), tera_template);

        let report = ResolvedReportDefinition {
            name: "test.html".to_string(),
            template: "test.html".to_string(),
            header: None,
            footer: None,
            queries: Vec::new(),
            templates,
            resources: HashMap::new(),
            ..Default::default()
        };

        let report_data = json!(null);

        let generated_report = generate_report(
            &report,
            report_data.clone(),
            None,
            &localisations,
            Some("en".to_string()),
        )
        .unwrap();

        assert!(generated_report.document.contains("some text"));
        assert!(generated_report.document.contains("Name"));

        // // test generation in other languages

        let generated_report = generate_report(
            &report,
            report_data,
            None,
            &localisations,
            Some("fr".to_string()),
        )
        .unwrap();

        assert!(generated_report.document.contains("some text"));
        assert!(generated_report.document.contains("Nom"));
    }
}

#[cfg(test)]
mod report_filter_test {

    use repository::{
        migrations::Version, mock::MockDataInserts, test_db::setup_all, EqualFilter, ReportFilter,
        ReportRepository,
    };

    use crate::{report::report_service::report_filter_method, service_provider::ServiceProvider};

    // adding tests to generate reports

    #[actix_rt::test]
    async fn test_standard_report_filter_method() {
        let (_, _, connection_manager, _) = setup_all(
            "test_standard_report_filter_method",
            MockDataInserts::none().reports(),
        )
        .await;

        let service_provider = ServiceProvider::new(connection_manager);
        let ctx = service_provider.basic_context().unwrap();

        // test standard reports
        let filter = ReportFilter::new().code(EqualFilter::equal_to("standard_report".to_string()));
        let reports = ReportRepository::new(&ctx.connection)
            .query_meta_data(Some(filter), None)
            .unwrap();

        let mut app_version = Version::from_str("2.3.00");
        let mut result = report_filter_method(reports.clone(), app_version);
        assert_eq!(result.len(), 1);
        let mut report = reports
            .clone()
            .into_iter()
            .filter(|r| r.id == result.clone().into_iter().next().unwrap())
            .next()
            .unwrap();
        assert_eq!(report.version, Version::from_str("2.3.5"));

        app_version = Version::from_str("2.4.00");
        result = report_filter_method(reports.clone(), app_version);
        assert_eq!(result.len(), 1);
        report = reports
            .clone()
            .into_iter()
            .filter(|r| r.id == result.clone().into_iter().next().unwrap())
            .next()
            .unwrap();
        assert_eq!(report.version, Version::from_str("2.3.5"));

        app_version = Version::from_str("2.8.00");
        result = report_filter_method(reports.clone(), app_version);
        assert_eq!(result.len(), 1);
        report = reports
            .clone()
            .into_iter()
            .filter(|r| r.id == result.clone().into_iter().next().unwrap())
            .next()
            .unwrap();
        assert_eq!(report.version, Version::from_str("2.8.3"));

        app_version = Version::from_str("3.2.00");
        result = report_filter_method(reports.clone(), app_version);
        assert_eq!(result.len(), 1);
        report = reports
            .clone()
            .into_iter()
            .filter(|r| r.id == result.clone().into_iter().next().unwrap())
            .next()
            .unwrap();
        assert_eq!(report.version, Version::from_str("3.0.1"));

        app_version = Version::from_str("4.5.00");
        result = report_filter_method(reports.clone(), app_version);
        assert_eq!(result.len(), 1);
        report = reports
            .clone()
            .into_iter()
            .filter(|r| r.id == result.clone().into_iter().next().unwrap())
            .next()
            .unwrap();
        assert_eq!(report.version, Version::from_str("3.5.1"));
    }

    #[actix_rt::test]
    async fn test_custom_report_filter_method() {
        let (_, _, connection_manager, _) = setup_all(
            "test_custom_report_filter_method",
            MockDataInserts::none().reports(),
        )
        .await;

        let service_provider = ServiceProvider::new(connection_manager);
        let ctx = service_provider.basic_context().unwrap();

        // test standard reports
        let filter = ReportFilter::new().code(EqualFilter::equal_to(
            "report_with_custom_option".to_string(),
        ));
        let reports = ReportRepository::new(&ctx.connection)
            .query_meta_data(Some(filter), None)
            .unwrap();

        let mut app_version = Version::from_str("2.3.00");
        let mut result = report_filter_method(reports.clone(), app_version);
        assert_eq!(result.len(), 1);
        let mut report = reports
            .clone()
            .into_iter()
            .filter(|r| r.id == result.clone().into_iter().next().unwrap())
            .next()
            .unwrap();
        assert_eq!(report.version, Version::from_str("2.3.0"));

        app_version = Version::from_str("2.4.00");
        result = report_filter_method(reports.clone(), app_version);
        assert_eq!(result.len(), 1);
        report = reports
            .clone()
            .into_iter()
            .filter(|r| r.id == result.clone().into_iter().next().unwrap())
            .next()
            .unwrap();
        assert_eq!(report.version, Version::from_str("2.3.0"));

        app_version = Version::from_str("2.8.00");
        result = report_filter_method(reports.clone(), app_version);
        assert_eq!(result.len(), 1);
        report = reports
            .clone()
            .into_iter()
            .filter(|r| r.id == result.clone().into_iter().next().unwrap())
            .next()
            .unwrap();
        assert_eq!(report.version, Version::from_str("2.8.2"));

        app_version = Version::from_str("3.2.00");
        result = report_filter_method(reports.clone(), app_version);
        assert_eq!(result.len(), 1);
        report = reports
            .clone()
            .into_iter()
            .filter(|r| r.id == result.clone().into_iter().next().unwrap())
            .next()
            .unwrap();
        assert_eq!(report.version, Version::from_str("2.8.2"));

        app_version = Version::from_str("4.5.00");
        result = report_filter_method(reports.clone(), app_version);
        assert_eq!(result.len(), 1);
        report = reports
            .clone()
            .into_iter()
            .filter(|r| r.id == result.clone().into_iter().next().unwrap())
            .next()
            .unwrap();
        assert_eq!(report.version, Version::from_str("2.8.2"));
    }
}<|MERGE_RESOLUTION|>--- conflicted
+++ resolved
@@ -326,11 +326,7 @@
 ) -> Result<Report, GetReportError> {
     let report = ReportRepository::new(&ctx.connection)
         .query_by_filter(ReportFilter::new().id(EqualFilter::equal_to(id.to_string())))
-<<<<<<< HEAD
-        .map_err(|e| GetReportError::RepositoryError(e))?
-=======
         .map_err(GetReportError::RepositoryError)?
->>>>>>> e0e5ed47
         .pop()
         .ok_or(GetReportError::RepositoryError(RepositoryError::NotFound))?;
 
