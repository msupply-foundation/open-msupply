--- conflicted
+++ resolved
@@ -421,11 +421,6 @@
         context.insert("arguments", &arguments);
     }
     let mut tera = tera::Tera::default();
-<<<<<<< HEAD
-    tera.register_function(
-        "t",
-        translation_service.get_translation_function(current_language),
-=======
 
     tera.register_function(
         "qr_code",
@@ -440,7 +435,11 @@
             let html_src = qr_code_svg(data);
             Ok(tera::Value::String(html_src))
         },
->>>>>>> 1b4454a2
+    );
+
+    tera.register_function(
+        "t",
+        translation_service.get_translation_function(current_language),
     );
 
     let mut templates: HashMap<String, String> = report
