use base64::prelude::*;
use chrono::{DateTime, Utc};
use extism::{
    convert::{encoding, Json},
    host_fn, FromBytes, Manifest, PluginBuilder, ToBytes, UserData, Wasm, WasmMetadata, PTR,
};
use repository::{
    migrations::Version, raw_query, EqualFilter, JsonRawRow, Report, ReportFilter, ReportMetaData,
    ReportRepository, ReportRowRepository, ReportSort, ReportType, RepositoryError,
    StorageConnection,
};
use scraper::{ElementRef, Html, Selector};
use serde::{Deserialize, Serialize};
use std::{cmp::Ordering, collections::HashMap, time::SystemTime};
use util::uuid::uuid;

use crate::{
<<<<<<< HEAD
    localisations::Localisations,
=======
    get_default_pagination,
    localisations::{Localisations, TranslationError},
>>>>>>> 68903561
    service_provider::ServiceContext,
    static_files::{StaticFileCategory, StaticFileService},
    ListError,
};

use super::{
    default_queries::get_default_gql_query,
    definition::{
        GraphQlQuery, ReportDefinition, ReportDefinitionEntry, ReportRef, SQLQuery, TeraTemplate,
    },
    html_printing::html_to_pdf,
    qr_code::qr_code_svg,
    utils::translate_report_arugment_schema,
};

pub enum PrintFormat {
    Pdf,
    Html,
    Excel,
}

#[derive(Debug)]
pub enum ReportError {
    RepositoryError(RepositoryError),
    ReportDefinitionNotFound { report_id: String, msg: String },
    TemplateNotSpecified,
    QueryNotSpecified,
    MultipleGraphqlQueriesNotAllowed,
    InvalidReportDefinition(String),
    QueryError(String),
    DocGenerationError(String),
    HTMLToPDFError(String),
    TranslationError,
    ConvertDataError(anyhow::Error),
}

#[derive(Debug, Clone)]
pub enum ResolvedReportQuery {
    SQLQuery(SQLQuery),
    /// Custom http query
    GraphQlQuery(GraphQlQuery),
}

/// Resolved and validated report definition, i.e. its guaranteed that there is a main template and
/// query present that can be rendered
pub struct ResolvedReportDefinition {
    pub name: String,
    /// Reference to the main template in the templates map
    pub template: String,
    /// Reference to the header entry in the templates map
    pub header: Option<String>,
    /// Reference to the footer entry in the templates map
    pub footer: Option<String>,
    /// Map of all found Tera templates in the report definition
    pub templates: HashMap<String, TeraTemplate>,
    pub queries: Vec<ResolvedReportQuery>,
    pub resources: HashMap<String, serde_json::Value>,
    pub convert_data: Option<String>,
}

pub struct GeneratedReport {
    pub document: String,
    pub header: Option<String>,
    pub footer: Option<String>,
}

pub trait ReportServiceTrait: Sync + Send {
    fn get_report(
        &self,
        ctx: &ServiceContext,
        translation_service: &Box<Localisations>,
        user_language: String,
        id: &str,
    ) -> Result<Report, GetReportError> {
        get_report(ctx, translation_service, user_language, id)
    }

    fn query_reports(
        &self,
        ctx: &ServiceContext,
<<<<<<< HEAD
        filter: Option<ReportFilter>,
        sort: Option<ReportSort>,
    ) -> Result<Vec<Report>, ListError> {
        query_reports(ctx, filter, sort)
=======
        translation_service: &Box<Localisations>,
        user_language: String,
        pagination: Option<PaginationOption>,
        filter: Option<ReportFilter>,
        sort: Option<ReportSort>,
    ) -> Result<Vec<Report>, GetReportsError> {
        query_reports(
            ctx,
            translation_service,
            user_language,
            pagination,
            filter,
            sort,
        )
>>>>>>> 68903561
    }

    /// Loads a report definition by id and resolves it
    fn resolve_report(
        &self,
        ctx: &ServiceContext,
        report_id: &str,
    ) -> Result<ResolvedReportDefinition, ReportError> {
        resolve_report(ctx, report_id)
    }

    /// Resolve a already loaded report definition
    fn resolve_report_definition(
        &self,
        ctx: &ServiceContext,
        name: String,
        report_definition: ReportDefinition,
    ) -> Result<ResolvedReportDefinition, ReportError> {
        resolve_report_definition(ctx, name, report_definition)
    }

    /// Converts a HTML report to a file for the target PrintFormat and returns file id
    fn generate_html_report(
        &self,
        connection: StorageConnection,
        base_dir: &Option<String>,
        report: &ResolvedReportDefinition,
        report_data: serde_json::Value,
        arguments: Option<serde_json::Value>,
        format: Option<PrintFormat>,
        translation_service: &Localisations,
        current_language: Option<String>,
    ) -> Result<String, ReportError> {
        let document = generate_report(
            connection,
            report,
            report_data,
            arguments,
            translation_service,
            current_language,
        )?;

        match format {
            Some(PrintFormat::Html) => {
                generate_html_report_to_html(base_dir, document, report.name.clone())
            }
            Some(PrintFormat::Excel) => {
                print_html_report_to_excel(base_dir, document, report.name.clone())
            }
            Some(PrintFormat::Pdf) | None => {
                generate_html_report_to_pdf(base_dir, document, report.name.clone())
            }
        }
    }
}

/// Converts a HTML report to a pdf file and returns the file id
fn generate_html_report_to_pdf(
    base_dir: &Option<String>,
    document: GeneratedReport,
    report_name: String,
) -> Result<String, ReportError> {
    let id = uuid();
    // TODO use a proper tmp dir here instead of base_dir?
    let pdf = html_to_pdf(base_dir, &format_html_document(document), &id)
        .map_err(|err| ReportError::HTMLToPDFError(format!("{}", err)))?;

    let file_service = StaticFileService::new(base_dir)
        .map_err(|err| ReportError::DocGenerationError(format!("{}", err)))?;
    let now: DateTime<Utc> = SystemTime::now().into();
    let file = file_service
        .store_file(
            &format!("{}_{}.pdf", now.format("%Y%m%d_%H%M%S"), report_name),
            StaticFileCategory::Temporary,
            &pdf,
        )
        .map_err(|err| ReportError::DocGenerationError(format!("{}", err)))?;
    Ok(file.id)
}

/// Converts the report to a HTML file and returns the file id
fn generate_html_report_to_html(
    base_dir: &Option<String>,
    document: GeneratedReport,
    report_name: String,
) -> Result<String, ReportError> {
    let file_service = StaticFileService::new(base_dir)
        .map_err(|err| ReportError::DocGenerationError(format!("{}", err)))?;
    let now: DateTime<Utc> = SystemTime::now().into();
    let file = file_service
        .store_file(
            &format!("{}_{}.html", now.format("%Y%m%d_%H%M%S"), report_name),
            StaticFileCategory::Temporary,
            format_html_document(document).as_bytes(),
        )
        .map_err(|err| ReportError::DocGenerationError(format!("{}", err)))?;
    Ok(file.id)
}

struct Selectors<'a> {
    html: &'a Html,
}

impl<'a> Selectors<'a> {
    fn new(html: &'a Html) -> Self {
        Self { html }
    }

    fn headers(&self) -> Vec<&str> {
        let headers_selector = Selector::parse(".paging tbody thead tr td").unwrap();
        self.html
            .select(&headers_selector)
            .map(inner_text)
            .collect()
    }

    fn rows_and_cells(&self) -> Vec<Vec<&str>> {
        let rows_selector = Selector::parse(".paging tbody tbody tr").unwrap();
        let cells_selector = Selector::parse("td").unwrap();
        self.html
            .select(&rows_selector)
            .map(|row| row.select(&cells_selector).map(inner_text).collect())
            .collect()
    }
}

fn inner_text(element_ref: ElementRef) -> &str {
    element_ref
        .text()
        .find(|t| !t.trim().is_empty())
        .map(|t| t.trim())
        .unwrap_or_default()
}

/// Converts the report to an Excel file and returns the file id
fn print_html_report_to_excel(
    base_dir: &Option<String>,
    document: GeneratedReport,
    report_name: String,
) -> Result<String, ReportError> {
    let sheet_name = "Report";

    let mut book = umya_spreadsheet::new_file();
    book.set_sheet_name(0, sheet_name).unwrap();
    let sheet = book.get_sheet_by_name_mut(sheet_name).unwrap();

    let fragment = Html::parse_fragment(&format_html_document(document));

    let selectors = Selectors::new(&fragment); // Store Html when creating

    for (index, header) in selectors.headers().into_iter().enumerate() {
        let cell = sheet.get_cell_mut((index as u32 + 1, 1));

        cell.set_value(header);
        cell.get_style_mut().get_font_mut().set_bold(true);
    }

    for (row_index, row) in selectors.rows_and_cells().into_iter().enumerate() {
        for (cell_index, cell) in row.into_iter().enumerate() {
            sheet
                .get_cell_mut((cell_index as u32 + 1, row_index as u32 + 2))
                .set_value(cell);
        }
    }

    let now: DateTime<Utc> = SystemTime::now().into();
    let file_service = StaticFileService::new(base_dir)
        .map_err(|err| ReportError::DocGenerationError(format!("{}", err)))?;

    let reserved_file = file_service
        .reserve_file(
            &format!("{}_{}.xlsx", now.format("%Y%m%d_%H%M%S"), report_name),
            &StaticFileCategory::Temporary,
            None,
        )
        .map_err(|err| ReportError::DocGenerationError(format!("{}", err)))?;

    umya_spreadsheet::writer::xlsx::write(&book, reserved_file.path)
        .map_err(|err| ReportError::DocGenerationError(format!("{}", err)))?;

    Ok(reserved_file.id)
}

/// Puts the document content, header and footer into a <html> template.
/// This assumes that the document contains the html body.
fn format_html_document(document: GeneratedReport) -> String {
    // ensure that <html> is at the start of the text
    // if not, the cordova printer plugin renders as text not HTML!
    format!(
        "<html>
    <body>
        <table class=\"paging\">
            <thead>
                <tr>
                <td>{}</td>
                </tr>
            </thead>
            <tbody>
                <tr>
                <td>{}</td>
                </tr>
            </tbody>
            <tfoot>
                <tr>
                <td>{}</td>
                </tr>
            </tfoot>
        </table>
    </body>
</html>",
        document.header.unwrap_or("".to_string()),
        document.document,
        document.footer.unwrap_or("".to_string())
    )
}

pub struct ReportService;
impl ReportServiceTrait for ReportService {}

pub const MAX_LIMIT: u32 = 1000;
pub const MIN_LIMIT: u32 = 1;

#[derive(Debug)]
pub enum GetReportError {
    TranslationError(TranslationError),
    RepositoryError(RepositoryError),
}

fn get_report(
    ctx: &ServiceContext,
    translation_service: &Box<Localisations>,
    user_language: String,
    id: &str,
) -> Result<Report, GetReportError> {
    let report = ReportRepository::new(&ctx.connection)
        .query_by_filter(ReportFilter::new().id(EqualFilter::equal_to(id)))
        .map_err(|e| GetReportError::RepositoryError(e))?
        .pop()
        .ok_or(GetReportError::RepositoryError(RepositoryError::NotFound))?;

    let report = translate_report_arugment_schema(report, translation_service, &user_language)
        .map_err(GetReportError::TranslationError)?;

    Ok(report)
}

#[derive(Debug)]
pub enum GetReportsError {
    TranslationError(TranslationError),
    ListError(ListError),
}

fn query_reports(
    ctx: &ServiceContext,
<<<<<<< HEAD
    filter: Option<ReportFilter>,
    sort: Option<ReportSort>,
) -> Result<Vec<Report>, ListError> {
    let app_version: Version = Version::from_package_json();

    let repo = ReportRepository::new(&ctx.connection);
=======
    translation_service: &Box<Localisations>,
    user_language: String,
    pagination: Option<PaginationOption>,
    filter: Option<ReportFilter>,
    sort: Option<ReportSort>,
) -> Result<Vec<Report>, GetReportsError> {
    let repo = ReportRepository::new(&ctx.connection);
    let pagination = get_default_pagination(pagination, MAX_LIMIT, MIN_LIMIT)
        .map_err(GetReportsError::ListError)?;
>>>>>>> 68903561
    let filter = filter
        .unwrap_or_default()
        .r#type(ReportType::OmSupply.equal_to());

<<<<<<< HEAD
    let reports_to_show_meta_data = report_filter_method(
        repo.query_meta_data(Some(filter.clone()), None)?,
        app_version,
    );

    let filter = ReportFilter::new().id(EqualFilter::equal_any(reports_to_show_meta_data));

    let reports = repo.query(Some(filter), sort)?;
    Ok(reports)
}

fn report_filter_method(reports: Vec<ReportMetaData>, app_version: Version) -> Vec<String> {
    let reports_with_compatible_versions: Vec<ReportMetaData> = reports
        .into_iter()
        .filter(|r| compare_major_minor(r.version.clone(), &app_version) != Ordering::Greater)
        .collect();

    let mut codes: Vec<String> = reports_with_compatible_versions
        .iter()
        .map(|r| r.code.clone())
        .collect();
    codes.dedup();

    let mut reports_to_show: Vec<String> = vec![];
    for code in codes {
        let reports_of_code: Vec<ReportMetaData> = reports_with_compatible_versions
            .clone()
            .into_iter()
            .filter(|r| r.code == code)
            .collect();
        let custom_reports_of_code: Vec<ReportMetaData> = reports_of_code
            .clone()
            .into_iter()
            .filter(|r| r.is_custom)
            .collect();
        if !custom_reports_of_code.is_empty() {
            if let Some(report) = find_latest_report(custom_reports_of_code) {
                reports_to_show.push(report.id);
            }
        } else if let Some(report) = find_latest_report(reports_of_code) {
            reports_to_show.push(report.id);
        }
    }
    reports_to_show
}

fn find_latest_report(reports: Vec<ReportMetaData>) -> Option<ReportMetaData> {
    reports
        .into_iter()
        .max_by(|a, b| a.version.partial_cmp(&b.version).unwrap())
}

fn compare_major_minor(first: Version, second: &Version) -> Ordering {
    if first.major != second.major {
        return first.major.cmp(&second.major);
    }
    if first.minor != second.minor {
        return first.minor.cmp(&second.minor);
    }
    Ordering::Equal
=======
    let reports = repo
        .query(pagination, Some(filter.clone()), sort)
        .map_err(|e| GetReportsError::ListError(ListError::DatabaseError(e)))?;
    let reports = reports
        .into_iter()
        .map(|r| {
            translate_report_arugment_schema(r, translation_service, &user_language)
                .map_err(GetReportsError::TranslationError)
        })
        .collect::<Result<Vec<Report>, GetReportsError>>();
    reports
>>>>>>> 68903561
}

fn resolve_report(
    ctx: &ServiceContext,
    report_id: &str,
) -> Result<ResolvedReportDefinition, ReportError> {
    let repo = ReportRowRepository::new(&ctx.connection);

    let (report_name, main) = load_report_definition(&repo, report_id)?;
    resolve_report_definition(ctx, report_name, main)
}

fn resolve_report_definition(
    ctx: &ServiceContext,
    name: String,
    main: ReportDefinition,
) -> Result<ResolvedReportDefinition, ReportError> {
    let repo = ReportRowRepository::new(&ctx.connection);
    let fully_loaded_report = load_template_references(&repo, &ctx.store_id, main)?;

    let templates = tera_templates_from_resolved_template(&fully_loaded_report)
        .ok_or(ReportError::TemplateNotSpecified)?;

    // validate index entries are present
    let template =
        fully_loaded_report
            .index
            .template
            .clone()
            .ok_or(ReportError::InvalidReportDefinition(
                "Template reference missing".to_string(),
            ))?;
    if !templates.contains_key(&template) {
        return Err(ReportError::InvalidReportDefinition(format!(
            "Invalid template reference: {}",
            template
        )));
    }
    if let Some(header) = fully_loaded_report.index.header.clone() {
        if !templates.contains_key(&header) {
            return Err(ReportError::InvalidReportDefinition(format!(
                "Invalid template header reference: {}",
                header
            )));
        }
    }
    if let Some(footer) = fully_loaded_report.index.footer.clone() {
        if !templates.contains_key(&footer) {
            return Err(ReportError::InvalidReportDefinition(format!(
                "Invalid template footer reference: {}",
                footer
            )));
        }
    }
    let query_entry = fully_loaded_report
        .index
        .query
        .iter()
        .map(|query| match fully_loaded_report.entries.get(query) {
            Some(query_entry) => Ok(query_entry),
            None => Err(ReportError::InvalidReportDefinition(format!(
                "Invalid query reference: {}",
                query
            ))),
        })
        .collect::<Result<Vec<_>, ReportError>>()?;

    // resolve the query entry
    let queries = query_from_resolved_template(query_entry)?;

    let resources = resources_from_resolved_template(&fully_loaded_report);
    Ok(ResolvedReportDefinition {
        name,
        template,
        header: fully_loaded_report.index.header.clone(),
        footer: fully_loaded_report.index.footer.clone(),
        templates,
        queries,
        resources,
        convert_data: fully_loaded_report.index.convert_data,
    })
}

#[derive(Serialize, Debug, Deserialize, FromBytes)]
#[encoding(Json)]
struct WasmSqlQuery {
    statement: String,
    parameters: Vec<serde_json::Value>,
}

#[derive(Serialize, Debug, Deserialize, FromBytes)]
#[encoding(Json)]
struct WasmSqlResult {
    rows: Vec<serde_json::Value>,
}

host_fn!(sql(user_data: StorageConnection; key: Json<WasmSqlQuery>) -> Json<WasmSqlResult> {
    Ok(wasm_sql(user_data, key))
});

fn wasm_sql(
    user_data: UserData<StorageConnection>,
    Json(WasmSqlQuery {
        statement,
        parameters,
    }): Json<WasmSqlQuery>,
) -> Json<WasmSqlResult> {
    let _ = parameters; // Explicitly ignore parameters
    let con_mut = user_data.get().unwrap();
    let con = con_mut.lock().unwrap();
    let results = raw_query(&con, statement);
    Json(WasmSqlResult {
        rows: results
            .into_iter()
            .map(|JsonRawRow { json_row }| {
                serde_json::from_str::<serde_json::Value>(&json_row).unwrap()
            })
            .collect(),
    })
}

#[derive(Serialize, Deserialize, FromBytes, ToBytes)]
#[encoding(Json)]
struct ReportData {
    data: serde_json::Value,
    arguments: Option<serde_json::Value>,
}

fn transform_data(
    connection: StorageConnection,
    data: ReportData,
    convert_data: Option<String>,
) -> Result<ReportData, ReportError> {
    let Some(convert_data) = convert_data else {
        return Ok(data);
    };

    let manifest = Manifest::new([Wasm::Data {
        data: BASE64_STANDARD.decode(convert_data).unwrap(),
        meta: WasmMetadata {
            name: Some("commander".to_string()),
            hash: None,
        },
    }]);

    let mut plugin = PluginBuilder::new(manifest)
        .with_wasi(true)
        // For android was getting error 'config file not specified and failed to get the default'
        // leading to https://github.com/bytecodealliance/wasmtime/blob/3e0b7e501beebf5d7c094b7ac751f582ba12bc95/crates/cache/src/config.rs#L195
        .with_cache_disabled()
        .with_function("sql", [PTR], [PTR], UserData::new(connection), sql)
        .build()
        .map_err(ReportError::ConvertDataError)?;

    let data = plugin
        .call("convert_data", data)
        .map_err(ReportError::ConvertDataError)?;

    Ok(data)
}

fn generate_report(
    connection: StorageConnection,
    report: &ResolvedReportDefinition,
    data: serde_json::Value,
    arguments: Option<serde_json::Value>,
    translation_service: &Localisations,
    current_language: Option<String>,
) -> Result<GeneratedReport, ReportError> {
    let report_data = ReportData { data, arguments };
    let report_data = transform_data(connection, report_data, report.convert_data.clone())?;

    let mut context = tera::Context::from_serialize(report_data).map_err(|err| {
        ReportError::DocGenerationError(format!("Tera context from data: {:?}", err))
    })?;
    // TODO: Validate if used and if needed
    context.insert("res", &report.resources);

    let mut tera = tera::Tera::default();

    tera.register_function(
        "qr_code",
        move |args: &HashMap<String, serde_json::Value>| {
            let data = args
                .get("data")
                .ok_or_else(|| tera::Error::msg("qr_code filter expects a `data` argument"))?;
            let data = data.as_str().ok_or_else(|| {
                tera::Error::msg("qr_code filter expects a string `data` argument")
            })?;

            let html_src = qr_code_svg(data);
            Ok(tera::Value::String(html_src))
        },
    );

    tera.register_function(
        "t",
        translation_service.get_translation_function(current_language),
    );

    let mut templates: HashMap<String, String> = report
        .templates
        .iter()
        .map(|(name, template)| (name.to_string(), template.template.to_string()))
        .collect();
    // also add resources to the templates
    for resource in &report.resources {
        let string_value = if let serde_json::Value::String(string) = resource.1 {
            string.clone()
        } else {
            serde_json::to_string(&resource.1).map_err(|err| {
                ReportError::DocGenerationError(format!(
                    "Failed to stringify resource {}: {}",
                    resource.0, err
                ))
            })?
        };
        templates.insert(resource.0.clone(), string_value);
    }
    tera.add_raw_templates(templates.iter()).map_err(|err| {
        ReportError::DocGenerationError(format!("Failed to add templates: {}", err))
    })?;

    let document = tera
        .render(&report.template, &context)
        .map_err(|err| ReportError::DocGenerationError(format!("Tera rendering: {:?}", err)))?;
    let header = match &report.header {
        Some(header_key) => {
            let header = tera.render(header_key, &context).map_err(|err| {
                ReportError::DocGenerationError(format!("Header generation: {}", err))
            })?;
            Some(header)
        }
        None => None,
    };
    let footer = match &report.footer {
        Some(footer_ref) => {
            let footer = tera.render(footer_ref, &context).map_err(|err| {
                ReportError::DocGenerationError(format!("Footer generation: {}", err))
            })?;
            Some(footer)
        }
        None => None,
    };

    Ok(GeneratedReport {
        document,
        header,
        footer,
    })
}

fn tera_templates_from_resolved_template(
    report: &ReportDefinition,
) -> Option<HashMap<String, TeraTemplate>> {
    let mut templates = HashMap::new();
    for (name, entry) in &report.entries {
        if let ReportDefinitionEntry::TeraTemplate(template) = entry {
            templates.insert(name.clone(), template.clone());
        }
    }
    Some(templates)
}

fn query_from_resolved_template(
    query_entries: Vec<&ReportDefinitionEntry>,
) -> Result<Vec<ResolvedReportQuery>, ReportError> {
    let mut graphql_queries = Vec::<ResolvedReportQuery>::new();
    let mut default_queries = Vec::<ResolvedReportQuery>::new();
    let mut sql_queries = Vec::<ResolvedReportQuery>::new();

    query_entries.into_iter().for_each(|entry| match entry {
        ReportDefinitionEntry::GraphGLQuery(query) => {
            graphql_queries.push(ResolvedReportQuery::GraphQlQuery(query.clone()))
        }
        ReportDefinitionEntry::SQLQuery(query) => {
            sql_queries.push(ResolvedReportQuery::SQLQuery(query.clone()))
        }
        ReportDefinitionEntry::DefaultQuery(query) => default_queries.push(
            ResolvedReportQuery::GraphQlQuery(get_default_gql_query(query.clone())),
        ),
        _ => {}
    });
    if graphql_queries.len() + default_queries.len() > 1 {
        return Err(ReportError::MultipleGraphqlQueriesNotAllowed);
    }
    let queries: Vec<_> = graphql_queries
        .into_iter()
        .chain(default_queries)
        .chain(sql_queries)
        .collect();
    if queries.is_empty() {
        return Err(ReportError::QueryNotSpecified);
    }
    Ok(queries)
}

fn resources_from_resolved_template(
    report: &ReportDefinition,
) -> HashMap<String, serde_json::Value> {
    report
        .entries
        .iter()
        .filter_map(|(name, entry)| match entry {
            ReportDefinitionEntry::Resource(ref resource) => Some((name.clone(), resource.clone())),
            ReportDefinitionEntry::Manifest(ref manifest) => {
                let Ok(value) = serde_json::to_value(manifest) else {
                    // should not happen
                    return None;
                };
                Some((name.clone(), value))
            }
            ReportDefinitionEntry::DefaultQuery(_)
            | ReportDefinitionEntry::GraphGLQuery(_)
            | ReportDefinitionEntry::Ref(_)
            | ReportDefinitionEntry::SQLQuery(_)
            | ReportDefinitionEntry::TeraTemplate(_) => None,
        })
        .collect()
}

fn load_report_definition(
    repo: &ReportRowRepository,
    report_id: &str,
) -> Result<(String, ReportDefinition), ReportError> {
    let row = match repo.find_one_by_id(report_id)? {
        Some(row) => row,
        None => {
            return Err(ReportError::ReportDefinitionNotFound {
                report_id: report_id.to_string(),
                msg: "Can't find root report".to_string(),
            })
        }
    };
    let def = serde_json::from_str::<ReportDefinition>(&row.template).map_err(|err| {
        ReportError::InvalidReportDefinition(format!("Can't parse report: {}", err))
    })?;
    Ok((row.name, def))
}

fn load_template_references(
    repo: &ReportRowRepository,
    store_id: &str,
    report: ReportDefinition,
) -> Result<ReportDefinition, ReportError> {
    let mut out = ReportDefinition {
        index: report.index.clone(),
        entries: HashMap::new(),
    };
    for (name, entry) in report.entries {
        match entry {
            ReportDefinitionEntry::Ref(reference) => {
                let resolved_ref = resolve_ref(repo, store_id, &name, &reference)?;
                out.entries.insert(name, resolved_ref)
            }
            _ => out.entries.insert(name, entry),
        };
    }
    Ok(out)
}

fn resolve_ref(
    repo: &ReportRowRepository,
    // TODO: should reports stored by store_id?
    _store_id: &str,
    ref_name: &str,
    ref_entry: &ReportRef,
) -> Result<ReportDefinitionEntry, ReportError> {
    let mut ref_report = load_report_definition(repo, &ref_entry.source)?.1;
    let source_name = match &ref_entry.source_name {
        Some(source_name) => source_name,
        None => ref_name,
    };
    let entry =
        ref_report
            .entries
            .remove(source_name)
            .ok_or(ReportError::InvalidReportDefinition(format!(
                "Invalid reference {:?}",
                ref_entry
            )))?;

    Ok(entry)
}

impl From<RepositoryError> for ReportError {
    fn from(err: RepositoryError) -> Self {
        ReportError::RepositoryError(err)
    }
}

impl From<std::io::Error> for ReportError {
    fn from(_err: std::io::Error) -> Self {
        ReportError::TranslationError
    }
}

#[cfg(test)]
mod report_service_test {
    use std::collections::HashMap;

    use repository::{
        mock::MockDataInserts, test_db::setup_all, ContextType, ReportRow, ReportRowRepository,
        ReportType,
    };

    use crate::{
        report::{
            definition::{
                DefaultQuery, ReportDefinition, ReportDefinitionEntry, ReportDefinitionIndex,
                ReportOutputType, ReportRef, TeraTemplate,
            },
            report_service::generate_report,
        },
        service_provider::ServiceProvider,
    };

    #[actix_rt::test]
    async fn generate_tera_html_document() {
        let report_1 = ReportDefinition {
            index: ReportDefinitionIndex {
                template: Some("template.html".to_string()),
                header: None,
                footer: Some("footer.html".to_string()),
                query: vec!["query".to_string()],
                convert_data: None,
                custom_wasm_function: None,
            },
            entries: HashMap::from([
                (
                    "template.html".to_string(),
                    ReportDefinitionEntry::TeraTemplate(TeraTemplate {
                        output: ReportOutputType::Html,
                        template: "Template: {{data.test}} {% include \"footer.html\" %}"
                            .to_string(),
                    }),
                ),
                (
                    "footer.html".to_string(),
                    ReportDefinitionEntry::Ref(ReportRef {
                        source: "report_base_1".to_string(),
                        source_name: None,
                    }),
                ),
                (
                    "query".to_string(),
                    ReportDefinitionEntry::DefaultQuery(DefaultQuery::Invoice),
                ),
            ]),
        };
        let report_base_1 = ReportDefinition {
            index: ReportDefinitionIndex {
                template: None,
                header: None,
                footer: Some("footer.html".to_string()),
                query: vec![],
                convert_data: None,
                custom_wasm_function: None,
            },
            entries: HashMap::from([(
                "footer.html".to_string(),
                ReportDefinitionEntry::TeraTemplate(TeraTemplate {
                    output: ReportOutputType::Html,
                    template: "{% block footer %}Footer{% endblock footer %}".to_string(),
                }),
            )]),
        };

        let (_, connection, connection_manager, _) =
            setup_all("generate_tera_html_document", MockDataInserts::all()).await;
        let repo = ReportRowRepository::new(&connection);

        repo.upsert_one(&ReportRow {
            id: "report_1".to_string(),
            name: "Report 1".to_string(),
            r#type: ReportType::OmSupply,
            template: serde_json::to_string(&report_1).unwrap(),
            context: ContextType::InboundShipment,
            comment: None,
            sub_context: None,
            argument_schema_id: None,
            is_custom: true,
            version: "1.0".to_string(),
            code: "report_1".to_string(),
        })
        .unwrap();

        repo.upsert_one(&ReportRow {
            id: "report_base_1".to_string(),
            name: "Report base 1".to_string(),
            r#type: ReportType::OmSupply,
            template: serde_json::to_string(&report_base_1).unwrap(),
            context: ContextType::Resource,
            comment: None,
            sub_context: None,
            argument_schema_id: None,
            is_custom: true,
            version: "1.0".to_string(),
            code: "report_base_1".to_string(),
        })
        .unwrap();

        let service_provider = ServiceProvider::new(connection_manager);
        let context = service_provider
            .context("store_id".to_string(), "".to_string())
            .unwrap();
        let service = &service_provider.report_service;
        let translation_service = &service_provider.translations_service;
        let resolved_def = service.resolve_report(&context, "report_1").unwrap();

        let doc = generate_report(
            connection,
            &resolved_def,
            serde_json::json!({
                "test": "Hello"
            }),
            None,
            translation_service,
            None,
        )
        .unwrap();
        assert_eq!(doc.document, "Template: Hello Footer");
    }
}

#[cfg(test)]
mod report_to_excel_test {
    use scraper::Html;

    use super::*;

    #[test]
    fn test_selectors() {
        let html = Html::parse_fragment(
            r#"
<html>
   <body>
      <table class="paging">
         <thead>
            <tr>
               <td></td>
            </tr>
         </thead>
         <tbody>
            <tr>
               <td>
                  <style>
                  </style>
                  <div class="container">
                     <table>
                        <thead>
                           <tr class="heading">
                              <td>First Header</td>
                              <td>Second Header</td>
                           </tr>
                        </thead>
                        <tbody>
                           <tr>
                              <td>Row One Cell One</td>
                              <td>Row One Cell Two</td>
                           </tr>
                           <tr>
                              <td>Row Two Cell One</td>
                              <td>Row Two Cell Two</td>
                           </tr>
                        </tbody>
                     </table>
                  </div>
               </td>
            </tr>
         </tbody>
         <tfoot>
            <tr>
               <td></td>
            </tr>
         </tfoot>
      </table>
   </body>
</html>

    "#,
        );

        let selectors = Selectors::new(&html);

        assert_eq!(selectors.headers(), vec!["First Header", "Second Header"]);

        assert_eq!(
            selectors.rows_and_cells(),
            vec![
                vec!["Row One Cell One", "Row One Cell Two"],
                vec!["Row Two Cell One", "Row Two Cell Two"]
            ]
        );
    }

    #[test]
    fn test_inner_text() {
        let html = Html::parse_fragment(
            r#"
<html>
   <body>
      <table>
         <tbody>
            <tr>
               <td class="status"> 
                  <span class="out-of-stock">Out of Stock</span>
               </td>
                <td class="status"> 
                  Out of Stock
               </td>
            </tr>
         </tbody>
      </table>         
   </body>
</html>

        "#,
        );

        let cells_selector = Selector::parse("td").unwrap();
        let mut cells = html.select(&cells_selector);
        let cell = cells.next().unwrap();

        assert_eq!(inner_text(cell), "Out of Stock");

        let cell = cells.next().unwrap();

        assert_eq!(inner_text(cell), "Out of Stock");
    }
}

#[cfg(test)]
mod report_generation_test {
    use std::collections::HashMap;

    use repository::{mock::MockDataInserts, test_db::setup_all};
    use serde_json::json;

    use crate::{
        report::{
            definition::{ReportOutputType, TeraTemplate},
            report_service::{generate_report, ResolvedReportDefinition},
        },
        service_provider::ServiceProvider,
    };
    // adding tests to generate reports

    #[actix_rt::test]

    async fn test_standard_report_generation() {
        let template_content = include_str!("templates/test.html").to_string();

        let tera_template = TeraTemplate {
            template: template_content,
            output: ReportOutputType::Html,
        };

        let (_, connection, connection_manager, _) =
            setup_all("test_report_translations", MockDataInserts::none()).await;

        let translation_service = ServiceProvider::new(connection_manager).translations_service;

        let mut templates = HashMap::new();
        templates.insert("test.html".to_string(), tera_template);

        let report = ResolvedReportDefinition {
            name: "test.html".to_string(),
            template: "test.html".to_string(),
            header: None,
            footer: None,
            queries: Vec::new(),
            templates,
            resources: HashMap::new(),
            convert_data: None,
        };

        let report_data = json!(null);

        let generated_report = generate_report(
            connection,
            &report,
            report_data.clone(),
            None,
            &translation_service,
            Some("en".to_string()),
        )
        .unwrap();

        assert!(generated_report.document.contains("some text"));
        assert!(generated_report.document.contains("Name"));

        let (_, connection, _, _) =
            setup_all("test_report_translations", MockDataInserts::none()).await;

        // // test generation in other languages

        let generated_report = generate_report(
            connection,
            &report,
            report_data,
            None,
            &translation_service,
            Some("fr".to_string()),
        )
        .unwrap();

        assert!(generated_report.document.contains("some text"));
        assert!(generated_report.document.contains("Nom"));
    }
}

#[cfg(test)]
mod report_filter_test {

    use repository::{
        migrations::Version, mock::MockDataInserts, test_db::setup_all, EqualFilter, ReportFilter,
        ReportRepository,
    };

    use crate::{report::report_service::report_filter_method, service_provider::ServiceProvider};

    // adding tests to generate reports

    #[actix_rt::test]
    async fn test_standard_report_filter_method() {
        let (_, _, connection_manager, _) = setup_all(
            "test_standard_report_filter_method",
            MockDataInserts::none().reports(),
        )
        .await;

        let service_provider = ServiceProvider::new(connection_manager, "app_data");
        let ctx = service_provider.basic_context().unwrap();

        // test standard reports
        let filter = ReportFilter::new().code(EqualFilter::equal_to("standard_report"));
        let reports = ReportRepository::new(&ctx.connection)
            .query_meta_data(Some(filter), None)
            .unwrap();

        let mut app_version = Version::from_str("2.3.00");
        let mut result = report_filter_method(reports.clone(), app_version);
        assert_eq!(result.len(), 1);
        let mut report = reports
            .clone()
            .into_iter()
            .filter(|r| r.id == result.clone().into_iter().next().unwrap())
            .next()
            .unwrap();
        assert_eq!(report.version, Version::from_str("2.3.5"));

        app_version = Version::from_str("2.4.00");
        result = report_filter_method(reports.clone(), app_version);
        assert_eq!(result.len(), 1);
        report = reports
            .clone()
            .into_iter()
            .filter(|r| r.id == result.clone().into_iter().next().unwrap())
            .next()
            .unwrap();
        assert_eq!(report.version, Version::from_str("2.3.5"));

        app_version = Version::from_str("2.8.00");
        result = report_filter_method(reports.clone(), app_version);
        assert_eq!(result.len(), 1);
        report = reports
            .clone()
            .into_iter()
            .filter(|r| r.id == result.clone().into_iter().next().unwrap())
            .next()
            .unwrap();
        assert_eq!(report.version, Version::from_str("2.8.3"));

        app_version = Version::from_str("3.2.00");
        result = report_filter_method(reports.clone(), app_version);
        assert_eq!(result.len(), 1);
        report = reports
            .clone()
            .into_iter()
            .filter(|r| r.id == result.clone().into_iter().next().unwrap())
            .next()
            .unwrap();
        assert_eq!(report.version, Version::from_str("3.0.1"));

        app_version = Version::from_str("4.5.00");
        result = report_filter_method(reports.clone(), app_version);
        assert_eq!(result.len(), 1);
        report = reports
            .clone()
            .into_iter()
            .filter(|r| r.id == result.clone().into_iter().next().unwrap())
            .next()
            .unwrap();
        assert_eq!(report.version, Version::from_str("3.5.1"));
    }

    #[actix_rt::test]
    async fn test_custom_report_filter_method() {
        let (_, _, connection_manager, _) = setup_all(
            "test_custom_report_filter_method",
            MockDataInserts::none().reports(),
        )
        .await;

        let service_provider = ServiceProvider::new(connection_manager, "app_data");
        let ctx = service_provider.basic_context().unwrap();

        // test standard reports
        let filter = ReportFilter::new().code(EqualFilter::equal_to("report_with_custom_option"));
        let reports = ReportRepository::new(&ctx.connection)
            .query_meta_data(Some(filter), None)
            .unwrap();

        let mut app_version = Version::from_str("2.3.00");
        let mut result = report_filter_method(reports.clone(), app_version);
        assert_eq!(result.len(), 1);
        let mut report = reports
            .clone()
            .into_iter()
            .filter(|r| r.id == result.clone().into_iter().next().unwrap())
            .next()
            .unwrap();
        assert_eq!(report.version, Version::from_str("2.3.0"));

        app_version = Version::from_str("2.4.00");
        result = report_filter_method(reports.clone(), app_version);
        assert_eq!(result.len(), 1);
        report = reports
            .clone()
            .into_iter()
            .filter(|r| r.id == result.clone().into_iter().next().unwrap())
            .next()
            .unwrap();
        assert_eq!(report.version, Version::from_str("2.3.0"));

        app_version = Version::from_str("2.8.00");
        result = report_filter_method(reports.clone(), app_version);
        assert_eq!(result.len(), 1);
        report = reports
            .clone()
            .into_iter()
            .filter(|r| r.id == result.clone().into_iter().next().unwrap())
            .next()
            .unwrap();
        assert_eq!(report.version, Version::from_str("2.8.2"));

        app_version = Version::from_str("3.2.00");
        result = report_filter_method(reports.clone(), app_version);
        assert_eq!(result.len(), 1);
        report = reports
            .clone()
            .into_iter()
            .filter(|r| r.id == result.clone().into_iter().next().unwrap())
            .next()
            .unwrap();
        assert_eq!(report.version, Version::from_str("2.8.2"));

        app_version = Version::from_str("4.5.00");
        result = report_filter_method(reports.clone(), app_version);
        assert_eq!(result.len(), 1);
        report = reports
            .clone()
            .into_iter()
            .filter(|r| r.id == result.clone().into_iter().next().unwrap())
            .next()
            .unwrap();
        assert_eq!(report.version, Version::from_str("2.8.2"));
    }
}<|MERGE_RESOLUTION|>--- conflicted
+++ resolved
@@ -15,12 +15,8 @@
 use util::uuid::uuid;
 
 use crate::{
-<<<<<<< HEAD
-    localisations::Localisations,
-=======
     get_default_pagination,
     localisations::{Localisations, TranslationError},
->>>>>>> 68903561
     service_provider::ServiceContext,
     static_files::{StaticFileCategory, StaticFileService},
     ListError,
@@ -101,27 +97,12 @@
     fn query_reports(
         &self,
         ctx: &ServiceContext,
-<<<<<<< HEAD
-        filter: Option<ReportFilter>,
-        sort: Option<ReportSort>,
-    ) -> Result<Vec<Report>, ListError> {
-        query_reports(ctx, filter, sort)
-=======
         translation_service: &Box<Localisations>,
         user_language: String,
-        pagination: Option<PaginationOption>,
         filter: Option<ReportFilter>,
         sort: Option<ReportSort>,
     ) -> Result<Vec<Report>, GetReportsError> {
-        query_reports(
-            ctx,
-            translation_service,
-            user_language,
-            pagination,
-            filter,
-            sort,
-        )
->>>>>>> 68903561
+        query_reports(ctx, translation_service, user_language, filter, sort)
     }
 
     /// Loads a report definition by id and resolves it
@@ -376,29 +357,18 @@
 
 fn query_reports(
     ctx: &ServiceContext,
-<<<<<<< HEAD
-    filter: Option<ReportFilter>,
-    sort: Option<ReportSort>,
-) -> Result<Vec<Report>, ListError> {
-    let app_version: Version = Version::from_package_json();
-
-    let repo = ReportRepository::new(&ctx.connection);
-=======
     translation_service: &Box<Localisations>,
     user_language: String,
-    pagination: Option<PaginationOption>,
     filter: Option<ReportFilter>,
     sort: Option<ReportSort>,
 ) -> Result<Vec<Report>, GetReportsError> {
+    let app_version: Version = Version::from_package_json();
+
     let repo = ReportRepository::new(&ctx.connection);
-    let pagination = get_default_pagination(pagination, MAX_LIMIT, MIN_LIMIT)
-        .map_err(GetReportsError::ListError)?;
->>>>>>> 68903561
     let filter = filter
         .unwrap_or_default()
         .r#type(ReportType::OmSupply.equal_to());
 
-<<<<<<< HEAD
     let reports_to_show_meta_data = report_filter_method(
         repo.query_meta_data(Some(filter.clone()), None)?,
         app_version,
@@ -459,19 +429,6 @@
         return first.minor.cmp(&second.minor);
     }
     Ordering::Equal
-=======
-    let reports = repo
-        .query(pagination, Some(filter.clone()), sort)
-        .map_err(|e| GetReportsError::ListError(ListError::DatabaseError(e)))?;
-    let reports = reports
-        .into_iter()
-        .map(|r| {
-            translate_report_arugment_schema(r, translation_service, &user_language)
-                .map_err(GetReportsError::TranslationError)
-        })
-        .collect::<Result<Vec<Report>, GetReportsError>>();
-    reports
->>>>>>> 68903561
 }
 
 fn resolve_report(
