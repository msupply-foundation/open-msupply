--- conflicted
+++ resolved
@@ -721,11 +721,7 @@
             argument_schema_id: None,
             is_custom: true,
             version: "1.0".to_string(),
-<<<<<<< HEAD
-            code: None,
-=======
             code: "report_1".to_string(),
->>>>>>> 0e2d06b7
         })
         .unwrap();
         repo.upsert_one(&ReportRow {
@@ -739,11 +735,7 @@
             argument_schema_id: None,
             is_custom: true,
             version: "1.0".to_string(),
-<<<<<<< HEAD
-            code: None,
-=======
             code: "report_base_1".to_string(),
->>>>>>> 0e2d06b7
         })
         .unwrap();
 
