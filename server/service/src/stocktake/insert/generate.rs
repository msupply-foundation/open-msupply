use chrono::Utc;
use repository::{
    location::LocationFilter, DateFilter, EqualFilter, ItemFilter, ItemRepository, ItemRow,
    ItemRowRepository, ItemType, MasterListFilter, MasterListLineFilter, MasterListLineRepository,
    NumberRowType, ProgramRowRepository, RepositoryError, StockLine, StockLineFilter,
    StockLineRepository, StockLineRow, StocktakeLineRow, StocktakeRow, StocktakeStatus,
    StorageConnection,
};
use util::uuid::uuid;

use crate::number::next_number;

use super::InsertStocktake;

pub fn generate(
    connection: &StorageConnection,
    store_id: &str,
    user_id: &str,
    input: InsertStocktake,
) -> Result<(StocktakeRow, Vec<StocktakeLineRow>), RepositoryError> {
    let stocktake_number = next_number(connection, &NumberRowType::Stocktake, store_id)?;
    let id = input.id.clone();
    let lines = generate_stocktake_lines(connection, store_id, &id, input.clone())?;

    let program_id = match input.master_list_id {
        Some(master_list_id) => ProgramRowRepository::new(connection)
            .find_one_by_id(&master_list_id)?
            .map(|r| r.id),
        None => None,
    };

    Ok((
        StocktakeRow {
            id,
            stocktake_number,
            comment: input.comment,
            stocktake_date: Some(Utc::now().naive_utc().date()),
            status: StocktakeStatus::New,
            created_datetime: Utc::now().naive_utc(),
            user_id: user_id.to_string(),
            store_id: store_id.to_string(),
            is_initial_stocktake: input.is_initial_stocktake.unwrap_or(false),
            description: input.description,
            program_id,
            // Default
            is_locked: false,
            finalised_datetime: None,
            inventory_addition_id: None,
            inventory_reduction_id: None,
            counted_by: None,
            verified_by: None,
        },
        lines,
    ))
}

fn generate_stocktake_lines(
    connection: &StorageConnection,
    store_id: &str,
    id: &str,
    InsertStocktake {
        id: _,
        master_list_id,
        location_id,
        expires_before,
        is_initial_stocktake,
        comment: _,
        description: _,
        create_blank_stocktake,
        include_all_master_list_items,
    }: InsertStocktake,
) -> Result<Vec<StocktakeLineRow>, RepositoryError> {
    if let Some(true) = create_blank_stocktake {
        return Ok(Vec::new());
    }

    if let Some(true) = is_initial_stocktake {
        return generate_lines_initial_stocktake(connection, store_id, id);
    }

    if let Some(true) = include_all_master_list_items {
        let master_list_id = match master_list_id {
            Some(id) => id,
            None => {
                return Err(RepositoryError::DBError {
                    msg: "Master list ID is required when including all master list items"
                        .to_string(),
                    extra: "include_all_master_list_items is true".to_string(),
                });
            }
        };
        return generate_lines_from_master_list(connection, store_id, id, &master_list_id);
    }

    let mut stock_line_filter: StockLineFilter = StockLineFilter::new()
        .store_id(EqualFilter::equal_to(store_id))
        .has_packs_in_store(true);

    if let Some(master_list_id) = master_list_id {
        stock_line_filter = stock_line_filter
            .master_list(MasterListFilter::new().id(EqualFilter::equal_to(&master_list_id)))
    }

    if let Some(location_id) = location_id {
        stock_line_filter = stock_line_filter
            .location(LocationFilter::new().id(EqualFilter::equal_to(&location_id)))
    }

    if let Some(expires_before_date) = expires_before {
        stock_line_filter =
            stock_line_filter.expiry_date(DateFilter::before_or_equal_to(expires_before_date))
    }

    let stock_lines = StockLineRepository::new(connection)
        .query_by_filter(stock_line_filter, Some(store_id.to_string()))?;

    let lines = stock_lines
        .into_iter()
        .map(
            |StockLine {
                 stock_line_row:
                     StockLineRow {
                         id: stock_line_id,
                         location_id,
                         batch,
                         pack_size,
                         cost_price_per_pack,
                         sell_price_per_pack,
                         total_number_of_packs,
                         expiry_date,
                         note,
                         item_variant_id,
                         volume_per_pack,
                         donor_link_id,
                         campaign_id,
                         program_id,
                         item_link_id: _,
                         supplier_link_id: _,
                         store_id: _,
                         on_hold: _,
                         available_number_of_packs: _,
                         barcode_id: _,
                         vvm_status_id: _, // Todo?
<<<<<<< HEAD
                         campaign_id: _,   // Todo #7893
                         program_id: _,    // Todo #7893
=======
                         volume_per_pack: _,
>>>>>>> c5abbfd5
                         total_volume: _,
                     },
                 item_row,
                 location_row: _,
                 supplier_name_row: _,
                 barcode_row: _,
                 item_variant_row: _,
                 vvm_status_row: _,
             }| {
                StocktakeLineRow {
                    id: uuid(),
                    stocktake_id: id.to_string(),
                    snapshot_number_of_packs: total_number_of_packs,
                    item_link_id: item_row.id,
                    item_name: item_row.name,
                    location_id,
                    batch,
                    expiry_date,
                    note,
                    stock_line_id: Some(stock_line_id),
                    pack_size: Some(pack_size),
                    cost_price_per_pack: Some(cost_price_per_pack),
                    sell_price_per_pack: Some(sell_price_per_pack),
                    item_variant_id,
                    donor_link_id,
<<<<<<< HEAD
                    volume_per_pack,
=======
                    campaign_id,
                    program_id,
>>>>>>> c5abbfd5
                    counted_number_of_packs: None,
                    comment: None,
                    reason_option_id: None,
                }
            },
        )
        .collect();

    Ok(lines)
}

fn generate_lines_initial_stocktake(
    connection: &StorageConnection,
    store_id: &str,
    stocktake_id: &str,
) -> Result<Vec<StocktakeLineRow>, RepositoryError> {
    let item_rows: Vec<ItemRow> = ItemRepository::new(connection)
        .query_by_filter(
            ItemFilter::new()
                .is_visible(true)
                .r#type(ItemType::Stock.equal_to()),
            Some(store_id.to_string()),
        )?
        .into_iter()
        .map(|r| r.item_row)
        .collect();

    let result = item_rows
        .into_iter()
        .map(|item| StocktakeLineRow {
            id: uuid(),
            stocktake_id: stocktake_id.to_string(),
            item_link_id: item.id,
            item_name: item.name,
            // Defaults
            snapshot_number_of_packs: 0.0,
            location_id: None,
            batch: None,
            expiry_date: None,
            note: None,
            stock_line_id: None,
            pack_size: None,
            cost_price_per_pack: None,
            sell_price_per_pack: None,
            comment: None,
            counted_number_of_packs: None,
            item_variant_id: None,
            donor_link_id: None,
            reason_option_id: None,
            volume_per_pack: 0.0,
            campaign_id: None,
            program_id: None,
        })
        .collect();

    Ok(result)
}

pub fn generate_lines_from_master_list(
    connection: &StorageConnection,
    store_id: &str,
    stocktake_id: &str,
    master_list_id: &str,
) -> Result<Vec<StocktakeLineRow>, RepositoryError> {
    let item_ids: Vec<String> = MasterListLineRepository::new(connection)
        .query_by_filter(
            MasterListLineFilter::new()
                .master_list_id(EqualFilter::equal_to(master_list_id))
                .item_type(ItemType::Stock.equal_to()),
        )?
        .into_iter()
        .map(|r| r.item_id)
        .collect();

    let mut result = Vec::<StocktakeLineRow>::new();

    item_ids.iter().for_each(|item_id| {
        let stock_lines = StockLineRepository::new(connection)
            .query_by_filter(
                StockLineFilter::new()
                    .item_id(EqualFilter::equal_to(item_id))
                    .store_id(EqualFilter::equal_to(store_id))
                    .has_packs_in_store(true),
                Some(store_id.to_string()),
            )
            .unwrap();
        let item_name = ItemRowRepository::new(connection)
            .find_active_by_id(item_id)
            .unwrap_or_default()
            .unwrap_or_default()
            .name;

        if stock_lines.is_empty() {
            result.push(StocktakeLineRow {
                id: uuid(),
                stocktake_id: stocktake_id.to_string(),
                snapshot_number_of_packs: 0.0,
                item_link_id: item_id.to_string(),
                item_name,
                location_id: None,
                batch: None,
                expiry_date: None,
                note: None,
                stock_line_id: None,
                pack_size: None,
                cost_price_per_pack: None,
                sell_price_per_pack: None,
                comment: None,
                counted_number_of_packs: None,
                reason_option_id: None,
                item_variant_id: None,
                donor_link_id: None,
                volume_per_pack: 0.0,
                campaign_id: None,
                program_id: None,
            });
        } else {
            stock_lines.into_iter().for_each(|line| {
                let StockLineRow {
                    id: stock_line_id,
                    item_link_id: _,
                    location_id,
                    batch,
                    pack_size,
                    cost_price_per_pack,
                    sell_price_per_pack,
                    total_number_of_packs,
                    expiry_date,
                    note,
<<<<<<< HEAD
                    volume_per_pack,
=======
                    campaign_id,
                    program_id,
>>>>>>> c5abbfd5
                    supplier_link_id: _,
                    store_id: _,
                    on_hold: _,
                    available_number_of_packs: _,
                    barcode_id: _,
                    item_variant_id,
                    donor_link_id,
<<<<<<< HEAD
                    campaign_id: _, // TODO: #7893
                    program_id: _,  // TODO: #7893
=======
                    vvm_status_id: _, // Not currently included in stocktakes?
                    volume_per_pack: _,
>>>>>>> c5abbfd5
                    total_volume: _,
                    vvm_status_id: _, // Todo?
                } = line.stock_line_row;

                result.push(StocktakeLineRow {
                    id: uuid(),
                    stocktake_id: stocktake_id.to_string(),
                    snapshot_number_of_packs: total_number_of_packs,
                    item_link_id: line.item_row.id,
                    item_name: line.item_row.name,
                    location_id,
                    batch,
                    expiry_date,
                    note,
                    stock_line_id: Some(stock_line_id),
                    pack_size: Some(pack_size),
                    cost_price_per_pack: Some(cost_price_per_pack),
                    sell_price_per_pack: Some(sell_price_per_pack),
                    item_variant_id,
                    donor_link_id,
<<<<<<< HEAD
                    volume_per_pack,
                    // campaign_id,
                    // program_id,
=======
                    campaign_id,
                    program_id,
>>>>>>> c5abbfd5
                    comment: None,
                    reason_option_id: None,
                    counted_number_of_packs: None,
                });
            });
        }
    });

    Ok(result)
}<|MERGE_RESOLUTION|>--- conflicted
+++ resolved
@@ -141,12 +141,6 @@
                          available_number_of_packs: _,
                          barcode_id: _,
                          vvm_status_id: _, // Todo?
-<<<<<<< HEAD
-                         campaign_id: _,   // Todo #7893
-                         program_id: _,    // Todo #7893
-=======
-                         volume_per_pack: _,
->>>>>>> c5abbfd5
                          total_volume: _,
                      },
                  item_row,
@@ -172,12 +166,9 @@
                     sell_price_per_pack: Some(sell_price_per_pack),
                     item_variant_id,
                     donor_link_id,
-<<<<<<< HEAD
                     volume_per_pack,
-=======
                     campaign_id,
                     program_id,
->>>>>>> c5abbfd5
                     counted_number_of_packs: None,
                     comment: None,
                     reason_option_id: None,
@@ -307,12 +298,9 @@
                     total_number_of_packs,
                     expiry_date,
                     note,
-<<<<<<< HEAD
                     volume_per_pack,
-=======
                     campaign_id,
                     program_id,
->>>>>>> c5abbfd5
                     supplier_link_id: _,
                     store_id: _,
                     on_hold: _,
@@ -320,13 +308,7 @@
                     barcode_id: _,
                     item_variant_id,
                     donor_link_id,
-<<<<<<< HEAD
-                    campaign_id: _, // TODO: #7893
-                    program_id: _,  // TODO: #7893
-=======
                     vvm_status_id: _, // Not currently included in stocktakes?
-                    volume_per_pack: _,
->>>>>>> c5abbfd5
                     total_volume: _,
                     vvm_status_id: _, // Todo?
                 } = line.stock_line_row;
@@ -347,14 +329,9 @@
                     sell_price_per_pack: Some(sell_price_per_pack),
                     item_variant_id,
                     donor_link_id,
-<<<<<<< HEAD
                     volume_per_pack,
-                    // campaign_id,
-                    // program_id,
-=======
                     campaign_id,
                     program_id,
->>>>>>> c5abbfd5
                     comment: None,
                     reason_option_id: None,
                     counted_number_of_packs: None,
