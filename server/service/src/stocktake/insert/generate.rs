use chrono::{NaiveDate, Utc};
use repository::{
    DateFilter, EqualFilter, ItemFilter, ItemRepository, ItemRow, ItemRowRepository, ItemType,
    MasterListLineFilter, MasterListLineRepository, NumberRowType, ProgramRowRepository,
    RepositoryError, StockLineFilter, StockLineRepository, StockLineRow, StocktakeLineRow,
    StocktakeRow, StocktakeStatus, StorageConnection,
};
use util::uuid::uuid;

use crate::number::next_number;

use super::InsertStocktake;

pub fn generate(
    connection: &StorageConnection,
    store_id: &str,
    user_id: &str,
    input: InsertStocktake,
) -> Result<(StocktakeRow, Vec<StocktakeLineRow>), RepositoryError> {
    let stocktake_number = next_number(connection, &NumberRowType::Stocktake, store_id)?;
    let id = input.id.clone();
    let lines = generate_stocktake_lines(connection, store_id, &id, input.clone())?;

    let program_id = match input.master_list_id {
        Some(master_list_id) => ProgramRowRepository::new(connection)
            .find_one_by_id(&master_list_id)?
            .map(|r| r.id),
        None => None,
    };

    Ok((
        StocktakeRow {
            id,
            stocktake_number,
            comment: input.comment,
            stocktake_date: Some(Utc::now().naive_utc().date()),
            status: StocktakeStatus::New,
            created_datetime: Utc::now().naive_utc(),
            user_id: user_id.to_string(),
            store_id: store_id.to_string(),
            is_initial_stocktake: input.is_initial_stocktake.unwrap_or(false),
            description: input.description,
            program_id,
            // Default
            is_locked: false,
            finalised_datetime: None,
            inventory_addition_id: None,
            inventory_reduction_id: None,
            counted_by: None,
            verified_by: None,
        },
        lines,
    ))
}

fn generate_stocktake_lines(
    connection: &StorageConnection,
    store_id: &str,
    id: &str,
    InsertStocktake {
        id: _,
        master_list_id,
        location_id,
        items_have_stock,
        expires_before,
        is_initial_stocktake,
        comment: _,
        description: _,
    }: InsertStocktake,
) -> Result<Vec<StocktakeLineRow>, RepositoryError> {
    if let Some(true) = is_initial_stocktake {
        return generate_lines_initial_stocktake(connection, store_id, id);
    }
    let master_list_lines = match master_list_id {
        Some(master_list_id) => {
            generate_lines_from_master_list(connection, store_id, id, &master_list_id)?
        }
        None => Vec::new(),
    };
    let location_lines = match location_id {
        Some(location_id) => generate_lines_from_location(connection, store_id, id, &location_id)?,
        None => Vec::new(),
    };
    let items_have_stock_lines = match items_have_stock {
        Some(true) => generate_lines_with_stock(connection, store_id, id)?,
        Some(false) | None => Vec::new(),
    };
    let expiring_items_lines = match expires_before {
        Some(expires_before) => {
            generate_lines_expiring_before(connection, store_id, id, &expires_before)?
        }
        None => Vec::new(),
    };

    let lines = [
        master_list_lines,
        location_lines,
        items_have_stock_lines,
        expiring_items_lines,
    ]
    .concat();

    Ok(lines)
}

pub fn generate_lines_from_master_list(
    connection: &StorageConnection,
    store_id: &str,
    stocktake_id: &str,
    master_list_id: &str,
) -> Result<Vec<StocktakeLineRow>, RepositoryError> {
    let item_ids: Vec<String> = MasterListLineRepository::new(connection)
        .query_by_filter(
            MasterListLineFilter::new()
                .master_list_id(EqualFilter::equal_to(master_list_id))
                .item_type(ItemType::Stock.equal_to()),
        )?
        .into_iter()
        .map(|r| r.item_id)
        .collect();

    let mut result = Vec::<StocktakeLineRow>::new();

    item_ids.iter().for_each(|item_id| {
        let stock_lines = StockLineRepository::new(connection)
            .query_by_filter(
                StockLineFilter::new()
                    .item_id(EqualFilter::equal_to(item_id))
                    .store_id(EqualFilter::equal_to(store_id))
                    .has_packs_in_store(true),
                Some(store_id.to_string()),
            )
            .unwrap();
        let item_name = ItemRowRepository::new(connection)
            .find_active_by_id(item_id)
            .unwrap()
            .unwrap()
            .name;

        if stock_lines.is_empty() {
            result.push(StocktakeLineRow {
                id: uuid(),
                stocktake_id: stocktake_id.to_string(),
                snapshot_number_of_packs: 0.0,
                item_link_id: item_id.to_string(),
                item_name,
                location_id: None,
                batch: None,
                expiry_date: None,
                note: None,
                stock_line_id: None,
                pack_size: None,
                cost_price_per_pack: None,
                sell_price_per_pack: None,
                comment: None,
                counted_number_of_packs: None,
                inventory_adjustment_reason_id: None,
                item_variant_id: None,
            });
        } else {
            stock_lines.into_iter().for_each(|line| {
                let StockLineRow {
                    id: stock_line_id,
                    item_link_id: _,
                    location_id,
                    batch,
                    pack_size,
                    cost_price_per_pack,
                    sell_price_per_pack,
                    total_number_of_packs,
                    expiry_date,
                    note,
                    supplier_link_id: _,
                    store_id: _,
                    on_hold: _,
                    available_number_of_packs: _,
                    barcode_id: _,
                    item_variant_id,
<<<<<<< HEAD
                    donor_id: _,
=======
                    vvm_status_id: _,
>>>>>>> 41d74b71
                } = line.stock_line_row;

                result.push(StocktakeLineRow {
                    id: uuid(),
                    stocktake_id: stocktake_id.to_string(),
                    snapshot_number_of_packs: total_number_of_packs,
                    item_link_id: line.item_row.id,
                    item_name: line.item_row.name,
                    location_id,
                    batch,
                    expiry_date,
                    note,
                    stock_line_id: Some(stock_line_id),
                    pack_size: Some(pack_size),
                    cost_price_per_pack: Some(cost_price_per_pack),
                    sell_price_per_pack: Some(sell_price_per_pack),
                    comment: None,
                    counted_number_of_packs: None,
                    inventory_adjustment_reason_id: None,
                    item_variant_id,
                });
            });
        }
    });

    Ok(result)
}

pub fn generate_lines_from_location(
    connection: &StorageConnection,
    store_id: &str,
    stocktake_id: &str,
    location_id: &str,
) -> Result<Vec<StocktakeLineRow>, RepositoryError> {
    let stock_lines = StockLineRepository::new(connection).query_by_filter(
        StockLineFilter::new()
            .location_id(EqualFilter::equal_to(location_id))
            .store_id(EqualFilter::equal_to(store_id))
            .has_packs_in_store(true),
        Some(store_id.to_string()),
    )?;

    let result = stock_lines
        .into_iter()
        .map(|line| {
            let StockLineRow {
                id: stock_line_id,
                item_link_id: _,
                location_id,
                batch,
                pack_size,
                cost_price_per_pack,
                sell_price_per_pack,
                total_number_of_packs,
                expiry_date,
                note,
                supplier_link_id: _,
                store_id: _,
                on_hold: _,
                available_number_of_packs: _,
                barcode_id: _,
                item_variant_id,
<<<<<<< HEAD
                donor_id: _,
=======
                vvm_status_id: _,
>>>>>>> 41d74b71
            } = line.stock_line_row;

            StocktakeLineRow {
                id: uuid(),
                stocktake_id: stocktake_id.to_string(),
                snapshot_number_of_packs: total_number_of_packs,
                item_link_id: line.item_row.id,
                item_name: line.item_row.name,
                location_id,
                batch,
                expiry_date,
                note,
                stock_line_id: Some(stock_line_id),
                pack_size: Some(pack_size),
                cost_price_per_pack: Some(cost_price_per_pack),
                sell_price_per_pack: Some(sell_price_per_pack),
                comment: None,
                counted_number_of_packs: None,
                inventory_adjustment_reason_id: None,
                item_variant_id,
            }
        })
        .collect();
    Ok(result)
}

pub fn generate_lines_initial_stocktake(
    connection: &StorageConnection,
    store_id: &str,
    stocktake_id: &str,
) -> Result<Vec<StocktakeLineRow>, RepositoryError> {
    let item_rows: Vec<ItemRow> = ItemRepository::new(connection)
        .query_by_filter(
            ItemFilter::new()
                .is_visible(true)
                .r#type(ItemType::Stock.equal_to()),
            Some(store_id.to_string()),
        )?
        .into_iter()
        .map(|r| r.item_row)
        .collect();

    let result = item_rows
        .into_iter()
        .map(|item| StocktakeLineRow {
            id: uuid(),
            stocktake_id: stocktake_id.to_string(),
            item_link_id: item.id,
            item_name: item.name,
            // Defaults
            snapshot_number_of_packs: 0.0,
            location_id: None,
            batch: None,
            expiry_date: None,
            note: None,
            stock_line_id: None,
            pack_size: None,
            cost_price_per_pack: None,
            sell_price_per_pack: None,
            comment: None,
            counted_number_of_packs: None,
            inventory_adjustment_reason_id: None,
            item_variant_id: None,
        })
        .collect();

    Ok(result)
}

pub fn generate_lines_with_stock(
    connection: &StorageConnection,
    store_id: &str,
    stocktake_id: &str,
) -> Result<Vec<StocktakeLineRow>, RepositoryError> {
    let stock_lines = StockLineRepository::new(connection).query_by_filter(
        StockLineFilter::new()
            .store_id(EqualFilter::equal_to(store_id))
            .has_packs_in_store(true),
        Some(store_id.to_string()),
    )?;

    let result = stock_lines
        .into_iter()
        .map(|line| {
            let StockLineRow {
                id: stock_line_id,
                item_link_id: _,
                location_id,
                batch,
                pack_size,
                cost_price_per_pack,
                sell_price_per_pack,
                total_number_of_packs,
                expiry_date,
                note,
                supplier_link_id: _,
                store_id: _,
                on_hold: _,
                available_number_of_packs: _,
                barcode_id: _,
                item_variant_id,
<<<<<<< HEAD
                donor_id: _,
=======
                vvm_status_id: _,
>>>>>>> 41d74b71
            } = line.stock_line_row;

            StocktakeLineRow {
                id: uuid(),
                stocktake_id: stocktake_id.to_string(),
                snapshot_number_of_packs: total_number_of_packs,
                item_link_id: line.item_row.id,
                item_name: line.item_row.name,
                location_id,
                batch,
                expiry_date,
                note,
                stock_line_id: Some(stock_line_id),
                pack_size: Some(pack_size),
                cost_price_per_pack: Some(cost_price_per_pack),
                sell_price_per_pack: Some(sell_price_per_pack),
                comment: None,
                counted_number_of_packs: None,
                inventory_adjustment_reason_id: None,
                item_variant_id,
            }
        })
        .collect();
    Ok(result)
}

pub fn generate_lines_expiring_before(
    connection: &StorageConnection,
    store_id: &str,
    stocktake_id: &str,
    date: &NaiveDate,
) -> Result<Vec<StocktakeLineRow>, RepositoryError> {
    let stock_lines = StockLineRepository::new(connection).query_by_filter(
        StockLineFilter::new()
            .store_id(EqualFilter::equal_to(store_id))
            .expiry_date(DateFilter::before_or_equal_to(*date)),
        Some(store_id.to_string()),
    )?;

    let result = stock_lines
        .into_iter()
        .map(|line| {
            let StockLineRow {
                id: stock_line_id,
                item_link_id: _,
                location_id,
                batch,
                pack_size,
                cost_price_per_pack,
                sell_price_per_pack,
                total_number_of_packs,
                expiry_date,
                note,
                supplier_link_id: _,
                store_id: _,
                on_hold: _,
                available_number_of_packs: _,
                barcode_id: _,
                item_variant_id,
<<<<<<< HEAD
                donor_id: _,
=======
                vvm_status_id: _,
>>>>>>> 41d74b71
            } = line.stock_line_row;

            StocktakeLineRow {
                id: uuid(),
                stocktake_id: stocktake_id.to_string(),
                snapshot_number_of_packs: total_number_of_packs,
                item_link_id: line.item_row.id,
                location_id,
                batch,
                expiry_date,
                note,
                stock_line_id: Some(stock_line_id),
                pack_size: Some(pack_size),
                cost_price_per_pack: Some(cost_price_per_pack),
                sell_price_per_pack: Some(sell_price_per_pack),
                comment: None,
                counted_number_of_packs: None,
                inventory_adjustment_reason_id: None,
                item_name: line.item_row.name,
                item_variant_id,
            }
        })
        .collect();
    Ok(result)
}<|MERGE_RESOLUTION|>--- conflicted
+++ resolved
@@ -176,11 +176,8 @@
                     available_number_of_packs: _,
                     barcode_id: _,
                     item_variant_id,
-<<<<<<< HEAD
                     donor_id: _,
-=======
                     vvm_status_id: _,
->>>>>>> 41d74b71
                 } = line.stock_line_row;
 
                 result.push(StocktakeLineRow {
@@ -243,11 +240,8 @@
                 available_number_of_packs: _,
                 barcode_id: _,
                 item_variant_id,
-<<<<<<< HEAD
                 donor_id: _,
-=======
                 vvm_status_id: _,
->>>>>>> 41d74b71
             } = line.stock_line_row;
 
             StocktakeLineRow {
@@ -349,11 +343,8 @@
                 available_number_of_packs: _,
                 barcode_id: _,
                 item_variant_id,
-<<<<<<< HEAD
                 donor_id: _,
-=======
                 vvm_status_id: _,
->>>>>>> 41d74b71
             } = line.stock_line_row;
 
             StocktakeLineRow {
@@ -413,11 +404,8 @@
                 available_number_of_packs: _,
                 barcode_id: _,
                 item_variant_id,
-<<<<<<< HEAD
                 donor_id: _,
-=======
                 vvm_status_id: _,
->>>>>>> 41d74b71
             } = line.stock_line_row;
 
             StocktakeLineRow {
