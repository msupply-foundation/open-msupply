use chrono::{NaiveDate, Utc};
use repository::{
    DateFilter, EqualFilter, ItemFilter, ItemRepository, ItemRow, ItemRowRepository, ItemType,
    MasterListLineFilter, MasterListLineRepository, NumberRowType, ProgramRowRepository,
    RepositoryError, StockLineFilter, StockLineRepository, StockLineRow, StocktakeLineRow,
    StocktakeRow, StocktakeStatus, StorageConnection,
};
use util::uuid::uuid;

use crate::number::next_number;

use super::InsertStocktake;

pub fn generate(
    connection: &StorageConnection,
    store_id: &str,
    user_id: &str,
    input: InsertStocktake,
) -> Result<(StocktakeRow, Vec<StocktakeLineRow>), RepositoryError> {
    let stocktake_number = next_number(connection, &NumberRowType::Stocktake, store_id)?;
    let id = input.id.clone();
    let lines = generate_stocktake_lines(connection, store_id, &id, input.clone())?;

    let program_id = match input.master_list_id {
        Some(master_list_id) => ProgramRowRepository::new(connection)
            .find_one_by_id(&master_list_id)?
            .map(|r| r.id),
        None => None,
    };

    Ok((
        StocktakeRow {
            id,
            stocktake_number,
            comment: input.comment,
            stocktake_date: Some(Utc::now().naive_utc().date()),
            status: StocktakeStatus::New,
            created_datetime: Utc::now().naive_utc(),
            user_id: user_id.to_string(),
            store_id: store_id.to_string(),
            is_initial_stocktake: input.is_initial_stocktake.unwrap_or(false),
            description: input.description,
            program_id,
            // Default
            is_locked: false,
            finalised_datetime: None,
            inventory_addition_id: None,
            inventory_reduction_id: None,
            counted_by: None,
            verified_by: None,
        },
        lines,
    ))
}

fn generate_stocktake_lines(
    connection: &StorageConnection,
    store_id: &str,
    id: &str,
    InsertStocktake {
        id: _,
        master_list_id,
        location_id,
        items_have_stock,
        expires_before,
        is_initial_stocktake,
        comment: _,
        description: _,
    }: InsertStocktake,
) -> Result<Vec<StocktakeLineRow>, RepositoryError> {
    if let Some(true) = is_initial_stocktake {
        return generate_lines_initial_stocktake(connection, store_id, id);
    }
    let master_list_lines = match master_list_id {
        Some(master_list_id) => {
            generate_lines_from_master_list(connection, store_id, id, &master_list_id)?
        }
        None => Vec::new(),
    };
    let location_lines = match location_id {
        Some(location_id) => generate_lines_from_location(connection, store_id, id, &location_id)?,
        None => Vec::new(),
    };
    let items_have_stock_lines = match items_have_stock {
        Some(true) => generate_lines_with_stock(connection, store_id, id)?,
        Some(false) | None => Vec::new(),
    };
    let expiring_items_lines = match expires_before {
        Some(expires_before) => {
            generate_lines_expiring_before(connection, store_id, id, &expires_before)?
        }
        None => Vec::new(),
    };

    let lines = [
        master_list_lines,
        location_lines,
        items_have_stock_lines,
        expiring_items_lines,
    ]
    .concat();

    Ok(lines)
}

pub fn generate_lines_from_master_list(
    connection: &StorageConnection,
    store_id: &str,
    stocktake_id: &str,
    master_list_id: &str,
) -> Result<Vec<StocktakeLineRow>, RepositoryError> {
    let item_ids: Vec<String> = MasterListLineRepository::new(connection)
        .query_by_filter(
            MasterListLineFilter::new()
                .master_list_id(EqualFilter::equal_to(master_list_id))
                .item_type(ItemType::Stock.equal_to()),
        )?
        .into_iter()
        .map(|r| r.item_id)
        .collect();

    let mut result = Vec::<StocktakeLineRow>::new();

    item_ids.iter().for_each(|item_id| {
        let stock_lines = StockLineRepository::new(connection)
            .query_by_filter(
                StockLineFilter::new()
                    .item_id(EqualFilter::equal_to(item_id))
                    .store_id(EqualFilter::equal_to(store_id))
                    .has_packs_in_store(true),
                Some(store_id.to_string()),
            )
            .unwrap();
        let item_name = ItemRowRepository::new(connection)
            .find_active_by_id(item_id)
            .unwrap()
            .unwrap()
            .name;

        if stock_lines.is_empty() {
            result.push(StocktakeLineRow {
                id: uuid(),
                stocktake_id: stocktake_id.to_string(),
                snapshot_number_of_packs: 0.0,
                item_link_id: item_id.to_string(),
                item_name,
                location_id: None,
                batch: None,
                expiry_date: None,
                note: None,
                stock_line_id: None,
                pack_size: None,
                cost_price_per_pack: None,
                sell_price_per_pack: None,
                comment: None,
                counted_number_of_packs: None,
                item_variant_id: None,
                donor_link_id: None,
                reason_option_id: None,
            });
        } else {
            stock_lines.into_iter().for_each(|line| {
                let StockLineRow {
                    id: stock_line_id,
                    item_link_id: _,
                    location_id,
                    batch,
                    pack_size,
                    cost_price_per_pack,
                    sell_price_per_pack,
                    total_number_of_packs,
                    expiry_date,
                    note,
                    supplier_link_id: _,
                    store_id: _,
                    on_hold: _,
                    available_number_of_packs: _,
                    barcode_id: _,
                    item_variant_id,
                    donor_link_id,
                    vvm_status_id: _,
                } = line.stock_line_row;

                result.push(StocktakeLineRow {
                    id: uuid(),
                    stocktake_id: stocktake_id.to_string(),
                    snapshot_number_of_packs: total_number_of_packs,
                    item_link_id: line.item_row.id,
                    item_name: line.item_row.name,
                    location_id,
                    batch,
                    expiry_date,
                    note,
                    stock_line_id: Some(stock_line_id),
                    pack_size: Some(pack_size),
                    cost_price_per_pack: Some(cost_price_per_pack),
                    sell_price_per_pack: Some(sell_price_per_pack),
                    comment: None,
                    counted_number_of_packs: None,
                    item_variant_id,
<<<<<<< HEAD
                    donor_link_id,
=======
                    donor_link_id: donor_id,
                    reason_option_id: None,
>>>>>>> 820c65ed
                });
            });
        }
    });

    Ok(result)
}

pub fn generate_lines_from_location(
    connection: &StorageConnection,
    store_id: &str,
    stocktake_id: &str,
    location_id: &str,
) -> Result<Vec<StocktakeLineRow>, RepositoryError> {
    let stock_lines = StockLineRepository::new(connection).query_by_filter(
        StockLineFilter::new()
            .location_id(EqualFilter::equal_to(location_id))
            .store_id(EqualFilter::equal_to(store_id))
            .has_packs_in_store(true),
        Some(store_id.to_string()),
    )?;

    let result = stock_lines
        .into_iter()
        .map(|line| {
            let StockLineRow {
                id: stock_line_id,
                item_link_id: _,
                location_id,
                batch,
                pack_size,
                cost_price_per_pack,
                sell_price_per_pack,
                total_number_of_packs,
                expiry_date,
                note,
                supplier_link_id: _,
                store_id: _,
                on_hold: _,
                available_number_of_packs: _,
                barcode_id: _,
                item_variant_id,
                donor_link_id,
                vvm_status_id: _,
            } = line.stock_line_row;

            StocktakeLineRow {
                id: uuid(),
                stocktake_id: stocktake_id.to_string(),
                snapshot_number_of_packs: total_number_of_packs,
                item_link_id: line.item_row.id,
                item_name: line.item_row.name,
                location_id,
                batch,
                expiry_date,
                note,
                stock_line_id: Some(stock_line_id),
                pack_size: Some(pack_size),
                cost_price_per_pack: Some(cost_price_per_pack),
                sell_price_per_pack: Some(sell_price_per_pack),
                comment: None,
                counted_number_of_packs: None,
                item_variant_id,
<<<<<<< HEAD
                donor_link_id,
=======
                donor_link_id: donor_id,
                reason_option_id: None,
>>>>>>> 820c65ed
            }
        })
        .collect();
    Ok(result)
}

pub fn generate_lines_initial_stocktake(
    connection: &StorageConnection,
    store_id: &str,
    stocktake_id: &str,
) -> Result<Vec<StocktakeLineRow>, RepositoryError> {
    let item_rows: Vec<ItemRow> = ItemRepository::new(connection)
        .query_by_filter(
            ItemFilter::new()
                .is_visible(true)
                .r#type(ItemType::Stock.equal_to()),
            Some(store_id.to_string()),
        )?
        .into_iter()
        .map(|r| r.item_row)
        .collect();

    let result = item_rows
        .into_iter()
        .map(|item| StocktakeLineRow {
            id: uuid(),
            stocktake_id: stocktake_id.to_string(),
            item_link_id: item.id,
            item_name: item.name,
            // Defaults
            snapshot_number_of_packs: 0.0,
            location_id: None,
            batch: None,
            expiry_date: None,
            note: None,
            stock_line_id: None,
            pack_size: None,
            cost_price_per_pack: None,
            sell_price_per_pack: None,
            comment: None,
            counted_number_of_packs: None,
            item_variant_id: None,
            donor_link_id: None,
            reason_option_id: None,
        })
        .collect();

    Ok(result)
}

pub fn generate_lines_with_stock(
    connection: &StorageConnection,
    store_id: &str,
    stocktake_id: &str,
) -> Result<Vec<StocktakeLineRow>, RepositoryError> {
    let stock_lines = StockLineRepository::new(connection).query_by_filter(
        StockLineFilter::new()
            .store_id(EqualFilter::equal_to(store_id))
            .has_packs_in_store(true),
        Some(store_id.to_string()),
    )?;

    let result = stock_lines
        .into_iter()
        .map(|line| {
            let StockLineRow {
                id: stock_line_id,
                item_link_id: _,
                location_id,
                batch,
                pack_size,
                cost_price_per_pack,
                sell_price_per_pack,
                total_number_of_packs,
                expiry_date,
                note,
                supplier_link_id: _,
                store_id: _,
                on_hold: _,
                available_number_of_packs: _,
                barcode_id: _,
                item_variant_id,
                donor_link_id,
                vvm_status_id: _,
            } = line.stock_line_row;

            StocktakeLineRow {
                id: uuid(),
                stocktake_id: stocktake_id.to_string(),
                snapshot_number_of_packs: total_number_of_packs,
                item_link_id: line.item_row.id,
                item_name: line.item_row.name,
                location_id,
                batch,
                expiry_date,
                note,
                stock_line_id: Some(stock_line_id),
                pack_size: Some(pack_size),
                cost_price_per_pack: Some(cost_price_per_pack),
                sell_price_per_pack: Some(sell_price_per_pack),
                comment: None,
                counted_number_of_packs: None,
                item_variant_id,
<<<<<<< HEAD
                donor_link_id,
=======
                donor_link_id: donor_id,
                reason_option_id: None,
>>>>>>> 820c65ed
            }
        })
        .collect();
    Ok(result)
}

pub fn generate_lines_expiring_before(
    connection: &StorageConnection,
    store_id: &str,
    stocktake_id: &str,
    date: &NaiveDate,
) -> Result<Vec<StocktakeLineRow>, RepositoryError> {
    let stock_lines = StockLineRepository::new(connection).query_by_filter(
        StockLineFilter::new()
            .store_id(EqualFilter::equal_to(store_id))
            .expiry_date(DateFilter::before_or_equal_to(*date)),
        Some(store_id.to_string()),
    )?;

    let result = stock_lines
        .into_iter()
        .map(|line| {
            let StockLineRow {
                id: stock_line_id,
                item_link_id: _,
                location_id,
                batch,
                pack_size,
                cost_price_per_pack,
                sell_price_per_pack,
                total_number_of_packs,
                expiry_date,
                note,
                supplier_link_id: _,
                store_id: _,
                on_hold: _,
                available_number_of_packs: _,
                barcode_id: _,
                item_variant_id,
                donor_link_id,
                vvm_status_id: _,
            } = line.stock_line_row;

            StocktakeLineRow {
                id: uuid(),
                stocktake_id: stocktake_id.to_string(),
                snapshot_number_of_packs: total_number_of_packs,
                item_link_id: line.item_row.id,
                location_id,
                batch,
                expiry_date,
                note,
                stock_line_id: Some(stock_line_id),
                pack_size: Some(pack_size),
                cost_price_per_pack: Some(cost_price_per_pack),
                sell_price_per_pack: Some(sell_price_per_pack),
                comment: None,
                counted_number_of_packs: None,
                item_name: line.item_row.name,
                item_variant_id,
<<<<<<< HEAD
                donor_link_id,
=======
                donor_link_id: donor_id,
                reason_option_id: None,
>>>>>>> 820c65ed
            }
        })
        .collect();
    Ok(result)
}<|MERGE_RESOLUTION|>--- conflicted
+++ resolved
@@ -198,12 +198,8 @@
                     comment: None,
                     counted_number_of_packs: None,
                     item_variant_id,
-<<<<<<< HEAD
                     donor_link_id,
-=======
-                    donor_link_id: donor_id,
                     reason_option_id: None,
->>>>>>> 820c65ed
                 });
             });
         }
@@ -267,12 +263,8 @@
                 comment: None,
                 counted_number_of_packs: None,
                 item_variant_id,
-<<<<<<< HEAD
-                donor_link_id,
-=======
-                donor_link_id: donor_id,
+                donor_link_id,
                 reason_option_id: None,
->>>>>>> 820c65ed
             }
         })
         .collect();
@@ -376,12 +368,8 @@
                 comment: None,
                 counted_number_of_packs: None,
                 item_variant_id,
-<<<<<<< HEAD
-                donor_link_id,
-=======
-                donor_link_id: donor_id,
+                donor_link_id,
                 reason_option_id: None,
->>>>>>> 820c65ed
             }
         })
         .collect();
@@ -442,12 +430,8 @@
                 counted_number_of_packs: None,
                 item_name: line.item_row.name,
                 item_variant_id,
-<<<<<<< HEAD
-                donor_link_id,
-=======
-                donor_link_id: donor_id,
+                donor_link_id,
                 reason_option_id: None,
->>>>>>> 820c65ed
             }
         })
         .collect();
