use chrono::Utc;
use repository::{
    location::LocationFilter, DateFilter, EqualFilter, ItemFilter, ItemRepository, ItemRow,
    ItemRowRepository, ItemType, MasterListFilter, MasterListLineFilter, MasterListLineRepository,
    NumberRowType, ProgramRowRepository, RepositoryError, StockLine, StockLineFilter,
    StockLineRepository, StockLineRow, StocktakeLineRow, StocktakeRow, StocktakeStatus,
    StorageConnection,
};
use util::uuid::uuid;

use crate::number::next_number;

use super::InsertStocktake;

pub fn generate(
    connection: &StorageConnection,
    store_id: &str,
    user_id: &str,
    input: InsertStocktake,
) -> Result<(StocktakeRow, Vec<StocktakeLineRow>), RepositoryError> {
    let stocktake_number = next_number(connection, &NumberRowType::Stocktake, store_id)?;
    let id = input.id.clone();
    let lines = generate_stocktake_lines(connection, store_id, &id, input.clone())?;

    let program_id = match input.master_list_id {
        Some(master_list_id) => ProgramRowRepository::new(connection)
            .find_one_by_id(&master_list_id)?
            .map(|r| r.id),
        None => None,
    };

    Ok((
        StocktakeRow {
            id,
            stocktake_number,
            comment: input.comment,
            stocktake_date: Some(Utc::now().naive_utc().date()),
            status: StocktakeStatus::New,
            created_datetime: Utc::now().naive_utc(),
            user_id: user_id.to_string(),
            store_id: store_id.to_string(),
            is_initial_stocktake: input.is_initial_stocktake.unwrap_or(false),
            description: input.description,
            program_id,
            // Default
            is_locked: false,
            finalised_datetime: None,
            inventory_addition_id: None,
            inventory_reduction_id: None,
            counted_by: None,
            verified_by: None,
        },
        lines,
    ))
}

fn generate_stocktake_lines(
    connection: &StorageConnection,
    store_id: &str,
    id: &str,
    InsertStocktake {
        id: _,
        master_list_id,
        location_id,
        expires_before,
        is_initial_stocktake,
        comment: _,
        description: _,
        create_blank_stocktake,
        include_all_master_list_items,
    }: InsertStocktake,
) -> Result<Vec<StocktakeLineRow>, RepositoryError> {
    if let Some(true) = create_blank_stocktake {
        return Ok(Vec::new());
    }

    if let Some(true) = is_initial_stocktake {
        return generate_lines_initial_stocktake(connection, store_id, id);
    }

    if let Some(true) = include_all_master_list_items {
        let master_list_id = match master_list_id {
            Some(id) => id,
            None => {
                return Err(RepositoryError::DBError {
                    msg: "Master list ID is required when including all master list items"
                        .to_string(),
                    extra: "include_all_master_list_items is true".to_string(),
                });
            }
        };
        return generate_lines_from_master_list(connection, store_id, &id, &master_list_id);
    }

    let mut stock_line_filter: StockLineFilter = StockLineFilter::new()
        .store_id(EqualFilter::equal_to(store_id))
        .has_packs_in_store(true);

    if let Some(master_list_id) = master_list_id {
        stock_line_filter = stock_line_filter
            .master_list(MasterListFilter::new().id(EqualFilter::equal_to(&master_list_id)))
    }

    if let Some(location_id) = location_id {
        stock_line_filter = stock_line_filter
            .location(LocationFilter::new().id(EqualFilter::equal_to(&location_id)))
    }

    if let Some(expires_before_date) = expires_before {
        stock_line_filter =
            stock_line_filter.expiry_date(DateFilter::before_or_equal_to(expires_before_date))
    }

    let stock_lines = StockLineRepository::new(connection)
        .query_by_filter(stock_line_filter, Some(store_id.to_string()))?;

    let lines = stock_lines
        .into_iter()
        .map(
            |StockLine {
                 stock_line_row:
                     StockLineRow {
                         id: stock_line_id,
                         location_id,
                         batch,
                         pack_size,
                         cost_price_per_pack,
                         sell_price_per_pack,
                         total_number_of_packs,
                         expiry_date,
                         note,
                         item_variant_id,
                         donor_link_id,
                         item_link_id: _,
                         supplier_link_id: _,
                         store_id: _,
                         on_hold: _,
                         available_number_of_packs: _,
                         barcode_id: _,
                         vvm_status_id: _, // Todo?
<<<<<<< HEAD
                         campaign_id: _,   // Todo #7893
                         program_id: _,    // Todo #7893
=======
                         campaign_id: _,   // Todo?
                         volume_per_pack: _,
                         total_volume: _,
>>>>>>> 30263698
                     },
                 item_row,
                 location_row: _,
                 supplier_name_row: _,
                 barcode_row: _,
                 item_variant_row: _,
                 vvm_status_row: _,
             }| {
                StocktakeLineRow {
                    id: uuid(),
                    stocktake_id: id.to_string(),
                    snapshot_number_of_packs: total_number_of_packs,
                    item_link_id: item_row.id,
                    item_name: item_row.name,
                    location_id,
                    batch,
                    expiry_date,
                    note,
                    stock_line_id: Some(stock_line_id),
                    pack_size: Some(pack_size),
                    cost_price_per_pack: Some(cost_price_per_pack),
                    sell_price_per_pack: Some(sell_price_per_pack),
                    item_variant_id,
                    donor_link_id,
                    counted_number_of_packs: None,
                    comment: None,
                    reason_option_id: None,
                    volume_per_pack: 0.0,
                }
            },
        )
        .collect();

    Ok(lines)
}

fn generate_lines_initial_stocktake(
    connection: &StorageConnection,
    store_id: &str,
    stocktake_id: &str,
) -> Result<Vec<StocktakeLineRow>, RepositoryError> {
    let item_rows: Vec<ItemRow> = ItemRepository::new(connection)
        .query_by_filter(
            ItemFilter::new()
                .is_visible(true)
                .r#type(ItemType::Stock.equal_to()),
            Some(store_id.to_string()),
        )?
        .into_iter()
        .map(|r| r.item_row)
        .collect();

    let result = item_rows
        .into_iter()
        .map(|item| StocktakeLineRow {
            id: uuid(),
            stocktake_id: stocktake_id.to_string(),
            item_link_id: item.id,
            item_name: item.name,
            // Defaults
            snapshot_number_of_packs: 0.0,
            location_id: None,
            batch: None,
            expiry_date: None,
            note: None,
            stock_line_id: None,
            pack_size: None,
            cost_price_per_pack: None,
            sell_price_per_pack: None,
            comment: None,
            counted_number_of_packs: None,
            item_variant_id: None,
            donor_link_id: None,
            reason_option_id: None,
            volume_per_pack: 0.0,
        })
        .collect();

    Ok(result)
}

pub fn generate_lines_from_master_list(
    connection: &StorageConnection,
    store_id: &str,
    stocktake_id: &str,
    master_list_id: &str,
) -> Result<Vec<StocktakeLineRow>, RepositoryError> {
    let item_ids: Vec<String> = MasterListLineRepository::new(connection)
        .query_by_filter(
            MasterListLineFilter::new()
                .master_list_id(EqualFilter::equal_to(master_list_id))
                .item_type(ItemType::Stock.equal_to()),
        )?
        .into_iter()
        .map(|r| r.item_id)
        .collect();

    let mut result = Vec::<StocktakeLineRow>::new();

    item_ids.iter().for_each(|item_id| {
        let stock_lines = StockLineRepository::new(connection)
            .query_by_filter(
                StockLineFilter::new()
                    .item_id(EqualFilter::equal_to(item_id))
                    .store_id(EqualFilter::equal_to(store_id))
                    .has_packs_in_store(true),
                Some(store_id.to_string()),
            )
            .unwrap();
        let item_name = ItemRowRepository::new(connection)
            .find_active_by_id(item_id)
            .unwrap_or_default()
            .unwrap_or_default()
            .name;

        if stock_lines.is_empty() {
            result.push(StocktakeLineRow {
                id: uuid(),
                stocktake_id: stocktake_id.to_string(),
                snapshot_number_of_packs: 0.0,
                item_link_id: item_id.to_string(),
                item_name,
                location_id: None,
                batch: None,
                expiry_date: None,
                note: None,
                stock_line_id: None,
                pack_size: None,
                cost_price_per_pack: None,
                sell_price_per_pack: None,
                comment: None,
                counted_number_of_packs: None,
                reason_option_id: None,
                item_variant_id: None,
                donor_link_id: None,
                volume_per_pack: 0.0,
            });
        } else {
            stock_lines.into_iter().for_each(|line| {
                let StockLineRow {
                    id: stock_line_id,
                    item_link_id: _,
                    location_id,
                    batch,
                    pack_size,
                    cost_price_per_pack,
                    sell_price_per_pack,
                    total_number_of_packs,
                    expiry_date,
                    note,
                    supplier_link_id: _,
                    store_id: _,
                    on_hold: _,
                    available_number_of_packs: _,
                    barcode_id: _,
                    item_variant_id,
                    donor_link_id,
                    vvm_status_id: _, // Not currently included in stocktakes?
<<<<<<< HEAD
                    campaign_id: _,   // TODO: #7893
                    program_id: _,    // TODO: #7893
=======
                    campaign_id: _,   // Should this be included?
                    volume_per_pack: _,
                    total_volume: _,
>>>>>>> 30263698
                } = line.stock_line_row;

                result.push(StocktakeLineRow {
                    id: uuid(),
                    stocktake_id: stocktake_id.to_string(),
                    snapshot_number_of_packs: total_number_of_packs,
                    item_link_id: line.item_row.id,
                    item_name: line.item_row.name,
                    location_id,
                    batch,
                    expiry_date,
                    note,
                    stock_line_id: Some(stock_line_id),
                    pack_size: Some(pack_size),
                    cost_price_per_pack: Some(cost_price_per_pack),
                    sell_price_per_pack: Some(sell_price_per_pack),
                    item_variant_id,
                    donor_link_id,
                    // campaign_id,
                    // program_id,
                    comment: None,
                    reason_option_id: None,
                    counted_number_of_packs: None,
                    volume_per_pack: 0.0,
                });
            });
        }
    });

    Ok(result)
}<|MERGE_RESOLUTION|>--- conflicted
+++ resolved
@@ -138,14 +138,10 @@
                          available_number_of_packs: _,
                          barcode_id: _,
                          vvm_status_id: _, // Todo?
-<<<<<<< HEAD
                          campaign_id: _,   // Todo #7893
                          program_id: _,    // Todo #7893
-=======
-                         campaign_id: _,   // Todo?
                          volume_per_pack: _,
                          total_volume: _,
->>>>>>> 30263698
                      },
                  item_row,
                  location_row: _,
@@ -304,14 +300,10 @@
                     item_variant_id,
                     donor_link_id,
                     vvm_status_id: _, // Not currently included in stocktakes?
-<<<<<<< HEAD
                     campaign_id: _,   // TODO: #7893
                     program_id: _,    // TODO: #7893
-=======
-                    campaign_id: _,   // Should this be included?
                     volume_per_pack: _,
                     total_volume: _,
->>>>>>> 30263698
                 } = line.stock_line_row;
 
                 result.push(StocktakeLineRow {
