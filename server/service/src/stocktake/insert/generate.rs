use chrono::Utc;
use repository::{
    location::LocationFilter, DateFilter, EqualFilter, ItemFilter, ItemRepository, ItemRow,
    ItemRowRepository, ItemType, MasterListFilter, MasterListLineFilter, MasterListLineRepository,
    NumberRowType, ProgramRowRepository, RepositoryError, StockLine, StockLineFilter,
    StockLineRepository, StockLineRow, StocktakeLineRow, StocktakeRow, StocktakeStatus,
    StorageConnection,
};
use util::uuid::uuid;

use crate::number::next_number;

use super::InsertStocktake;

pub fn generate(
    connection: &StorageConnection,
    store_id: &str,
    user_id: &str,
    input: InsertStocktake,
) -> Result<(StocktakeRow, Vec<StocktakeLineRow>), RepositoryError> {
    let stocktake_number = next_number(connection, &NumberRowType::Stocktake, store_id)?;
    let id = input.id.clone();
    let lines = generate_stocktake_lines(connection, store_id, &id, input.clone())?;

    let program_id = match input.master_list_id {
        Some(master_list_id) => ProgramRowRepository::new(connection)
            .find_one_by_id(&master_list_id)?
            .map(|r| r.id),
        None => None,
    };

    Ok((
        StocktakeRow {
            id,
            stocktake_number,
            comment: input.comment,
            stocktake_date: Some(Utc::now().naive_utc().date()),
            status: StocktakeStatus::New,
            created_datetime: Utc::now().naive_utc(),
            user_id: user_id.to_string(),
            store_id: store_id.to_string(),
            is_initial_stocktake: input.is_initial_stocktake.unwrap_or(false),
            description: input.description,
            program_id,
            // Default
            is_locked: false,
            finalised_datetime: None,
            inventory_addition_id: None,
            inventory_reduction_id: None,
            counted_by: None,
            verified_by: None,
        },
        lines,
    ))
}

fn generate_stocktake_lines(
    connection: &StorageConnection,
    store_id: &str,
    id: &str,
    InsertStocktake {
        id: _,
        master_list_id,
        location_id,
        expires_before,
        is_initial_stocktake,
        comment: _,
        description: _,
        create_blank_stocktake,
        include_all_master_list_items,
    }: InsertStocktake,
) -> Result<Vec<StocktakeLineRow>, RepositoryError> {
    if let Some(true) = create_blank_stocktake {
        return Ok(Vec::new());
    }

    if let Some(true) = is_initial_stocktake {
        return generate_lines_initial_stocktake(connection, store_id, id);
    }

    if let Some(true) = include_all_master_list_items {
        let master_list_id = match master_list_id {
            Some(id) => id,
            None => {
                return Err(RepositoryError::DBError {
                    msg: "Master list ID is required when including all master list items"
                        .to_string(),
                    extra: "include_all_master_list_items is true".to_string(),
                });
            }
        };
        return generate_lines_from_master_list(connection, store_id, id, &master_list_id);
    }

    let mut stock_line_filter: StockLineFilter = StockLineFilter::new()
        .store_id(EqualFilter::equal_to(store_id))
        .has_packs_in_store(true);

    if let Some(master_list_id) = master_list_id {
        stock_line_filter = stock_line_filter
            .master_list(MasterListFilter::new().id(EqualFilter::equal_to(&master_list_id)))
    }

    if let Some(location_id) = location_id {
        stock_line_filter = stock_line_filter
            .location(LocationFilter::new().id(EqualFilter::equal_to(&location_id)))
    }

    if let Some(expires_before_date) = expires_before {
        stock_line_filter =
            stock_line_filter.expiry_date(DateFilter::before_or_equal_to(expires_before_date))
    }

    let stock_lines = StockLineRepository::new(connection)
        .query_by_filter(stock_line_filter, Some(store_id.to_string()))?;

    let lines = stock_lines
        .into_iter()
        .map(
            |StockLine {
                 stock_line_row:
                     StockLineRow {
                         id: stock_line_id,
                         location_id,
                         batch,
                         pack_size,
                         cost_price_per_pack,
                         sell_price_per_pack,
                         total_number_of_packs,
                         expiry_date,
                         note,
                         item_variant_id,
                         donor_link_id,
                         campaign_id,
                         item_link_id: _,
                         supplier_link_id: _,
                         store_id: _,
                         on_hold: _,
                         available_number_of_packs: _,
                         barcode_id: _,
                         vvm_status_id: _, // Todo?
<<<<<<< HEAD
=======
                         campaign_id: _,   // Todo #7893
                         program_id: _,    // Todo #7893
>>>>>>> b47c35ed
                         volume_per_pack: _,
                         total_volume: _,
                     },
                 item_row,
                 location_row: _,
                 supplier_name_row: _,
                 barcode_row: _,
                 item_variant_row: _,
                 vvm_status_row: _,
             }| {
                StocktakeLineRow {
                    id: uuid(),
                    stocktake_id: id.to_string(),
                    snapshot_number_of_packs: total_number_of_packs,
                    item_link_id: item_row.id,
                    item_name: item_row.name,
                    location_id,
                    batch,
                    expiry_date,
                    note,
                    stock_line_id: Some(stock_line_id),
                    pack_size: Some(pack_size),
                    cost_price_per_pack: Some(cost_price_per_pack),
                    sell_price_per_pack: Some(sell_price_per_pack),
                    item_variant_id,
                    donor_link_id,
                    campaign_id,
                    counted_number_of_packs: None,
                    comment: None,
                    reason_option_id: None,
                    volume_per_pack: 0.0,
                }
            },
        )
        .collect();

    Ok(lines)
}

fn generate_lines_initial_stocktake(
    connection: &StorageConnection,
    store_id: &str,
    stocktake_id: &str,
) -> Result<Vec<StocktakeLineRow>, RepositoryError> {
    let item_rows: Vec<ItemRow> = ItemRepository::new(connection)
        .query_by_filter(
            ItemFilter::new()
                .is_visible(true)
                .r#type(ItemType::Stock.equal_to()),
            Some(store_id.to_string()),
        )?
        .into_iter()
        .map(|r| r.item_row)
        .collect();

    let result = item_rows
        .into_iter()
        .map(|item| StocktakeLineRow {
            id: uuid(),
            stocktake_id: stocktake_id.to_string(),
            item_link_id: item.id,
            item_name: item.name,
            // Defaults
            snapshot_number_of_packs: 0.0,
            location_id: None,
            batch: None,
            expiry_date: None,
            note: None,
            stock_line_id: None,
            pack_size: None,
            cost_price_per_pack: None,
            sell_price_per_pack: None,
            comment: None,
            counted_number_of_packs: None,
            item_variant_id: None,
            donor_link_id: None,
            reason_option_id: None,
            volume_per_pack: 0.0,
            campaign_id: None,
        })
        .collect();

    Ok(result)
}

pub fn generate_lines_from_master_list(
    connection: &StorageConnection,
    store_id: &str,
    stocktake_id: &str,
    master_list_id: &str,
) -> Result<Vec<StocktakeLineRow>, RepositoryError> {
    let item_ids: Vec<String> = MasterListLineRepository::new(connection)
        .query_by_filter(
            MasterListLineFilter::new()
                .master_list_id(EqualFilter::equal_to(master_list_id))
                .item_type(ItemType::Stock.equal_to()),
        )?
        .into_iter()
        .map(|r| r.item_id)
        .collect();

    let mut result = Vec::<StocktakeLineRow>::new();

    item_ids.iter().for_each(|item_id| {
        let stock_lines = StockLineRepository::new(connection)
            .query_by_filter(
                StockLineFilter::new()
                    .item_id(EqualFilter::equal_to(item_id))
                    .store_id(EqualFilter::equal_to(store_id))
                    .has_packs_in_store(true),
                Some(store_id.to_string()),
            )
            .unwrap();
        let item_name = ItemRowRepository::new(connection)
            .find_active_by_id(item_id)
            .unwrap_or_default()
            .unwrap_or_default()
            .name;

        if stock_lines.is_empty() {
            result.push(StocktakeLineRow {
                id: uuid(),
                stocktake_id: stocktake_id.to_string(),
                snapshot_number_of_packs: 0.0,
                item_link_id: item_id.to_string(),
                item_name,
                location_id: None,
                batch: None,
                expiry_date: None,
                note: None,
                stock_line_id: None,
                pack_size: None,
                cost_price_per_pack: None,
                sell_price_per_pack: None,
                comment: None,
                counted_number_of_packs: None,
                reason_option_id: None,
                item_variant_id: None,
                donor_link_id: None,
                volume_per_pack: 0.0,
                campaign_id: None,
            });
        } else {
            stock_lines.into_iter().for_each(|line| {
                let StockLineRow {
                    id: stock_line_id,
                    item_link_id: _,
                    location_id,
                    batch,
                    pack_size,
                    cost_price_per_pack,
                    sell_price_per_pack,
                    total_number_of_packs,
                    expiry_date,
                    note,
                    campaign_id,
                    supplier_link_id: _,
                    store_id: _,
                    on_hold: _,
                    available_number_of_packs: _,
                    barcode_id: _,
                    item_variant_id,
                    donor_link_id,
                    vvm_status_id: _, // Not currently included in stocktakes?
<<<<<<< HEAD
=======
                    campaign_id: _,   // TODO: #7893
                    program_id: _,    // TODO: #7893
>>>>>>> b47c35ed
                    volume_per_pack: _,
                    total_volume: _,
                } = line.stock_line_row;

                result.push(StocktakeLineRow {
                    id: uuid(),
                    stocktake_id: stocktake_id.to_string(),
                    snapshot_number_of_packs: total_number_of_packs,
                    item_link_id: line.item_row.id,
                    item_name: line.item_row.name,
                    location_id,
                    batch,
                    expiry_date,
                    note,
                    stock_line_id: Some(stock_line_id),
                    pack_size: Some(pack_size),
                    cost_price_per_pack: Some(cost_price_per_pack),
                    sell_price_per_pack: Some(sell_price_per_pack),
                    item_variant_id,
                    donor_link_id,
<<<<<<< HEAD
                    campaign_id,
=======
                    // campaign_id,
                    // program_id,
>>>>>>> b47c35ed
                    comment: None,
                    reason_option_id: None,
                    counted_number_of_packs: None,
                    volume_per_pack: 0.0,
                });
            });
        }
    });

    Ok(result)
}<|MERGE_RESOLUTION|>--- conflicted
+++ resolved
@@ -139,11 +139,8 @@
                          available_number_of_packs: _,
                          barcode_id: _,
                          vvm_status_id: _, // Todo?
-<<<<<<< HEAD
-=======
                          campaign_id: _,   // Todo #7893
                          program_id: _,    // Todo #7893
->>>>>>> b47c35ed
                          volume_per_pack: _,
                          total_volume: _,
                      },
@@ -308,11 +305,6 @@
                     item_variant_id,
                     donor_link_id,
                     vvm_status_id: _, // Not currently included in stocktakes?
-<<<<<<< HEAD
-=======
-                    campaign_id: _,   // TODO: #7893
-                    program_id: _,    // TODO: #7893
->>>>>>> b47c35ed
                     volume_per_pack: _,
                     total_volume: _,
                 } = line.stock_line_row;
@@ -333,12 +325,7 @@
                     sell_price_per_pack: Some(sell_price_per_pack),
                     item_variant_id,
                     donor_link_id,
-<<<<<<< HEAD
                     campaign_id,
-=======
-                    // campaign_id,
-                    // program_id,
->>>>>>> b47c35ed
                     comment: None,
                     reason_option_id: None,
                     counted_number_of_packs: None,
