--- conflicted
+++ resolved
@@ -156,11 +156,8 @@
                 counted_number_of_packs: None,
                 inventory_adjustment_reason_id: None,
                 item_variant_id: None,
-<<<<<<< HEAD
+                donor_link_id: None,
                 reason_option_id: None,
-=======
-                donor_link_id: None,
->>>>>>> d9f10298
             });
         } else {
             stock_lines.into_iter().for_each(|line| {
@@ -203,11 +200,8 @@
                     counted_number_of_packs: None,
                     inventory_adjustment_reason_id: None,
                     item_variant_id,
-<<<<<<< HEAD
+                    donor_link_id: donor_id,
                     reason_option_id: None,
-=======
-                    donor_link_id: donor_id,
->>>>>>> d9f10298
                 });
             });
         }
@@ -272,11 +266,8 @@
                 counted_number_of_packs: None,
                 inventory_adjustment_reason_id: None,
                 item_variant_id,
-<<<<<<< HEAD
+                donor_link_id: donor_id,
                 reason_option_id: None,
-=======
-                donor_link_id: donor_id,
->>>>>>> d9f10298
             }
         })
         .collect();
@@ -320,11 +311,8 @@
             counted_number_of_packs: None,
             inventory_adjustment_reason_id: None,
             item_variant_id: None,
-<<<<<<< HEAD
+            donor_link_id: None,
             reason_option_id: None,
-=======
-            donor_link_id: None,
->>>>>>> d9f10298
         })
         .collect();
 
@@ -385,11 +373,8 @@
                 counted_number_of_packs: None,
                 inventory_adjustment_reason_id: None,
                 item_variant_id,
-<<<<<<< HEAD
+                donor_link_id: donor_id,
                 reason_option_id: None,
-=======
-                donor_link_id: donor_id,
->>>>>>> d9f10298
             }
         })
         .collect();
@@ -451,11 +436,8 @@
                 inventory_adjustment_reason_id: None,
                 item_name: line.item_row.name,
                 item_variant_id,
-<<<<<<< HEAD
+                donor_link_id: donor_id,
                 reason_option_id: None,
-=======
-                donor_link_id: donor_id,
->>>>>>> d9f10298
             }
         })
         .collect();
