use chrono::{NaiveDate, Utc};
use repository::{
    DateFilter, EqualFilter, ItemFilter, ItemRepository, ItemRow, ItemRowRepository, ItemType,
    MasterListLineFilter, MasterListLineRepository, NumberRowType, ProgramRowRepository,
    RepositoryError, StockLineFilter, StockLineRepository, StockLineRow, StocktakeLineRow,
    StocktakeRow, StocktakeStatus, StorageConnection,
};
use util::uuid::uuid;

use crate::number::next_number;

use super::InsertStocktake;

pub fn generate(
    connection: &StorageConnection,
    store_id: &str,
    user_id: &str,
    input: InsertStocktake,
) -> Result<(StocktakeRow, Vec<StocktakeLineRow>), RepositoryError> {
    let stocktake_number = next_number(connection, &NumberRowType::Stocktake, store_id)?;
    let id = input.id.clone();
    let lines = generate_stocktake_lines(connection, store_id, &id, input.clone())?;

    let program_id = match input.master_list_id {
        Some(master_list_id) => ProgramRowRepository::new(connection)
            .find_one_by_id(&master_list_id)?
            .map(|r| r.id),
        None => None,
    };

    Ok((
        StocktakeRow {
            id,
            stocktake_number,
            comment: input.comment,
            stocktake_date: Some(Utc::now().naive_utc().date()),
            status: StocktakeStatus::New,
            created_datetime: Utc::now().naive_utc(),
            user_id: user_id.to_string(),
            store_id: store_id.to_string(),
            is_initial_stocktake: input.is_initial_stocktake.unwrap_or(false),
            description: input.description,
            program_id,
            // Default
            is_locked: false,
            finalised_datetime: None,
            inventory_addition_id: None,
            inventory_reduction_id: None,
            counted_by: None,
            verified_by: None,
        },
        lines,
    ))
}

fn generate_stocktake_lines(
    connection: &StorageConnection,
    store_id: &str,
    id: &str,
    InsertStocktake {
        id: _,
        master_list_id,
        location_id,
        items_have_stock,
        expires_before,
        is_initial_stocktake,
        comment: _,
        description: _,
    }: InsertStocktake,
) -> Result<Vec<StocktakeLineRow>, RepositoryError> {
    if let Some(true) = is_initial_stocktake {
        return generate_lines_initial_stocktake(connection, store_id, id);
    }
    let master_list_lines = match master_list_id {
        Some(master_list_id) => {
            generate_lines_from_master_list(connection, store_id, id, &master_list_id)?
        }
        None => Vec::new(),
    };
    let location_lines = match location_id {
        Some(location_id) => generate_lines_from_location(connection, store_id, id, &location_id)?,
        None => Vec::new(),
    };
    let items_have_stock_lines = match items_have_stock {
        Some(true) => generate_lines_with_stock(connection, store_id, id)?,
        Some(false) | None => Vec::new(),
    };
    let expiring_items_lines = match expires_before {
        Some(expires_before) => {
            generate_lines_expiring_before(connection, store_id, id, &expires_before)?
        }
        None => Vec::new(),
    };

    let lines = [
        master_list_lines,
        location_lines,
        items_have_stock_lines,
        expiring_items_lines,
    ]
    .concat();

    Ok(lines)
}

pub fn generate_lines_from_master_list(
    connection: &StorageConnection,
    store_id: &str,
    stocktake_id: &str,
    master_list_id: &str,
) -> Result<Vec<StocktakeLineRow>, RepositoryError> {
    let item_ids: Vec<String> = MasterListLineRepository::new(connection)
        .query_by_filter(
            MasterListLineFilter::new()
                .master_list_id(EqualFilter::equal_to(master_list_id))
                .item_type(ItemType::Stock.equal_to()),
        )?
        .into_iter()
        .map(|r| r.item_id)
        .collect();

    let mut result = Vec::<StocktakeLineRow>::new();

    item_ids.iter().for_each(|item_id| {
        let stock_lines = StockLineRepository::new(connection)
            .query_by_filter(
                StockLineFilter::new()
                    .item_id(EqualFilter::equal_to(item_id))
                    .store_id(EqualFilter::equal_to(store_id))
                    .has_packs_in_store(true),
                Some(store_id.to_string()),
            )
            .unwrap();
        let item_name = ItemRowRepository::new(connection)
            .find_active_by_id(item_id)
            .unwrap()
            .unwrap()
            .name;

        if stock_lines.is_empty() {
            result.push(StocktakeLineRow {
                id: uuid(),
                stocktake_id: stocktake_id.to_string(),
                snapshot_number_of_packs: 0.0,
                item_link_id: item_id.to_string(),
                item_name,
                location_id: None,
                batch: None,
                expiry_date: None,
                note: None,
                stock_line_id: None,
                pack_size: None,
                cost_price_per_pack: None,
                sell_price_per_pack: None,
                comment: None,
                counted_number_of_packs: None,
                item_variant_id: None,
<<<<<<< HEAD
=======
                donor_link_id: None,
>>>>>>> d1370a4f
                reason_option_id: None,
            });
        } else {
            stock_lines.into_iter().for_each(|line| {
                let StockLineRow {
                    id: stock_line_id,
                    item_link_id: _,
                    location_id,
                    batch,
                    pack_size,
                    cost_price_per_pack,
                    sell_price_per_pack,
                    total_number_of_packs,
                    expiry_date,
                    note,
                    supplier_link_id: _,
                    store_id: _,
                    on_hold: _,
                    available_number_of_packs: _,
                    barcode_id: _,
                    item_variant_id,
                    donor_id,
                    vvm_status_id: _,
                } = line.stock_line_row;

                result.push(StocktakeLineRow {
                    id: uuid(),
                    stocktake_id: stocktake_id.to_string(),
                    snapshot_number_of_packs: total_number_of_packs,
                    item_link_id: line.item_row.id,
                    item_name: line.item_row.name,
                    location_id,
                    batch,
                    expiry_date,
                    note,
                    stock_line_id: Some(stock_line_id),
                    pack_size: Some(pack_size),
                    cost_price_per_pack: Some(cost_price_per_pack),
                    sell_price_per_pack: Some(sell_price_per_pack),
                    comment: None,
                    counted_number_of_packs: None,
                    item_variant_id,
<<<<<<< HEAD
=======
                    donor_link_id: donor_id,
>>>>>>> d1370a4f
                    reason_option_id: None,
                });
            });
        }
    });

    Ok(result)
}

pub fn generate_lines_from_location(
    connection: &StorageConnection,
    store_id: &str,
    stocktake_id: &str,
    location_id: &str,
) -> Result<Vec<StocktakeLineRow>, RepositoryError> {
    let stock_lines = StockLineRepository::new(connection).query_by_filter(
        StockLineFilter::new()
            .location_id(EqualFilter::equal_to(location_id))
            .store_id(EqualFilter::equal_to(store_id))
            .has_packs_in_store(true),
        Some(store_id.to_string()),
    )?;

    let result = stock_lines
        .into_iter()
        .map(|line| {
            let StockLineRow {
                id: stock_line_id,
                item_link_id: _,
                location_id,
                batch,
                pack_size,
                cost_price_per_pack,
                sell_price_per_pack,
                total_number_of_packs,
                expiry_date,
                note,
                supplier_link_id: _,
                store_id: _,
                on_hold: _,
                available_number_of_packs: _,
                barcode_id: _,
                item_variant_id,
                donor_id,
                vvm_status_id: _,
            } = line.stock_line_row;

            StocktakeLineRow {
                id: uuid(),
                stocktake_id: stocktake_id.to_string(),
                snapshot_number_of_packs: total_number_of_packs,
                item_link_id: line.item_row.id,
                item_name: line.item_row.name,
                location_id,
                batch,
                expiry_date,
                note,
                stock_line_id: Some(stock_line_id),
                pack_size: Some(pack_size),
                cost_price_per_pack: Some(cost_price_per_pack),
                sell_price_per_pack: Some(sell_price_per_pack),
                comment: None,
                counted_number_of_packs: None,
                item_variant_id,
<<<<<<< HEAD
=======
                donor_link_id: donor_id,
>>>>>>> d1370a4f
                reason_option_id: None,
            }
        })
        .collect();
    Ok(result)
}

pub fn generate_lines_initial_stocktake(
    connection: &StorageConnection,
    store_id: &str,
    stocktake_id: &str,
) -> Result<Vec<StocktakeLineRow>, RepositoryError> {
    let item_rows: Vec<ItemRow> = ItemRepository::new(connection)
        .query_by_filter(
            ItemFilter::new()
                .is_visible(true)
                .r#type(ItemType::Stock.equal_to()),
            Some(store_id.to_string()),
        )?
        .into_iter()
        .map(|r| r.item_row)
        .collect();

    let result = item_rows
        .into_iter()
        .map(|item| StocktakeLineRow {
            id: uuid(),
            stocktake_id: stocktake_id.to_string(),
            item_link_id: item.id,
            item_name: item.name,
            // Defaults
            snapshot_number_of_packs: 0.0,
            location_id: None,
            batch: None,
            expiry_date: None,
            note: None,
            stock_line_id: None,
            pack_size: None,
            cost_price_per_pack: None,
            sell_price_per_pack: None,
            comment: None,
            counted_number_of_packs: None,
            item_variant_id: None,
<<<<<<< HEAD
=======
            donor_link_id: None,
>>>>>>> d1370a4f
            reason_option_id: None,
        })
        .collect();

    Ok(result)
}

pub fn generate_lines_with_stock(
    connection: &StorageConnection,
    store_id: &str,
    stocktake_id: &str,
) -> Result<Vec<StocktakeLineRow>, RepositoryError> {
    let stock_lines = StockLineRepository::new(connection).query_by_filter(
        StockLineFilter::new()
            .store_id(EqualFilter::equal_to(store_id))
            .has_packs_in_store(true),
        Some(store_id.to_string()),
    )?;

    let result = stock_lines
        .into_iter()
        .map(|line| {
            let StockLineRow {
                id: stock_line_id,
                item_link_id: _,
                location_id,
                batch,
                pack_size,
                cost_price_per_pack,
                sell_price_per_pack,
                total_number_of_packs,
                expiry_date,
                note,
                supplier_link_id: _,
                store_id: _,
                on_hold: _,
                available_number_of_packs: _,
                barcode_id: _,
                item_variant_id,
                donor_id,
                vvm_status_id: _,
            } = line.stock_line_row;

            StocktakeLineRow {
                id: uuid(),
                stocktake_id: stocktake_id.to_string(),
                snapshot_number_of_packs: total_number_of_packs,
                item_link_id: line.item_row.id,
                item_name: line.item_row.name,
                location_id,
                batch,
                expiry_date,
                note,
                stock_line_id: Some(stock_line_id),
                pack_size: Some(pack_size),
                cost_price_per_pack: Some(cost_price_per_pack),
                sell_price_per_pack: Some(sell_price_per_pack),
                comment: None,
                counted_number_of_packs: None,
                item_variant_id,
<<<<<<< HEAD
=======
                donor_link_id: donor_id,
>>>>>>> d1370a4f
                reason_option_id: None,
            }
        })
        .collect();
    Ok(result)
}

pub fn generate_lines_expiring_before(
    connection: &StorageConnection,
    store_id: &str,
    stocktake_id: &str,
    date: &NaiveDate,
) -> Result<Vec<StocktakeLineRow>, RepositoryError> {
    let stock_lines = StockLineRepository::new(connection).query_by_filter(
        StockLineFilter::new()
            .store_id(EqualFilter::equal_to(store_id))
            .expiry_date(DateFilter::before_or_equal_to(*date)),
        Some(store_id.to_string()),
    )?;

    let result = stock_lines
        .into_iter()
        .map(|line| {
            let StockLineRow {
                id: stock_line_id,
                item_link_id: _,
                location_id,
                batch,
                pack_size,
                cost_price_per_pack,
                sell_price_per_pack,
                total_number_of_packs,
                expiry_date,
                note,
                supplier_link_id: _,
                store_id: _,
                on_hold: _,
                available_number_of_packs: _,
                barcode_id: _,
                item_variant_id,
                donor_id,
                vvm_status_id: _,
            } = line.stock_line_row;

            StocktakeLineRow {
                id: uuid(),
                stocktake_id: stocktake_id.to_string(),
                snapshot_number_of_packs: total_number_of_packs,
                item_link_id: line.item_row.id,
                location_id,
                batch,
                expiry_date,
                note,
                stock_line_id: Some(stock_line_id),
                pack_size: Some(pack_size),
                cost_price_per_pack: Some(cost_price_per_pack),
                sell_price_per_pack: Some(sell_price_per_pack),
                comment: None,
                counted_number_of_packs: None,
                item_name: line.item_row.name,
                item_variant_id,
<<<<<<< HEAD
=======
                donor_link_id: donor_id,
>>>>>>> d1370a4f
                reason_option_id: None,
            }
        })
        .collect();
    Ok(result)
}<|MERGE_RESOLUTION|>--- conflicted
+++ resolved
@@ -155,10 +155,7 @@
                 comment: None,
                 counted_number_of_packs: None,
                 item_variant_id: None,
-<<<<<<< HEAD
-=======
                 donor_link_id: None,
->>>>>>> d1370a4f
                 reason_option_id: None,
             });
         } else {
@@ -201,10 +198,7 @@
                     comment: None,
                     counted_number_of_packs: None,
                     item_variant_id,
-<<<<<<< HEAD
-=======
                     donor_link_id: donor_id,
->>>>>>> d1370a4f
                     reason_option_id: None,
                 });
             });
@@ -269,10 +263,7 @@
                 comment: None,
                 counted_number_of_packs: None,
                 item_variant_id,
-<<<<<<< HEAD
-=======
                 donor_link_id: donor_id,
->>>>>>> d1370a4f
                 reason_option_id: None,
             }
         })
@@ -316,10 +307,7 @@
             comment: None,
             counted_number_of_packs: None,
             item_variant_id: None,
-<<<<<<< HEAD
-=======
             donor_link_id: None,
->>>>>>> d1370a4f
             reason_option_id: None,
         })
         .collect();
@@ -380,10 +368,7 @@
                 comment: None,
                 counted_number_of_packs: None,
                 item_variant_id,
-<<<<<<< HEAD
-=======
                 donor_link_id: donor_id,
->>>>>>> d1370a4f
                 reason_option_id: None,
             }
         })
@@ -445,10 +430,7 @@
                 counted_number_of_packs: None,
                 item_name: line.item_row.name,
                 item_variant_id,
-<<<<<<< HEAD
-=======
                 donor_link_id: donor_id,
->>>>>>> d1370a4f
                 reason_option_id: None,
             }
         })
