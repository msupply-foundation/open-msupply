--- conflicted
+++ resolved
@@ -134,20 +134,13 @@
                          donor_link_id,
                          campaign_id,
                          program_id,
+                         vvm_status_id,
                          item_link_id: _,
                          supplier_link_id: _,
                          store_id: _,
                          on_hold: _,
                          available_number_of_packs: _,
                          barcode_id: _,
-<<<<<<< HEAD
-                         vvm_status_id,
-                         campaign_id: _, // Todo #7893
-                         program_id: _,  // Todo #7893
-                         volume_per_pack: _,
-=======
-                         vvm_status_id: _, // Todo?
->>>>>>> 5e27a005
                          total_volume: _,
                      },
                  item_row,
@@ -173,13 +166,10 @@
                     sell_price_per_pack: Some(sell_price_per_pack),
                     item_variant_id,
                     donor_link_id,
-<<<<<<< HEAD
                     vvm_status_id,
-=======
                     volume_per_pack,
                     campaign_id,
                     program_id,
->>>>>>> 5e27a005
                     counted_number_of_packs: None,
                     comment: None,
                     reason_option_id: None,
@@ -314,21 +304,14 @@
                     volume_per_pack,
                     campaign_id,
                     program_id,
+                    item_variant_id,
+                    donor_link_id,
+                    vvm_status_id,
                     supplier_link_id: _,
                     store_id: _,
                     on_hold: _,
                     available_number_of_packs: _,
                     barcode_id: _,
-                    item_variant_id,
-                    donor_link_id,
-<<<<<<< HEAD
-                    vvm_status_id,
-                    campaign_id: _, // TODO: #7893
-                    program_id: _,  // TODO: #7893
-                    volume_per_pack: _,
-=======
-                    vvm_status_id: _, // Not currently included in stocktakes?
->>>>>>> 5e27a005
                     total_volume: _,
                 } = line.stock_line_row;
 
@@ -348,15 +331,10 @@
                     sell_price_per_pack: Some(sell_price_per_pack),
                     item_variant_id,
                     donor_link_id,
-<<<<<<< HEAD
                     vvm_status_id,
-                    // campaign_id,
-                    // program_id,
-=======
                     volume_per_pack,
                     campaign_id,
                     program_id,
->>>>>>> 5e27a005
                     comment: None,
                     reason_option_id: None,
                     counted_number_of_packs: None,
