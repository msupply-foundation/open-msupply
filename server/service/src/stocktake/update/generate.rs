--- conflicted
+++ resolved
@@ -161,12 +161,8 @@
             // Default
             total_before_tax: None,
             tax_percentage: None,
-<<<<<<< HEAD
+            donor_id: None,
             vvm_status_id: None,
-=======
-            donor_id: None,
-            vvm_status_id: None, // Setting to none until the ability to record vvm status is added by https://github.com/msupply-foundation/open-msupply/issues/7366
->>>>>>> 41488b9a
         })
     } else {
         StockChange::StockOut(InsertStockOutLine {
@@ -339,13 +335,9 @@
         barcode: None,
         total_before_tax: None,
         tax_percentage: None,
-<<<<<<< HEAD
-        vvm_status_id: None,
-=======
         item_variant_id: stocktake_line.line.item_variant_id.clone(),
         donor_id: None,
-        vvm_status_id: None, // Setting to none until the ability to record vvm status is added by https://github.com/msupply-foundation/open-msupply/issues/7366
->>>>>>> 41488b9a
+        vvm_status_id: None,
     });
 
     // If new stock line has a location, create location movement
