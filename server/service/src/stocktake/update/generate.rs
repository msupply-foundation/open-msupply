use chrono::Utc;
use repository::{
    location_movement::{LocationMovementFilter, LocationMovementRepository},
    ActivityLogType, CurrencyFilter, CurrencyRepository, DatetimeFilter, EqualFilter, InvoiceRow,
    InvoiceStatus, InvoiceType, LocationMovementRow, NameRowRepository, NumberRowType,
    RepositoryError, StockLineRow, StocktakeLine, StocktakeLineFilter, StocktakeLineRepository,
    StocktakeLineRow, StocktakeRow, StocktakeStatus, StorageConnection,
};
use util::{constants::INVENTORY_ADJUSTMENT_NAME_CODE, inline_edit, uuid::uuid};

use crate::{
    activity_log::activity_log_entry,
    invoice::inventory_adjustment::UpdateInventoryAdjustmentReason,
    invoice_line::{
        stock_in_line::{InsertStockInLine, StockInType},
        stock_out_line::{InsertStockOutLine, StockOutType},
    },
    number::next_number,
    service_provider::ServiceContext,
    NullableUpdate,
};

use super::{UpdateStocktake, UpdateStocktakeError};

#[derive(Default)]
pub struct StocktakeGenerateJob {
    pub stocktake: StocktakeRow,
    // list of stocktake lines to be updated, e.g. to link newly created stock_lines during
    // stocktake finalisation.
    pub stocktake_lines: Vec<StocktakeLineRow>,

    // new inventory adjustment
    pub inventory_addition: Option<InvoiceRow>,
    pub inventory_reduction: Option<InvoiceRow>,
    pub inventory_addition_lines: Vec<InsertStockInLine>,
    pub inventory_reduction_lines: Vec<InsertStockOutLine>,
    pub inventory_adjustment_reason_updates: Vec<UpdateInventoryAdjustmentReason>,

    // list of stock_line upserts
    pub stock_lines: Vec<StockLineRow>,

    pub stocktake_lines_to_trim: Option<Vec<StocktakeLineRow>>,
    pub location_movements: Option<Vec<LocationMovementRow>>,
}

pub enum StockChange {
    StockIn(InsertStockInLine),
    StockOut(InsertStockOutLine),
    StockUpdate(StockLineRow),
}

/// Contains entities to be updated when a stock line is update/created
struct StockLineJob {
    stock_in_out_or_update: Option<StockChange>,
    stocktake_line: Option<StocktakeLineRow>,
    location_movement: Option<LocationMovementRow>,
    update_inventory_adjustment_reason: Option<UpdateInventoryAdjustmentReason>,
}

fn generate_update_inventory_adjustment_reason(
    invoice_line_id: String,
    reason_option_id: Option<String>,
) -> Option<UpdateInventoryAdjustmentReason> {
    reason_option_id.map(|reason_id| UpdateInventoryAdjustmentReason {
        reason_option_id: Some(reason_id),
        invoice_line_id,
    })
}

/// Returns new stock line and matching invoice line
fn generate_stock_in_out_or_update(
    ctx: &ServiceContext,
    store_id: &str,
    inventory_addition_id: &str,
    inventory_reduction_id: &str,
    stocktake_line: &StocktakeLine,
    stock_line: &StockLineRow,
) -> Result<StockLineJob, UpdateStocktakeError> {
    let row = stocktake_line.line.to_owned();

    let counted_number_of_packs = match row.counted_number_of_packs {
        Some(counted_number_of_packs) => counted_number_of_packs,
        None => {
            return Ok(StockLineJob {
                stock_in_out_or_update: None,
                stocktake_line: None,
                location_movement: None,
                update_inventory_adjustment_reason: None,
            });
        }
    };

    let delta = counted_number_of_packs - row.snapshot_number_of_packs;

    let stock_line_row = stock_line.to_owned();

    let pack_size = row.pack_size.unwrap_or(stock_line_row.pack_size);
    let expiry_date = row.expiry_date.or(stock_line_row.expiry_date);
    let cost_price_per_pack = row
        .cost_price_per_pack
        .unwrap_or(stock_line_row.cost_price_per_pack);
    let sell_price_per_pack = row
        .sell_price_per_pack
        .unwrap_or(stock_line_row.sell_price_per_pack);

    // If item_variant_id is null on the stocktake_line, we need to set the stock_line item_variant_id to null too.
    // Without this, we'd wouldn't be able to clear it...
    let item_variant_id = stocktake_line.line.item_variant_id.clone();

    log_stock_changes(ctx, stock_line_row.clone(), row.clone())?;

    // If no change in stock quantity, we just update the stock line (no inventory adjustment)
    if delta == 0.0 {
        let updated_stock_line = StockLineRow {
            location_id: row.location_id,
            batch: row.batch,
            pack_size,
            cost_price_per_pack,
            sell_price_per_pack,
            expiry_date,
            item_variant_id,
            ..stock_line_row
        }
        .to_owned();

        return Ok(StockLineJob {
            stock_in_out_or_update: Some(StockChange::StockUpdate(updated_stock_line)),
            stocktake_line: None,
            location_movement: None,
            update_inventory_adjustment_reason: None,
        });
    };

    let quantity_change = f64::abs(delta);
    let invoice_line_id = uuid();

    let update_inventory_adjustment_reason = generate_update_inventory_adjustment_reason(
        invoice_line_id.clone(),
        row.reason_option_id.clone(),
    );

    let stock_in_or_out_line = if delta > 0.0 {
        StockChange::StockIn(InsertStockInLine {
            r#type: StockInType::InventoryAddition,
            id: invoice_line_id,
            invoice_id: inventory_addition_id.to_string(),
            number_of_packs: quantity_change,
            location: row.location_id.map(|id| NullableUpdate { value: Some(id) }),
            pack_size,
            batch: row.batch,
            cost_price_per_pack,
            sell_price_per_pack,
            expiry_date,
            // From existing stock line
            stock_line_id: Some(stock_line_row.id),
            item_id: stock_line_row.item_link_id,
            stock_on_hold: stock_line_row.on_hold,
            note: stock_line_row.note,
            item_variant_id: stock_line_row.item_variant_id,
            barcode: stock_line_row.barcode_id,
            donor_id: stock_line_row.donor_link_id,
            vvm_status_id: stock_line_row.vvm_status_id,
            campaign_id: stock_line_row.campaign_id,
<<<<<<< HEAD
            volume_per_pack: Some(stock_line_row.volume_per_pack),
=======
            program_id: stock_line_row.program_id,
>>>>>>> b47c35ed
            // Default
            total_before_tax: None,
            tax_percentage: None,
            shipped_number_of_packs: None,
            shipped_pack_size: None,
        })
    } else {
        StockChange::StockOut(InsertStockOutLine {
            r#type: StockOutType::InventoryReduction,
            id: invoice_line_id,
            invoice_id: inventory_reduction_id.to_string(),
            stock_line_id: stock_line_row.id,
            number_of_packs: quantity_change,
            note: stock_line_row.note,
            location_id: row.location_id,
            batch: row.batch,
            pack_size: row.pack_size,
            expiry_date: row.expiry_date,
            cost_price_per_pack: Some(cost_price_per_pack),
            sell_price_per_pack: Some(sell_price_per_pack),
            campaign_id: stock_line_row.campaign_id,
            program_id: stock_line_row.program_id,
            vvm_status_id: stock_line_row.vvm_status_id, // TODO: #8365
            total_before_tax: None,
            tax_percentage: None,
            prescribed_quantity: None,
        })
    };

    // if reducing to 0, create movement to exit location
    let location_movement = if counted_number_of_packs == 0.0 {
        generate_exit_location_movements(&ctx.connection, store_id, stock_line.clone())?
    } else {
        None
    };

    Ok(StockLineJob {
        stock_in_out_or_update: Some(stock_in_or_out_line),
        location_movement,
        stocktake_line: None,
        update_inventory_adjustment_reason,
    })
}

fn log_stock_changes(
    ctx: &ServiceContext,
    existing: StockLineRow,
    new: StocktakeLineRow,
) -> Result<(), RepositoryError> {
    if existing.location_id != new.location_id {
        let previous_location = if let Some(location_id) = existing.location_id {
            Some(location_id)
        } else {
            Some("-".to_string())
        };

        activity_log_entry(
            ctx,
            ActivityLogType::StockLocationChange,
            Some(existing.id.to_owned()),
            previous_location,
            new.location_id,
        )?;
    }
    if existing.batch != new.batch {
        let previous_batch = if let Some(batch) = existing.batch {
            Some(batch)
        } else {
            Some("-".to_string())
        };

        activity_log_entry(
            ctx,
            ActivityLogType::StockBatchChange,
            Some(existing.id.to_owned()),
            previous_batch,
            new.batch,
        )?;
    }
    if let Some(cost_price_per_pack) = new.cost_price_per_pack {
        if existing.cost_price_per_pack != cost_price_per_pack {
            activity_log_entry(
                ctx,
                ActivityLogType::StockCostPriceChange,
                Some(existing.id.to_owned()),
                Some(existing.cost_price_per_pack.to_string()),
                Some(cost_price_per_pack.to_string()),
            )?;
        }
    }
    if let Some(sell_price_per_pack) = new.sell_price_per_pack {
        if existing.sell_price_per_pack != sell_price_per_pack {
            activity_log_entry(
                ctx,
                ActivityLogType::StockSellPriceChange,
                Some(existing.id.to_owned()),
                Some(existing.sell_price_per_pack.to_string()),
                Some(sell_price_per_pack.to_string()),
            )?;
        }
    }
    if existing.expiry_date != new.expiry_date {
        let previous_expiry_date = if let Some(expiry_date) = existing.expiry_date {
            Some(expiry_date.to_string())
        } else {
            Some("-".to_string())
        };

        activity_log_entry(
            ctx,
            ActivityLogType::StockExpiryDateChange,
            Some(existing.id.to_owned()),
            previous_expiry_date,
            new.expiry_date.map(|date| date.to_string()),
        )?;
    }

    Ok(())
}

fn generate_new_stock_line(
    store_id: &str,
    inventory_addition_id: &str,
    stocktake_line: &StocktakeLine,
) -> Result<StockLineJob, UpdateStocktakeError> {
    let row = stocktake_line.line.to_owned();
    let item_id = stocktake_line.item.id.to_owned();
    let stock_line_id = uuid();

    let counted_number_of_packs = stocktake_line.line.counted_number_of_packs.unwrap_or(0.0);

    // If no counted packs, we shouldn't create a stock line
    if counted_number_of_packs == 0.0 {
        return Ok(StockLineJob {
            stock_in_out_or_update: None,
            location_movement: None,
            stocktake_line: None,
            update_inventory_adjustment_reason: None,
        });
    }

    // We're creating a new stock line, so need to update the stocktake line to link to the new stock line
    let updated_stocktake_line = StocktakeLineRow {
        stock_line_id: Some(stock_line_id.clone()),
        ..row.clone()
    };

    let pack_size = row.pack_size.unwrap_or(0.0);
    let cost_price_per_pack = row.cost_price_per_pack.unwrap_or(0.0);
    let sell_price_per_pack = row.sell_price_per_pack.unwrap_or(0.0);
    let invoice_line_id = uuid();

    let update_inventory_adjustment_reason =
        generate_update_inventory_adjustment_reason(invoice_line_id.clone(), row.reason_option_id);

    let stock_in_line = StockChange::StockIn(InsertStockInLine {
        r#type: StockInType::InventoryAddition,
        id: invoice_line_id,
        invoice_id: inventory_addition_id.to_string(),
        number_of_packs: counted_number_of_packs,
        location: row
            .location_id
            .clone()
            .map(|id| NullableUpdate { value: Some(id) }),
        pack_size,
        batch: row.batch,
        cost_price_per_pack,
        sell_price_per_pack,
        expiry_date: row.expiry_date,
        stock_line_id: Some(stock_line_id.clone()),
        item_id,
        note: row.note,
        item_variant_id: stocktake_line.line.item_variant_id.clone(),
        donor_id: stocktake_line.line.donor_link_id.clone(),
        volume_per_pack: Some(stocktake_line.line.volume_per_pack),
        // Default
        stock_on_hold: false,
        barcode: None,
        total_before_tax: None,
        tax_percentage: None,
        vvm_status_id: None,
        campaign_id: None,
        program_id: None,
        shipped_number_of_packs: None,
        shipped_pack_size: None,
    });

    // If new stock line has a location, create location movement
    let location_movement = if row.location_id.is_some() {
        Some(generate_enter_location_movements(
            store_id.to_owned(),
            stock_line_id,
            row.location_id,
        ))
    } else {
        None
    };

    Ok(StockLineJob {
        stock_in_out_or_update: Some(stock_in_line),
        location_movement,
        stocktake_line: Some(updated_stocktake_line),
        update_inventory_adjustment_reason,
    })
}

fn generate_enter_location_movements(
    store_id: String,
    stock_line_id: String,
    location_id: Option<String>,
) -> LocationMovementRow {
    LocationMovementRow {
        id: uuid(),
        store_id,
        stock_line_id,
        location_id,
        enter_datetime: Some(Utc::now().naive_utc()),
        exit_datetime: None,
    }
}

fn generate_exit_location_movements(
    connection: &StorageConnection,
    store_id: &str,
    stock_line: StockLineRow,
) -> Result<Option<LocationMovementRow>, RepositoryError> {
    match stock_line.location_id {
        Some(location_id) => {
            let filter = LocationMovementRepository::new(connection)
                .query_by_filter(
                    LocationMovementFilter::new()
                        .enter_datetime(DatetimeFilter::is_null(false))
                        .exit_datetime(DatetimeFilter::is_null(true))
                        .location_id(EqualFilter::equal_to(&location_id))
                        .stock_line_id(EqualFilter::equal_to(&stock_line.id))
                        .store_id(EqualFilter::equal_to(store_id)),
                )?
                .into_iter()
                .map(|l| l.location_movement_row)
                .min_by_key(|l| l.enter_datetime);

            if filter.is_some() {
                let mut location_movement = filter.unwrap();
                location_movement.exit_datetime = Some(Utc::now().naive_utc());
                Ok(Some(location_movement))
            } else {
                Ok(None)
            }
        }
        None => Ok(None),
    }
}

fn unallocated_lines_to_trim(
    connection: &StorageConnection,
    stocktake: &StocktakeRow,
    store_id: &str,
) -> Result<Option<Vec<StocktakeLineRow>>, RepositoryError> {
    if stocktake.status != StocktakeStatus::Finalised {
        return Ok(None);
    }
    let stocktake_lines = StocktakeLineRepository::new(connection).query_by_filter(
        StocktakeLineFilter::new().stocktake_id(EqualFilter::equal_to(&stocktake.id)),
        Some(store_id.to_string()),
    )?;
    if stocktake_lines.is_empty() {
        return Ok(None);
    }
    let mut lines_to_trim = Vec::new();
    for line in stocktake_lines {
        if line.line.counted_number_of_packs.is_none() {
            lines_to_trim.push(line.line);
        }
    }
    if lines_to_trim.is_empty() {
        return Ok(None);
    }
    Ok(Some(lines_to_trim))
}

pub fn generate(
    ctx: &ServiceContext,
    UpdateStocktake {
        id: _,
        status: _,
        comment: input_comment,
        description: input_description,
        is_locked: input_is_locked,
        stocktake_date: input_stocktake_date,
        counted_by,
        verified_by,
    }: UpdateStocktake,
    existing: StocktakeRow,
    stocktake_lines: Vec<StocktakeLine>,
    is_finalised: bool,
) -> Result<StocktakeGenerateJob, UpdateStocktakeError> {
    let ServiceContext {
        connection,
        store_id,
        user_id,
        ..
    } = ctx;
    let currency = CurrencyRepository::new(connection)
        .query_by_filter(CurrencyFilter::new().is_home_currency(true))?
        .pop()
        .ok_or(UpdateStocktakeError::DatabaseError(
            RepositoryError::NotFound,
        ))?;

    let stocktake = inline_edit(&existing, |mut u: StocktakeRow| {
        u.description = input_description.or(u.description);
        u.comment = input_comment.or(u.comment);
        u.is_locked = input_is_locked.unwrap_or(false);
        u.stocktake_date = input_stocktake_date.or(u.stocktake_date);
        u.counted_by = counted_by.or(u.counted_by);
        u.verified_by = verified_by.or(u.verified_by);
        u
    });

    if !is_finalised {
        // just update the existing stocktakes
        return Ok(StocktakeGenerateJob {
            stocktake,
            ..Default::default()
        });
    }

    let now = Utc::now().naive_utc();
    let inventory_addition_id = uuid();
    let inventory_reduction_id = uuid();

    // finalise the stocktake
    let mut inventory_addition_lines: Vec<InsertStockInLine> = Vec::new();
    let mut inventory_reduction_lines: Vec<InsertStockOutLine> = Vec::new();
    let mut stock_lines: Vec<StockLineRow> = Vec::new();
    let mut inventory_adjustment_reason_updates: Vec<UpdateInventoryAdjustmentReason> = Vec::new();
    let mut stocktake_line_updates: Vec<StocktakeLineRow> = Vec::new();
    let mut location_movements: Vec<LocationMovementRow> = Vec::new();

    for stocktake_line in stocktake_lines {
        let StockLineJob {
            stocktake_line,
            location_movement,
            stock_in_out_or_update,
            update_inventory_adjustment_reason,
        } = if let Some(ref stock_line) = stocktake_line.stock_line {
            // adjust existing stock line
            generate_stock_in_out_or_update(
                ctx,
                store_id,
                &inventory_addition_id,
                &inventory_reduction_id,
                &stocktake_line,
                stock_line,
            )?
        } else {
            // create new stock line
            generate_new_stock_line(store_id, &inventory_addition_id, &stocktake_line)?
        };
        match stock_in_out_or_update {
            Some(StockChange::StockIn(line)) => {
                inventory_addition_lines.push(line);
            }
            Some(StockChange::StockOut(line)) => {
                inventory_reduction_lines.push(line);
            }
            Some(StockChange::StockUpdate(stock_line)) => {
                stock_lines.push(stock_line);
            }
            // None returned when new stock line was created but with num packs 0
            // We wouldn't want introduce a new stock line with 0 stock
            None => {}
        }
        if let Some(update_reason) = update_inventory_adjustment_reason {
            inventory_adjustment_reason_updates.push(update_reason);
        }
        if let Some(stocktake_line) = stocktake_line {
            stocktake_line_updates.push(stocktake_line);
        }
        if let Some(location_movement) = location_movement {
            location_movements.push(location_movement);
        }
    }

    // find inventory adjustment name:
    let inventory_adjustment_name = NameRowRepository::new(connection)
        .find_one_by_code(INVENTORY_ADJUSTMENT_NAME_CODE)?
        .ok_or(UpdateStocktakeError::InternalError(
            "Missing inventory adjustment name".to_string(),
        ))?;

    // Create adjustments
    let template_adjustment = InvoiceRow {
        // Different between addition and reduction
        id: "".to_string(),
        invoice_number: 0,
        r#type: InvoiceType::InventoryAddition,
        // Same for addition and reduction
        user_id: Some(user_id.to_string()),
        name_link_id: inventory_adjustment_name.id,
        store_id: store_id.to_string(),
        status: InvoiceStatus::New,
        verified_datetime: Some(now),
        program_id: stocktake.program_id.clone(),
        // Default
        currency_id: Some(currency.currency_row.id),
        currency_rate: 1.0,
        name_store_id: None,
        transport_reference: None,
        on_hold: false,
        comment: None,
        their_reference: None,
        created_datetime: now,
        allocated_datetime: None,
        picked_datetime: None,
        shipped_datetime: None,
        delivered_datetime: None,
        received_datetime: None,
        cancelled_datetime: None,
        colour: None,
        requisition_id: None,
        linked_invoice_id: None,
        tax_percentage: None,
        clinician_link_id: None,
        original_shipment_id: None,
        backdated_datetime: None,
        diagnosis_id: None,
        name_insurance_join_id: None,
        insurance_discount_amount: None,
        insurance_discount_percentage: None,
        is_cancellation: false,
        expected_delivery_date: None,
        default_donor_link_id: None,
    };

    let inventory_addition = if !inventory_addition_lines.is_empty() {
        Some(InvoiceRow {
            id: inventory_addition_id,
            invoice_number: next_number(connection, &NumberRowType::InventoryAddition, store_id)?,
            r#type: InvoiceType::InventoryAddition,
            ..template_adjustment.clone()
        })
    } else {
        None
    };
    let inventory_reduction = if !inventory_reduction_lines.is_empty() {
        Some(InvoiceRow {
            id: inventory_reduction_id,
            invoice_number: next_number(connection, &NumberRowType::InventoryReduction, store_id)?,
            r#type: InvoiceType::InventoryReduction,
            ..template_adjustment.clone()
        })
    } else {
        None
    };

    let stocktake = inline_edit(&existing, |mut u: StocktakeRow| {
        u.status = StocktakeStatus::Finalised;
        u.finalised_datetime = Some(now);
        u.inventory_addition_id = inventory_addition.as_ref().map(|i| i.id.clone());
        u.inventory_reduction_id = inventory_reduction.as_ref().map(|i| i.id.clone());
        u
    });

    Ok(StocktakeGenerateJob {
        stocktake: stocktake.clone(),
        stocktake_lines: stocktake_line_updates,
        inventory_addition,
        inventory_reduction,
        inventory_addition_lines,
        inventory_reduction_lines,
        inventory_adjustment_reason_updates,
        stock_lines,
        location_movements: Some(location_movements),
        stocktake_lines_to_trim: unallocated_lines_to_trim(connection, &stocktake, &ctx.store_id)?,
    })
}<|MERGE_RESOLUTION|>--- conflicted
+++ resolved
@@ -161,11 +161,8 @@
             donor_id: stock_line_row.donor_link_id,
             vvm_status_id: stock_line_row.vvm_status_id,
             campaign_id: stock_line_row.campaign_id,
-<<<<<<< HEAD
             volume_per_pack: Some(stock_line_row.volume_per_pack),
-=======
             program_id: stock_line_row.program_id,
->>>>>>> b47c35ed
             // Default
             total_before_tax: None,
             tax_percentage: None,
