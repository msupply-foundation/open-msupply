--- conflicted
+++ resolved
@@ -155,7 +155,7 @@
         return Err(UpdateStocktakeError::CannotEditFinalised);
     }
 
-    if !check_stocktake_is_not_locked(input, &existing) {
+    if !check_stocktake_is_not_locked(&input, &existing) {
         return Err(UpdateStocktakeError::StocktakeIsLocked);
     }
 
@@ -166,7 +166,7 @@
 
     let status_changed = input.status.is_some();
     if status_changed {
-        if stocktake_lines.is_empty() {
+        if stocktake_lines.len() == 0 {
             return Err(UpdateStocktakeError::NoLines);
         }
 
@@ -337,14 +337,9 @@
         })
     };
 
-<<<<<<< HEAD
-    let location_movement = if counted_number_of_packs <= 0.0 {
-        generate_exit_location_movements(connection, store_id, updated_line.clone())?
-=======
     // if reducing to 0, create movement to exit location
     let location_movement = if counted_number_of_packs == 0.0 {
         generate_exit_location_movements(connection, &store_id, stock_line.clone())?
->>>>>>> 975635ac
     } else {
         None
     };
@@ -466,7 +461,7 @@
                         .exit_datetime(DatetimeFilter::is_null(true))
                         .location_id(EqualFilter::equal_to(&location_id))
                         .stock_line_id(EqualFilter::equal_to(&stock_line.id))
-                        .store_id(EqualFilter::equal_to(store_id)),
+                        .store_id(EqualFilter::equal_to(&store_id)),
                 )?
                 .into_iter()
                 .map(|l| l.location_movement_row)
@@ -584,11 +579,7 @@
             )?
         } else {
             // create new stock line
-<<<<<<< HEAD
-            generate_new_stock_line(connection, store_id, &inventory_addition_id, stocktake_line)?
-=======
             generate_new_stock_line(&store_id, &inventory_addition_id, &stocktake_line)?
->>>>>>> 975635ac
         };
         match stock_in_out_or_update {
             Some(StockChange::StockIn(line)) => {
@@ -708,7 +699,7 @@
             let stocktake_id = input.id.clone();
             let (existing, stocktake_lines, status_changed) =
                 validate(connection, &ctx.store_id, &input)?;
-            let result = generate(ctx, input, existing, stocktake_lines, status_changed)?;
+            let result = generate(&ctx, input, existing, stocktake_lines, status_changed)?;
 
             // write data to the DB
             let stock_line_repo = StockLineRowRepository::new(connection);
@@ -787,7 +778,7 @@
 
             if status_changed {
                 activity_log_entry(
-                    ctx,
+                    &ctx,
                     ActivityLogType::StocktakeStatusFinalised,
                     Some(stocktake_id.to_owned()),
                     None,
