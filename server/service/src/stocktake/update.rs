use chrono::{NaiveDate, Utc};
use repository::{
    location_movement::{LocationMovementFilter, LocationMovementRepository},
    ActivityLogType, CurrencyFilter, CurrencyRepository, DatetimeFilter, EqualFilter,
    InvoiceLineRowRepository, InvoiceRow, InvoiceRowRepository, InvoiceStatus, InvoiceType,
    LocationMovementRow, LocationMovementRowRepository, NameRowRepository, NumberRowType,
    RepositoryError, StockLine, StockLineFilter, StockLineRepository, StockLineRow,
    StockLineRowRepository, Stocktake, StocktakeLine, StocktakeLineFilter, StocktakeLineRepository,
    StocktakeLineRow, StocktakeLineRowRepository, StocktakeRow, StocktakeRowRepository,
    StocktakeStatus, StorageConnection,
};
use util::{constants::INVENTORY_ADJUSTMENT_NAME_CODE, inline_edit, uuid::uuid};

use crate::{
    activity_log::activity_log_entry,
    invoice::inventory_adjustment::UpdateInventoryAdjustmentReason,
    invoice_line::{
        stock_in_line::{
            insert_stock_in_line, InsertStockInLine, InsertStockInLineError, StockInType,
        },
        stock_out_line::{
            insert_stock_out_line, InsertStockOutLine, InsertStockOutLineError, StockOutType,
        },
    },
    number::next_number,
    service_provider::ServiceContext,
    stocktake::query::get_stocktake,
    validate::check_store_id_matches,
    NullableUpdate,
};

use super::validate::{check_stocktake_exist, check_stocktake_not_finalised};

#[derive(Debug, Clone)]
pub enum UpdateStocktakeStatus {
    Finalised,
}

impl Default for UpdateStocktakeStatus {
    fn default() -> Self {
        Self::Finalised
    }
}

#[derive(Default, Debug, Clone)]
pub struct UpdateStocktake {
    pub id: String,
    pub comment: Option<String>,
    pub description: Option<String>,
    pub status: Option<UpdateStocktakeStatus>,
    pub stocktake_date: Option<NaiveDate>,
    pub is_locked: Option<bool>,
}

#[derive(Debug, PartialEq)]
pub enum UpdateStocktakeError {
    DatabaseError(RepositoryError),
    InternalError(String),
    InvalidStore,
    StocktakeDoesNotExist,
    CannotEditFinalised,
    StocktakeIsLocked,
    InsertStockInLineError {
        line_id: String,
        error: InsertStockInLineError,
    },
    InsertStockOutLineError {
        line_id: String,
        error: InsertStockOutLineError,
    },
    /// Stocktakes doesn't contain any lines
    NoLines,
    /// Holds list of affected stock lines
    SnapshotCountCurrentCountMismatch(Vec<StocktakeLine>),
    StockLinesReducedBelowZero(Vec<StockLine>),
}

fn check_snapshot_matches_current_count(
    stocktake_lines: &[StocktakeLine],
) -> Option<Vec<StocktakeLine>> {
    let mut mismatches = Vec::new();
    for line in stocktake_lines {
        let stock_line = match &line.stock_line {
            Some(stock_line) => stock_line,
            None => continue,
        };
        if line.line.snapshot_number_of_packs != stock_line.total_number_of_packs {
            mismatches.push(line.clone());
        }
    }
    if !mismatches.is_empty() {
        return Some(mismatches);
    }
    None
}

fn check_stock_lines_reduced_to_zero(
    connection: &StorageConnection,
    stocktake_lines: &Vec<StocktakeLine>,
) -> Result<Option<Vec<StockLine>>, RepositoryError> {
    let mut lines_reduced_to_zero = Vec::new();

    for line in stocktake_lines {
        let stock_line_row = match &line.stock_line {
            Some(stock_line) => stock_line,
            None => continue,
        };
        if let Some(counted_number_of_packs) = line.line.counted_number_of_packs {
            let adjustment = stock_line_row.total_number_of_packs - counted_number_of_packs;

            if adjustment > 0.0
                && (stock_line_row.total_number_of_packs - adjustment < 0.0
                    || stock_line_row.available_number_of_packs - adjustment < 0.0)
            {
                let stock_line = StockLineRepository::new(connection)
                    .query_by_filter(
                        StockLineFilter::new().id(EqualFilter::equal_to(&stock_line_row.id)),
                        None,
                    )?
                    .pop()
                    .ok_or_else(|| RepositoryError::NotFound)?;

                lines_reduced_to_zero.push(stock_line.clone())
            }
        }
    }

    if !lines_reduced_to_zero.is_empty() {
        return Ok(Some(lines_reduced_to_zero));
    }
    Ok(None)
}

fn load_stocktake_lines(
    connection: &StorageConnection,
    stocktake_id: &str,
    store_id: &str,
) -> Result<Vec<StocktakeLine>, RepositoryError> {
    StocktakeLineRepository::new(connection).query_by_filter(
        StocktakeLineFilter::new().stocktake_id(EqualFilter::equal_to(stocktake_id)),
        Some(store_id.to_string()),
    )
}

fn validate(
    connection: &StorageConnection,
    store_id: &str,
    input: &UpdateStocktake,
) -> Result<(StocktakeRow, Vec<StocktakeLine>, bool), UpdateStocktakeError> {
    let existing = match check_stocktake_exist(connection, &input.id)? {
        Some(existing) => existing,
        None => return Err(UpdateStocktakeError::StocktakeDoesNotExist),
    };
    if !check_stocktake_not_finalised(&existing.status) {
        return Err(UpdateStocktakeError::CannotEditFinalised);
    }

    if !check_stocktake_is_not_locked(input, &existing) {
        return Err(UpdateStocktakeError::StocktakeIsLocked);
    }

    if !check_store_id_matches(store_id, &existing.store_id) {
        return Err(UpdateStocktakeError::InvalidStore);
    }
    let stocktake_lines = load_stocktake_lines(connection, &input.id, store_id)?;

    let status_changed = input.status.is_some();
    if status_changed {
        if stocktake_lines.is_empty() {
            return Err(UpdateStocktakeError::NoLines);
        }

        if let Some(stock_reduced_to_zero) =
            check_stock_lines_reduced_to_zero(connection, &stocktake_lines)?
        {
            return Err(UpdateStocktakeError::StockLinesReducedBelowZero(
                stock_reduced_to_zero,
            ));
        }

        if let Some(mismatches) = check_snapshot_matches_current_count(&stocktake_lines) {
            return Err(UpdateStocktakeError::SnapshotCountCurrentCountMismatch(
                mismatches,
            ));
        }
    }

    Ok((existing, stocktake_lines, status_changed))
}

pub fn check_stocktake_is_not_locked(input: &UpdateStocktake, existing: &StocktakeRow) -> bool {
    match &input.is_locked {
        Some(false) => true,
        _ => !existing.is_locked,
    }
}

#[derive(Default)]
struct StocktakeGenerateJob {
    stocktake: StocktakeRow,
    // list of stocktake lines to be updated, e.g. to link newly created stock_lines during
    // stocktake finalisation.
    stocktake_lines: Vec<StocktakeLineRow>,

    // new inventory adjustment
    inventory_addition: Option<InvoiceRow>,
    inventory_reduction: Option<InvoiceRow>,
    inventory_addition_lines: Vec<InsertStockInLine>,
    inventory_reduction_lines: Vec<InsertStockOutLine>,
    inventory_adjustment_reason_updates: Vec<UpdateInventoryAdjustmentReason>,

    // list of stock_line upserts
    stock_lines: Vec<StockLineRow>,

    stocktake_lines_to_trim: Option<Vec<StocktakeLineRow>>,
    location_movements: Option<Vec<LocationMovementRow>>,
}

pub enum StockChange {
    StockIn(InsertStockInLine),
    StockOut(InsertStockOutLine),
    StockUpdate(StockLineRow),
}

/// Contains entities to be updated when a stock line is update/created
struct StockLineJob {
    stock_in_out_or_update: Option<StockChange>,
    stocktake_line: Option<StocktakeLineRow>,
    location_movement: Option<LocationMovementRow>,
    update_inventory_adjustment_reason: Option<UpdateInventoryAdjustmentReason>,
}

fn generate_update_inventory_adjustment_reason(
    invoice_line_id: String,
    inventory_adjustment_reason_id: Option<String>,
) -> Option<UpdateInventoryAdjustmentReason> {
    inventory_adjustment_reason_id.map(|reason_id| UpdateInventoryAdjustmentReason {
        reason_id: Some(reason_id),
        invoice_line_id,
    })
}

/// Returns new stock line and matching invoice line
fn generate_stock_in_out_or_update(
    connection: &StorageConnection,
    store_id: &str,
    inventory_addition_id: &str,
    inventory_reduction_id: &str,
    stocktake_line: &StocktakeLine,
    stock_line: &StockLineRow,
) -> Result<StockLineJob, UpdateStocktakeError> {
    let row = stocktake_line.line.to_owned();

    let counted_number_of_packs = row
        .counted_number_of_packs
        .unwrap_or(stocktake_line.line.snapshot_number_of_packs);
    let delta = counted_number_of_packs - row.snapshot_number_of_packs;

    let stock_line_row = stock_line.to_owned();

    let pack_size = row.pack_size.unwrap_or(stock_line_row.pack_size);
    let expiry_date = row.expiry_date.or(stock_line_row.expiry_date);
    let cost_price_per_pack = row
        .cost_price_per_pack
        .unwrap_or(stock_line_row.cost_price_per_pack);
    let sell_price_per_pack = row
        .sell_price_per_pack
        .unwrap_or(stock_line_row.sell_price_per_pack);

    // If no change in stock quantity, we just update the stock line (no inventory adjustment)
    if delta == 0.0 {
        let updated_stock_line = StockLineRow {
            location_id: row.location_id,
            batch: row.batch,
            pack_size,
            cost_price_per_pack,
            sell_price_per_pack,
            expiry_date,
            ..stock_line_row
        }
        .to_owned();

        return Ok(StockLineJob {
            stock_in_out_or_update: Some(StockChange::StockUpdate(updated_stock_line)),
            stocktake_line: None,
            location_movement: None,
            update_inventory_adjustment_reason: None,
        });
    };

    let quantity_change = f64::abs(delta);
    let invoice_line_id = uuid();

    let update_inventory_adjustment_reason = generate_update_inventory_adjustment_reason(
        invoice_line_id.clone(),
        row.inventory_adjustment_reason_id,
    );

    let stock_in_or_out_line = if delta > 0.0 {
        StockChange::StockIn(InsertStockInLine {
            r#type: StockInType::InventoryAddition,
            id: invoice_line_id,
            invoice_id: inventory_addition_id.to_string(),
            number_of_packs: quantity_change,
            location: row.location_id.map(|id| NullableUpdate { value: Some(id) }),
            pack_size,
            batch: row.batch,
            cost_price_per_pack,
            sell_price_per_pack,
            expiry_date,
            // From existing stock line
            stock_line_id: Some(stock_line_row.id),
            item_id: stock_line_row.item_link_id,
            stock_on_hold: stock_line_row.on_hold,
            note: stock_line_row.note,
            // Default
            barcode: stock_line_row.barcode_id,
            total_before_tax: None,
            tax_percentage: None,
        })
    } else {
        StockChange::StockOut(InsertStockOutLine {
            r#type: StockOutType::InventoryReduction,
            id: invoice_line_id,
            invoice_id: inventory_reduction_id.to_string(),
            stock_line_id: stock_line_row.id,
            number_of_packs: quantity_change,
            note: stock_line_row.note,
            location_id: row.location_id,
            batch: row.batch,
            pack_size: row.pack_size,
            expiry_date: row.expiry_date,
            cost_price_per_pack: None,
            sell_price_per_pack: None,
            total_before_tax: None,
            tax_percentage: None,
        })
    };

<<<<<<< HEAD
    let location_movement = if counted_number_of_packs <= 0.0 {
        generate_exit_location_movements(connection, store_id, updated_line.clone())?
=======
    // if reducing to 0, create movement to exit location
    let location_movement = if counted_number_of_packs == 0.0 {
        generate_exit_location_movements(connection, &store_id, stock_line.clone())?
>>>>>>> 975635ac
    } else {
        None
    };

    Ok(StockLineJob {
        stock_in_out_or_update: Some(stock_in_or_out_line),
        location_movement,
        stocktake_line: None,
        update_inventory_adjustment_reason,
    })
}

fn generate_new_stock_line(
    store_id: &str,
    inventory_addition_id: &str,
    stocktake_line: &StocktakeLine,
) -> Result<StockLineJob, UpdateStocktakeError> {
    let row = stocktake_line.line.to_owned();
    let item_id = stocktake_line.item.id.to_owned();
    let stock_line_id = uuid();

    let counted_number_of_packs = stocktake_line.line.counted_number_of_packs.unwrap_or(0.0);

    // If no counted packs, we shouldn't create a stock line
    if counted_number_of_packs == 0.0 {
        return Ok(StockLineJob {
            stock_in_out_or_update: None,
            location_movement: None,
            stocktake_line: None,
            update_inventory_adjustment_reason: None,
        });
    }

    // We're creating a new stock line, so need to update the stocktake line to link to the new stock line
    let updated_stocktake_line = StocktakeLineRow {
        stock_line_id: Some(stock_line_id.clone()),
        ..row.clone()
    };

    let pack_size = row.pack_size.unwrap_or(0.0);
    let cost_price_per_pack = row.cost_price_per_pack.unwrap_or(0.0);
    let sell_price_per_pack = row.sell_price_per_pack.unwrap_or(0.0);
    let invoice_line_id = uuid();

    let update_inventory_adjustment_reason = generate_update_inventory_adjustment_reason(
        invoice_line_id.clone(),
        row.inventory_adjustment_reason_id,
    );

    let stock_in_line = StockChange::StockIn(InsertStockInLine {
        r#type: StockInType::InventoryAddition,
        id: invoice_line_id,
        invoice_id: inventory_addition_id.to_string(),
        number_of_packs: counted_number_of_packs,
        location: row
            .location_id
            .clone()
            .map(|id| NullableUpdate { value: Some(id) }),
        pack_size,
        batch: row.batch,
        cost_price_per_pack,
        sell_price_per_pack,
        expiry_date: row.expiry_date,
        stock_line_id: Some(stock_line_id.clone()),
        item_id,
        note: row.note,
        // Default
        stock_on_hold: false,
        barcode: None,
        total_before_tax: None,
        tax_percentage: None,
    });

    // If new stock line has a location, create location movement
    let location_movement = if row.location_id.is_some() {
        Some(generate_enter_location_movements(
            store_id.to_owned(),
            stock_line_id,
            row.location_id,
        ))
    } else {
        None
    };

    Ok(StockLineJob {
        stock_in_out_or_update: Some(stock_in_line),
        location_movement,
        stocktake_line: Some(updated_stocktake_line),
        update_inventory_adjustment_reason,
    })
}

fn generate_enter_location_movements(
    store_id: String,
    stock_line_id: String,
    location_id: Option<String>,
) -> LocationMovementRow {
    LocationMovementRow {
        id: uuid(),
        store_id,
        stock_line_id,
        location_id,
        enter_datetime: Some(Utc::now().naive_utc()),
        exit_datetime: None,
    }
}

fn generate_exit_location_movements(
    connection: &StorageConnection,
    store_id: &str,
    stock_line: StockLineRow,
) -> Result<Option<LocationMovementRow>, RepositoryError> {
    match stock_line.location_id {
        Some(location_id) => {
            let filter = LocationMovementRepository::new(connection)
                .query_by_filter(
                    LocationMovementFilter::new()
                        .enter_datetime(DatetimeFilter::is_null(false))
                        .exit_datetime(DatetimeFilter::is_null(true))
                        .location_id(EqualFilter::equal_to(&location_id))
                        .stock_line_id(EqualFilter::equal_to(&stock_line.id))
                        .store_id(EqualFilter::equal_to(store_id)),
                )?
                .into_iter()
                .map(|l| l.location_movement_row)
                .min_by_key(|l| l.enter_datetime);

            if filter.is_some() {
                let mut location_movement = filter.unwrap();
                location_movement.exit_datetime = Some(Utc::now().naive_utc());
                Ok(Some(location_movement))
            } else {
                Ok(None)
            }
        }
        None => Ok(None),
    }
}

fn unallocated_lines_to_trim(
    connection: &StorageConnection,
    stocktake: &StocktakeRow,
    store_id: &str,
) -> Result<Option<Vec<StocktakeLineRow>>, RepositoryError> {
    if stocktake.status != StocktakeStatus::Finalised {
        return Ok(None);
    }
    let stocktake_lines = StocktakeLineRepository::new(connection).query_by_filter(
        StocktakeLineFilter::new().stocktake_id(EqualFilter::equal_to(&stocktake.id)),
        Some(store_id.to_string()),
    )?;
    if stocktake_lines.is_empty() {
        return Ok(None);
    }
    let mut lines_to_trim = Vec::new();
    for line in stocktake_lines {
        if line.line.counted_number_of_packs.is_none() {
            lines_to_trim.push(line.line);
        }
    }
    if lines_to_trim.is_empty() {
        return Ok(None);
    }
    Ok(Some(lines_to_trim))
}

fn generate(
    ctx: &ServiceContext,
    UpdateStocktake {
        id: _,
        status: _,
        comment: input_comment,
        description: input_description,
        is_locked: input_is_locked,
        stocktake_date: input_stocktake_date,
    }: UpdateStocktake,
    existing: StocktakeRow,
    stocktake_lines: Vec<StocktakeLine>,
    is_finalised: bool,
) -> Result<StocktakeGenerateJob, UpdateStocktakeError> {
    let ServiceContext {
        connection,
        store_id,
        user_id,
        ..
    } = ctx;
    let currency = CurrencyRepository::new(connection)
        .query_by_filter(CurrencyFilter::new().is_home_currency(true))?
        .pop()
        .ok_or(UpdateStocktakeError::DatabaseError(
            RepositoryError::NotFound,
        ))?;

    let stocktake = inline_edit(&existing, |mut u: StocktakeRow| {
        u.description = input_description.or(u.description);
        u.comment = input_comment.or(u.comment);
        u.is_locked = input_is_locked.unwrap_or(false);
        u.stocktake_date = input_stocktake_date.or(u.stocktake_date);
        u
    });

    if !is_finalised {
        // just update the existing stocktakes
        return Ok(StocktakeGenerateJob {
            stocktake,
            ..Default::default()
        });
    }

    let now = Utc::now().naive_utc();
    let inventory_addition_id = uuid();
    let inventory_reduction_id = uuid();

    // finalise the stocktake
    let mut inventory_addition_lines: Vec<InsertStockInLine> = Vec::new();
    let mut inventory_reduction_lines: Vec<InsertStockOutLine> = Vec::new();
    let mut stock_lines: Vec<StockLineRow> = Vec::new();
    let mut inventory_adjustment_reason_updates: Vec<UpdateInventoryAdjustmentReason> = Vec::new();
    let mut stocktake_line_updates: Vec<StocktakeLineRow> = Vec::new();
    let mut location_movements: Vec<LocationMovementRow> = Vec::new();

    for stocktake_line in stocktake_lines {
        let StockLineJob {
            stocktake_line,
            location_movement,
            stock_in_out_or_update,
            update_inventory_adjustment_reason,
        } = if let Some(ref stock_line) = stocktake_line.stock_line {
            // adjust existing stock line
            generate_stock_in_out_or_update(
                connection,
                store_id,
                &inventory_addition_id,
                &inventory_reduction_id,
                &stocktake_line,
                stock_line,
            )?
        } else {
            // create new stock line
<<<<<<< HEAD
            generate_new_stock_line(connection, store_id, &inventory_addition_id, stocktake_line)?
=======
            generate_new_stock_line(&store_id, &inventory_addition_id, &stocktake_line)?
>>>>>>> 975635ac
        };
        match stock_in_out_or_update {
            Some(StockChange::StockIn(line)) => {
                inventory_addition_lines.push(line);
            }
            Some(StockChange::StockOut(line)) => {
                inventory_reduction_lines.push(line);
            }
            Some(StockChange::StockUpdate(stock_line)) => {
                stock_lines.push(stock_line);
            }
            // None returned when new stock line was created but with num packs 0
            // We wouldn't want introduce a new stock line with 0 stock
            None => {}
        }
        if let Some(update_reason) = update_inventory_adjustment_reason {
            inventory_adjustment_reason_updates.push(update_reason);
        }
        if let Some(stocktake_line) = stocktake_line {
            stocktake_line_updates.push(stocktake_line);
        }
        if let Some(location_movement) = location_movement {
            location_movements.push(location_movement);
        }
    }

    // find inventory adjustment name:
    let inventory_adjustment_name = NameRowRepository::new(connection)
        .find_one_by_code(INVENTORY_ADJUSTMENT_NAME_CODE)?
        .ok_or(UpdateStocktakeError::InternalError(
            "Missing inventory adjustment name".to_string(),
        ))?;

    // Create adjustments
    let template_adjustment = InvoiceRow {
        // Different between addition and reduction
        id: "".to_string(),
        invoice_number: 0,
        r#type: InvoiceType::InventoryAddition,
        // Same for addition and reduction
        user_id: Some(user_id.to_string()),
        name_link_id: inventory_adjustment_name.id,
        store_id: store_id.to_string(),
        status: InvoiceStatus::New,
        verified_datetime: Some(now),
        // Default
        currency_id: Some(currency.currency_row.id),
        currency_rate: 1.0,
        name_store_id: None,
        transport_reference: None,
        on_hold: false,
        comment: None,
        their_reference: None,
        created_datetime: now,
        allocated_datetime: None,
        picked_datetime: None,
        shipped_datetime: None,
        delivered_datetime: None,
        colour: None,
        requisition_id: None,
        linked_invoice_id: None,
        tax_percentage: None,
        clinician_link_id: None,
        original_shipment_id: None,
    };

    let inventory_addition = if !inventory_addition_lines.is_empty() {
        Some(InvoiceRow {
            id: inventory_addition_id,
            invoice_number: next_number(connection, &NumberRowType::InventoryAddition, store_id)?,
            r#type: InvoiceType::InventoryAddition,
            ..template_adjustment.clone()
        })
    } else {
        None
    };
    let inventory_reduction = if !inventory_reduction_lines.is_empty() {
        Some(InvoiceRow {
            id: inventory_reduction_id,
            invoice_number: next_number(connection, &NumberRowType::InventoryReduction, store_id)?,
            r#type: InvoiceType::InventoryReduction,
            ..template_adjustment.clone()
        })
    } else {
        None
    };

    let stocktake = inline_edit(&existing, |mut u: StocktakeRow| {
        u.status = StocktakeStatus::Finalised;
        u.finalised_datetime = Some(now);
        u.inventory_addition_id = inventory_addition.as_ref().map(|i| i.id.clone());
        u.inventory_reduction_id = inventory_reduction.as_ref().map(|i| i.id.clone());
        u
    });

    Ok(StocktakeGenerateJob {
        stocktake: stocktake.clone(),
        stocktake_lines: stocktake_line_updates,
        inventory_addition,
        inventory_reduction,
        inventory_addition_lines,
        inventory_reduction_lines,
        inventory_adjustment_reason_updates,
        stock_lines,
        location_movements: Some(location_movements),
        stocktake_lines_to_trim: unallocated_lines_to_trim(connection, &stocktake, &ctx.store_id)?,
    })
}

pub fn update_stocktake(
    ctx: &ServiceContext,
    input: UpdateStocktake,
) -> Result<Stocktake, UpdateStocktakeError> {
    let result = ctx
        .connection
        .transaction_sync(|connection| {
            let stocktake_id = input.id.clone();
            let (existing, stocktake_lines, status_changed) =
                validate(connection, &ctx.store_id, &input)?;
            let result = generate(ctx, input, existing, stocktake_lines, status_changed)?;

            // write data to the DB
            let stock_line_repo = StockLineRowRepository::new(connection);
            let stocktake_line_repo = StocktakeLineRowRepository::new(connection);
            let invoice_row_repo = InvoiceRowRepository::new(connection);
            let invoice_line_repo = InvoiceLineRowRepository::new(&connection);

            // write updated stock lines (stock line info has changed, but no inventory adjustment)
            for stock_line in result.stock_lines {
                stock_line_repo.upsert_one(&stock_line)?;
            }
            // write inventory adjustment
            if let Some(inventory_addition) = result.inventory_addition.clone() {
                invoice_row_repo.upsert_one(&inventory_addition)?;
            }
            if let Some(inventory_reduction) = result.inventory_reduction.clone() {
                invoice_row_repo.upsert_one(&inventory_reduction)?;
            }
            // write inventory adjustment lines (and update/introduce stock)
            for line in result.inventory_addition_lines {
                let line_id = line.id.clone();
                insert_stock_in_line(ctx, line).map_err(|error| {
                    UpdateStocktakeError::InsertStockInLineError { line_id, error }
                })?;
            }
            for line in result.inventory_reduction_lines {
                let line_id = line.id.clone();
                insert_stock_out_line(ctx, line).map_err(|error| {
                    UpdateStocktakeError::InsertStockOutLineError { line_id, error }
                })?;
            }
            // Add inventory adjustment reasons to the invoice lines
            for update_reason in result.inventory_adjustment_reason_updates {
                invoice_line_repo.update_inventory_adjustment_reason_id(
                    &update_reason.invoice_line_id,
                    update_reason.reason_id,
                )?;
            }
            // write updated stocktake lines (update with stock_line_ids for newly created stock lines)
            for stocktake_line in result.stocktake_lines {
                stocktake_line_repo.upsert_one(&stocktake_line)?;
            }

            // Set inventory adjustment invoices to Verified after all lines have been added
            if let Some(inventory_addition) = result.inventory_addition {
                let verified_addition = InvoiceRow {
                    status: InvoiceStatus::Verified,
                    verified_datetime: Some(Utc::now().naive_utc()),
                    ..inventory_addition
                };
                invoice_row_repo.upsert_one(&verified_addition)?;
            }
            if let Some(inventory_reduction) = result.inventory_reduction {
                let verified_reduction = InvoiceRow {
                    status: InvoiceStatus::Verified,
                    verified_datetime: Some(Utc::now().naive_utc()),
                    ..inventory_reduction
                };
                invoice_row_repo.upsert_one(&verified_reduction)?;
            }

            StocktakeRowRepository::new(connection).upsert_one(&result.stocktake)?;
            // trim uncounted stocktake lines
            if let Some(lines_to_trim) = result.stocktake_lines_to_trim {
                for line in lines_to_trim {
                    stocktake_line_repo.delete(&line.id)?;
                }
            }

            if let Some(location_movements) = result.location_movements {
                let location_movement_repo = LocationMovementRowRepository::new(connection);
                for location_movement in location_movements {
                    location_movement_repo.upsert_one(&location_movement)?;
                }
            }

            if status_changed {
                activity_log_entry(
                    ctx,
                    ActivityLogType::StocktakeStatusFinalised,
                    Some(stocktake_id.to_owned()),
                    None,
                    None,
                )?;
            }

            // return the updated stocktake
            let stocktake = get_stocktake(ctx, stocktake_id)?;
            stocktake.ok_or(UpdateStocktakeError::InternalError(
                "Failed to read the just updated stocktake!".to_string(),
            ))
        })
        .map_err(|error| error.to_inner_error())?;
    Ok(result)
}

impl From<RepositoryError> for UpdateStocktakeError {
    fn from(error: RepositoryError) -> Self {
        UpdateStocktakeError::DatabaseError(error)
    }
}

#[cfg(test)]
mod test {
    use chrono::NaiveDate;
    use repository::{
        mock::{
            mock_item_a, mock_locked_stocktake, mock_stock_line_a, mock_stock_line_b,
            mock_stocktake_a, mock_stocktake_finalised_without_lines, mock_stocktake_full_edit,
            mock_stocktake_line_a, mock_stocktake_line_new_stock_line,
            mock_stocktake_line_stock_deficit, mock_stocktake_line_stock_surplus,
            mock_stocktake_new_stock_line, mock_stocktake_no_count_change, mock_stocktake_no_lines,
            mock_stocktake_stock_deficit, mock_stocktake_stock_surplus, mock_store_a, MockData,
            MockDataInserts,
        },
        test_db::setup_all_with_data,
        EqualFilter, InvoiceLineRepository, InvoiceLineRowRepository, InvoiceLineType,
        StockLineRow, StockLineRowRepository, StocktakeLine, StocktakeLineFilter,
        StocktakeLineRepository, StocktakeLineRow, StocktakeLineRowRepository, StocktakeRepository,
        StocktakeRow, StocktakeStatus,
    };
    use util::{constants::INVENTORY_ADJUSTMENT_NAME_CODE, inline_edit, inline_init};

    use crate::{
        service_provider::ServiceProvider,
        stocktake::{
            update::{UpdateStocktake, UpdateStocktakeError},
            UpdateStocktakeStatus,
        },
    };

    #[actix_rt::test]
    async fn update_stocktake() {
        fn mock_stocktake_existing_line() -> StocktakeRow {
            inline_init(|r: &mut StocktakeRow| {
                r.id = "mock_stocktake_existing_line".to_string();
                r.store_id = "store_a".to_string();
                r.stocktake_number = 10;
                r.created_datetime = NaiveDate::from_ymd_opt(2021, 12, 14)
                    .unwrap()
                    .and_hms_milli_opt(12, 33, 0, 0)
                    .unwrap();
                r.status = StocktakeStatus::New;
            })
        }

        fn mock_stocktake_line_existing_line() -> StocktakeLineRow {
            inline_init(|r: &mut StocktakeLineRow| {
                r.id = "mock_stocktake_line_existing_line".to_string();
                r.stocktake_id = mock_stocktake_existing_line().id;
                r.stock_line_id = Some(mock_existing_stock_line().id);
                r.counted_number_of_packs = Some(20.0);
                r.snapshot_number_of_packs = 20.0;
                r.item_link_id = mock_item_a().id;
                r.cost_price_per_pack = Some(1.0);
                r.sell_price_per_pack = Some(2.0);
            })
        }

        fn mock_existing_stock_line() -> StockLineRow {
            inline_init(|r: &mut StockLineRow| {
                r.id = "existing_stock_a".to_string();
                r.item_link_id = "item_a".to_string();
                r.store_id = "store_a".to_string();
                r.available_number_of_packs = 20.0;
                r.pack_size = 1.0;
                r.cost_price_per_pack = 0.0;
                r.sell_price_per_pack = 0.0;
                r.total_number_of_packs = 20.0;
                r.on_hold = false;
                r.supplier_link_id = Some("name_store_b".to_string());
            })
        }

        let (_, connection, connection_manager, _) = setup_all_with_data(
            "update_stocktake",
            MockDataInserts::all(),
            inline_init(|r: &mut MockData| {
                r.stocktakes = vec![mock_stocktake_existing_line()];
                r.stocktake_lines = vec![mock_stocktake_line_existing_line()];
                r.stock_lines = vec![mock_existing_stock_line()];
            }),
        )
        .await;

        let service_provider = ServiceProvider::new(connection_manager, "app_data");
        let mut context = service_provider
            .context("invalid".to_string(), "".to_string())
            .unwrap();
        let service = service_provider.stocktake_service;

        // error: InvalidStore
        let existing_stocktake = mock_stocktake_a();
        let error = service
            .update_stocktake(
                &context,
                inline_init(|i: &mut UpdateStocktake| {
                    i.id.clone_from(&existing_stocktake.id);
                }),
            )
            .unwrap_err();
        assert_eq!(error, UpdateStocktakeError::InvalidStore);

        // error: StocktakeDoesNotExist
        context.store_id = mock_store_a().id;
        let error = service
            .update_stocktake(
                &context,
                inline_init(|i: &mut UpdateStocktake| {
                    i.id = "invalid".to_string();
                }),
            )
            .unwrap_err();
        assert_eq!(error, UpdateStocktakeError::StocktakeDoesNotExist);

        // error: CannotEditFinalised
        let stocktake = mock_stocktake_finalised_without_lines();
        let error = service
            .update_stocktake(
                &context,
                inline_init(|i: &mut UpdateStocktake| {
                    i.id = stocktake.id;
                    i.comment = Some("Comment".to_string());
                }),
            )
            .unwrap_err();
        assert_eq!(error, UpdateStocktakeError::CannotEditFinalised);

        // error: StocktakeIsLocked
        let stocktake = mock_locked_stocktake();
        let error = service
            .update_stocktake(
                &context,
                inline_init(|i: &mut UpdateStocktake| {
                    i.id = stocktake.id;
                    i.comment = Some("Comment".to_string());
                }),
            )
            .unwrap_err();
        assert_eq!(error, UpdateStocktakeError::StocktakeIsLocked);

        // error: SnapshotCountCurrentCountMismatch
        let mut stock_line = mock_stock_line_a();
        stock_line.total_number_of_packs = 5.0;
        StockLineRowRepository::new(&context.connection)
            .upsert_one(&stock_line)
            .unwrap();
        let stocktake = mock_stocktake_a();
        let error = service
            .update_stocktake(
                &context,
                inline_init(|i: &mut UpdateStocktake| {
                    i.id = stocktake.id;
                    i.comment = Some("Comment".to_string());
                    i.status = Some(UpdateStocktakeStatus::Finalised);
                }),
            )
            .unwrap_err();
        assert_eq!(
            error,
            UpdateStocktakeError::SnapshotCountCurrentCountMismatch(vec![StocktakeLine {
                line: mock_stocktake_line_a(),
                stock_line: Some(stock_line),
                location: None,
                item: mock_item_a(),
            }])
        );

        // error: NoLines
        let stocktake = mock_stocktake_no_lines();
        let error = service
            .update_stocktake(
                &context,
                inline_init(|i: &mut UpdateStocktake| {
                    i.id = stocktake.id;
                    i.comment = Some("Comment".to_string());
                    i.status = Some(UpdateStocktakeStatus::Finalised);
                }),
            )
            .unwrap_err();
        assert_eq!(error, UpdateStocktakeError::NoLines);

        // success surplus should result in StockIn shipment line
        let stocktake = mock_stocktake_stock_surplus();
        let stocktake_line = mock_stocktake_line_stock_surplus();
        let stock_line = mock_stock_line_b();
        let surplus_amount =
            stocktake_line.counted_number_of_packs.unwrap() - stock_line.total_number_of_packs;

        let result = service
            .update_stocktake(
                &context,
                inline_init(|i: &mut UpdateStocktake| {
                    i.id = stocktake.id;
                    i.status = Some(UpdateStocktakeStatus::Finalised);
                }),
            )
            .unwrap();
        let invoice_line = InvoiceLineRowRepository::new(&context.connection)
            .find_many_by_invoice_id(&result.inventory_addition_id.unwrap())
            .unwrap()
            .pop()
            .unwrap();
        assert_eq!(invoice_line.r#type, InvoiceLineType::StockIn);
        assert_eq!(invoice_line.number_of_packs, surplus_amount);
        assert_eq!(result.inventory_reduction_id, None);

        // success deficit should result in StockOut shipment line
        let stocktake = mock_stocktake_stock_deficit();
        let stocktake_line = mock_stocktake_line_stock_deficit();
        let stock_line = mock_stock_line_b();
        let deficit_amount =
            stocktake_line.counted_number_of_packs.unwrap() - stock_line.total_number_of_packs;

        let result = service
            .update_stocktake(
                &context,
                inline_init(|i: &mut UpdateStocktake| {
                    i.id = stocktake.id;
                    i.status = Some(UpdateStocktakeStatus::Finalised);
                }),
            )
            .unwrap();
        let invoice_line = InvoiceLineRowRepository::new(&context.connection)
            .find_many_by_invoice_id(&result.inventory_reduction_id.unwrap())
            .unwrap()
            .pop()
            .unwrap();
        assert_eq!(invoice_line.r#type, InvoiceLineType::StockOut);
        assert_eq!(invoice_line.number_of_packs, f64::abs(deficit_amount));
        assert_eq!(result.inventory_addition_id, None);

        // success: no count change should not generate shipment line
        let stocktake = mock_stocktake_no_count_change();
        let invoice_line_count = InvoiceLineRepository::new(&context.connection)
            .count(None)
            .unwrap();
        let result = service
            .update_stocktake(
                &context,
                inline_init(|i: &mut UpdateStocktake| {
                    i.id = stocktake.id;
                    i.status = Some(UpdateStocktakeStatus::Finalised);
                }),
            )
            .unwrap();
        assert_eq!(
            InvoiceLineRepository::new(&context.connection).count(None),
            Ok(invoice_line_count)
        );
        assert_eq!(result.inventory_addition_id, None);
        assert_eq!(result.inventory_reduction_id, None);

        // success: no changes (not finalised)
        let stocktake = mock_stocktake_a();
        let result = service
            .update_stocktake(
                &context,
                inline_init(|i: &mut UpdateStocktake| {
                    i.id = stocktake.id;
                }),
            )
            .unwrap();
        assert_eq!(result, mock_stocktake_a());

        // success: Edit and lock
        let stocktake = mock_stocktake_a();
        service
            .update_stocktake(
                &context,
                inline_init(|i: &mut UpdateStocktake| {
                    i.id.clone_from(&stocktake.id);
                    i.is_locked = Some(true);
                    i.comment = Some("New comment".to_string());
                }),
            )
            .unwrap();

        assert_eq!(
            StocktakeRepository::new(&connection)
                .find_one_by_id(&stocktake.id)
                .unwrap()
                .unwrap(),
            inline_edit(&stocktake, |mut r: StocktakeRow| {
                r.is_locked = true;
                r.comment = Some("New comment".to_string());
                r
            })
        );

        // success: Edit and un-lock
        let stocktake = mock_stocktake_a();
        service
            .update_stocktake(
                &context,
                inline_init(|i: &mut UpdateStocktake| {
                    i.id.clone_from(&stocktake.id);
                    i.is_locked = Some(false);
                    i.comment = Some("Comment".to_string());
                }),
            )
            .unwrap();

        assert_eq!(
            StocktakeRepository::new(&connection)
                .find_one_by_id(&stocktake.id)
                .unwrap()
                .unwrap(),
            inline_edit(&stocktake, |mut r: StocktakeRow| {
                r.is_locked = false;
                r.comment = Some("Comment".to_string());
                r
            })
        );
        // success: all changes (not finalised)
        let stocktake = mock_stocktake_full_edit();
        let result = service
            .update_stocktake(
                &context,
                UpdateStocktake {
                    id: stocktake.id.clone(),
                    comment: Some("comment_1".to_string()),
                    description: Some("description_1".to_string()),
                    status: None,
                    stocktake_date: Some(NaiveDate::from_ymd_opt(2019, 3, 20).unwrap()),
                    is_locked: Some(false),
                },
            )
            .unwrap();

        assert_eq!(
            result,
            inline_edit(&stocktake, |mut i: StocktakeRow| {
                i.comment = Some("comment_1".to_string());
                i.description = Some("description_1".to_string());
                i.stocktake_date = Some(NaiveDate::from_ymd_opt(2019, 3, 20).unwrap());
                i.is_locked = false;
                i
            }),
        );

        // success: new stock line
        let stocktake = mock_stocktake_new_stock_line();
        let result = service
            .update_stocktake(
                &context,
                inline_init(|i: &mut UpdateStocktake| {
                    i.id.clone_from(&stocktake.id);
                    i.status = Some(UpdateStocktakeStatus::Finalised);
                }),
            )
            .unwrap();
        let shipment_line = InvoiceLineRowRepository::new(&context.connection)
            .find_many_by_invoice_id(&result.inventory_addition_id.unwrap())
            .unwrap()
            .pop()
            .unwrap();
        let stock_line = StockLineRowRepository::new(&context.connection)
            .find_one_by_id(&shipment_line.stock_line_id.unwrap())
            .unwrap()
            .unwrap();
        let stocktake_line = mock_stocktake_line_new_stock_line();
        assert_eq!(stock_line.expiry_date, stocktake_line.expiry_date);
        assert_eq!(stock_line.batch, stocktake_line.batch);
        assert_eq!(stock_line.pack_size, stocktake_line.pack_size.unwrap());
        assert_eq!(
            stock_line.cost_price_per_pack,
            stocktake_line.cost_price_per_pack.unwrap()
        );
        assert_eq!(
            stock_line.sell_price_per_pack,
            stocktake_line.sell_price_per_pack.unwrap()
        );
        assert_eq!(stock_line.note, stocktake_line.note);
        assert_eq!(
            stock_line.supplier_link_id.unwrap(),
            INVENTORY_ADJUSTMENT_NAME_CODE.to_string()
        );

        // assert stocktake_line has been updated
        let updated_stocktake_line = StocktakeLineRowRepository::new(&context.connection)
            .find_one_by_id(&stocktake_line.id)
            .unwrap()
            .unwrap();
        assert_eq!(updated_stocktake_line.stock_line_id, Some(stock_line.id));

        // success same supplier id
        let result = service
            .update_stocktake(
                &context,
                inline_init(|i: &mut UpdateStocktake| {
                    i.id.clone_from(&mock_stocktake_existing_line().id);
                    i.status = Some(UpdateStocktakeStatus::Finalised);
                }),
            )
            .unwrap();
        let stocktake_line = StocktakeLineRepository::new(&context.connection)
            .query_by_filter(
                StocktakeLineFilter::new().stocktake_id(EqualFilter::equal_to(&result.id)),
                None,
            )
            .unwrap();
        let stock_line = stocktake_line[0].stock_line.clone().unwrap();
        assert_eq!(
            stock_line.supplier_link_id,
            mock_stock_line_b().supplier_link_id
        );
    }
}<|MERGE_RESOLUTION|>--- conflicted
+++ resolved
@@ -155,7 +155,7 @@
         return Err(UpdateStocktakeError::CannotEditFinalised);
     }
 
-    if !check_stocktake_is_not_locked(input, &existing) {
+    if !check_stocktake_is_not_locked(&input, &existing) {
         return Err(UpdateStocktakeError::StocktakeIsLocked);
     }
 
@@ -166,7 +166,7 @@
 
     let status_changed = input.status.is_some();
     if status_changed {
-        if stocktake_lines.is_empty() {
+        if stocktake_lines.len() == 0 {
             return Err(UpdateStocktakeError::NoLines);
         }
 
@@ -337,14 +337,9 @@
         })
     };
 
-<<<<<<< HEAD
-    let location_movement = if counted_number_of_packs <= 0.0 {
-        generate_exit_location_movements(connection, store_id, updated_line.clone())?
-=======
     // if reducing to 0, create movement to exit location
     let location_movement = if counted_number_of_packs == 0.0 {
         generate_exit_location_movements(connection, &store_id, stock_line.clone())?
->>>>>>> 975635ac
     } else {
         None
     };
@@ -466,7 +461,7 @@
                         .exit_datetime(DatetimeFilter::is_null(true))
                         .location_id(EqualFilter::equal_to(&location_id))
                         .stock_line_id(EqualFilter::equal_to(&stock_line.id))
-                        .store_id(EqualFilter::equal_to(store_id)),
+                        .store_id(EqualFilter::equal_to(&store_id)),
                 )?
                 .into_iter()
                 .map(|l| l.location_movement_row)
@@ -475,13 +470,13 @@
             if filter.is_some() {
                 let mut location_movement = filter.unwrap();
                 location_movement.exit_datetime = Some(Utc::now().naive_utc());
-                Ok(Some(location_movement))
+                return Ok(Some(location_movement));
             } else {
-                Ok(None)
-            }
-        }
-        None => Ok(None),
-    }
+                return Ok(None);
+            }
+        }
+        None => return Ok(None),
+    };
 }
 
 fn unallocated_lines_to_trim(
@@ -584,11 +579,7 @@
             )?
         } else {
             // create new stock line
-<<<<<<< HEAD
-            generate_new_stock_line(connection, store_id, &inventory_addition_id, stocktake_line)?
-=======
             generate_new_stock_line(&store_id, &inventory_addition_id, &stocktake_line)?
->>>>>>> 975635ac
         };
         match stock_in_out_or_update {
             Some(StockChange::StockIn(line)) => {
@@ -708,7 +699,7 @@
             let stocktake_id = input.id.clone();
             let (existing, stocktake_lines, status_changed) =
                 validate(connection, &ctx.store_id, &input)?;
-            let result = generate(ctx, input, existing, stocktake_lines, status_changed)?;
+            let result = generate(&ctx, input, existing, stocktake_lines, status_changed)?;
 
             // write data to the DB
             let stock_line_repo = StockLineRowRepository::new(connection);
@@ -787,7 +778,7 @@
 
             if status_changed {
                 activity_log_entry(
-                    ctx,
+                    &ctx,
                     ActivityLogType::StocktakeStatusFinalised,
                     Some(stocktake_id.to_owned()),
                     None,
@@ -906,7 +897,7 @@
             .update_stocktake(
                 &context,
                 inline_init(|i: &mut UpdateStocktake| {
-                    i.id.clone_from(&existing_stocktake.id);
+                    i.id = existing_stocktake.id.clone();
                 }),
             )
             .unwrap_err();
@@ -1080,7 +1071,7 @@
             .update_stocktake(
                 &context,
                 inline_init(|i: &mut UpdateStocktake| {
-                    i.id.clone_from(&stocktake.id);
+                    i.id = stocktake.id.clone();
                     i.is_locked = Some(true);
                     i.comment = Some("New comment".to_string());
                 }),
@@ -1105,7 +1096,7 @@
             .update_stocktake(
                 &context,
                 inline_init(|i: &mut UpdateStocktake| {
-                    i.id.clone_from(&stocktake.id);
+                    i.id = stocktake.id.clone();
                     i.is_locked = Some(false);
                     i.comment = Some("Comment".to_string());
                 }),
@@ -1156,7 +1147,7 @@
             .update_stocktake(
                 &context,
                 inline_init(|i: &mut UpdateStocktake| {
-                    i.id.clone_from(&stocktake.id);
+                    i.id = stocktake.id.clone();
                     i.status = Some(UpdateStocktakeStatus::Finalised);
                 }),
             )
@@ -1200,7 +1191,7 @@
             .update_stocktake(
                 &context,
                 inline_init(|i: &mut UpdateStocktake| {
-                    i.id.clone_from(&mock_stocktake_existing_line().id);
+                    i.id = mock_stocktake_existing_line().id.clone();
                     i.status = Some(UpdateStocktakeStatus::Finalised);
                 }),
             )
