use chrono::Utc;

use repository::{
    InvoiceRow, InvoiceStatus, InvoiceType, NumberRowType, RepositoryError, StorageConnection,
};
use repository::{NameRowRepository, StockLine, StockLineRow};
use util::constants::INVENTORY_ADJUSTMENT_NAME_CODE;
use util::uuid::uuid;

use crate::invoice::inventory_adjustment::UpdateInventoryAdjustmentReason;
use crate::invoice_line::stock_in_line::{InsertStockInLine, StockInType};
use crate::invoice_line::stock_out_line::{InsertStockOutLine, StockOutType};
use crate::number::next_number;
use crate::NullableUpdate;

use super::{AdjustmentType, InsertInventoryAdjustment};

pub enum InsertStockInOrOutLine {
    StockIn(InsertStockInLine),
    StockOut(InsertStockOutLine),
}

pub struct GenerateResult {
    pub invoice: InvoiceRow,
    pub insert_stock_in_or_out_line: InsertStockInOrOutLine,
    pub update_inventory_adjustment_reason: UpdateInventoryAdjustmentReason,
}

pub fn generate(
    connection: &StorageConnection,
    store_id: &str,
    user_id: &str,
    InsertInventoryAdjustment {
        stock_line_id,
        adjustment,
        adjustment_type,
        reason_option_id,
    }: InsertInventoryAdjustment,
    stock_line: StockLine,
) -> Result<GenerateResult, RepositoryError> {
    let current_datetime = Utc::now().naive_utc();

    let inventory_adjustment_name = NameRowRepository::new(connection)
        .find_one_by_code(INVENTORY_ADJUSTMENT_NAME_CODE)?
        .ok_or(RepositoryError::NotFound)?;

    let invoice_number = next_number(
        connection,
        &match adjustment_type {
            AdjustmentType::Addition => NumberRowType::InventoryAddition,
            AdjustmentType::Reduction => NumberRowType::InventoryReduction,
        },
        store_id,
    )?;

    let invoice = InvoiceRow {
        id: uuid(),
        user_id: Some(user_id.to_string()),
        name_link_id: inventory_adjustment_name.id,
        r#type: match adjustment_type {
            AdjustmentType::Addition => InvoiceType::InventoryAddition,
            AdjustmentType::Reduction => InvoiceType::InventoryReduction,
        },
        invoice_number,
        store_id: store_id.to_string(),
        created_datetime: current_datetime,
        status: InvoiceStatus::New,
        original_shipment_id: None,
        currency_rate: 1.0,
        // Default
        currency_id: None,
        on_hold: false,
        colour: None,
        comment: None,
        their_reference: None,
        tax_percentage: None,
        name_store_id: None,
        transport_reference: None,
        allocated_datetime: None,
        picked_datetime: None,
        shipped_datetime: None,
        delivered_datetime: None,
        received_datetime: None,
        verified_datetime: None,
        cancelled_datetime: None,
        linked_invoice_id: None,
        requisition_id: None,
        clinician_link_id: None,
        backdated_datetime: None,
        diagnosis_id: None,
        program_id: None,
        name_insurance_join_id: None,
        insurance_discount_amount: None,
        insurance_discount_percentage: None,
        is_cancellation: false,
        expected_delivery_date: None,
        default_donor_link_id: None,
    };

    let StockLineRow {
        location_id,
        batch,
        expiry_date,
        pack_size,
        cost_price_per_pack,
        sell_price_per_pack,
        note,
        on_hold,
        item_variant_id,
        donor_link_id,
        vvm_status_id,
        campaign_id,
<<<<<<< HEAD
        program_id,
=======
        volume_per_pack,
>>>>>>> 30263698
        ..
    } = stock_line.stock_line_row.clone();

    let invoice_id = invoice.id.clone();
    let invoice_line_id = uuid();

    let insert_stock_in_or_out_line = match adjustment_type {
        AdjustmentType::Addition => InsertStockInOrOutLine::StockIn(InsertStockInLine {
            r#type: StockInType::InventoryAddition,
            id: invoice_line_id.clone(),
            invoice_id,
            stock_line_id: Some(stock_line_id),
            number_of_packs: adjustment,
            // From existing stock line
            item_id: stock_line.item_row.id,
            // ideally this would just be an option for insert, rather than a nullable update?
            location: location_id.map(|id| NullableUpdate { value: Some(id) }),
            pack_size,
            batch,
            cost_price_per_pack,
            sell_price_per_pack,
            expiry_date,
            stock_on_hold: on_hold,
            note,
            item_variant_id,
            donor_id: donor_link_id,
            vvm_status_id,
            campaign_id,
<<<<<<< HEAD
            program_id,
=======
            volume_per_pack: Some(volume_per_pack),
>>>>>>> 30263698
            // Default
            barcode: None,
            total_before_tax: None,
            tax_percentage: None,
            shipped_number_of_packs: None,
            shipped_pack_size: None,
        }),
        AdjustmentType::Reduction => InsertStockInOrOutLine::StockOut(InsertStockOutLine {
            r#type: StockOutType::InventoryReduction,
            id: invoice_line_id.clone(),
            invoice_id,
            stock_line_id,
            note,
            number_of_packs: adjustment,
            vvm_status_id,
            campaign_id,
            program_id,
            // Default
            prescribed_quantity: None,
            total_before_tax: None,
            tax_percentage: None,
            location_id: None,
            batch: None,
            pack_size: None,
            expiry_date: None,
            cost_price_per_pack: None,
            sell_price_per_pack: None,
        }),
    };

    let update_inventory_adjustment_reason = UpdateInventoryAdjustmentReason {
        reason_option_id,
        invoice_line_id,
    };

    Ok(GenerateResult {
        invoice,
        insert_stock_in_or_out_line,
        update_inventory_adjustment_reason,
    })
}<|MERGE_RESOLUTION|>--- conflicted
+++ resolved
@@ -110,11 +110,8 @@
         donor_link_id,
         vvm_status_id,
         campaign_id,
-<<<<<<< HEAD
         program_id,
-=======
         volume_per_pack,
->>>>>>> 30263698
         ..
     } = stock_line.stock_line_row.clone();
 
@@ -143,11 +140,8 @@
             donor_id: donor_link_id,
             vvm_status_id,
             campaign_id,
-<<<<<<< HEAD
             program_id,
-=======
             volume_per_pack: Some(volume_per_pack),
->>>>>>> 30263698
             // Default
             barcode: None,
             total_before_tax: None,
