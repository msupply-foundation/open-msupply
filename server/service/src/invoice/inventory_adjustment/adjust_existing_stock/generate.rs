--- conflicted
+++ resolved
@@ -135,11 +135,8 @@
             barcode: None,
             total_before_tax: None,
             tax_percentage: None,
-<<<<<<< HEAD
             donor_id: None,
-=======
             vvm_status_id: None,
->>>>>>> 41d74b71
         }),
         AdjustmentType::Reduction => InsertStockInOrOutLine::StockOut(InsertStockOutLine {
             r#type: StockOutType::InventoryReduction,
