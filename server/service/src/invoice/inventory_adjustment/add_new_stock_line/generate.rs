use chrono::Utc;

use repository::NameRowRepository;
use repository::{
    InvoiceRow, InvoiceStatus, InvoiceType, NumberRowType, RepositoryError, StorageConnection,
};
use util::constants::INVENTORY_ADJUSTMENT_NAME_CODE;
use util::uuid::uuid;

use crate::invoice::inventory_adjustment::UpdateInventoryAdjustmentReason;
use crate::invoice_line::stock_in_line::{InsertStockInLine, StockInType};
use crate::number::next_number;

use super::AddNewStockLine;

pub struct GenerateResult {
    pub invoice: InvoiceRow,
    pub stock_in_line: InsertStockInLine,
    pub update_inventory_adjustment_reason: UpdateInventoryAdjustmentReason,
}

pub fn generate(
    connection: &StorageConnection,
    store_id: &str,
    user_id: &str,
    AddNewStockLine {
        stock_line_id,
        item_id,
        number_of_packs,
        inventory_adjustment_reason_id,
        cost_price_per_pack,
        sell_price_per_pack,
        pack_size,
        on_hold,
        batch,
        location,
        expiry_date,
        barcode,
        item_variant_id,
        vvm_status_id,
    }: AddNewStockLine,
) -> Result<GenerateResult, RepositoryError> {
    let current_datetime = Utc::now().naive_utc();

    let inventory_adjustment_name = NameRowRepository::new(connection)
        .find_one_by_code(INVENTORY_ADJUSTMENT_NAME_CODE)?
        .ok_or(RepositoryError::NotFound)?;

    let invoice_number = next_number(connection, &NumberRowType::InventoryAddition, store_id)?;

    let invoice_id = uuid();

    let invoice = InvoiceRow {
        id: invoice_id.clone(),
        user_id: Some(user_id.to_string()),
        name_link_id: inventory_adjustment_name.id,
        r#type: InvoiceType::InventoryAddition,
        invoice_number,
        store_id: store_id.to_string(),
        created_datetime: current_datetime,
        status: InvoiceStatus::New,
        original_shipment_id: None,
        // Default
        currency_id: None,
        currency_rate: 1.0,
        on_hold: false,
        colour: None,
        comment: None,
        their_reference: None,
        tax_percentage: None,
        name_store_id: None,
        transport_reference: None,
        allocated_datetime: None,
        picked_datetime: None,
        shipped_datetime: None,
        delivered_datetime: None,
        verified_datetime: None,
        cancelled_datetime: None,
        linked_invoice_id: None,
        requisition_id: None,
        clinician_link_id: None,
        backdated_datetime: None,
        diagnosis_id: None,
        program_id: None,
        name_insurance_join_id: None,
        insurance_discount_amount: None,
        insurance_discount_percentage: None,
        is_cancellation: false,
        expected_delivery_date: None,
        default_donor_id: None,
    };

    let invoice_line_id = uuid();
    let stock_in_line = InsertStockInLine {
        id: invoice_line_id.clone(),
        invoice_id,
        item_id,
        stock_line_id: Some(stock_line_id),
        location,
        pack_size,
        batch,
        cost_price_per_pack,
        sell_price_per_pack,
        expiry_date,
        number_of_packs,
        stock_on_hold: on_hold,
        r#type: StockInType::InventoryAddition,
        note: None,
        total_before_tax: None,
        tax_percentage: None,
        barcode,
        item_variant_id,
<<<<<<< HEAD
        donor_id: None,
=======
        vvm_status_id,
>>>>>>> 41d74b71
    };

    let update_inventory_adjustment_reason = UpdateInventoryAdjustmentReason {
        reason_id: inventory_adjustment_reason_id,
        invoice_line_id,
    };

    Ok(GenerateResult {
        invoice,
        stock_in_line,
        update_inventory_adjustment_reason,
    })
}<|MERGE_RESOLUTION|>--- conflicted
+++ resolved
@@ -110,11 +110,8 @@
         tax_percentage: None,
         barcode,
         item_variant_id,
-<<<<<<< HEAD
         donor_id: None,
-=======
         vvm_status_id,
->>>>>>> 41d74b71
     };
 
     let update_inventory_adjustment_reason = UpdateInventoryAdjustmentReason {
