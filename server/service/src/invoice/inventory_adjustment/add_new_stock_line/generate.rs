use chrono::Utc;

use repository::NameRowRepository;
use repository::{
    InvoiceRow, InvoiceStatus, InvoiceType, NumberRowType, RepositoryError, StorageConnection,
};
use util::constants::INVENTORY_ADJUSTMENT_NAME_CODE;
use util::uuid::uuid;

use crate::invoice::inventory_adjustment::UpdateInventoryAdjustmentReason;
use crate::invoice_line::stock_in_line::{InsertStockInLine, StockInType};
use crate::number::next_number;

use super::AddNewStockLine;

pub struct GenerateResult {
    pub invoice: InvoiceRow,
    pub stock_in_line: InsertStockInLine,
    pub update_inventory_adjustment_reason: UpdateInventoryAdjustmentReason,
}

pub fn generate(
    connection: &StorageConnection,
    store_id: &str,
    user_id: &str,
    AddNewStockLine {
        stock_line_id,
        item_id,
        number_of_packs,
        inventory_adjustment_reason_id,
        cost_price_per_pack,
        sell_price_per_pack,
        pack_size,
        on_hold,
        batch,
        location,
        expiry_date,
        barcode,
        item_variant_id,
        vvm_status_id,
    }: AddNewStockLine,
) -> Result<GenerateResult, RepositoryError> {
    let current_datetime = Utc::now().naive_utc();

    let inventory_adjustment_name = NameRowRepository::new(connection)
        .find_one_by_code(INVENTORY_ADJUSTMENT_NAME_CODE)?
        .ok_or(RepositoryError::NotFound)?;

    let invoice_number = next_number(connection, &NumberRowType::InventoryAddition, store_id)?;

    let invoice_id = uuid();

    let invoice = InvoiceRow {
        id: invoice_id.clone(),
        user_id: Some(user_id.to_string()),
        name_link_id: inventory_adjustment_name.id,
        r#type: InvoiceType::InventoryAddition,
        invoice_number,
        store_id: store_id.to_string(),
        created_datetime: current_datetime,
        status: InvoiceStatus::New,
        original_shipment_id: None,
        // Default
        currency_id: None,
        currency_rate: 1.0,
        on_hold: false,
        colour: None,
        comment: None,
        their_reference: None,
        tax_percentage: None,
        name_store_id: None,
        transport_reference: None,
        allocated_datetime: None,
        picked_datetime: None,
        shipped_datetime: None,
        delivered_datetime: None,
        verified_datetime: None,
        cancelled_datetime: None,
        linked_invoice_id: None,
        requisition_id: None,
        clinician_link_id: None,
        backdated_datetime: None,
        diagnosis_id: None,
        program_id: None,
        name_insurance_join_id: None,
        insurance_discount_amount: None,
        insurance_discount_percentage: None,
        is_cancellation: false,
        expected_delivery_date: None,
        default_donor_id: None,
    };

    let invoice_line_id = uuid();
    let stock_in_line = InsertStockInLine {
        id: invoice_line_id.clone(),
        invoice_id,
        item_id,
        stock_line_id: Some(stock_line_id),
        location,
        pack_size,
        batch,
        cost_price_per_pack,
        sell_price_per_pack,
        expiry_date,
        number_of_packs,
        stock_on_hold: on_hold,
        r#type: StockInType::InventoryAddition,
        note: None,
        total_before_tax: None,
        tax_percentage: None,
        barcode,
        item_variant_id,
        donor_id: None,
<<<<<<< HEAD
=======
        vvm_status_id,
>>>>>>> 97afff4d
    };

    let update_inventory_adjustment_reason = UpdateInventoryAdjustmentReason {
        reason_id: inventory_adjustment_reason_id,
        invoice_line_id,
    };

    Ok(GenerateResult {
        invoice,
        stock_in_line,
        update_inventory_adjustment_reason,
    })
}<|MERGE_RESOLUTION|>--- conflicted
+++ resolved
@@ -111,10 +111,7 @@
         barcode,
         item_variant_id,
         donor_id: None,
-<<<<<<< HEAD
-=======
         vvm_status_id,
->>>>>>> 97afff4d
     };
 
     let update_inventory_adjustment_reason = UpdateInventoryAdjustmentReason {
