use chrono::Utc;

use repository::NameRowRepository;
use repository::{
    InvoiceRow, InvoiceStatus, InvoiceType, NumberRowType, RepositoryError, StorageConnection,
};
use util::constants::INVENTORY_ADJUSTMENT_NAME_CODE;
use util::uuid::uuid;

use crate::invoice::inventory_adjustment::UpdateInventoryAdjustmentReason;
use crate::invoice_line::stock_in_line::{InsertStockInLine, StockInType};
use crate::number::next_number;

use super::AddNewStockLine;

pub struct GenerateResult {
    pub invoice: InvoiceRow,
    pub stock_in_line: InsertStockInLine,
    pub update_inventory_adjustment_reason: UpdateInventoryAdjustmentReason,
}

pub fn generate(
    connection: &StorageConnection,
    store_id: &str,
    user_id: &str,
    AddNewStockLine {
        stock_line_id,
        item_id,
        number_of_packs,
        reason_option_id,
        cost_price_per_pack,
        sell_price_per_pack,
        pack_size,
        on_hold,
        batch,
        location,
        expiry_date,
        barcode,
        item_variant_id,
        vvm_status_id,
        donor_id,
        campaign_id,
        program_id,
    }: AddNewStockLine,
) -> Result<GenerateResult, RepositoryError> {
    let current_datetime = Utc::now().naive_utc();

    let inventory_adjustment_name = NameRowRepository::new(connection)
        .find_one_by_code(INVENTORY_ADJUSTMENT_NAME_CODE)?
        .ok_or(RepositoryError::NotFound)?;

    let invoice_number = next_number(connection, &NumberRowType::InventoryAddition, store_id)?;

    let invoice_id = uuid();

    let invoice = InvoiceRow {
        id: invoice_id.clone(),
        user_id: Some(user_id.to_string()),
        name_link_id: inventory_adjustment_name.id,
        r#type: InvoiceType::InventoryAddition,
        invoice_number,
        store_id: store_id.to_string(),
        created_datetime: current_datetime,
        status: InvoiceStatus::New,
        original_shipment_id: None,
        // Default
        currency_id: None,
        currency_rate: 1.0,
        on_hold: false,
        colour: None,
        comment: None,
        their_reference: None,
        tax_percentage: None,
        name_store_id: None,
        transport_reference: None,
        allocated_datetime: None,
        picked_datetime: None,
        shipped_datetime: None,
        delivered_datetime: None,
        received_datetime: None,
        verified_datetime: None,
        cancelled_datetime: None,
        linked_invoice_id: None,
        requisition_id: None,
        clinician_link_id: None,
        backdated_datetime: None,
        diagnosis_id: None,
        program_id: None,
        name_insurance_join_id: None,
        insurance_discount_amount: None,
        insurance_discount_percentage: None,
        is_cancellation: false,
        expected_delivery_date: None,
        default_donor_link_id: None,
    };

    let invoice_line_id = uuid();
    let stock_in_line = InsertStockInLine {
        id: invoice_line_id.clone(),
        invoice_id,
        item_id,
        stock_line_id: Some(stock_line_id),
        location,
        pack_size,
        batch,
        cost_price_per_pack,
        sell_price_per_pack,
        expiry_date,
        number_of_packs,
        stock_on_hold: on_hold,
        r#type: StockInType::InventoryAddition,
        barcode,
        item_variant_id,
        donor_id,
        vvm_status_id,
        campaign_id,
<<<<<<< HEAD
        program_id,
=======
        note: None,
        total_before_tax: None,
        tax_percentage: None,
>>>>>>> 431a96b6
        shipped_number_of_packs: None,
        shipped_pack_size: None,
    };

    let update_inventory_adjustment_reason = UpdateInventoryAdjustmentReason {
        reason_option_id,
        invoice_line_id,
    };

    Ok(GenerateResult {
        invoice,
        stock_in_line,
        update_inventory_adjustment_reason,
    })
}<|MERGE_RESOLUTION|>--- conflicted
+++ resolved
@@ -114,13 +114,10 @@
         donor_id,
         vvm_status_id,
         campaign_id,
-<<<<<<< HEAD
         program_id,
-=======
         note: None,
         total_before_tax: None,
         tax_percentage: None,
->>>>>>> 431a96b6
         shipped_number_of_packs: None,
         shipped_pack_size: None,
     };
