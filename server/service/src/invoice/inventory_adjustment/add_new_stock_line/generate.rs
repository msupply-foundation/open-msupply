--- conflicted
+++ resolved
@@ -40,11 +40,8 @@
         vvm_status_id,
         donor_id,
         campaign_id,
-<<<<<<< HEAD
         program_id,
-=======
         volume_per_pack,
->>>>>>> 30263698
     }: AddNewStockLine,
 ) -> Result<GenerateResult, RepositoryError> {
     let current_datetime = Utc::now().naive_utc();
@@ -118,12 +115,8 @@
         donor_id,
         vvm_status_id,
         campaign_id,
-<<<<<<< HEAD
         program_id,
-        note: None,
-=======
         volume_per_pack,
->>>>>>> 30263698
         total_before_tax: None,
         tax_percentage: None,
         note: None,
