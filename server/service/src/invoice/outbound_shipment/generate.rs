use repository::db_diesel::InvoiceLineType;
use repository::{InvoiceLineRow, InvoiceRow, ItemRowRepository, RepositoryError};
use util::uuid::uuid;

use crate::service_provider::ServiceContext;

pub fn generate_unallocated_invoice_lines(
    ctx: &ServiceContext,
    invoice_row: &InvoiceRow,
    item_ids: Vec<String>,
) -> Result<Vec<InvoiceLineRow>, RepositoryError> {
    let mut result: Vec<InvoiceLineRow> = Vec::new();

    item_ids.into_iter().for_each(|item_id| {
        match ItemRowRepository::new(&ctx.connection).find_active_by_id(&item_id) {
            Ok(Some(item)) => {
                result.push(InvoiceLineRow {
                    id: uuid(),
                    invoice_id: invoice_row.id.clone(),
                    item_link_id: item.id.clone(),
                    item_name: item.name.clone(),
                    item_code: item.code.clone(),
                    stock_line_id: None,
                    location_id: None,
                    batch: None,
                    expiry_date: None,
                    pack_size: 1.0,
                    cost_price_per_pack: 0.0,
                    sell_price_per_pack: 0.0,
                    total_before_tax: 0.0,
                    total_after_tax: 0.0,
                    tax_percentage: None,
                    r#type: InvoiceLineType::UnallocatedStock,
                    number_of_packs: 0.0,
                    prescribed_quantity: None,
                    note: None,
                    inventory_adjustment_reason_id: None,
                    return_reason_id: None,
                    foreign_currency_price_before_tax: None,
                    item_variant_id: None,
                    linked_invoice_id: None,
<<<<<<< HEAD
                    reason_option_id: None,
=======
                    donor_id: None,
>>>>>>> 3674aeea
                });
            }
            Ok(None) => {}
            Err(_error) => {}
        };
    });

    Ok(result)
}<|MERGE_RESOLUTION|>--- conflicted
+++ resolved
@@ -39,11 +39,8 @@
                     foreign_currency_price_before_tax: None,
                     item_variant_id: None,
                     linked_invoice_id: None,
-<<<<<<< HEAD
+                    donor_id: None,
                     reason_option_id: None,
-=======
-                    donor_id: None,
->>>>>>> 3674aeea
                 });
             }
             Ok(None) => {}
