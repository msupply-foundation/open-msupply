--- conflicted
+++ resolved
@@ -38,17 +38,13 @@
                     error,
                 })?;
             }
-<<<<<<< HEAD
-            // End TODO
+
             activity_log_entry(
                 &ctx,
                 ActivityLogType::InvoiceDeleted,
                 Some(id.to_owned()),
                 None,
             )?;
-=======
-            activity_log_entry(&ctx, ActivityLogType::InvoiceDeleted, &id)?;
->>>>>>> 4acc43c7
 
             match InvoiceRowRepository::new(&connection).delete(&id) {
                 Ok(_) => Ok(id.clone()),
