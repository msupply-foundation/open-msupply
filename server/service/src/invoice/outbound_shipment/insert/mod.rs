use repository::{ActivityLogType, Invoice, InvoiceRowRepository};
use repository::{RepositoryError, TransactionError};

pub mod generate;
pub mod validate;

use generate::generate;
use validate::validate;

use crate::activity_log::activity_log_entry;
use crate::invoice::query::get_invoice;
use crate::service_provider::ServiceContext;

#[derive(Clone, Debug, Default, PartialEq)]
pub struct InsertOutboundShipment {
    pub id: String,
    pub other_party_id: String,
    pub on_hold: Option<bool>,
    pub comment: Option<String>,
    pub their_reference: Option<String>,
    pub colour: Option<String>,
}

#[derive(Clone, Debug, PartialEq)]
pub enum InsertOutboundShipmentError {
    InvoiceAlreadyExists,
    // Name validation
    OtherPartyNotACustomer,
    OtherPartyNotVisible,
    OtherPartyDoesNotExist,
    // Internal
    NewlyCreatedInvoiceDoesNotExist,
    DatabaseError(RepositoryError),
}

type OutError = InsertOutboundShipmentError;

/// Insert a new outbound shipment and returns the invoice when successful.
pub fn insert_outbound_shipment(
    ctx: &ServiceContext,
    input: InsertOutboundShipment,
) -> Result<Invoice, OutError> {
    let invoice = ctx
        .connection
        .transaction_sync(|connection| {
            let other_party = validate(connection, &ctx.store_id, &input)?;
            let new_invoice =
                generate(connection, &ctx.store_id, &ctx.user_id, input, other_party)?;

            InvoiceRowRepository::new(connection).upsert_one(&new_invoice)?;

            activity_log_entry(
                ctx,
                ActivityLogType::InvoiceCreated,
                Some(new_invoice.id.to_owned()),
                None,
                None,
            )?;

            get_invoice(ctx, None, &new_invoice.id)
                .map_err(OutError::DatabaseError)?
                .ok_or(OutError::NewlyCreatedInvoiceDoesNotExist)
        })
        .map_err(|error| error.to_inner_error())?;

    Ok(invoice)
}

impl From<RepositoryError> for InsertOutboundShipmentError {
    fn from(error: RepositoryError) -> Self {
        InsertOutboundShipmentError::DatabaseError(error)
    }
}

impl From<TransactionError<InsertOutboundShipmentError>> for InsertOutboundShipmentError {
    fn from(error: TransactionError<InsertOutboundShipmentError>) -> Self {
        match error {
            TransactionError::Transaction { msg, level } => {
                InsertOutboundShipmentError::DatabaseError(RepositoryError::TransactionError {
                    msg,
                    level,
                })
            }
            TransactionError::Inner(e) => e,
        }
    }
}

#[cfg(test)]
mod test {
    use repository::{
        mock::{
            currency_a, mock_name_linked_to_store_join, mock_name_not_linked_to_store,
            mock_outbound_shipment_a, mock_store_a, mock_store_linked_to_name, mock_user_account_a,
            MockData, MockDataInserts,
        },
        test_db::setup_all_with_data,
        InvoiceRow, InvoiceRowRepository, NameRow, NameStoreJoinRow,
    };

    use crate::{
        invoice::outbound_shipment::insert::InsertOutboundShipment,
        service_provider::ServiceProvider,
    };

    use super::InsertOutboundShipmentError;

    type ServiceError = InsertOutboundShipmentError;

    #[actix_rt::test]
    async fn insert_outbound_shipment_errors() {
        fn not_visible() -> NameRow {
            NameRow {
                id: "not_visible".to_string(),
                ..Default::default()
            }
        }

        fn not_a_customer() -> NameRow {
            NameRow {
                id: "not_a_customer".to_string(),
                ..Default::default()
            }
        }

        fn not_a_customer_join() -> NameStoreJoinRow {
            NameStoreJoinRow {
                id: "not_a_customer_join".to_string(),
                name_link_id: not_a_customer().id,
                store_id: mock_store_a().id,
                name_is_customer: false,
                ..Default::default()
            }
        }

        let (_, _, connection_manager, _) = setup_all_with_data(
            "insert_outbound_shipment_errors",
            MockDataInserts::all(),
            MockData {
                names: vec![not_visible(), not_a_customer()],
                name_store_joins: vec![not_a_customer_join()],
                ..Default::default()
            },
        )
        .await;

        let service_provider = ServiceProvider::new(connection_manager);
        let context = service_provider
            .context(mock_store_a().id, "".to_string())
            .unwrap();
        let service = service_provider.invoice_service;

        //InvoiceAlreadyExists
        assert_eq!(
            service.insert_outbound_shipment(
                &context,
                InsertOutboundShipment {
                    id: mock_outbound_shipment_a().id,
                    ..Default::default()
                }
            ),
            Err(ServiceError::InvoiceAlreadyExists)
        );
        // OtherPartyDoesNotExist
        assert_eq!(
            service.insert_outbound_shipment(
                &context,
                InsertOutboundShipment {
                    id: "new_id".to_string(),
                    other_party_id: "invalid".to_string(),
                    ..Default::default()
                }
            ),
            Err(ServiceError::OtherPartyDoesNotExist)
        );
        // OtherPartyNotVisible
        assert_eq!(
            service.insert_outbound_shipment(
                &context,
                InsertOutboundShipment {
                    id: "new_id".to_string(),
                    other_party_id: not_visible().id,
                    ..Default::default()
                }
            ),
            Err(ServiceError::OtherPartyNotVisible)
        );
        // OtherPartyNotACustomer
        assert_eq!(
            service.insert_outbound_shipment(
                &context,
                InsertOutboundShipment {
                    id: "new_id".to_string(),
                    other_party_id: not_a_customer().id,
                    ..Default::default()
                }
            ),
            Err(ServiceError::OtherPartyNotACustomer)
        );

        // TODO NewlyCreatedInvoiceDoesNotExist
    }

    #[actix_rt::test]
    async fn insert_outbound_shipment_success() {
        fn customer() -> NameRow {
            NameRow {
                id: "customer".to_string(),
                ..Default::default()
            }
        }

        fn customer_join() -> NameStoreJoinRow {
            NameStoreJoinRow {
                id: "customer_join".to_string(),
                name_link_id: customer().id,
                store_id: mock_store_a().id,
                name_is_customer: true,
                ..Default::default()
            }
        }

        let (_, connection, connection_manager, _) = setup_all_with_data(
            "insert_outbound_shipment_success",
            MockDataInserts::all(),
            MockData {
                names: vec![customer()],
                name_store_joins: vec![customer_join()],
                ..Default::default()
            },
        )
        .await;

        let service_provider = ServiceProvider::new(connection_manager);
        let context = service_provider
            .context(mock_store_a().id, mock_user_account_a().id)
            .unwrap();
        let service = service_provider.invoice_service;

        // Success
        service
            .insert_outbound_shipment(
                &context,
<<<<<<< HEAD
                InsertOutboundShipment {
                    id: "new_id".to_string(),
                    other_party_id: customer().id,
                    ..Default::default()
                },
=======
                inline_init(|r: &mut InsertOutboundShipment| {
                    r.id = "new_outbound_id".to_string();
                    r.other_party_id = customer().id;
                }),
>>>>>>> 5e27a005
            )
            .unwrap();

        let invoice = InvoiceRowRepository::new(&connection)
            .find_one_by_id("new_outbound_id")
            .unwrap()
            .unwrap();

        assert_eq!(
            invoice,
            InvoiceRow {
                name_link_id: customer().id,
                user_id: Some(mock_user_account_a().id),
                currency_id: Some(currency_a().id),
                ..invoice.clone()
            }
        );

        //Test success onHold
        service
            .insert_outbound_shipment(
                &context,
                InsertOutboundShipment {
                    id: "test_on_hold".to_string(),
                    other_party_id: customer().id,
                    on_hold: Some(true),
                    ..Default::default()
                },
            )
            .unwrap();

        let invoice = InvoiceRowRepository::new(&connection)
            .find_one_by_id("test_on_hold")
            .unwrap()
            .unwrap();

        assert_eq!(
            invoice,
            InvoiceRow {
                name_link_id: customer().id,
                on_hold: true,
                ..invoice.clone()
            }
        );

        //Test success name_store_id linked to store
        service
            .insert_outbound_shipment(
                &context,
                InsertOutboundShipment {
                    id: "test_name_store_id_linked".to_string(),
                    other_party_id: mock_name_linked_to_store_join().name_link_id.clone(),
                    ..Default::default()
                },
            )
            .unwrap();

        let invoice = InvoiceRowRepository::new(&connection)
            .find_one_by_id("test_name_store_id_linked")
            .unwrap()
            .unwrap();

        assert_eq!(
            invoice,
            InvoiceRow {
                name_store_id: Some(mock_store_linked_to_name().id.clone()),
                ..invoice.clone()
            }
        );

        //Test success name_store_id, not linked to store
        service
            .insert_outbound_shipment(
                &context,
                InsertOutboundShipment {
                    id: "test_name_store_id_not_linked".to_string(),
                    other_party_id: mock_name_not_linked_to_store().id.clone(),
                    ..Default::default()
                },
            )
            .unwrap();

        let invoice = InvoiceRowRepository::new(&connection)
            .find_one_by_id("test_name_store_id_not_linked")
            .unwrap()
            .unwrap();

        assert_eq!(invoice.name_store_id, None)
    }
}<|MERGE_RESOLUTION|>--- conflicted
+++ resolved
@@ -241,18 +241,11 @@
         service
             .insert_outbound_shipment(
                 &context,
-<<<<<<< HEAD
-                InsertOutboundShipment {
-                    id: "new_id".to_string(),
+                InsertOutboundShipment {
+                    id: "new_outbound_id".to_string(),
                     other_party_id: customer().id,
                     ..Default::default()
                 },
-=======
-                inline_init(|r: &mut InsertOutboundShipment| {
-                    r.id = "new_outbound_id".to_string();
-                    r.other_party_id = customer().id;
-                }),
->>>>>>> 5e27a005
             )
             .unwrap();
 
