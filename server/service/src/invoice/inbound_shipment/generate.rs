--- conflicted
+++ resolved
@@ -29,13 +29,8 @@
                     sell_price_per_pack: 0.0,
                     total_before_tax: 0.0,
                     total_after_tax: 0.0,
-<<<<<<< HEAD
-                    tax: None,
-                    r#type: InvoiceLineType::StockIn,
-=======
                     tax_percentage: None,
                     r#type: InvoiceLineRowType::StockIn,
->>>>>>> df5d697c
                     number_of_packs: 0.0,
                     note: None,
                     inventory_adjustment_reason_id: None,
