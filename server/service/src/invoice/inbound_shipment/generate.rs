--- conflicted
+++ resolved
@@ -34,11 +34,8 @@
                     number_of_packs: 0.0,
                     note: None,
                     inventory_adjustment_reason_id: None,
-<<<<<<< HEAD
                     return_reason_id: None,
-=======
                     foreign_currency_price_before_tax: None,
->>>>>>> 068faea9
                 });
             }
             Ok(None) => {}
