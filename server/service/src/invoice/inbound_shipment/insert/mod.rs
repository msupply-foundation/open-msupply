use crate::invoice::query::get_invoice;
use crate::service_provider::ServiceContext;
use crate::WithDBError;
use repository::{Invoice, Name};
use repository::{InvoiceRepository, RepositoryError};

mod generate;
mod validate;

use generate::generate;
use validate::validate;

#[derive(Clone, Debug, Default)]
pub struct InsertInboundShipment {
    pub id: String,
    pub other_party_id: String,
    pub on_hold: Option<bool>,
    pub comment: Option<String>,
    pub their_reference: Option<String>,
    pub colour: Option<String>,
}

type OutError = InsertInboundShipmentError;

pub fn insert_inbound_shipment(
    ctx: &ServiceContext,
    store_id: &str,
    user_id: &str,
    input: InsertInboundShipment,
) -> Result<Invoice, OutError> {
    let invoice = ctx
        .connection
        .transaction_sync(|connection| {
<<<<<<< HEAD
            let other_party = validate(&input, &connection)?;
            let new_invoice = generate(connection, store_id, user_id, input, other_party)?;
            InvoiceRepository::new(&connection).upsert_one(&new_invoice)?;
=======
            let other_party = validate(connection, store_id, &input)?;
            let new_invoice = generate(connection, store_id, input, other_party)?;
            InvoiceRepository::new(connection).upsert_one(&new_invoice)?;
>>>>>>> cae8b700
            get_invoice(ctx, None, &new_invoice.id)
                .map_err(|error| OutError::DatabaseError(error))?
                .ok_or(OutError::NewlyCreatedInvoiceDoesNotExist)
        })
        .map_err(|error| error.to_inner_error())?;
    Ok(invoice)
}

#[derive(Debug)]
pub enum InsertInboundShipmentError {
    InvoiceAlreadyExists,
    DatabaseError(RepositoryError),
    OtherPartyDoesNotExist,
    NewlyCreatedInvoiceDoesNotExist,
    OtherPartyNotASupplier(Name),
}

impl From<RepositoryError> for InsertInboundShipmentError {
    fn from(error: RepositoryError) -> Self {
        InsertInboundShipmentError::DatabaseError(error)
    }
}

impl<ERR> From<WithDBError<ERR>> for InsertInboundShipmentError
where
    ERR: Into<InsertInboundShipmentError>,
{
    fn from(result: WithDBError<ERR>) -> Self {
        match result {
            WithDBError::DatabaseError(error) => error.into(),
            WithDBError::Error(error) => error.into(),
        }
    }
}<|MERGE_RESOLUTION|>--- conflicted
+++ resolved
@@ -31,15 +31,9 @@
     let invoice = ctx
         .connection
         .transaction_sync(|connection| {
-<<<<<<< HEAD
-            let other_party = validate(&input, &connection)?;
+            let other_party = validate(connection, store_id, &input)?;
             let new_invoice = generate(connection, store_id, user_id, input, other_party)?;
-            InvoiceRepository::new(&connection).upsert_one(&new_invoice)?;
-=======
-            let other_party = validate(connection, store_id, &input)?;
-            let new_invoice = generate(connection, store_id, input, other_party)?;
             InvoiceRepository::new(connection).upsert_one(&new_invoice)?;
->>>>>>> cae8b700
             get_invoice(ctx, None, &new_invoice.id)
                 .map_err(|error| OutError::DatabaseError(error))?
                 .ok_or(OutError::NewlyCreatedInvoiceDoesNotExist)
