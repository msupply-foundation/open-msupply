--- conflicted
+++ resolved
@@ -70,20 +70,9 @@
                 location_movements,
                 update_tax_for_lines,
                 update_currency_for_lines,
-<<<<<<< HEAD
                 vvm_status_logs_to_update,
-            } = generate(
-                connection,
-                &ctx.store_id,
-                &ctx.user_id,
-                invoice,
-                other_party,
-                patch.clone(),
-            )?;
-=======
                 update_donor,
             } = generate(ctx, invoice, other_party, patch.clone())?;
->>>>>>> 41488b9a
 
             InvoiceRowRepository::new(connection).upsert_one(&update_invoice)?;
             let invoice_line_repository = InvoiceLineRowRepository::new(connection);
