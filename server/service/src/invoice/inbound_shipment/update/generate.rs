use chrono::Utc;

use repository::{
    EqualFilter, InvoiceLineFilter, InvoiceLineRepository, InvoiceLineType, LocationMovementRow,
    Name, RepositoryError,
};
use repository::{
    InvoiceLineRow, InvoiceLineRowRepository, InvoiceRow, InvoiceStatus, StockLineRow,
    StorageConnection,
};
use util::uuid::uuid;

use crate::invoice::common::{calculate_foreign_currency_total, calculate_total_after_tax};
use crate::service_provider::ServiceContext;

use super::{
    UpdateDonorLineMethod, UpdateInboundShipment, UpdateInboundShipmentError,
    UpdateInboundShipmentStatus,
};

pub struct LineAndStockLine {
    pub line: InvoiceLineRow,
    pub stock_line: Option<StockLineRow>,
}

pub(crate) struct GenerateResult {
    pub(crate) batches_to_update: Option<Vec<LineAndStockLine>>,
    pub(crate) update_invoice: InvoiceRow,
    pub(crate) empty_lines_to_trim: Option<Vec<InvoiceLineRow>>,
    pub(crate) location_movements: Option<Vec<LocationMovementRow>>,
    pub(crate) update_tax_for_lines: Option<Vec<InvoiceLineRow>>,
    pub(crate) update_currency_for_lines: Option<Vec<InvoiceLineRow>>,
    pub(crate) update_donor: Option<Vec<LineAndStockLine>>,
}

pub(crate) fn generate(
    ctx: &ServiceContext,
    existing_invoice: InvoiceRow,
    other_party_option: Option<Name>,
    patch: UpdateInboundShipment,
) -> Result<GenerateResult, UpdateInboundShipmentError> {
    let connection = &ctx.connection;
    let should_create_batches = should_create_batches(&existing_invoice, &patch);
    let mut update_invoice = existing_invoice.clone();

    set_new_status_datetime(&mut update_invoice, &patch);

    let input_donor_id = match patch.default_donor_id {
        Some(donor) => donor.value,
        None => update_invoice.default_donor_id.clone(),
    };

    update_invoice.user_id = Some(ctx.user_id.clone());
    update_invoice.comment = patch.comment.or(update_invoice.comment);
    update_invoice.their_reference = patch.their_reference.or(update_invoice.their_reference);
    update_invoice.on_hold = patch.on_hold.unwrap_or(update_invoice.on_hold);
    update_invoice.colour = patch.colour.or(update_invoice.colour);
    update_invoice.tax_percentage = patch
        .tax
        .map(|tax| tax.percentage)
        .unwrap_or(update_invoice.tax_percentage);
    update_invoice.default_donor_id = input_donor_id.clone().or(update_invoice.default_donor_id);

    if let Some(status) = patch.status.clone() {
        update_invoice.status = status.full_status()
    }

    if let Some(other_party) = other_party_option {
        update_invoice.name_store_id = other_party.store_id().map(|id| id.to_string());
        // TODO: Should be using the name link id not the name row id...
        update_invoice.name_link_id = other_party.name_row.id;
    }

    update_invoice.currency_id = patch.currency_id.or(update_invoice.currency_id);
    update_invoice.currency_rate = patch.currency_rate.unwrap_or(update_invoice.currency_rate);

    let batches_to_update = if should_create_batches {
        Some(generate_lines_and_stock_lines(
            connection,
            GenerateLinesInput {
                store_id: &update_invoice.store_id,
                id: &update_invoice.id,
                tax_percentage: update_invoice.tax_percentage,
                supplier_id: &update_invoice.name_link_id,
                currency_id: update_invoice.currency_id.clone(),
                currency_rate: &update_invoice.currency_rate,
            },
        )?)
    } else {
        None
    };

    let location_movements = if let Some(batches) = &batches_to_update {
        Some(generate_location_movements(
            update_invoice.store_id.clone(),
            batches,
        ))
    } else {
        None
    };

    let update_tax_for_lines = if update_invoice.tax_percentage.is_some() {
        Some(generate_tax_update_for_lines(
            connection,
            &update_invoice.id,
            update_invoice.tax_percentage,
        )?)
    } else {
        None
    };

    let update_currency_for_lines = if patch.currency_rate.is_some() {
        Some(generate_foreign_currency_before_tax_for_lines(
            connection,
            &update_invoice.id,
            update_invoice.currency_id.clone(),
            &update_invoice.currency_rate,
        )?)
    } else {
        None
    };

    let update_donor = if should_update_donor(input_donor_id, &patch.update_donor_method)
        && update_invoice.status.index() >= InvoiceStatus::Delivered.index()
    {
        Some(update_donor_on_lines_and_stock(
            connection,
            &update_invoice.id,
            update_invoice.default_donor_id.clone(),
            patch.update_donor_method,
        )?)
    } else {
        None
    };

    Ok(GenerateResult {
        batches_to_update,
        empty_lines_to_trim: empty_lines_to_trim(connection, &existing_invoice, &patch.status)?,
        update_invoice,
        location_movements,
        update_tax_for_lines,
        update_currency_for_lines,
        update_donor,
    })
}

pub fn should_create_batches(invoice: &InvoiceRow, patch: &UpdateInboundShipment) -> bool {
    let existing_status = &invoice.status;

    let new_status = match changed_status(patch.status.to_owned(), existing_status) {
        Some(status) => status,
        None => return false, // Status has not been updated
    };

    match (existing_status, new_status) {
        (
            // From New/Picked/Shipped to Delivered/Verified
            InvoiceStatus::New | InvoiceStatus::Picked | InvoiceStatus::Shipped,
            UpdateInboundShipmentStatus::Delivered | UpdateInboundShipmentStatus::Verified,
        ) => true,
        _ => false,
    }
}

fn generate_tax_update_for_lines(
    connection: &StorageConnection,
    invoice_id: &str,
    tax_percentage: Option<f64>,
) -> Result<Vec<InvoiceLineRow>, UpdateInboundShipmentError> {
    let invoice_lines = InvoiceLineRepository::new(connection).query_by_filter(
        InvoiceLineFilter::new()
            .invoice_id(EqualFilter::equal_to(invoice_id))
            .r#type(InvoiceLineType::StockIn.equal_to()),
    )?;

    let mut result = Vec::new();
    for invoice_line in invoice_lines {
        let mut invoice_line_row = invoice_line.invoice_line_row;
        invoice_line_row.tax_percentage = tax_percentage;
        invoice_line_row.total_after_tax =
            calculate_total_after_tax(invoice_line_row.total_before_tax, tax_percentage);
        result.push(invoice_line_row);
    }

    Ok(result)
}

fn generate_foreign_currency_before_tax_for_lines(
    connection: &StorageConnection,
    invoice_id: &str,
    currency_id: Option<String>,
    currency_rate: &f64,
) -> Result<Vec<InvoiceLineRow>, UpdateInboundShipmentError> {
    let invoice_lines = InvoiceLineRepository::new(connection).query_by_filter(
        InvoiceLineFilter::new()
            .invoice_id(EqualFilter::equal_to(invoice_id))
            .r#type(InvoiceLineType::StockIn.equal_to()),
    )?;

    let mut result = Vec::new();
    for invoice_line in invoice_lines {
        let mut invoice_line_row = invoice_line.invoice_line_row;
        invoice_line_row.foreign_currency_price_before_tax = calculate_foreign_currency_total(
            connection,
            invoice_line_row.total_before_tax,
            currency_id.clone(),
            currency_rate,
        )?;
        result.push(invoice_line_row);
    }

    Ok(result)
}

// If status changed to Delivered and above, remove empty lines
fn empty_lines_to_trim(
    connection: &StorageConnection,
    invoice: &InvoiceRow,
    status: &Option<UpdateInboundShipmentStatus>,
) -> Result<Option<Vec<InvoiceLineRow>>, RepositoryError> {
    // Status sequence for inbound shipment: New, Picked, Shipped, Delivered, Verified
    if invoice.status != InvoiceStatus::New {
        return Ok(None);
    }

    let new_invoice_status = match status {
        Some(new_status) => new_status.full_status(),
        None => return Ok(None),
    };

    if new_invoice_status == InvoiceStatus::New {
        return Ok(None);
    }

    // If new invoice status is not new and previous invoice status is new
    // add all empty lines to be deleted
    let lines = InvoiceLineRepository::new(connection).query_by_filter(
        InvoiceLineFilter::new()
            .invoice_id(EqualFilter::equal_to(&invoice.id))
            .r#type(InvoiceLineType::StockIn.equal_to())
            .number_of_packs(EqualFilter::equal_to_f64(0.0)),
    )?;

    if lines.is_empty() {
        return Ok(None);
    }

    let invoice_line_rows = lines.into_iter().map(|l| l.invoice_line_row).collect();
    Ok(Some(invoice_line_rows))
}

fn set_new_status_datetime(invoice: &mut InvoiceRow, patch: &UpdateInboundShipment) {
    let new_status = match changed_status(patch.status.to_owned(), &invoice.status) {
        Some(status) => status,
        None => return, // There's no status to update
    };

    let current_datetime = Utc::now().naive_utc();
    match (&invoice.status, new_status) {
        // From New/Picked/Shipped to Delivered
        (
            InvoiceStatus::New | InvoiceStatus::Picked | InvoiceStatus::Shipped,
            UpdateInboundShipmentStatus::Delivered,
        ) => {
            invoice.delivered_datetime = Some(current_datetime);
        }

        // From New/Picked/Shipped to Verified
        (
            InvoiceStatus::New | InvoiceStatus::Picked | InvoiceStatus::Shipped,
            UpdateInboundShipmentStatus::Verified,
        ) => {
            invoice.delivered_datetime = Some(current_datetime);
            invoice.verified_datetime = Some(current_datetime);
        }
        // From Delivered to Verified
        (InvoiceStatus::Delivered, UpdateInboundShipmentStatus::Verified) => {
            invoice.verified_datetime = Some(current_datetime);
        }
        _ => {}
    }
}

fn changed_status(
    status: Option<UpdateInboundShipmentStatus>,
    existing_status: &InvoiceStatus,
) -> Option<UpdateInboundShipmentStatus> {
    let new_status = match status {
        Some(status) => status,
        None => return None, // Status is not changing
    };

    if &new_status.full_status() == existing_status {
        // The invoice already has this status, there's nothing to do.
        return None;
    }

    Some(new_status)
}

pub struct GenerateLinesInput<'a> {
    store_id: &'a str,
    id: &'a str,
    tax_percentage: Option<f64>,
    supplier_id: &'a str,
    currency_id: Option<String>,
    currency_rate: &'a f64,
}

pub fn generate_lines_and_stock_lines(
    connection: &StorageConnection,
    GenerateLinesInput {
        store_id,
        id,
        tax_percentage,
        supplier_id,
        currency_id,
        currency_rate,
    }: GenerateLinesInput<'_>,
) -> Result<Vec<LineAndStockLine>, UpdateInboundShipmentError> {
    let lines = InvoiceLineRowRepository::new(connection).find_many_by_invoice_id(id)?;
    let mut result = Vec::new();

    for invoice_line in lines.into_iter() {
        let mut line = invoice_line.clone();
        let stock_line_id = line.stock_line_id.unwrap_or(uuid());

        line.stock_line_id = Some(stock_line_id.clone());
        if tax_percentage.is_some() {
            line.tax_percentage = tax_percentage;
            line.total_after_tax = calculate_total_after_tax(line.total_before_tax, tax_percentage);
        }
        line.foreign_currency_price_before_tax = calculate_foreign_currency_total(
            connection,
            line.total_before_tax,
            currency_id.clone(),
            currency_rate,
        )?;

        let InvoiceLineRow {
            item_link_id,
            cost_price_per_pack,
            sell_price_per_pack,
            number_of_packs,
            item_variant_id,
            location_id,
            batch,
            expiry_date,
            pack_size,
            donor_id,
            note,
            ..
        }: InvoiceLineRow = invoice_line;

        if number_of_packs > 0.0 {
            let stock_line = StockLineRow {
                id: stock_line_id,
                item_link_id,
                store_id: store_id.to_string(),
                location_id,
                batch,
                pack_size,
                cost_price_per_pack,
                sell_price_per_pack,
                available_number_of_packs: number_of_packs,
                total_number_of_packs: number_of_packs,
                expiry_date,
                on_hold: false,
                note,
                supplier_link_id: Some(supplier_id.to_string()),
                barcode_id: None,
                item_variant_id,
<<<<<<< HEAD
                donor_id,
=======
                vvm_status_id: None,
>>>>>>> 41d74b71
            };
            result.push(LineAndStockLine {
                line,
                stock_line: Some(stock_line),
            });
        }
    }
    Ok(result)
}

pub fn generate_location_movements(
    store_id: String,
    batch: &Vec<LineAndStockLine>,
) -> Vec<LocationMovementRow> {
    batch
        .iter()
        .filter_map(|batch| {
            batch
                .stock_line
                .as_ref()
                .map(|stock_line| LocationMovementRow {
                    id: uuid(),
                    store_id: store_id.clone(),
                    stock_line_id: stock_line.id.clone(),
                    location_id: batch.line.location_id.clone(),
                    enter_datetime: Some(Utc::now().naive_utc()),
                    exit_datetime: None,
                })
        })
        .collect()
}

fn update_donor_on_lines_and_stock(
    connection: &StorageConnection,
    invoice_id: &str,
    updated_default_donor_id: Option<String>,
    donor_update_method: Option<UpdateDonorLineMethod>,
) -> Result<Vec<LineAndStockLine>, UpdateInboundShipmentError> {
    let invoice_lines = InvoiceLineRepository::new(connection).query_by_filter(
        InvoiceLineFilter::new()
            .invoice_id(EqualFilter::equal_to(invoice_id))
            .r#type(InvoiceLineType::StockIn.equal_to()),
    )?;
    let mut result = Vec::new();

    for invoice_line in invoice_lines {
        let mut line = invoice_line.invoice_line_row;
        let mut stock_line = invoice_line.stock_line_option;

        let new_donor_id = match donor_update_method.clone() {
            Some(UpdateDonorLineMethod::NoChanges) | None => line.donor_id.clone(),
            Some(UpdateDonorLineMethod::UpdateExistingDonor) => match line.donor_id {
                Some(_) => updated_default_donor_id.clone(),
                None => None,
            },
            Some(UpdateDonorLineMethod::AssignIfNone) => {
                line.donor_id.clone().or(updated_default_donor_id.clone())
            }
            Some(UpdateDonorLineMethod::AssignToAll) => updated_default_donor_id.clone(),
        };

        line.donor_id = new_donor_id.clone();
        if let Some(ref mut stock_line) = stock_line {
            stock_line.donor_id = new_donor_id;
        }

        result.push(LineAndStockLine { line, stock_line });
    }

    Ok(result)
}

fn should_update_donor(
    donor_id: Option<String>,
    update_donor_method: &Option<UpdateDonorLineMethod>,
) -> bool {
    if donor_id.is_none() {
        return false;
    }

    matches!(
        update_donor_method,
        Some(UpdateDonorLineMethod::UpdateExistingDonor)
            | Some(UpdateDonorLineMethod::AssignIfNone)
            | Some(UpdateDonorLineMethod::AssignToAll)
    )
}<|MERGE_RESOLUTION|>--- conflicted
+++ resolved
@@ -370,11 +370,8 @@
                 supplier_link_id: Some(supplier_id.to_string()),
                 barcode_id: None,
                 item_variant_id,
-<<<<<<< HEAD
                 donor_id,
-=======
                 vvm_status_id: None,
->>>>>>> 41d74b71
             };
             result.push(LineAndStockLine {
                 line,
