use chrono::Utc;

use repository::{
    EqualFilter, InvoiceLineFilter, InvoiceLineRepository, InvoiceLineType, LocationMovementRow,
    Name, RepositoryError,
};
use repository::{
    InvoiceLineRow, InvoiceLineRowRepository, InvoiceRow, InvoiceStatus, StockLineRow,
    StorageConnection,
};
use util::uuid::uuid;

use crate::invoice::common::{calculate_foreign_currency_total, calculate_total_after_tax};
use crate::service_provider::ServiceContext;

use super::{
<<<<<<< HEAD
    UpdateDonorMethod, UpdateInboundShipment, UpdateInboundShipmentError,
=======
    ApplyDonorToInvoiceLines, UpdateInboundShipment, UpdateInboundShipmentError,
>>>>>>> 97afff4d
    UpdateInboundShipmentStatus,
};

pub struct LineAndStockLine {
    pub line: InvoiceLineRow,
    pub stock_line: Option<StockLineRow>,
}

pub(crate) struct GenerateResult {
    pub(crate) batches_to_update: Option<Vec<LineAndStockLine>>,
    pub(crate) update_invoice: InvoiceRow,
    pub(crate) empty_lines_to_trim: Option<Vec<InvoiceLineRow>>,
    pub(crate) location_movements: Option<Vec<LocationMovementRow>>,
    pub(crate) update_tax_for_lines: Option<Vec<InvoiceLineRow>>,
    pub(crate) update_currency_for_lines: Option<Vec<InvoiceLineRow>>,
    pub(crate) update_donor: Option<Vec<LineAndStockLine>>,
}

pub(crate) fn generate(
    ctx: &ServiceContext,
    existing_invoice: InvoiceRow,
    other_party_option: Option<Name>,
    patch: UpdateInboundShipment,
) -> Result<GenerateResult, UpdateInboundShipmentError> {
    let connection = &ctx.connection;
    let should_create_batches = should_create_batches(&existing_invoice, &patch);
    let mut update_invoice = existing_invoice.clone();

    set_new_status_datetime(&mut update_invoice, &patch);

    let input_donor_id = match patch.default_donor.clone() {
        Some(update) => update.donor_id,
        None => update_invoice.default_donor_id.clone(),
    };

    update_invoice.user_id = Some(ctx.user_id.clone());
    update_invoice.comment = patch.comment.or(update_invoice.comment);
    update_invoice.their_reference = patch.their_reference.or(update_invoice.their_reference);
    update_invoice.on_hold = patch.on_hold.unwrap_or(update_invoice.on_hold);
    update_invoice.colour = patch.colour.or(update_invoice.colour);
    update_invoice.tax_percentage = patch
        .tax
        .map(|tax| tax.percentage)
        .unwrap_or(update_invoice.tax_percentage);
<<<<<<< HEAD
    update_invoice.default_donor_id = patch
        .default_donor_id
        .map(|d| d.value)
        .unwrap_or(update_invoice.default_donor_id);
=======
    update_invoice.default_donor_id = input_donor_id.clone().or(update_invoice.default_donor_id);
>>>>>>> 97afff4d

    if let Some(status) = patch.status.clone() {
        update_invoice.status = status.full_status()
    }

    if let Some(other_party) = other_party_option {
        update_invoice.name_store_id = other_party.store_id().map(|id| id.to_string());
        // TODO: Should be using the name link id not the name row id...
        update_invoice.name_link_id = other_party.name_row.id;
    }

    update_invoice.currency_id = patch.currency_id.or(update_invoice.currency_id);
    update_invoice.currency_rate = patch.currency_rate.unwrap_or(update_invoice.currency_rate);

    let batches_to_update = if should_create_batches {
        Some(generate_lines_and_stock_lines(
            connection,
            GenerateLinesInput {
                store_id: &update_invoice.store_id,
                id: &update_invoice.id,
                tax_percentage: update_invoice.tax_percentage,
                supplier_id: &update_invoice.name_link_id,
                currency_id: update_invoice.currency_id.clone(),
                currency_rate: &update_invoice.currency_rate,
<<<<<<< HEAD
                default_donor_id: update_invoice.default_donor_id.clone(),
                donor_update_method: patch.update_donor_method,
=======
>>>>>>> 97afff4d
            },
        )?)
    } else {
        None
    };

    let location_movements = if let Some(batches) = &batches_to_update {
        Some(generate_location_movements(
            update_invoice.store_id.clone(),
            batches,
        ))
    } else {
        None
    };

    let update_tax_for_lines = if update_invoice.tax_percentage.is_some() {
        Some(generate_tax_update_for_lines(
            connection,
            &update_invoice.id,
            update_invoice.tax_percentage,
        )?)
    } else {
        None
    };

    let update_currency_for_lines = if patch.currency_rate.is_some() {
        Some(generate_foreign_currency_before_tax_for_lines(
            connection,
            &update_invoice.id,
            update_invoice.currency_id.clone(),
            &update_invoice.currency_rate,
        )?)
    } else {
        None
    };

    let update_donor = if update_invoice.status.index() >= InvoiceStatus::Delivered.index() {
        match patch.default_donor {
            Some(update) => Some(update_donor_on_lines_and_stock(
                connection,
                &update_invoice.id,
                update.donor_id,
                update.apply_to_lines,
            )?),
            None => None,
        }
    } else {
        None
    };

    Ok(GenerateResult {
        batches_to_update,
        empty_lines_to_trim: empty_lines_to_trim(connection, &existing_invoice, &patch.status)?,
        update_invoice,
        location_movements,
        update_tax_for_lines,
        update_currency_for_lines,
        update_donor,
    })
}

pub fn should_create_batches(invoice: &InvoiceRow, patch: &UpdateInboundShipment) -> bool {
    let existing_status = &invoice.status;

<<<<<<< HEAD
    if is_updating_donor(patch.update_donor_method.clone()) {
        return true;
    };

=======
>>>>>>> 97afff4d
    let new_status = match changed_status(patch.status.to_owned(), existing_status) {
        Some(status) => status,
        None => return false, // Status has not been updated
    };

    match (existing_status, new_status) {
        (
            // From New/Picked/Shipped to Delivered/Verified
            InvoiceStatus::New | InvoiceStatus::Picked | InvoiceStatus::Shipped,
            UpdateInboundShipmentStatus::Delivered | UpdateInboundShipmentStatus::Verified,
        ) => true,
        _ => false,
    }
}

fn generate_tax_update_for_lines(
    connection: &StorageConnection,
    invoice_id: &str,
    tax_percentage: Option<f64>,
) -> Result<Vec<InvoiceLineRow>, UpdateInboundShipmentError> {
    let invoice_lines = InvoiceLineRepository::new(connection).query_by_filter(
        InvoiceLineFilter::new()
            .invoice_id(EqualFilter::equal_to(invoice_id))
            .r#type(InvoiceLineType::StockIn.equal_to()),
    )?;

    let mut result = Vec::new();
    for invoice_line in invoice_lines {
        let mut invoice_line_row = invoice_line.invoice_line_row;
        invoice_line_row.tax_percentage = tax_percentage;
        invoice_line_row.total_after_tax =
            calculate_total_after_tax(invoice_line_row.total_before_tax, tax_percentage);
        result.push(invoice_line_row);
    }

    Ok(result)
}

fn generate_foreign_currency_before_tax_for_lines(
    connection: &StorageConnection,
    invoice_id: &str,
    currency_id: Option<String>,
    currency_rate: &f64,
) -> Result<Vec<InvoiceLineRow>, UpdateInboundShipmentError> {
    let invoice_lines = InvoiceLineRepository::new(connection).query_by_filter(
        InvoiceLineFilter::new()
            .invoice_id(EqualFilter::equal_to(invoice_id))
            .r#type(InvoiceLineType::StockIn.equal_to()),
    )?;

    let mut result = Vec::new();
    for invoice_line in invoice_lines {
        let mut invoice_line_row = invoice_line.invoice_line_row;
        invoice_line_row.foreign_currency_price_before_tax = calculate_foreign_currency_total(
            connection,
            invoice_line_row.total_before_tax,
            currency_id.clone(),
            currency_rate,
        )?;
        result.push(invoice_line_row);
    }

    Ok(result)
}

// If status changed to Delivered and above, remove empty lines
fn empty_lines_to_trim(
    connection: &StorageConnection,
    invoice: &InvoiceRow,
    status: &Option<UpdateInboundShipmentStatus>,
) -> Result<Option<Vec<InvoiceLineRow>>, RepositoryError> {
    // Status sequence for inbound shipment: New, Picked, Shipped, Delivered, Verified
    if invoice.status != InvoiceStatus::New {
        return Ok(None);
    }

    let new_invoice_status = match status {
        Some(new_status) => new_status.full_status(),
        None => return Ok(None),
    };

    if new_invoice_status == InvoiceStatus::New {
        return Ok(None);
    }

    // If new invoice status is not new and previous invoice status is new
    // add all empty lines to be deleted
    let lines = InvoiceLineRepository::new(connection).query_by_filter(
        InvoiceLineFilter::new()
            .invoice_id(EqualFilter::equal_to(&invoice.id))
            .r#type(InvoiceLineType::StockIn.equal_to())
            .number_of_packs(EqualFilter::equal_to_f64(0.0)),
    )?;

    if lines.is_empty() {
        return Ok(None);
    }

    let invoice_line_rows = lines.into_iter().map(|l| l.invoice_line_row).collect();
    Ok(Some(invoice_line_rows))
}

fn set_new_status_datetime(invoice: &mut InvoiceRow, patch: &UpdateInboundShipment) {
    let new_status = match changed_status(patch.status.to_owned(), &invoice.status) {
        Some(status) => status,
        None => return, // There's no status to update
    };

    let current_datetime = Utc::now().naive_utc();
    match (&invoice.status, new_status) {
        // From New/Picked/Shipped to Delivered
        (
            InvoiceStatus::New | InvoiceStatus::Picked | InvoiceStatus::Shipped,
            UpdateInboundShipmentStatus::Delivered,
        ) => {
            invoice.delivered_datetime = Some(current_datetime);
        }

        // From New/Picked/Shipped to Verified
        (
            InvoiceStatus::New | InvoiceStatus::Picked | InvoiceStatus::Shipped,
            UpdateInboundShipmentStatus::Verified,
        ) => {
            invoice.delivered_datetime = Some(current_datetime);
            invoice.verified_datetime = Some(current_datetime);
        }
        // From Delivered to Verified
        (InvoiceStatus::Delivered, UpdateInboundShipmentStatus::Verified) => {
            invoice.verified_datetime = Some(current_datetime);
        }
        _ => {}
    }
}

fn changed_status(
    status: Option<UpdateInboundShipmentStatus>,
    existing_status: &InvoiceStatus,
) -> Option<UpdateInboundShipmentStatus> {
    let new_status = match status {
        Some(status) => status,
        None => return None, // Status is not changing
    };

    if &new_status.full_status() == existing_status {
        // The invoice already has this status, there's nothing to do.
        return None;
    }

    Some(new_status)
}

pub struct GenerateLinesInput<'a> {
    store_id: &'a str,
    id: &'a str,
    tax_percentage: Option<f64>,
    supplier_id: &'a str,
    currency_id: Option<String>,
    currency_rate: &'a f64,
<<<<<<< HEAD
    default_donor_id: Option<String>,
    donor_update_method: Option<UpdateDonorMethod>,
=======
>>>>>>> 97afff4d
}

pub fn generate_lines_and_stock_lines(
    connection: &StorageConnection,
<<<<<<< HEAD
    input: GenerateLinesInput,
=======
    GenerateLinesInput {
        store_id,
        id,
        tax_percentage,
        supplier_id,
        currency_id,
        currency_rate,
    }: GenerateLinesInput<'_>,
>>>>>>> 97afff4d
) -> Result<Vec<LineAndStockLine>, UpdateInboundShipmentError> {
    let store_id = input.store_id;
    let id = input.id;
    let tax_percentage = input.tax_percentage;
    let supplier_id = input.supplier_id;
    let currency_id = input.currency_id.clone();
    let currency_rate = input.currency_rate;

    let lines = InvoiceLineRowRepository::new(connection).find_many_by_invoice_id(id)?;
    let mut result = Vec::new();

    for invoice_line in lines.into_iter() {
        let mut line = invoice_line.clone();
        let stock_line_id = line.stock_line_id.unwrap_or(uuid());

        line.stock_line_id = Some(stock_line_id.clone());
        if tax_percentage.is_some() {
            line.tax_percentage = tax_percentage;
            line.total_after_tax = calculate_total_after_tax(line.total_before_tax, tax_percentage);
        }
        line.foreign_currency_price_before_tax = calculate_foreign_currency_total(
            connection,
            line.total_before_tax,
            currency_id.clone(),
            currency_rate,
        )?;

        line.donor_id = match input.donor_update_method.clone() {
            Some(UpdateDonorMethod::NoChanges) | None => line.donor_id,
            Some(UpdateDonorMethod::All) => input.default_donor_id.clone(),
            Some(UpdateDonorMethod::Existing) => {
                if line.donor_id.is_none() {
                    None
                } else {
                    input.default_donor_id.clone()
                }
            }
            Some(UpdateDonorMethod::Unspecified) => {
                line.donor_id.or(input.default_donor_id.clone())
            }
        };

        let InvoiceLineRow {
            item_link_id,
            cost_price_per_pack,
            sell_price_per_pack,
            number_of_packs,
            item_variant_id,
            location_id,
            batch,
            expiry_date,
            pack_size,
            donor_id,
            note,
<<<<<<< HEAD
            inventory_adjustment_reason_id: _,
            return_reason_id: _,
            foreign_currency_price_before_tax: _,
            item_variant_id,
            linked_invoice_id: _,
            donor_id,
        }: InvoiceLineRow = invoice_lines;
=======
            ..
        }: InvoiceLineRow = invoice_line;
>>>>>>> 97afff4d

        if number_of_packs > 0.0 {
            let stock_line = StockLineRow {
                id: stock_line_id,
                item_link_id,
                store_id: store_id.to_string(),
                location_id,
                batch,
                pack_size,
                cost_price_per_pack,
                sell_price_per_pack,
                available_number_of_packs: number_of_packs,
                total_number_of_packs: number_of_packs,
                expiry_date,
                on_hold: false,
                note,
                supplier_link_id: Some(supplier_id.to_string()),
                barcode_id: None,
                item_variant_id,
                donor_id,
<<<<<<< HEAD
=======
                vvm_status_id: None,
>>>>>>> 97afff4d
            };
            result.push(LineAndStockLine {
                line,
                stock_line: Some(stock_line),
            });
        }
    }
    Ok(result)
}

pub fn generate_location_movements(
    store_id: String,
    batch: &Vec<LineAndStockLine>,
) -> Vec<LocationMovementRow> {
    batch
        .iter()
        .filter_map(|batch| {
            batch
                .stock_line
                .as_ref()
                .map(|stock_line| LocationMovementRow {
                    id: uuid(),
                    store_id: store_id.clone(),
                    stock_line_id: stock_line.id.clone(),
                    location_id: batch.line.location_id.clone(),
                    enter_datetime: Some(Utc::now().naive_utc()),
                    exit_datetime: None,
                })
        })
        .collect()
}

fn update_donor_on_lines_and_stock(
    connection: &StorageConnection,
    invoice_id: &str,
    updated_default_donor_id: Option<String>,
    donor_update_method: ApplyDonorToInvoiceLines,
) -> Result<Vec<LineAndStockLine>, UpdateInboundShipmentError> {
    let invoice_lines = InvoiceLineRepository::new(connection).query_by_filter(
        InvoiceLineFilter::new()
            .invoice_id(EqualFilter::equal_to(invoice_id))
            .r#type(InvoiceLineType::StockIn.equal_to()),
    )?;
    let mut result = Vec::new();

    for invoice_line in invoice_lines {
        let mut line = invoice_line.invoice_line_row;
        let mut stock_line = invoice_line.stock_line_option;

        let new_donor_id = match donor_update_method.clone() {
            ApplyDonorToInvoiceLines::None => line.donor_id.clone(),
            ApplyDonorToInvoiceLines::UpdateExistingDonor => match line.donor_id {
                Some(_) => updated_default_donor_id.clone(),
                None => None,
            },
            ApplyDonorToInvoiceLines::AssignIfNone => {
                line.donor_id.clone().or(updated_default_donor_id.clone())
            }
            ApplyDonorToInvoiceLines::AssignToAll => updated_default_donor_id.clone(),
        };

        line.donor_id = new_donor_id.clone();
        if let Some(ref mut stock_line) = stock_line {
            stock_line.donor_id = new_donor_id;
        }

        result.push(LineAndStockLine { line, stock_line });
    }
<<<<<<< HEAD
}

fn is_updating_donor(update_donor_method: Option<UpdateDonorMethod>) -> bool {
    // should update batches if donor_id for invoice changes and change line donor_ids also selected
    if let Some(donor_update_method) = update_donor_method {
        // only update lines if a method of updating is selected.
        // note allowing update if no donor_id is supplied for update to be conducted on existing donor_id
        if donor_update_method != UpdateDonorMethod::NoChanges {
            return true;
        }
    }
    return false;
=======

    Ok(result)
>>>>>>> 97afff4d
}<|MERGE_RESOLUTION|>--- conflicted
+++ resolved
@@ -14,11 +14,7 @@
 use crate::service_provider::ServiceContext;
 
 use super::{
-<<<<<<< HEAD
-    UpdateDonorMethod, UpdateInboundShipment, UpdateInboundShipmentError,
-=======
     ApplyDonorToInvoiceLines, UpdateInboundShipment, UpdateInboundShipmentError,
->>>>>>> 97afff4d
     UpdateInboundShipmentStatus,
 };
 
@@ -63,14 +59,7 @@
         .tax
         .map(|tax| tax.percentage)
         .unwrap_or(update_invoice.tax_percentage);
-<<<<<<< HEAD
-    update_invoice.default_donor_id = patch
-        .default_donor_id
-        .map(|d| d.value)
-        .unwrap_or(update_invoice.default_donor_id);
-=======
     update_invoice.default_donor_id = input_donor_id.clone().or(update_invoice.default_donor_id);
->>>>>>> 97afff4d
 
     if let Some(status) = patch.status.clone() {
         update_invoice.status = status.full_status()
@@ -95,11 +84,6 @@
                 supplier_id: &update_invoice.name_link_id,
                 currency_id: update_invoice.currency_id.clone(),
                 currency_rate: &update_invoice.currency_rate,
-<<<<<<< HEAD
-                default_donor_id: update_invoice.default_donor_id.clone(),
-                donor_update_method: patch.update_donor_method,
-=======
->>>>>>> 97afff4d
             },
         )?)
     } else {
@@ -163,14 +147,6 @@
 
 pub fn should_create_batches(invoice: &InvoiceRow, patch: &UpdateInboundShipment) -> bool {
     let existing_status = &invoice.status;
-
-<<<<<<< HEAD
-    if is_updating_donor(patch.update_donor_method.clone()) {
-        return true;
-    };
-
-=======
->>>>>>> 97afff4d
     let new_status = match changed_status(patch.status.to_owned(), existing_status) {
         Some(status) => status,
         None => return false, // Status has not been updated
@@ -329,18 +305,10 @@
     supplier_id: &'a str,
     currency_id: Option<String>,
     currency_rate: &'a f64,
-<<<<<<< HEAD
-    default_donor_id: Option<String>,
-    donor_update_method: Option<UpdateDonorMethod>,
-=======
->>>>>>> 97afff4d
 }
 
 pub fn generate_lines_and_stock_lines(
     connection: &StorageConnection,
-<<<<<<< HEAD
-    input: GenerateLinesInput,
-=======
     GenerateLinesInput {
         store_id,
         id,
@@ -349,7 +317,6 @@
         currency_id,
         currency_rate,
     }: GenerateLinesInput<'_>,
->>>>>>> 97afff4d
 ) -> Result<Vec<LineAndStockLine>, UpdateInboundShipmentError> {
     let store_id = input.store_id;
     let id = input.id;
@@ -404,18 +371,8 @@
             pack_size,
             donor_id,
             note,
-<<<<<<< HEAD
-            inventory_adjustment_reason_id: _,
-            return_reason_id: _,
-            foreign_currency_price_before_tax: _,
-            item_variant_id,
-            linked_invoice_id: _,
-            donor_id,
-        }: InvoiceLineRow = invoice_lines;
-=======
             ..
         }: InvoiceLineRow = invoice_line;
->>>>>>> 97afff4d
 
         if number_of_packs > 0.0 {
             let stock_line = StockLineRow {
@@ -436,10 +393,7 @@
                 barcode_id: None,
                 item_variant_id,
                 donor_id,
-<<<<<<< HEAD
-=======
                 vvm_status_id: None,
->>>>>>> 97afff4d
             };
             result.push(LineAndStockLine {
                 line,
@@ -508,7 +462,8 @@
 
         result.push(LineAndStockLine { line, stock_line });
     }
-<<<<<<< HEAD
+
+    Ok(result)
 }
 
 fn is_updating_donor(update_donor_method: Option<UpdateDonorMethod>) -> bool {
@@ -521,8 +476,4 @@
         }
     }
     return false;
-=======
-
-    Ok(result)
->>>>>>> 97afff4d
 }