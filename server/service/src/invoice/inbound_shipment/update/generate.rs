use chrono::Utc;

use repository::vvm_status::vvm_status_log_row::VVMStatusLogRow;
use repository::{
    EqualFilter, InvoiceLineFilter, InvoiceLineRepository, InvoiceLineType, LocationMovementRow,
    Name, RepositoryError,
};
use repository::{
    InvoiceLineRow, InvoiceLineRowRepository, InvoiceRow, InvoiceStatus, StockLineRow,
    StorageConnection,
};
use util::uuid::uuid;

use crate::invoice::common::{calculate_foreign_currency_total, calculate_total_after_tax};

use super::{UpdateInboundShipment, UpdateInboundShipmentError, UpdateInboundShipmentStatus};

pub struct LineAndStockLine {
    pub stock_line: StockLineRow,
    pub line: InvoiceLineRow,
}

pub(crate) struct GenerateResult {
    pub(crate) batches_to_update: Option<Vec<LineAndStockLine>>,
    pub(crate) update_invoice: InvoiceRow,
    pub(crate) empty_lines_to_trim: Option<Vec<InvoiceLineRow>>,
    pub(crate) location_movements: Option<Vec<LocationMovementRow>>,
    pub(crate) update_tax_for_lines: Option<Vec<InvoiceLineRow>>,
    pub(crate) update_currency_for_lines: Option<Vec<InvoiceLineRow>>,
    pub(crate) vvm_status_logs: Option<Vec<VVMStatusLogRow>>,
    // vvm status log Vec
    // create fn to see which lines have vvm id -> need log created -> create logs
    // log here on verified if table done, otherwise new issue
    // send in generate
}

pub(crate) fn generate(
    connection: &StorageConnection,
    store_id: &str,
    user_id: &str,
    existing_invoice: InvoiceRow,
    other_party_option: Option<Name>,
    patch: UpdateInboundShipment,
) -> Result<GenerateResult, UpdateInboundShipmentError> {
    let should_create_batches = should_create_batches(&existing_invoice, &patch);
    let mut update_invoice = existing_invoice.clone();

    set_new_status_datetime(&mut update_invoice, &patch);

    update_invoice.user_id = Some(user_id.to_string());
    update_invoice.comment = patch.comment.or(update_invoice.comment);
    update_invoice.their_reference = patch.their_reference.or(update_invoice.their_reference);
    update_invoice.on_hold = patch.on_hold.unwrap_or(update_invoice.on_hold);
    update_invoice.colour = patch.colour.or(update_invoice.colour);
    update_invoice.tax_percentage = patch
        .tax
        .map(|tax| tax.percentage)
        .unwrap_or(update_invoice.tax_percentage);

    if let Some(status) = patch.status.clone() {
        update_invoice.status = status.full_status()
    }

    if let Some(other_party) = other_party_option {
        update_invoice.name_store_id = other_party.store_id().map(|id| id.to_string());
        update_invoice.name_link_id = other_party.name_row.id;
    }

    update_invoice.currency_id = patch.currency_id.or(update_invoice.currency_id);
    update_invoice.currency_rate = patch.currency_rate.unwrap_or(update_invoice.currency_rate);

    let batches_to_update = if should_create_batches {
        Some(generate_lines_and_stock_lines(
            connection,
            &update_invoice.store_id,
            &update_invoice.id,
            update_invoice.tax_percentage,
            &update_invoice.name_link_id,
            update_invoice.currency_id.clone(),
            &update_invoice.currency_rate,
        )?)
    } else {
        None
    };

    let vvm_status_logs = if let Some(batches) = &batches_to_update {
        let vvm_status_logs = batches
            .iter()
            .filter_map(|batch| {
                batch.line.vvm_status_id.clone().map(|vvm_status_id| {
                    generate_vvm_status_log(VVMStatusInput {
                        store_id: store_id.to_owned(),
                        vvm_status_id,
                        stock_line_id: batch.line.stock_line_id.clone().unwrap_or_default(),
                        invoice_line_id: batch.line.id.clone(),
                        created_by: user_id.to_string(),
                    })
                })
            })
            .collect();

        Some(vvm_status_logs)
    } else {
        None
    };

    let location_movements = if let Some(batches) = &batches_to_update {
        let generate_movement = batches
            .iter()
            .filter_map(|batch| {
                batch
                    .line
                    .location_id
                    .clone()
                    .map(|_| generate_location_movements(store_id.to_owned(), batch))
            })
            .collect();

        Some(generate_movement)
    } else {
        None
    };

    let update_tax_for_lines = if update_invoice.tax_percentage.is_some() {
        Some(generate_tax_update_for_lines(
            connection,
            &update_invoice.id,
            update_invoice.tax_percentage,
        )?)
    } else {
        None
    };

    let update_currency_for_lines = if patch.currency_rate.is_some() {
        Some(generate_currency_update_for_lines(
            connection,
            &update_invoice.id,
            update_invoice.currency_id.clone(),
            &update_invoice.currency_rate,
        )?)
    } else {
        None
    };

    Ok(GenerateResult {
        batches_to_update,
        empty_lines_to_trim: empty_lines_to_trim(connection, &existing_invoice, &patch.status)?,
        update_invoice,
        location_movements,
        update_tax_for_lines,
        update_currency_for_lines,
        vvm_status_logs,
    })
}

pub fn should_create_batches(invoice: &InvoiceRow, patch: &UpdateInboundShipment) -> bool {
    let existing_status = &invoice.status;
    let new_status = match changed_status(patch.status.to_owned(), existing_status) {
        Some(status) => status,
        None => return false, // Status has not been updated
    };

    match (existing_status, new_status) {
        (
            // From New/Picked/Shipped to Delivered/Verified
            InvoiceStatus::New | InvoiceStatus::Picked | InvoiceStatus::Shipped,
            UpdateInboundShipmentStatus::Delivered | UpdateInboundShipmentStatus::Verified,
        ) => true,
        _ => false,
    }
}

fn generate_tax_update_for_lines(
    connection: &StorageConnection,
    invoice_id: &str,
    tax_percentage: Option<f64>,
) -> Result<Vec<InvoiceLineRow>, UpdateInboundShipmentError> {
    let invoice_lines = InvoiceLineRepository::new(connection).query_by_filter(
        InvoiceLineFilter::new()
            .invoice_id(EqualFilter::equal_to(invoice_id))
            .r#type(InvoiceLineType::StockIn.equal_to()),
    )?;

    let mut result = Vec::new();
    for invoice_line in invoice_lines {
        let mut invoice_line_row = invoice_line.invoice_line_row;
        invoice_line_row.tax_percentage = tax_percentage;
        invoice_line_row.total_after_tax =
            calculate_total_after_tax(invoice_line_row.total_before_tax, tax_percentage);
        result.push(invoice_line_row);
    }

    Ok(result)
}

fn generate_currency_update_for_lines(
    connection: &StorageConnection,
    invoice_id: &str,
    currency_id: Option<String>,
    currency_rate: &f64,
) -> Result<Vec<InvoiceLineRow>, UpdateInboundShipmentError> {
    let invoice_lines = InvoiceLineRepository::new(connection).query_by_filter(
        InvoiceLineFilter::new()
            .invoice_id(EqualFilter::equal_to(invoice_id))
            .r#type(InvoiceLineType::StockIn.equal_to()),
    )?;

    let mut result = Vec::new();
    for invoice_line in invoice_lines {
        let mut invoice_line_row = invoice_line.invoice_line_row;
        invoice_line_row.foreign_currency_price_before_tax = calculate_foreign_currency_total(
            connection,
            invoice_line_row.total_before_tax,
            currency_id.clone(),
            currency_rate,
        )?;
        result.push(invoice_line_row);
    }

    Ok(result)
}

// If status changed to Delivered and above, remove empty lines
fn empty_lines_to_trim(
    connection: &StorageConnection,
    invoice: &InvoiceRow,
    status: &Option<UpdateInboundShipmentStatus>,
) -> Result<Option<Vec<InvoiceLineRow>>, RepositoryError> {
    // Status sequence for inbound shipment: New, Picked, Shipped, Delivered, Verified
    if invoice.status != InvoiceStatus::New {
        return Ok(None);
    }

    let new_invoice_status = match status {
        Some(new_status) => new_status.full_status(),
        None => return Ok(None),
    };

    if new_invoice_status == InvoiceStatus::New {
        return Ok(None);
    }

    // If new invoice status is not new and previous invoice status is new
    // add all empty lines to be deleted

    let lines = InvoiceLineRepository::new(connection).query_by_filter(
        InvoiceLineFilter::new()
            .invoice_id(EqualFilter::equal_to(&invoice.id))
            .r#type(InvoiceLineType::StockIn.equal_to())
            .number_of_packs(EqualFilter::equal_to_f64(0.0)),
    )?;

    if lines.is_empty() {
        return Ok(None);
    }

    let invoice_line_rows = lines.into_iter().map(|l| l.invoice_line_row).collect();
    Ok(Some(invoice_line_rows))
}

fn set_new_status_datetime(invoice: &mut InvoiceRow, patch: &UpdateInboundShipment) {
    let new_status = match changed_status(patch.status.to_owned(), &invoice.status) {
        Some(status) => status,
        None => return, // There's no status to update
    };

    let current_datetime = Utc::now().naive_utc();
    match (&invoice.status, new_status) {
        // From New/Picked/Shipped to Delivered
        (
            InvoiceStatus::New | InvoiceStatus::Picked | InvoiceStatus::Shipped,
            UpdateInboundShipmentStatus::Delivered,
        ) => {
            invoice.delivered_datetime = Some(current_datetime);
        }

        // From New/Picked/Shipped to Verified
        (
            InvoiceStatus::New | InvoiceStatus::Picked | InvoiceStatus::Shipped,
            UpdateInboundShipmentStatus::Verified,
        ) => {
            invoice.delivered_datetime = Some(current_datetime);
            invoice.verified_datetime = Some(current_datetime);
        }
        // From Delivered to Verified
        (InvoiceStatus::Delivered, UpdateInboundShipmentStatus::Verified) => {
            invoice.verified_datetime = Some(current_datetime);
        }
        _ => {}
    }
}

fn changed_status(
    status: Option<UpdateInboundShipmentStatus>,
    existing_status: &InvoiceStatus,
) -> Option<UpdateInboundShipmentStatus> {
    let new_status = match status {
        Some(status) => status,
        None => return None, // Status is not changing
    };

    if &new_status.full_status() == existing_status {
        // The invoice already has this status, there's nothing to do.
        return None;
    }

    Some(new_status)
}

pub fn generate_lines_and_stock_lines(
    connection: &StorageConnection,
    store_id: &str,
    id: &str,
    tax_percentage: Option<f64>,
    supplier_id: &str,
    currency_id: Option<String>,
    currency_rate: &f64,
) -> Result<Vec<LineAndStockLine>, UpdateInboundShipmentError> {
    let lines = InvoiceLineRowRepository::new(connection).find_many_by_invoice_id(id)?;
    let mut result = Vec::new();

    for invoice_lines in lines.into_iter() {
        let mut line = invoice_lines.clone();
        let stock_line_id = line.stock_line_id.unwrap_or(uuid());
        line.stock_line_id = Some(stock_line_id.clone());
        if tax_percentage.is_some() {
            line.tax_percentage = tax_percentage;
            line.total_after_tax = calculate_total_after_tax(line.total_before_tax, tax_percentage);
        }
        line.foreign_currency_price_before_tax = calculate_foreign_currency_total(
            connection,
            line.total_before_tax,
            currency_id.clone(),
            currency_rate,
        )?;

        let InvoiceLineRow {
            id: _,
            invoice_id: _,
            item_link_id,
            item_name: _,
            item_code: _,
            stock_line_id: _,
            location_id,
            batch,
            expiry_date,
            pack_size,
            cost_price_per_pack,
            sell_price_per_pack,
            total_before_tax: _,
            total_after_tax: _,
            tax_percentage: _,
            r#type: _,
            number_of_packs,
            prescribed_quantity: _,
            note,
            inventory_adjustment_reason_id: _,
            return_reason_id: _,
            foreign_currency_price_before_tax: _,
            item_variant_id,
            linked_invoice_id: _,
<<<<<<< HEAD
            vvm_status_id,
=======
            donor_id: _,
>>>>>>> ec0c0ed0
        }: InvoiceLineRow = invoice_lines;

        if number_of_packs > 0.0 {
            let stock_line = StockLineRow {
                id: stock_line_id,
                item_link_id,
                store_id: store_id.to_string(),
                location_id,
                batch,
                pack_size,
                cost_price_per_pack,
                sell_price_per_pack,
                available_number_of_packs: number_of_packs,
                total_number_of_packs: number_of_packs,
                expiry_date,
                on_hold: false,
                note,
                supplier_link_id: Some(supplier_id.to_string()),
                barcode_id: None,
                item_variant_id,
                vvm_status_id,
            };
            result.push(LineAndStockLine { line, stock_line });
        }
    }
    Ok(result)
}

pub fn generate_location_movements(
    store_id: String,
    batch: &LineAndStockLine,
) -> LocationMovementRow {
    LocationMovementRow {
        id: uuid(),
        store_id,
        stock_line_id: batch.stock_line.id.clone(),
        location_id: batch.line.location_id.clone(),
        enter_datetime: Some(Utc::now().naive_utc()),
        exit_datetime: None,
    }
}

struct VVMStatusInput {
    store_id: String,
    vvm_status_id: String,
    stock_line_id: String,
    invoice_line_id: String,
    created_by: String,
}

fn generate_vvm_status_log(
    // store_id: String,
    VVMStatusInput {
        store_id,
        vvm_status_id,
        stock_line_id,
        invoice_line_id,
        created_by,
    }: VVMStatusInput,
) -> VVMStatusLogRow {
    VVMStatusLogRow {
        id: uuid(),
        status_id: vvm_status_id,
        created_datetime: Utc::now().naive_utc(),
        stock_line_id,
        comment: None,
        created_by,
        invoice_line_id: Some(invoice_line_id),
        store_id,
    }
}<|MERGE_RESOLUTION|>--- conflicted
+++ resolved
@@ -359,11 +359,8 @@
             foreign_currency_price_before_tax: _,
             item_variant_id,
             linked_invoice_id: _,
-<<<<<<< HEAD
+            donor_id: _,
             vvm_status_id,
-=======
-            donor_id: _,
->>>>>>> ec0c0ed0
         }: InvoiceLineRow = invoice_lines;
 
         if number_of_packs > 0.0 {
