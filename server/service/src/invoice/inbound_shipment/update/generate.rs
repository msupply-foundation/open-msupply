use chrono::Utc;

use repository::{
    EqualFilter, InvoiceLineFilter, InvoiceLineRepository, InvoiceLineType, LocationMovementRow,
    Name, RepositoryError,
};
use repository::{
    InvoiceLineRow, InvoiceLineRowRepository, InvoiceRow, InvoiceStatus, StockLineRow,
    StorageConnection,
};
use util::uuid::uuid;

use crate::invoice::common::{calculate_foreign_currency_total, calculate_total_after_tax};
use crate::service_provider::ServiceContext;

use super::{
    ApplyDonorToInvoiceLines, UpdateInboundShipment, UpdateInboundShipmentError,
    UpdateInboundShipmentStatus,
};

pub struct LineAndStockLine {
    pub line: InvoiceLineRow,
    pub stock_line: Option<StockLineRow>,
}

pub(crate) struct GenerateResult {
    pub(crate) batches_to_update: Option<Vec<LineAndStockLine>>,
    pub(crate) update_invoice: InvoiceRow,
    pub(crate) empty_lines_to_trim: Option<Vec<InvoiceLineRow>>,
    pub(crate) location_movements: Option<Vec<LocationMovementRow>>,
    pub(crate) update_tax_for_lines: Option<Vec<InvoiceLineRow>>,
    pub(crate) update_currency_for_lines: Option<Vec<InvoiceLineRow>>,
    pub(crate) update_donor: Option<Vec<LineAndStockLine>>,
}

pub(crate) fn generate(
    ctx: &ServiceContext,
    existing_invoice: InvoiceRow,
    other_party_option: Option<Name>,
    patch: UpdateInboundShipment,
) -> Result<GenerateResult, UpdateInboundShipmentError> {
    let connection = &ctx.connection;
    let should_create_batches = should_create_batches(&existing_invoice, &patch);
    let mut update_invoice = existing_invoice.clone();

    set_new_status_datetime(&mut update_invoice, &patch);

    let input_donor_id = match patch.default_donor.clone() {
        Some(update) => update.donor_id,
        None => update_invoice.default_donor_id.clone(),
    };

    update_invoice.user_id = Some(ctx.user_id.clone());
    update_invoice.comment = patch.comment.or(update_invoice.comment);
    update_invoice.their_reference = patch.their_reference.or(update_invoice.their_reference);
    update_invoice.on_hold = patch.on_hold.unwrap_or(update_invoice.on_hold);
    update_invoice.colour = patch.colour.or(update_invoice.colour);
    update_invoice.tax_percentage = patch
        .tax
        .map(|tax| tax.percentage)
        .unwrap_or(update_invoice.tax_percentage);
    update_invoice.default_donor_id = input_donor_id.clone().or(update_invoice.default_donor_id);

    if let Some(status) = patch.status.clone() {
        update_invoice.status = status.full_status()
    }

    if let Some(other_party) = other_party_option {
        update_invoice.name_store_id = other_party.store_id().map(|id| id.to_string());
        // TODO: Should be using the name link id not the name row id...
        update_invoice.name_link_id = other_party.name_row.id;
    }

    update_invoice.currency_id = patch.currency_id.or(update_invoice.currency_id);
    update_invoice.currency_rate = patch.currency_rate.unwrap_or(update_invoice.currency_rate);

    let batches_to_update = if should_create_batches {
        Some(generate_lines_and_stock_lines(
            connection,
            GenerateLinesInput {
                store_id: &update_invoice.store_id,
                id: &update_invoice.id,
                tax_percentage: update_invoice.tax_percentage,
                supplier_id: &update_invoice.name_link_id,
                currency_id: update_invoice.currency_id.clone(),
                currency_rate: &update_invoice.currency_rate,
            },
        )?)
    } else {
        None
    };

    let location_movements = if let Some(batches) = &batches_to_update {
        Some(generate_location_movements(
            update_invoice.store_id.clone(),
            batches,
        ))
    } else {
        None
    };

    let update_tax_for_lines = if update_invoice.tax_percentage.is_some() {
        Some(generate_tax_update_for_lines(
            connection,
            &update_invoice.id,
            update_invoice.tax_percentage,
        )?)
    } else {
        None
    };

    let update_currency_for_lines = if patch.currency_rate.is_some() {
        Some(generate_foreign_currency_before_tax_for_lines(
            connection,
            &update_invoice.id,
            update_invoice.currency_id.clone(),
            &update_invoice.currency_rate,
        )?)
    } else {
        None
    };

    let update_donor = if update_invoice.status.index() >= InvoiceStatus::Delivered.index() {
        match patch.default_donor {
            Some(update) => Some(update_donor_on_lines_and_stock(
                connection,
                &update_invoice.id,
                update.donor_id,
                update.apply_to_lines,
            )?),
            None => None,
        }
    } else {
        None
    };

    Ok(GenerateResult {
        batches_to_update,
        empty_lines_to_trim: empty_lines_to_trim(connection, &existing_invoice, &patch.status)?,
        update_invoice,
        location_movements,
        update_tax_for_lines,
        update_currency_for_lines,
        update_donor,
    })
}

pub fn should_create_batches(invoice: &InvoiceRow, patch: &UpdateInboundShipment) -> bool {
    let existing_status = &invoice.status;
    let new_status = match changed_status(patch.status.to_owned(), existing_status) {
        Some(status) => status,
        None => return false, // Status has not been updated
    };

    match (existing_status, new_status) {
        (
            // From New/Picked/Shipped to Delivered/Verified
            InvoiceStatus::New | InvoiceStatus::Picked | InvoiceStatus::Shipped,
            UpdateInboundShipmentStatus::Delivered | UpdateInboundShipmentStatus::Verified,
        ) => true,
        _ => false,
    }
}

fn generate_tax_update_for_lines(
    connection: &StorageConnection,
    invoice_id: &str,
    tax_percentage: Option<f64>,
) -> Result<Vec<InvoiceLineRow>, UpdateInboundShipmentError> {
    let invoice_lines = InvoiceLineRepository::new(connection).query_by_filter(
        InvoiceLineFilter::new()
            .invoice_id(EqualFilter::equal_to(invoice_id))
            .r#type(InvoiceLineType::StockIn.equal_to()),
    )?;

    let mut result = Vec::new();
    for invoice_line in invoice_lines {
        let mut invoice_line_row = invoice_line.invoice_line_row;
        invoice_line_row.tax_percentage = tax_percentage;
        invoice_line_row.total_after_tax =
            calculate_total_after_tax(invoice_line_row.total_before_tax, tax_percentage);
        result.push(invoice_line_row);
    }

    Ok(result)
}

fn generate_foreign_currency_before_tax_for_lines(
    connection: &StorageConnection,
    invoice_id: &str,
    currency_id: Option<String>,
    currency_rate: &f64,
) -> Result<Vec<InvoiceLineRow>, UpdateInboundShipmentError> {
    let invoice_lines = InvoiceLineRepository::new(connection).query_by_filter(
        InvoiceLineFilter::new()
            .invoice_id(EqualFilter::equal_to(invoice_id))
            .r#type(InvoiceLineType::StockIn.equal_to()),
    )?;

    let mut result = Vec::new();
    for invoice_line in invoice_lines {
        let mut invoice_line_row = invoice_line.invoice_line_row;
        invoice_line_row.foreign_currency_price_before_tax = calculate_foreign_currency_total(
            connection,
            invoice_line_row.total_before_tax,
            currency_id.clone(),
            currency_rate,
        )?;
        result.push(invoice_line_row);
    }

    Ok(result)
}

// If status changed to Delivered and above, remove empty lines
fn empty_lines_to_trim(
    connection: &StorageConnection,
    invoice: &InvoiceRow,
    status: &Option<UpdateInboundShipmentStatus>,
) -> Result<Option<Vec<InvoiceLineRow>>, RepositoryError> {
    // Status sequence for inbound shipment: New, Picked, Shipped, Delivered, Verified
    if invoice.status != InvoiceStatus::New {
        return Ok(None);
    }

    let new_invoice_status = match status {
        Some(new_status) => new_status.full_status(),
        None => return Ok(None),
    };

    if new_invoice_status == InvoiceStatus::New {
        return Ok(None);
    }

    // If new invoice status is not new and previous invoice status is new
    // add all empty lines to be deleted
    let lines = InvoiceLineRepository::new(connection).query_by_filter(
        InvoiceLineFilter::new()
            .invoice_id(EqualFilter::equal_to(&invoice.id))
            .r#type(InvoiceLineType::StockIn.equal_to())
            .number_of_packs(EqualFilter::equal_to_f64(0.0)),
    )?;

    if lines.is_empty() {
        return Ok(None);
    }

    let invoice_line_rows = lines.into_iter().map(|l| l.invoice_line_row).collect();
    Ok(Some(invoice_line_rows))
}

fn set_new_status_datetime(invoice: &mut InvoiceRow, patch: &UpdateInboundShipment) {
    let new_status = match changed_status(patch.status.to_owned(), &invoice.status) {
        Some(status) => status,
        None => return, // There's no status to update
    };

    let current_datetime = Utc::now().naive_utc();
    match (&invoice.status, new_status) {
        // From New/Picked/Shipped to Delivered
        (
            InvoiceStatus::New | InvoiceStatus::Picked | InvoiceStatus::Shipped,
            UpdateInboundShipmentStatus::Delivered,
        ) => {
            invoice.delivered_datetime = Some(current_datetime);
        }

        // From New/Picked/Shipped to Verified
        (
            InvoiceStatus::New | InvoiceStatus::Picked | InvoiceStatus::Shipped,
            UpdateInboundShipmentStatus::Verified,
        ) => {
            invoice.delivered_datetime = Some(current_datetime);
            invoice.verified_datetime = Some(current_datetime);
        }
        // From Delivered to Verified
        (InvoiceStatus::Delivered, UpdateInboundShipmentStatus::Verified) => {
            invoice.verified_datetime = Some(current_datetime);
        }
        _ => {}
    }
}

fn changed_status(
    status: Option<UpdateInboundShipmentStatus>,
    existing_status: &InvoiceStatus,
) -> Option<UpdateInboundShipmentStatus> {
    let new_status = match status {
        Some(status) => status,
        None => return None, // Status is not changing
    };

    if &new_status.full_status() == existing_status {
        // The invoice already has this status, there's nothing to do.
        return None;
    }

    Some(new_status)
}

pub struct GenerateLinesInput<'a> {
    store_id: &'a str,
    id: &'a str,
    tax_percentage: Option<f64>,
    supplier_id: &'a str,
    currency_id: Option<String>,
    currency_rate: &'a f64,
}

pub fn generate_lines_and_stock_lines(
    connection: &StorageConnection,
    GenerateLinesInput {
        store_id,
        id,
        tax_percentage,
        supplier_id,
        currency_id,
        currency_rate,
    }: GenerateLinesInput<'_>,
) -> Result<Vec<LineAndStockLine>, UpdateInboundShipmentError> {
    let lines = InvoiceLineRowRepository::new(connection).find_many_by_invoice_id(id)?;
    let mut result = Vec::new();

    for invoice_line in lines.into_iter() {
        let mut line = invoice_line.clone();
        let stock_line_id = line.stock_line_id.unwrap_or(uuid());

        line.stock_line_id = Some(stock_line_id.clone());
        if tax_percentage.is_some() {
            line.tax_percentage = tax_percentage;
            line.total_after_tax = calculate_total_after_tax(line.total_before_tax, tax_percentage);
        }
        line.foreign_currency_price_before_tax = calculate_foreign_currency_total(
            connection,
            line.total_before_tax,
            currency_id.clone(),
            currency_rate,
        )?;

        let InvoiceLineRow {
            item_link_id,
            cost_price_per_pack,
            sell_price_per_pack,
            number_of_packs,
            item_variant_id,
            location_id,
            batch,
            expiry_date,
            pack_size,
            donor_id,
            note,
<<<<<<< HEAD
            foreign_currency_price_before_tax: _,
            item_variant_id,
            linked_invoice_id: _,
=======
>>>>>>> 373b7511
            reason_option_id: _,
            ..
        }: InvoiceLineRow = invoice_line;

        if number_of_packs > 0.0 {
            let stock_line = StockLineRow {
                id: stock_line_id,
                item_link_id,
                store_id: store_id.to_string(),
                location_id,
                batch,
                pack_size,
                cost_price_per_pack,
                sell_price_per_pack,
                available_number_of_packs: number_of_packs,
                total_number_of_packs: number_of_packs,
                expiry_date,
                on_hold: false,
                note,
                supplier_link_id: Some(supplier_id.to_string()),
                barcode_id: None,
                item_variant_id,
                donor_id,
                vvm_status_id: None,
            };
            result.push(LineAndStockLine {
                line,
                stock_line: Some(stock_line),
            });
        }
    }
    Ok(result)
}

pub fn generate_location_movements(
    store_id: String,
    batch: &Vec<LineAndStockLine>,
) -> Vec<LocationMovementRow> {
    batch
        .iter()
        .filter_map(|batch| {
            batch
                .stock_line
                .as_ref()
                .map(|stock_line| LocationMovementRow {
                    id: uuid(),
                    store_id: store_id.clone(),
                    stock_line_id: stock_line.id.clone(),
                    location_id: batch.line.location_id.clone(),
                    enter_datetime: Some(Utc::now().naive_utc()),
                    exit_datetime: None,
                })
        })
        .collect()
}

fn update_donor_on_lines_and_stock(
    connection: &StorageConnection,
    invoice_id: &str,
    updated_default_donor_id: Option<String>,
    donor_update_method: ApplyDonorToInvoiceLines,
) -> Result<Vec<LineAndStockLine>, UpdateInboundShipmentError> {
    let invoice_lines = InvoiceLineRepository::new(connection).query_by_filter(
        InvoiceLineFilter::new()
            .invoice_id(EqualFilter::equal_to(invoice_id))
            .r#type(InvoiceLineType::StockIn.equal_to()),
    )?;
    let mut result = Vec::new();

    for invoice_line in invoice_lines {
        let mut line = invoice_line.invoice_line_row;
        let mut stock_line = invoice_line.stock_line_option;

        let new_donor_id = match donor_update_method.clone() {
            ApplyDonorToInvoiceLines::None => line.donor_id.clone(),
            ApplyDonorToInvoiceLines::UpdateExistingDonor => match line.donor_id {
                Some(_) => updated_default_donor_id.clone(),
                None => None,
            },
            ApplyDonorToInvoiceLines::AssignIfNone => {
                line.donor_id.clone().or(updated_default_donor_id.clone())
            }
            ApplyDonorToInvoiceLines::AssignToAll => updated_default_donor_id.clone(),
        };

        line.donor_id = new_donor_id.clone();
        if let Some(ref mut stock_line) = stock_line {
            stock_line.donor_id = new_donor_id;
        }

        result.push(LineAndStockLine { line, stock_line });
    }

    Ok(result)
}<|MERGE_RESOLUTION|>--- conflicted
+++ resolved
@@ -349,12 +349,6 @@
             pack_size,
             donor_id,
             note,
-<<<<<<< HEAD
-            foreign_currency_price_before_tax: _,
-            item_variant_id,
-            linked_invoice_id: _,
-=======
->>>>>>> 373b7511
             reason_option_id: _,
             ..
         }: InvoiceLineRow = invoice_line;
