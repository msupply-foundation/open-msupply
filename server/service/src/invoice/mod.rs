--- conflicted
+++ resolved
@@ -10,13 +10,10 @@
 use crate::ListError;
 use crate::ListResult;
 pub mod query;
-<<<<<<< HEAD
+use self::outbound_return::generate_outbound_return_lines::*;
 use self::outbound_return::insert::insert_outbound_return;
 use self::outbound_return::insert::InsertOutboundReturn;
 use self::outbound_return::insert::InsertOutboundReturnError;
-=======
-use self::outbound_return::generate_outbound_return_lines::*;
->>>>>>> b1c8e56e
 use self::outbound_shipment::batch_outbound_shipment;
 use self::outbound_shipment::BatchOutboundShipment;
 use self::outbound_shipment::BatchOutboundShipmentResult;
@@ -28,9 +25,6 @@
 
 pub mod outbound_shipment;
 use self::outbound_shipment::{delete::*, insert::*, update::*, update_outbound_shipment_name};
-
-pub mod outbound_return;
-
 pub mod inbound_shipment;
 use self::inbound_shipment::*;
 
@@ -195,14 +189,6 @@
         batch_prescription(ctx, input)
     }
 
-<<<<<<< HEAD
-    fn insert_outbound_return(
-        &self,
-        ctx: &ServiceContext,
-        input: InsertOutboundReturn,
-    ) -> Result<Invoice, InsertOutboundReturnError> {
-        insert_outbound_return(ctx, input)
-=======
     fn generate_outbound_return_lines(
         &self,
         ctx: &ServiceContext,
@@ -210,7 +196,14 @@
         input: GenerateOutboundReturnLinesInput,
     ) -> Result<ListResult<OutboundReturnLine>, ListError> {
         generate_outbound_return_lines(ctx, store_id, input)
->>>>>>> b1c8e56e
+    }
+
+    fn insert_outbound_return(
+        &self,
+        ctx: &ServiceContext,
+        input: InsertOutboundReturn,
+    ) -> Result<Invoice, InsertOutboundReturnError> {
+        insert_outbound_return(ctx, input)
     }
 }
 
