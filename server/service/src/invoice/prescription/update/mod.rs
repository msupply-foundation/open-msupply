use chrono::{Duration, NaiveDateTime, Utc};
use repository::{
    EqualFilter, Invoice, InvoiceLineFilter, InvoiceLineRepository, InvoiceLineRowRepository,
    InvoiceRow, InvoiceRowRepository, InvoiceStatus, RepositoryError, StockLineRowRepository,
    StorageConnection,
};
use util::uuid::uuid;

use crate::{
    activity_log::{activity_log_entry, log_type_from_invoice_status},
    invoice::query::get_invoice,
    service_provider::ServiceContext,
    NullableUpdate,
};

mod generate;
mod validate;
use generate::generate;
use validate::validate;

use self::generate::GenerateResult;

#[derive(Clone, Debug, PartialEq)]
pub enum UpdatePrescriptionStatus {
    Picked,
    Verified,
    Cancelled,
}

#[derive(Clone, Debug, PartialEq, Default)]
pub struct UpdatePrescription {
    pub id: String,
    pub status: Option<UpdatePrescriptionStatus>,
    pub patient_id: Option<String>,
    pub clinician_id: Option<NullableUpdate<String>>,
    pub comment: Option<String>,
    pub colour: Option<String>,
    pub backdated_datetime: Option<NaiveDateTime>,
    pub diagnosis_id: Option<NullableUpdate<String>>,
    pub program_id: Option<NullableUpdate<String>>,
    pub their_reference: Option<NullableUpdate<String>>,
    pub name_insurance_join_id: Option<NullableUpdate<String>>,
    pub insurance_discount_amount: Option<f64>,
    pub insurance_discount_percentage: Option<f64>,
}

#[derive(Debug, PartialEq)]
pub enum UpdatePrescriptionError {
    InvoiceDoesNotExist,
    InvoiceIsNotEditable,
    NotAPrescriptionInvoice,
    NotThisStoreInvoice,
    ClinicianDoesNotExist,
    PatientDoesNotExist,
    // Internal
    UpdatedInvoiceDoesNotExist,
    DatabaseError(RepositoryError),
    /// Holds the id of the invalid invoice line
    InvoiceLineHasNoStockLine(String),
    /// Can't backdate an invoice with allocated lines
    CantBackDate(String),
}

type OutError = UpdatePrescriptionError;

pub fn update_prescription(
    ctx: &ServiceContext,
    patch: UpdatePrescription,
) -> Result<Invoice, OutError> {
    let invoice = ctx
        .connection
        .transaction_sync(|connection| {
            let (invoice, status_changed) = validate(connection, &ctx.store_id, &patch)?;
            let GenerateResult {
                batches_to_update,
                update_invoice,
            } = generate(invoice, patch.clone(), connection)?;

            InvoiceRowRepository::new(connection).upsert_one(&update_invoice)?;

            if let Some(stock_lines) = batches_to_update {
                let repository = StockLineRowRepository::new(connection);
                for stock_line in stock_lines {
                    repository.upsert_one(&stock_line)?;
                }
            }

            if status_changed {
                activity_log_entry(
                    ctx,
                    log_type_from_invoice_status(&update_invoice.status, true),
                    Some(update_invoice.id.to_owned()),
                    None,
                    None,
                )?;

                if patch.status == Some(UpdatePrescriptionStatus::Cancelled) {
                    create_reverse_prescription(connection, &update_invoice)?;
                }
            }

            get_invoice(ctx, None, &update_invoice.id)
                .map_err(OutError::DatabaseError)?
                .ok_or(OutError::UpdatedInvoiceDoesNotExist)
        })
        .map_err(|error| error.to_inner_error())?;

    Ok(invoice)
}

pub fn create_reverse_prescription(
    connection: &StorageConnection,
    orig_invoice: &InvoiceRow,
) -> Result<(), UpdatePrescriptionError> {
    // Create a new invoice row based on original invoice
    let mut new_invoice = orig_invoice.clone();

    new_invoice.id = uuid();
    new_invoice.linked_invoice_id = Some(orig_invoice.id.clone());
    new_invoice.is_cancellation = true;
    new_invoice.created_datetime = orig_invoice.created_datetime + Duration::seconds(10);
    new_invoice.picked_datetime = orig_invoice
        .picked_datetime
        .map(|dt| dt + Duration::seconds(10));
    new_invoice.verified_datetime = Some(Utc::now().naive_utc() + Duration::seconds(10));
    new_invoice.status = InvoiceStatus::Verified;
    InvoiceRowRepository::new(connection).upsert_one(&new_invoice)?;

    // Fetch lines from original invoice
    let line_repo = InvoiceLineRepository::new(connection);
    let line_row_repo = InvoiceLineRowRepository::new(connection);
    let lines = line_repo.query_by_filter(
        InvoiceLineFilter::new().invoice_id(EqualFilter::equal_to(&orig_invoice.id)),
    )?;

    // Reverse the stock direction of each line and update DB
    for mut line in lines {
        line.invoice_line_row.id = uuid();
        line.invoice_line_row.invoice_id = new_invoice.id.clone();
        line.invoice_line_row.r#type = match line.invoice_line_row.r#type {
            repository::InvoiceLineType::StockOut => repository::InvoiceLineType::StockIn,
            _ => line.invoice_line_row.r#type,
        };
        line_row_repo.upsert_one(&line.invoice_line_row)?;

        // Add the stock back to the stock line
        if let Some(stock_line_id) = &line.invoice_line_row.stock_line_id {
            let stock_line_repo = StockLineRowRepository::new(connection);
            let mut stock_line = stock_line_repo
                .find_one_by_id(stock_line_id)?
                .ok_or(RepositoryError::NotFound)?;

            stock_line.total_number_of_packs += line.invoice_line_row.number_of_packs;
            stock_line.available_number_of_packs += line.invoice_line_row.number_of_packs;
            stock_line_repo.upsert_one(&stock_line)?;
        } else {
            return Err(UpdatePrescriptionError::InvoiceLineHasNoStockLine(
                line.invoice_line_row.id.clone(),
            ));
        }
    }

    Ok(())
}

impl UpdatePrescriptionStatus {
    pub fn full_status(&self) -> InvoiceStatus {
        match self {
            UpdatePrescriptionStatus::Picked => InvoiceStatus::Picked,
            UpdatePrescriptionStatus::Verified => InvoiceStatus::Verified,
            UpdatePrescriptionStatus::Cancelled => InvoiceStatus::Cancelled,
        }
    }

    pub fn full_status_option(status: &Option<UpdatePrescriptionStatus>) -> Option<InvoiceStatus> {
        status.as_ref().map(|status| status.full_status())
    }
}

impl UpdatePrescription {
    pub fn full_status(&self) -> Option<InvoiceStatus> {
        self.status.as_ref().map(|status| status.full_status())
    }
}

impl From<RepositoryError> for UpdatePrescriptionError {
    fn from(error: RepositoryError) -> Self {
        UpdatePrescriptionError::DatabaseError(error)
    }
}

#[cfg(test)]
mod test {
    use chrono::NaiveDate;
    use repository::{
        mock::{
            mock_inbound_shipment_a, mock_patient, mock_patient_b, mock_prescription_a,
            mock_prescription_verified, mock_stock_line_a, mock_store_a, mock_store_b, MockData,
            MockDataInserts,
        },
        test_db::setup_all_with_data,
        ActivityLogRowRepository, ActivityLogType, ClinicianRow, ClinicianStoreJoinRow,
        EqualFilter, InvoiceFilter, InvoiceLineRow, InvoiceLineRowRepository, InvoiceLineType,
        InvoiceRepository, InvoiceRow, InvoiceRowRepository, InvoiceStatus, InvoiceType,
        StockLineRow, StockLineRowRepository,
    };
    use util::{inline_edit, inline_init};

    use crate::{
        invoice::prescription::{UpdatePrescription, UpdatePrescriptionStatus},
        service_provider::ServiceProvider,
        NullableUpdate,
    };

    use super::UpdatePrescriptionError;

    type ServiceError = UpdatePrescriptionError;

    #[actix_rt::test]
    async fn update_prescription_errors() {
        fn prescription_no_stock() -> InvoiceRow {
            inline_init(|r: &mut InvoiceRow| {
                r.id = String::from("prescription_no_stock");
                r.name_link_id = String::from("name_store_a");
                r.store_id = String::from("store_a");
                r.r#type = InvoiceType::Prescription;
                r.status = InvoiceStatus::New;
                r.created_datetime = NaiveDate::from_ymd_opt(1970, 1, 7)
                    .unwrap()
                    .and_hms_milli_opt(15, 30, 0, 0)
                    .unwrap();
                r.allocated_datetime = Some(
                    NaiveDate::from_ymd_opt(1970, 1, 7)
                        .unwrap()
                        .and_hms_milli_opt(15, 30, 0, 0)
                        .unwrap(),
                );
            })
        }

        fn invoice_line_no_stock() -> InvoiceLineRow {
            inline_init(|r: &mut InvoiceLineRow| {
                r.id = String::from("prescription_no_stock_line_a");
                r.invoice_id = String::from("prescription_no_stock");
                r.item_link_id = String::from("item_a");
                r.item_name = String::from("Item A");
                r.item_code = String::from("item_a_code");
                r.batch = None;
                r.r#type = InvoiceLineType::StockOut;
            })
        }

        let (_, _, connection_manager, _) = setup_all_with_data(
            "update_prescription_errors",
            MockDataInserts::all(),
            inline_init(|r: &mut MockData| {
                r.invoices = vec![prescription_no_stock()];
                r.invoice_lines = vec![invoice_line_no_stock()];
            }),
        )
        .await;

        let service_provider = ServiceProvider::new(connection_manager);
        let mut context = service_provider
            .context(mock_store_a().id, "".to_string())
            .unwrap();
        let service = service_provider.invoice_service;

        // InvoiceDoesNotExist
        assert_eq!(
            service.update_prescription(
                &context,
                inline_init(|r: &mut UpdatePrescription| { r.id = "invalid".to_string() })
            ),
            Err(ServiceError::InvoiceDoesNotExist)
        );
        // InvoiceIsNotEditable
        assert_eq!(
            service.update_prescription(
                &context,
                inline_init(|r: &mut UpdatePrescription| {
                    r.id = mock_prescription_verified().id;
                    r.status = Some(UpdatePrescriptionStatus::Verified);
                })
            ),
            Err(ServiceError::InvoiceIsNotEditable)
        );
        // NotAPrescriptionInvoice
        assert_eq!(
            service.update_prescription(
                &context,
                inline_init(|r: &mut UpdatePrescription| { r.id = mock_inbound_shipment_a().id })
            ),
            Err(ServiceError::NotAPrescriptionInvoice)
        );

        // InvoiceLineHasNoStockLine
        assert_eq!(
            service.update_prescription(
                &context,
                inline_init(|r: &mut UpdatePrescription| {
                    r.id = prescription_no_stock().id;
                    r.status = Some(UpdatePrescriptionStatus::Picked);
                })
            ),
            Err(ServiceError::InvoiceLineHasNoStockLine(
                invoice_line_no_stock().id.clone()
            ))
        );

        // ClinicianDoesNotExist
        assert_eq!(
            service.update_prescription(
                &context,
                inline_init(|r: &mut UpdatePrescription| {
                    r.id = prescription_no_stock().id;
                    r.clinician_id = Some(NullableUpdate {
                        value: Some("invalid".to_string()),
                    })
                })
            ),
            Err(ServiceError::ClinicianDoesNotExist)
        );

        // NotThisStoreInvoice
        context.store_id = mock_store_b().id;
        assert_eq!(
            service.update_prescription(
                &context,
                inline_init(|r: &mut UpdatePrescription| {
                    r.id = mock_prescription_a().id;
                    r.status = Some(UpdatePrescriptionStatus::Picked);
                })
            ),
            Err(ServiceError::NotThisStoreInvoice)
        );
    }

    #[actix_rt::test]
    async fn update_prescription_success() {
        fn prescription() -> InvoiceRow {
            inline_init(|r: &mut InvoiceRow| {
                r.id = "test_prescription_pricing".to_string();
                r.name_link_id = mock_patient().id;
                r.store_id = mock_store_a().id;
                r.r#type = InvoiceType::Prescription;
            })
        }
        fn clinician() -> ClinicianRow {
            inline_init(|r: &mut ClinicianRow| {
                r.id = "test_clinician".to_string();
                r.code = "test_clinician_code".to_string();
                r.last_name = "test_clinician_last_name".to_string();
                r.initials = "test_clinician_initials".to_string();
                r.is_active = true;
            })
        }
        fn clinician_store_join() -> ClinicianStoreJoinRow {
            ClinicianStoreJoinRow {
                id: "test_clinician_store_join".to_string(),
                store_id: mock_store_a().id,
                clinician_link_id: clinician().id,
            }
        }

        let (_, connection, connection_manager, _) = setup_all_with_data(
            "update_prescription",
            MockDataInserts::all(),
            inline_init(|r: &mut MockData| {
                r.invoices = vec![prescription()];
                r.clinicians = vec![clinician()];
                r.clinician_store_joins = vec![clinician_store_join()];
            }),
        )
        .await;

        let service_provider = ServiceProvider::new(connection_manager);
        let context = service_provider
            .context(mock_store_a().id, "".to_string())
            .unwrap();
        let service = service_provider.invoice_service;

        // Test all fields apart from status
        fn get_update() -> UpdatePrescription {
            UpdatePrescription {
                id: prescription().id,
                status: None,
                patient_id: Some(mock_patient_b().id),
                clinician_id: Some(NullableUpdate {
                    value: Some(clinician().id),
                }),
                comment: Some("test_comment".to_string()),
                colour: Some("test_colour".to_string()),
                backdated_datetime: None,
                diagnosis_id: None,
                their_reference: None,
                program_id: None,
                name_insurance_join_id: None,
                insurance_discount_amount: None,
                insurance_discount_percentage: None,
            }
        }

        let result = service.update_prescription(&context, get_update());

        assert!(result.is_ok());

        let updated_record = InvoiceRowRepository::new(&connection)
            .find_one_by_id(&prescription().id)
            .unwrap()
            .unwrap();

        assert_eq!(
            updated_record,
            inline_edit(&prescription(), |mut u| {
                let UpdatePrescription {
                    id: _,
                    status: _,
                    patient_id,
                    clinician_id,
                    comment,
                    colour,
                    backdated_datetime: _,
                    diagnosis_id: _,
                    program_id: _,
                    their_reference: _,
                    name_insurance_join_id: _,
                    insurance_discount_amount: _,
                    insurance_discount_percentage: _,
                } = get_update();
                u.name_link_id = patient_id.unwrap();
                u.clinician_link_id = clinician_id.unwrap().value;
                u.comment = comment;
                u.colour = colour;
                u
            })
        );

        // add a an invoice line to the prescription
        let invoice_line_row_repo = InvoiceLineRowRepository::new(&connection);
        let invoice_line = InvoiceLineRow {
            id: "test_invoice_line".to_string(),
            invoice_id: prescription().id.clone(),
            item_link_id: mock_stock_line_a().item_link_id.clone(),
            item_name: "Test Item".to_string(),
            item_code: "test_item_code".to_string(),
            batch: mock_stock_line_a().batch.clone(),
            r#type: InvoiceLineType::StockOut,
            number_of_packs: 2.0,
            stock_line_id: Some(mock_stock_line_a().id.clone()),
            location_id: None,
            expiry_date: None,
            pack_size: 0.0,
            cost_price_per_pack: 0.0,
            sell_price_per_pack: 0.0,
            total_before_tax: 0.0,
            total_after_tax: 0.0,
            tax_percentage: None,
            prescribed_quantity: None,
            note: None,
            foreign_currency_price_before_tax: None,
            item_variant_id: None,
            linked_invoice_id: None,
            donor_link_id: None,
            vvm_status_id: None,
            reason_option_id: None,
            campaign_id: None,
            shipped_number_of_packs: None,
<<<<<<< HEAD
            volume_per_pack: 0.0,
=======
            shipped_pack_size: None,
>>>>>>> 431a96b6
        };

        invoice_line_row_repo.upsert_one(&invoice_line).unwrap();

        // helpers to compare totals
        let stock_lines_for_invoice_lines = |invoice_lines: &Vec<InvoiceLineRow>| {
            let stock_line_ids: Vec<String> = invoice_lines
                .iter()
                .filter_map(|invoice| invoice.stock_line_id.to_owned())
                .collect();
            StockLineRowRepository::new(&connection)
                .find_many_by_ids(&stock_line_ids)
                .unwrap()
        };

        // calculates the expected stock line total for every invoice line row
        let calculate_expected_stock_line_totals = |invoice_lines: &Vec<InvoiceLineRow>| {
            let stock_lines = stock_lines_for_invoice_lines(invoice_lines);
            let expected_stock_line_totals: Vec<(StockLineRow, f64)> = stock_lines
                .into_iter()
                .map(|line| {
                    let invoice_line = invoice_lines
                        .iter()
                        .find(|il| il.stock_line_id.clone().unwrap() == line.id)
                        .unwrap();
                    let expected_total = line.total_number_of_packs - invoice_line.number_of_packs;
                    (line, expected_total)
                })
                .collect();
            expected_stock_line_totals
        };
        let assert_stock_line_totals =
            |invoice_lines: &Vec<InvoiceLineRow>, expected: &Vec<(StockLineRow, f64)>| {
                let stock_lines = stock_lines_for_invoice_lines(invoice_lines);
                for line in stock_lines {
                    let expected = expected.iter().find(|l| l.0.id == line.id).unwrap();
                    assert_eq!(line.total_number_of_packs, expected.1);
                }
            };

        let invoice = InvoiceRowRepository::new(&connection)
            .find_one_by_id(&prescription().id)
            .unwrap()
            .unwrap();
        let invoice_lines = InvoiceLineRowRepository::new(&connection)
            .find_many_by_invoice_id(&invoice.id)
            .unwrap();
        let expected_stock_line_totals = calculate_expected_stock_line_totals(&invoice_lines);

        service
            .update_prescription(
                &context,
                inline_init(|r: &mut UpdatePrescription| {
                    r.id = prescription().id;
                    r.status = Some(UpdatePrescriptionStatus::Picked);
                }),
            )
            .unwrap();
        assert_stock_line_totals(&invoice_lines, &expected_stock_line_totals);

        let log = ActivityLogRowRepository::new(&connection)
            .find_many_by_record_id(&prescription().id)
            .unwrap()
            .into_iter()
            .find(|l| l.r#type == ActivityLogType::PrescriptionStatusPicked)
            .unwrap();
        assert_eq!(log.r#type, ActivityLogType::PrescriptionStatusPicked);

        // Test that cancellation of prescription generates reverse invoice

        // Capture the current stockline totals before cancellation
        let stock_lines_before_cancellation = stock_lines_for_invoice_lines(&invoice_lines);

        // Should only be able to set Status to "Cancelled" from "Verified".
        // This is not currently enforced on server, but doing it here to
        // prevent future tests failing.
        let result = service.update_prescription(
            &context,
            inline_init(|r: &mut UpdatePrescription| {
                r.id = prescription().id;
                r.status = Some(UpdatePrescriptionStatus::Verified);
            }),
        );
        assert!(result.is_ok());
        let result = service.update_prescription(
            &context,
            inline_init(|r: &mut UpdatePrescription| {
                r.id = prescription().id;
                r.status = Some(UpdatePrescriptionStatus::Cancelled);
            }),
        );
        assert!(result.is_ok());

        let reverse_prescription = InvoiceRepository::new(&connection)
            .query_one(
                InvoiceFilter::new().linked_invoice_id(EqualFilter::equal_to(&prescription().id)),
            )
            .unwrap()
            .unwrap()
            .invoice_row;
        assert_eq!(reverse_prescription.is_cancellation, true);

        let reverse_lines = InvoiceLineRowRepository::new(&connection)
            .find_many_by_invoice_id(&reverse_prescription.id)
            .unwrap();
        assert_eq!(reverse_lines.iter().len(), 1);

        let stock_lines_after_cancellation = stock_lines_for_invoice_lines(&invoice_lines);
        // Check that the stock lines have been updated correctly
        for pre_cancel_stock_line in stock_lines_before_cancellation {
            let post_cancel_stock_line = stock_lines_after_cancellation
                .iter()
                .find(|l| l.id == pre_cancel_stock_line.id)
                .unwrap();
            // Check we have more stock than before cancellation
            assert!(
                post_cancel_stock_line.available_number_of_packs
                    >= pre_cancel_stock_line.available_number_of_packs
            );
            assert!(
                post_cancel_stock_line.total_number_of_packs
                    >= pre_cancel_stock_line.total_number_of_packs
            );

            // Calculate the expected stock line total after cancellation
            let line_movement = reverse_lines
                .iter()
                .find(|il| il.stock_line_id == Some(pre_cancel_stock_line.id.clone()))
                .unwrap();

            let expected_total =
                pre_cancel_stock_line.total_number_of_packs + line_movement.number_of_packs;
            assert_eq!(post_cancel_stock_line.total_number_of_packs, expected_total);

            let expected_available =
                pre_cancel_stock_line.available_number_of_packs + line_movement.number_of_packs;
            assert_eq!(
                post_cancel_stock_line.available_number_of_packs,
                expected_available
            );
        }
    }
}<|MERGE_RESOLUTION|>--- conflicted
+++ resolved
@@ -466,11 +466,8 @@
             reason_option_id: None,
             campaign_id: None,
             shipped_number_of_packs: None,
-<<<<<<< HEAD
             volume_per_pack: 0.0,
-=======
             shipped_pack_size: None,
->>>>>>> 431a96b6
         };
 
         invoice_line_row_repo.upsert_one(&invoice_line).unwrap();
