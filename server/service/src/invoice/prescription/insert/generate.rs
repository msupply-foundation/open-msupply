--- conflicted
+++ resolved
@@ -17,11 +17,8 @@
         id,
         patient_id,
         diagnosis_id,
-<<<<<<< HEAD
+        program_id,
         their_reference,
-=======
-        program_id,
->>>>>>> 9b61f9e5
     }: InsertPrescription,
 ) -> Result<InvoiceRow, RepositoryError> {
     let current_datetime = Utc::now().naive_utc();
