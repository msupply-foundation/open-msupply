use chrono::Utc;

use repository::{CurrencyFilter, CurrencyRepository, Name};
use repository::{
    InvoiceRow, InvoiceStatus, InvoiceType, NumberRowType, RepositoryError, StorageConnection,
};

use crate::invoice::supplier_return::SupplierReturnLineInput;
use crate::invoice_line::stock_out_line::{InsertStockOutLine, StockOutType};
use crate::invoice_line::update_return_reason_id::UpdateLineReturnReason;
use crate::number::next_number;

use super::InsertSupplierReturn;

pub fn generate(
    connection: &StorageConnection,
    store_id: &str,
    user_id: &str,
    InsertSupplierReturn {
        id,
        other_party_id,
        inbound_shipment_id,
        supplier_return_lines,
    }: InsertSupplierReturn,
    other_party: Name,
) -> Result<
    (
        InvoiceRow,
        Vec<InsertStockOutLine>,
        Vec<UpdateLineReturnReason>,
    ),
    RepositoryError,
> {
    let current_datetime = Utc::now().naive_utc();
    let currency = CurrencyRepository::new(connection)
        .query_by_filter(CurrencyFilter::new().is_home_currency(true))?
        .pop()
        .ok_or(RepositoryError::NotFound)?;

    let supplier_return = InvoiceRow {
        id,
        user_id: Some(user_id.to_string()),
        name_link_id: other_party_id,
        r#type: InvoiceType::SupplierReturn,
        invoice_number: next_number(connection, &NumberRowType::SupplierReturn, store_id)?,
        name_store_id: other_party.store_id().map(|id| id.to_string()),
        store_id: store_id.to_string(),
        created_datetime: current_datetime,
        status: InvoiceStatus::New,
        original_shipment_id: inbound_shipment_id,
        // Default
        currency_id: Some(currency.currency_row.id),
        currency_rate: 1.0,
        on_hold: false,
        colour: None,
        comment: None,
        their_reference: None,
        tax_percentage: None,
        transport_reference: None,
        allocated_datetime: None,
        picked_datetime: None,
        shipped_datetime: None,
        delivered_datetime: None,
        received_datetime: None,
        verified_datetime: None,
        cancelled_datetime: None,
        linked_invoice_id: None,
        requisition_id: None,
        clinician_link_id: None,
        backdated_datetime: None,
        diagnosis_id: None,
        program_id: None,
        name_insurance_join_id: None,
        insurance_discount_amount: None,
        insurance_discount_percentage: None,
        is_cancellation: false,
        expected_delivery_date: None,
        default_donor_link_id: None,
    };

    let lines_with_packs: Vec<&SupplierReturnLineInput> = supplier_return_lines
        .iter()
        .filter(|line| line.number_of_packs > 0.0)
        .collect();

    let stock_out_lines = lines_with_packs
        .iter()
        .map(|line| InsertStockOutLine {
            id: line.id.clone(),
            invoice_id: supplier_return.id.clone(),
            stock_line_id: line.stock_line_id.clone(),
            number_of_packs: line.number_of_packs,
            note: line.note.clone(),
            r#type: StockOutType::SupplierReturn,
            // Default
            prescribed_quantity: None,
            tax_percentage: None,
            total_before_tax: None,
            location_id: None,
            batch: None,
            pack_size: None,
            expiry_date: None,
            cost_price_per_pack: None,
            sell_price_per_pack: None,
            campaign_id: None,
<<<<<<< HEAD
            program_id: None,
            vvm_status_id: None,
            volume_per_pack: None,
=======
            item_variant_id: None,
            donor_id: None,
>>>>>>> a674c266
        })
        .collect();

    let update_line_return_reasons = lines_with_packs
        .iter()
        .map(|line| UpdateLineReturnReason {
            line_id: line.id.clone(),
            reason_id: line.reason_id.clone(),
        })
        .collect();

    Ok((supplier_return, stock_out_lines, update_line_return_reasons))
}<|MERGE_RESOLUTION|>--- conflicted
+++ resolved
@@ -103,14 +103,11 @@
             cost_price_per_pack: None,
             sell_price_per_pack: None,
             campaign_id: None,
-<<<<<<< HEAD
             program_id: None,
             vvm_status_id: None,
             volume_per_pack: None,
-=======
             item_variant_id: None,
             donor_id: None,
->>>>>>> a674c266
         })
         .collect();
 
