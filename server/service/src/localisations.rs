<<<<<<< HEAD
use std::collections::HashMap ;
=======
use std::collections::HashMap;
>>>>>>> 16f50318
use serde_yaml::Value;

use rust_embed::RustEmbed;

#[derive(RustEmbed)]
// Relative to server/Cargo.toml
// later this will be client in dev mode, or build in production mode
#[folder = "../../client/packages/host/dist/locales"]
pub struct EmbeddedLocalisations;



// struct to manage translations
pub struct Localisations {
    pub translations: HashMap<String, HashMap<String, HashMap<String, String>>>,
}

pub struct TranslationStrings {
    pub translations: HashMap<String, Value>,
}

impl Localisations {

    // Creates a new Localisations struct
    pub fn new() -> Self {
        Localisations {
            translations: HashMap::new(),
        }
    }

    // Load translations from embedded files
    pub fn load_translations(&mut self) -> Result<(), std::io::Error> {
        // add read all namespace file names within locales
        for file in EmbeddedLocalisations::iter() {
                let file_namespace = file.split('/').nth(1).unwrap_or_default().to_string();
                let language = file.split('/').nth(0).unwrap_or_default().to_string();
                if let Some(content) = EmbeddedLocalisations::get(&file) {
                    let json_data = content.data;
                    let translations: HashMap<String, String> = serde_json::from_slice(&json_data).unwrap();
                    self.translations
                    .entry(language)
                    .or_insert_with(HashMap::new)
                    .insert(file_namespace, translations);
            }
        }
        Ok(())
    }

    // Get a translation for a given key and language
    // next need to add fallback and namespace to get Translation function
    pub fn get_translation(&self, args: &HashMap<String, serde_json::Value> ) -> String {
        let key = args.get("key").and_then(serde_json::Value::as_str).unwrap_or("").to_string();
        let lang = args.get("lang").and_then(serde_json::Value::as_str).unwrap_or("en").to_string();
        let namespace = args.get("namespace").and_then(serde_json::Value::as_str).unwrap_or("").to_string();
        let fallback = args.get("fallback").and_then(serde_json::Value::as_str).unwrap_or("").to_string();

        self.translations
            .get(&lang)
            .and_then(|map| map.get(&namespace))
            .and_then(|map| map.get(&key))
            .cloned()
            .unwrap_or_else(|| fallback)
    }
}

<<<<<<< HEAD

// #[cfg(test)]
// mod test {
=======
#[cfg(test)]
mod test {
>>>>>>> 16f50318

use super::Localisations;


    #[test]
    fn test_translations() {
        let mut localisations = Localisations::new();
        // test loading localisations
        // note these translations might change if translations change in the front end. In this case, these will need to be updated.
        let _ = localisations.load_translations();
        // test correct translation
        let translated_value = localisations.get_translation("button.close", "fr", "common.json", "fallback");      
        assert_eq!("Fermer", translated_value);
        // test wrong key fallback
        let translated_value = localisations.get_translation("button.close-non-existent-key", "fr", "common.json", "fallback wrong key");      
        assert_eq!("fallback wrong key", translated_value);        
        // test wrong language dir
        let translated_value = localisations.get_translation("button.close", "non-existent-lang-dir", "common.json", "fallback wrong lang dir");      
        assert_eq!("fallback wrong lang dir", translated_value);
        // test wrong namespace
        let translated_value = localisations.get_translation("button.close", "fr", "common.json-non-existent", "fallback wrong namespace");      
        assert_eq!("fallback wrong namespace", translated_value);
    }
}<|MERGE_RESOLUTION|>--- conflicted
+++ resolved
@@ -1,8 +1,4 @@
-<<<<<<< HEAD
 use std::collections::HashMap ;
-=======
-use std::collections::HashMap;
->>>>>>> 16f50318
 use serde_yaml::Value;
 
 use rust_embed::RustEmbed;
@@ -68,14 +64,8 @@
     }
 }
 
-<<<<<<< HEAD
-
-// #[cfg(test)]
-// mod test {
-=======
 #[cfg(test)]
 mod test {
->>>>>>> 16f50318
 
 use super::Localisations;
 
