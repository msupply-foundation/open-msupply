use serde_yaml::Value;
<<<<<<< HEAD
use std::collections::HashMap;
=======
use std::collections::{BTreeMap, HashMap};
use tera::{from_value, to_value, Error as TeraError, Function};
>>>>>>> efa34430
use thiserror::Error;

use rust_embed::RustEmbed;

#[derive(RustEmbed)]
// Relative to server/Cargo.toml
#[folder = "../../client/packages/common/src/intl/locales"]
pub struct EmbeddedLocalisations;

#[derive(Debug, Error)]
<<<<<<< HEAD
pub enum TranslationError {
    #[error("Key must be specified")]
    KeyMustBeSpecified,
    #[error("No translation found and fallback is missing")]
    TranslationNotFoundAndNoFallback,
}
=======
#[error("No translation found and fallback is missing")]
pub struct TranslationError;
>>>>>>> efa34430
// struct to manage translations
#[derive(Clone)]

pub struct Localisations {
    pub translations: HashMap<String, HashMap<String, HashMap<String, String>>>,
}

pub struct TranslationStrings {
    pub translations: HashMap<String, Value>,
}

impl Default for Localisations {
    fn default() -> Self {
        Self::new()
    }
}

impl Localisations {
    // Creates a new Localisations struct
    pub fn new() -> Self {
        let mut localisations = Localisations {
            translations: HashMap::new(),
        };
        let _ = localisations.load_translations();
        localisations
    }

    // Load translations from embedded files
    pub fn load_translations(&mut self) -> Result<(), std::io::Error> {
        // add read all namespace file names within locales
        for file in EmbeddedLocalisations::iter() {
            let file_namespace = file.split('/').nth(1).unwrap_or_default().to_string();
            let language = file.split('/').nth(0).unwrap_or_default().to_string();
            if let Some(content) = EmbeddedLocalisations::get(&file) {
                let json_data = content.data;
                let translations: HashMap<String, String> = serde_json::from_slice(&json_data)
                    .unwrap_or_else(|e| {
                        log::error!("Failed to parse JSON file {:?}: {:?}", file, e);
                        HashMap::new()
                    });
                self.translations
                    .entry(language)
                    .or_default()
                    .insert(file_namespace, translations);
            }
        }
        Ok(())
    }

    // Get a translation for a given key and language
    // next need to add fallback and namespace to get Translation function
    pub fn get_translation(
        &self,
<<<<<<< HEAD
        args: &HashMap<String, serde_json::Value>,
        language: &str,
    ) -> Result<String, TranslationError> {
        let key = args
            .get("k")
            .and_then(serde_json::Value::as_str)
            .ok_or(TranslationError::KeyMustBeSpecified)?;
        let namespace = args
            .get("n")
            .and_then(serde_json::Value::as_str)
            .unwrap_or("common");
        let fallback = args
            .get("f")
            .and_then(serde_json::Value::as_str)
            .map(|s| s.to_string());
=======
        GetTranslation {
            namespace,
            fallback,
            key,
        }: GetTranslation,
        language: &str,
    ) -> Result<String, TranslationError> {
        let default_namespace = "common".to_string();
        let default_language = "en".to_string();

        let language = language.to_string();
        let namespace = namespace.unwrap_or(default_namespace.clone());
>>>>>>> efa34430

        // make cascading array of fallback options:
        for (language, namespace, key) in [
            // first look for key in nominated namespace
<<<<<<< HEAD
            (language, namespace, key),
            // then look for key in common.json
            (language, "common", key),
            // then look for key in nominated namespace in en
            ("en", namespace, key),
            // then look for key in common.json in en
            ("en", "common", key),
        ] {
            match self.find_key(language, namespace, key) {
=======
            (&language, &namespace, &key),
            // then look for key in common.json
            (&language, &default_namespace, &key),
            // then look for key in nominated namespace in en
            (&default_language, &namespace, &key),
            // then look for key in common.json in en
            (&default_language, &default_namespace, &key),
        ] {
            match self.find_key(language, &namespace, &key) {
>>>>>>> efa34430
                Some(string) => return Ok(string),
                None => continue,
            }
        }
<<<<<<< HEAD
        fallback.ok_or(TranslationError::TranslationNotFoundAndNoFallback)
=======
        fallback.ok_or(TranslationError)
    }

    pub fn get_translation_function(&self, language: String) -> impl Function {
        let translation_copy = self.clone();

        Box::new(
            move |args: &HashMap<String, serde_json::Value>| -> Result<serde_json::Value, TeraError> {
                let key = args
                    .get("k")
                    .and_then(serde_json::Value::as_str)
                    .map(|s| s.to_string())
                    .ok_or(TeraError::msg("Translation key must be specified with 'k'"))?;

                let namespace = args
                    .get("n")
                    .and_then(serde_json::Value::as_str)
                    .map(|s| s.to_string());

                let fallback = args
                    .get("f")
                    .and_then(serde_json::Value::as_str)
                    .map(|s| s.to_string());

                let translation = translation_copy
                    .get_translation(
                        GetTranslation {
                            namespace,
                            fallback,
                            key,
                        },
                        &language,
                    )
                    .map_err(|e| TeraError::call_function("t", e))?;

                Ok(serde_json::Value::String(translation.to_string()))
            },
        )
>>>>>>> efa34430
    }

    fn find_key(&self, language: &str, namespace: &str, key: &str) -> Option<String> {
        self.translations
            .get(language)
            .and_then(|map| map.get(&(namespace.to_string() + ".json")))
            .and_then(|map| map.get(key))
            .map(|s| s.to_string())
    }
<<<<<<< HEAD
=======
}

pub struct GetTranslation {
    namespace: Option<String>,
    fallback: Option<String>,
    key: String,
>>>>>>> efa34430
}

#[cfg(test)]
mod test {

    use std::collections::HashMap;

    use super::Localisations;

    #[test]
    fn test_translations() {
        let localisations = Localisations::new();
        // test loading localisations
        // note these translations might change if translations change in the front end. In this case, these will need to be updated.
        let lang = "fr";
        let mut args = HashMap::new();
        args.insert(
            "k".to_string(),
            serde_json::Value::String("button.close".to_owned()),
        );
        args.insert(
            "n".to_string(),
            serde_json::Value::String("common".to_owned()),
        );
        args.insert(
            "f".to_string(),
            serde_json::Value::String("fallback".to_owned()),
        );
        // test correct translation
        let translated_value = localisations.get_translation(&args, lang).unwrap();
        assert_eq!("Fermer", translated_value);
        // test wrong key fallback
        args.insert(
            "k".to_string(),
            serde_json::Value::String("button.close-non-existent-key".to_owned()),
        );
        args.insert(
            "f".to_string(),
            serde_json::Value::String("fallback wrong key".to_owned()),
        );
        let translated_value = localisations.get_translation(&args, lang).unwrap();
        assert_eq!("fallback wrong key", translated_value);
        // // test wrong language dir falls back to english translation
        let lang = "fr-non-existent-lang";
        args.insert(
            "k".to_string(),
            serde_json::Value::String("button.close".to_owned()),
        );
        args.insert(
            "f".to_string(),
            serde_json::Value::String("fallback wrong lang dir".to_owned()),
        );
        let translated_value = localisations.get_translation(&args, lang).unwrap();
        assert_eq!("Close", translated_value);
        // test no translation in namespace falls back to common.json namespace
        let lang = "fr";
        args.insert(
            "n".to_string(),
            serde_json::Value::String("common.json-non-existent-file".to_owned()),
        );
        args.insert(
            "f".to_string(),
            serde_json::Value::String("fallback wrong namespace".to_owned()),
        );
        let translated_value = localisations.get_translation(&args, lang).unwrap();
        assert_eq!("Fermer", translated_value);
        // test other lang file
        let lang = "es";
        args.insert(
            "n".to_string(),
            serde_json::Value::String("common".to_owned()),
        );
        args.insert(
            "f".to_string(),
            serde_json::Value::String("fallback".to_owned()),
        );
        let translated_value = localisations.get_translation(&args, lang).unwrap();
        assert_eq!("Cerrar", translated_value);
        // test no translation and no fallback results in panic
        let mut args = HashMap::new();
        let lang = "fr";
        args.insert(
            "k".to_string(),
            serde_json::Value::String("non-existent-key".to_owned()),
        );
        args.insert(
            "n".to_string(),
            serde_json::Value::String("common".to_owned()),
        );
        assert!(localisations.get_translation(&args, lang).is_err())
    }
}<|MERGE_RESOLUTION|>--- conflicted
+++ resolved
@@ -1,10 +1,6 @@
 use serde_yaml::Value;
-<<<<<<< HEAD
-use std::collections::HashMap;
-=======
 use std::collections::{BTreeMap, HashMap};
 use tera::{from_value, to_value, Error as TeraError, Function};
->>>>>>> efa34430
 use thiserror::Error;
 
 use rust_embed::RustEmbed;
@@ -15,17 +11,8 @@
 pub struct EmbeddedLocalisations;
 
 #[derive(Debug, Error)]
-<<<<<<< HEAD
-pub enum TranslationError {
-    #[error("Key must be specified")]
-    KeyMustBeSpecified,
-    #[error("No translation found and fallback is missing")]
-    TranslationNotFoundAndNoFallback,
-}
-=======
 #[error("No translation found and fallback is missing")]
 pub struct TranslationError;
->>>>>>> efa34430
 // struct to manage translations
 #[derive(Clone)]
 
@@ -79,23 +66,6 @@
     // next need to add fallback and namespace to get Translation function
     pub fn get_translation(
         &self,
-<<<<<<< HEAD
-        args: &HashMap<String, serde_json::Value>,
-        language: &str,
-    ) -> Result<String, TranslationError> {
-        let key = args
-            .get("k")
-            .and_then(serde_json::Value::as_str)
-            .ok_or(TranslationError::KeyMustBeSpecified)?;
-        let namespace = args
-            .get("n")
-            .and_then(serde_json::Value::as_str)
-            .unwrap_or("common");
-        let fallback = args
-            .get("f")
-            .and_then(serde_json::Value::as_str)
-            .map(|s| s.to_string());
-=======
         GetTranslation {
             namespace,
             fallback,
@@ -108,22 +78,10 @@
 
         let language = language.to_string();
         let namespace = namespace.unwrap_or(default_namespace.clone());
->>>>>>> efa34430
 
         // make cascading array of fallback options:
         for (language, namespace, key) in [
             // first look for key in nominated namespace
-<<<<<<< HEAD
-            (language, namespace, key),
-            // then look for key in common.json
-            (language, "common", key),
-            // then look for key in nominated namespace in en
-            ("en", namespace, key),
-            // then look for key in common.json in en
-            ("en", "common", key),
-        ] {
-            match self.find_key(language, namespace, key) {
-=======
             (&language, &namespace, &key),
             // then look for key in common.json
             (&language, &default_namespace, &key),
@@ -133,14 +91,10 @@
             (&default_language, &default_namespace, &key),
         ] {
             match self.find_key(language, &namespace, &key) {
->>>>>>> efa34430
                 Some(string) => return Ok(string),
                 None => continue,
             }
         }
-<<<<<<< HEAD
-        fallback.ok_or(TranslationError::TranslationNotFoundAndNoFallback)
-=======
         fallback.ok_or(TranslationError)
     }
 
@@ -179,7 +133,6 @@
                 Ok(serde_json::Value::String(translation.to_string()))
             },
         )
->>>>>>> efa34430
     }
 
     fn find_key(&self, language: &str, namespace: &str, key: &str) -> Option<String> {
@@ -189,15 +142,12 @@
             .and_then(|map| map.get(key))
             .map(|s| s.to_string())
     }
-<<<<<<< HEAD
-=======
 }
 
 pub struct GetTranslation {
     namespace: Option<String>,
     fallback: Option<String>,
     key: String,
->>>>>>> efa34430
 }
 
 #[cfg(test)]
