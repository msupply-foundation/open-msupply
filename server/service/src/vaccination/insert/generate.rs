use chrono::Utc;
use repository::{ProgramEnrolmentRow, StockLine, VaccinationRow};

use crate::vaccination::generate::{generate_create_prescription, CreatePrescription};

use super::InsertVaccination;

pub struct GenerateInput {
    pub store_id: String,
    pub user_id: String,
    pub program_enrolment: ProgramEnrolmentRow,
    pub insert_input: InsertVaccination,
    pub stock_line: Option<StockLine>,
}

pub struct GenerateResult {
    pub vaccination: VaccinationRow,
    pub create_prescription: Option<CreatePrescription>,
}

pub fn generate(
    GenerateInput {
        store_id,
        user_id,
        program_enrolment,
        insert_input,
        stock_line,
    }: GenerateInput,
) -> GenerateResult {
    let InsertVaccination {
        id,
        encounter_id,
        vaccine_course_dose_id,
        vaccination_date,
        clinician_id,
        facility_name_id,
        facility_free_text,
        comment,
        given,
        stock_line_id,
        not_given_reason,
    } = insert_input;

    let now = Utc::now().naive_utc();

    let create_prescription = match stock_line {
        // if stock_line is Some, the vaccination was given, create a prescription
        Some(stock_line) => Some(generate_create_prescription(
            stock_line,
            program_enrolment.patient_link_id,
            clinician_id.clone(),
        )),
        None => None,
    };

    // If name id is provided, use it. Otherwise, use free text
    let (facility_name_link_id, facility_free_text) = match (facility_name_id, facility_free_text) {
        (Some(facility_name_id), _) => (Some(facility_name_id), None),
        (None, Some(facility_free_text)) => (None, Some(facility_free_text)),
        _ => (None, None),
    };

    let vaccination = VaccinationRow {
        id,
        store_id,
        program_enrolment_id: program_enrolment.id,
        user_id,
        created_datetime: now,

        encounter_id,
        vaccine_course_dose_id,
        clinician_link_id: clinician_id,
        vaccination_date: vaccination_date.unwrap_or(now.date()),
        given,
        stock_line_id,
        not_given_reason,
        comment,
        // If we create the prescription invoice, link it here
        invoice_id: create_prescription
            .as_ref()
<<<<<<< HEAD
            .map(|p| p.insert_prescription_input.id.clone()),

        facility_name_link_id,
        facility_free_text,
=======
            .map(|p| p.create_prescription.id.clone()),
>>>>>>> 85dbdaad
    };

    GenerateResult {
        vaccination,
        create_prescription,
    }
}<|MERGE_RESOLUTION|>--- conflicted
+++ resolved
@@ -75,17 +75,12 @@
         stock_line_id,
         not_given_reason,
         comment,
+        facility_name_link_id,
+        facility_free_text,
         // If we create the prescription invoice, link it here
         invoice_id: create_prescription
             .as_ref()
-<<<<<<< HEAD
-            .map(|p| p.insert_prescription_input.id.clone()),
-
-        facility_name_link_id,
-        facility_free_text,
-=======
             .map(|p| p.create_prescription.id.clone()),
->>>>>>> 85dbdaad
     };
 
     GenerateResult {
