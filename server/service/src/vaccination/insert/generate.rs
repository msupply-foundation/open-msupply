use chrono::Utc;
use repository::{ProgramEnrolmentRow, StockLine, VaccinationRow};

use crate::vaccination::generate::{generate_create_prescription, CreatePrescription};

use super::InsertVaccination;

pub struct GenerateInput {
    pub store_id: String,
    pub user_id: String,
    pub program_enrolment: ProgramEnrolmentRow,
    pub insert_input: InsertVaccination,
    pub stock_line: Option<StockLine>,
}

pub struct GenerateResult {
    pub vaccination: VaccinationRow,
    pub create_prescription: Option<CreatePrescription>,
}

pub fn generate(
    GenerateInput {
        store_id,
        user_id,
        program_enrolment,
        insert_input,
        stock_line,
    }: GenerateInput,
) -> GenerateResult {
    let InsertVaccination {
        id,
        encounter_id,
        vaccine_course_dose_id,
        vaccination_date,
        clinician_id,
        facility_name_id,
        facility_free_text,
        comment,
        given,
        stock_line_id,
        not_given_reason,
    } = insert_input;

    let now = Utc::now().naive_utc();

    let create_prescription = match stock_line {
        // if stock_line is Some, the vaccination was given, create a prescription
<<<<<<< HEAD
        Some(stock_line) => {
            let prescription_id = uuid();

            let insert_prescription = InsertPrescription {
                id: prescription_id.clone(),
                patient_id: program_enrolment.patient_link_id,
            };

            let number_of_packs = 1.0
                / stock_line.item_row.vaccine_doses as f64
                / stock_line.stock_line_row.pack_size;

            let insert_stock_out_line = InsertStockOutLine {
                id: uuid(),
                r#type: StockOutType::Prescription,
                invoice_id: prescription_id.clone(),

                stock_line_id: stock_line.stock_line_row.id,
                number_of_packs,

                // default
                total_before_tax: None,
                tax_percentage: None,
                note: None,
                location_id: None,
                batch: None,
                pack_size: None,
                expiry_date: None,
                cost_price_per_pack: None,
                sell_price_per_pack: None,
            };

            let update_prescription = UpdatePrescription {
                id: prescription_id.clone(),
                status: Some(UpdatePrescriptionStatus::Verified),
                // Assign clinician here if one was chosen
                clinician_id: clinician_id.clone(),
                comment: Some("Created via vaccination".to_string()),
                // Default
                patient_id: None,
                colour: None,
                prescription_datetime: None,
            };

            Some(CreatePrescription {
                insert_prescription_input: insert_prescription,
                insert_stock_out_line_input: insert_stock_out_line,
                update_prescription_input: update_prescription,
            })
        }
=======
        Some(stock_line) => Some(generate_create_prescription(
            stock_line,
            program_enrolment.patient_link_id,
            clinician_id.clone(),
        )),
>>>>>>> 8e8b8463
        None => None,
    };

    // If name id is provided, use it. Otherwise, use free text
    let (facility_name_link_id, facility_free_text) = match (facility_name_id, facility_free_text) {
        (Some(facility_name_id), _) => (Some(facility_name_id), None),
        (None, Some(facility_free_text)) => (None, Some(facility_free_text)),
        _ => (None, None),
    };

    let vaccination = VaccinationRow {
        id,
        store_id,
        program_enrolment_id: program_enrolment.id,
        user_id,
        created_datetime: now,

        encounter_id,
        vaccine_course_dose_id,
        clinician_link_id: clinician_id,
        vaccination_date: vaccination_date.unwrap_or(now.date()),
        given,
        stock_line_id,
        not_given_reason,
        comment,
        facility_name_link_id,
        facility_free_text,
        // If we create the prescription invoice, link it here
        invoice_id: create_prescription
            .as_ref()
            .map(|p| p.create_prescription.id.clone()),
    };

    GenerateResult {
        vaccination,
        create_prescription,
    }
}<|MERGE_RESOLUTION|>--- conflicted
+++ resolved
@@ -45,64 +45,11 @@
 
     let create_prescription = match stock_line {
         // if stock_line is Some, the vaccination was given, create a prescription
-<<<<<<< HEAD
-        Some(stock_line) => {
-            let prescription_id = uuid();
-
-            let insert_prescription = InsertPrescription {
-                id: prescription_id.clone(),
-                patient_id: program_enrolment.patient_link_id,
-            };
-
-            let number_of_packs = 1.0
-                / stock_line.item_row.vaccine_doses as f64
-                / stock_line.stock_line_row.pack_size;
-
-            let insert_stock_out_line = InsertStockOutLine {
-                id: uuid(),
-                r#type: StockOutType::Prescription,
-                invoice_id: prescription_id.clone(),
-
-                stock_line_id: stock_line.stock_line_row.id,
-                number_of_packs,
-
-                // default
-                total_before_tax: None,
-                tax_percentage: None,
-                note: None,
-                location_id: None,
-                batch: None,
-                pack_size: None,
-                expiry_date: None,
-                cost_price_per_pack: None,
-                sell_price_per_pack: None,
-            };
-
-            let update_prescription = UpdatePrescription {
-                id: prescription_id.clone(),
-                status: Some(UpdatePrescriptionStatus::Verified),
-                // Assign clinician here if one was chosen
-                clinician_id: clinician_id.clone(),
-                comment: Some("Created via vaccination".to_string()),
-                // Default
-                patient_id: None,
-                colour: None,
-                prescription_datetime: None,
-            };
-
-            Some(CreatePrescription {
-                insert_prescription_input: insert_prescription,
-                insert_stock_out_line_input: insert_stock_out_line,
-                update_prescription_input: update_prescription,
-            })
-        }
-=======
         Some(stock_line) => Some(generate_create_prescription(
             stock_line,
             program_enrolment.patient_link_id,
             clinician_id.clone(),
         )),
->>>>>>> 8e8b8463
         None => None,
     };
 
