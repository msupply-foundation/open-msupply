--- conflicted
+++ resolved
@@ -265,8 +265,6 @@
         );
 
         // VaccineIsNotNextDose
-<<<<<<< HEAD
-=======
         assert_eq!(
             service.insert_vaccination(
                 &context,
@@ -283,23 +281,6 @@
         );
 
         // ClinicianDoesNotExist
->>>>>>> 2bad9131
-        assert_eq!(
-            service.insert_vaccination(
-                &context,
-                store_id,
-                InsertVaccination {
-                    id: "new_id".to_string(),
-                    encounter_id: mock_immunisation_encounter_a().id,
-                    // Only dose A has been administered
-                    vaccine_course_dose_id: mock_vaccine_course_a_dose_c().id,
-                    ..Default::default()
-                }
-            ),
-            Err(InsertVaccinationError::VaccineIsNotNextDose)
-        );
-
-        // ClinicianDoesNotExist
         assert_eq!(
             service.insert_vaccination(
                 &context,
@@ -312,27 +293,23 @@
                     ..Default::default()
                 }
             ),
-<<<<<<< HEAD
             Err(InsertVaccinationError::ClinicianDoesNotExist)
-=======
+        );
+
+        // FacilityNameDoesNotExist
+        assert_eq!(
+            service.insert_vaccination(
+                &context,
+                store_id,
+                InsertVaccination {
+                    id: "new_id".to_string(),
+                    encounter_id: mock_immunisation_encounter_a().id,
+                    vaccine_course_dose_id: mock_vaccine_course_a_dose_b().id,
+                    facility_name_id: Some("non_existent_facility_name_id".to_string()),
+                    ..Default::default()
+                }
+            ),
             Err(InsertVaccinationError::FacilityDoesNotExist)
->>>>>>> 2bad9131
-        );
-
-        // FacilityNameDoesNotExist
-        assert_eq!(
-            service.insert_vaccination(
-                &context,
-                store_id,
-                InsertVaccination {
-                    id: "new_id".to_string(),
-                    encounter_id: mock_immunisation_encounter_a().id,
-                    vaccine_course_dose_id: mock_vaccine_course_a_dose_b().id,
-                    facility_name_id: Some("non_existent_facility_name_id".to_string()),
-                    ..Default::default()
-                }
-            ),
-            Err(InsertVaccinationError::FacilityNameDoesNotExist)
         );
 
         // ReasonNotProvided
