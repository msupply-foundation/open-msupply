--- conflicted
+++ resolved
@@ -168,10 +168,10 @@
 mod update {
     use chrono::NaiveDate;
     use repository::mock::{
-        mock_immunisation_encounter_a, mock_immunisation_program_enrolment_a, mock_patient,
-        mock_stock_line_a, mock_stock_line_b_vaccine_item_a, mock_stock_line_vaccine_item_a,
-        mock_store_a, mock_user_account_a, mock_vaccination_a, mock_vaccine_course_a_dose_b,
-        MockData, MockDataInserts,
+        mock_immunisation_encounter_a, mock_immunisation_program_enrolment_a, mock_stock_line_a,
+        mock_stock_line_b_vaccine_item_a, mock_stock_line_vaccine_item_a, mock_store_a,
+        mock_user_account_a, mock_vaccination_a, mock_vaccine_course_a_dose_b, MockData,
+        MockDataInserts,
     };
     use repository::test_db::{setup_all, setup_all_with_data};
     use repository::{
@@ -538,16 +538,9 @@
             .unwrap();
 
         assert_eq!(created_invoices.len(), 2);
-<<<<<<< HEAD
-        assert!(created_invoices.iter().any(|inv| inv.invoice_row.r#type
-            == InvoiceType::InventoryAddition
-            // inventory adjustment is linked to the patient
-            && inv.name_row.id == mock_patient().id));
-=======
         assert!(created_invoices
             .iter()
             .any(|inv| inv.invoice_row.r#type == InvoiceType::CustomerReturn));
->>>>>>> c463dce3
 
         // Check stock was adjusted back up
         let stock_line = StockLineRowRepository::new(&context.connection)
