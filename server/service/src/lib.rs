// json! hits recursion limit in integration test (central_server_configurations), recursion_limit attribute must be top level
#![cfg_attr(feature = "integration_test", recursion_limit = "256")]
use repository::location::{LocationFilter, LocationRepository};
use repository::{EqualFilter, Pagination, PaginationOption, DEFAULT_PAGINATION_LIMIT};
use repository::{RepositoryError, StorageConnection};
use service_provider::ServiceContext;
use std::convert::TryInto;

pub mod activity_log;
pub mod apis;
pub mod app_data;

pub mod asset;
pub mod auth;
pub mod auth_data;
pub mod barcode;
pub mod catalogue;
pub mod clinician;
mod common_stock;
<<<<<<< HEAD
=======
pub mod currency;
>>>>>>> ebdf0d44
pub mod cursor_controller;
pub mod dashboard;
pub mod display_settings_service;
pub mod document;
pub mod inventory_adjustment_reason;
pub mod invoice;
pub mod invoice_line;
pub mod item;
pub mod item_stats;
pub mod location;
pub mod log_service;
pub mod login;
pub mod master_list;
pub mod missing_program;
pub mod name;
pub mod number;
pub mod pack_variant;
pub mod permission;
pub mod plugin;
pub mod plugin_data;
pub mod processors;
pub mod programs;
pub mod repack;
pub mod report;
pub mod requisition;
pub mod requisition_line;
pub mod sensor;
pub mod service_provider;
pub mod settings;
pub mod settings_service;
pub mod static_files;
pub mod stock_line;
pub mod stocktake;
pub mod stocktake_line;
pub mod store;
pub mod store_preference;
pub mod sync;
pub mod system_user;
pub mod temperature_breach;
pub mod temperature_chart;
pub mod temperature_excursion;
pub mod temperature_log;
pub mod token;
pub mod token_bucket;
pub mod user_account;
pub mod validate;

#[cfg(test)]
mod login_mock_data;
#[cfg(test)]
mod test_helpers;

#[derive(PartialEq, Debug)]
pub struct ListResult<T> {
    pub rows: Vec<T>,
    pub count: u32,
}

impl<T> ListResult<T> {
    pub fn empty() -> ListResult<T> {
        ListResult {
            rows: vec![],
            count: 0,
        }
    }
}

#[derive(Clone, PartialEq, Debug)]
pub enum ListError {
    DatabaseError(RepositoryError),
    LimitBelowMin(u32),
    LimitAboveMax(u32),
}
#[derive(PartialEq, Debug)]
pub enum SingleRecordError {
    DatabaseError(RepositoryError),
    NotFound(String),
}

pub enum WithDBError<T> {
    DatabaseError(RepositoryError),
    Error(T),
}

impl<T> WithDBError<T> {
    pub fn db(error: RepositoryError) -> Self {
        WithDBError::DatabaseError(error)
    }

    pub fn err(error: T) -> Self {
        WithDBError::Error(error)
    }
}

impl<T> From<RepositoryError> for WithDBError<T> {
    fn from(error: RepositoryError) -> Self {
        WithDBError::DatabaseError(error)
    }
}

impl From<RepositoryError> for ListError {
    fn from(error: RepositoryError) -> Self {
        ListError::DatabaseError(error)
    }
}

impl From<RepositoryError> for SingleRecordError {
    fn from(error: RepositoryError) -> Self {
        SingleRecordError::DatabaseError(error)
    }
}

// Batch mutation helpers
pub struct DoMutationResult<T> {
    pub has_errors: bool,
    pub results: Vec<T>,
}

pub struct BatchMutationsProcessor<'a> {
    ctx: &'a ServiceContext,
}

impl<'a> BatchMutationsProcessor<'a> {
    pub fn new(ctx: &'a ServiceContext) -> BatchMutationsProcessor<'a> {
        BatchMutationsProcessor { ctx }
    }

    pub fn do_mutations<I, R, E, M>(
        &self,
        inputs: Option<Vec<I>>,
        mutation: M,
    ) -> (bool, Vec<InputWithResult<I, Result<R, E>>>)
    where
        I: Clone,
        M: Fn(&ServiceContext, I) -> Result<R, E>,
    {
        let mut has_errors = false;
        let mut result = vec![];

        for input in inputs.unwrap_or(vec![]) {
            let mutation_result = mutation(self.ctx, input.clone());
            has_errors = has_errors || mutation_result.is_err();
            result.push(InputWithResult {
                input,
                result: mutation_result,
            });
        }

        (has_errors, result)
    }

    pub fn do_mutations_with_user_id<I, R, E, M>(
        &self,
        inputs: Option<Vec<I>>,
        mutation: M,
    ) -> (bool, Vec<InputWithResult<I, Result<R, E>>>)
    where
        I: Clone,
        M: Fn(&ServiceContext, I) -> Result<R, E>,
    {
        let mut has_errors = false;
        let mut result = vec![];

        for input in inputs.unwrap_or(vec![]) {
            let mutation_result = mutation(self.ctx, input.clone());
            has_errors = has_errors || mutation_result.is_err();
            result.push(InputWithResult {
                input,
                result: mutation_result,
            });
        }

        (has_errors, result)
    }
}

// Pagination helpers

pub fn get_default_pagination_unlimited(pagination_option: Option<PaginationOption>) -> Pagination {
    match pagination_option {
        Some(pagination) => Pagination {
            offset: pagination.offset.unwrap_or(0),
            limit: pagination.limit.unwrap_or(DEFAULT_PAGINATION_LIMIT),
        },
        None => Pagination {
            offset: 0,
            limit: u32::MAX,
        },
    }
}

pub fn get_default_pagination(
    pagination_option: Option<PaginationOption>,
    max_limit: u32,
    min_limit: u32,
) -> Result<Pagination, ListError> {
    let check_limit = |limit: u32| -> Result<u32, ListError> {
        if limit < min_limit {
            return Err(ListError::LimitBelowMin(min_limit));
        }
        if limit > max_limit {
            return Err(ListError::LimitAboveMax(max_limit));
        }

        Ok(limit)
    };

    let result = if let Some(pagination) = pagination_option {
        Pagination {
            offset: pagination.offset.unwrap_or(0),
            limit: match pagination.limit {
                Some(limit) => check_limit(limit)?,
                None => DEFAULT_PAGINATION_LIMIT,
            },
        }
    } else {
        Pagination {
            offset: 0,
            limit: DEFAULT_PAGINATION_LIMIT,
        }
    };

    Ok(result)
}

// TODO move the following methods to util

pub fn i32_to_u32(num: i32) -> u32 {
    num.try_into().unwrap_or(0)
}

pub fn i64_to_u64(num: i64) -> u64 {
    num.try_into().unwrap_or(0)
}

pub fn i64_to_u32(num: i64) -> u32 {
    num.try_into().unwrap_or(0)
}

pub fn usize_to_u32(num: usize) -> u32 {
    num.try_into().unwrap_or(0)
}

pub fn u32_to_i32(num: u32) -> i32 {
    num.try_into().unwrap_or(0)
}

pub fn usize_to_u64(num: usize) -> u64 {
    num.try_into().unwrap_or(0)
}

#[derive(Debug, PartialEq)]
pub struct InputWithResult<I, R> {
    pub input: I,
    pub result: R,
}

#[derive(Debug, Clone, PartialEq)]
pub struct NullableUpdate<T> {
    pub value: Option<T>,
}
fn check_location_exists(
    connection: &StorageConnection,
    store_id: &str,
    location_input: &Option<NullableUpdate<String>>,
) -> Result<bool, RepositoryError> {
    let Some(NullableUpdate {
        value: Some(location_id),
    }) = location_input
    else {
        return Ok(true);
    };
    let count = LocationRepository::new(connection).count(Some(
        LocationFilter::new()
            .id(EqualFilter::equal_to(location_id))
            .store_id(EqualFilter::equal_to(store_id)),
    ))?;
    Ok(count > 0)
}<|MERGE_RESOLUTION|>--- conflicted
+++ resolved
@@ -17,10 +17,7 @@
 pub mod catalogue;
 pub mod clinician;
 mod common_stock;
-<<<<<<< HEAD
-=======
 pub mod currency;
->>>>>>> ebdf0d44
 pub mod cursor_controller;
 pub mod dashboard;
 pub mod display_settings_service;
