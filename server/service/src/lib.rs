// json! hits recursion limit in integration test (central_server_configurations), recusion_limit attribute must be top level
#![cfg_attr(feature = "integration_test", recursion_limit = "256")]
use repository::RepositoryError;
use repository::{Pagination, PaginationOption, DEFAULT_PAGINATION_LIMIT};
use service_provider::ServiceContext;
use std::convert::TryInto;

pub mod apis;
pub mod app_data;
pub mod auth;
pub mod auth_data;
pub mod dashboard;
pub mod invoice;
pub mod invoice_line;
pub mod item;
pub mod item_stats;
pub mod location;
pub mod log;
pub mod login;
pub mod master_list;
pub mod name;
pub mod number;
<<<<<<< HEAD
pub mod processors;
=======
pub mod permission;
>>>>>>> efc7bafb
pub mod report;
pub mod requisition;
pub mod requisition_line;
pub mod service_provider;
pub mod settings;
pub mod settings_service;
pub mod static_files;
pub mod stock_line;
pub mod stocktake;
pub mod stocktake_line;
pub mod store;
pub mod sync;
pub mod token;
pub mod token_bucket;
pub mod user_account;
pub mod validate;

#[cfg(test)]
mod login_mock_data;
#[cfg(test)]
mod test_helpers;

#[derive(PartialEq, Debug)]
pub struct ListResult<T> {
    pub rows: Vec<T>,
    pub count: u32,
}

impl<T> ListResult<T> {
    pub fn empty() -> ListResult<T> {
        ListResult {
            rows: vec![],
            count: 0,
        }
    }
}

#[derive(Clone, PartialEq, Debug)]
pub enum ListError {
    DatabaseError(RepositoryError),
    LimitBelowMin(u32),
    LimitAboveMax(u32),
}
#[derive(PartialEq, Debug)]
pub enum SingleRecordError {
    DatabaseError(RepositoryError),
    NotFound(String),
}

pub enum WithDBError<T> {
    DatabaseError(RepositoryError),
    Error(T),
}

impl<T> WithDBError<T> {
    pub fn db(error: RepositoryError) -> Self {
        WithDBError::DatabaseError(error)
    }

    pub fn err(error: T) -> Self {
        WithDBError::Error(error)
    }
}

impl<T> From<RepositoryError> for WithDBError<T> {
    fn from(error: RepositoryError) -> Self {
        WithDBError::DatabaseError(error)
    }
}

impl From<RepositoryError> for ListError {
    fn from(error: RepositoryError) -> Self {
        ListError::DatabaseError(error)
    }
}

impl From<RepositoryError> for SingleRecordError {
    fn from(error: RepositoryError) -> Self {
        SingleRecordError::DatabaseError(error)
    }
}

// Batch mutation helpers
pub struct DoMutationResult<T> {
    pub has_errors: bool,
    pub results: Vec<T>,
}

pub struct BatchMutationsProcessor<'a> {
    ctx: &'a ServiceContext,
}

impl<'a> BatchMutationsProcessor<'a> {
    pub fn new(ctx: &'a ServiceContext) -> BatchMutationsProcessor<'a> {
        BatchMutationsProcessor { ctx }
    }

    pub fn do_mutations<I, R, E, M>(
        &self,
        inputs: Option<Vec<I>>,
        mutation: M,
    ) -> (bool, Vec<InputWithResult<I, Result<R, E>>>)
    where
        I: Clone,
        M: Fn(&ServiceContext, I) -> Result<R, E>,
    {
        let mut has_errors = false;
        let mut result = vec![];

        for input in inputs.unwrap_or(vec![]) {
            let mutation_result = mutation(self.ctx, input.clone());
            has_errors = has_errors || mutation_result.is_err();
            result.push(InputWithResult {
                input,
                result: mutation_result,
            });
        }

        (has_errors, result)
    }

    pub fn do_mutations_with_user_id<I, R, E, M>(
        &self,
        inputs: Option<Vec<I>>,
        mutation: M,
    ) -> (bool, Vec<InputWithResult<I, Result<R, E>>>)
    where
        I: Clone,
        M: Fn(&ServiceContext, I) -> Result<R, E>,
    {
        let mut has_errors = false;
        let mut result = vec![];

        for input in inputs.unwrap_or(vec![]) {
            let mutation_result = mutation(self.ctx, input.clone());
            has_errors = has_errors || mutation_result.is_err();
            result.push(InputWithResult {
                input,
                result: mutation_result,
            });
        }

        (has_errors, result)
    }
}

// Pagination helpers

pub fn get_default_pagination(
    pagination_option: Option<PaginationOption>,
    max_limit: u32,
    min_limit: u32,
) -> Result<Pagination, ListError> {
    let check_limit = |limit: u32| -> Result<u32, ListError> {
        if limit < min_limit {
            return Err(ListError::LimitBelowMin(min_limit));
        }
        if limit > max_limit {
            return Err(ListError::LimitAboveMax(max_limit));
        }

        Ok(limit)
    };

    let result = if let Some(pagination) = pagination_option {
        Pagination {
            offset: pagination.offset.unwrap_or(0),
            limit: match pagination.limit {
                Some(limit) => check_limit(limit)?,
                None => DEFAULT_PAGINATION_LIMIT,
            },
        }
    } else {
        Pagination {
            offset: 0,
            limit: DEFAULT_PAGINATION_LIMIT,
        }
    };

    Ok(result)
}

// TODO move the following methods to util

pub fn i32_to_u32(num: i32) -> u32 {
    num.try_into().unwrap_or(0)
}

pub fn i64_to_u32(num: i64) -> u32 {
    num.try_into().unwrap_or(0)
}

pub fn usize_to_u32(num: usize) -> u32 {
    num.try_into().unwrap_or(0)
}

pub fn u32_to_i32(num: u32) -> i32 {
    num.try_into().unwrap_or(0)
}

#[derive(Debug, PartialEq)]
pub struct InputWithResult<I, R> {
    pub input: I,
    pub result: R,
}<|MERGE_RESOLUTION|>--- conflicted
+++ resolved
@@ -20,11 +20,8 @@
 pub mod master_list;
 pub mod name;
 pub mod number;
-<<<<<<< HEAD
+pub mod permission;
 pub mod processors;
-=======
-pub mod permission;
->>>>>>> efc7bafb
 pub mod report;
 pub mod requisition;
 pub mod requisition_line;
