--- conflicted
+++ resolved
@@ -2,13 +2,8 @@
 use crate::{
     activity_log::activity_log_entry,
     barcode::{self, BarcodeInput},
-<<<<<<< HEAD
-    check_item_variant_exists, check_location_exists,
-    common_stock::{check_stock_line_exists, CommonStockLineError},
-=======
     check_location_exists,
     common::{check_stock_line_exists, CommonStockLineError},
->>>>>>> c5abbfd5
     service_provider::ServiceContext,
     validate::{check_other_party, CheckOtherPartyType, OtherPartyErrors},
     NullableUpdate, SingleRecordError,
