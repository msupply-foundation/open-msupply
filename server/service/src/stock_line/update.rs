--- conflicted
+++ resolved
@@ -30,11 +30,8 @@
     pub vvm_status_id: Option<String>,
     pub donor_id: Option<NullableUpdate<String>>,
     pub campaign_id: Option<NullableUpdate<String>>,
-<<<<<<< HEAD
     pub program_id: Option<NullableUpdate<String>>,
-=======
     pub volume_per_pack: Option<f64>,
->>>>>>> 30263698
 }
 
 #[derive(Debug, PartialEq)]
@@ -155,11 +152,8 @@
         vvm_status_id,
         donor_id,
         campaign_id,
-<<<<<<< HEAD
         program_id,
-=======
         volume_per_pack,
->>>>>>> 30263698
     }: UpdateStockLine,
 ) -> Result<GenerateResult, UpdateStockLineError> {
     let mut existing = existing_line.stock_line_row;
@@ -210,15 +204,12 @@
     existing.vvm_status_id = vvm_status_id.or(existing.vvm_status_id);
     existing.donor_link_id = donor_id.map(|v| v.value).unwrap_or(existing.donor_link_id);
     existing.campaign_id = campaign_id.map(|v| v.value).unwrap_or(existing.campaign_id);
-<<<<<<< HEAD
     existing.program_id = program_id.map(|v| v.value).unwrap_or(existing.program_id);
-=======
     existing.volume_per_pack = volume_per_pack.unwrap_or(existing.volume_per_pack);
 
     if let Some(volume_per_pack) = volume_per_pack {
         existing.total_volume = volume_per_pack * existing.total_number_of_packs;
     }
->>>>>>> 30263698
 
     Ok(GenerateResult {
         new_stock_line: existing,
