--- conflicted
+++ resolved
@@ -108,41 +108,6 @@
         _ => RepositoryError::NotFound, // Shouldn't happen happen as we don't have any pagination in our request
     })?;
 
-<<<<<<< HEAD
-    let stock_line_ids: Vec<String> = current_stock_lines
-        .rows
-        .iter()
-        .map(|stock_line| stock_line.stock_line_row.id.clone())
-        .collect();
-
-    // Get all stock movements (aka changes) for the stock lines
-    let filter = StockMovementFilter::new()
-        .store_id(EqualFilter::equal_to(&store_id))
-        .item_id(EqualFilter::equal_to(&item_id))
-        .stock_line_id(EqualFilter::equal_any(stock_line_ids))
-        .datetime(DatetimeFilter::date_range(datetime, Utc::now().naive_utc()));
-    let mut stock_movements = StockMovementRepository::new(&ctx.connection).query(Some(filter))?;
-
-    // sort stock movements by datetime descending (latest first)
-    stock_movements.sort_by(|a, b| b.datetime.cmp(&a.datetime)); // TODO: Move this to the repository layer if sorting is added there...
-
-    let mut available_stock_by_line: HashMap<String, f64> = HashMap::new();
-    let mut min_available_stock_by_line: HashMap<String, f64> = HashMap::new();
-    // Calculate available stock for each stock line currently
-    for stock_line in current_stock_lines.rows.iter() {
-        let available_stock_now = stock_line.stock_line_row.available_number_of_packs
-            * stock_line.stock_line_row.pack_size;
-        available_stock_by_line.insert(stock_line.stock_line_row.id.clone(), available_stock_now);
-        min_available_stock_by_line
-            .insert(stock_line.stock_line_row.id.clone(), available_stock_now);
-    }
-
-    // Calculate min available stock for each stock line for each stock movement
-    for stock_movement in stock_movements {
-        let stock_line_id = stock_movement.stock_line_id.unwrap_or_default(); // Stock line ID shouldn't be null due to the repository filter applied...
-        let available_stock =
-            available_stock_by_line.get(&stock_line_id).unwrap_or(&0.0) - stock_movement.quantity;
-=======
     let historic_quantities = get_historical_stock_lines_available_quantity(
         &ctx.connection,
         stock_lines
@@ -152,7 +117,6 @@
             .collect(),
         datetime,
     )?;
->>>>>>> d5aa1d37
 
     for stock_line in stock_lines.rows.iter_mut() {
         if let Some(historic_available_number_of_packs) =
