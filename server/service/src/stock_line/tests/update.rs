--- conflicted
+++ resolved
@@ -6,7 +6,7 @@
             mock_user_account_a, MockDataInserts,
         },
         test_db::setup_all,
-        StockLineRowRepository,
+        StockLineRow, StockLineRowRepository,
     };
 
     use crate::{service_provider::ServiceProvider, stock_line::UpdateStockLine, NullableUpdate};
@@ -51,24 +51,6 @@
             Err(ServiceError::LocationDoesNotExist)
         );
 
-<<<<<<< HEAD
-        // ItemVariantDoesNotExist
-        assert_eq!(
-            service.update_stock_line(
-                &context,
-                UpdateStockLine {
-                    id: mock_stock_line_a().id,
-                    item_variant_id: Some(NullableUpdate {
-                        value: Some("invalid".to_string()),
-                    }),
-                    ..Default::default()
-                }
-            ),
-            Err(ServiceError::ItemVariantDoesNotExist)
-        );
-
-=======
->>>>>>> 9be6c6d4
         // DonorDoesNotExist
         assert_eq!(
             service.update_stock_line(
@@ -150,17 +132,12 @@
                     id: mock_stock_line_a().id,
                     location: Some(NullableUpdate {
                         value: Some("location_1".to_string()),
-<<<<<<< HEAD
+                    }),
+                    program_id: Some(NullableUpdate {
+                        value: Some("program_a".to_string()),
                     }),
                     ..Default::default()
                 },
-=======
-                    });
-                    r.program_id = Some(NullableUpdate {
-                        value: Some("program_a".to_string()),
-                    });
-                }),
->>>>>>> 9be6c6d4
             )
             .unwrap();
 
@@ -169,21 +146,13 @@
             .unwrap()
             .unwrap();
 
-<<<<<<< HEAD
-        assert_eq!(stock_line, {
-            let mut l = stock_line.clone();
-            l.location_id = Some("location_1".to_string());
-            l
-        });
-=======
         assert_eq!(
             stock_line,
-            inline_edit(&stock_line, |mut l| {
-                l.location_id = Some("location_1".to_string());
-                l.program_id = Some("program_a".to_string());
-                l
-            })
+            StockLineRow {
+                location_id: Some("location_1".to_string()),
+                program_id: Some("program_a".to_string()),
+                ..stock_line.clone()
+            }
         );
->>>>>>> 9be6c6d4
     }
 }