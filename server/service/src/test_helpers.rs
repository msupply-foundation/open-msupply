use std::sync::Arc;

use actix_rt::task::JoinHandle;
use repository::{
    mock::{MockData, MockDataInserts},
    test_db::setup_all_with_data,
    StorageConnection, StorageConnectionManager,
};

use crate::{
    processors::Processors,
    service_provider::{ServiceContext, ServiceProvider},
    settings::{MailSettings, ServerSettings, Settings},
    sync::{
        file_sync_driver::FileSyncDriver,
        synchroniser_driver::{SiteIsInitialisedCallback, SynchroniserDriver},
    },
};

pub(crate) struct ServiceTestContext {
    #[allow(dead_code)]
    pub(crate) connection: StorageConnection,
    pub(crate) service_provider: Arc<ServiceProvider>,
    #[allow(dead_code)]
    pub(crate) processors_task: JoinHandle<()>,
    pub(crate) connection_manager: StorageConnectionManager,
    #[allow(dead_code)]
    pub(crate) service_context: ServiceContext,
    pub(crate) settings: Settings,
}

// TODO use this method in service tests
pub(crate) async fn setup_all_with_data_and_service_provider(
    db_name: &str,
    inserts: MockDataInserts,
    extra_mock_data: MockData,
) -> ServiceTestContext {
    let (_, connection, connection_manager, db_settings) =
        setup_all_with_data(db_name, inserts, extra_mock_data).await;

    let (processors_trigger, processors) = Processors::init();
    let settings = Settings {
        server: ServerSettings {
            port: 0,
            danger_allow_http: false,
            debug_no_access_control: false,
            cors_origins: vec![],
            base_dir: Some("test_output".to_string()),
            machine_uid: None,
        },
        database: db_settings,
        sync: None,
        logging: None,
        backup: None,
<<<<<<< HEAD
    };

=======
        mail: Some(MailSettings {
            port: 1025,
            host: "localhost".to_string(),
            starttls: false,
            username: "".to_string(),
            password: "".to_string(),
            from: "no-reply@msupply.foundation".to_string(),
            interval: 1,
        }),
    };
>>>>>>> 63b663c1
    let (file_sync_trigger, _) = FileSyncDriver::init(&settings);
    let (sync_trigger, _) = SynchroniserDriver::init(file_sync_trigger);
    let (site_is_initialise_trigger, _) = SiteIsInitialisedCallback::init();

    let service_provider = Arc::new(ServiceProvider::new_with_triggers(
        connection_manager.clone(),
        processors_trigger,
        sync_trigger,
        site_is_initialise_trigger,
        settings.mail.clone(),
    ));

    let processors_task = processors.spawn(service_provider.clone());

    let service_context = service_provider.basic_context().unwrap();

    ServiceTestContext {
        connection,
        service_provider,
        processors_task,
        connection_manager,
        service_context,
        settings,
    }
}

// TODO use this method in service tests
#[allow(dead_code)]
#[cfg(test)]
pub(crate) async fn setup_all_and_service_provider(
    db_name: &str,
    inserts: MockDataInserts,
) -> ServiceTestContext {
    setup_all_with_data_and_service_provider(db_name, inserts, MockData::default()).await
}

pub mod email_test {
    use crate::service_provider::ServiceProvider;

    #[cfg(feature = "email-tests")]
    pub fn send_test_emails(service_provider: &ServiceProvider) {
        service_provider
            .email_service
            .send_queued_emails(&service_provider.basic_context().unwrap())
            .unwrap();
    }

    #[allow(dead_code)]
    #[cfg(not(feature = "email-tests"))]
    pub fn send_test_emails(_service_provider: &ServiceProvider) {
        println!("Skipping email sending");
    }
}<|MERGE_RESOLUTION|>--- conflicted
+++ resolved
@@ -52,10 +52,6 @@
         sync: None,
         logging: None,
         backup: None,
-<<<<<<< HEAD
-    };
-
-=======
         mail: Some(MailSettings {
             port: 1025,
             host: "localhost".to_string(),
@@ -66,7 +62,6 @@
             interval: 1,
         }),
     };
->>>>>>> 63b663c1
     let (file_sync_trigger, _) = FileSyncDriver::init(&settings);
     let (sync_trigger, _) = SynchroniserDriver::init(file_sync_trigger);
     let (site_is_initialise_trigger, _) = SiteIsInitialisedCallback::init();
