--- conflicted
+++ resolved
@@ -473,12 +473,6 @@
             .requisition_service
             .get_program_requisition_settings_by_customer(&service_context, &mock_name_store_b().id)
             .unwrap();
-<<<<<<< HEAD
-
-        result.program_settings.sort_by(|a, b| {
-            a.program_requisition_settings_id
-                .cmp(&b.program_requisition_settings_id)
-=======
         result.program_settings.sort_by(|a, b| {
             a.program_requisition_settings_id
                 .cmp(&b.program_requisition_settings_id)
@@ -586,122 +580,13 @@
         expected.sort_by(|a, b| {
             a.program_requisition_settings_id
                 .cmp(&b.program_requisition_settings_id)
->>>>>>> 13cd9473
         });
 
         assert_eq!(
             result,
             CustomerProgramRequisitionSetting {
                 customer_name_id: mock_name_store_b().id.clone(),
-<<<<<<< HEAD
-                program_settings: vec![
-                    ProgramSetting {
-                        master_list_id: master_list1.id.clone(),
-                        master_list_name: master_list1.name.clone(),
-                        master_list_code: master_list1.code.clone(),
-                        master_list_description: master_list1.description.clone(),
-                        master_list_is_active: master_list1.is_active,
-                        master_list_is_default_price_list: master_list1.is_default_price_list,
-                        master_list_discount_percentage: None,
-                        master_list_name_tag_id: name_tag1.id.clone(),
-                        master_list_name_tag: name_tag1.name.clone(),
-                        program_requisition_settings_id: program_requisition_setting1.id.clone(),
-                        order_types: vec![ProgramRequisitionOrderType {
-                            name: order_type1.name.clone(),
-                            program_requisition_settings_id: program_requisition_setting1
-                                .id
-                                .clone(),
-                            max_mos: order_type1.max_mos,
-                            max_items_in_emergency_order: order_type1.max_items_in_emergency_order,
-                            id: order_type1.id.clone(),
-                            is_emergency: order_type1.is_emergency,
-                            max_order_per_period: order_type1.max_order_per_period,
-                            threshold_mos: order_type1.threshold_mos,
-                            // Period 1 not available because already requisition in this period
-                            available_periods: vec![period2.clone()]
-                        }],
-                        program_id: program1.id.clone(),
-                        program_name: program1.name.clone()
-                    },
-                    ProgramSetting {
-                        master_list_id: master_list2.id.clone(),
-                        master_list_name: master_list2.name.clone(),
-                        master_list_code: master_list2.code.clone(),
-                        master_list_description: master_list2.description.clone(),
-                        master_list_is_active: master_list2.is_active,
-                        master_list_is_default_price_list: master_list2.is_default_price_list,
-                        master_list_discount_percentage: None,
-                        master_list_name_tag_id: name_tag2.id.clone(),
-                        master_list_name_tag: name_tag2.name.clone(),
-                        program_requisition_settings_id: program_requisition_setting2.id.clone(),
-                        order_types: vec![ProgramRequisitionOrderType {
-                            name: order_type2.name.clone(),
-                            program_requisition_settings_id: program_requisition_setting2
-                                .id
-                                .clone(),
-                            max_mos: order_type2.max_mos,
-                            max_items_in_emergency_order: order_type2.max_items_in_emergency_order,
-                            id: order_type2.id.clone(),
-                            is_emergency: order_type2.is_emergency,
-                            max_order_per_period: order_type2.max_order_per_period,
-                            threshold_mos: order_type2.threshold_mos,
-                            // only one period available because requisition is already in use for period 4
-                            available_periods: vec![period3.clone()]
-                        }],
-                        program_id: program2.id.clone(),
-                        program_name: program2.name.clone()
-                    },
-                    ProgramSetting {
-                        master_list_id: master_list1.id.clone(),
-                        master_list_name: master_list1.name.clone(),
-                        master_list_code: master_list1.code.clone(),
-                        master_list_description: master_list1.description.clone(),
-                        master_list_is_active: master_list1.is_active,
-                        master_list_is_default_price_list: master_list1.is_default_price_list,
-                        master_list_discount_percentage: None,
-                        master_list_name_tag_id: name_tag1.id.clone(),
-                        master_list_name_tag: name_tag1.name.clone(),
-                        program_requisition_settings_id: program_requisition_setting3.id.clone(),
-                        // Show order types even if no available periods exist for this order type*
-                        order_types: vec![ProgramRequisitionOrderType {
-                            name: order_type3.name.clone(),
-                            program_requisition_settings_id: order_type3
-                                .program_requisition_settings_id
-                                .clone(),
-                            max_mos: order_type3.max_mos.clone(),
-                            max_items_in_emergency_order: order_type3
-                                .max_items_in_emergency_order
-                                .clone(),
-                            id: order_type3.id.clone(),
-                            is_emergency: order_type3.is_emergency.clone(),
-                            max_order_per_period: order_type3.max_order_per_period.clone(),
-                            threshold_mos: order_type3.threshold_mos.clone(),
-                            // renders empty vec for available periods
-                            available_periods: vec![]
-                        }],
-                        program_id: program1.id.clone(),
-                        program_name: program1.name.clone()
-                    },
-                    ProgramSetting {
-                        master_list_id: master_list2.id.clone(),
-                        master_list_name: master_list2.name.clone(),
-                        master_list_code: master_list2.code.clone(),
-                        master_list_description: master_list2.description.clone(),
-                        master_list_is_active: master_list2.is_active,
-                        master_list_is_default_price_list: master_list2.is_default_price_list,
-                        master_list_discount_percentage: None,
-                        master_list_name_tag_id: name_tag2.id.clone(),
-                        master_list_name_tag: name_tag2.name.clone(),
-                        program_requisition_settings_id: program_requisition_setting4.id.clone(),
-                        // no order types because no order types corresponding to requisition settings 4
-                        order_types: vec![],
-                        program_id: program2.id.clone(),
-                        program_name: program2.name.clone()
-                    },
-                ]
-=======
                 program_settings: expected,
->>>>>>> 13cd9473
             }
         )
     }
