use super::OutError;
use crate::{
    number::next_number, requisition::requisition_supply_status::RequisitionLineSupplyStatus,
    validate::get_other_party,
};
use chrono::Utc;
use repository::{
    CurrencyFilter, CurrencyRepository, InvoiceLineRow, InvoiceLineType, InvoiceRow, InvoiceStatus,
    InvoiceType, ItemRowRepository, NumberRowType, Requisition, StorageConnection,
};
use util::uuid::uuid;

pub fn generate(
    connection: &StorageConnection,
    store_id: &str,
    user_id: &str,
    requisition: Requisition,
    fulfillments: Vec<RequisitionLineSupplyStatus>,
) -> Result<(InvoiceRow, Vec<InvoiceLineRow>), OutError> {
    let other_party = get_other_party(connection, store_id, &requisition.name_row.id)?
        .ok_or(OutError::ProblemGettingOtherParty)?;
    let requisition_row = requisition.requisition_row;
    let currency = CurrencyRepository::new(connection)
        .query_by_filter(CurrencyFilter::new().is_home_currency(true))?
        .pop()
        .ok_or(OutError::DatabaseError(
            repository::RepositoryError::NotFound,
        ))?;

    let new_invoice = InvoiceRow {
        id: uuid(),
        user_id: Some(user_id.to_string()),
        name_link_id: requisition_row.name_link_id,
        name_store_id: other_party.store_id().map(|id| id.to_string()),
        store_id: store_id.to_owned(),
        invoice_number: next_number(connection, &NumberRowType::OutboundShipment, store_id)?,
        r#type: InvoiceType::OutboundShipment,
        status: InvoiceStatus::New,
        created_datetime: Utc::now().naive_utc(),
        requisition_id: Some(requisition_row.id),
        their_reference: requisition_row.their_reference,

        // Default
        currency_id: Some(currency.currency_row.id),
        currency_rate: 1.0,
        on_hold: false,
        comment: None,
        transport_reference: None,
        allocated_datetime: None,
        picked_datetime: None,
        shipped_datetime: None,
        delivered_datetime: None,
        verified_datetime: None,
        cancelled_datetime: None,
        colour: None,
        linked_invoice_id: None,
        tax_percentage: None,
        clinician_link_id: None,
        original_shipment_id: None,
        backdated_datetime: None,
        diagnosis_id: None,
        program_id: None,
        name_insurance_join_id: None,
        insurance_discount_amount: None,
        insurance_discount_percentage: None,
        is_cancellation: false,
        expected_delivery_date: None,
        default_donor_id: None,
    };

    let invoice_line_rows = generate_invoice_lines(connection, &new_invoice.id, fulfillments)?;
    Ok((new_invoice, invoice_line_rows))
}

pub fn generate_invoice_lines(
    connection: &StorageConnection,
    invoice_id: &str,
    requisition_line_supply_statuses: Vec<RequisitionLineSupplyStatus>,
) -> Result<Vec<InvoiceLineRow>, OutError> {
    let mut invoice_line_rows = vec![];

    for requisition_line_supply_status in requisition_line_supply_statuses.into_iter() {
        let item_row = ItemRowRepository::new(connection)
            .find_active_by_id(requisition_line_supply_status.item_id())?
            .ok_or(OutError::ProblemFindingItem)?;

        invoice_line_rows.push(InvoiceLineRow {
            id: uuid(),
            invoice_id: invoice_id.to_owned(),
            pack_size: 1.0,
            number_of_packs: requisition_line_supply_status.remaining_quantity(),
            item_link_id: item_row.id,
            item_code: item_row.code,
            item_name: item_row.name,
            r#type: InvoiceLineType::UnallocatedStock,

            // Default
            total_before_tax: 0.0,
            total_after_tax: 0.0,
            tax_percentage: None,
            note: None,
            location_id: None,
            batch: None,
            expiry_date: None,
            sell_price_per_pack: 0.0,
            cost_price_per_pack: 0.0,
            stock_line_id: None,
            inventory_adjustment_reason_id: None,
            return_reason_id: None,
            foreign_currency_price_before_tax: None,
            item_variant_id: None,
            prescribed_quantity: None,
            linked_invoice_id: None,
<<<<<<< HEAD
            reason_option_id: None,
=======
            donor_id: None,
>>>>>>> 3674aeea
        });
    }

    Ok(invoice_line_rows)
}<|MERGE_RESOLUTION|>--- conflicted
+++ resolved
@@ -111,11 +111,8 @@
             item_variant_id: None,
             prescribed_quantity: None,
             linked_invoice_id: None,
-<<<<<<< HEAD
+            donor_id: None,
             reason_option_id: None,
-=======
-            donor_id: None,
->>>>>>> 3674aeea
         });
     }
 
