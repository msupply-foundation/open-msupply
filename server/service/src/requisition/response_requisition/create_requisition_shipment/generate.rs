use super::OutError;
use crate::{
    number::next_number, requisition::requisition_supply_status::RequisitionLineSupplyStatus,
    validate::get_other_party,
};
use chrono::Utc;
use repository::{
    InvoiceLineRow, InvoiceLineRowType, InvoiceRow, InvoiceRowStatus, InvoiceRowType,
    ItemRowRepository, NumberRowType, Requisition, StorageConnection,
};
use util::uuid::uuid;

pub fn generate(
    connection: &StorageConnection,
    store_id: &str,
    user_id: &str,
    requisition: Requisition,
    fullfilments: Vec<RequisitionLineSupplyStatus>,
) -> Result<(InvoiceRow, Vec<InvoiceLineRow>), OutError> {
    let other_party = get_other_party(connection, store_id, &requisition.name_row.id)?
        .ok_or(OutError::ProblemGettingOtherParty)?;
    let requisition_row = requisition.requisition_row;
    let new_invoice = InvoiceRow {
        id: uuid(),
        user_id: Some(user_id.to_string()),
        name_link_id: requisition_row.name_link_id,
        name_store_id: other_party.store_id().map(|id| id.to_string()),
        store_id: store_id.to_owned(),
        invoice_number: next_number(connection, &NumberRowType::OutboundShipment, &store_id)?,
        r#type: InvoiceRowType::OutboundShipment,
        status: InvoiceRowStatus::New,
        created_datetime: Utc::now().naive_utc(),
        requisition_id: Some(requisition_row.id),

        // Default
        on_hold: false,
        comment: None,
        their_reference: None,
        transport_reference: None,
        allocated_datetime: None,
        picked_datetime: None,
        shipped_datetime: None,
        delivered_datetime: None,
        verified_datetime: None,
        colour: None,
        linked_invoice_id: None,
        tax: None,
<<<<<<< HEAD
        clinician_id: None,
        currency_id: None,
        currency_rate: None,
=======
        clinician_link_id: None,
>>>>>>> 6c6e3ee0
    };

    let invoice_line_rows = generate_invoice_lines(connection, &new_invoice.id, fullfilments)?;
    Ok((new_invoice, invoice_line_rows))
}

pub fn generate_invoice_lines(
    connection: &StorageConnection,
    invoice_id: &str,
    requisition_line_supply_statuses: Vec<RequisitionLineSupplyStatus>,
) -> Result<Vec<InvoiceLineRow>, OutError> {
    let mut invoice_line_rows = vec![];

    for requisition_line_supply_status in requisition_line_supply_statuses.into_iter() {
        let item_row = ItemRowRepository::new(connection)
            .find_one_by_id(requisition_line_supply_status.item_id())?
            .ok_or(OutError::ProblemFindingItem)?;

        invoice_line_rows.push(InvoiceLineRow {
            id: uuid(),
            invoice_id: invoice_id.to_owned(),
            pack_size: 1,
            number_of_packs: requisition_line_supply_status.remaining_quantity(),
            item_link_id: item_row.id,
            item_code: item_row.code,
            item_name: item_row.name,
            r#type: InvoiceLineRowType::UnallocatedStock,

            // Default
            total_before_tax: 0.0,
            total_after_tax: 0.0,
            tax: None,
            note: None,
            location_id: None,
            batch: None,
            expiry_date: None,
            sell_price_per_pack: 0.0,
            cost_price_per_pack: 0.0,
            stock_line_id: None,
            inventory_adjustment_reason_id: None,
            foreign_currency_price_before_tax: None,
        });
    }

    Ok(invoice_line_rows)
}<|MERGE_RESOLUTION|>--- conflicted
+++ resolved
@@ -45,13 +45,9 @@
         colour: None,
         linked_invoice_id: None,
         tax: None,
-<<<<<<< HEAD
-        clinician_id: None,
         currency_id: None,
         currency_rate: None,
-=======
         clinician_link_id: None,
->>>>>>> 6c6e3ee0
     };
 
     let invoice_line_rows = generate_invoice_lines(connection, &new_invoice.id, fullfilments)?;
