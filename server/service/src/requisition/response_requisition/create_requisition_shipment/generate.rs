use super::OutError;
use crate::{
    number::next_number, requisition::requisition_supply_status::RequisitionLineSupplyStatus,
    validate::get_other_party,
};
use chrono::Utc;
use repository::{
    CurrencyFilter, CurrencyRepository, InvoiceLineRow, InvoiceLineType, InvoiceRow, InvoiceStatus,
    InvoiceType, ItemRowRepository, NumberRowType, Requisition, StorageConnection,
};
use util::uuid::uuid;

pub fn generate(
    connection: &StorageConnection,
    store_id: &str,
    user_id: &str,
    requisition: Requisition,
    fulfillments: Vec<RequisitionLineSupplyStatus>,
) -> Result<(InvoiceRow, Vec<InvoiceLineRow>), OutError> {
    let other_party = get_other_party(connection, store_id, &requisition.name_row.id)?
        .ok_or(OutError::ProblemGettingOtherParty)?;
    let requisition_row = requisition.requisition_row;
    let currency = CurrencyRepository::new(connection)
        .query_by_filter(CurrencyFilter::new().is_home_currency(true))?
        .pop()
        .ok_or(OutError::DatabaseError(
            repository::RepositoryError::NotFound,
        ))?;

    let new_invoice = InvoiceRow {
        id: uuid(),
        user_id: Some(user_id.to_string()),
        name_link_id: requisition_row.name_link_id,
        name_store_id: other_party.store_id().map(|id| id.to_string()),
        store_id: store_id.to_owned(),
        invoice_number: next_number(connection, &NumberRowType::OutboundShipment, store_id)?,
        r#type: InvoiceType::OutboundShipment,
        status: InvoiceStatus::New,
        created_datetime: Utc::now().naive_utc(),
        requisition_id: Some(requisition_row.id),
        their_reference: requisition_row.their_reference,

        // Default
        currency_id: Some(currency.currency_row.id),
        currency_rate: 1.0,
        on_hold: false,
        comment: None,
        transport_reference: None,
        allocated_datetime: None,
        picked_datetime: None,
        shipped_datetime: None,
        delivered_datetime: None,
        verified_datetime: None,
        cancelled_datetime: None,
        colour: None,
        linked_invoice_id: None,
        tax_percentage: None,
        clinician_link_id: None,
        original_shipment_id: None,
        backdated_datetime: None,
        diagnosis_id: None,
        program_id: None,
        name_insurance_join_id: None,
        insurance_discount_amount: None,
        insurance_discount_percentage: None,
        is_cancellation: false,
        expected_delivery_date: None,
        default_donor_link_id: None,
    };

    let invoice_line_rows = generate_invoice_lines(connection, &new_invoice.id, fulfillments)?;
    Ok((new_invoice, invoice_line_rows))
}

pub fn generate_invoice_lines(
    connection: &StorageConnection,
    invoice_id: &str,
    requisition_line_supply_statuses: Vec<RequisitionLineSupplyStatus>,
) -> Result<Vec<InvoiceLineRow>, OutError> {
    let mut invoice_line_rows = vec![];

    for requisition_line_supply_status in requisition_line_supply_statuses.into_iter() {
        let item_row = ItemRowRepository::new(connection)
            .find_active_by_id(requisition_line_supply_status.item_id())?
            .ok_or(OutError::ProblemFindingItem)?;

        invoice_line_rows.push(InvoiceLineRow {
            id: uuid(),
            invoice_id: invoice_id.to_owned(),
            pack_size: 1.0,
            number_of_packs: requisition_line_supply_status.remaining_quantity(),
            item_link_id: item_row.id,
            item_code: item_row.code,
            item_name: item_row.name,
            r#type: InvoiceLineType::UnallocatedStock,

            // Default
            total_before_tax: 0.0,
            total_after_tax: 0.0,
            tax_percentage: None,
            note: None,
            location_id: None,
            batch: None,
            expiry_date: None,
            sell_price_per_pack: 0.0,
            cost_price_per_pack: 0.0,
            stock_line_id: None,
            foreign_currency_price_before_tax: None,
            item_variant_id: None,
            prescribed_quantity: None,
            linked_invoice_id: None,
<<<<<<< HEAD
            donor_link_id: None,
=======
            donor_id: None,
            vvm_status_id: None,
>>>>>>> 4d313f38
            reason_option_id: None,
        });
    }

    Ok(invoice_line_rows)
}<|MERGE_RESOLUTION|>--- conflicted
+++ resolved
@@ -109,12 +109,8 @@
             item_variant_id: None,
             prescribed_quantity: None,
             linked_invoice_id: None,
-<<<<<<< HEAD
             donor_link_id: None,
-=======
-            donor_id: None,
             vvm_status_id: None,
->>>>>>> 4d313f38
             reason_option_id: None,
         });
     }
