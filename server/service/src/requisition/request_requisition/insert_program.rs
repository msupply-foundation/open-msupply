--- conflicted
+++ resolved
@@ -10,11 +10,8 @@
         response_requisition::GenerateResult,
     },
     service_provider::ServiceContext,
-<<<<<<< HEAD
+    store_preference::get_store_preferences,
     PluginOrRepositoryError,
-=======
-    store_preference::get_store_preferences,
->>>>>>> 3b486468
 };
 use chrono::{NaiveDate, Utc};
 use repository::{
@@ -158,11 +155,7 @@
         program_order_type_id: _,
         period_id,
     }: InsertProgramRequestRequisition,
-<<<<<<< HEAD
 ) -> Result<(RequisitionRow, Vec<RequisitionLineRow>), PluginOrRepositoryError> {
-=======
-) -> Result<GenerateResult, RepositoryError> {
->>>>>>> 3b486468
     let connection = &ctx.connection;
 
     let requisition = RequisitionRow {
