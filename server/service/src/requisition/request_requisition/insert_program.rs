--- conflicted
+++ resolved
@@ -2,16 +2,8 @@
     activity_log::activity_log_entry,
     number::next_number,
     requisition::{
-<<<<<<< HEAD
-        common::{
-            check_requisition_row_exists, generate_program_indicator_values,
-            IndicatorGenerationInput,
-        },
-        program_indicator::query::program_indicators,
-=======
         common::{check_requisition_row_exists, default_indicator_value, indicator_value_type},
         program_indicator::query::{program_indicators, ProgramIndicator},
->>>>>>> 945042db
         program_settings::get_supplier_program_requisition_settings,
         query::get_requisition,
         response_requisition::GenerateResult,
@@ -23,18 +15,11 @@
 use repository::{
     indicator_value::{IndicatorValueFilter, IndicatorValueRepository},
     requisition_row::{RequisitionRow, RequisitionStatus, RequisitionType},
-<<<<<<< HEAD
-    ActivityLogType, EqualFilter, IndicatorValueRowRepository, MasterListLineFilter,
-    MasterListLineRepository, NumberRowType, Pagination, ProgramIndicatorFilter,
-    ProgramRequisitionOrderTypeRow, ProgramRow, RepositoryError, Requisition,
-    RequisitionLineRowRepository, RequisitionRowRepository, StorageConnection, StoreRowRepository,
-=======
     ActivityLogType, EqualFilter, IndicatorValueRow, IndicatorValueRowRepository,
     IndicatorValueType, MasterListLineFilter, MasterListLineRepository, NameFilter, NameRepository,
     NumberRowType, Pagination, ProgramIndicatorFilter, ProgramRequisitionOrderTypeRow, ProgramRow,
     RepositoryError, Requisition, RequisitionLineRowRepository, RequisitionRowRepository,
     StorageConnection,
->>>>>>> 945042db
 };
 use util::uuid::uuid;
 
@@ -87,17 +72,9 @@
                 requisition_line_repo.upsert_one(&requisition_line)?;
             }
 
-<<<<<<< HEAD
-            if !indicator_values.is_empty() {
-                let indicator_value_repo = IndicatorValueRowRepository::new(connection);
-                for indicator_value in indicator_values {
-                    indicator_value_repo.upsert_one(&indicator_value)?;
-                }
-=======
             let indicator_value_repo = IndicatorValueRowRepository::new(connection);
             for indicator_value in indicator_values {
                 indicator_value_repo.upsert_one(&indicator_value)?;
->>>>>>> 945042db
             }
 
             activity_log_entry(
@@ -128,8 +105,6 @@
     }
 
     let program_settings = get_supplier_program_requisition_settings(ctx, &ctx.store_id)?;
-
-    println!("program settings{:?}", program_settings);
 
     let (program_setting, order_type) = program_settings
         .iter()
@@ -188,10 +163,6 @@
             &NumberRowType::RequestRequisition,
             &ctx.store_id,
         )?,
-<<<<<<< HEAD
-        // TODO change to customer_id
-=======
->>>>>>> 945042db
         name_link_id: other_party_id.clone(),
         store_id: ctx.store_id.clone(),
         r#type: RequisitionType::Request,
@@ -233,15 +204,6 @@
         Some(ProgramIndicatorFilter::new().program_id(EqualFilter::equal_to(&program.id))),
     )?;
 
-<<<<<<< HEAD
-    let indicator_values = generate_program_indicator_values(IndicatorGenerationInput {
-        store_id: ctx.store_id.clone(),
-        period_id,
-        program_indicators,
-        connection,
-        other_party_id,
-    })?;
-=======
     let indicator_values = generate_program_indicator_values(
         connection,
         &ctx.store_id,
@@ -249,7 +211,6 @@
         program_indicators,
         &other_party_id,
     )?;
->>>>>>> 945042db
 
     Ok(GenerateResult {
         requisition,
@@ -258,12 +219,6 @@
     })
 }
 
-<<<<<<< HEAD
-pub struct ShouldGenerateIndicatorsInput<'a> {
-    pub connection: &'a StorageConnection,
-    pub store_id: &'a str,
-    pub other_party_id: &'a str,
-=======
 fn generate_program_indicator_values(
     connection: &StorageConnection,
     store_id: &str,
@@ -354,7 +309,6 @@
     }
 
     Ok(indicator_values)
->>>>>>> 945042db
 }
 
 impl From<RepositoryError> for InsertProgramRequestRequisitionError {
@@ -372,11 +326,10 @@
         service_provider::ServiceProvider,
     };
     use repository::{
-        indicator_value::{IndicatorValueFilter, IndicatorValueRepository},
         mock::{
-            mock_name_store_b, mock_period, mock_program_a, mock_program_master_list_test,
-            mock_program_order_types_a, mock_request_draft_requisition, mock_user_account_a,
-            program_master_list_store, MockData, MockDataInserts,
+            mock_name_store_b, mock_period, mock_program_a, mock_program_order_types_a,
+            mock_request_draft_requisition, mock_user_account_a, program_master_list_store,
+            MockData, MockDataInserts,
         },
         test_db::{setup_all, setup_all_with_data},
         EqualFilter, NameRow, RequisitionLineFilter, RequisitionLineRepository,
@@ -504,60 +457,4 @@
             Err(ServiceError::MaxOrdersReachedForPeriod)
         );
     }
-
-    // #[actix_rt::test]
-    // async fn insert_generated_indicator_values() {
-    //     let (_, connection, connection_manager, _) =
-    //         setup_all("insert_generated_indicator_values", MockDataInserts::all()).await;
-
-    //     let service_provider = ServiceProvider::new(connection_manager);
-    //     let context = service_provider
-    //         .context(program_master_list_store().id, mock_user_account_a().id)
-    //         .unwrap();
-    //     let service = service_provider.requisition_service;
-
-    //     let result = service
-    //         .insert_program_request_requisition(
-    //             &context,
-    //             inline_init(|r: &mut InsertProgramRequestRequisition| {
-    //                 r.id = "new_program_request_requisition".to_string();
-    //                 r.other_party_id.clone_from(&mock_name_store_b().id);
-    //                 r.program_order_type_id = mock_program_order_types_a().id;
-    //                 r.period_id = mock_period().id;
-    //             }),
-    //         )
-    //         .unwrap();
-    //     let new_row = RequisitionRowRepository::new(&connection)
-    //         .find_one_by_id(&result.requisition_row.id)
-    //         .unwrap()
-    //         .unwrap();
-    //     let requisition_lines = RequisitionLineRepository::new(&connection)
-    //         .query_by_filter(
-    //             RequisitionLineFilter::new().requisition_id(EqualFilter::equal_to(&new_row.id)),
-    //         )
-    //         .unwrap();
-
-    //     assert_eq!(new_row.id, "new_program_request_requisition_2");
-    //     assert_eq!(requisition_lines.len(), 1);
-
-    //     // check active_program_indicators added
-    //     let filter = IndicatorValueFilter::new()
-    //         .store_id(EqualFilter::equal_to(&program_master_list_store().id))
-    //         .customer_name_link_id(EqualFilter::equal_to(&mock_name_store_b().id))
-    //         .period_id(EqualFilter::equal_to(&mock_period().id));
-
-    //     let values = IndicatorValueRepository::new(&connection)
-    //         .query_by_filter(filter)
-    //         .unwrap();
-
-    //     assert_eq!(values.len(), 6);
-
-    //     let number_values: Vec<i32> = values
-    //         .into_iter()
-    //         .filter_map(|v| v.value.parse::<i32>().ok())
-    //         .collect();
-
-    //     // Check parent store forms aggregate value
-    //     assert_eq!(number_values.first().unwrap(), &i32::from(1));
-    // }
 }