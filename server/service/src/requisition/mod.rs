--- conflicted
+++ resolved
@@ -30,11 +30,8 @@
     requisition_row::RequisitionType, Invoice, PaginationOption, RepositoryError, Requisition,
     RequisitionFilter, RequisitionLine, RequisitionSort,
 };
-<<<<<<< HEAD
 use request_requisition::{get_indicator_information, CustomerIndicatorInformation};
-=======
 use request_requisition::{get_requisition_item_information, RequisitionItemInformation};
->>>>>>> 24be1531
 use response_requisition::{
     batch_response_requisition, delete_response_requisition, BatchResponseRequisition,
     BatchResponseRequisitionResult, DeleteResponseRequisition, DeleteResponseRequisitionError,
@@ -216,7 +213,6 @@
         get_customer_program_requisition_settings(ctx, store_id)
     }
 
-<<<<<<< HEAD
     fn get_indicator_information(
         &self,
         ctx: &ServiceContext,
@@ -225,7 +221,8 @@
         program_id: &str,
     ) -> Result<Vec<CustomerIndicatorInformation>, RepositoryError> {
         get_indicator_information(ctx, store_id, period_id, program_id)
-=======
+    }
+
     fn get_requisition_item_information(
         &self,
         ctx: &ServiceContext,
@@ -236,9 +233,7 @@
         item_id: &str,
     ) -> Result<Vec<RequisitionItemInformation>, RepositoryError> {
         get_requisition_item_information(ctx, store_id, program_id, elmis_code, period_id, item_id)
->>>>>>> 24be1531
     }
 }
-
 pub struct RequisitionService {}
 impl RequisitionServiceTrait for RequisitionService {}