--- conflicted
+++ resolved
@@ -52,11 +52,7 @@
                 &ctx,
                 InsertDemographicIndicator {
                     id: id.clone(),
-<<<<<<< HEAD
-                    name: Some(name_2.clone()),
-=======
                     name: Some(name_2),
->>>>>>> 056d3149
                     base_year: base_year_2,
                     ..Default::default()
                 },
@@ -84,11 +80,7 @@
                 &ctx,
                 InsertDemographicIndicator {
                     id: id_2.clone(),
-<<<<<<< HEAD
-                    name: Some(name_1.clone()),
-=======
                     name: Some(name_1),
->>>>>>> 056d3149
                     base_year: base_year_2,
                     ..Default::default()
                 },
