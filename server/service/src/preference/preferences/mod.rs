pub mod show_contact_tracing;
pub use show_contact_tracing::*;
pub mod manage_vaccines_in_doses;
pub use manage_vaccines_in_doses::*;
pub mod sort_by_vvm_status_then_expiry;
pub use sort_by_vvm_status_then_expiry::*;
pub mod manage_vvm_status_for_stock;
pub use manage_vvm_status_for_stock::*;
pub mod allow_tracking_of_stock_by_donor;
pub use allow_tracking_of_stock_by_donor::*;
pub mod use_simplified_mobile_ui;
pub use use_simplified_mobile_ui::*;
pub mod gender_options;
pub use gender_options::*;
pub mod use_campaigns;
pub use use_campaigns::*;
pub mod order_in_packs;
pub use order_in_packs::*;
pub mod custom_translations;
pub use custom_translations::*;

pub struct PreferenceProvider {
    // Global preferences
    pub allow_tracking_of_stock_by_donor: AllowTrackingOfStockByDonor,
    pub gender_options: GenderOptions,
    pub show_contact_tracing: ShowContactTracing,
    pub use_campaigns: UseCampaigns,
<<<<<<< HEAD
=======
    pub custom_translations: CustomTranslations,
>>>>>>> 8e3733e0
    // Store preferences
    pub manage_vaccines_in_doses: ManageVaccinesInDoses,
    pub manage_vvm_status_for_stock: ManageVvmStatusForStock,
    pub order_in_packs: OrderInPacks,
    pub sort_by_vvm_status_then_expiry: SortByVvmStatusThenExpiry,
    pub use_simplified_mobile_ui: UseSimplifiedMobileUi,
}

pub fn get_preference_provider() -> PreferenceProvider {
    PreferenceProvider {
        // Global preferences
        allow_tracking_of_stock_by_donor: AllowTrackingOfStockByDonor,
        gender_options: GenderOptions,
        show_contact_tracing: ShowContactTracing,
        use_campaigns: UseCampaigns,
<<<<<<< HEAD
=======
        custom_translations: CustomTranslations,
>>>>>>> 8e3733e0
        // Store preferences
        manage_vaccines_in_doses: ManageVaccinesInDoses,
        manage_vvm_status_for_stock: ManageVvmStatusForStock,
        order_in_packs: OrderInPacks,
        sort_by_vvm_status_then_expiry: SortByVvmStatusThenExpiry,
        use_simplified_mobile_ui: UseSimplifiedMobileUi,
    }
}<|MERGE_RESOLUTION|>--- conflicted
+++ resolved
@@ -25,10 +25,7 @@
     pub gender_options: GenderOptions,
     pub show_contact_tracing: ShowContactTracing,
     pub use_campaigns: UseCampaigns,
-<<<<<<< HEAD
-=======
     pub custom_translations: CustomTranslations,
->>>>>>> 8e3733e0
     // Store preferences
     pub manage_vaccines_in_doses: ManageVaccinesInDoses,
     pub manage_vvm_status_for_stock: ManageVvmStatusForStock,
@@ -44,10 +41,7 @@
         gender_options: GenderOptions,
         show_contact_tracing: ShowContactTracing,
         use_campaigns: UseCampaigns,
-<<<<<<< HEAD
-=======
         custom_translations: CustomTranslations,
->>>>>>> 8e3733e0
         // Store preferences
         manage_vaccines_in_doses: ManageVaccinesInDoses,
         manage_vvm_status_for_stock: ManageVvmStatusForStock,
