pub mod show_contact_tracing;
pub use show_contact_tracing::*;
pub mod manage_vaccines_in_doses;
pub use manage_vaccines_in_doses::*;
pub mod sort_by_vvm_status_then_expiry;
pub use sort_by_vvm_status_then_expiry::*;
pub mod manage_vvm_status_for_stock;
pub use manage_vvm_status_for_stock::*;
pub mod allow_tracking_of_stock_by_donor;
pub use allow_tracking_of_stock_by_donor::*;
pub mod use_simplified_mobile_ui;
pub use use_simplified_mobile_ui::*;
pub mod gender_options;
pub use gender_options::*;
pub mod order_in_packs;
pub use order_in_packs::*;
pub mod custom_translations;
pub use custom_translations::*;
pub mod sync_records_display_threshold;
pub use sync_records_display_threshold::*;
pub mod authorise_purchase_order;
pub use authorise_purchase_order::*;
pub mod prevent_transfers_months_before_initialisation;
pub use prevent_transfers_months_before_initialisation::*;
pub mod authorise_goods_received;
pub use authorise_goods_received::*;
pub mod use_procurement_functionality;
pub use use_procurement_functionality::*;
pub mod disable_manual_returns;
pub use disable_manual_returns::*;
pub mod requisition_auto_finalise;
pub use requisition_auto_finalise::*;
pub mod inbound_shipment_auto_verify;
pub use inbound_shipment_auto_verify::*;
pub mod warning_for_excess_request;
pub use warning_for_excess_request::*;
pub mod can_create_internal_order_from_a_requisition;
pub use can_create_internal_order_from_a_requisition::*;
pub mod select_destination_store_for_an_internal_order;
pub use select_destination_store_for_an_internal_order::*;
pub mod number_of_months_to_check_for_consumption_when_calculating_out_of_stock_products;
pub use number_of_months_to_check_for_consumption_when_calculating_out_of_stock_products::*;
pub mod number_of_months_threshold_to_show_low_stock_alerts_for_products;
pub use number_of_months_threshold_to_show_low_stock_alerts_for_products::*;
pub mod first_threshold_for_expiring_items;
pub use first_threshold_for_expiring_items::*;
pub mod second_threshold_for_expiring_items;
pub use second_threshold_for_expiring_items::*;
pub mod use_days_in_month;
pub use use_days_in_month::*;
pub mod adjust_for_number_of_days_out_of_stock;
pub use adjust_for_number_of_days_out_of_stock::*;
pub mod days_in_month;
pub use days_in_month::*;
pub mod exclude_transfers;
pub use exclude_transfers::*;
<<<<<<< HEAD
pub mod expired_stock_prevent_issue;
pub use expired_stock_prevent_issue::*;
=======
pub mod warn_when_missing_recent_stocktake;
pub use warn_when_missing_recent_stocktake::*;
>>>>>>> 3d1216db

pub struct PreferenceProvider {
    // Global preferences
    pub allow_tracking_of_stock_by_donor: AllowTrackingOfStockByDonor,
    pub authorise_goods_received: AuthoriseGoodsReceived,
    pub authorise_purchase_order: AuthorisePurchaseOrder,
    pub custom_translations: CustomTranslations,
    pub gender_options: GenderOptions,
    pub prevent_transfers_months_before_initialisation: PreventTransfersMonthsBeforeInitialisation,
    pub show_contact_tracing: ShowContactTracing,
    pub sync_records_display_threshold: SyncRecordsDisplayThreshold,
    pub warning_for_excess_request: WarningForExcessRequest,
    pub use_days_in_month: UseDaysInMonth,
    pub adjust_for_number_of_days_out_of_stock: AdjustForNumberOfDaysOutOfStock,
    pub days_in_month: DaysInMonth,
    pub exclude_transfers: ExcludeTransfers,
    pub expired_stock_prevent_issue: ExpiredStockPreventIssue,
    pub expired_stock_issue_threshold: ExpiredStockIssueThreshold,
    // Store preferences
    pub manage_vaccines_in_doses: ManageVaccinesInDoses,
    pub manage_vvm_status_for_stock: ManageVvmStatusForStock,
    pub order_in_packs: OrderInPacks,
    pub use_procurement_functionality: UseProcurementFunctionality,
    pub sort_by_vvm_status_then_expiry: SortByVvmStatusThenExpiry,
    pub use_simplified_mobile_ui: UseSimplifiedMobileUi,
    pub requisition_auto_finalise: RequisitionAutoFinalise,
    pub inbound_shipment_auto_verify: InboundShipmentAutoVerify,
    pub disable_manual_returns: DisableManualReturns,
    pub can_create_internal_order_from_a_requisition: CanCreateInternalOrderFromARequisition,
    pub select_destination_store_for_an_internal_order: SelectDestinationStoreForAnInternalOrder,
    pub number_of_months_to_check_for_consumption_when_calculating_out_of_stock_products:
        NumberOfMonthsToCheckForConsumptionWhenCalculatingOutOfStockProducts,
    pub number_of_months_threshold_to_show_low_stock_alerts_for_products:
        NumberOfMonthsThresholdToShowLowStockAlertsForProducts,
    pub first_threshold_for_expiring_items: FirstThresholdForExpiringItems,
    pub second_threshold_for_expiring_items: SecondThresholdForExpiringItems,
    pub warn_when_missing_recent_stocktake: WarnWhenMissingRecentStocktake,
}

pub fn get_preference_provider() -> PreferenceProvider {
    PreferenceProvider {
        // Global preferences
        allow_tracking_of_stock_by_donor: AllowTrackingOfStockByDonor,
        authorise_goods_received: AuthoriseGoodsReceived,
        authorise_purchase_order: AuthorisePurchaseOrder,
        custom_translations: CustomTranslations,
        gender_options: GenderOptions,
        show_contact_tracing: ShowContactTracing,
        sync_records_display_threshold: SyncRecordsDisplayThreshold,
        prevent_transfers_months_before_initialisation: PreventTransfersMonthsBeforeInitialisation,
        warning_for_excess_request: WarningForExcessRequest,
        use_days_in_month: UseDaysInMonth,
        adjust_for_number_of_days_out_of_stock: AdjustForNumberOfDaysOutOfStock,
        days_in_month: DaysInMonth,
        exclude_transfers: ExcludeTransfers,
        expired_stock_prevent_issue: ExpiredStockPreventIssue,
        expired_stock_issue_threshold: ExpiredStockIssueThreshold,
        // Store preferences
        manage_vaccines_in_doses: ManageVaccinesInDoses,
        manage_vvm_status_for_stock: ManageVvmStatusForStock,
        order_in_packs: OrderInPacks,
        use_procurement_functionality: UseProcurementFunctionality,
        sort_by_vvm_status_then_expiry: SortByVvmStatusThenExpiry,
        use_simplified_mobile_ui: UseSimplifiedMobileUi,
        disable_manual_returns: DisableManualReturns,
        requisition_auto_finalise: RequisitionAutoFinalise,
        inbound_shipment_auto_verify: InboundShipmentAutoVerify,
        can_create_internal_order_from_a_requisition: CanCreateInternalOrderFromARequisition,
        select_destination_store_for_an_internal_order: SelectDestinationStoreForAnInternalOrder,
        number_of_months_to_check_for_consumption_when_calculating_out_of_stock_products:
            NumberOfMonthsToCheckForConsumptionWhenCalculatingOutOfStockProducts,
        number_of_months_threshold_to_show_low_stock_alerts_for_products:
            NumberOfMonthsThresholdToShowLowStockAlertsForProducts,
        first_threshold_for_expiring_items: FirstThresholdForExpiringItems,
        second_threshold_for_expiring_items: SecondThresholdForExpiringItems,
        warn_when_missing_recent_stocktake: WarnWhenMissingRecentStocktake,
    }
}<|MERGE_RESOLUTION|>--- conflicted
+++ resolved
@@ -54,13 +54,10 @@
 pub use days_in_month::*;
 pub mod exclude_transfers;
 pub use exclude_transfers::*;
-<<<<<<< HEAD
 pub mod expired_stock_prevent_issue;
 pub use expired_stock_prevent_issue::*;
-=======
 pub mod warn_when_missing_recent_stocktake;
 pub use warn_when_missing_recent_stocktake::*;
->>>>>>> 3d1216db
 
 pub struct PreferenceProvider {
     // Global preferences
