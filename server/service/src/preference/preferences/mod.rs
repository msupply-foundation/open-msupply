--- conflicted
+++ resolved
@@ -4,27 +4,21 @@
 pub use display_population_based_forecasting::*;
 pub mod display_vaccine_in_doses;
 pub use display_vaccine_in_doses::*;
-<<<<<<< HEAD
-pub mod allow_tracking_of_received_stock_by_donor;
-pub use allow_tracking_of_received_stock_by_donor::*;
-=======
 pub mod manage_vvm_status;
 pub use manage_vvm_status::*;
 pub mod sort_by_vvm_status;
 pub use sort_by_vvm_status::*;
->>>>>>> 28443c4d
+pub mod allow_tracking_of_received_stock_by_donor;
+pub use allow_tracking_of_received_stock_by_donor::*;
 
 pub struct PreferenceProvider {
     // Add each preference here
     pub show_contact_tracing: ShowContactTracing,
     pub display_population_based_forecasting: DisplayPopulationBasedForecasting,
     pub display_vaccine_in_doses: DisplayVaccineInDoses,
-<<<<<<< HEAD
-    pub allow_tracking_of_received_stock_by_donor: AllowTrackingOfReceivedStockByDonor,
-=======
     pub manage_vvm_status: ManageVvmStatus,
     pub sort_by_vvm_status: SortByVvmStatus,
->>>>>>> 28443c4d
+    pub allow_tracking_of_received_stock_by_donor: AllowTrackingOfReceivedStockByDonor,
 }
 
 pub fn get_preference_provider() -> PreferenceProvider {
@@ -32,11 +26,8 @@
         show_contact_tracing: ShowContactTracing,
         display_population_based_forecasting: DisplayPopulationBasedForecasting,
         display_vaccine_in_doses: DisplayVaccineInDoses,
-<<<<<<< HEAD
-        allow_tracking_of_received_stock_by_donor: AllowTrackingOfReceivedStockByDonor,
-=======
         manage_vvm_status: ManageVvmStatus,
         sort_by_vvm_status: SortByVvmStatus,
->>>>>>> 28443c4d
+        allow_tracking_of_received_stock_by_donor: AllowTrackingOfReceivedStockByDonor,
     }
 }