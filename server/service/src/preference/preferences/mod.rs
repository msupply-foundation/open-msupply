--- conflicted
+++ resolved
@@ -64,11 +64,8 @@
 pub use invoice_status_options::*;
 pub mod item_margin_overrides_supplier_margin;
 pub use item_margin_overrides_supplier_margin::*;
-<<<<<<< HEAD
-=======
 pub mod is_gaps;
 pub use is_gaps::*;
->>>>>>> 0643f801
 
 pub struct PreferenceProvider {
     // Global preferences
@@ -87,10 +84,7 @@
     pub expired_stock_prevent_issue: ExpiredStockPreventIssue,
     pub expired_stock_issue_threshold: ExpiredStockIssueThreshold,
     pub item_margin_overrides_supplier_margin: ItemMarginOverridesSupplierMargin,
-<<<<<<< HEAD
-=======
     pub is_gaps: IsGaps,
->>>>>>> 0643f801
 
     // Store preferences
     pub manage_vaccines_in_doses: ManageVaccinesInDoses,
@@ -135,10 +129,7 @@
         expired_stock_prevent_issue: ExpiredStockPreventIssue,
         expired_stock_issue_threshold: ExpiredStockIssueThreshold,
         item_margin_overrides_supplier_margin: ItemMarginOverridesSupplierMargin,
-<<<<<<< HEAD
-=======
         is_gaps: IsGaps,
->>>>>>> 0643f801
 
         // Store preferences
         manage_vaccines_in_doses: ManageVaccinesInDoses,
