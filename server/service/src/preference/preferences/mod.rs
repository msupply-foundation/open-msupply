--- conflicted
+++ resolved
@@ -58,13 +58,10 @@
 pub use expired_stock_prevent_issue::*;
 pub mod warn_when_missing_recent_stocktake;
 pub use warn_when_missing_recent_stocktake::*;
-<<<<<<< HEAD
 pub mod skip_intermediate_statuses_in_outbound;
 pub use skip_intermediate_statuses_in_outbound::*;
-=======
 pub mod store_custom_colour;
 pub use store_custom_colour::*;
->>>>>>> 6fa09f8c
 
 pub struct PreferenceProvider {
     // Global preferences
@@ -142,11 +139,8 @@
             NumberOfMonthsThresholdToShowLowStockAlertsForProducts,
         first_threshold_for_expiring_items: FirstThresholdForExpiringItems,
         second_threshold_for_expiring_items: SecondThresholdForExpiringItems,
-<<<<<<< HEAD
         skip_intermediate_statuses_in_outbound: SkipIntermediateStatusesInOutbound,
-=======
         store_custom_colour: StoreCustomColour,
->>>>>>> 6fa09f8c
         warn_when_missing_recent_stocktake: WarnWhenMissingRecentStocktake,
     }
 }