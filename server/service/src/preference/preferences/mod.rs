--- conflicted
+++ resolved
@@ -16,13 +16,10 @@
 pub use use_campaigns::*;
 pub mod order_in_packs;
 pub use order_in_packs::*;
-<<<<<<< HEAD
 pub mod custom_translations;
 pub use custom_translations::*;
-=======
 pub mod sync_records_display_threshold;
 pub use sync_records_display_threshold::*;
->>>>>>> 0f110eaa
 
 pub struct PreferenceProvider {
     // Global preferences
@@ -30,11 +27,8 @@
     pub gender_options: GenderOptions,
     pub show_contact_tracing: ShowContactTracing,
     pub use_campaigns: UseCampaigns,
-<<<<<<< HEAD
     pub custom_translations: CustomTranslations,
-=======
     pub sync_records_display_threshold: SyncRecordsDisplayThreshold,
->>>>>>> 0f110eaa
     // Store preferences
     pub manage_vaccines_in_doses: ManageVaccinesInDoses,
     pub manage_vvm_status_for_stock: ManageVvmStatusForStock,
@@ -50,11 +44,8 @@
         gender_options: GenderOptions,
         show_contact_tracing: ShowContactTracing,
         use_campaigns: UseCampaigns,
-<<<<<<< HEAD
         custom_translations: CustomTranslations,
-=======
         sync_records_display_threshold: SyncRecordsDisplayThreshold,
->>>>>>> 0f110eaa
         // Store preferences
         manage_vaccines_in_doses: ManageVaccinesInDoses,
         manage_vvm_status_for_stock: ManageVvmStatusForStock,
