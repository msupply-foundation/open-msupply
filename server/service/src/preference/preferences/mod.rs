pub mod show_contact_tracing;
pub use show_contact_tracing::*;
pub mod manage_vaccines_in_doses;
pub use manage_vaccines_in_doses::*;
pub mod sort_by_vvm_status_then_expiry;
pub use sort_by_vvm_status_then_expiry::*;
pub mod manage_vvm_status_for_stock;
pub use manage_vvm_status_for_stock::*;
pub mod allow_tracking_of_stock_by_donor;
pub use allow_tracking_of_stock_by_donor::*;
pub mod use_simplified_mobile_ui;
pub use use_simplified_mobile_ui::*;
pub mod gender_options;
pub use gender_options::*;
pub mod order_in_packs;
pub use order_in_packs::*;
pub mod custom_translations;
pub use custom_translations::*;
pub mod sync_records_display_threshold;
pub use sync_records_display_threshold::*;
pub mod authorise_purchase_order;
pub use authorise_purchase_order::*;
pub mod show_indicative_price_in_requisitions;
pub use show_indicative_price_in_requisitions::*;
pub mod prevent_transfers_months_before_initialisation;
pub use prevent_transfers_months_before_initialisation::*;
pub mod authorise_goods_received;
pub use authorise_goods_received::*;
pub mod use_procurement_functionality;
pub use use_procurement_functionality::*;
pub mod disable_manual_returns;
pub use disable_manual_returns::*;
pub mod requisition_auto_finalise;
pub use requisition_auto_finalise::*;
pub mod inbound_shipment_auto_verify;
pub use inbound_shipment_auto_verify::*;
pub mod warning_for_excess_request;
pub use warning_for_excess_request::*;
pub mod can_create_internal_order_from_a_requisition;
pub use can_create_internal_order_from_a_requisition::*;
pub mod select_destination_store_for_an_internal_order;
pub use select_destination_store_for_an_internal_order::*;
pub mod number_of_months_to_check_for_consumption_when_calculating_out_of_stock_products;
pub use number_of_months_to_check_for_consumption_when_calculating_out_of_stock_products::*;
pub mod number_of_months_threshold_to_show_low_stock_alerts_for_products;
pub use number_of_months_threshold_to_show_low_stock_alerts_for_products::*;
pub mod number_of_months_threshold_to_show_over_stock_alerts_for_products;
pub use number_of_months_threshold_to_show_over_stock_alerts_for_products::*;
pub mod first_threshold_for_expiring_items;
pub use first_threshold_for_expiring_items::*;
pub mod second_threshold_for_expiring_items;
pub use second_threshold_for_expiring_items::*;
pub mod adjust_for_number_of_days_out_of_stock;
pub use adjust_for_number_of_days_out_of_stock::*;
pub mod days_in_month;
pub use days_in_month::*;
pub mod expired_stock_prevent_issue;
pub use expired_stock_prevent_issue::*;
pub mod warn_when_missing_recent_stocktake;
pub use warn_when_missing_recent_stocktake::*;
<<<<<<< HEAD
pub mod skip_intermediate_statuses_in_outbound;
pub use skip_intermediate_statuses_in_outbound::*;
pub mod store_custom_colour;
pub use store_custom_colour::*;
=======
pub mod store_custom_colour;
pub use store_custom_colour::*;
pub mod invoice_status_options;
pub use invoice_status_options::*;
pub mod item_margin_overrides_supplier_margin;
pub use item_margin_overrides_supplier_margin::*;
>>>>>>> e0e5ed47

pub struct PreferenceProvider {
    // Global preferences
    pub allow_tracking_of_stock_by_donor: AllowTrackingOfStockByDonor,
    pub authorise_goods_received: AuthoriseGoodsReceived,
    pub authorise_purchase_order: AuthorisePurchaseOrder,
    pub show_indicative_price_in_requisitions: ShowIndicativePriceInRequisitions,
    pub custom_translations: CustomTranslations,
    pub gender_options: GenderOptions,
    pub prevent_transfers_months_before_initialisation: PreventTransfersMonthsBeforeInitialisation,
    pub show_contact_tracing: ShowContactTracing,
    pub sync_records_display_threshold: SyncRecordsDisplayThreshold,
    pub warning_for_excess_request: WarningForExcessRequest,
    pub adjust_for_number_of_days_out_of_stock: AdjustForNumberOfDaysOutOfStock,
    pub days_in_month: DaysInMonth,
    pub expired_stock_prevent_issue: ExpiredStockPreventIssue,
    pub expired_stock_issue_threshold: ExpiredStockIssueThreshold,
<<<<<<< HEAD
=======
    pub item_margin_overrides_supplier_margin: ItemMarginOverridesSupplierMargin,
>>>>>>> e0e5ed47

    // Store preferences
    pub manage_vaccines_in_doses: ManageVaccinesInDoses,
    pub manage_vvm_status_for_stock: ManageVvmStatusForStock,
    pub order_in_packs: OrderInPacks,
    pub use_procurement_functionality: UseProcurementFunctionality,
    pub sort_by_vvm_status_then_expiry: SortByVvmStatusThenExpiry,
    pub use_simplified_mobile_ui: UseSimplifiedMobileUi,
    pub requisition_auto_finalise: RequisitionAutoFinalise,
    pub inbound_shipment_auto_verify: InboundShipmentAutoVerify,
    pub disable_manual_returns: DisableManualReturns,
    pub can_create_internal_order_from_a_requisition: CanCreateInternalOrderFromARequisition,
    pub select_destination_store_for_an_internal_order: SelectDestinationStoreForAnInternalOrder,
    pub number_of_months_to_check_for_consumption_when_calculating_out_of_stock_products:
        NumberOfMonthsToCheckForConsumptionWhenCalculatingOutOfStockProducts,
    pub number_of_months_threshold_to_show_low_stock_alerts_for_products:
        NumberOfMonthsThresholdToShowLowStockAlertsForProducts,
    pub number_of_months_threshold_to_show_over_stock_alerts_for_products:
        NumberOfMonthsThresholdToShowOverStockAlertsForProducts,
    pub first_threshold_for_expiring_items: FirstThresholdForExpiringItems,
    pub second_threshold_for_expiring_items: SecondThresholdForExpiringItems,
<<<<<<< HEAD
    pub skip_intermediate_statuses_in_outbound: SkipIntermediateStatusesInOutbound,
    pub warn_when_missing_recent_stocktake: WarnWhenMissingRecentStocktake,
    pub store_custom_colour: StoreCustomColour,
=======
    pub warn_when_missing_recent_stocktake: WarnWhenMissingRecentStocktake,
    pub store_custom_colour: StoreCustomColour,
    pub invoice_status_options: InvoiceStatusOptions,
>>>>>>> e0e5ed47
}

pub fn get_preference_provider() -> PreferenceProvider {
    PreferenceProvider {
        // Global preferences
        allow_tracking_of_stock_by_donor: AllowTrackingOfStockByDonor,
        authorise_goods_received: AuthoriseGoodsReceived,
        authorise_purchase_order: AuthorisePurchaseOrder,
        show_indicative_price_in_requisitions: ShowIndicativePriceInRequisitions,
        custom_translations: CustomTranslations,
        gender_options: GenderOptions,
        show_contact_tracing: ShowContactTracing,
        sync_records_display_threshold: SyncRecordsDisplayThreshold,
        prevent_transfers_months_before_initialisation: PreventTransfersMonthsBeforeInitialisation,
        warning_for_excess_request: WarningForExcessRequest,
        adjust_for_number_of_days_out_of_stock: AdjustForNumberOfDaysOutOfStock,
        days_in_month: DaysInMonth,
        expired_stock_prevent_issue: ExpiredStockPreventIssue,
        expired_stock_issue_threshold: ExpiredStockIssueThreshold,
<<<<<<< HEAD
=======
        item_margin_overrides_supplier_margin: ItemMarginOverridesSupplierMargin,
>>>>>>> e0e5ed47

        // Store preferences
        manage_vaccines_in_doses: ManageVaccinesInDoses,
        manage_vvm_status_for_stock: ManageVvmStatusForStock,
        order_in_packs: OrderInPacks,
        use_procurement_functionality: UseProcurementFunctionality,
        sort_by_vvm_status_then_expiry: SortByVvmStatusThenExpiry,
        use_simplified_mobile_ui: UseSimplifiedMobileUi,
        disable_manual_returns: DisableManualReturns,
        requisition_auto_finalise: RequisitionAutoFinalise,
        inbound_shipment_auto_verify: InboundShipmentAutoVerify,
        can_create_internal_order_from_a_requisition: CanCreateInternalOrderFromARequisition,
        select_destination_store_for_an_internal_order: SelectDestinationStoreForAnInternalOrder,
        number_of_months_to_check_for_consumption_when_calculating_out_of_stock_products:
            NumberOfMonthsToCheckForConsumptionWhenCalculatingOutOfStockProducts,
        number_of_months_threshold_to_show_low_stock_alerts_for_products:
            NumberOfMonthsThresholdToShowLowStockAlertsForProducts,
        number_of_months_threshold_to_show_over_stock_alerts_for_products:
            NumberOfMonthsThresholdToShowOverStockAlertsForProducts,
        first_threshold_for_expiring_items: FirstThresholdForExpiringItems,
        second_threshold_for_expiring_items: SecondThresholdForExpiringItems,
<<<<<<< HEAD
        skip_intermediate_statuses_in_outbound: SkipIntermediateStatusesInOutbound,
        store_custom_colour: StoreCustomColour,
        warn_when_missing_recent_stocktake: WarnWhenMissingRecentStocktake,
=======
        store_custom_colour: StoreCustomColour,
        warn_when_missing_recent_stocktake: WarnWhenMissingRecentStocktake,
        invoice_status_options: InvoiceStatusOptions,
>>>>>>> e0e5ed47
    }
}<|MERGE_RESOLUTION|>--- conflicted
+++ resolved
@@ -58,19 +58,12 @@
 pub use expired_stock_prevent_issue::*;
 pub mod warn_when_missing_recent_stocktake;
 pub use warn_when_missing_recent_stocktake::*;
-<<<<<<< HEAD
-pub mod skip_intermediate_statuses_in_outbound;
-pub use skip_intermediate_statuses_in_outbound::*;
-pub mod store_custom_colour;
-pub use store_custom_colour::*;
-=======
 pub mod store_custom_colour;
 pub use store_custom_colour::*;
 pub mod invoice_status_options;
 pub use invoice_status_options::*;
 pub mod item_margin_overrides_supplier_margin;
 pub use item_margin_overrides_supplier_margin::*;
->>>>>>> e0e5ed47
 
 pub struct PreferenceProvider {
     // Global preferences
@@ -88,10 +81,7 @@
     pub days_in_month: DaysInMonth,
     pub expired_stock_prevent_issue: ExpiredStockPreventIssue,
     pub expired_stock_issue_threshold: ExpiredStockIssueThreshold,
-<<<<<<< HEAD
-=======
     pub item_margin_overrides_supplier_margin: ItemMarginOverridesSupplierMargin,
->>>>>>> e0e5ed47
 
     // Store preferences
     pub manage_vaccines_in_doses: ManageVaccinesInDoses,
@@ -113,15 +103,9 @@
         NumberOfMonthsThresholdToShowOverStockAlertsForProducts,
     pub first_threshold_for_expiring_items: FirstThresholdForExpiringItems,
     pub second_threshold_for_expiring_items: SecondThresholdForExpiringItems,
-<<<<<<< HEAD
-    pub skip_intermediate_statuses_in_outbound: SkipIntermediateStatusesInOutbound,
-    pub warn_when_missing_recent_stocktake: WarnWhenMissingRecentStocktake,
-    pub store_custom_colour: StoreCustomColour,
-=======
     pub warn_when_missing_recent_stocktake: WarnWhenMissingRecentStocktake,
     pub store_custom_colour: StoreCustomColour,
     pub invoice_status_options: InvoiceStatusOptions,
->>>>>>> e0e5ed47
 }
 
 pub fn get_preference_provider() -> PreferenceProvider {
@@ -141,10 +125,7 @@
         days_in_month: DaysInMonth,
         expired_stock_prevent_issue: ExpiredStockPreventIssue,
         expired_stock_issue_threshold: ExpiredStockIssueThreshold,
-<<<<<<< HEAD
-=======
         item_margin_overrides_supplier_margin: ItemMarginOverridesSupplierMargin,
->>>>>>> e0e5ed47
 
         // Store preferences
         manage_vaccines_in_doses: ManageVaccinesInDoses,
@@ -166,14 +147,8 @@
             NumberOfMonthsThresholdToShowOverStockAlertsForProducts,
         first_threshold_for_expiring_items: FirstThresholdForExpiringItems,
         second_threshold_for_expiring_items: SecondThresholdForExpiringItems,
-<<<<<<< HEAD
-        skip_intermediate_statuses_in_outbound: SkipIntermediateStatusesInOutbound,
-        store_custom_colour: StoreCustomColour,
-        warn_when_missing_recent_stocktake: WarnWhenMissingRecentStocktake,
-=======
         store_custom_colour: StoreCustomColour,
         warn_when_missing_recent_stocktake: WarnWhenMissingRecentStocktake,
         invoice_status_options: InvoiceStatusOptions,
->>>>>>> e0e5ed47
     }
 }