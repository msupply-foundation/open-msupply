--- conflicted
+++ resolved
@@ -20,13 +20,10 @@
 pub use custom_translations::*;
 pub mod sync_records_display_threshold;
 pub use sync_records_display_threshold::*;
-<<<<<<< HEAD
 pub mod authorise_purchase_order;
 pub use authorise_purchase_order::*;
-=======
 pub mod prevent_transfers_months_before_initialisation;
 pub use prevent_transfers_months_before_initialisation::*;
->>>>>>> a674c266
 
 pub struct PreferenceProvider {
     // Global preferences
@@ -36,11 +33,8 @@
     pub use_campaigns: UseCampaigns,
     pub custom_translations: CustomTranslations,
     pub sync_records_display_threshold: SyncRecordsDisplayThreshold,
-<<<<<<< HEAD
     pub authorise_purchase_order: AuthorisePurchaseOrder,
-=======
     pub prevent_transfers_months_before_initialisation: PreventTransfersMonthsBeforeInitialisation,
->>>>>>> a674c266
     // Store preferences
     pub manage_vaccines_in_doses: ManageVaccinesInDoses,
     pub manage_vvm_status_for_stock: ManageVvmStatusForStock,
@@ -58,11 +52,8 @@
         use_campaigns: UseCampaigns,
         custom_translations: CustomTranslations,
         sync_records_display_threshold: SyncRecordsDisplayThreshold,
-<<<<<<< HEAD
         authorise_purchase_order: AuthorisePurchaseOrder,
-=======
         prevent_transfers_months_before_initialisation: PreventTransfersMonthsBeforeInitialisation,
->>>>>>> a674c266
         // Store preferences
         manage_vaccines_in_doses: ManageVaccinesInDoses,
         manage_vvm_status_for_stock: ManageVvmStatusForStock,
