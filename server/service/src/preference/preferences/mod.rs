--- conflicted
+++ resolved
@@ -2,33 +2,24 @@
 pub use show_contact_tracing::*;
 pub mod display_population_based_forecasting;
 pub use display_population_based_forecasting::*;
-<<<<<<< HEAD
+pub mod display_vaccine_in_doses;
+pub use display_vaccine_in_doses::*;
 pub mod allow_tracking_of_received_stock_by_donor;
 pub use allow_tracking_of_received_stock_by_donor::*;
-=======
-pub mod display_vaccine_in_doses;
-pub use display_vaccine_in_doses::*;
->>>>>>> ea22fde6
 
 pub struct PreferenceProvider {
     // Add each preference here
     pub show_contact_tracing: ShowContactTracing,
     pub display_population_based_forecasting: DisplayPopulationBasedForecasting,
-<<<<<<< HEAD
+    pub display_vaccine_in_doses: DisplayVaccineInDoses,
     pub allow_tracking_of_received_stock_by_donor: AllowTrackingOfReceivedStockByDonor,
-=======
-    pub display_vaccine_in_doses: DisplayVaccineInDoses,
->>>>>>> ea22fde6
 }
 
 pub fn get_preference_provider() -> PreferenceProvider {
     PreferenceProvider {
         show_contact_tracing: ShowContactTracing,
         display_population_based_forecasting: DisplayPopulationBasedForecasting,
-<<<<<<< HEAD
+        display_vaccine_in_doses: DisplayVaccineInDoses,
         allow_tracking_of_received_stock_by_donor: AllowTrackingOfReceivedStockByDonor,
-=======
-        display_vaccine_in_doses: DisplayVaccineInDoses,
->>>>>>> ea22fde6
     }
 }