use std::collections::BTreeMap;

use super::{get_preference_provider, Preference, PreferenceProvider, UpsertPreferenceError};
use crate::{preference::WarnWhenMissingRecentStocktakeData, service_provider::ServiceContext};
<<<<<<< HEAD
use repository::{GenderType, InvoiceStatus, StorageConnection, TransactionError};
=======
use repository::{GenderType, StorageConnection, TransactionError};
>>>>>>> f19db986

#[derive(Debug, PartialEq, Clone)]
pub struct StorePrefUpdate<T> {
    pub store_id: String,
    pub value: T,
}

#[derive(Debug, PartialEq, Clone)]
pub struct UpsertPreferences {
    // Global preferences
    pub allow_tracking_of_stock_by_donor: Option<bool>,
    pub authorise_goods_received: Option<bool>,
    pub authorise_purchase_order: Option<bool>,
    pub custom_translations: Option<BTreeMap<String, String>>,
    pub gender_options: Option<Vec<GenderType>>,
    pub prevent_transfers_months_before_initialisation: Option<i32>,
    pub show_contact_tracing: Option<bool>,
    pub sync_records_display_threshold: Option<i32>,
    pub warning_for_excess_request: Option<bool>,
    pub adjust_for_number_of_days_out_of_stock: Option<bool>,
    pub days_in_month: Option<f64>,
    pub expired_stock_prevent_issue: Option<bool>,
    pub expired_stock_issue_threshold: Option<i32>,
    pub show_indicative_price_in_requisitions:Option<bool>,
<<<<<<< HEAD
    pub item_margin_overrides_supplier_margin: Option<bool>,

=======
    pub is_gaps: Option<bool>,
>>>>>>> f19db986

    // Store preferences
    pub manage_vaccines_in_doses: Option<Vec<StorePrefUpdate<bool>>>,
    pub manage_vvm_status_for_stock: Option<Vec<StorePrefUpdate<bool>>>,
    pub order_in_packs: Option<Vec<StorePrefUpdate<bool>>>,
    pub use_procurement_functionality: Option<Vec<StorePrefUpdate<bool>>>,
    pub sort_by_vvm_status_then_expiry: Option<Vec<StorePrefUpdate<bool>>>,
    pub use_simplified_mobile_ui: Option<Vec<StorePrefUpdate<bool>>>,
    pub disable_manual_returns: Option<Vec<StorePrefUpdate<bool>>>,
    pub requisition_auto_finalise: Option<Vec<StorePrefUpdate<bool>>>,
    pub inbound_shipment_auto_verify: Option<Vec<StorePrefUpdate<bool>>>,
    pub can_create_internal_order_from_a_requisition: Option<Vec<StorePrefUpdate<bool>>>,
    pub select_destination_store_for_an_internal_order: Option<Vec<StorePrefUpdate<bool>>>,
    pub number_of_months_to_check_for_consumption_when_calculating_out_of_stock_products:
        Option<Vec<StorePrefUpdate<i32>>>,
    pub number_of_months_threshold_to_show_low_stock_alerts_for_products:
        Option<Vec<StorePrefUpdate<i32>>>,
    pub number_of_months_threshold_to_show_over_stock_alerts_for_products:
        Option<Vec<StorePrefUpdate<i32>>>,
    pub first_threshold_for_expiring_items: Option<Vec<StorePrefUpdate<i32>>>,
    pub second_threshold_for_expiring_items: Option<Vec<StorePrefUpdate<i32>>>,
    pub warn_when_missing_recent_stocktake: Option<Vec<StorePrefUpdate<WarnWhenMissingRecentStocktakeData>>>,
<<<<<<< HEAD
    pub store_custom_colour: Option<Vec<StorePrefUpdate<String>>>,
    pub invoice_status_options: Option<Vec<StorePrefUpdate<Vec<InvoiceStatus>>>>,
=======
    pub skip_intermediate_statuses_in_outbound: Option<Vec<StorePrefUpdate<bool>>>,
    pub store_custom_colour: Option<Vec<StorePrefUpdate<String>>>,
>>>>>>> f19db986
}

pub fn upsert_preferences(
    ctx: &ServiceContext,
    UpsertPreferences {
        // Global preferences
        allow_tracking_of_stock_by_donor: allow_tracking_of_stock_by_donor_input,
        authorise_goods_received: authorise_goods_received_input,
        authorise_purchase_order: authorise_purchase_order_input,
        custom_translations: custom_translations_input,
        gender_options: gender_options_input,
        prevent_transfers_months_before_initialisation:
            prevent_transfers_months_before_initialisation_input,
        show_contact_tracing: show_contact_tracing_input,
        sync_records_display_threshold: sync_records_display_threshold_input,
        adjust_for_number_of_days_out_of_stock: adjust_for_number_of_days_out_of_stock_input,
        days_in_month: days_in_month_input,
        expired_stock_prevent_issue: expired_stock_prevent_issue_input,
        expired_stock_issue_threshold: expired_stock_issue_threshold_input,
        show_indicative_price_in_requisitions: show_indicative_price_in_requisitions_input,
<<<<<<< HEAD
        item_margin_overrides_supplier_margin: item_margin_overrides_supplier_margin_input,
=======
        is_gaps: is_gaps_input,
>>>>>>> f19db986

        // Store preferences
        manage_vaccines_in_doses: manage_vaccines_in_doses_input,
        manage_vvm_status_for_stock: manage_vvm_status_for_stock_input,
        order_in_packs: order_in_packs_input,
        use_procurement_functionality: show_purchase_orders_and_goods_received_input,
        sort_by_vvm_status_then_expiry: sort_by_vvm_status_then_expiry_input,
        use_simplified_mobile_ui: use_simplified_mobile_ui_input,
        disable_manual_returns: disable_manual_returns_input,
        requisition_auto_finalise: requisition_auto_finalise_input,
        inbound_shipment_auto_verify: inbound_shipment_auto_verify_input,
        warning_for_excess_request: warning_for_excess_request_input,
        can_create_internal_order_from_a_requisition:
            can_create_internal_order_from_a_requisition_input,
        select_destination_store_for_an_internal_order:
            select_destination_store_for_an_internal_order_input,
        number_of_months_to_check_for_consumption_when_calculating_out_of_stock_products:
            number_of_months_to_check_for_consumption_when_calculating_out_of_stock_products_input,
        number_of_months_threshold_to_show_low_stock_alerts_for_products:
            number_of_months_threshold_to_show_low_stock_alerts_for_products_input,
            number_of_months_threshold_to_show_over_stock_alerts_for_products:
            number_of_months_threshold_to_show_over_stock_alerts_for_products_input,
        first_threshold_for_expiring_items: first_threshold_for_expiring_items_input,
        second_threshold_for_expiring_items: second_threshold_for_expiring_items_input,
        warn_when_missing_recent_stocktake: warn_when_missing_recent_stocktake_input,
<<<<<<< HEAD
        store_custom_colour: store_custom_colour_input,
        invoice_status_options: invoice_status_options_input,
=======
        skip_intermediate_statuses_in_outbound: skip_intermediate_statuses_in_outbound_input,
        store_custom_colour: store_custom_colour_input,
>>>>>>> f19db986
    }: UpsertPreferences,
) -> Result<(), UpsertPreferenceError> {
    let PreferenceProvider {
        // Global preferences
        allow_tracking_of_stock_by_donor,
        authorise_goods_received,
        authorise_purchase_order,
        custom_translations,
        gender_options,
        prevent_transfers_months_before_initialisation,
        show_contact_tracing,
        sync_records_display_threshold,
        adjust_for_number_of_days_out_of_stock,
        days_in_month,
        expired_stock_prevent_issue,
        expired_stock_issue_threshold,
        show_indicative_price_in_requisitions,
<<<<<<< HEAD
        item_margin_overrides_supplier_margin,
=======
        is_gaps,
>>>>>>> f19db986

        // Store preferences
        manage_vaccines_in_doses,
        manage_vvm_status_for_stock,
        order_in_packs,
        use_procurement_functionality,
        sort_by_vvm_status_then_expiry,
        use_simplified_mobile_ui,
        disable_manual_returns,
        requisition_auto_finalise,
        inbound_shipment_auto_verify,
        warning_for_excess_request,
        can_create_internal_order_from_a_requisition,
        select_destination_store_for_an_internal_order,
        number_of_months_to_check_for_consumption_when_calculating_out_of_stock_products,
        number_of_months_threshold_to_show_low_stock_alerts_for_products,
        number_of_months_threshold_to_show_over_stock_alerts_for_products,
        first_threshold_for_expiring_items,
        second_threshold_for_expiring_items,
        warn_when_missing_recent_stocktake,
<<<<<<< HEAD
        store_custom_colour,
        invoice_status_options,
=======
        skip_intermediate_statuses_in_outbound,
        store_custom_colour,
>>>>>>> f19db986
    }: PreferenceProvider = get_preference_provider();

    ctx.connection
        .transaction_sync(|connection| {
            // Global preferences
            if let Some(input) = allow_tracking_of_stock_by_donor_input {
                allow_tracking_of_stock_by_donor.upsert(connection, input, None)?;
            }

            if let Some(input) = authorise_goods_received_input {
                authorise_goods_received.upsert(connection, input, None)?;
            }

            if let Some(input) = authorise_purchase_order_input {
                authorise_purchase_order.upsert(connection, input, None)?;
            }

            if let Some(input) = gender_options_input {
                gender_options.upsert(connection, input, None)?;
            }

            if let Some(input) = custom_translations_input {
                custom_translations.upsert(connection, input, None)?;
            }

            if let Some(input) = prevent_transfers_months_before_initialisation_input {
                prevent_transfers_months_before_initialisation.upsert(connection, input, None)?;
            }

            if let Some(input) = show_contact_tracing_input {
                show_contact_tracing.upsert(connection, input, None)?;
            }

            if let Some(input) = sync_records_display_threshold_input {
                sync_records_display_threshold.upsert(connection, input, None)?;
            }

            if let Some(input) = warning_for_excess_request_input {
                warning_for_excess_request.upsert(connection, input, None)?;
            }

            if let Some(input) = adjust_for_number_of_days_out_of_stock_input {
                adjust_for_number_of_days_out_of_stock.upsert(connection, input, None)?;
            }

            if let Some(input) = days_in_month_input {
                days_in_month.upsert(connection, input, None)?;
            }
            if let Some(input) = expired_stock_prevent_issue_input {
                expired_stock_prevent_issue.upsert(connection, input, None)?;
            }
<<<<<<< HEAD
=======
            
            if let Some(input) = expired_stock_issue_threshold_input {
                expired_stock_issue_threshold.upsert(connection, input, None)?;
            }

            if let Some(input) = show_indicative_price_in_requisitions_input {
                show_indicative_price_in_requisitions.upsert(connection, input, None)?;
            }

            if let Some(input) = is_gaps_input { 
                is_gaps.upsert(connection, input, None)?;
            }
>>>>>>> f19db986
            
            if let Some(input) = expired_stock_issue_threshold_input {
                expired_stock_issue_threshold.upsert(connection, input, None)?;
            }
           
            if let Some(input) = show_indicative_price_in_requisitions_input {
                show_indicative_price_in_requisitions.upsert(connection, input, None)?;
            }
            
            if let Some(input) = item_margin_overrides_supplier_margin_input {
                item_margin_overrides_supplier_margin.upsert(connection, input, None)?;
            }

            // Store preferences, input could be array of store IDs and values - iterate and insert...
            if let Some(inputs) = manage_vaccines_in_doses_input {
                upsert_store_input(connection, manage_vaccines_in_doses, inputs)?;
            }

            if let Some(inputs) = manage_vvm_status_for_stock_input {
                upsert_store_input(connection, manage_vvm_status_for_stock, inputs)?;
            }

            if let Some(inputs) = order_in_packs_input {
                upsert_store_input(connection, order_in_packs, inputs)?;
            }

            if let Some(inputs) = show_purchase_orders_and_goods_received_input {
                upsert_store_input(connection, use_procurement_functionality, inputs)?;
            }

            if let Some(inputs) = sort_by_vvm_status_then_expiry_input {
                upsert_store_input(connection, sort_by_vvm_status_then_expiry, inputs)?;
            }

            if let Some(inputs) = use_simplified_mobile_ui_input {
                upsert_store_input(connection, use_simplified_mobile_ui, inputs)?;
            }
            if let Some(inputs) = disable_manual_returns_input {
                upsert_store_input(connection, disable_manual_returns, inputs)?;
            }

            if let Some(inputs) = requisition_auto_finalise_input {
                upsert_store_input(connection, requisition_auto_finalise, inputs)?;
            }
      
            if let Some(inputs) = inbound_shipment_auto_verify_input {
                upsert_store_input(connection, inbound_shipment_auto_verify, inputs)?;
            }

            if let Some(inputs) = can_create_internal_order_from_a_requisition_input {
                upsert_store_input(
                    connection,
                    can_create_internal_order_from_a_requisition,
                    inputs,
                )?;

            }

            if let Some(inputs) = select_destination_store_for_an_internal_order_input {
                upsert_store_input(
                    connection,
                    select_destination_store_for_an_internal_order,
                    inputs,
                )?;
            }

            if let Some(input) = number_of_months_to_check_for_consumption_when_calculating_out_of_stock_products_input {
                           upsert_store_input(
                    connection,
                    number_of_months_to_check_for_consumption_when_calculating_out_of_stock_products,
                    input,
                )?;
            }

             if let Some(input) = number_of_months_threshold_to_show_low_stock_alerts_for_products_input {
                           upsert_store_input(
                    connection,
                    number_of_months_threshold_to_show_low_stock_alerts_for_products,
                    input,
                )?;
            }

            if let Some(input) = number_of_months_threshold_to_show_over_stock_alerts_for_products_input {
                           upsert_store_input(
                    connection,
                    number_of_months_threshold_to_show_over_stock_alerts_for_products,
                    input,
                )?;
            }
            
            if let Some(input) = first_threshold_for_expiring_items_input {
                           upsert_store_input(
                    connection,
                    first_threshold_for_expiring_items,
                    input,
                )?;
            }

            if let Some(input) = second_threshold_for_expiring_items_input {
                           upsert_store_input(
                    connection,
                    second_threshold_for_expiring_items,
                    input,
                )?;
            }
<<<<<<< HEAD
=======

            if let Some(input) = warn_when_missing_recent_stocktake_input {
                           upsert_store_input(
                    connection,
                    warn_when_missing_recent_stocktake,
                    input,
                )?;
            }

            if let Some(inputs) = skip_intermediate_statuses_in_outbound_input {
                upsert_store_input(connection, skip_intermediate_statuses_in_outbound, inputs)?;
            }
            
            if let Some(input) = store_custom_colour_input {
                upsert_store_input(connection, store_custom_colour, input)?;
            }
>>>>>>> f19db986

            if let Some(input) = warn_when_missing_recent_stocktake_input {
                           upsert_store_input(
                    connection,
                    warn_when_missing_recent_stocktake,
                    input,
                )?;
            }

            if let Some(input) = store_custom_colour_input {
                upsert_store_input(connection, store_custom_colour, input)?;
            }

            if let Some(input) = invoice_status_options_input {
                upsert_store_input(connection, invoice_status_options, input)?;
            }

            Ok(())
        })
        .map_err(|error: TransactionError<UpsertPreferenceError>| error.to_inner_error())?;

    Ok(())
}

fn upsert_store_input<P: Preference>(
    connection: &StorageConnection,
    preference: P,
    input: Vec<StorePrefUpdate<P::Value>>,
) -> Result<(), UpsertPreferenceError> {
    for update in input.into_iter() {
        preference.upsert(connection, update.value, Some(update.store_id))?;
    }
    Ok(())
}<|MERGE_RESOLUTION|>--- conflicted
+++ resolved
@@ -2,11 +2,7 @@
 
 use super::{get_preference_provider, Preference, PreferenceProvider, UpsertPreferenceError};
 use crate::{preference::WarnWhenMissingRecentStocktakeData, service_provider::ServiceContext};
-<<<<<<< HEAD
 use repository::{GenderType, InvoiceStatus, StorageConnection, TransactionError};
-=======
-use repository::{GenderType, StorageConnection, TransactionError};
->>>>>>> f19db986
 
 #[derive(Debug, PartialEq, Clone)]
 pub struct StorePrefUpdate<T> {
@@ -31,12 +27,9 @@
     pub expired_stock_prevent_issue: Option<bool>,
     pub expired_stock_issue_threshold: Option<i32>,
     pub show_indicative_price_in_requisitions:Option<bool>,
-<<<<<<< HEAD
     pub item_margin_overrides_supplier_margin: Option<bool>,
 
-=======
     pub is_gaps: Option<bool>,
->>>>>>> f19db986
 
     // Store preferences
     pub manage_vaccines_in_doses: Option<Vec<StorePrefUpdate<bool>>>,
@@ -59,13 +52,8 @@
     pub first_threshold_for_expiring_items: Option<Vec<StorePrefUpdate<i32>>>,
     pub second_threshold_for_expiring_items: Option<Vec<StorePrefUpdate<i32>>>,
     pub warn_when_missing_recent_stocktake: Option<Vec<StorePrefUpdate<WarnWhenMissingRecentStocktakeData>>>,
-<<<<<<< HEAD
     pub store_custom_colour: Option<Vec<StorePrefUpdate<String>>>,
     pub invoice_status_options: Option<Vec<StorePrefUpdate<Vec<InvoiceStatus>>>>,
-=======
-    pub skip_intermediate_statuses_in_outbound: Option<Vec<StorePrefUpdate<bool>>>,
-    pub store_custom_colour: Option<Vec<StorePrefUpdate<String>>>,
->>>>>>> f19db986
 }
 
 pub fn upsert_preferences(
@@ -86,11 +74,8 @@
         expired_stock_prevent_issue: expired_stock_prevent_issue_input,
         expired_stock_issue_threshold: expired_stock_issue_threshold_input,
         show_indicative_price_in_requisitions: show_indicative_price_in_requisitions_input,
-<<<<<<< HEAD
         item_margin_overrides_supplier_margin: item_margin_overrides_supplier_margin_input,
-=======
         is_gaps: is_gaps_input,
->>>>>>> f19db986
 
         // Store preferences
         manage_vaccines_in_doses: manage_vaccines_in_doses_input,
@@ -116,13 +101,8 @@
         first_threshold_for_expiring_items: first_threshold_for_expiring_items_input,
         second_threshold_for_expiring_items: second_threshold_for_expiring_items_input,
         warn_when_missing_recent_stocktake: warn_when_missing_recent_stocktake_input,
-<<<<<<< HEAD
         store_custom_colour: store_custom_colour_input,
         invoice_status_options: invoice_status_options_input,
-=======
-        skip_intermediate_statuses_in_outbound: skip_intermediate_statuses_in_outbound_input,
-        store_custom_colour: store_custom_colour_input,
->>>>>>> f19db986
     }: UpsertPreferences,
 ) -> Result<(), UpsertPreferenceError> {
     let PreferenceProvider {
@@ -140,11 +120,8 @@
         expired_stock_prevent_issue,
         expired_stock_issue_threshold,
         show_indicative_price_in_requisitions,
-<<<<<<< HEAD
         item_margin_overrides_supplier_margin,
-=======
         is_gaps,
->>>>>>> f19db986
 
         // Store preferences
         manage_vaccines_in_doses,
@@ -165,13 +142,8 @@
         first_threshold_for_expiring_items,
         second_threshold_for_expiring_items,
         warn_when_missing_recent_stocktake,
-<<<<<<< HEAD
         store_custom_colour,
         invoice_status_options,
-=======
-        skip_intermediate_statuses_in_outbound,
-        store_custom_colour,
->>>>>>> f19db986
     }: PreferenceProvider = get_preference_provider();
 
     ctx.connection
@@ -223,29 +195,18 @@
             if let Some(input) = expired_stock_prevent_issue_input {
                 expired_stock_prevent_issue.upsert(connection, input, None)?;
             }
-<<<<<<< HEAD
-=======
             
             if let Some(input) = expired_stock_issue_threshold_input {
                 expired_stock_issue_threshold.upsert(connection, input, None)?;
             }
-
-            if let Some(input) = show_indicative_price_in_requisitions_input {
-                show_indicative_price_in_requisitions.upsert(connection, input, None)?;
-            }
-
-            if let Some(input) = is_gaps_input { 
-                is_gaps.upsert(connection, input, None)?;
-            }
->>>>>>> f19db986
-            
-            if let Some(input) = expired_stock_issue_threshold_input {
-                expired_stock_issue_threshold.upsert(connection, input, None)?;
-            }
            
             if let Some(input) = show_indicative_price_in_requisitions_input {
                 show_indicative_price_in_requisitions.upsert(connection, input, None)?;
             }
+
+            if let Some(input) = is_gaps_input { 
+                is_gaps.upsert(connection, input, None)?;
+            }
             
             if let Some(input) = item_margin_overrides_supplier_margin_input {
                 item_margin_overrides_supplier_margin.upsert(connection, input, None)?;
@@ -343,25 +304,6 @@
                     input,
                 )?;
             }
-<<<<<<< HEAD
-=======
-
-            if let Some(input) = warn_when_missing_recent_stocktake_input {
-                           upsert_store_input(
-                    connection,
-                    warn_when_missing_recent_stocktake,
-                    input,
-                )?;
-            }
-
-            if let Some(inputs) = skip_intermediate_statuses_in_outbound_input {
-                upsert_store_input(connection, skip_intermediate_statuses_in_outbound, inputs)?;
-            }
-            
-            if let Some(input) = store_custom_colour_input {
-                upsert_store_input(connection, store_custom_colour, input)?;
-            }
->>>>>>> f19db986
 
             if let Some(input) = warn_when_missing_recent_stocktake_input {
                            upsert_store_input(
