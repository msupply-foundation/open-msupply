use std::collections::BTreeMap;

use super::{get_preference_provider, Preference, PreferenceProvider, UpsertPreferenceError};
use crate::{preference::WarnWhenMissingRecentStocktakeData, service_provider::ServiceContext};
<<<<<<< HEAD
use repository::{GenderType, StorageConnection, TransactionError};
=======
use repository::{GenderType, InvoiceStatus, StorageConnection, TransactionError};
>>>>>>> e0e5ed47

#[derive(Debug, PartialEq, Clone)]
pub struct StorePrefUpdate<T> {
    pub store_id: String,
    pub value: T,
}

#[derive(Debug, PartialEq, Clone)]
pub struct UpsertPreferences {
    // Global preferences
    pub allow_tracking_of_stock_by_donor: Option<bool>,
    pub authorise_goods_received: Option<bool>,
    pub authorise_purchase_order: Option<bool>,
    pub custom_translations: Option<BTreeMap<String, String>>,
    pub gender_options: Option<Vec<GenderType>>,
    pub prevent_transfers_months_before_initialisation: Option<i32>,
    pub show_contact_tracing: Option<bool>,
    pub sync_records_display_threshold: Option<i32>,
    pub warning_for_excess_request: Option<bool>,
    pub adjust_for_number_of_days_out_of_stock: Option<bool>,
    pub days_in_month: Option<f64>,
    pub expired_stock_prevent_issue: Option<bool>,
    pub expired_stock_issue_threshold: Option<i32>,
    pub show_indicative_price_in_requisitions:Option<bool>,
<<<<<<< HEAD
=======
    pub item_margin_overrides_supplier_margin: Option<bool>,
>>>>>>> e0e5ed47


    // Store preferences
    pub manage_vaccines_in_doses: Option<Vec<StorePrefUpdate<bool>>>,
    pub manage_vvm_status_for_stock: Option<Vec<StorePrefUpdate<bool>>>,
    pub order_in_packs: Option<Vec<StorePrefUpdate<bool>>>,
    pub use_procurement_functionality: Option<Vec<StorePrefUpdate<bool>>>,
    pub sort_by_vvm_status_then_expiry: Option<Vec<StorePrefUpdate<bool>>>,
    pub use_simplified_mobile_ui: Option<Vec<StorePrefUpdate<bool>>>,
    pub disable_manual_returns: Option<Vec<StorePrefUpdate<bool>>>,
    pub requisition_auto_finalise: Option<Vec<StorePrefUpdate<bool>>>,
    pub inbound_shipment_auto_verify: Option<Vec<StorePrefUpdate<bool>>>,
    pub can_create_internal_order_from_a_requisition: Option<Vec<StorePrefUpdate<bool>>>,
    pub select_destination_store_for_an_internal_order: Option<Vec<StorePrefUpdate<bool>>>,
    pub number_of_months_to_check_for_consumption_when_calculating_out_of_stock_products:
        Option<Vec<StorePrefUpdate<i32>>>,
    pub number_of_months_threshold_to_show_low_stock_alerts_for_products:
        Option<Vec<StorePrefUpdate<i32>>>,
    pub number_of_months_threshold_to_show_over_stock_alerts_for_products:
        Option<Vec<StorePrefUpdate<i32>>>,
    pub first_threshold_for_expiring_items: Option<Vec<StorePrefUpdate<i32>>>,
    pub second_threshold_for_expiring_items: Option<Vec<StorePrefUpdate<i32>>>,
    pub warn_when_missing_recent_stocktake: Option<Vec<StorePrefUpdate<WarnWhenMissingRecentStocktakeData>>>,
<<<<<<< HEAD
    pub skip_intermediate_statuses_in_outbound: Option<Vec<StorePrefUpdate<bool>>>,
    pub store_custom_colour: Option<Vec<StorePrefUpdate<String>>>,
=======
    pub store_custom_colour: Option<Vec<StorePrefUpdate<String>>>,
    pub invoice_status_options: Option<Vec<StorePrefUpdate<Vec<InvoiceStatus>>>>,
>>>>>>> e0e5ed47
}

pub fn upsert_preferences(
    ctx: &ServiceContext,
    UpsertPreferences {
        // Global preferences
        allow_tracking_of_stock_by_donor: allow_tracking_of_stock_by_donor_input,
        authorise_goods_received: authorise_goods_received_input,
        authorise_purchase_order: authorise_purchase_order_input,
        custom_translations: custom_translations_input,
        gender_options: gender_options_input,
        prevent_transfers_months_before_initialisation:
            prevent_transfers_months_before_initialisation_input,
        show_contact_tracing: show_contact_tracing_input,
        sync_records_display_threshold: sync_records_display_threshold_input,
        adjust_for_number_of_days_out_of_stock: adjust_for_number_of_days_out_of_stock_input,
        days_in_month: days_in_month_input,
        expired_stock_prevent_issue: expired_stock_prevent_issue_input,
        expired_stock_issue_threshold: expired_stock_issue_threshold_input,
        show_indicative_price_in_requisitions: show_indicative_price_in_requisitions_input,
<<<<<<< HEAD
=======
        item_margin_overrides_supplier_margin: item_margin_overrides_supplier_margin_input,
>>>>>>> e0e5ed47

        // Store preferences
        manage_vaccines_in_doses: manage_vaccines_in_doses_input,
        manage_vvm_status_for_stock: manage_vvm_status_for_stock_input,
        order_in_packs: order_in_packs_input,
        use_procurement_functionality: show_purchase_orders_and_goods_received_input,
        sort_by_vvm_status_then_expiry: sort_by_vvm_status_then_expiry_input,
        use_simplified_mobile_ui: use_simplified_mobile_ui_input,
        disable_manual_returns: disable_manual_returns_input,
        requisition_auto_finalise: requisition_auto_finalise_input,
        inbound_shipment_auto_verify: inbound_shipment_auto_verify_input,
        warning_for_excess_request: warning_for_excess_request_input,
        can_create_internal_order_from_a_requisition:
            can_create_internal_order_from_a_requisition_input,
        select_destination_store_for_an_internal_order:
            select_destination_store_for_an_internal_order_input,
        number_of_months_to_check_for_consumption_when_calculating_out_of_stock_products:
            number_of_months_to_check_for_consumption_when_calculating_out_of_stock_products_input,
        number_of_months_threshold_to_show_low_stock_alerts_for_products:
            number_of_months_threshold_to_show_low_stock_alerts_for_products_input,
            number_of_months_threshold_to_show_over_stock_alerts_for_products:
            number_of_months_threshold_to_show_over_stock_alerts_for_products_input,
        first_threshold_for_expiring_items: first_threshold_for_expiring_items_input,
        second_threshold_for_expiring_items: second_threshold_for_expiring_items_input,
        warn_when_missing_recent_stocktake: warn_when_missing_recent_stocktake_input,
<<<<<<< HEAD
        skip_intermediate_statuses_in_outbound: skip_intermediate_statuses_in_outbound_input,
        store_custom_colour: store_custom_colour_input,
=======
        store_custom_colour: store_custom_colour_input,
        invoice_status_options: invoice_status_options_input,
>>>>>>> e0e5ed47
    }: UpsertPreferences,
) -> Result<(), UpsertPreferenceError> {
    let PreferenceProvider {
        // Global preferences
        allow_tracking_of_stock_by_donor,
        authorise_goods_received,
        authorise_purchase_order,
        custom_translations,
        gender_options,
        prevent_transfers_months_before_initialisation,
        show_contact_tracing,
        sync_records_display_threshold,
        adjust_for_number_of_days_out_of_stock,
        days_in_month,
        expired_stock_prevent_issue,
        expired_stock_issue_threshold,
        show_indicative_price_in_requisitions,
<<<<<<< HEAD
=======
        item_margin_overrides_supplier_margin,
>>>>>>> e0e5ed47

        // Store preferences
        manage_vaccines_in_doses,
        manage_vvm_status_for_stock,
        order_in_packs,
        use_procurement_functionality,
        sort_by_vvm_status_then_expiry,
        use_simplified_mobile_ui,
        disable_manual_returns,
        requisition_auto_finalise,
        inbound_shipment_auto_verify,
        warning_for_excess_request,
        can_create_internal_order_from_a_requisition,
        select_destination_store_for_an_internal_order,
        number_of_months_to_check_for_consumption_when_calculating_out_of_stock_products,
        number_of_months_threshold_to_show_low_stock_alerts_for_products,
        number_of_months_threshold_to_show_over_stock_alerts_for_products,
        first_threshold_for_expiring_items,
        second_threshold_for_expiring_items,
        warn_when_missing_recent_stocktake,
<<<<<<< HEAD
        skip_intermediate_statuses_in_outbound,
        store_custom_colour,
=======
        store_custom_colour,
        invoice_status_options,
>>>>>>> e0e5ed47
    }: PreferenceProvider = get_preference_provider();

    ctx.connection
        .transaction_sync(|connection| {
            // Global preferences
            if let Some(input) = allow_tracking_of_stock_by_donor_input {
                allow_tracking_of_stock_by_donor.upsert(connection, input, None)?;
            }

            if let Some(input) = authorise_goods_received_input {
                authorise_goods_received.upsert(connection, input, None)?;
            }

            if let Some(input) = authorise_purchase_order_input {
                authorise_purchase_order.upsert(connection, input, None)?;
            }

            if let Some(input) = gender_options_input {
                gender_options.upsert(connection, input, None)?;
            }

            if let Some(input) = custom_translations_input {
                custom_translations.upsert(connection, input, None)?;
            }

            if let Some(input) = prevent_transfers_months_before_initialisation_input {
                prevent_transfers_months_before_initialisation.upsert(connection, input, None)?;
            }

            if let Some(input) = show_contact_tracing_input {
                show_contact_tracing.upsert(connection, input, None)?;
            }

            if let Some(input) = sync_records_display_threshold_input {
                sync_records_display_threshold.upsert(connection, input, None)?;
            }

            if let Some(input) = warning_for_excess_request_input {
                warning_for_excess_request.upsert(connection, input, None)?;
            }

            if let Some(input) = adjust_for_number_of_days_out_of_stock_input {
                adjust_for_number_of_days_out_of_stock.upsert(connection, input, None)?;
            }

            if let Some(input) = days_in_month_input {
                days_in_month.upsert(connection, input, None)?;
            }
            if let Some(input) = expired_stock_prevent_issue_input {
                expired_stock_prevent_issue.upsert(connection, input, None)?;
            }
<<<<<<< HEAD
            
            if let Some(input) = expired_stock_issue_threshold_input {
                expired_stock_issue_threshold.upsert(connection, input, None)?;
            }

            if let Some(input) = show_indicative_price_in_requisitions_input {
                show_indicative_price_in_requisitions.upsert(connection, input, None)?;
            }
=======
>>>>>>> e0e5ed47
            
            if let Some(input) = expired_stock_issue_threshold_input {
                expired_stock_issue_threshold.upsert(connection, input, None)?;
            }
           
            if let Some(input) = show_indicative_price_in_requisitions_input {
                show_indicative_price_in_requisitions.upsert(connection, input, None)?;
            }
            
            if let Some(input) = item_margin_overrides_supplier_margin_input {
                item_margin_overrides_supplier_margin.upsert(connection, input, None)?;
            }

            // Store preferences, input could be array of store IDs and values - iterate and insert...
            if let Some(inputs) = manage_vaccines_in_doses_input {
                upsert_store_input(connection, manage_vaccines_in_doses, inputs)?;
            }

            if let Some(inputs) = manage_vvm_status_for_stock_input {
                upsert_store_input(connection, manage_vvm_status_for_stock, inputs)?;
            }

            if let Some(inputs) = order_in_packs_input {
                upsert_store_input(connection, order_in_packs, inputs)?;
            }

            if let Some(inputs) = show_purchase_orders_and_goods_received_input {
                upsert_store_input(connection, use_procurement_functionality, inputs)?;
            }

            if let Some(inputs) = sort_by_vvm_status_then_expiry_input {
                upsert_store_input(connection, sort_by_vvm_status_then_expiry, inputs)?;
            }

            if let Some(inputs) = use_simplified_mobile_ui_input {
                upsert_store_input(connection, use_simplified_mobile_ui, inputs)?;
            }
            if let Some(inputs) = disable_manual_returns_input {
                upsert_store_input(connection, disable_manual_returns, inputs)?;
            }

            if let Some(inputs) = requisition_auto_finalise_input {
                upsert_store_input(connection, requisition_auto_finalise, inputs)?;
            }
      
            if let Some(inputs) = inbound_shipment_auto_verify_input {
                upsert_store_input(connection, inbound_shipment_auto_verify, inputs)?;
            }

            if let Some(inputs) = can_create_internal_order_from_a_requisition_input {
                upsert_store_input(
                    connection,
                    can_create_internal_order_from_a_requisition,
                    inputs,
                )?;

            }

            if let Some(inputs) = select_destination_store_for_an_internal_order_input {
                upsert_store_input(
                    connection,
                    select_destination_store_for_an_internal_order,
                    inputs,
                )?;
            }

            if let Some(input) = number_of_months_to_check_for_consumption_when_calculating_out_of_stock_products_input {
                           upsert_store_input(
                    connection,
                    number_of_months_to_check_for_consumption_when_calculating_out_of_stock_products,
                    input,
                )?;
            }

             if let Some(input) = number_of_months_threshold_to_show_low_stock_alerts_for_products_input {
                           upsert_store_input(
                    connection,
                    number_of_months_threshold_to_show_low_stock_alerts_for_products,
                    input,
                )?;
            }

            if let Some(input) = number_of_months_threshold_to_show_over_stock_alerts_for_products_input {
                           upsert_store_input(
                    connection,
                    number_of_months_threshold_to_show_over_stock_alerts_for_products,
                    input,
                )?;
            }
            
            if let Some(input) = first_threshold_for_expiring_items_input {
                           upsert_store_input(
                    connection,
                    first_threshold_for_expiring_items,
                    input,
                )?;
            }

            if let Some(input) = second_threshold_for_expiring_items_input {
                           upsert_store_input(
                    connection,
                    second_threshold_for_expiring_items,
                    input,
                )?;
            }
<<<<<<< HEAD

            if let Some(input) = warn_when_missing_recent_stocktake_input {
                           upsert_store_input(
                    connection,
                    warn_when_missing_recent_stocktake,
                    input,
                )?;
            }

            if let Some(inputs) = skip_intermediate_statuses_in_outbound_input {
                upsert_store_input(connection, skip_intermediate_statuses_in_outbound, inputs)?;
            }
            
            if let Some(input) = store_custom_colour_input {
                upsert_store_input(connection, store_custom_colour, input)?;
            }
=======
>>>>>>> e0e5ed47

            if let Some(input) = warn_when_missing_recent_stocktake_input {
                           upsert_store_input(
                    connection,
                    warn_when_missing_recent_stocktake,
                    input,
                )?;
            }

            if let Some(input) = store_custom_colour_input {
                upsert_store_input(connection, store_custom_colour, input)?;
            }

            if let Some(input) = invoice_status_options_input {
                upsert_store_input(connection, invoice_status_options, input)?;
            }

            Ok(())
        })
        .map_err(|error: TransactionError<UpsertPreferenceError>| error.to_inner_error())?;

    Ok(())
}

fn upsert_store_input<P: Preference>(
    connection: &StorageConnection,
    preference: P,
    input: Vec<StorePrefUpdate<P::Value>>,
) -> Result<(), UpsertPreferenceError> {
    for update in input.into_iter() {
        preference.upsert(connection, update.value, Some(update.store_id))?;
    }
    Ok(())
}<|MERGE_RESOLUTION|>--- conflicted
+++ resolved
@@ -2,11 +2,7 @@
 
 use super::{get_preference_provider, Preference, PreferenceProvider, UpsertPreferenceError};
 use crate::{preference::WarnWhenMissingRecentStocktakeData, service_provider::ServiceContext};
-<<<<<<< HEAD
-use repository::{GenderType, StorageConnection, TransactionError};
-=======
 use repository::{GenderType, InvoiceStatus, StorageConnection, TransactionError};
->>>>>>> e0e5ed47
 
 #[derive(Debug, PartialEq, Clone)]
 pub struct StorePrefUpdate<T> {
@@ -31,10 +27,7 @@
     pub expired_stock_prevent_issue: Option<bool>,
     pub expired_stock_issue_threshold: Option<i32>,
     pub show_indicative_price_in_requisitions:Option<bool>,
-<<<<<<< HEAD
-=======
     pub item_margin_overrides_supplier_margin: Option<bool>,
->>>>>>> e0e5ed47
 
 
     // Store preferences
@@ -58,13 +51,8 @@
     pub first_threshold_for_expiring_items: Option<Vec<StorePrefUpdate<i32>>>,
     pub second_threshold_for_expiring_items: Option<Vec<StorePrefUpdate<i32>>>,
     pub warn_when_missing_recent_stocktake: Option<Vec<StorePrefUpdate<WarnWhenMissingRecentStocktakeData>>>,
-<<<<<<< HEAD
-    pub skip_intermediate_statuses_in_outbound: Option<Vec<StorePrefUpdate<bool>>>,
-    pub store_custom_colour: Option<Vec<StorePrefUpdate<String>>>,
-=======
     pub store_custom_colour: Option<Vec<StorePrefUpdate<String>>>,
     pub invoice_status_options: Option<Vec<StorePrefUpdate<Vec<InvoiceStatus>>>>,
->>>>>>> e0e5ed47
 }
 
 pub fn upsert_preferences(
@@ -85,10 +73,7 @@
         expired_stock_prevent_issue: expired_stock_prevent_issue_input,
         expired_stock_issue_threshold: expired_stock_issue_threshold_input,
         show_indicative_price_in_requisitions: show_indicative_price_in_requisitions_input,
-<<<<<<< HEAD
-=======
         item_margin_overrides_supplier_margin: item_margin_overrides_supplier_margin_input,
->>>>>>> e0e5ed47
 
         // Store preferences
         manage_vaccines_in_doses: manage_vaccines_in_doses_input,
@@ -114,13 +99,8 @@
         first_threshold_for_expiring_items: first_threshold_for_expiring_items_input,
         second_threshold_for_expiring_items: second_threshold_for_expiring_items_input,
         warn_when_missing_recent_stocktake: warn_when_missing_recent_stocktake_input,
-<<<<<<< HEAD
-        skip_intermediate_statuses_in_outbound: skip_intermediate_statuses_in_outbound_input,
-        store_custom_colour: store_custom_colour_input,
-=======
         store_custom_colour: store_custom_colour_input,
         invoice_status_options: invoice_status_options_input,
->>>>>>> e0e5ed47
     }: UpsertPreferences,
 ) -> Result<(), UpsertPreferenceError> {
     let PreferenceProvider {
@@ -138,10 +118,7 @@
         expired_stock_prevent_issue,
         expired_stock_issue_threshold,
         show_indicative_price_in_requisitions,
-<<<<<<< HEAD
-=======
         item_margin_overrides_supplier_margin,
->>>>>>> e0e5ed47
 
         // Store preferences
         manage_vaccines_in_doses,
@@ -162,13 +139,8 @@
         first_threshold_for_expiring_items,
         second_threshold_for_expiring_items,
         warn_when_missing_recent_stocktake,
-<<<<<<< HEAD
-        skip_intermediate_statuses_in_outbound,
-        store_custom_colour,
-=======
         store_custom_colour,
         invoice_status_options,
->>>>>>> e0e5ed47
     }: PreferenceProvider = get_preference_provider();
 
     ctx.connection
@@ -220,21 +192,10 @@
             if let Some(input) = expired_stock_prevent_issue_input {
                 expired_stock_prevent_issue.upsert(connection, input, None)?;
             }
-<<<<<<< HEAD
             
             if let Some(input) = expired_stock_issue_threshold_input {
                 expired_stock_issue_threshold.upsert(connection, input, None)?;
             }
-
-            if let Some(input) = show_indicative_price_in_requisitions_input {
-                show_indicative_price_in_requisitions.upsert(connection, input, None)?;
-            }
-=======
->>>>>>> e0e5ed47
-            
-            if let Some(input) = expired_stock_issue_threshold_input {
-                expired_stock_issue_threshold.upsert(connection, input, None)?;
-            }
            
             if let Some(input) = show_indicative_price_in_requisitions_input {
                 show_indicative_price_in_requisitions.upsert(connection, input, None)?;
@@ -336,25 +297,6 @@
                     input,
                 )?;
             }
-<<<<<<< HEAD
-
-            if let Some(input) = warn_when_missing_recent_stocktake_input {
-                           upsert_store_input(
-                    connection,
-                    warn_when_missing_recent_stocktake,
-                    input,
-                )?;
-            }
-
-            if let Some(inputs) = skip_intermediate_statuses_in_outbound_input {
-                upsert_store_input(connection, skip_intermediate_statuses_in_outbound, inputs)?;
-            }
-            
-            if let Some(input) = store_custom_colour_input {
-                upsert_store_input(connection, store_custom_colour, input)?;
-            }
-=======
->>>>>>> e0e5ed47
 
             if let Some(input) = warn_when_missing_recent_stocktake_input {
                            upsert_store_input(
