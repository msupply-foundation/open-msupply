use std::collections::BTreeMap;

use super::{get_preference_provider, Preference, PreferenceProvider, UpsertPreferenceError};
use crate::service_provider::ServiceContext;
use repository::{GenderType, StorageConnection, TransactionError};

#[derive(Debug, PartialEq, Clone)]
pub struct StorePrefUpdate<T> {
    pub store_id: String,
    pub value: T,
}

#[derive(Debug, PartialEq, Clone)]
pub struct UpsertPreferences {
    // Global preferences
    pub allow_tracking_of_stock_by_donor: Option<bool>,
    pub authorise_goods_received: Option<bool>,
    pub authorise_purchase_order: Option<bool>,
    pub custom_translations: Option<BTreeMap<String, String>>,
    pub gender_options: Option<Vec<GenderType>>,
    pub prevent_transfers_months_before_initialisation: Option<i32>,
    pub show_contact_tracing: Option<bool>,
    pub sync_records_display_threshold: Option<i32>,
<<<<<<< HEAD
    pub use_days_in_month: Option<bool>,
    pub adjust_for_number_of_days_out_of_stock: Option<bool>,
    pub days_in_month: Option<f64>,
    pub exclude_transfers: Option<bool>,
=======
    pub warning_for_excess_request: Option<bool>,
>>>>>>> c22c1f5e

    // Store preferences
    pub manage_vaccines_in_doses: Option<Vec<StorePrefUpdate<bool>>>,
    pub manage_vvm_status_for_stock: Option<Vec<StorePrefUpdate<bool>>>,
    pub order_in_packs: Option<Vec<StorePrefUpdate<bool>>>,
    pub use_procurement_functionality: Option<Vec<StorePrefUpdate<bool>>>,
    pub sort_by_vvm_status_then_expiry: Option<Vec<StorePrefUpdate<bool>>>,
    pub use_simplified_mobile_ui: Option<Vec<StorePrefUpdate<bool>>>,
    pub disable_manual_returns: Option<Vec<StorePrefUpdate<bool>>>,
<<<<<<< HEAD
    pub can_create_internal_order_from_a_requisition: Option<Vec<StorePrefUpdate<bool>>>,
    pub select_destination_store_for_an_internal_order: Option<Vec<StorePrefUpdate<bool>>>,
    pub number_of_months_to_check_for_consumption_when_calculating_out_of_stock_products:
        Option<Vec<StorePrefUpdate<i32>>>,
    pub number_of_months_threshold_to_show_low_stock_alerts_for_products:
        Option<Vec<StorePrefUpdate<i32>>>,
    pub first_threshold_for_expiring_items: Option<Vec<StorePrefUpdate<i32>>>,
    pub second_threshold_for_expiring_items: Option<Vec<StorePrefUpdate<i32>>>,
=======
    pub requisition_auto_finalise: Option<Vec<StorePrefUpdate<bool>>>,
>>>>>>> c22c1f5e
}

pub fn upsert_preferences(
    ctx: &ServiceContext,
    UpsertPreferences {
        // Global preferences
        allow_tracking_of_stock_by_donor: allow_tracking_of_stock_by_donor_input,
        authorise_goods_received: authorise_goods_received_input,
        authorise_purchase_order: authorise_purchase_order_input,
        custom_translations: custom_translations_input,
        gender_options: gender_options_input,
        prevent_transfers_months_before_initialisation:
            prevent_transfers_months_before_initialisation_input,
        show_contact_tracing: show_contact_tracing_input,
        sync_records_display_threshold: sync_records_display_threshold_input,
        use_days_in_month: use_days_in_month_input,
        adjust_for_number_of_days_out_of_stock: adjust_for_number_of_days_out_of_stock_input,
        days_in_month: days_in_month_input,
        exclude_transfers: exclude_transfers_input,

        // Store preferences
        manage_vaccines_in_doses: manage_vaccines_in_doses_input,
        manage_vvm_status_for_stock: manage_vvm_status_for_stock_input,
        order_in_packs: order_in_packs_input,
        use_procurement_functionality: show_purchase_orders_and_goods_received_input,
        sort_by_vvm_status_then_expiry: sort_by_vvm_status_then_expiry_input,
        use_simplified_mobile_ui: use_simplified_mobile_ui_input,
        disable_manual_returns: disable_manual_returns_input,
<<<<<<< HEAD
        can_create_internal_order_from_a_requisition:
            can_create_internal_order_from_a_requisition_input,
        select_destination_store_for_an_internal_order:
            select_destination_store_for_an_internal_order_input,
        number_of_months_to_check_for_consumption_when_calculating_out_of_stock_products:
            number_of_months_to_check_for_consumption_when_calculating_out_of_stock_products_input,
        number_of_months_threshold_to_show_low_stock_alerts_for_products:
            number_of_months_threshold_to_show_low_stock_alerts_for_products_input,
        first_threshold_for_expiring_items: first_threshold_for_expiring_items_input,
        second_threshold_for_expiring_items: second_threshold_for_expiring_items_input,
=======
        requisition_auto_finalise: requisition_auto_finalise_input,
        warning_for_excess_request: warning_for_excess_request_input,
>>>>>>> c22c1f5e
    }: UpsertPreferences,
) -> Result<(), UpsertPreferenceError> {
    let PreferenceProvider {
        // Global preferences
        allow_tracking_of_stock_by_donor,
        authorise_goods_received,
        authorise_purchase_order,
        custom_translations,
        gender_options,
        prevent_transfers_months_before_initialisation,
        show_contact_tracing,
        sync_records_display_threshold,
        use_days_in_month,
        adjust_for_number_of_days_out_of_stock,
        days_in_month,
        exclude_transfers,

        // Store preferences
        manage_vaccines_in_doses,
        manage_vvm_status_for_stock,
        order_in_packs,
        use_procurement_functionality,
        sort_by_vvm_status_then_expiry,
        use_simplified_mobile_ui,
        disable_manual_returns,
<<<<<<< HEAD
        can_create_internal_order_from_a_requisition,
        select_destination_store_for_an_internal_order,
        number_of_months_to_check_for_consumption_when_calculating_out_of_stock_products,
        number_of_months_threshold_to_show_low_stock_alerts_for_products,
        first_threshold_for_expiring_items,
        second_threshold_for_expiring_items,
=======
        requisition_auto_finalise,
        warning_for_excess_request,
>>>>>>> c22c1f5e
    }: PreferenceProvider = get_preference_provider();

    ctx.connection
        .transaction_sync(|connection| {
            // Global preferences
            if let Some(input) = allow_tracking_of_stock_by_donor_input {
                allow_tracking_of_stock_by_donor.upsert(connection, input, None)?;
            }

            if let Some(input) = authorise_goods_received_input {
                authorise_goods_received.upsert(connection, input, None)?;
            }

            if let Some(input) = authorise_purchase_order_input {
                authorise_purchase_order.upsert(connection, input, None)?;
            }

            if let Some(input) = gender_options_input {
                gender_options.upsert(connection, input, None)?;
            }

            if let Some(input) = custom_translations_input {
                custom_translations.upsert(connection, input, None)?;
            }

            if let Some(input) = prevent_transfers_months_before_initialisation_input {
                prevent_transfers_months_before_initialisation.upsert(connection, input, None)?;
            }

            if let Some(input) = show_contact_tracing_input {
                show_contact_tracing.upsert(connection, input, None)?;
            }

            if let Some(input) = sync_records_display_threshold_input {
                sync_records_display_threshold.upsert(connection, input, None)?;
            }

<<<<<<< HEAD
            if let Some(input) = use_days_in_month_input {
                use_days_in_month.upsert(connection, input, None)?;
            }

            if let Some(input) = adjust_for_number_of_days_out_of_stock_input {
                adjust_for_number_of_days_out_of_stock.upsert(connection, input, None)?;
            }

            if let Some(input) = days_in_month_input {
                days_in_month.upsert(connection, input, None)?;
            }

            if let Some(input) = exclude_transfers_input {
                exclude_transfers.upsert(connection, input, None)?;
=======
            if let Some(input) = warning_for_excess_request_input {
                warning_for_excess_request.upsert(connection, input, None)?;
>>>>>>> c22c1f5e
            }

            // Store preferences, input could be array of store IDs and values - iterate and insert...
            if let Some(inputs) = manage_vaccines_in_doses_input {
                upsert_store_input(connection, manage_vaccines_in_doses, inputs)?
            }
            if let Some(inputs) = manage_vvm_status_for_stock_input {
                upsert_store_input(connection, manage_vvm_status_for_stock, inputs)?
            }
            if let Some(inputs) = order_in_packs_input {
                upsert_store_input(connection, order_in_packs, inputs)?
            }
            if let Some(inputs) = show_purchase_orders_and_goods_received_input {
                upsert_store_input(connection, use_procurement_functionality, inputs)?
            }
            if let Some(inputs) = sort_by_vvm_status_then_expiry_input {
                upsert_store_input(connection, sort_by_vvm_status_then_expiry, inputs)?
            }
            if let Some(inputs) = use_simplified_mobile_ui_input {
                upsert_store_input(connection, use_simplified_mobile_ui, inputs)?
            }
            if let Some(inputs) = disable_manual_returns_input {
                upsert_store_input(connection, disable_manual_returns, inputs)?
            }
            if let Some(inputs) = requisition_auto_finalise_input {
                upsert_store_input(connection, requisition_auto_finalise, inputs)?
            }

            if let Some(input) = can_create_internal_order_from_a_requisition_input {
                for update in input.into_iter() {
                    can_create_internal_order_from_a_requisition.upsert(
                        connection,
                        update.value,
                        Some(update.store_id),
                    )?;
                }
            }

            if let Some(input) = select_destination_store_for_an_internal_order_input {
                for update in input.into_iter() {
                    select_destination_store_for_an_internal_order.upsert(
                        connection,
                        update.value,
                        Some(update.store_id),
                    )?;
                }
            }

            if let Some(input) = number_of_months_to_check_for_consumption_when_calculating_out_of_stock_products_input {
                for update in input.into_iter() {
                    number_of_months_to_check_for_consumption_when_calculating_out_of_stock_products.upsert(
                        connection,
                        update.value,
                        Some(update.store_id),
                    )?;
                }
            }

            if let Some(input) = number_of_months_threshold_to_show_low_stock_alerts_for_products_input {
                for update in input.into_iter() {
                    number_of_months_threshold_to_show_low_stock_alerts_for_products.upsert(
                        connection,
                        update.value,
                        Some(update.store_id),
                    )?;
                }
            }

            if let Some(input) = first_threshold_for_expiring_items_input {
                for update in input.into_iter() {
                    first_threshold_for_expiring_items.upsert(
                        connection,
                        update.value,
                        Some(update.store_id),
                    )?;
                }
            }

            if let Some(input) = second_threshold_for_expiring_items_input {
                for update in input.into_iter() {
                    second_threshold_for_expiring_items.upsert(
                        connection,
                        update.value,
                        Some(update.store_id),
                    )?;
                }
            }

            Ok(())
        })
        .map_err(|error: TransactionError<UpsertPreferenceError>| error.to_inner_error())?;

    Ok(())
}

fn upsert_store_input<P: Preference>(
    connection: &StorageConnection,
    preference: P,
    input: Vec<StorePrefUpdate<P::Value>>,
) -> Result<(), UpsertPreferenceError> {
    for update in input.into_iter() {
        preference.upsert(connection, update.value, Some(update.store_id))?;
    }
    Ok(())
}<|MERGE_RESOLUTION|>--- conflicted
+++ resolved
@@ -21,14 +21,11 @@
     pub prevent_transfers_months_before_initialisation: Option<i32>,
     pub show_contact_tracing: Option<bool>,
     pub sync_records_display_threshold: Option<i32>,
-<<<<<<< HEAD
+    pub warning_for_excess_request: Option<bool>,
     pub use_days_in_month: Option<bool>,
     pub adjust_for_number_of_days_out_of_stock: Option<bool>,
     pub days_in_month: Option<f64>,
     pub exclude_transfers: Option<bool>,
-=======
-    pub warning_for_excess_request: Option<bool>,
->>>>>>> c22c1f5e
 
     // Store preferences
     pub manage_vaccines_in_doses: Option<Vec<StorePrefUpdate<bool>>>,
@@ -38,7 +35,7 @@
     pub sort_by_vvm_status_then_expiry: Option<Vec<StorePrefUpdate<bool>>>,
     pub use_simplified_mobile_ui: Option<Vec<StorePrefUpdate<bool>>>,
     pub disable_manual_returns: Option<Vec<StorePrefUpdate<bool>>>,
-<<<<<<< HEAD
+    pub requisition_auto_finalise: Option<Vec<StorePrefUpdate<bool>>>,
     pub can_create_internal_order_from_a_requisition: Option<Vec<StorePrefUpdate<bool>>>,
     pub select_destination_store_for_an_internal_order: Option<Vec<StorePrefUpdate<bool>>>,
     pub number_of_months_to_check_for_consumption_when_calculating_out_of_stock_products:
@@ -47,9 +44,6 @@
         Option<Vec<StorePrefUpdate<i32>>>,
     pub first_threshold_for_expiring_items: Option<Vec<StorePrefUpdate<i32>>>,
     pub second_threshold_for_expiring_items: Option<Vec<StorePrefUpdate<i32>>>,
-=======
-    pub requisition_auto_finalise: Option<Vec<StorePrefUpdate<bool>>>,
->>>>>>> c22c1f5e
 }
 
 pub fn upsert_preferences(
@@ -78,7 +72,8 @@
         sort_by_vvm_status_then_expiry: sort_by_vvm_status_then_expiry_input,
         use_simplified_mobile_ui: use_simplified_mobile_ui_input,
         disable_manual_returns: disable_manual_returns_input,
-<<<<<<< HEAD
+        requisition_auto_finalise: requisition_auto_finalise_input,
+        warning_for_excess_request: warning_for_excess_request_input,
         can_create_internal_order_from_a_requisition:
             can_create_internal_order_from_a_requisition_input,
         select_destination_store_for_an_internal_order:
@@ -89,10 +84,6 @@
             number_of_months_threshold_to_show_low_stock_alerts_for_products_input,
         first_threshold_for_expiring_items: first_threshold_for_expiring_items_input,
         second_threshold_for_expiring_items: second_threshold_for_expiring_items_input,
-=======
-        requisition_auto_finalise: requisition_auto_finalise_input,
-        warning_for_excess_request: warning_for_excess_request_input,
->>>>>>> c22c1f5e
     }: UpsertPreferences,
 ) -> Result<(), UpsertPreferenceError> {
     let PreferenceProvider {
@@ -118,17 +109,14 @@
         sort_by_vvm_status_then_expiry,
         use_simplified_mobile_ui,
         disable_manual_returns,
-<<<<<<< HEAD
+        requisition_auto_finalise,
+        warning_for_excess_request,
         can_create_internal_order_from_a_requisition,
         select_destination_store_for_an_internal_order,
         number_of_months_to_check_for_consumption_when_calculating_out_of_stock_products,
         number_of_months_threshold_to_show_low_stock_alerts_for_products,
         first_threshold_for_expiring_items,
         second_threshold_for_expiring_items,
-=======
-        requisition_auto_finalise,
-        warning_for_excess_request,
->>>>>>> c22c1f5e
     }: PreferenceProvider = get_preference_provider();
 
     ctx.connection
@@ -166,7 +154,10 @@
                 sync_records_display_threshold.upsert(connection, input, None)?;
             }
 
-<<<<<<< HEAD
+            if let Some(input) = warning_for_excess_request_input {
+                warning_for_excess_request.upsert(connection, input, None)?;
+            }
+
             if let Some(input) = use_days_in_month_input {
                 use_days_in_month.upsert(connection, input, None)?;
             }
@@ -181,10 +172,6 @@
 
             if let Some(input) = exclude_transfers_input {
                 exclude_transfers.upsert(connection, input, None)?;
-=======
-            if let Some(input) = warning_for_excess_request_input {
-                warning_for_excess_request.upsert(connection, input, None)?;
->>>>>>> c22c1f5e
             }
 
             // Store preferences, input could be array of store IDs and values - iterate and insert...
@@ -211,6 +198,66 @@
             }
             if let Some(inputs) = requisition_auto_finalise_input {
                 upsert_store_input(connection, requisition_auto_finalise, inputs)?
+            }
+
+            if let Some(input) = can_create_internal_order_from_a_requisition_input {
+                for update in input.into_iter() {
+                    can_create_internal_order_from_a_requisition.upsert(
+                        connection,
+                        update.value,
+                        Some(update.store_id),
+                    )?;
+                }
+            }
+
+            if let Some(input) = select_destination_store_for_an_internal_order_input {
+                for update in input.into_iter() {
+                    select_destination_store_for_an_internal_order.upsert(
+                        connection,
+                        update.value,
+                        Some(update.store_id),
+                    )?;
+                }
+            }
+
+            if let Some(input) = number_of_months_to_check_for_consumption_when_calculating_out_of_stock_products_input {
+                for update in input.into_iter() {
+                    number_of_months_to_check_for_consumption_when_calculating_out_of_stock_products.upsert(
+                        connection,
+                        update.value,
+                        Some(update.store_id),
+                    )?;
+                }
+            }
+
+            if let Some(input) = number_of_months_threshold_to_show_low_stock_alerts_for_products_input {
+                for update in input.into_iter() {
+                    number_of_months_threshold_to_show_low_stock_alerts_for_products.upsert(
+                        connection,
+                        update.value,
+                        Some(update.store_id),
+                    )?;
+                }
+            }
+
+            if let Some(input) = first_threshold_for_expiring_items_input {
+                for update in input.into_iter() {
+                    first_threshold_for_expiring_items.upsert(
+                        connection,
+                        update.value,
+                        Some(update.store_id),
+                    )?;
+                }
+            }
+
+            if let Some(input) = second_threshold_for_expiring_items_input {
+                for update in input.into_iter() {
+                    second_threshold_for_expiring_items.upsert(
+                        connection,
+                        update.value,
+                        Some(update.store_id),
+                    )?;
+                }
             }
 
             if let Some(input) = can_create_internal_order_from_a_requisition_input {
