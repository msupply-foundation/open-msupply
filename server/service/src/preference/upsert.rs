--- conflicted
+++ resolved
@@ -17,10 +17,7 @@
     pub gender_options: Option<Vec<GenderType>>,
     pub show_contact_tracing: Option<bool>,
     pub use_campaigns: Option<bool>,
-<<<<<<< HEAD
-=======
     pub custom_translations: Option<HashMap<String, String>>,
->>>>>>> 8e3733e0
     // Store preferences
     pub manage_vaccines_in_doses: Option<Vec<StorePrefUpdate<bool>>>,
     pub manage_vvm_status_for_stock: Option<Vec<StorePrefUpdate<bool>>>,
@@ -37,10 +34,7 @@
         gender_options: gender_options_input,
         show_contact_tracing: show_contact_tracing_input,
         use_campaigns: use_campaigns_input,
-<<<<<<< HEAD
-=======
         custom_translations: custom_translations_input,
->>>>>>> 8e3733e0
         // Store preferences
         manage_vaccines_in_doses: manage_vaccines_in_doses_input,
         manage_vvm_status_for_stock: manage_vvm_status_for_stock_input,
@@ -55,10 +49,7 @@
         gender_options,
         show_contact_tracing,
         use_campaigns,
-<<<<<<< HEAD
-=======
         custom_translations,
->>>>>>> 8e3733e0
         // Store preferences
         manage_vaccines_in_doses,
         manage_vvm_status_for_stock,
@@ -86,13 +77,10 @@
                 use_campaigns.upsert(connection, input, None)?;
             }
 
-<<<<<<< HEAD
-=======
             if let Some(input) = custom_translations_input {
                 custom_translations.upsert(connection, input, None)?;
             }
 
->>>>>>> 8e3733e0
             // Store preferences, input could be array of store IDs and values - iterate and insert...
             if let Some(input) = manage_vaccines_in_doses_input {
                 for update in input.into_iter() {
