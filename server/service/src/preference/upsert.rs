use repository::TransactionError;

use crate::service_provider::ServiceContext;

use super::{get_preference_provider, Preference, PreferenceProvider, UpsertPreferenceError};

#[derive(Debug, PartialEq, Clone)]
pub struct StorePrefUpdate<T> {
    pub store_id: String,
    pub value: T,
}

#[derive(Debug, PartialEq, Clone)]
pub struct UpsertPreferences {
    pub show_contact_tracing: Option<bool>,
    pub display_population_based_forecasting: Option<bool>,
<<<<<<< HEAD
    pub allow_tracking_of_received_stock_by_donor: Option<bool>,
=======
    pub display_vaccine_in_doses: Option<Vec<StorePrefUpdate<bool>>>,
>>>>>>> ea22fde6
}

pub fn upsert_preferences(
    ctx: &ServiceContext,
    UpsertPreferences {
        show_contact_tracing: show_contact_tracing_input,
        display_population_based_forecasting: display_population_based_forecasting_input,
<<<<<<< HEAD
        allow_tracking_of_received_stock_by_donor: allow_tracking_of_received_stock_by_donor_input,
=======
        display_vaccine_in_doses: display_vaccine_in_doses_input,
>>>>>>> ea22fde6
    }: UpsertPreferences,
) -> Result<(), UpsertPreferenceError> {
    let PreferenceProvider {
        show_contact_tracing,
        display_population_based_forecasting,
<<<<<<< HEAD
        allow_tracking_of_received_stock_by_donor,
=======
        display_vaccine_in_doses,
>>>>>>> ea22fde6
    } = get_preference_provider();

    ctx.connection
        .transaction_sync(|connection| {
            // Call upsert for each preference, if input is Some

            if let Some(input) = show_contact_tracing_input {
                show_contact_tracing.upsert(connection, input, None)?;
            }

            if let Some(input) = display_population_based_forecasting_input {
                display_population_based_forecasting.upsert(connection, input, None)?;
            }

            if let Some(input) = allow_tracking_of_received_stock_by_donor_input {
                allow_tracking_of_received_stock_by_donor.upsert(connection, input, None)?;
            }

            // For a store pref, input could be array of store IDs and values - iterate and insert...
            if let Some(input) = display_vaccine_in_doses_input {
                for update in input.into_iter() {
                    display_vaccine_in_doses.upsert(
                        connection,
                        update.value,
                        Some(update.store_id),
                    )?;
                }
            }

            Ok(())
        })
        .map_err(|error: TransactionError<UpsertPreferenceError>| error.to_inner_error())?;

    Ok(())
}<|MERGE_RESOLUTION|>--- conflicted
+++ resolved
@@ -14,11 +14,8 @@
 pub struct UpsertPreferences {
     pub show_contact_tracing: Option<bool>,
     pub display_population_based_forecasting: Option<bool>,
-<<<<<<< HEAD
+    pub display_vaccine_in_doses: Option<Vec<StorePrefUpdate<bool>>>,
     pub allow_tracking_of_received_stock_by_donor: Option<bool>,
-=======
-    pub display_vaccine_in_doses: Option<Vec<StorePrefUpdate<bool>>>,
->>>>>>> ea22fde6
 }
 
 pub fn upsert_preferences(
@@ -26,21 +23,15 @@
     UpsertPreferences {
         show_contact_tracing: show_contact_tracing_input,
         display_population_based_forecasting: display_population_based_forecasting_input,
-<<<<<<< HEAD
+        display_vaccine_in_doses: display_vaccine_in_doses_input,
         allow_tracking_of_received_stock_by_donor: allow_tracking_of_received_stock_by_donor_input,
-=======
-        display_vaccine_in_doses: display_vaccine_in_doses_input,
->>>>>>> ea22fde6
     }: UpsertPreferences,
 ) -> Result<(), UpsertPreferenceError> {
     let PreferenceProvider {
         show_contact_tracing,
         display_population_based_forecasting,
-<<<<<<< HEAD
+        display_vaccine_in_doses,
         allow_tracking_of_received_stock_by_donor,
-=======
-        display_vaccine_in_doses,
->>>>>>> ea22fde6
     } = get_preference_provider();
 
     ctx.connection
