--- conflicted
+++ resolved
@@ -56,11 +56,8 @@
         sort_by_vvm_status_then_expiry: sort_by_vvm_status_then_expiry_input,
         use_simplified_mobile_ui: use_simplified_mobile_ui_input,
         disable_manual_returns: disable_manual_returns_input,
-<<<<<<< HEAD
         requisition_auto_finalise: requisition_auto_finalise_input,
-=======
         warning_for_excess_request: warning_for_excess_request_input,
->>>>>>> eb95717a
     }: UpsertPreferences,
 ) -> Result<(), UpsertPreferenceError> {
     let PreferenceProvider {
@@ -82,11 +79,8 @@
         sort_by_vvm_status_then_expiry,
         use_simplified_mobile_ui,
         disable_manual_returns,
-<<<<<<< HEAD
         requisition_auto_finalise,
-=======
         warning_for_excess_request,
->>>>>>> eb95717a
     }: PreferenceProvider = get_preference_provider();
 
     ctx.connection
