--- conflicted
+++ resolved
@@ -26,12 +26,9 @@
     pub days_in_month: Option<f64>,
     pub expired_stock_prevent_issue: Option<bool>,
     pub expired_stock_issue_threshold: Option<i32>,
-<<<<<<< HEAD
+    pub show_indicative_price_in_requisitions:Option<bool>,
     pub allow_editing_selling_price_on_customer_invoice_lines: Option<bool>,
     pub item_margin_overrides_supplier_margin: Option<bool>,
-=======
-    pub show_indicative_price_in_requisitions:Option<bool>,
->>>>>>> c0484b06
 
 
     // Store preferences
@@ -74,12 +71,9 @@
         days_in_month: days_in_month_input,
         expired_stock_prevent_issue: expired_stock_prevent_issue_input,
         expired_stock_issue_threshold: expired_stock_issue_threshold_input,
-<<<<<<< HEAD
+        show_indicative_price_in_requisitions: show_indicative_price_in_requisitions_input,
         allow_editing_selling_price_on_customer_invoice_lines: allow_editing_selling_price_on_customer_invoice_lines_input,
         item_margin_overrides_supplier_margin: item_margin_overrides_supplier_margin_input,
-=======
-        show_indicative_price_in_requisitions: show_indicative_price_in_requisitions_input,
->>>>>>> c0484b06
 
         // Store preferences
         manage_vaccines_in_doses: manage_vaccines_in_doses_input,
@@ -121,12 +115,9 @@
         days_in_month,
         expired_stock_prevent_issue,
         expired_stock_issue_threshold,
-<<<<<<< HEAD
+        show_indicative_price_in_requisitions,
         allow_editing_selling_price_on_customer_invoice_lines, 
         item_margin_overrides_supplier_margin,
-=======
-        show_indicative_price_in_requisitions,
->>>>>>> c0484b06
 
         // Store preferences
         manage_vaccines_in_doses,
@@ -203,8 +194,11 @@
             if let Some(input) = expired_stock_issue_threshold_input {
                 expired_stock_issue_threshold.upsert(connection, input, None)?;
             }
-
-<<<<<<< HEAD
+           
+            if let Some(input) = show_indicative_price_in_requisitions_input {
+                show_indicative_price_in_requisitions.upsert(connection, input, None)?;
+            }
+            
             if let Some(input) = allow_editing_selling_price_on_customer_invoice_lines_input {
                 allow_editing_selling_price_on_customer_invoice_lines.upsert(connection, input, None)?;
             }
@@ -213,13 +207,6 @@
                 item_margin_overrides_supplier_margin.upsert(connection, input, None)?;
             }
 
-
-=======
-            if let Some(input) = show_indicative_price_in_requisitions_input {
-                show_indicative_price_in_requisitions.upsert(connection, input, None)?;
-            }
-            
->>>>>>> c0484b06
             // Store preferences, input could be array of store IDs and values - iterate and insert...
             if let Some(inputs) = manage_vaccines_in_doses_input {
                 upsert_store_input(connection, manage_vaccines_in_doses, inputs)?;
