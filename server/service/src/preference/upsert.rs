use std::collections::BTreeMap;

use super::{get_preference_provider, Preference, PreferenceProvider, UpsertPreferenceError};
use crate::{preference::WarnWhenMissingRecentStocktakeData, service_provider::ServiceContext};
use repository::{GenderType, StorageConnection, TransactionError};

#[derive(Debug, PartialEq, Clone)]
pub struct StorePrefUpdate<T> {
    pub store_id: String,
    pub value: T,
}

#[derive(Debug, PartialEq, Clone)]
pub struct UpsertPreferences {
    // Global preferences
    pub allow_tracking_of_stock_by_donor: Option<bool>,
    pub authorise_goods_received: Option<bool>,
    pub authorise_purchase_order: Option<bool>,
    pub custom_translations: Option<BTreeMap<String, String>>,
    pub gender_options: Option<Vec<GenderType>>,
    pub prevent_transfers_months_before_initialisation: Option<i32>,
    pub show_contact_tracing: Option<bool>,
    pub sync_records_display_threshold: Option<i32>,
    pub warning_for_excess_request: Option<bool>,
<<<<<<< HEAD
    pub use_days_in_month: Option<bool>,
    pub adjust_for_number_of_days_out_of_stock: Option<bool>,
    pub days_in_month: Option<f64>,
    pub exclude_transfers: Option<bool>,
    pub expired_stock_prevent_issue: Option<bool>,
    pub expired_stock_issue_threshold: Option<i32>,
=======
    pub adjust_for_number_of_days_out_of_stock: Option<bool>,
    pub days_in_month: Option<f64>,
    pub expired_stock_prevent_issue: Option<bool>,
    pub expired_stock_issue_threshold: Option<i32>,

>>>>>>> 26e6d940

    // Store preferences
    pub manage_vaccines_in_doses: Option<Vec<StorePrefUpdate<bool>>>,
    pub manage_vvm_status_for_stock: Option<Vec<StorePrefUpdate<bool>>>,
    pub order_in_packs: Option<Vec<StorePrefUpdate<bool>>>,
    pub use_procurement_functionality: Option<Vec<StorePrefUpdate<bool>>>,
    pub sort_by_vvm_status_then_expiry: Option<Vec<StorePrefUpdate<bool>>>,
    pub use_simplified_mobile_ui: Option<Vec<StorePrefUpdate<bool>>>,
    pub disable_manual_returns: Option<Vec<StorePrefUpdate<bool>>>,
    pub requisition_auto_finalise: Option<Vec<StorePrefUpdate<bool>>>,
    pub inbound_shipment_auto_verify: Option<Vec<StorePrefUpdate<bool>>>,
    pub can_create_internal_order_from_a_requisition: Option<Vec<StorePrefUpdate<bool>>>,
    pub select_destination_store_for_an_internal_order: Option<Vec<StorePrefUpdate<bool>>>,
    pub number_of_months_to_check_for_consumption_when_calculating_out_of_stock_products:
        Option<Vec<StorePrefUpdate<i32>>>,
    pub number_of_months_threshold_to_show_low_stock_alerts_for_products:
        Option<Vec<StorePrefUpdate<i32>>>,
    pub first_threshold_for_expiring_items: Option<Vec<StorePrefUpdate<i32>>>,
    pub second_threshold_for_expiring_items: Option<Vec<StorePrefUpdate<i32>>>,
    pub warn_when_missing_recent_stocktake: Option<Vec<StorePrefUpdate<WarnWhenMissingRecentStocktakeData>>>,
    pub skip_intermediate_statuses_in_outbound: Option<Vec<StorePrefUpdate<bool>>>,
    pub store_custom_colour: Option<Vec<StorePrefUpdate<String>>>,
}

pub fn upsert_preferences(
    ctx: &ServiceContext,
    UpsertPreferences {
        // Global preferences
        allow_tracking_of_stock_by_donor: allow_tracking_of_stock_by_donor_input,
        authorise_goods_received: authorise_goods_received_input,
        authorise_purchase_order: authorise_purchase_order_input,
        custom_translations: custom_translations_input,
        gender_options: gender_options_input,
        prevent_transfers_months_before_initialisation:
            prevent_transfers_months_before_initialisation_input,
        show_contact_tracing: show_contact_tracing_input,
        sync_records_display_threshold: sync_records_display_threshold_input,
<<<<<<< HEAD
        use_days_in_month: use_days_in_month_input,
        adjust_for_number_of_days_out_of_stock: adjust_for_number_of_days_out_of_stock_input,
        days_in_month: days_in_month_input,
        exclude_transfers: exclude_transfers_input,
=======
        adjust_for_number_of_days_out_of_stock: adjust_for_number_of_days_out_of_stock_input,
        days_in_month: days_in_month_input,
>>>>>>> 26e6d940
        expired_stock_prevent_issue: expired_stock_prevent_issue_input,
        expired_stock_issue_threshold: expired_stock_issue_threshold_input,

        // Store preferences
        manage_vaccines_in_doses: manage_vaccines_in_doses_input,
        manage_vvm_status_for_stock: manage_vvm_status_for_stock_input,
        order_in_packs: order_in_packs_input,
        use_procurement_functionality: show_purchase_orders_and_goods_received_input,
        sort_by_vvm_status_then_expiry: sort_by_vvm_status_then_expiry_input,
        use_simplified_mobile_ui: use_simplified_mobile_ui_input,
        disable_manual_returns: disable_manual_returns_input,
        requisition_auto_finalise: requisition_auto_finalise_input,
        inbound_shipment_auto_verify: inbound_shipment_auto_verify_input,
        warning_for_excess_request: warning_for_excess_request_input,
        can_create_internal_order_from_a_requisition:
            can_create_internal_order_from_a_requisition_input,
        select_destination_store_for_an_internal_order:
            select_destination_store_for_an_internal_order_input,
        number_of_months_to_check_for_consumption_when_calculating_out_of_stock_products:
            number_of_months_to_check_for_consumption_when_calculating_out_of_stock_products_input,
        number_of_months_threshold_to_show_low_stock_alerts_for_products:
            number_of_months_threshold_to_show_low_stock_alerts_for_products_input,
        first_threshold_for_expiring_items: first_threshold_for_expiring_items_input,
        second_threshold_for_expiring_items: second_threshold_for_expiring_items_input,
        warn_when_missing_recent_stocktake: warn_when_missing_recent_stocktake_input,
        skip_intermediate_statuses_in_outbound: skip_intermediate_statuses_in_outbound_input,
        store_custom_colour: store_custom_colour_input,
    }: UpsertPreferences,
) -> Result<(), UpsertPreferenceError> {
    let PreferenceProvider {
        // Global preferences
        allow_tracking_of_stock_by_donor,
        authorise_goods_received,
        authorise_purchase_order,
        custom_translations,
        gender_options,
        prevent_transfers_months_before_initialisation,
        show_contact_tracing,
        sync_records_display_threshold,
<<<<<<< HEAD
        use_days_in_month,
        adjust_for_number_of_days_out_of_stock,
        days_in_month,
        exclude_transfers,
=======
        adjust_for_number_of_days_out_of_stock,
        days_in_month,
>>>>>>> 26e6d940
        expired_stock_prevent_issue,
        expired_stock_issue_threshold,

        // Store preferences
        manage_vaccines_in_doses,
        manage_vvm_status_for_stock,
        order_in_packs,
        use_procurement_functionality,
        sort_by_vvm_status_then_expiry,
        use_simplified_mobile_ui,
        disable_manual_returns,
        requisition_auto_finalise,
        inbound_shipment_auto_verify,
        warning_for_excess_request,
        can_create_internal_order_from_a_requisition,
        select_destination_store_for_an_internal_order,
        number_of_months_to_check_for_consumption_when_calculating_out_of_stock_products,
        number_of_months_threshold_to_show_low_stock_alerts_for_products,
        first_threshold_for_expiring_items,
        second_threshold_for_expiring_items,
        warn_when_missing_recent_stocktake,
        skip_intermediate_statuses_in_outbound,
        store_custom_colour,
    }: PreferenceProvider = get_preference_provider();

    ctx.connection
        .transaction_sync(|connection| {
            // Global preferences
            if let Some(input) = allow_tracking_of_stock_by_donor_input {
                allow_tracking_of_stock_by_donor.upsert(connection, input, None)?;
            }

            if let Some(input) = authorise_goods_received_input {
                authorise_goods_received.upsert(connection, input, None)?;
            }

            if let Some(input) = authorise_purchase_order_input {
                authorise_purchase_order.upsert(connection, input, None)?;
            }

            if let Some(input) = gender_options_input {
                gender_options.upsert(connection, input, None)?;
            }

            if let Some(input) = custom_translations_input {
                custom_translations.upsert(connection, input, None)?;
            }

            if let Some(input) = prevent_transfers_months_before_initialisation_input {
                prevent_transfers_months_before_initialisation.upsert(connection, input, None)?;
            }

            if let Some(input) = show_contact_tracing_input {
                show_contact_tracing.upsert(connection, input, None)?;
            }

            if let Some(input) = sync_records_display_threshold_input {
                sync_records_display_threshold.upsert(connection, input, None)?;
            }

            if let Some(input) = warning_for_excess_request_input {
                warning_for_excess_request.upsert(connection, input, None)?;
            }

<<<<<<< HEAD
            if let Some(input) = use_days_in_month_input {
                use_days_in_month.upsert(connection, input, None)?;
            }

=======
>>>>>>> 26e6d940
            if let Some(input) = adjust_for_number_of_days_out_of_stock_input {
                adjust_for_number_of_days_out_of_stock.upsert(connection, input, None)?;
            }

            if let Some(input) = days_in_month_input {
                days_in_month.upsert(connection, input, None)?;
            }

<<<<<<< HEAD
            if let Some(input) = exclude_transfers_input {
                exclude_transfers.upsert(connection, input, None)?;
            }

=======
>>>>>>> 26e6d940
            if let Some(input) = expired_stock_prevent_issue_input {
                expired_stock_prevent_issue.upsert(connection, input, None)?;
            }

            if let Some(input) = expired_stock_issue_threshold_input {
                expired_stock_issue_threshold.upsert(connection, input, None)?;
            }

<<<<<<< HEAD
=======

>>>>>>> 26e6d940
            // Store preferences, input could be array of store IDs and values - iterate and insert...
            if let Some(inputs) = manage_vaccines_in_doses_input {
                upsert_store_input(connection, manage_vaccines_in_doses, inputs)?;
            }

            if let Some(inputs) = manage_vvm_status_for_stock_input {
                upsert_store_input(connection, manage_vvm_status_for_stock, inputs)?;
            }

            if let Some(inputs) = order_in_packs_input {
                upsert_store_input(connection, order_in_packs, inputs)?;
            }

            if let Some(inputs) = show_purchase_orders_and_goods_received_input {
                upsert_store_input(connection, use_procurement_functionality, inputs)?;
            }

            if let Some(inputs) = sort_by_vvm_status_then_expiry_input {
                upsert_store_input(connection, sort_by_vvm_status_then_expiry, inputs)?;
            }

            if let Some(inputs) = use_simplified_mobile_ui_input {
                upsert_store_input(connection, use_simplified_mobile_ui, inputs)?;
            }
            if let Some(inputs) = disable_manual_returns_input {
                upsert_store_input(connection, disable_manual_returns, inputs)?;
            }

            if let Some(inputs) = requisition_auto_finalise_input {
                upsert_store_input(connection, requisition_auto_finalise, inputs)?;
            }
      
            if let Some(inputs) = inbound_shipment_auto_verify_input {
                upsert_store_input(connection, inbound_shipment_auto_verify, inputs)?;
            }

            if let Some(inputs) = can_create_internal_order_from_a_requisition_input {
                upsert_store_input(
                    connection,
                    can_create_internal_order_from_a_requisition,
                    inputs,
                )?;

            }

            if let Some(inputs) = select_destination_store_for_an_internal_order_input {
                upsert_store_input(
                    connection,
                    select_destination_store_for_an_internal_order,
                    inputs,
                )?;
            }

            if let Some(input) = number_of_months_to_check_for_consumption_when_calculating_out_of_stock_products_input {
                           upsert_store_input(
                    connection,
                    number_of_months_to_check_for_consumption_when_calculating_out_of_stock_products,
                    input,
                )?;
            }

             if let Some(input) = number_of_months_threshold_to_show_low_stock_alerts_for_products_input {
                           upsert_store_input(
                    connection,
                    number_of_months_threshold_to_show_low_stock_alerts_for_products,
                    input,
                )?;
            }
            
            if let Some(input) = first_threshold_for_expiring_items_input {
                           upsert_store_input(
                    connection,
                    first_threshold_for_expiring_items,
                    input,
                )?;
            }

            if let Some(input) = second_threshold_for_expiring_items_input {
                           upsert_store_input(
                    connection,
                    second_threshold_for_expiring_items,
                    input,
                )?;
            }

            if let Some(input) = warn_when_missing_recent_stocktake_input {
                           upsert_store_input(
                    connection,
                    warn_when_missing_recent_stocktake,
                    input,
                )?;
            }

            if let Some(inputs) = skip_intermediate_statuses_in_outbound_input {
                upsert_store_input(connection, skip_intermediate_statuses_in_outbound, inputs)?;
            }
            
            if let Some(input) = store_custom_colour_input {
                upsert_store_input(connection, store_custom_colour, input)?;
            }

            Ok(())


        })
        .map_err(|error: TransactionError<UpsertPreferenceError>| error.to_inner_error())?;

    Ok(())
}

fn upsert_store_input<P: Preference>(
    connection: &StorageConnection,
    preference: P,
    input: Vec<StorePrefUpdate<P::Value>>,
) -> Result<(), UpsertPreferenceError> {
    for update in input.into_iter() {
        preference.upsert(connection, update.value, Some(update.store_id))?;
    }
    Ok(())
}<|MERGE_RESOLUTION|>--- conflicted
+++ resolved
@@ -22,20 +22,11 @@
     pub show_contact_tracing: Option<bool>,
     pub sync_records_display_threshold: Option<i32>,
     pub warning_for_excess_request: Option<bool>,
-<<<<<<< HEAD
-    pub use_days_in_month: Option<bool>,
-    pub adjust_for_number_of_days_out_of_stock: Option<bool>,
-    pub days_in_month: Option<f64>,
-    pub exclude_transfers: Option<bool>,
-    pub expired_stock_prevent_issue: Option<bool>,
-    pub expired_stock_issue_threshold: Option<i32>,
-=======
     pub adjust_for_number_of_days_out_of_stock: Option<bool>,
     pub days_in_month: Option<f64>,
     pub expired_stock_prevent_issue: Option<bool>,
     pub expired_stock_issue_threshold: Option<i32>,
 
->>>>>>> 26e6d940
 
     // Store preferences
     pub manage_vaccines_in_doses: Option<Vec<StorePrefUpdate<bool>>>,
@@ -73,15 +64,8 @@
             prevent_transfers_months_before_initialisation_input,
         show_contact_tracing: show_contact_tracing_input,
         sync_records_display_threshold: sync_records_display_threshold_input,
-<<<<<<< HEAD
-        use_days_in_month: use_days_in_month_input,
         adjust_for_number_of_days_out_of_stock: adjust_for_number_of_days_out_of_stock_input,
         days_in_month: days_in_month_input,
-        exclude_transfers: exclude_transfers_input,
-=======
-        adjust_for_number_of_days_out_of_stock: adjust_for_number_of_days_out_of_stock_input,
-        days_in_month: days_in_month_input,
->>>>>>> 26e6d940
         expired_stock_prevent_issue: expired_stock_prevent_issue_input,
         expired_stock_issue_threshold: expired_stock_issue_threshold_input,
 
@@ -121,15 +105,8 @@
         prevent_transfers_months_before_initialisation,
         show_contact_tracing,
         sync_records_display_threshold,
-<<<<<<< HEAD
-        use_days_in_month,
         adjust_for_number_of_days_out_of_stock,
         days_in_month,
-        exclude_transfers,
-=======
-        adjust_for_number_of_days_out_of_stock,
-        days_in_month,
->>>>>>> 26e6d940
         expired_stock_prevent_issue,
         expired_stock_issue_threshold,
 
@@ -194,13 +171,6 @@
                 warning_for_excess_request.upsert(connection, input, None)?;
             }
 
-<<<<<<< HEAD
-            if let Some(input) = use_days_in_month_input {
-                use_days_in_month.upsert(connection, input, None)?;
-            }
-
-=======
->>>>>>> 26e6d940
             if let Some(input) = adjust_for_number_of_days_out_of_stock_input {
                 adjust_for_number_of_days_out_of_stock.upsert(connection, input, None)?;
             }
@@ -209,13 +179,6 @@
                 days_in_month.upsert(connection, input, None)?;
             }
 
-<<<<<<< HEAD
-            if let Some(input) = exclude_transfers_input {
-                exclude_transfers.upsert(connection, input, None)?;
-            }
-
-=======
->>>>>>> 26e6d940
             if let Some(input) = expired_stock_prevent_issue_input {
                 expired_stock_prevent_issue.upsert(connection, input, None)?;
             }
@@ -224,10 +187,7 @@
                 expired_stock_issue_threshold.upsert(connection, input, None)?;
             }
 
-<<<<<<< HEAD
-=======
-
->>>>>>> 26e6d940
+
             // Store preferences, input could be array of store IDs and values - iterate and insert...
             if let Some(inputs) = manage_vaccines_in_doses_input {
                 upsert_store_input(connection, manage_vaccines_in_doses, inputs)?;
