use std::collections::BTreeMap;

use super::{get_preference_provider, Preference, PreferenceProvider, UpsertPreferenceError};
use crate::{preference::WarnWhenMissingRecentStocktakeData, service_provider::ServiceContext};
use repository::{GenderType, StorageConnection, TransactionError};

#[derive(Debug, PartialEq, Clone)]
pub struct StorePrefUpdate<T> {
    pub store_id: String,
    pub value: T,
}

#[derive(Debug, PartialEq, Clone)]
pub struct UpsertPreferences {
    // Global preferences
    pub allow_tracking_of_stock_by_donor: Option<bool>,
    pub authorise_goods_received: Option<bool>,
    pub authorise_purchase_order: Option<bool>,
    pub custom_translations: Option<BTreeMap<String, String>>,
    pub gender_options: Option<Vec<GenderType>>,
    pub prevent_transfers_months_before_initialisation: Option<i32>,
    pub show_contact_tracing: Option<bool>,
    pub sync_records_display_threshold: Option<i32>,
    pub warning_for_excess_request: Option<bool>,
    pub use_days_in_month: Option<bool>,
    pub adjust_for_number_of_days_out_of_stock: Option<bool>,
    pub days_in_month: Option<f64>,
    pub exclude_transfers: Option<bool>,
    pub expired_stock_prevent_issue: Option<bool>,
    pub expired_stock_issue_threshold: Option<i32>,

    // Store preferences
    pub manage_vaccines_in_doses: Option<Vec<StorePrefUpdate<bool>>>,
    pub manage_vvm_status_for_stock: Option<Vec<StorePrefUpdate<bool>>>,
    pub order_in_packs: Option<Vec<StorePrefUpdate<bool>>>,
    pub use_procurement_functionality: Option<Vec<StorePrefUpdate<bool>>>,
    pub sort_by_vvm_status_then_expiry: Option<Vec<StorePrefUpdate<bool>>>,
    pub use_simplified_mobile_ui: Option<Vec<StorePrefUpdate<bool>>>,
    pub disable_manual_returns: Option<Vec<StorePrefUpdate<bool>>>,
    pub requisition_auto_finalise: Option<Vec<StorePrefUpdate<bool>>>,
    pub inbound_shipment_auto_verify: Option<Vec<StorePrefUpdate<bool>>>,
    pub can_create_internal_order_from_a_requisition: Option<Vec<StorePrefUpdate<bool>>>,
    pub select_destination_store_for_an_internal_order: Option<Vec<StorePrefUpdate<bool>>>,
    pub number_of_months_to_check_for_consumption_when_calculating_out_of_stock_products:
        Option<Vec<StorePrefUpdate<i32>>>,
    pub number_of_months_threshold_to_show_low_stock_alerts_for_products:
        Option<Vec<StorePrefUpdate<i32>>>,
    pub first_threshold_for_expiring_items: Option<Vec<StorePrefUpdate<i32>>>,
    pub second_threshold_for_expiring_items: Option<Vec<StorePrefUpdate<i32>>>,
    pub warn_when_missing_recent_stocktake: Option<Vec<StorePrefUpdate<WarnWhenMissingRecentStocktakeData>>>,
<<<<<<< HEAD
    pub skip_intermediate_statuses_in_outbound: Option<Vec<StorePrefUpdate<bool>>>,
=======
    pub store_custom_colour: Option<Vec<StorePrefUpdate<String>>>,
>>>>>>> 6fa09f8c
}

pub fn upsert_preferences(
    ctx: &ServiceContext,
    UpsertPreferences {
        // Global preferences
        allow_tracking_of_stock_by_donor: allow_tracking_of_stock_by_donor_input,
        authorise_goods_received: authorise_goods_received_input,
        authorise_purchase_order: authorise_purchase_order_input,
        custom_translations: custom_translations_input,
        gender_options: gender_options_input,
        prevent_transfers_months_before_initialisation:
            prevent_transfers_months_before_initialisation_input,
        show_contact_tracing: show_contact_tracing_input,
        sync_records_display_threshold: sync_records_display_threshold_input,
        use_days_in_month: use_days_in_month_input,
        adjust_for_number_of_days_out_of_stock: adjust_for_number_of_days_out_of_stock_input,
        days_in_month: days_in_month_input,
        exclude_transfers: exclude_transfers_input,
        expired_stock_prevent_issue: expired_stock_prevent_issue_input,
        expired_stock_issue_threshold: expired_stock_issue_threshold_input,

        // Store preferences
        manage_vaccines_in_doses: manage_vaccines_in_doses_input,
        manage_vvm_status_for_stock: manage_vvm_status_for_stock_input,
        order_in_packs: order_in_packs_input,
        use_procurement_functionality: show_purchase_orders_and_goods_received_input,
        sort_by_vvm_status_then_expiry: sort_by_vvm_status_then_expiry_input,
        use_simplified_mobile_ui: use_simplified_mobile_ui_input,
        disable_manual_returns: disable_manual_returns_input,
        requisition_auto_finalise: requisition_auto_finalise_input,
        inbound_shipment_auto_verify: inbound_shipment_auto_verify_input,
        warning_for_excess_request: warning_for_excess_request_input,
        can_create_internal_order_from_a_requisition:
            can_create_internal_order_from_a_requisition_input,
        select_destination_store_for_an_internal_order:
            select_destination_store_for_an_internal_order_input,
        number_of_months_to_check_for_consumption_when_calculating_out_of_stock_products:
            number_of_months_to_check_for_consumption_when_calculating_out_of_stock_products_input,
        number_of_months_threshold_to_show_low_stock_alerts_for_products:
            number_of_months_threshold_to_show_low_stock_alerts_for_products_input,
        first_threshold_for_expiring_items: first_threshold_for_expiring_items_input,
        second_threshold_for_expiring_items: second_threshold_for_expiring_items_input,
        warn_when_missing_recent_stocktake: warn_when_missing_recent_stocktake_input,
<<<<<<< HEAD
        skip_intermediate_statuses_in_outbound: skip_intermediate_statuses_in_outbound_input,
=======
        store_custom_colour: store_custom_colour_input,
>>>>>>> 6fa09f8c
    }: UpsertPreferences,
) -> Result<(), UpsertPreferenceError> {
    let PreferenceProvider {
        // Global preferences
        allow_tracking_of_stock_by_donor,
        authorise_goods_received,
        authorise_purchase_order,
        custom_translations,
        gender_options,
        prevent_transfers_months_before_initialisation,
        show_contact_tracing,
        sync_records_display_threshold,
        use_days_in_month,
        adjust_for_number_of_days_out_of_stock,
        days_in_month,
        exclude_transfers,
        expired_stock_prevent_issue,
        expired_stock_issue_threshold,

        // Store preferences
        manage_vaccines_in_doses,
        manage_vvm_status_for_stock,
        order_in_packs,
        use_procurement_functionality,
        sort_by_vvm_status_then_expiry,
        use_simplified_mobile_ui,
        disable_manual_returns,
        requisition_auto_finalise,
        inbound_shipment_auto_verify,
        warning_for_excess_request,
        can_create_internal_order_from_a_requisition,
        select_destination_store_for_an_internal_order,
        number_of_months_to_check_for_consumption_when_calculating_out_of_stock_products,
        number_of_months_threshold_to_show_low_stock_alerts_for_products,
        first_threshold_for_expiring_items,
        second_threshold_for_expiring_items,
        warn_when_missing_recent_stocktake,
<<<<<<< HEAD
        skip_intermediate_statuses_in_outbound,
=======
        store_custom_colour,
>>>>>>> 6fa09f8c
    }: PreferenceProvider = get_preference_provider();

    ctx.connection
        .transaction_sync(|connection| {
            // Global preferences
            if let Some(input) = allow_tracking_of_stock_by_donor_input {
                allow_tracking_of_stock_by_donor.upsert(connection, input, None)?;
            }

            if let Some(input) = authorise_goods_received_input {
                authorise_goods_received.upsert(connection, input, None)?;
            }

            if let Some(input) = authorise_purchase_order_input {
                authorise_purchase_order.upsert(connection, input, None)?;
            }

            if let Some(input) = gender_options_input {
                gender_options.upsert(connection, input, None)?;
            }

            if let Some(input) = custom_translations_input {
                custom_translations.upsert(connection, input, None)?;
            }

            if let Some(input) = prevent_transfers_months_before_initialisation_input {
                prevent_transfers_months_before_initialisation.upsert(connection, input, None)?;
            }

            if let Some(input) = show_contact_tracing_input {
                show_contact_tracing.upsert(connection, input, None)?;
            }

            if let Some(input) = sync_records_display_threshold_input {
                sync_records_display_threshold.upsert(connection, input, None)?;
            }

            if let Some(input) = warning_for_excess_request_input {
                warning_for_excess_request.upsert(connection, input, None)?;
            }

            if let Some(input) = use_days_in_month_input {
                use_days_in_month.upsert(connection, input, None)?;
            }

            if let Some(input) = adjust_for_number_of_days_out_of_stock_input {
                adjust_for_number_of_days_out_of_stock.upsert(connection, input, None)?;
            }

            if let Some(input) = days_in_month_input {
                days_in_month.upsert(connection, input, None)?;
            }

            if let Some(input) = exclude_transfers_input {
                exclude_transfers.upsert(connection, input, None)?;
            }

            if let Some(input) = expired_stock_prevent_issue_input {
                expired_stock_prevent_issue.upsert(connection, input, None)?;
            }

            if let Some(input) = expired_stock_issue_threshold_input {
                expired_stock_issue_threshold.upsert(connection, input, None)?;
            }

            // Store preferences, input could be array of store IDs and values - iterate and insert...
            if let Some(inputs) = manage_vaccines_in_doses_input {
                upsert_store_input(connection, manage_vaccines_in_doses, inputs)?;
            }

            if let Some(inputs) = manage_vvm_status_for_stock_input {
                upsert_store_input(connection, manage_vvm_status_for_stock, inputs)?;
            }

            if let Some(inputs) = order_in_packs_input {
                upsert_store_input(connection, order_in_packs, inputs)?;
            }

            if let Some(inputs) = show_purchase_orders_and_goods_received_input {
                upsert_store_input(connection, use_procurement_functionality, inputs)?;
            }

            if let Some(inputs) = sort_by_vvm_status_then_expiry_input {
                upsert_store_input(connection, sort_by_vvm_status_then_expiry, inputs)?;
            }

            if let Some(inputs) = use_simplified_mobile_ui_input {
                upsert_store_input(connection, use_simplified_mobile_ui, inputs)?;
            }
            if let Some(inputs) = disable_manual_returns_input {
                upsert_store_input(connection, disable_manual_returns, inputs)?;
            }

            if let Some(inputs) = requisition_auto_finalise_input {
                upsert_store_input(connection, requisition_auto_finalise, inputs)?;
            }
      
            if let Some(inputs) = inbound_shipment_auto_verify_input {
                upsert_store_input(connection, inbound_shipment_auto_verify, inputs)?;
            }

            if let Some(inputs) = can_create_internal_order_from_a_requisition_input {
                upsert_store_input(
                    connection,
                    can_create_internal_order_from_a_requisition,
                    inputs,
                )?;

            }

            if let Some(inputs) = select_destination_store_for_an_internal_order_input {
                upsert_store_input(
                    connection,
                    select_destination_store_for_an_internal_order,
                    inputs,
                )?;
            }

            if let Some(input) = number_of_months_to_check_for_consumption_when_calculating_out_of_stock_products_input {
                           upsert_store_input(
                    connection,
                    number_of_months_to_check_for_consumption_when_calculating_out_of_stock_products,
                    input,
                )?;
            }

             if let Some(input) = number_of_months_threshold_to_show_low_stock_alerts_for_products_input {
                           upsert_store_input(
                    connection,
                    number_of_months_threshold_to_show_low_stock_alerts_for_products,
                    input,
                )?;
            }
            
            if let Some(input) = first_threshold_for_expiring_items_input {
                           upsert_store_input(
                    connection,
                    first_threshold_for_expiring_items,
                    input,
                )?;
            }

            if let Some(input) = second_threshold_for_expiring_items_input {
                           upsert_store_input(
                    connection,
                    second_threshold_for_expiring_items,
                    input,
                )?;
            }

            if let Some(input) = warn_when_missing_recent_stocktake_input {
                           upsert_store_input(
                    connection,
                    warn_when_missing_recent_stocktake,
                    input,
                )?;
            }

<<<<<<< HEAD
            if let Some(inputs) = skip_intermediate_statuses_in_outbound_input {
                upsert_store_input(connection, skip_intermediate_statuses_in_outbound, inputs)?;
            }
=======
            if let Some(input) = store_custom_colour_input {
                upsert_store_input(connection, store_custom_colour, input)?;
            }

>>>>>>> 6fa09f8c
            Ok(())


        })
        .map_err(|error: TransactionError<UpsertPreferenceError>| error.to_inner_error())?;

    Ok(())
}

fn upsert_store_input<P: Preference>(
    connection: &StorageConnection,
    preference: P,
    input: Vec<StorePrefUpdate<P::Value>>,
) -> Result<(), UpsertPreferenceError> {
    for update in input.into_iter() {
        preference.upsert(connection, update.value, Some(update.store_id))?;
    }
    Ok(())
}<|MERGE_RESOLUTION|>--- conflicted
+++ resolved
@@ -48,11 +48,8 @@
     pub first_threshold_for_expiring_items: Option<Vec<StorePrefUpdate<i32>>>,
     pub second_threshold_for_expiring_items: Option<Vec<StorePrefUpdate<i32>>>,
     pub warn_when_missing_recent_stocktake: Option<Vec<StorePrefUpdate<WarnWhenMissingRecentStocktakeData>>>,
-<<<<<<< HEAD
     pub skip_intermediate_statuses_in_outbound: Option<Vec<StorePrefUpdate<bool>>>,
-=======
     pub store_custom_colour: Option<Vec<StorePrefUpdate<String>>>,
->>>>>>> 6fa09f8c
 }
 
 pub fn upsert_preferences(
@@ -97,11 +94,8 @@
         first_threshold_for_expiring_items: first_threshold_for_expiring_items_input,
         second_threshold_for_expiring_items: second_threshold_for_expiring_items_input,
         warn_when_missing_recent_stocktake: warn_when_missing_recent_stocktake_input,
-<<<<<<< HEAD
         skip_intermediate_statuses_in_outbound: skip_intermediate_statuses_in_outbound_input,
-=======
         store_custom_colour: store_custom_colour_input,
->>>>>>> 6fa09f8c
     }: UpsertPreferences,
 ) -> Result<(), UpsertPreferenceError> {
     let PreferenceProvider {
@@ -139,11 +133,8 @@
         first_threshold_for_expiring_items,
         second_threshold_for_expiring_items,
         warn_when_missing_recent_stocktake,
-<<<<<<< HEAD
         skip_intermediate_statuses_in_outbound,
-=======
         store_custom_colour,
->>>>>>> 6fa09f8c
     }: PreferenceProvider = get_preference_provider();
 
     ctx.connection
@@ -302,16 +293,14 @@
                 )?;
             }
 
-<<<<<<< HEAD
             if let Some(inputs) = skip_intermediate_statuses_in_outbound_input {
                 upsert_store_input(connection, skip_intermediate_statuses_in_outbound, inputs)?;
             }
-=======
+            
             if let Some(input) = store_custom_colour_input {
                 upsert_store_input(connection, store_custom_colour, input)?;
             }
 
->>>>>>> 6fa09f8c
             Ok(())
 
 
