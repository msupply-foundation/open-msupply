use repository::TransactionError;

use crate::service_provider::ServiceContext;

use super::{get_preference_provider, Preference, PreferenceProvider, UpsertPreferenceError};

#[derive(Debug, PartialEq, Clone)]
pub struct StorePrefUpdate<T> {
    pub store_id: String,
    pub value: T,
}

#[derive(Debug, PartialEq, Clone)]
pub struct UpsertPreferences {
    pub show_contact_tracing: Option<bool>,
    pub display_population_based_forecasting: Option<bool>,
    pub display_vaccine_in_doses: Option<Vec<StorePrefUpdate<bool>>>,
<<<<<<< HEAD
    pub allow_tracking_of_received_stock_by_donor: Option<bool>,
=======
    pub manage_vvm_status: Option<Vec<StorePrefUpdate<bool>>>,
    pub sort_by_vvm_status: Option<Vec<StorePrefUpdate<bool>>>,
>>>>>>> 28443c4d
}

pub fn upsert_preferences(
    ctx: &ServiceContext,
    UpsertPreferences {
        show_contact_tracing: show_contact_tracing_input,
        display_population_based_forecasting: display_population_based_forecasting_input,
        display_vaccine_in_doses: display_vaccine_in_doses_input,
<<<<<<< HEAD
        allow_tracking_of_received_stock_by_donor: allow_tracking_of_received_stock_by_donor_input,
=======
        manage_vvm_status: manage_vvm_status_input,
        sort_by_vvm_status: sort_by_vvm_status_input,
>>>>>>> 28443c4d
    }: UpsertPreferences,
) -> Result<(), UpsertPreferenceError> {
    let PreferenceProvider {
        show_contact_tracing,
        display_population_based_forecasting,
        display_vaccine_in_doses,
<<<<<<< HEAD
        allow_tracking_of_received_stock_by_donor,
    } = get_preference_provider();
=======
        manage_vvm_status,
        sort_by_vvm_status,
    }: PreferenceProvider = get_preference_provider();
>>>>>>> 28443c4d

    ctx.connection
        .transaction_sync(|connection| {
            // Call upsert for each preference, if input is Some

            if let Some(input) = show_contact_tracing_input {
                show_contact_tracing.upsert(connection, input, None)?;
            }

            if let Some(input) = display_population_based_forecasting_input {
                display_population_based_forecasting.upsert(connection, input, None)?;
            }

            if let Some(input) = allow_tracking_of_received_stock_by_donor_input {
                allow_tracking_of_received_stock_by_donor.upsert(connection, input, None)?;
            }

            // For a store pref, input could be array of store IDs and values - iterate and insert...
            if let Some(input) = display_vaccine_in_doses_input {
                for update in input.into_iter() {
                    display_vaccine_in_doses.upsert(
                        connection,
                        update.value,
                        Some(update.store_id),
                    )?;
                }
            }

            if let Some(input) = manage_vvm_status_input {
                for update in input.into_iter() {
                    manage_vvm_status.upsert(connection, update.value, Some(update.store_id))?;
                }
            }

            if let Some(input) = sort_by_vvm_status_input {
                for update in input.into_iter() {
                    sort_by_vvm_status.upsert(connection, update.value, Some(update.store_id))?;
                }
            }

            Ok(())
        })
        .map_err(|error: TransactionError<UpsertPreferenceError>| error.to_inner_error())?;

    Ok(())
}<|MERGE_RESOLUTION|>--- conflicted
+++ resolved
@@ -15,12 +15,9 @@
     pub show_contact_tracing: Option<bool>,
     pub display_population_based_forecasting: Option<bool>,
     pub display_vaccine_in_doses: Option<Vec<StorePrefUpdate<bool>>>,
-<<<<<<< HEAD
-    pub allow_tracking_of_received_stock_by_donor: Option<bool>,
-=======
     pub manage_vvm_status: Option<Vec<StorePrefUpdate<bool>>>,
     pub sort_by_vvm_status: Option<Vec<StorePrefUpdate<bool>>>,
->>>>>>> 28443c4d
+    pub allow_tracking_of_received_stock_by_donor: Option<bool>,
 }
 
 pub fn upsert_preferences(
@@ -29,26 +26,19 @@
         show_contact_tracing: show_contact_tracing_input,
         display_population_based_forecasting: display_population_based_forecasting_input,
         display_vaccine_in_doses: display_vaccine_in_doses_input,
-<<<<<<< HEAD
-        allow_tracking_of_received_stock_by_donor: allow_tracking_of_received_stock_by_donor_input,
-=======
         manage_vvm_status: manage_vvm_status_input,
         sort_by_vvm_status: sort_by_vvm_status_input,
->>>>>>> 28443c4d
+        allow_tracking_of_received_stock_by_donor: allow_tracking_of_received_stock_by_donor_input,
     }: UpsertPreferences,
 ) -> Result<(), UpsertPreferenceError> {
     let PreferenceProvider {
         show_contact_tracing,
         display_population_based_forecasting,
         display_vaccine_in_doses,
-<<<<<<< HEAD
-        allow_tracking_of_received_stock_by_donor,
-    } = get_preference_provider();
-=======
         manage_vvm_status,
         sort_by_vvm_status,
+        allow_tracking_of_received_stock_by_donor,
     }: PreferenceProvider = get_preference_provider();
->>>>>>> 28443c4d
 
     ctx.connection
         .transaction_sync(|connection| {
