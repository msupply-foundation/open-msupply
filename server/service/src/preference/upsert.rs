--- conflicted
+++ resolved
@@ -75,10 +75,7 @@
         expired_stock_issue_threshold: expired_stock_issue_threshold_input,
         show_indicative_price_in_requisitions: show_indicative_price_in_requisitions_input,
         item_margin_overrides_supplier_margin: item_margin_overrides_supplier_margin_input,
-<<<<<<< HEAD
-=======
         is_gaps: is_gaps_input,
->>>>>>> 0643f801
 
         // Store preferences
         manage_vaccines_in_doses: manage_vaccines_in_doses_input,
@@ -124,10 +121,7 @@
         expired_stock_issue_threshold,
         show_indicative_price_in_requisitions,
         item_margin_overrides_supplier_margin,
-<<<<<<< HEAD
-=======
         is_gaps,
->>>>>>> 0643f801
 
         // Store preferences
         manage_vaccines_in_doses,
