use repository::TransactionError;

use crate::service_provider::ServiceContext;

use super::{get_preference_provider, Preference, PreferenceProvider, UpsertPreferenceError};

#[derive(Debug, PartialEq, Clone)]
pub struct UpsertPreferences {
    pub show_contact_tracing: Option<bool>,
    pub display_population_based_forecasting: Option<bool>,
}

pub fn upsert_preferences(
    ctx: &ServiceContext,
    UpsertPreferences {
        show_contact_tracing: show_contact_tracing_input,
        display_population_based_forecasting: display_population_based_forecasting_input,
    }: UpsertPreferences,
) -> Result<(), UpsertPreferenceError> {
    let PreferenceProvider {
        show_contact_tracing,
        display_population_based_forecasting,
<<<<<<< HEAD
    } = get_preference_registry();
=======
    } = get_preference_provider();
>>>>>>> 448035c4

    ctx.connection
        .transaction_sync(|connection| {
            // Call upsert for each preference, if input is Some

            if let Some(input) = show_contact_tracing_input {
                show_contact_tracing.upsert(connection, input, None)?;
            }

            if let Some(input) = display_population_based_forecasting_input {
                display_population_based_forecasting.upsert(connection, input, None)?;
            }

            // For a store pref, input could be array of store IDs and values - iterate and insert...

            Ok(())
        })
        .map_err(|error: TransactionError<UpsertPreferenceError>| error.to_inner_error())?;

    Ok(())
}<|MERGE_RESOLUTION|>--- conflicted
+++ resolved
@@ -20,11 +20,7 @@
     let PreferenceProvider {
         show_contact_tracing,
         display_population_based_forecasting,
-<<<<<<< HEAD
-    } = get_preference_registry();
-=======
     } = get_preference_provider();
->>>>>>> 448035c4
 
     ctx.connection
         .transaction_sync(|connection| {
