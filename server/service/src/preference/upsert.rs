use std::collections::BTreeMap;

use super::{get_preference_provider, Preference, PreferenceProvider, UpsertPreferenceError};
use crate::service_provider::ServiceContext;
use repository::{GenderType, TransactionError};

#[derive(Debug, PartialEq, Clone)]
pub struct StorePrefUpdate<T> {
    pub store_id: String,
    pub value: T,
}

#[derive(Debug, PartialEq, Clone)]
pub struct UpsertPreferences {
    // Global preferences
    pub allow_tracking_of_stock_by_donor: Option<bool>,
    pub gender_options: Option<Vec<GenderType>>,
    pub show_contact_tracing: Option<bool>,
    pub use_campaigns: Option<bool>,
    pub custom_translations: Option<BTreeMap<String, String>>,
    pub sync_records_display_threshold: Option<i32>,
<<<<<<< HEAD
    pub authorise_purchase_order: Option<bool>,
=======
    pub prevent_transfers_months_before_initialisation: Option<i32>,
>>>>>>> a674c266
    // Store preferences
    pub manage_vaccines_in_doses: Option<Vec<StorePrefUpdate<bool>>>,
    pub manage_vvm_status_for_stock: Option<Vec<StorePrefUpdate<bool>>>,
    pub order_in_packs: Option<Vec<StorePrefUpdate<bool>>>,
    pub sort_by_vvm_status_then_expiry: Option<Vec<StorePrefUpdate<bool>>>,
    pub use_simplified_mobile_ui: Option<Vec<StorePrefUpdate<bool>>>,
}

pub fn upsert_preferences(
    ctx: &ServiceContext,
    UpsertPreferences {
        // Global preferences
        allow_tracking_of_stock_by_donor: allow_tracking_of_stock_by_donor_input,
        gender_options: gender_options_input,
        show_contact_tracing: show_contact_tracing_input,
        use_campaigns: use_campaigns_input,
        custom_translations: custom_translations_input,
        sync_records_display_threshold: sync_records_display_threshold_input,
<<<<<<< HEAD
        authorise_purchase_order: authorise_purchase_order_input,
=======
        prevent_transfers_months_before_initialisation:
            prevent_transfers_months_before_initialisation_input,
>>>>>>> a674c266
        // Store preferences
        manage_vaccines_in_doses: manage_vaccines_in_doses_input,
        manage_vvm_status_for_stock: manage_vvm_status_for_stock_input,
        order_in_packs: order_in_packs_input,
        sort_by_vvm_status_then_expiry: sort_by_vvm_status_then_expiry_input,
        use_simplified_mobile_ui: use_simplified_mobile_ui_input,
    }: UpsertPreferences,
) -> Result<(), UpsertPreferenceError> {
    let PreferenceProvider {
        // Global preferences
        allow_tracking_of_stock_by_donor,
        gender_options,
        show_contact_tracing,
        use_campaigns,
        custom_translations,
        sync_records_display_threshold,
<<<<<<< HEAD
        authorise_purchase_order,
=======
        prevent_transfers_months_before_initialisation,
>>>>>>> a674c266
        // Store preferences
        manage_vaccines_in_doses,
        manage_vvm_status_for_stock,
        order_in_packs,
        sort_by_vvm_status_then_expiry,
        use_simplified_mobile_ui,
    }: PreferenceProvider = get_preference_provider();

    ctx.connection
        .transaction_sync(|connection| {
            // Global preferences
            if let Some(input) = allow_tracking_of_stock_by_donor_input {
                allow_tracking_of_stock_by_donor.upsert(connection, input, None)?;
            }

            if let Some(input) = gender_options_input {
                gender_options.upsert(connection, input, None)?;
            }

            if let Some(input) = show_contact_tracing_input {
                show_contact_tracing.upsert(connection, input, None)?;
            }

            if let Some(input) = use_campaigns_input {
                use_campaigns.upsert(connection, input, None)?;
            }

            if let Some(input) = custom_translations_input {
                custom_translations.upsert(connection, input, None)?;
            }

            if let Some(input) = sync_records_display_threshold_input {
                sync_records_display_threshold.upsert(connection, input, None)?;
            }

<<<<<<< HEAD
            if let Some(input) = authorise_purchase_order_input {
                authorise_purchase_order.upsert(connection, input, None)?;
=======
            if let Some(input) = prevent_transfers_months_before_initialisation_input {
                prevent_transfers_months_before_initialisation.upsert(connection, input, None)?;
>>>>>>> a674c266
            }

            // Store preferences, input could be array of store IDs and values - iterate and insert...
            if let Some(input) = manage_vaccines_in_doses_input {
                for update in input.into_iter() {
                    manage_vaccines_in_doses.upsert(
                        connection,
                        update.value,
                        Some(update.store_id),
                    )?;
                }
            }

            if let Some(input) = manage_vvm_status_for_stock_input {
                for update in input.into_iter() {
                    manage_vvm_status_for_stock.upsert(
                        connection,
                        update.value,
                        Some(update.store_id),
                    )?;
                }
            }

            if let Some(input) = order_in_packs_input {
                for update in input.into_iter() {
                    order_in_packs.upsert(connection, update.value, Some(update.store_id))?;
                }
            }

            if let Some(input) = sort_by_vvm_status_then_expiry_input {
                for update in input.into_iter() {
                    sort_by_vvm_status_then_expiry.upsert(
                        connection,
                        update.value,
                        Some(update.store_id),
                    )?;
                }
            }

            if let Some(input) = use_simplified_mobile_ui_input {
                for update in input.into_iter() {
                    use_simplified_mobile_ui.upsert(
                        connection,
                        update.value,
                        Some(update.store_id),
                    )?;
                }
            }

            Ok(())
        })
        .map_err(|error: TransactionError<UpsertPreferenceError>| error.to_inner_error())?;

    Ok(())
}<|MERGE_RESOLUTION|>--- conflicted
+++ resolved
@@ -19,11 +19,8 @@
     pub use_campaigns: Option<bool>,
     pub custom_translations: Option<BTreeMap<String, String>>,
     pub sync_records_display_threshold: Option<i32>,
-<<<<<<< HEAD
     pub authorise_purchase_order: Option<bool>,
-=======
     pub prevent_transfers_months_before_initialisation: Option<i32>,
->>>>>>> a674c266
     // Store preferences
     pub manage_vaccines_in_doses: Option<Vec<StorePrefUpdate<bool>>>,
     pub manage_vvm_status_for_stock: Option<Vec<StorePrefUpdate<bool>>>,
@@ -42,12 +39,9 @@
         use_campaigns: use_campaigns_input,
         custom_translations: custom_translations_input,
         sync_records_display_threshold: sync_records_display_threshold_input,
-<<<<<<< HEAD
         authorise_purchase_order: authorise_purchase_order_input,
-=======
         prevent_transfers_months_before_initialisation:
             prevent_transfers_months_before_initialisation_input,
->>>>>>> a674c266
         // Store preferences
         manage_vaccines_in_doses: manage_vaccines_in_doses_input,
         manage_vvm_status_for_stock: manage_vvm_status_for_stock_input,
@@ -64,11 +58,8 @@
         use_campaigns,
         custom_translations,
         sync_records_display_threshold,
-<<<<<<< HEAD
         authorise_purchase_order,
-=======
         prevent_transfers_months_before_initialisation,
->>>>>>> a674c266
         // Store preferences
         manage_vaccines_in_doses,
         manage_vvm_status_for_stock,
@@ -104,13 +95,12 @@
                 sync_records_display_threshold.upsert(connection, input, None)?;
             }
 
-<<<<<<< HEAD
             if let Some(input) = authorise_purchase_order_input {
                 authorise_purchase_order.upsert(connection, input, None)?;
-=======
+            }
+
             if let Some(input) = prevent_transfers_months_before_initialisation_input {
                 prevent_transfers_months_before_initialisation.upsert(connection, input, None)?;
->>>>>>> a674c266
             }
 
             // Store preferences, input could be array of store IDs and values - iterate and insert...
