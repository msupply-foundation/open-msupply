use std::collections::BTreeMap;

use super::{get_preference_provider, Preference, PreferenceProvider, UpsertPreferenceError};
use crate::{preference::WarnWhenMissingRecentStocktakeData, service_provider::ServiceContext};
use repository::{GenderType, StorageConnection, TransactionError};

#[derive(Debug, PartialEq, Clone)]
pub struct StorePrefUpdate<T> {
    pub store_id: String,
    pub value: T,
}

#[derive(Debug, PartialEq, Clone)]
pub struct UpsertPreferences {
    // Global preferences
    pub allow_tracking_of_stock_by_donor: Option<bool>,
    pub authorise_goods_received: Option<bool>,
    pub authorise_purchase_order: Option<bool>,
    pub custom_translations: Option<BTreeMap<String, String>>,
    pub gender_options: Option<Vec<GenderType>>,
    pub prevent_transfers_months_before_initialisation: Option<i32>,
    pub show_contact_tracing: Option<bool>,
    pub sync_records_display_threshold: Option<i32>,
    pub warning_for_excess_request: Option<bool>,
<<<<<<< HEAD
    pub use_days_in_month: Option<bool>,
    pub adjust_for_number_of_days_out_of_stock: Option<bool>,
    pub days_in_month: Option<f64>,
    pub exclude_transfers: Option<bool>,
    pub expired_stock_prevent_issue: Option<bool>,
    pub expired_stock_issue_threshold: Option<i32>,
=======
    pub adjust_for_number_of_days_out_of_stock: Option<bool>,
    pub days_in_month: Option<f64>,
>>>>>>> f5a210e9

    // Store preferences
    pub manage_vaccines_in_doses: Option<Vec<StorePrefUpdate<bool>>>,
    pub manage_vvm_status_for_stock: Option<Vec<StorePrefUpdate<bool>>>,
    pub order_in_packs: Option<Vec<StorePrefUpdate<bool>>>,
    pub use_procurement_functionality: Option<Vec<StorePrefUpdate<bool>>>,
    pub sort_by_vvm_status_then_expiry: Option<Vec<StorePrefUpdate<bool>>>,
    pub use_simplified_mobile_ui: Option<Vec<StorePrefUpdate<bool>>>,
    pub disable_manual_returns: Option<Vec<StorePrefUpdate<bool>>>,
    pub requisition_auto_finalise: Option<Vec<StorePrefUpdate<bool>>>,
<<<<<<< HEAD
    pub inbound_shipment_auto_verify: Option<Vec<StorePrefUpdate<bool>>>,
=======
>>>>>>> f5a210e9
    pub can_create_internal_order_from_a_requisition: Option<Vec<StorePrefUpdate<bool>>>,
    pub select_destination_store_for_an_internal_order: Option<Vec<StorePrefUpdate<bool>>>,
    pub number_of_months_to_check_for_consumption_when_calculating_out_of_stock_products:
        Option<Vec<StorePrefUpdate<i32>>>,
    pub number_of_months_threshold_to_show_low_stock_alerts_for_products:
        Option<Vec<StorePrefUpdate<i32>>>,
    pub first_threshold_for_expiring_items: Option<Vec<StorePrefUpdate<i32>>>,
    pub second_threshold_for_expiring_items: Option<Vec<StorePrefUpdate<i32>>>,
<<<<<<< HEAD
    pub warn_when_missing_recent_stocktake: Option<Vec<StorePrefUpdate<WarnWhenMissingRecentStocktakeData>>>,
    pub skip_intermediate_statuses_in_outbound: Option<Vec<StorePrefUpdate<bool>>>,
    pub store_custom_colour: Option<Vec<StorePrefUpdate<String>>>,
=======
>>>>>>> f5a210e9
}

pub fn upsert_preferences(
    ctx: &ServiceContext,
    UpsertPreferences {
        // Global preferences
        allow_tracking_of_stock_by_donor: allow_tracking_of_stock_by_donor_input,
        authorise_goods_received: authorise_goods_received_input,
        authorise_purchase_order: authorise_purchase_order_input,
        custom_translations: custom_translations_input,
        gender_options: gender_options_input,
        prevent_transfers_months_before_initialisation:
            prevent_transfers_months_before_initialisation_input,
        show_contact_tracing: show_contact_tracing_input,
        sync_records_display_threshold: sync_records_display_threshold_input,
<<<<<<< HEAD
        use_days_in_month: use_days_in_month_input,
        adjust_for_number_of_days_out_of_stock: adjust_for_number_of_days_out_of_stock_input,
        days_in_month: days_in_month_input,
        exclude_transfers: exclude_transfers_input,
        expired_stock_prevent_issue: expired_stock_prevent_issue_input,
        expired_stock_issue_threshold: expired_stock_issue_threshold_input,
=======
        adjust_for_number_of_days_out_of_stock: adjust_for_number_of_days_out_of_stock_input,
        days_in_month: days_in_month_input,
>>>>>>> f5a210e9

        // Store preferences
        manage_vaccines_in_doses: manage_vaccines_in_doses_input,
        manage_vvm_status_for_stock: manage_vvm_status_for_stock_input,
        order_in_packs: order_in_packs_input,
        use_procurement_functionality: show_purchase_orders_and_goods_received_input,
        sort_by_vvm_status_then_expiry: sort_by_vvm_status_then_expiry_input,
        use_simplified_mobile_ui: use_simplified_mobile_ui_input,
        disable_manual_returns: disable_manual_returns_input,
        requisition_auto_finalise: requisition_auto_finalise_input,
        inbound_shipment_auto_verify: inbound_shipment_auto_verify_input,
        warning_for_excess_request: warning_for_excess_request_input,
        can_create_internal_order_from_a_requisition:
            can_create_internal_order_from_a_requisition_input,
        select_destination_store_for_an_internal_order:
            select_destination_store_for_an_internal_order_input,
        number_of_months_to_check_for_consumption_when_calculating_out_of_stock_products:
            number_of_months_to_check_for_consumption_when_calculating_out_of_stock_products_input,
        number_of_months_threshold_to_show_low_stock_alerts_for_products:
            number_of_months_threshold_to_show_low_stock_alerts_for_products_input,
        first_threshold_for_expiring_items: first_threshold_for_expiring_items_input,
        second_threshold_for_expiring_items: second_threshold_for_expiring_items_input,
<<<<<<< HEAD
        warn_when_missing_recent_stocktake: warn_when_missing_recent_stocktake_input,
        skip_intermediate_statuses_in_outbound: skip_intermediate_statuses_in_outbound_input,
        store_custom_colour: store_custom_colour_input,
=======
>>>>>>> f5a210e9
    }: UpsertPreferences,
) -> Result<(), UpsertPreferenceError> {
    let PreferenceProvider {
        // Global preferences
        allow_tracking_of_stock_by_donor,
        authorise_goods_received,
        authorise_purchase_order,
        custom_translations,
        gender_options,
        prevent_transfers_months_before_initialisation,
        show_contact_tracing,
        sync_records_display_threshold,
<<<<<<< HEAD
        use_days_in_month,
        adjust_for_number_of_days_out_of_stock,
        days_in_month,
        exclude_transfers,
        expired_stock_prevent_issue,
        expired_stock_issue_threshold,
=======
        adjust_for_number_of_days_out_of_stock,
        days_in_month,
>>>>>>> f5a210e9

        // Store preferences
        manage_vaccines_in_doses,
        manage_vvm_status_for_stock,
        order_in_packs,
        use_procurement_functionality,
        sort_by_vvm_status_then_expiry,
        use_simplified_mobile_ui,
        disable_manual_returns,
        requisition_auto_finalise,
        inbound_shipment_auto_verify,
        warning_for_excess_request,
        can_create_internal_order_from_a_requisition,
        select_destination_store_for_an_internal_order,
        number_of_months_to_check_for_consumption_when_calculating_out_of_stock_products,
        number_of_months_threshold_to_show_low_stock_alerts_for_products,
        first_threshold_for_expiring_items,
        second_threshold_for_expiring_items,
<<<<<<< HEAD
        warn_when_missing_recent_stocktake,
        skip_intermediate_statuses_in_outbound,
        store_custom_colour,
=======
>>>>>>> f5a210e9
    }: PreferenceProvider = get_preference_provider();

    ctx.connection
        .transaction_sync(|connection| {
            // Global preferences
            if let Some(input) = allow_tracking_of_stock_by_donor_input {
                allow_tracking_of_stock_by_donor.upsert(connection, input, None)?;
            }

            if let Some(input) = authorise_goods_received_input {
                authorise_goods_received.upsert(connection, input, None)?;
            }

            if let Some(input) = authorise_purchase_order_input {
                authorise_purchase_order.upsert(connection, input, None)?;
            }

            if let Some(input) = gender_options_input {
                gender_options.upsert(connection, input, None)?;
            }

            if let Some(input) = custom_translations_input {
                custom_translations.upsert(connection, input, None)?;
            }

            if let Some(input) = prevent_transfers_months_before_initialisation_input {
                prevent_transfers_months_before_initialisation.upsert(connection, input, None)?;
            }

            if let Some(input) = show_contact_tracing_input {
                show_contact_tracing.upsert(connection, input, None)?;
            }

            if let Some(input) = sync_records_display_threshold_input {
                sync_records_display_threshold.upsert(connection, input, None)?;
            }

            if let Some(input) = warning_for_excess_request_input {
                warning_for_excess_request.upsert(connection, input, None)?;
            }

<<<<<<< HEAD
            if let Some(input) = use_days_in_month_input {
                use_days_in_month.upsert(connection, input, None)?;
            }

=======
>>>>>>> f5a210e9
            if let Some(input) = adjust_for_number_of_days_out_of_stock_input {
                adjust_for_number_of_days_out_of_stock.upsert(connection, input, None)?;
            }

            if let Some(input) = days_in_month_input {
                days_in_month.upsert(connection, input, None)?;
            }
<<<<<<< HEAD

            if let Some(input) = exclude_transfers_input {
                exclude_transfers.upsert(connection, input, None)?;
            }

            if let Some(input) = expired_stock_prevent_issue_input {
                expired_stock_prevent_issue.upsert(connection, input, None)?;
            }

            if let Some(input) = expired_stock_issue_threshold_input {
                expired_stock_issue_threshold.upsert(connection, input, None)?;
            }

=======
            
>>>>>>> f5a210e9
            // Store preferences, input could be array of store IDs and values - iterate and insert...
            if let Some(inputs) = manage_vaccines_in_doses_input {
                upsert_store_input(connection, manage_vaccines_in_doses, inputs)?;
            }

            if let Some(inputs) = manage_vvm_status_for_stock_input {
                upsert_store_input(connection, manage_vvm_status_for_stock, inputs)?;
            }

            if let Some(inputs) = order_in_packs_input {
                upsert_store_input(connection, order_in_packs, inputs)?;
            }

            if let Some(inputs) = show_purchase_orders_and_goods_received_input {
                upsert_store_input(connection, use_procurement_functionality, inputs)?;
            }

            if let Some(inputs) = sort_by_vvm_status_then_expiry_input {
                upsert_store_input(connection, sort_by_vvm_status_then_expiry, inputs)?;
            }

            if let Some(inputs) = use_simplified_mobile_ui_input {
                upsert_store_input(connection, use_simplified_mobile_ui, inputs)?;
            }
            if let Some(inputs) = disable_manual_returns_input {
                upsert_store_input(connection, disable_manual_returns, inputs)?;
            }

            if let Some(inputs) = requisition_auto_finalise_input {
                upsert_store_input(connection, requisition_auto_finalise, inputs)?;
            }
<<<<<<< HEAD
      
            if let Some(inputs) = inbound_shipment_auto_verify_input {
                upsert_store_input(connection, inbound_shipment_auto_verify, inputs)?;
            }
=======
>>>>>>> f5a210e9

            if let Some(inputs) = can_create_internal_order_from_a_requisition_input {
                upsert_store_input(
                    connection,
                    can_create_internal_order_from_a_requisition,
                    inputs,
                )?;

<<<<<<< HEAD
            }

            if let Some(inputs) = select_destination_store_for_an_internal_order_input {
                upsert_store_input(
                    connection,
                    select_destination_store_for_an_internal_order,
                    inputs,
                )?;
            }

            if let Some(input) = number_of_months_to_check_for_consumption_when_calculating_out_of_stock_products_input {
                           upsert_store_input(
                    connection,
                    number_of_months_to_check_for_consumption_when_calculating_out_of_stock_products,
                    input,
                )?;
            }

             if let Some(input) = number_of_months_threshold_to_show_low_stock_alerts_for_products_input {
                           upsert_store_input(
                    connection,
                    number_of_months_threshold_to_show_low_stock_alerts_for_products,
                    input,
                )?;
            }
            
            if let Some(input) = first_threshold_for_expiring_items_input {
                           upsert_store_input(
                    connection,
                    first_threshold_for_expiring_items,
                    input,
                )?;
            }

            if let Some(input) = second_threshold_for_expiring_items_input {
                           upsert_store_input(
                    connection,
                    second_threshold_for_expiring_items,
                    input,
                )?;
            }

            if let Some(input) = warn_when_missing_recent_stocktake_input {
                           upsert_store_input(
                    connection,
                    warn_when_missing_recent_stocktake,
                    input,
                )?;
            }

            if let Some(inputs) = skip_intermediate_statuses_in_outbound_input {
                upsert_store_input(connection, skip_intermediate_statuses_in_outbound, inputs)?;
            }
            
            if let Some(input) = store_custom_colour_input {
                upsert_store_input(connection, store_custom_colour, input)?;
=======
>>>>>>> f5a210e9
            }

            if let Some(inputs) = select_destination_store_for_an_internal_order_input {
                upsert_store_input(
                    connection,
                    select_destination_store_for_an_internal_order,
                    inputs,
                )?;
            }

            if let Some(input) = number_of_months_to_check_for_consumption_when_calculating_out_of_stock_products_input {
                           upsert_store_input(
                    connection,
                    number_of_months_to_check_for_consumption_when_calculating_out_of_stock_products,
                    input,
                )?;
            }

             if let Some(input) = number_of_months_threshold_to_show_low_stock_alerts_for_products_input {
                           upsert_store_input(
                    connection,
                    number_of_months_threshold_to_show_low_stock_alerts_for_products,
                    input,
                )?;
            }
            
            if let Some(input) = first_threshold_for_expiring_items_input {
                           upsert_store_input(
                    connection,
                    first_threshold_for_expiring_items,
                    input,
                )?;
            }

            if let Some(input) = second_threshold_for_expiring_items_input {
                           upsert_store_input(
                    connection,
                    second_threshold_for_expiring_items,
                    input,
                )?;
            }
            

            Ok(())


        })
        .map_err(|error: TransactionError<UpsertPreferenceError>| error.to_inner_error())?;

    Ok(())
}

fn upsert_store_input<P: Preference>(
    connection: &StorageConnection,
    preference: P,
    input: Vec<StorePrefUpdate<P::Value>>,
) -> Result<(), UpsertPreferenceError> {
    for update in input.into_iter() {
        preference.upsert(connection, update.value, Some(update.store_id))?;
    }
    Ok(())
}<|MERGE_RESOLUTION|>--- conflicted
+++ resolved
@@ -22,17 +22,11 @@
     pub show_contact_tracing: Option<bool>,
     pub sync_records_display_threshold: Option<i32>,
     pub warning_for_excess_request: Option<bool>,
-<<<<<<< HEAD
-    pub use_days_in_month: Option<bool>,
     pub adjust_for_number_of_days_out_of_stock: Option<bool>,
     pub days_in_month: Option<f64>,
-    pub exclude_transfers: Option<bool>,
     pub expired_stock_prevent_issue: Option<bool>,
     pub expired_stock_issue_threshold: Option<i32>,
-=======
-    pub adjust_for_number_of_days_out_of_stock: Option<bool>,
-    pub days_in_month: Option<f64>,
->>>>>>> f5a210e9
+
 
     // Store preferences
     pub manage_vaccines_in_doses: Option<Vec<StorePrefUpdate<bool>>>,
@@ -43,10 +37,7 @@
     pub use_simplified_mobile_ui: Option<Vec<StorePrefUpdate<bool>>>,
     pub disable_manual_returns: Option<Vec<StorePrefUpdate<bool>>>,
     pub requisition_auto_finalise: Option<Vec<StorePrefUpdate<bool>>>,
-<<<<<<< HEAD
     pub inbound_shipment_auto_verify: Option<Vec<StorePrefUpdate<bool>>>,
-=======
->>>>>>> f5a210e9
     pub can_create_internal_order_from_a_requisition: Option<Vec<StorePrefUpdate<bool>>>,
     pub select_destination_store_for_an_internal_order: Option<Vec<StorePrefUpdate<bool>>>,
     pub number_of_months_to_check_for_consumption_when_calculating_out_of_stock_products:
@@ -55,12 +46,9 @@
         Option<Vec<StorePrefUpdate<i32>>>,
     pub first_threshold_for_expiring_items: Option<Vec<StorePrefUpdate<i32>>>,
     pub second_threshold_for_expiring_items: Option<Vec<StorePrefUpdate<i32>>>,
-<<<<<<< HEAD
     pub warn_when_missing_recent_stocktake: Option<Vec<StorePrefUpdate<WarnWhenMissingRecentStocktakeData>>>,
     pub skip_intermediate_statuses_in_outbound: Option<Vec<StorePrefUpdate<bool>>>,
     pub store_custom_colour: Option<Vec<StorePrefUpdate<String>>>,
-=======
->>>>>>> f5a210e9
 }
 
 pub fn upsert_preferences(
@@ -76,17 +64,10 @@
             prevent_transfers_months_before_initialisation_input,
         show_contact_tracing: show_contact_tracing_input,
         sync_records_display_threshold: sync_records_display_threshold_input,
-<<<<<<< HEAD
-        use_days_in_month: use_days_in_month_input,
         adjust_for_number_of_days_out_of_stock: adjust_for_number_of_days_out_of_stock_input,
         days_in_month: days_in_month_input,
-        exclude_transfers: exclude_transfers_input,
         expired_stock_prevent_issue: expired_stock_prevent_issue_input,
         expired_stock_issue_threshold: expired_stock_issue_threshold_input,
-=======
-        adjust_for_number_of_days_out_of_stock: adjust_for_number_of_days_out_of_stock_input,
-        days_in_month: days_in_month_input,
->>>>>>> f5a210e9
 
         // Store preferences
         manage_vaccines_in_doses: manage_vaccines_in_doses_input,
@@ -109,12 +90,9 @@
             number_of_months_threshold_to_show_low_stock_alerts_for_products_input,
         first_threshold_for_expiring_items: first_threshold_for_expiring_items_input,
         second_threshold_for_expiring_items: second_threshold_for_expiring_items_input,
-<<<<<<< HEAD
         warn_when_missing_recent_stocktake: warn_when_missing_recent_stocktake_input,
         skip_intermediate_statuses_in_outbound: skip_intermediate_statuses_in_outbound_input,
         store_custom_colour: store_custom_colour_input,
-=======
->>>>>>> f5a210e9
     }: UpsertPreferences,
 ) -> Result<(), UpsertPreferenceError> {
     let PreferenceProvider {
@@ -127,17 +105,10 @@
         prevent_transfers_months_before_initialisation,
         show_contact_tracing,
         sync_records_display_threshold,
-<<<<<<< HEAD
-        use_days_in_month,
         adjust_for_number_of_days_out_of_stock,
         days_in_month,
-        exclude_transfers,
         expired_stock_prevent_issue,
         expired_stock_issue_threshold,
-=======
-        adjust_for_number_of_days_out_of_stock,
-        days_in_month,
->>>>>>> f5a210e9
 
         // Store preferences
         manage_vaccines_in_doses,
@@ -156,12 +127,9 @@
         number_of_months_threshold_to_show_low_stock_alerts_for_products,
         first_threshold_for_expiring_items,
         second_threshold_for_expiring_items,
-<<<<<<< HEAD
         warn_when_missing_recent_stocktake,
         skip_intermediate_statuses_in_outbound,
         store_custom_colour,
-=======
->>>>>>> f5a210e9
     }: PreferenceProvider = get_preference_provider();
 
     ctx.connection
@@ -203,13 +171,6 @@
                 warning_for_excess_request.upsert(connection, input, None)?;
             }
 
-<<<<<<< HEAD
-            if let Some(input) = use_days_in_month_input {
-                use_days_in_month.upsert(connection, input, None)?;
-            }
-
-=======
->>>>>>> f5a210e9
             if let Some(input) = adjust_for_number_of_days_out_of_stock_input {
                 adjust_for_number_of_days_out_of_stock.upsert(connection, input, None)?;
             }
@@ -217,11 +178,6 @@
             if let Some(input) = days_in_month_input {
                 days_in_month.upsert(connection, input, None)?;
             }
-<<<<<<< HEAD
-
-            if let Some(input) = exclude_transfers_input {
-                exclude_transfers.upsert(connection, input, None)?;
-            }
 
             if let Some(input) = expired_stock_prevent_issue_input {
                 expired_stock_prevent_issue.upsert(connection, input, None)?;
@@ -231,9 +187,7 @@
                 expired_stock_issue_threshold.upsert(connection, input, None)?;
             }
 
-=======
-            
->>>>>>> f5a210e9
+
             // Store preferences, input could be array of store IDs and values - iterate and insert...
             if let Some(inputs) = manage_vaccines_in_doses_input {
                 upsert_store_input(connection, manage_vaccines_in_doses, inputs)?;
@@ -265,13 +219,10 @@
             if let Some(inputs) = requisition_auto_finalise_input {
                 upsert_store_input(connection, requisition_auto_finalise, inputs)?;
             }
-<<<<<<< HEAD
       
             if let Some(inputs) = inbound_shipment_auto_verify_input {
                 upsert_store_input(connection, inbound_shipment_auto_verify, inputs)?;
             }
-=======
->>>>>>> f5a210e9
 
             if let Some(inputs) = can_create_internal_order_from_a_requisition_input {
                 upsert_store_input(
@@ -280,7 +231,6 @@
                     inputs,
                 )?;
 
-<<<<<<< HEAD
             }
 
             if let Some(inputs) = select_destination_store_for_an_internal_order_input {
@@ -337,50 +287,7 @@
             
             if let Some(input) = store_custom_colour_input {
                 upsert_store_input(connection, store_custom_colour, input)?;
-=======
->>>>>>> f5a210e9
-            }
-
-            if let Some(inputs) = select_destination_store_for_an_internal_order_input {
-                upsert_store_input(
-                    connection,
-                    select_destination_store_for_an_internal_order,
-                    inputs,
-                )?;
-            }
-
-            if let Some(input) = number_of_months_to_check_for_consumption_when_calculating_out_of_stock_products_input {
-                           upsert_store_input(
-                    connection,
-                    number_of_months_to_check_for_consumption_when_calculating_out_of_stock_products,
-                    input,
-                )?;
-            }
-
-             if let Some(input) = number_of_months_threshold_to_show_low_stock_alerts_for_products_input {
-                           upsert_store_input(
-                    connection,
-                    number_of_months_threshold_to_show_low_stock_alerts_for_products,
-                    input,
-                )?;
-            }
-            
-            if let Some(input) = first_threshold_for_expiring_items_input {
-                           upsert_store_input(
-                    connection,
-                    first_threshold_for_expiring_items,
-                    input,
-                )?;
-            }
-
-            if let Some(input) = second_threshold_for_expiring_items_input {
-                           upsert_store_input(
-                    connection,
-                    second_threshold_for_expiring_items,
-                    input,
-                )?;
-            }
-            
+            }
 
             Ok(())
 
