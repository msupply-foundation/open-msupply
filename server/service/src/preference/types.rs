--- conflicted
+++ resolved
@@ -13,11 +13,8 @@
 #[strum(serialize_all = "snake_case")]
 pub enum PrefKey {
     ShowContactTracing,
-<<<<<<< HEAD
+    DisplayVaccineInDoses,
     AllowTrackingOfReceivedStockByDonor,
-=======
-    DisplayVaccineInDoses,
->>>>>>> ea22fde6
     DisplayPopulationBasedForecasting,
 }
 
