use repository::{PreferenceRow, RepositoryError, StorageConnection};
use serde::{de::DeserializeOwned, Serialize};

use strum::{Display, EnumString};
use thiserror::Error;

use super::{
    query_preference::{query_global, query_store},
    upsert_helpers::{upsert_global, upsert_store},
};

#[derive(Clone, Display, EnumString)]
#[strum(serialize_all = "snake_case")]
pub enum PrefKey {
    // Global preferences
    AllowTrackingOfStockByDonor,
    AuthorisePurchaseOrder,
    AuthoriseGoodsReceived,
    CustomTranslations,
    GenderOptions,
    PreventTransfersMonthsBeforeInitialisation,
    ShowContactTracing,
    SyncRecordsDisplayThreshold,
    WarningForExcessRequest,
<<<<<<< HEAD
    UseDaysInMonth,
    AdjustForNumberOfDaysOutOfStock,
    DaysInMonth,
    ExcludeTransfers,
    ExpiredStockPreventIssue,
    ExpiredStockIssueThreshold,
=======
    AdjustForNumberOfDaysOutOfStock,
    DaysInMonth,
>>>>>>> f5a210e9

    // Store preferences
    ManageVaccinesInDoses,
    ManageVvmStatusForStock,
    OrderInPacks,
    UseProcurementFunctionality,
    SortByVvmStatusThenExpiry,
    UseSimplifiedMobileUi,
    DisableManualReturns,
    RequisitionAutoFinalise,
<<<<<<< HEAD
    InboundShipmentAutoVerify,
=======
>>>>>>> f5a210e9
    CanCreateInternalOrderFromARequisition,
    SelectDestinationStoreForAnInternalOrder,
    NumberOfMonthsToCheckForConsumptionWhenCalculatingOutOfStockProducts,
    NumberOfMonthsThresholdToShowLowStockAlertsForProducts,
    FirstThresholdForExpiringItems,
    SecondThresholdForExpiringItems,
<<<<<<< HEAD
    SkipIntermediateStatusesInOutbound,
    StoreCustomColour,
    WarnWhenMissingRecentStocktake,
=======
>>>>>>> f5a210e9
}

#[derive(Clone, Debug, PartialEq)]
pub enum PreferenceType {
    Global,
    Store,
    // User,
    // Machine,
}

#[derive(Clone, PartialEq)]
pub enum PreferenceValueType {
    Boolean,
    Integer,
    MultiChoice,
    // specific type to CustomTranslations preference
    CustomTranslations,
    WarnWhenMissingRecentStocktakeData,
    String,
    // MultilineString,
    // Add scalar or custom value types here - mapped to frontend renderers
}

#[derive(Clone, Error, Debug, PartialEq)]
pub enum PreferenceError {
    #[error(transparent)]
    DatabaseError(RepositoryError),
    #[error("Failed to deserialize preference {0} from value {1}: {2}")]
    DeserializeError(String, String, String),
    #[error("Failed to convert preference {0} to JSON value: {1}")]
    ConversionError(String, String),
    #[error("Store ID is required for store preference")]
    StoreIdNotProvided,
}

#[derive(Clone, Error, Debug, PartialEq)]
pub enum UpsertPreferenceError {
    #[error(transparent)]
    DatabaseError(RepositoryError),
    #[error("Failed to serialize preference {0}: {1}")]
    SerializeError(String, String),
    #[error("Not running as central server")]
    NotACentralServer,
    #[error("Store ID is required for store preference")]
    StoreIdNotProvided,
}

pub trait Preference: Sync + Send {
    type Value: Default + DeserializeOwned + Serialize;

    fn key(&self) -> PrefKey;

    fn key_str(&self) -> String {
        self.key().to_string()
    }

    fn preference_type(&self) -> PreferenceType;

    fn value_type(&self) -> PreferenceValueType;

    fn query(
        &self,
        connection: &StorageConnection,
        store_id: Option<String>,
    ) -> Result<Option<PreferenceRow>, PreferenceError> {
        let pref = match self.preference_type() {
            PreferenceType::Global => query_global(connection, &self.key_str())?,
            PreferenceType::Store => {
                let store_id = store_id.ok_or(PreferenceError::StoreIdNotProvided)?;
                query_store(connection, &self.key_str(), &store_id)?
            }
        };

        Ok(pref)
    }

    fn default_value(&self) -> Self::Value {
        Self::Value::default()
    }

    fn deserialize(&self, data: &str) -> Result<Self::Value, serde_json::Error> {
        serde_json::from_str::<Self::Value>(data)
    }

    fn load(
        &self,
        connection: &StorageConnection,
        // As we implement user/machine prefs, also accept those optional ids
        // self.query will determine which are actually required
        store_id: Option<String>,
    ) -> Result<Self::Value, PreferenceError> {
        let pref = self.query(connection, store_id)?;
        match pref {
            None => Ok(self.default_value()),
            Some(pref) => {
                let text_pref = pref.value.as_str();

                self.deserialize(text_pref).map_err(|e| {
                    PreferenceError::DeserializeError(pref.key, pref.value, e.to_string())
                })
            }
        }
    }

    // Implement custom upsert if you need further validation
    fn upsert(
        &self,
        connection: &StorageConnection,
        value: Self::Value,
        store_id: Option<String>,
    ) -> Result<(), UpsertPreferenceError> {
        let serialised_value = serde_json::to_string(&value).map_err(|e| {
            UpsertPreferenceError::SerializeError(self.key_str().to_string(), e.to_string())
        })?;

        match self.preference_type() {
            PreferenceType::Global => upsert_global(connection, self.key_str(), serialised_value)?,
            PreferenceType::Store => {
                let store_id = store_id.ok_or(UpsertPreferenceError::StoreIdNotProvided)?;
                upsert_store(connection, self.key_str(), serialised_value, store_id)?;
            }
        };

        Ok(())
    }

    fn as_description(
        &self,
        connection: &StorageConnection,
        store_id: Option<String>,
    ) -> Result<PreferenceDescription, PreferenceError> {
        let value = self.load(connection, store_id)?;

        let value = serde_json::to_value(value).map_err(|e| {
            PreferenceError::ConversionError(self.key_str().to_string(), e.to_string())
        })?;

        Ok(PreferenceDescription {
            key: self.key(),
            value_type: self.value_type(),
            value,
        })
    }
}

pub struct PreferenceDescription {
    pub key: PrefKey,
    pub value_type: PreferenceValueType,
    /// WARNING: Type loss - holds any kind of pref value (for edit UI).
    /// Use the PreferenceProvider to load the strictly typed value.
    pub value: serde_json::Value,
}

impl From<RepositoryError> for PreferenceError {
    fn from(error: RepositoryError) -> Self {
        PreferenceError::DatabaseError(error)
    }
}
impl From<RepositoryError> for UpsertPreferenceError {
    fn from(error: RepositoryError) -> Self {
        UpsertPreferenceError::DatabaseError(error)
    }
}

#[cfg(test)]
mod tests {

    use super::*;
    use repository::mock::{mock_store_a, MockDataInserts};
    use repository::test_db::setup_all;
    use repository::PreferenceRow;

    #[actix_rt::test]
    async fn test_preference() {
        #[derive(Debug, PartialEq)]
        struct TestPref;

        impl Preference for TestPref {
            type Value = i32;

            fn default_value(&self) -> Self::Value {
                42
            }

            fn key(&self) -> PrefKey {
                PrefKey::ShowContactTracing
            }
            fn preference_type(&self) -> PreferenceType {
                PreferenceType::Store
            }
            fn value_type(&self) -> PreferenceValueType {
                PreferenceValueType::Integer
            }
            fn query(
                &self,
                _connection: &StorageConnection,
                store_id: Option<String>,
            ) -> Result<Option<PreferenceRow>, PreferenceError> {
                let mock_pref = PreferenceRow {
                    id: "show_contact_tracing_store_a".to_string(),
                    key: self.key_str().to_string(),
                    value: r#"6"#.to_string(),
                    store_id: Some(mock_store_a().id),
                };

                match store_id {
                    Some(id) if id == mock_store_a().id => Ok(Some(mock_pref)),
                    _ => Ok(None),
                }
            }
        }

        let (_, connection, _, _) = setup_all("load_preference", MockDataInserts::none()).await;

        let store_id = mock_store_a().id;

        // Should return 6 (mocked value for store A)
        let pref2 = TestPref.load(&connection, Some(store_id)).unwrap();
        assert_eq!(pref2, 6);

        // Should return default (42) (no loaded pref in mock above for store B)
        let pref = TestPref
            .load(&connection, Some("store_b".to_string()))
            .unwrap();
        assert_eq!(pref, 42);
    }
}<|MERGE_RESOLUTION|>--- conflicted
+++ resolved
@@ -22,17 +22,10 @@
     ShowContactTracing,
     SyncRecordsDisplayThreshold,
     WarningForExcessRequest,
-<<<<<<< HEAD
-    UseDaysInMonth,
     AdjustForNumberOfDaysOutOfStock,
     DaysInMonth,
-    ExcludeTransfers,
     ExpiredStockPreventIssue,
     ExpiredStockIssueThreshold,
-=======
-    AdjustForNumberOfDaysOutOfStock,
-    DaysInMonth,
->>>>>>> f5a210e9
 
     // Store preferences
     ManageVaccinesInDoses,
@@ -43,22 +36,16 @@
     UseSimplifiedMobileUi,
     DisableManualReturns,
     RequisitionAutoFinalise,
-<<<<<<< HEAD
     InboundShipmentAutoVerify,
-=======
->>>>>>> f5a210e9
     CanCreateInternalOrderFromARequisition,
     SelectDestinationStoreForAnInternalOrder,
     NumberOfMonthsToCheckForConsumptionWhenCalculatingOutOfStockProducts,
     NumberOfMonthsThresholdToShowLowStockAlertsForProducts,
     FirstThresholdForExpiringItems,
     SecondThresholdForExpiringItems,
-<<<<<<< HEAD
     SkipIntermediateStatusesInOutbound,
     StoreCustomColour,
     WarnWhenMissingRecentStocktake,
-=======
->>>>>>> f5a210e9
 }
 
 #[derive(Clone, Debug, PartialEq)]
