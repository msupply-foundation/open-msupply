--- conflicted
+++ resolved
@@ -22,15 +22,8 @@
     ShowContactTracing,
     SyncRecordsDisplayThreshold,
     WarningForExcessRequest,
-<<<<<<< HEAD
-    UseDaysInMonth,
     AdjustForNumberOfDaysOutOfStock,
     DaysInMonth,
-    ExcludeTransfers,
-=======
-    AdjustForNumberOfDaysOutOfStock,
-    DaysInMonth,
->>>>>>> 26e6d940
     ExpiredStockPreventIssue,
     ExpiredStockIssueThreshold,
 
