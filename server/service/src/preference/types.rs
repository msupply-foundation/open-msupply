--- conflicted
+++ resolved
@@ -17,10 +17,7 @@
     GenderOptions,
     ShowContactTracing,
     UseCampaigns,
-<<<<<<< HEAD
-=======
     CustomTranslations,
->>>>>>> a3c63a8b
     // Store preferences
     ManageVaccinesInDoses,
     ManageVvmStatusForStock,
