use repository::{PreferenceRow, RepositoryError, StorageConnection};
use serde::{de::DeserializeOwned, Serialize};

use strum::{Display, EnumString};
use thiserror::Error;

use super::{
    query_preference::{query_global, query_store},
    upsert_helpers::{upsert_global, upsert_store},
};

#[derive(Clone, Display, EnumString)]
#[strum(serialize_all = "snake_case")]
pub enum PrefKey {
    // Global preferences
    AllowTrackingOfStockByDonor,
    AuthorisePurchaseOrder,
    AuthoriseGoodsReceived,
    CustomTranslations,
    GenderOptions,
    PreventTransfersMonthsBeforeInitialisation,
    ShowContactTracing,
    SyncRecordsDisplayThreshold,
    WarningForExcessRequest,
    AdjustForNumberOfDaysOutOfStock,
    DaysInMonth,
    ExpiredStockPreventIssue,
    ExpiredStockIssueThreshold,
<<<<<<< HEAD
    ItemMarginOverridesSupplierMargin,
=======
    IsGaps,
>>>>>>> f19db986

    // Store preferences
    ManageVaccinesInDoses,
    ManageVvmStatusForStock,
    OrderInPacks,
    UseProcurementFunctionality,
    SortByVvmStatusThenExpiry,
    UseSimplifiedMobileUi,
    DisableManualReturns,
    RequisitionAutoFinalise,
    InboundShipmentAutoVerify,
    CanCreateInternalOrderFromARequisition,
    SelectDestinationStoreForAnInternalOrder,
    NumberOfMonthsToCheckForConsumptionWhenCalculatingOutOfStockProducts,
    NumberOfMonthsThresholdToShowLowStockAlertsForProducts,
    NumberOfMonthsThresholdToShowOverStockAlertsForProducts,
    FirstThresholdForExpiringItems,
    SecondThresholdForExpiringItems,
    SkipIntermediateStatusesInOutbound,
    StoreCustomColour,
    WarnWhenMissingRecentStocktake,
<<<<<<< HEAD
    InvoiceStatusOptions,
=======
>>>>>>> f19db986
    ShowIndicativePriceInRequisitions,
}

#[derive(Clone, Debug, PartialEq)]
pub enum PreferenceType {
    Global,
    Store,
    // User,
    // Machine,
}

#[derive(Clone, PartialEq)]
pub enum PreferenceValueType {
    Boolean,
    Integer,
    MultiChoice,
    // specific type to CustomTranslations preference
    CustomTranslations,
    WarnWhenMissingRecentStocktakeData,
    String,
    // MultilineString,
    // Add scalar or custom value types here - mapped to frontend renderers
}

#[derive(Clone, Error, Debug, PartialEq)]
pub enum PreferenceError {
    #[error(transparent)]
    DatabaseError(RepositoryError),
    #[error("Failed to deserialize preference {0} from value {1}: {2}")]
    DeserializeError(String, String, String),
    #[error("Failed to convert preference {0} to JSON value: {1}")]
    ConversionError(String, String),
    #[error("Store ID is required for store preference")]
    StoreIdNotProvided,
}

#[derive(Clone, Error, Debug, PartialEq)]
pub enum UpsertPreferenceError {
    #[error(transparent)]
    DatabaseError(RepositoryError),
    #[error("Failed to serialize preference {0}: {1}")]
    SerializeError(String, String),
    #[error("Not running as central server")]
    NotACentralServer,
    #[error("Store ID is required for store preference")]
    StoreIdNotProvided,
}

pub trait Preference: Sync + Send {
    type Value: Default + DeserializeOwned + Serialize;

    fn key(&self) -> PrefKey;

    fn key_str(&self) -> String {
        self.key().to_string()
    }

    fn preference_type(&self) -> PreferenceType;

    fn value_type(&self) -> PreferenceValueType;

    fn query(
        &self,
        connection: &StorageConnection,
        store_id: Option<String>,
    ) -> Result<Option<PreferenceRow>, PreferenceError> {
        let pref = match self.preference_type() {
            PreferenceType::Global => query_global(connection, &self.key_str())?,
            PreferenceType::Store => {
                let store_id = store_id.ok_or(PreferenceError::StoreIdNotProvided)?;
                query_store(connection, &self.key_str(), &store_id)?
            }
        };

        Ok(pref)
    }

    fn default_value(&self) -> Self::Value {
        Self::Value::default()
    }

    fn deserialize(&self, data: &str) -> Result<Self::Value, serde_json::Error> {
        serde_json::from_str::<Self::Value>(data)
    }

    fn load(
        &self,
        connection: &StorageConnection,
        // As we implement user/machine prefs, also accept those optional ids
        // self.query will determine which are actually required
        store_id: Option<String>,
    ) -> Result<Self::Value, PreferenceError> {
        let pref = self.query(connection, store_id)?;
        match pref {
            None => Ok(self.default_value()),
            Some(pref) => {
                let text_pref = pref.value.as_str();

                self.deserialize(text_pref).map_err(|e| {
                    PreferenceError::DeserializeError(pref.key, pref.value, e.to_string())
                })
            }
        }
    }

    // Implement custom upsert if you need further validation
    fn upsert(
        &self,
        connection: &StorageConnection,
        value: Self::Value,
        store_id: Option<String>,
    ) -> Result<(), UpsertPreferenceError> {
        let serialised_value = serde_json::to_string(&value).map_err(|e| {
            UpsertPreferenceError::SerializeError(self.key_str().to_string(), e.to_string())
        })?;

        match self.preference_type() {
            PreferenceType::Global => upsert_global(connection, self.key_str(), serialised_value)?,
            PreferenceType::Store => {
                let store_id = store_id.ok_or(UpsertPreferenceError::StoreIdNotProvided)?;
                upsert_store(connection, self.key_str(), serialised_value, store_id)?;
            }
        };

        Ok(())
    }

    fn as_description(
        &self,
        connection: &StorageConnection,
        store_id: Option<String>,
    ) -> Result<PreferenceDescription, PreferenceError> {
        let value = self.load(connection, store_id)?;

        let value = serde_json::to_value(value).map_err(|e| {
            PreferenceError::ConversionError(self.key_str().to_string(), e.to_string())
        })?;

        Ok(PreferenceDescription {
            key: self.key(),
            value_type: self.value_type(),
            value,
        })
    }
}

pub struct PreferenceDescription {
    pub key: PrefKey,
    pub value_type: PreferenceValueType,
    /// WARNING: Type loss - holds any kind of pref value (for edit UI).
    /// Use the PreferenceProvider to load the strictly typed value.
    pub value: serde_json::Value,
}

impl From<RepositoryError> for PreferenceError {
    fn from(error: RepositoryError) -> Self {
        PreferenceError::DatabaseError(error)
    }
}
impl From<RepositoryError> for UpsertPreferenceError {
    fn from(error: RepositoryError) -> Self {
        UpsertPreferenceError::DatabaseError(error)
    }
}

#[cfg(test)]
mod tests {

    use super::*;
    use repository::mock::{mock_store_a, MockDataInserts};
    use repository::test_db::setup_all;
    use repository::PreferenceRow;

    #[actix_rt::test]
    async fn test_preference() {
        #[derive(Debug, PartialEq)]
        struct TestPref;

        impl Preference for TestPref {
            type Value = i32;

            fn default_value(&self) -> Self::Value {
                42
            }

            fn key(&self) -> PrefKey {
                PrefKey::ShowContactTracing
            }
            fn preference_type(&self) -> PreferenceType {
                PreferenceType::Store
            }
            fn value_type(&self) -> PreferenceValueType {
                PreferenceValueType::Integer
            }
            fn query(
                &self,
                _connection: &StorageConnection,
                store_id: Option<String>,
            ) -> Result<Option<PreferenceRow>, PreferenceError> {
                let mock_pref = PreferenceRow {
                    id: "show_contact_tracing_store_a".to_string(),
                    key: self.key_str().to_string(),
                    value: r#"6"#.to_string(),
                    store_id: Some(mock_store_a().id),
                };

                match store_id {
                    Some(id) if id == mock_store_a().id => Ok(Some(mock_pref)),
                    _ => Ok(None),
                }
            }
        }

        let (_, connection, _, _) = setup_all("load_preference", MockDataInserts::none()).await;

        let store_id = mock_store_a().id;

        // Should return 6 (mocked value for store A)
        let pref2 = TestPref.load(&connection, Some(store_id)).unwrap();
        assert_eq!(pref2, 6);

        // Should return default (42) (no loaded pref in mock above for store B)
        let pref = TestPref
            .load(&connection, Some("store_b".to_string()))
            .unwrap();
        assert_eq!(pref, 42);
    }
}<|MERGE_RESOLUTION|>--- conflicted
+++ resolved
@@ -26,11 +26,8 @@
     DaysInMonth,
     ExpiredStockPreventIssue,
     ExpiredStockIssueThreshold,
-<<<<<<< HEAD
     ItemMarginOverridesSupplierMargin,
-=======
     IsGaps,
->>>>>>> f19db986
 
     // Store preferences
     ManageVaccinesInDoses,
@@ -52,10 +49,7 @@
     SkipIntermediateStatusesInOutbound,
     StoreCustomColour,
     WarnWhenMissingRecentStocktake,
-<<<<<<< HEAD
     InvoiceStatusOptions,
-=======
->>>>>>> f19db986
     ShowIndicativePriceInRequisitions,
 }
 
