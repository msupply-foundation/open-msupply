--- conflicted
+++ resolved
@@ -13,12 +13,8 @@
 #[strum(serialize_all = "snake_case")]
 pub enum PrefKey {
     ShowContactTracing,
-<<<<<<< HEAD
     DisplayVaccinesInDoses,
-=======
-    DisplayVaccineInDoses,
     AllowTrackingOfReceivedStockByDonor,
->>>>>>> b9a39e39
     DisplayPopulationBasedForecasting,
     ManageVvmStatusForStock,
     SortByVvmStatusThenExpiry,
