use repository::{PreferenceRow, RepositoryError, StorageConnection};
use serde::{de::DeserializeOwned, Serialize};

use strum::{Display, EnumString};
use thiserror::Error;

use super::{
    query_preference::{query_global, query_store},
    upsert_helpers::{upsert_global, upsert_store},
};

#[derive(Clone, Display, EnumString)]
#[strum(serialize_all = "snake_case")]
pub enum PrefKey {
    // Global preferences
    AllowTrackingOfStockByDonor,
    AuthorisePurchaseOrder,
    AuthoriseGoodsReceived,
    CustomTranslations,
    GenderOptions,
    PreventTransfersMonthsBeforeInitialisation,
    ShowContactTracing,
    SyncRecordsDisplayThreshold,
    WarningForExcessRequest,
    AdjustForNumberOfDaysOutOfStock,
    DaysInMonth,
    ExpiredStockPreventIssue,
    ExpiredStockIssueThreshold,
<<<<<<< HEAD
=======
    ItemMarginOverridesSupplierMargin,
>>>>>>> e0e5ed47

    // Store preferences
    ManageVaccinesInDoses,
    ManageVvmStatusForStock,
    OrderInPacks,
    UseProcurementFunctionality,
    SortByVvmStatusThenExpiry,
    UseSimplifiedMobileUi,
    DisableManualReturns,
    RequisitionAutoFinalise,
    InboundShipmentAutoVerify,
    CanCreateInternalOrderFromARequisition,
    SelectDestinationStoreForAnInternalOrder,
    NumberOfMonthsToCheckForConsumptionWhenCalculatingOutOfStockProducts,
    NumberOfMonthsThresholdToShowLowStockAlertsForProducts,
    NumberOfMonthsThresholdToShowOverStockAlertsForProducts,
    FirstThresholdForExpiringItems,
    SecondThresholdForExpiringItems,
    SkipIntermediateStatusesInOutbound,
    StoreCustomColour,
    WarnWhenMissingRecentStocktake,
<<<<<<< HEAD
=======
    InvoiceStatusOptions,
>>>>>>> e0e5ed47
    ShowIndicativePriceInRequisitions,
}

#[derive(Clone, Debug, PartialEq)]
pub enum PreferenceType {
    Global,
    Store,
    // User,
    // Machine,
}

#[derive(Clone, PartialEq)]
pub enum PreferenceValueType {
    Boolean,
    Integer,
    MultiChoice,
    // specific type to CustomTranslations preference
    CustomTranslations,
    WarnWhenMissingRecentStocktakeData,
    String,
    // MultilineString,
    // Add scalar or custom value types here - mapped to frontend renderers
}

#[derive(Clone, Error, Debug, PartialEq)]
pub enum PreferenceError {
    #[error(transparent)]
    DatabaseError(RepositoryError),
    #[error("Failed to deserialize preference {0} from value {1}: {2}")]
    DeserializeError(String, String, String),
    #[error("Failed to convert preference {0} to JSON value: {1}")]
    ConversionError(String, String),
    #[error("Store ID is required for store preference")]
    StoreIdNotProvided,
}

#[derive(Clone, Error, Debug, PartialEq)]
pub enum UpsertPreferenceError {
    #[error(transparent)]
    DatabaseError(RepositoryError),
    #[error("Failed to serialize preference {0}: {1}")]
    SerializeError(String, String),
    #[error("Not running as central server")]
    NotACentralServer,
    #[error("Store ID is required for store preference")]
    StoreIdNotProvided,
}

pub trait Preference: Sync + Send {
    type Value: Default + DeserializeOwned + Serialize;

    fn key(&self) -> PrefKey;

    fn key_str(&self) -> String {
        self.key().to_string()
    }

    fn preference_type(&self) -> PreferenceType;

    fn value_type(&self) -> PreferenceValueType;

    fn query(
        &self,
        connection: &StorageConnection,
        store_id: Option<String>,
    ) -> Result<Option<PreferenceRow>, PreferenceError> {
        let pref = match self.preference_type() {
            PreferenceType::Global => query_global(connection, &self.key_str())?,
            PreferenceType::Store => {
                let store_id = store_id.ok_or(PreferenceError::StoreIdNotProvided)?;
                query_store(connection, &self.key_str(), &store_id)?
            }
        };

        Ok(pref)
    }

    fn default_value(&self) -> Self::Value {
        Self::Value::default()
    }

    fn deserialize(&self, data: &str) -> Result<Self::Value, serde_json::Error> {
        serde_json::from_str::<Self::Value>(data)
    }

    fn load(
        &self,
        connection: &StorageConnection,
        // As we implement user/machine prefs, also accept those optional ids
        // self.query will determine which are actually required
        store_id: Option<String>,
    ) -> Result<Self::Value, PreferenceError> {
        let pref = self.query(connection, store_id)?;
        match pref {
            None => Ok(self.default_value()),
            Some(pref) => {
                let text_pref = pref.value.as_str();

                self.deserialize(text_pref).map_err(|e| {
                    PreferenceError::DeserializeError(pref.key, pref.value, e.to_string())
                })
            }
        }
    }

    // Implement custom upsert if you need further validation
    fn upsert(
        &self,
        connection: &StorageConnection,
        value: Self::Value,
        store_id: Option<String>,
    ) -> Result<(), UpsertPreferenceError> {
        let serialised_value = serde_json::to_string(&value).map_err(|e| {
            UpsertPreferenceError::SerializeError(self.key_str().to_string(), e.to_string())
        })?;

        match self.preference_type() {
            PreferenceType::Global => upsert_global(connection, self.key_str(), serialised_value)?,
            PreferenceType::Store => {
                let store_id = store_id.ok_or(UpsertPreferenceError::StoreIdNotProvided)?;
                upsert_store(connection, self.key_str(), serialised_value, store_id)?;
            }
        };

        Ok(())
    }

    fn as_description(
        &self,
        connection: &StorageConnection,
        store_id: Option<String>,
    ) -> Result<PreferenceDescription, PreferenceError> {
        let value = self.load(connection, store_id)?;

        let value = serde_json::to_value(value).map_err(|e| {
            PreferenceError::ConversionError(self.key_str().to_string(), e.to_string())
        })?;

        Ok(PreferenceDescription {
            key: self.key(),
            value_type: self.value_type(),
            value,
        })
    }
}

pub struct PreferenceDescription {
    pub key: PrefKey,
    pub value_type: PreferenceValueType,
    /// WARNING: Type loss - holds any kind of pref value (for edit UI).
    /// Use the PreferenceProvider to load the strictly typed value.
    pub value: serde_json::Value,
}

impl From<RepositoryError> for PreferenceError {
    fn from(error: RepositoryError) -> Self {
        PreferenceError::DatabaseError(error)
    }
}
impl From<RepositoryError> for UpsertPreferenceError {
    fn from(error: RepositoryError) -> Self {
        UpsertPreferenceError::DatabaseError(error)
    }
}

#[cfg(test)]
mod tests {

    use super::*;
    use repository::mock::{mock_store_a, MockDataInserts};
    use repository::test_db::setup_all;
    use repository::PreferenceRow;

    #[actix_rt::test]
    async fn test_preference() {
        #[derive(Debug, PartialEq)]
        struct TestPref;

        impl Preference for TestPref {
            type Value = i32;

            fn default_value(&self) -> Self::Value {
                42
            }

            fn key(&self) -> PrefKey {
                PrefKey::ShowContactTracing
            }
            fn preference_type(&self) -> PreferenceType {
                PreferenceType::Store
            }
            fn value_type(&self) -> PreferenceValueType {
                PreferenceValueType::Integer
            }
            fn query(
                &self,
                _connection: &StorageConnection,
                store_id: Option<String>,
            ) -> Result<Option<PreferenceRow>, PreferenceError> {
                let mock_pref = PreferenceRow {
                    id: "show_contact_tracing_store_a".to_string(),
                    key: self.key_str().to_string(),
                    value: r#"6"#.to_string(),
                    store_id: Some(mock_store_a().id),
                };

                match store_id {
                    Some(id) if id == mock_store_a().id => Ok(Some(mock_pref)),
                    _ => Ok(None),
                }
            }
        }

        let (_, connection, _, _) = setup_all("load_preference", MockDataInserts::none()).await;

        let store_id = mock_store_a().id;

        // Should return 6 (mocked value for store A)
        let pref2 = TestPref.load(&connection, Some(store_id)).unwrap();
        assert_eq!(pref2, 6);

        // Should return default (42) (no loaded pref in mock above for store B)
        let pref = TestPref
            .load(&connection, Some("store_b".to_string()))
            .unwrap();
        assert_eq!(pref, 42);
    }
}<|MERGE_RESOLUTION|>--- conflicted
+++ resolved
@@ -26,10 +26,7 @@
     DaysInMonth,
     ExpiredStockPreventIssue,
     ExpiredStockIssueThreshold,
-<<<<<<< HEAD
-=======
     ItemMarginOverridesSupplierMargin,
->>>>>>> e0e5ed47
 
     // Store preferences
     ManageVaccinesInDoses,
@@ -51,10 +48,7 @@
     SkipIntermediateStatusesInOutbound,
     StoreCustomColour,
     WarnWhenMissingRecentStocktake,
-<<<<<<< HEAD
-=======
     InvoiceStatusOptions,
->>>>>>> e0e5ed47
     ShowIndicativePriceInRequisitions,
 }
 
