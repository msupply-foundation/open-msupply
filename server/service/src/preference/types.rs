--- conflicted
+++ resolved
@@ -46,11 +46,8 @@
     SkipIntermediateStatusesInOutbound,
     StoreCustomColour,
     WarnWhenMissingRecentStocktake,
-<<<<<<< HEAD
     InvoiceStatusOptions,
-=======
     ShowIndicativePriceInRequisitions,
->>>>>>> eeac8834
 }
 
 #[derive(Clone, Debug, PartialEq)]
