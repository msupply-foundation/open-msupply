use repository::{PreferenceRow, RepositoryError, StorageConnection};
use serde::{de::DeserializeOwned, Serialize};

use strum::{Display, EnumString};
use thiserror::Error;

use super::{
    query_preference::{query_global, query_store},
    upsert_helpers::{upsert_global, upsert_store},
};

<<<<<<< HEAD
#[derive(Clone, Display, EnumString)]
=======
#[derive(Display, EnumString, Clone)]
>>>>>>> cc3f75ca
#[strum(serialize_all = "snake_case")]
pub enum PrefKey {
    // Global preferences
    AllowTrackingOfStockByDonor,
    AuthorisePurchaseOrder,
    AuthoriseGoodsReceived,
    CustomTranslations,
    GenderOptions,
    PreventTransfersMonthsBeforeInitialisation,
    ShowContactTracing,
    SyncRecordsDisplayThreshold,

    // Store preferences
    ManageVaccinesInDoses,
    ManageVvmStatusForStock,
    OrderInPacks,
    UseProcurementFunctionality,
    SortByVvmStatusThenExpiry,
    UseSimplifiedMobileUi,
}

#[derive(Clone, Debug, PartialEq)]
pub enum PreferenceType {
    Global,
    Store,
    // User,
    // Machine,
}

<<<<<<< HEAD
#[derive(Clone, PartialEq)]
=======
#[derive(Clone)]
>>>>>>> cc3f75ca
pub enum PreferenceValueType {
    Boolean,
    Integer,
    MultiChoice,
    // specific type to CustomTranslations preference
    CustomTranslations,
    // String,
    // MultilineString,
    // Add scalar or custom value types here - mapped to frontend renderers
}

#[derive(Clone, Error, Debug, PartialEq)]
pub enum PreferenceError {
    #[error(transparent)]
    DatabaseError(RepositoryError),
    #[error("Failed to deserialize preference {0} from value {1}: {2}")]
    DeserializeError(String, String, String),
    #[error("Failed to convert preference {0} to JSON value: {1}")]
    ConversionError(String, String),
    #[error("Store ID is required for store preference")]
    StoreIdNotProvided,
}

#[derive(Clone, Error, Debug, PartialEq)]
pub enum UpsertPreferenceError {
    #[error(transparent)]
    DatabaseError(RepositoryError),
    #[error("Failed to serialize preference {0}: {1}")]
    SerializeError(String, String),
    #[error("Not running as central server")]
    NotACentralServer,
    #[error("Store ID is required for store preference")]
    StoreIdNotProvided,
}

pub trait Preference: Sync + Send {
    type Value: Default + DeserializeOwned + Serialize;

    fn key(&self) -> PrefKey;

    fn key_str(&self) -> String {
        self.key().to_string()
    }

    fn preference_type(&self) -> PreferenceType;

    fn value_type(&self) -> PreferenceValueType;

    fn query(
        &self,
        connection: &StorageConnection,
        store_id: Option<String>,
    ) -> Result<Option<PreferenceRow>, PreferenceError> {
        let pref = match self.preference_type() {
            PreferenceType::Global => query_global(connection, &self.key_str())?,
            PreferenceType::Store => {
                let store_id = store_id.ok_or(PreferenceError::StoreIdNotProvided)?;
                query_store(connection, &self.key_str(), &store_id)?
            }
        };

        Ok(pref)
    }

    fn default_value(&self) -> Self::Value {
        Self::Value::default()
    }

    fn deserialize(&self, data: &str) -> Result<Self::Value, serde_json::Error> {
        serde_json::from_str::<Self::Value>(data)
    }

    fn load(
        &self,
        connection: &StorageConnection,
        // As we implement user/machine prefs, also accept those optional ids
        // self.query will determine which are actually required
        store_id: Option<String>,
    ) -> Result<Self::Value, PreferenceError> {
        let pref = self.query(connection, store_id)?;
        match pref {
            None => Ok(self.default_value()),
            Some(pref) => {
                let text_pref = pref.value.as_str();

                self.deserialize(text_pref).map_err(|e| {
                    PreferenceError::DeserializeError(pref.key, pref.value, e.to_string())
                })
            }
        }
    }

    // Implement custom upsert if you need further validation
    fn upsert(
        &self,
        connection: &StorageConnection,
        value: Self::Value,
        store_id: Option<String>,
    ) -> Result<(), UpsertPreferenceError> {
        let serialised_value = serde_json::to_string(&value).map_err(|e| {
            UpsertPreferenceError::SerializeError(self.key_str().to_string(), e.to_string())
        })?;

        match self.preference_type() {
            PreferenceType::Global => upsert_global(connection, self.key_str(), serialised_value)?,
            PreferenceType::Store => {
                let store_id = store_id.ok_or(UpsertPreferenceError::StoreIdNotProvided)?;
                upsert_store(connection, self.key_str(), serialised_value, store_id)?;
            }
        };

        Ok(())
    }

    fn as_description(
        &self,
        connection: &StorageConnection,
        store_id: Option<String>,
    ) -> Result<PreferenceDescription, PreferenceError> {
        let value = self.load(connection, store_id)?;

        let value = serde_json::to_value(value).map_err(|e| {
            PreferenceError::ConversionError(self.key_str().to_string(), e.to_string())
        })?;

        Ok(PreferenceDescription {
            key: self.key(),
            value_type: self.value_type(),
            value,
        })
    }
}

pub struct PreferenceDescription {
    pub key: PrefKey,
    pub value_type: PreferenceValueType,
    /// WARNING: Type loss - holds any kind of pref value (for edit UI).
    /// Use the PreferenceProvider to load the strictly typed value.
    pub value: serde_json::Value,
}

impl From<RepositoryError> for PreferenceError {
    fn from(error: RepositoryError) -> Self {
        PreferenceError::DatabaseError(error)
    }
}
impl From<RepositoryError> for UpsertPreferenceError {
    fn from(error: RepositoryError) -> Self {
        UpsertPreferenceError::DatabaseError(error)
    }
}

#[cfg(test)]
mod tests {

    use super::*;
    use repository::mock::{mock_store_a, MockDataInserts};
    use repository::test_db::setup_all;
    use repository::PreferenceRow;

    #[actix_rt::test]
    async fn test_preference() {
        #[derive(Debug, PartialEq)]
        struct TestPref;

        impl Preference for TestPref {
            type Value = i32;

            fn default_value(&self) -> Self::Value {
                42
            }

            fn key(&self) -> PrefKey {
                PrefKey::ShowContactTracing
            }
            fn preference_type(&self) -> PreferenceType {
                PreferenceType::Store
            }
            fn value_type(&self) -> PreferenceValueType {
                PreferenceValueType::Integer
            }
            fn query(
                &self,
                _connection: &StorageConnection,
                store_id: Option<String>,
            ) -> Result<Option<PreferenceRow>, PreferenceError> {
                let mock_pref = PreferenceRow {
                    id: "show_contact_tracing_store_a".to_string(),
                    key: self.key_str().to_string(),
                    value: r#"6"#.to_string(),
                    store_id: Some(mock_store_a().id),
                };

                match store_id {
                    Some(id) if id == mock_store_a().id => Ok(Some(mock_pref)),
                    _ => Ok(None),
                }
            }
        }

        let (_, connection, _, _) = setup_all("load_preference", MockDataInserts::none()).await;

        let store_id = mock_store_a().id;

        // Should return 6 (mocked value for store A)
        let pref2 = TestPref.load(&connection, Some(store_id)).unwrap();
        assert_eq!(pref2, 6);

        // Should return default (42) (no loaded pref in mock above for store B)
        let pref = TestPref
            .load(&connection, Some("store_b".to_string()))
            .unwrap();
        assert_eq!(pref, 42);
    }
}<|MERGE_RESOLUTION|>--- conflicted
+++ resolved
@@ -9,11 +9,7 @@
     upsert_helpers::{upsert_global, upsert_store},
 };
 
-<<<<<<< HEAD
 #[derive(Clone, Display, EnumString)]
-=======
-#[derive(Display, EnumString, Clone)]
->>>>>>> cc3f75ca
 #[strum(serialize_all = "snake_case")]
 pub enum PrefKey {
     // Global preferences
@@ -43,11 +39,7 @@
     // Machine,
 }
 
-<<<<<<< HEAD
 #[derive(Clone, PartialEq)]
-=======
-#[derive(Clone)]
->>>>>>> cc3f75ca
 pub enum PreferenceValueType {
     Boolean,
     Integer,
