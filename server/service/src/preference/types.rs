--- conflicted
+++ resolved
@@ -27,10 +27,7 @@
     ExpiredStockPreventIssue,
     ExpiredStockIssueThreshold,
     ItemMarginOverridesSupplierMargin,
-<<<<<<< HEAD
-=======
     IsGaps,
->>>>>>> 0643f801
 
     // Store preferences
     ManageVaccinesInDoses,
