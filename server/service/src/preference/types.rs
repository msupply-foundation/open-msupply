--- conflicted
+++ resolved
@@ -14,12 +14,9 @@
 pub enum PrefKey {
     ShowContactTracing,
     DisplayVaccineInDoses,
-<<<<<<< HEAD
+    DisplayPopulationBasedForecasting,
     InputVvmStatus,
     SortByVvmStatus,
-=======
-    DisplayPopulationBasedForecasting,
->>>>>>> 9cf26aa1
 }
 
 #[derive(Clone, Debug, PartialEq)]
