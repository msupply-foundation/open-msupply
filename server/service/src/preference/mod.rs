use crate::service_provider::ServiceContext;

pub mod types;
use repository::StorageConnection;
pub use types::*;
mod query_preference;

pub mod preferences;
pub use preferences::*;
pub mod upsert;
pub mod upsert_helpers;

pub use upsert::*;

pub trait PreferenceServiceTrait: Sync + Send {
    fn get_preference_provider(&self) -> PreferenceProvider {
        get_preference_provider()
    }

    fn get_preference_descriptions(
        &self,
        connection: StorageConnection,
        store_id: Option<String>,
        pref_type: PreferenceType,
    ) -> Result<Vec<PreferenceDescription>, PreferenceError> {
        let PreferenceProvider {
            // Global preferences
            allow_tracking_of_stock_by_donor,
            gender_options,
            show_contact_tracing,
            use_campaigns,
<<<<<<< HEAD
            custom_translations,
=======
            sync_records_display_threshold,
>>>>>>> 0f110eaa

            // Store preferences
            manage_vaccines_in_doses,
            manage_vvm_status_for_stock,
            order_in_packs,
            sort_by_vvm_status_then_expiry,
            use_simplified_mobile_ui,
        } = self.get_preference_provider();

        let input = AppendIfTypeInputs {
            pref_type,
            connection,
            store_id: store_id.clone(),
        };

        let mut prefs: Vec<PreferenceDescription> = Vec::new();

        // Global preferences
        append_if_type(allow_tracking_of_stock_by_donor, &mut prefs, &input)?;
        append_if_type(gender_options, &mut prefs, &input)?;
        append_if_type(show_contact_tracing, &mut prefs, &input)?;
        append_if_type(use_campaigns, &mut prefs, &input)?;
        append_if_type(custom_translations, &mut prefs, &input)?;
        // Store preferences
        append_if_type(manage_vaccines_in_doses, &mut prefs, &input)?;
        append_if_type(manage_vvm_status_for_stock, &mut prefs, &input)?;
        append_if_type(order_in_packs, &mut prefs, &input)?;
        append_if_type(sort_by_vvm_status_then_expiry, &mut prefs, &input)?;
        append_if_type(use_simplified_mobile_ui, &mut prefs, &input)?;
        append_if_type(sync_records_display_threshold, &mut prefs, &input)?;

        Ok(prefs)
    }

    fn upsert(
        &self,
        ctx: &ServiceContext,
        input: UpsertPreferences,
    ) -> Result<(), UpsertPreferenceError> {
        upsert_preferences(ctx, input)
    }
}

pub struct PreferenceService {}
impl PreferenceServiceTrait for PreferenceService {}

struct AppendIfTypeInputs {
    pref_type: PreferenceType,
    connection: StorageConnection,
    store_id: Option<String>,
}

fn append_if_type(
    pref: impl Preference,
    pref_descriptions: &mut Vec<PreferenceDescription>,
    AppendIfTypeInputs {
        pref_type,
        connection,
        store_id,
    }: &AppendIfTypeInputs,
) -> Result<(), PreferenceError> {
    if &pref.preference_type() == pref_type {
        pref_descriptions.push(pref.as_description(connection, store_id.clone())?);
    }
    Ok(())
}

// Note, we don't have a get_preference() function here as preferences can be accessed like this:
// `let can_manage = ManageVvmStatus.load(connection, store_id);`<|MERGE_RESOLUTION|>--- conflicted
+++ resolved
@@ -29,11 +29,8 @@
             gender_options,
             show_contact_tracing,
             use_campaigns,
-<<<<<<< HEAD
             custom_translations,
-=======
             sync_records_display_threshold,
->>>>>>> 0f110eaa
 
             // Store preferences
             manage_vaccines_in_doses,
@@ -57,13 +54,13 @@
         append_if_type(show_contact_tracing, &mut prefs, &input)?;
         append_if_type(use_campaigns, &mut prefs, &input)?;
         append_if_type(custom_translations, &mut prefs, &input)?;
+        append_if_type(sync_records_display_threshold, &mut prefs, &input)?;
         // Store preferences
         append_if_type(manage_vaccines_in_doses, &mut prefs, &input)?;
         append_if_type(manage_vvm_status_for_stock, &mut prefs, &input)?;
         append_if_type(order_in_packs, &mut prefs, &input)?;
         append_if_type(sort_by_vvm_status_then_expiry, &mut prefs, &input)?;
         append_if_type(use_simplified_mobile_ui, &mut prefs, &input)?;
-        append_if_type(sync_records_display_threshold, &mut prefs, &input)?;
 
         Ok(prefs)
     }
