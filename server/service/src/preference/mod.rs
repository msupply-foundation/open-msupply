use crate::service_provider::ServiceContext;

pub mod types;
use repository::StorageConnection;
pub use types::*;
mod query_preference;

pub mod preferences;
pub use preferences::*;
pub mod upsert;
pub mod upsert_helpers;

pub use upsert::*;

pub trait PreferenceServiceTrait: Sync + Send {
    fn get_preference_provider(&self) -> PreferenceProvider {
        get_preference_provider()
    }

    fn get_preference_descriptions(
        &self,
        connection: StorageConnection,
        store_id: Option<String>,
        pref_type: PreferenceType,
    ) -> Result<Vec<PreferenceDescription>, PreferenceError> {
        let PreferenceProvider {
            // Global preferences
            allow_tracking_of_stock_by_donor,
            authorise_goods_received,
            authorise_purchase_order,
            custom_translations,
            gender_options,
            prevent_transfers_months_before_initialisation,
            show_contact_tracing,
            sync_records_display_threshold,
            warning_for_excess_request,
<<<<<<< HEAD
            use_days_in_month,
            adjust_for_number_of_days_out_of_stock,
            days_in_month,
            exclude_transfers,
            expired_stock_prevent_issue,
            expired_stock_issue_threshold,
=======
            adjust_for_number_of_days_out_of_stock,
            days_in_month,
>>>>>>> f5a210e9

            // Store preferences
            manage_vaccines_in_doses,
            manage_vvm_status_for_stock,
            order_in_packs,
            use_procurement_functionality,
            sort_by_vvm_status_then_expiry,
            use_simplified_mobile_ui,
            disable_manual_returns,
            requisition_auto_finalise,
<<<<<<< HEAD
            inbound_shipment_auto_verify,
=======
>>>>>>> f5a210e9
            can_create_internal_order_from_a_requisition,
            select_destination_store_for_an_internal_order,
            number_of_months_to_check_for_consumption_when_calculating_out_of_stock_products,
            number_of_months_threshold_to_show_low_stock_alerts_for_products,
            first_threshold_for_expiring_items,
            second_threshold_for_expiring_items,
<<<<<<< HEAD
            skip_intermediate_statuses_in_outbound,
            warn_when_missing_recent_stocktake,
            store_custom_colour,
=======
>>>>>>> f5a210e9
        } = self.get_preference_provider();

        let input = AppendIfTypeInputs {
            pref_type,
            connection,
            store_id: store_id.clone(),
        };

        let mut prefs: Vec<PreferenceDescription> = Vec::new();

        // Global preferences
        append_if_type(allow_tracking_of_stock_by_donor, &mut prefs, &input)?;
        append_if_type(authorise_goods_received, &mut prefs, &input)?;
        append_if_type(authorise_purchase_order, &mut prefs, &input)?;
        append_if_type(custom_translations, &mut prefs, &input)?;
        append_if_type(gender_options, &mut prefs, &input)?;
        append_if_type(
            prevent_transfers_months_before_initialisation,
            &mut prefs,
            &input,
        )?;
        append_if_type(show_contact_tracing, &mut prefs, &input)?;
        append_if_type(sync_records_display_threshold, &mut prefs, &input)?;
        append_if_type(warning_for_excess_request, &mut prefs, &input)?;
<<<<<<< HEAD
        append_if_type(use_days_in_month, &mut prefs, &input)?;
        append_if_type(adjust_for_number_of_days_out_of_stock, &mut prefs, &input)?;
        append_if_type(days_in_month, &mut prefs, &input)?;
        append_if_type(exclude_transfers, &mut prefs, &input)?;
        append_if_type(expired_stock_prevent_issue, &mut prefs, &input)?;
        append_if_type(expired_stock_issue_threshold, &mut prefs, &input)?;
=======
        append_if_type(adjust_for_number_of_days_out_of_stock, &mut prefs, &input)?;
        append_if_type(days_in_month, &mut prefs, &input)?;
>>>>>>> f5a210e9

        // Store preferences
        append_if_type(manage_vaccines_in_doses, &mut prefs, &input)?;
        append_if_type(manage_vvm_status_for_stock, &mut prefs, &input)?;
        append_if_type(order_in_packs, &mut prefs, &input)?;
        append_if_type(use_procurement_functionality, &mut prefs, &input)?;
        append_if_type(sort_by_vvm_status_then_expiry, &mut prefs, &input)?;
        append_if_type(use_simplified_mobile_ui, &mut prefs, &input)?;
        append_if_type(disable_manual_returns, &mut prefs, &input)?;
        append_if_type(requisition_auto_finalise, &mut prefs, &input)?;
<<<<<<< HEAD
        append_if_type(inbound_shipment_auto_verify, &mut prefs, &input)?;
=======
>>>>>>> f5a210e9
        append_if_type(
            can_create_internal_order_from_a_requisition,
            &mut prefs,
            &input,
        )?;
        append_if_type(
            select_destination_store_for_an_internal_order,
            &mut prefs,
            &input,
        )?;
        append_if_type(
            number_of_months_to_check_for_consumption_when_calculating_out_of_stock_products,
            &mut prefs,
            &input,
        )?;
        append_if_type(
            number_of_months_threshold_to_show_low_stock_alerts_for_products,
            &mut prefs,
            &input,
        )?;
        append_if_type(first_threshold_for_expiring_items, &mut prefs, &input)?;
        append_if_type(second_threshold_for_expiring_items, &mut prefs, &input)?;
<<<<<<< HEAD
        append_if_type(skip_intermediate_statuses_in_outbound, &mut prefs, &input)?;
        append_if_type(store_custom_colour, &mut prefs, &input)?;
        append_if_type(warn_when_missing_recent_stocktake, &mut prefs, &input)?;
=======
>>>>>>> f5a210e9

        Ok(prefs)
    }

    fn upsert(
        &self,
        ctx: &ServiceContext,
        input: UpsertPreferences,
    ) -> Result<(), UpsertPreferenceError> {
        upsert_preferences(ctx, input)
    }
}

pub struct PreferenceService {}
impl PreferenceServiceTrait for PreferenceService {}

struct AppendIfTypeInputs {
    pref_type: PreferenceType,
    connection: StorageConnection,
    store_id: Option<String>,
}

fn append_if_type(
    pref: impl Preference,
    pref_descriptions: &mut Vec<PreferenceDescription>,
    AppendIfTypeInputs {
        pref_type,
        connection,
        store_id,
    }: &AppendIfTypeInputs,
) -> Result<(), PreferenceError> {
    if &pref.preference_type() == pref_type {
        pref_descriptions.push(pref.as_description(connection, store_id.clone())?);
    }
    Ok(())
}

// Note, we don't have a get_preference() function here as preferences can be accessed like this:
// `let can_manage = ManageVvmStatus.load(connection, store_id);`<|MERGE_RESOLUTION|>--- conflicted
+++ resolved
@@ -34,17 +34,10 @@
             show_contact_tracing,
             sync_records_display_threshold,
             warning_for_excess_request,
-<<<<<<< HEAD
-            use_days_in_month,
             adjust_for_number_of_days_out_of_stock,
             days_in_month,
-            exclude_transfers,
             expired_stock_prevent_issue,
             expired_stock_issue_threshold,
-=======
-            adjust_for_number_of_days_out_of_stock,
-            days_in_month,
->>>>>>> f5a210e9
 
             // Store preferences
             manage_vaccines_in_doses,
@@ -55,22 +48,16 @@
             use_simplified_mobile_ui,
             disable_manual_returns,
             requisition_auto_finalise,
-<<<<<<< HEAD
             inbound_shipment_auto_verify,
-=======
->>>>>>> f5a210e9
             can_create_internal_order_from_a_requisition,
             select_destination_store_for_an_internal_order,
             number_of_months_to_check_for_consumption_when_calculating_out_of_stock_products,
             number_of_months_threshold_to_show_low_stock_alerts_for_products,
             first_threshold_for_expiring_items,
             second_threshold_for_expiring_items,
-<<<<<<< HEAD
             skip_intermediate_statuses_in_outbound,
             warn_when_missing_recent_stocktake,
             store_custom_colour,
-=======
->>>>>>> f5a210e9
         } = self.get_preference_provider();
 
         let input = AppendIfTypeInputs {
@@ -95,31 +82,19 @@
         append_if_type(show_contact_tracing, &mut prefs, &input)?;
         append_if_type(sync_records_display_threshold, &mut prefs, &input)?;
         append_if_type(warning_for_excess_request, &mut prefs, &input)?;
-<<<<<<< HEAD
-        append_if_type(use_days_in_month, &mut prefs, &input)?;
         append_if_type(adjust_for_number_of_days_out_of_stock, &mut prefs, &input)?;
         append_if_type(days_in_month, &mut prefs, &input)?;
-        append_if_type(exclude_transfers, &mut prefs, &input)?;
         append_if_type(expired_stock_prevent_issue, &mut prefs, &input)?;
         append_if_type(expired_stock_issue_threshold, &mut prefs, &input)?;
-=======
-        append_if_type(adjust_for_number_of_days_out_of_stock, &mut prefs, &input)?;
-        append_if_type(days_in_month, &mut prefs, &input)?;
->>>>>>> f5a210e9
 
         // Store preferences
-        append_if_type(manage_vaccines_in_doses, &mut prefs, &input)?;
-        append_if_type(manage_vvm_status_for_stock, &mut prefs, &input)?;
         append_if_type(order_in_packs, &mut prefs, &input)?;
         append_if_type(use_procurement_functionality, &mut prefs, &input)?;
         append_if_type(sort_by_vvm_status_then_expiry, &mut prefs, &input)?;
         append_if_type(use_simplified_mobile_ui, &mut prefs, &input)?;
         append_if_type(disable_manual_returns, &mut prefs, &input)?;
         append_if_type(requisition_auto_finalise, &mut prefs, &input)?;
-<<<<<<< HEAD
         append_if_type(inbound_shipment_auto_verify, &mut prefs, &input)?;
-=======
->>>>>>> f5a210e9
         append_if_type(
             can_create_internal_order_from_a_requisition,
             &mut prefs,
@@ -142,12 +117,9 @@
         )?;
         append_if_type(first_threshold_for_expiring_items, &mut prefs, &input)?;
         append_if_type(second_threshold_for_expiring_items, &mut prefs, &input)?;
-<<<<<<< HEAD
         append_if_type(skip_intermediate_statuses_in_outbound, &mut prefs, &input)?;
         append_if_type(store_custom_colour, &mut prefs, &input)?;
         append_if_type(warn_when_missing_recent_stocktake, &mut prefs, &input)?;
-=======
->>>>>>> f5a210e9
 
         Ok(prefs)
     }
