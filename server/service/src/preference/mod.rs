use crate::service_provider::ServiceContext;

pub mod types;
use repository::StorageConnection;
pub use types::*;
mod query_preference;

pub mod preferences;
pub use preferences::*;
pub mod upsert;
pub mod upsert_helpers;

pub use upsert::*;

pub trait PreferenceServiceTrait: Sync + Send {
    fn get_preference_provider(&self) -> PreferenceProvider {
        get_preference_provider()
    }

    fn get_preference_descriptions(
        &self,
        connection: StorageConnection,
        store_id: Option<String>,
        pref_type: PreferenceType,
    ) -> Result<Vec<PreferenceDescription>, PreferenceError> {
        let PreferenceProvider {
            show_contact_tracing,
<<<<<<< HEAD
            display_vaccine_in_doses,
        } = self.get_preference_provider();

        let input = AppendIfTypeInputs {
            pref_type,
            connection,
            store_id: store_id.clone(),
        };
=======
            display_population_based_forecasting,
        } = self.get_preference_provider();

        let all_prefs_descriptions = vec![
            // Add each pref here
            show_contact_tracing.as_description(connection, store_id.clone())?,
            display_population_based_forecasting.as_description(connection, store_id.clone())?,
        ];
>>>>>>> cd00b30a

        let mut descriptions: Vec<PreferenceDescription> = Vec::new();

        // Add each pref here
        append_if_type(show_contact_tracing, &mut descriptions, &input)?;
        append_if_type(display_vaccine_in_doses, &mut descriptions, &input)?;

        Ok(descriptions)
    }

    fn upsert(
        &self,
        ctx: &ServiceContext,
        input: UpsertPreferences,
    ) -> Result<(), UpsertPreferenceError> {
        upsert_preferences(ctx, input)
    }
}

pub struct PreferenceService {}
impl PreferenceServiceTrait for PreferenceService {}

struct AppendIfTypeInputs {
    pref_type: PreferenceType,
    connection: StorageConnection,
    store_id: Option<String>,
}

fn append_if_type(
    pref: impl Preference,
    pref_descriptions: &mut Vec<PreferenceDescription>,
    AppendIfTypeInputs {
        pref_type,
        connection,
        store_id,
    }: &AppendIfTypeInputs,
) -> Result<(), PreferenceError> {
    if &pref.preference_type() == pref_type {
        pref_descriptions.push(pref.as_description(connection, store_id.clone())?);
    }
    Ok(())
}<|MERGE_RESOLUTION|>--- conflicted
+++ resolved
@@ -25,7 +25,7 @@
     ) -> Result<Vec<PreferenceDescription>, PreferenceError> {
         let PreferenceProvider {
             show_contact_tracing,
-<<<<<<< HEAD
+            display_population_based_forecasting,
             display_vaccine_in_doses,
         } = self.get_preference_provider();
 
@@ -34,24 +34,15 @@
             connection,
             store_id: store_id.clone(),
         };
-=======
-            display_population_based_forecasting,
-        } = self.get_preference_provider();
 
-        let all_prefs_descriptions = vec![
-            // Add each pref here
-            show_contact_tracing.as_description(connection, store_id.clone())?,
-            display_population_based_forecasting.as_description(connection, store_id.clone())?,
-        ];
->>>>>>> cd00b30a
-
-        let mut descriptions: Vec<PreferenceDescription> = Vec::new();
+        let mut prefs: Vec<PreferenceDescription> = Vec::new();
 
         // Add each pref here
-        append_if_type(show_contact_tracing, &mut descriptions, &input)?;
-        append_if_type(display_vaccine_in_doses, &mut descriptions, &input)?;
+        append_if_type(show_contact_tracing, &mut prefs, &input)?;
+        append_if_type(display_population_based_forecasting, &mut prefs, &input)?;
+        append_if_type(display_vaccine_in_doses, &mut prefs, &input)?;
 
-        Ok(descriptions)
+        Ok(prefs)
     }
 
     fn upsert(
