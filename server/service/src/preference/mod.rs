use crate::service_provider::ServiceContext;

pub mod types;
use repository::StorageConnection;
pub use types::*;
mod query_preference;

pub mod preferences;
pub use preferences::*;
pub mod upsert;
pub mod upsert_helpers;

pub use upsert::*;

pub trait PreferenceServiceTrait: Sync + Send {
    fn get_preference_provider(&self) -> PreferenceProvider {
        get_preference_provider()
    }

    fn get_preference_descriptions(
        &self,
        connection: StorageConnection,
        store_id: Option<String>,
        pref_type: PreferenceType,
    ) -> Result<Vec<PreferenceDescription>, PreferenceError> {
        let PreferenceProvider {
            // Global preferences
            allow_tracking_of_stock_by_donor,
            gender_options,
            show_contact_tracing,
            use_campaigns,
            custom_translations,
            sync_records_display_threshold,
<<<<<<< HEAD
            authorise_purchase_order,

=======
            prevent_transfers_months_before_initialisation,
>>>>>>> a674c266
            // Store preferences
            manage_vaccines_in_doses,
            manage_vvm_status_for_stock,
            order_in_packs,
            sort_by_vvm_status_then_expiry,
            use_simplified_mobile_ui,
        } = self.get_preference_provider();

        let input = AppendIfTypeInputs {
            pref_type,
            connection,
            store_id: store_id.clone(),
        };

        let mut prefs: Vec<PreferenceDescription> = Vec::new();

        // Global preferences
        append_if_type(allow_tracking_of_stock_by_donor, &mut prefs, &input)?;
        append_if_type(gender_options, &mut prefs, &input)?;
        append_if_type(show_contact_tracing, &mut prefs, &input)?;
        append_if_type(use_campaigns, &mut prefs, &input)?;
<<<<<<< HEAD
        append_if_type(custom_translations, &mut prefs, &input)?;
        append_if_type(sync_records_display_threshold, &mut prefs, &input)?;
        append_if_type(authorise_purchase_order, &mut prefs, &input)?;
=======
        append_if_type(sync_records_display_threshold, &mut prefs, &input)?;
        append_if_type(
            prevent_transfers_months_before_initialisation,
            &mut prefs,
            &input,
        )?;
>>>>>>> a674c266
        // Store preferences
        append_if_type(manage_vaccines_in_doses, &mut prefs, &input)?;
        append_if_type(manage_vvm_status_for_stock, &mut prefs, &input)?;
        append_if_type(order_in_packs, &mut prefs, &input)?;
        append_if_type(sort_by_vvm_status_then_expiry, &mut prefs, &input)?;
        append_if_type(use_simplified_mobile_ui, &mut prefs, &input)?;

        Ok(prefs)
    }

    fn upsert(
        &self,
        ctx: &ServiceContext,
        input: UpsertPreferences,
    ) -> Result<(), UpsertPreferenceError> {
        upsert_preferences(ctx, input)
    }
}

pub struct PreferenceService {}
impl PreferenceServiceTrait for PreferenceService {}

struct AppendIfTypeInputs {
    pref_type: PreferenceType,
    connection: StorageConnection,
    store_id: Option<String>,
}

fn append_if_type(
    pref: impl Preference,
    pref_descriptions: &mut Vec<PreferenceDescription>,
    AppendIfTypeInputs {
        pref_type,
        connection,
        store_id,
    }: &AppendIfTypeInputs,
) -> Result<(), PreferenceError> {
    if &pref.preference_type() == pref_type {
        pref_descriptions.push(pref.as_description(connection, store_id.clone())?);
    }
    Ok(())
}

// Note, we don't have a get_preference() function here as preferences can be accessed like this:
// `let can_manage = ManageVvmStatus.load(connection, store_id);`<|MERGE_RESOLUTION|>--- conflicted
+++ resolved
@@ -31,12 +31,8 @@
             use_campaigns,
             custom_translations,
             sync_records_display_threshold,
-<<<<<<< HEAD
             authorise_purchase_order,
-
-=======
             prevent_transfers_months_before_initialisation,
->>>>>>> a674c266
             // Store preferences
             manage_vaccines_in_doses,
             manage_vvm_status_for_stock,
@@ -58,18 +54,15 @@
         append_if_type(gender_options, &mut prefs, &input)?;
         append_if_type(show_contact_tracing, &mut prefs, &input)?;
         append_if_type(use_campaigns, &mut prefs, &input)?;
-<<<<<<< HEAD
         append_if_type(custom_translations, &mut prefs, &input)?;
         append_if_type(sync_records_display_threshold, &mut prefs, &input)?;
         append_if_type(authorise_purchase_order, &mut prefs, &input)?;
-=======
         append_if_type(sync_records_display_threshold, &mut prefs, &input)?;
         append_if_type(
             prevent_transfers_months_before_initialisation,
             &mut prefs,
             &input,
         )?;
->>>>>>> a674c266
         // Store preferences
         append_if_type(manage_vaccines_in_doses, &mut prefs, &input)?;
         append_if_type(manage_vvm_status_for_stock, &mut prefs, &input)?;
