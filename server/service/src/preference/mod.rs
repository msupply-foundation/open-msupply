--- conflicted
+++ resolved
@@ -34,15 +34,8 @@
             show_contact_tracing,
             sync_records_display_threshold,
             warning_for_excess_request,
-<<<<<<< HEAD
-            use_days_in_month,
             adjust_for_number_of_days_out_of_stock,
             days_in_month,
-            exclude_transfers,
-=======
-            adjust_for_number_of_days_out_of_stock,
-            days_in_month,
->>>>>>> 26e6d940
             expired_stock_prevent_issue,
             expired_stock_issue_threshold,
 
@@ -89,15 +82,8 @@
         append_if_type(show_contact_tracing, &mut prefs, &input)?;
         append_if_type(sync_records_display_threshold, &mut prefs, &input)?;
         append_if_type(warning_for_excess_request, &mut prefs, &input)?;
-<<<<<<< HEAD
-        append_if_type(use_days_in_month, &mut prefs, &input)?;
         append_if_type(adjust_for_number_of_days_out_of_stock, &mut prefs, &input)?;
         append_if_type(days_in_month, &mut prefs, &input)?;
-        append_if_type(exclude_transfers, &mut prefs, &input)?;
-=======
-        append_if_type(adjust_for_number_of_days_out_of_stock, &mut prefs, &input)?;
-        append_if_type(days_in_month, &mut prefs, &input)?;
->>>>>>> 26e6d940
         append_if_type(expired_stock_prevent_issue, &mut prefs, &input)?;
         append_if_type(expired_stock_issue_threshold, &mut prefs, &input)?;
 
@@ -109,11 +95,8 @@
         append_if_type(disable_manual_returns, &mut prefs, &input)?;
         append_if_type(requisition_auto_finalise, &mut prefs, &input)?;
         append_if_type(inbound_shipment_auto_verify, &mut prefs, &input)?;
-<<<<<<< HEAD
-=======
         append_if_type(manage_vvm_status_for_stock, &mut prefs, &input)?;
         append_if_type(manage_vaccines_in_doses, &mut prefs, &input)?;
->>>>>>> 26e6d940
         append_if_type(
             can_create_internal_order_from_a_requisition,
             &mut prefs,
