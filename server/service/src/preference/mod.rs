--- conflicted
+++ resolved
@@ -38,12 +38,9 @@
             days_in_month,
             expired_stock_prevent_issue,
             expired_stock_issue_threshold,
-<<<<<<< HEAD
+            show_indicative_price_in_requisitions,
             item_margin_overrides_supplier_margin,
             allow_editing_selling_price_on_customer_invoice_lines,
-=======
-            show_indicative_price_in_requisitions,
->>>>>>> c0484b06
 
             // Store preferences
             manage_vaccines_in_doses,
@@ -92,16 +89,13 @@
         append_if_type(days_in_month, &mut prefs, &input)?;
         append_if_type(expired_stock_prevent_issue, &mut prefs, &input)?;
         append_if_type(expired_stock_issue_threshold, &mut prefs, &input)?;
-<<<<<<< HEAD
+        append_if_type(show_indicative_price_in_requisitions, &mut prefs, &input)?;
         append_if_type(
             allow_editing_selling_price_on_customer_invoice_lines,
             &mut prefs,
             &input,
         )?;
         append_if_type(item_margin_overrides_supplier_margin, &mut prefs, &input)?;
-=======
-        append_if_type(show_indicative_price_in_requisitions, &mut prefs, &input)?;
->>>>>>> c0484b06
 
         // Store preferences
         append_if_type(order_in_packs, &mut prefs, &input)?;
