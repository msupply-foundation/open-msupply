use crate::service_provider::ServiceContext;

pub mod types;
use repository::StorageConnection;
pub use types::*;
mod query_preference;

pub mod preferences;
pub use preferences::*;
pub mod upsert;
pub mod upsert_helpers;

pub use upsert::*;

pub trait PreferenceServiceTrait: Sync + Send {
    fn get_preference_provider(&self) -> PreferenceProvider {
        get_preference_provider()
    }

    fn get_preference_descriptions(
        &self,
        connection: StorageConnection,
        store_id: Option<String>,
        pref_type: PreferenceType,
    ) -> Result<Vec<PreferenceDescription>, PreferenceError> {
        let PreferenceProvider {
            // Global preferences
            allow_tracking_of_stock_by_donor,
            gender_options,
            show_contact_tracing,
            use_campaigns,
<<<<<<< HEAD
=======
            custom_translations,
>>>>>>> 8e3733e0

            // Store preferences
            manage_vaccines_in_doses,
            manage_vvm_status_for_stock,
            order_in_packs,
            sort_by_vvm_status_then_expiry,
            use_simplified_mobile_ui,
        } = self.get_preference_provider();

        let input = AppendIfTypeInputs {
            pref_type,
            connection,
            store_id: store_id.clone(),
        };

        let mut prefs: Vec<PreferenceDescription> = Vec::new();

        // Global preferences
        append_if_type(allow_tracking_of_stock_by_donor, &mut prefs, &input)?;
        append_if_type(gender_options, &mut prefs, &input)?;
        append_if_type(show_contact_tracing, &mut prefs, &input)?;
        append_if_type(use_campaigns, &mut prefs, &input)?;
<<<<<<< HEAD
=======
        append_if_type(custom_translations, &mut prefs, &input)?;
>>>>>>> 8e3733e0
        // Store preferences
        append_if_type(manage_vaccines_in_doses, &mut prefs, &input)?;
        append_if_type(manage_vvm_status_for_stock, &mut prefs, &input)?;
        append_if_type(order_in_packs, &mut prefs, &input)?;
        append_if_type(sort_by_vvm_status_then_expiry, &mut prefs, &input)?;
        append_if_type(use_simplified_mobile_ui, &mut prefs, &input)?;

        Ok(prefs)
    }

    fn upsert(
        &self,
        ctx: &ServiceContext,
        input: UpsertPreferences,
    ) -> Result<(), UpsertPreferenceError> {
        upsert_preferences(ctx, input)
    }
}

pub struct PreferenceService {}
impl PreferenceServiceTrait for PreferenceService {}

struct AppendIfTypeInputs {
    pref_type: PreferenceType,
    connection: StorageConnection,
    store_id: Option<String>,
}

fn append_if_type(
    pref: impl Preference,
    pref_descriptions: &mut Vec<PreferenceDescription>,
    AppendIfTypeInputs {
        pref_type,
        connection,
        store_id,
    }: &AppendIfTypeInputs,
) -> Result<(), PreferenceError> {
    if &pref.preference_type() == pref_type {
        pref_descriptions.push(pref.as_description(connection, store_id.clone())?);
    }
    Ok(())
}

// Note, we don't have a get_preference() function here as preferences can be accessed like this:
// `let can_manage = ManageVvmStatus.load(connection, store_id);`<|MERGE_RESOLUTION|>--- conflicted
+++ resolved
@@ -29,10 +29,7 @@
             gender_options,
             show_contact_tracing,
             use_campaigns,
-<<<<<<< HEAD
-=======
             custom_translations,
->>>>>>> 8e3733e0
 
             // Store preferences
             manage_vaccines_in_doses,
@@ -55,10 +52,7 @@
         append_if_type(gender_options, &mut prefs, &input)?;
         append_if_type(show_contact_tracing, &mut prefs, &input)?;
         append_if_type(use_campaigns, &mut prefs, &input)?;
-<<<<<<< HEAD
-=======
         append_if_type(custom_translations, &mut prefs, &input)?;
->>>>>>> 8e3733e0
         // Store preferences
         append_if_type(manage_vaccines_in_doses, &mut prefs, &input)?;
         append_if_type(manage_vvm_status_for_stock, &mut prefs, &input)?;
