--- conflicted
+++ resolved
@@ -39,10 +39,7 @@
             expired_stock_prevent_issue,
             expired_stock_issue_threshold,
             show_indicative_price_in_requisitions,
-<<<<<<< HEAD
-=======
             item_margin_overrides_supplier_margin,
->>>>>>> e0e5ed47
 
             // Store preferences
             manage_vaccines_in_doses,
@@ -61,15 +58,9 @@
             number_of_months_threshold_to_show_over_stock_alerts_for_products,
             first_threshold_for_expiring_items,
             second_threshold_for_expiring_items,
-<<<<<<< HEAD
-            skip_intermediate_statuses_in_outbound,
-            warn_when_missing_recent_stocktake,
-            store_custom_colour,
-=======
             warn_when_missing_recent_stocktake,
             store_custom_colour,
             invoice_status_options,
->>>>>>> e0e5ed47
         } = self.get_preference_provider();
 
         let input = AppendIfTypeInputs {
@@ -99,10 +90,7 @@
         append_if_type(expired_stock_prevent_issue, &mut prefs, &input)?;
         append_if_type(expired_stock_issue_threshold, &mut prefs, &input)?;
         append_if_type(show_indicative_price_in_requisitions, &mut prefs, &input)?;
-<<<<<<< HEAD
-=======
         append_if_type(item_margin_overrides_supplier_margin, &mut prefs, &input)?;
->>>>>>> e0e5ed47
 
         // Store preferences
         append_if_type(order_in_packs, &mut prefs, &input)?;
@@ -141,15 +129,9 @@
         )?;
         append_if_type(first_threshold_for_expiring_items, &mut prefs, &input)?;
         append_if_type(second_threshold_for_expiring_items, &mut prefs, &input)?;
-<<<<<<< HEAD
-        append_if_type(skip_intermediate_statuses_in_outbound, &mut prefs, &input)?;
-        append_if_type(store_custom_colour, &mut prefs, &input)?;
-        append_if_type(warn_when_missing_recent_stocktake, &mut prefs, &input)?;
-=======
         append_if_type(store_custom_colour, &mut prefs, &input)?;
         append_if_type(warn_when_missing_recent_stocktake, &mut prefs, &input)?;
         append_if_type(invoice_status_options, &mut prefs, &input)?;
->>>>>>> e0e5ed47
 
         Ok(prefs)
     }
