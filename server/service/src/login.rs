--- conflicted
+++ resolved
@@ -404,14 +404,12 @@
             Permissions::EditItems => {
                 output.insert(Permission::ItemMutate);
             }
-<<<<<<< HEAD
             Permissions::EditItemNamesCodesAndUnits => {
                 output.insert(Permission::ItemNamesCodesAndUnitsMutate);
-=======
+            }
             // cold chain
             Permissions::ColdChainApi => {
                 output.insert(Permission::ColdChainApi);
->>>>>>> ec2c2940
             }
             _ => continue,
         }
