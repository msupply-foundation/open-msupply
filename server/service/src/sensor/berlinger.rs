use super::update::update_sensor_logs_for_breach;
use anyhow::Context;
use chrono::{Local, LocalResult, NaiveDateTime, TimeZone};
use repository::{DatetimeFilter, EqualFilter};
use repository::{
    RepositoryError, Sensor, SensorFilter, SensorRepository, SensorRow, SensorRowRepository,
    SensorType, StorageConnection, TemperatureBreach, TemperatureBreachConfig,
    TemperatureBreachConfigFilter, TemperatureBreachConfigRepository, TemperatureBreachConfigRow,
    TemperatureBreachConfigRowRepository, TemperatureBreachFilter, TemperatureBreachRepository,
    TemperatureBreachRow, TemperatureBreachRowRepository, TemperatureBreachRowType, TemperatureLog,
    TemperatureLogFilter, TemperatureLogRepository, TemperatureLogRow, TemperatureLogRowRepository,
};
use serde::Serialize;
use std::path::PathBuf;
use thiserror::Error;
use util::uuid::uuid;

use temperature_sensor::*;

fn get_breach_row_type(breach_type: &BreachType) -> TemperatureBreachRowType {
    match breach_type {
        BreachType::ColdConsecutive => TemperatureBreachRowType::ColdConsecutive,
        BreachType::ColdCumulative => TemperatureBreachRowType::ColdCumulative,
        BreachType::HotConsecutive => TemperatureBreachRowType::HotConsecutive,
        BreachType::HotCumulative => TemperatureBreachRowType::HotCumulative,
    }
}

fn get_matching_sensor_serial(
    connection: &StorageConnection,
    serial: &str,
) -> Result<Vec<Sensor>, RepositoryError> {
    SensorRepository::new(connection)
        .query_by_filter(SensorFilter::new().serial(EqualFilter::equal_to(&serial)))
}

fn get_matching_sensor_log(
    connection: &StorageConnection,
    sensor_id: &str,
    datetime: NaiveDateTime,
) -> Result<Vec<TemperatureLog>, RepositoryError> {
    let filter = TemperatureLogFilter::new()
        .sensor(SensorFilter::new().id(EqualFilter::equal_to(sensor_id)))
        .datetime(DatetimeFilter::equal_to(datetime));

    TemperatureLogRepository::new(connection).query_by_filter(filter)
}

fn get_matching_sensor_breach_config(
    connection: &StorageConnection,
    store_id: &str,
    temperature_breach_config: &temperature_sensor::TemperatureBreachConfig,
    breach_type: &TemperatureBreachRowType,
) -> Result<Vec<TemperatureBreachConfig>, RepositoryError> {
    let filter = TemperatureBreachConfigFilter::new()
        .store_id(EqualFilter::equal_to(store_id))
        .duration_milliseconds(EqualFilter::equal_to_i32(
            temperature_breach_config.duration.num_seconds() as i32,
        ))
        .minimum_temperature(EqualFilter::equal_to_f64(
            temperature_breach_config.minimum_temperature,
        ))
        .maximum_temperature(EqualFilter::equal_to_f64(
            temperature_breach_config.maximum_temperature,
        ))
        .r#type(breach_type.equal_to());

    TemperatureBreachConfigRepository::new(connection).query_by_filter(filter)
}

fn get_matching_sensor_breach(
    connection: &StorageConnection,
    sensor_id: &str,
    start_datetime: NaiveDateTime,
    breach_type: &TemperatureBreachRowType,
) -> Result<Option<TemperatureBreach>, RepositoryError> {
    let filter = TemperatureBreachFilter::new()
        .sensor(SensorFilter::new().id(EqualFilter::equal_to(sensor_id)))
        .r#type(breach_type.equal_to())
        .start_datetime(DatetimeFilter::equal_to(start_datetime));

    Ok(TemperatureBreachRepository::new(connection)
        .query_by_filter(filter)?
        .pop())
}

fn sensor_add_log_if_new(
    connection: &StorageConnection,
    sensor_row: &SensorRow,
    temperature_log: &temperature_sensor::TemperatureLog,
) -> Result<(), RepositoryError> {
    let result = get_matching_sensor_log(connection, &sensor_row.id, temperature_log.timestamp)?;

    if let Some(_record) = result.clone().pop() {
        Ok(())
    } else {
        let new_temperature_log = TemperatureLogRow {
            id: uuid(),
            store_id: sensor_row.store_id.clone(),
            sensor_id: sensor_row.id.clone(),
            location_id: sensor_row.location_id.clone(),
            temperature: temperature_log.temperature,
            datetime: temperature_log.timestamp,
            temperature_breach_id: None,
        };
        TemperatureLogRowRepository::new(connection).upsert_one(&new_temperature_log)?;
        log::info!("Added sensor log {:?} ", new_temperature_log);
        Ok(())
    }
}

fn sensor_add_breach_if_new(
    connection: &StorageConnection,
    sensor_row: &SensorRow,
    temperature_breach: &temperature_sensor::TemperatureBreach,
    breach_config: &temperature_sensor::TemperatureBreachConfig,
) -> Result<Option<TemperatureBreachRow>, RepositoryError> {
    let breach_row_type = get_breach_row_type(&temperature_breach.breach_type);
    let temperature_breach_option = get_matching_sensor_breach(
        connection,
        &sensor_row.id,
        temperature_breach.start_timestamp,
        &breach_row_type,
    )?;

    let temperature_breach_upsert = match temperature_breach_option {
        Some(existing_breach) => {
            let existing_breach_row = existing_breach.temperature_breach_row;
            if existing_breach_row.end_datetime == Some(temperature_breach.end_timestamp) {
                return Ok(None);
            }
            let breach = TemperatureBreachRow {
                end_datetime: Some(temperature_breach.end_timestamp),
                duration_milliseconds: temperature_breach.duration.num_milliseconds() as i32,
                ..existing_breach_row
            };
            log::info!("Updating breach {:?} ", breach);
            breach
        }
<<<<<<< HEAD
        None => {
            let breach = TemperatureBreachRow {
                id: uuid(),
                store_id: sensor_row.store_id.clone(),
                sensor_id: sensor_row.id.clone(),
                location_id: sensor_row.location_id.clone(),
                start_datetime: temperature_breach.start_timestamp,
                end_datetime: Some(temperature_breach.end_timestamp),
                unacknowledged: true,
                duration_milliseconds: temperature_breach.duration.num_milliseconds() as i32,
                r#type: breach_row_type,
                threshold_duration_milliseconds: breach_config.duration.num_milliseconds() as i32,
                threshold_minimum: breach_config.minimum_temperature,
                threshold_maximum: breach_config.maximum_temperature,
            };
            log::info!("Added breach {:?} ", breach);
            breach
        }
    };

    TemperatureBreachRowRepository::new(connection).upsert_one(&temperature_breach_upsert)?;

    Ok(Some(temperature_breach_upsert))
=======
        Ok(())
    } else {
        let new_temperature_breach = TemperatureBreachRow {
            id: uuid(),
            store_id: sensor_row.store_id.clone(),
            sensor_id: sensor_row.id.clone(),
            location_id: sensor_row.location_id.clone(),
            start_datetime: temperature_breach.start_timestamp,
            end_datetime: Some(temperature_breach.end_timestamp),
            unacknowledged: true,
            duration_milliseconds: temperature_breach.duration.num_seconds() as i32,
            r#type: breach_row_type,
            threshold_duration_milliseconds: breach_config.duration.num_seconds() as i32,
            threshold_minimum: breach_config.minimum_temperature,
            threshold_maximum: breach_config.maximum_temperature,
            comment: None,
        };
        TemperatureBreachRowRepository::new(connection).upsert_one(&new_temperature_breach)?;
        log::info!("Added sensor breach {:?} ", new_temperature_breach);
        Ok(())
    }
>>>>>>> 54ae900f
}

fn sensor_add_breach_config_if_new(
    connection: &StorageConnection,
    sensor_row: &SensorRow,
    temperature_breach_config: &temperature_sensor::TemperatureBreachConfig,
) -> Result<(), RepositoryError> {
    let config_description = format!(
        "for {} minutes",
        temperature_breach_config.duration.num_minutes()
    );
    let breach_row_type = get_breach_row_type(&temperature_breach_config.breach_type);

    let config_description = match temperature_breach_config.breach_type {
        BreachType::ColdConsecutive => {
            format!(
                "Consecutive {config_description} colder than {}",
                temperature_breach_config.minimum_temperature
            )
        }
        BreachType::ColdCumulative => {
            format!(
                "Cumulative {config_description} colder than {}",
                temperature_breach_config.minimum_temperature
            )
        }
        BreachType::HotConsecutive => {
            format!(
                "Consecutive {config_description} hotter than {}",
                temperature_breach_config.maximum_temperature
            )
        }
        BreachType::HotCumulative => {
            format!(
                "Cumulative {config_description} hotter than {}",
                temperature_breach_config.maximum_temperature
            )
        }
    };

    let result = get_matching_sensor_breach_config(
        connection,
        &sensor_row.store_id,
        &temperature_breach_config,
        &breach_row_type,
    )?;

    if !result.is_empty() {
        return Ok(());
    };

    let new_temperature_breach_config = TemperatureBreachConfigRow {
        id: uuid(),
        store_id: sensor_row.store_id.clone(),
        is_active: true,
        description: config_description.clone(),
        duration_milliseconds: temperature_breach_config.duration.num_milliseconds() as i32,
        r#type: breach_row_type,
        minimum_temperature: temperature_breach_config.minimum_temperature,
        maximum_temperature: temperature_breach_config.maximum_temperature,
    };

    TemperatureBreachConfigRowRepository::new(connection)
        .upsert_one(&new_temperature_breach_config)?;
    log::info!(
        "Added sensor breach config {:?} ",
        new_temperature_breach_config
    );
    Ok(())
}

fn sensor_add_if_new(
    connection: &StorageConnection,
    store_id: &str,
    temperature_sensor: &temperature_sensor::Sensor,
) -> Result<Option<String>, RepositoryError> {
    let result = get_matching_sensor_serial(connection, &temperature_sensor.serial)?;

    if !result.is_empty() {
        return Ok(None);
    };

    let mut interval_seconds = None;
    if let Some(interval_duration) = temperature_sensor.log_interval {
        interval_seconds = Some(interval_duration.num_seconds() as i32);
    }
    let new_sensor = SensorRow {
        id: uuid(),
        serial: temperature_sensor.serial.clone(),
        name: temperature_sensor.name.clone(),
        store_id: store_id.to_string(),
        location_id: None,
        last_connection_datetime: None,
        battery_level: None,
        is_active: true,
        log_interval: interval_seconds,
        r#type: SensorType::Berlinger,
    };
    SensorRowRepository::new(connection).upsert_one(&new_sensor)?;
    log::info!("Added sensor {:?} ", new_sensor);
    Ok(Some(new_sensor.id))
}

#[derive(Serialize)]
#[serde(rename_all = "camelCase")]
pub struct ReadSensor {
    new_sensor_id: Option<String>,
    number_of_logs: u32,
    number_of_breaches: u32,
}

#[derive(Debug, Error)]
pub enum ReadSensorError {
    #[error(transparent)]
    DatabaseError(#[from] RepositoryError),
    #[error("Problem reading sensor data {0}")]
    StringError(String),
    #[error(transparent)]
    Other(#[from] anyhow::Error),
}

fn convert_from_localtime(
    sensor: &temperature_sensor::Sensor,
) -> Result<temperature_sensor::Sensor, ReadSensorError> {
    // map logs
    let logs_mapped: Option<Vec<temperature_sensor::TemperatureLog>> = match sensor.clone().logs {
        None => None,
        Some(logs) => Some(
            logs.into_iter()
                .map(
                    |temperature_sensor::TemperatureLog {
                         timestamp,
                         temperature,
                     }| {
                        let local = match Local.from_local_datetime(&timestamp) {
                            LocalResult::None => {
                                return Err(anyhow::anyhow!("Cannot convert to local timestamp"))
                            }
                            LocalResult::Single(r) => r,
                            LocalResult::Ambiguous(r, _) => r,
                        };
                        Ok(temperature_sensor::TemperatureLog {
                            temperature,
                            timestamp: local.naive_utc(),
                        })
                    },
                )
                .collect::<Result<_, _>>()?,
        ),
    };
    // map temperature breaches
    let breaches_mapped: Option<Vec<temperature_sensor::TemperatureBreach>> = match sensor
        .clone()
        .breaches
    {
        None => None,
        Some(breaches) => Some(
            breaches
                .into_iter()
                .map(
                    |temperature_sensor::TemperatureBreach {
                         breach_type,
                         start_timestamp,
                         end_timestamp,
                         duration,
                         acknowledged,
                     }| {
                        let local_start = match Local.from_local_datetime(&start_timestamp) {
                            LocalResult::None => {
                                return Err(anyhow::anyhow!("Cannot convert to local timestamp"))
                            }
                            LocalResult::Single(r) => r,
                            LocalResult::Ambiguous(r, _) => r,
                        };
                        let local_end = match Local.from_local_datetime(&end_timestamp) {
                            LocalResult::None => {
                                return Err(anyhow::anyhow!("Cannot convert to local timestamp"))
                            }
                            LocalResult::Single(r) => r,
                            LocalResult::Ambiguous(r, _) => r,
                        };
                        Ok(temperature_sensor::TemperatureBreach {
                            breach_type,
                            start_timestamp: local_start.naive_utc(),
                            end_timestamp: local_end.naive_utc(),
                            duration,
                            acknowledged,
                        })
                    },
                )
                .collect::<Result<_, _>>()?,
        ),
    };
    // convert last connected timestamp
    let last_connected_timestamp_converted = match sensor.clone().last_connected_timestamp {
        None => None,
        Some(timestamp) => Some(match Local.from_local_datetime(&timestamp) {
            LocalResult::None => {
                return Err(anyhow::anyhow!("Cannot convert to local timestamp").into())
            }
            LocalResult::Single(r) => r.naive_utc(),
            LocalResult::Ambiguous(r, _) => r.naive_utc(),
        }),
    };

    let mut sensor_mapped = sensor.clone();
    sensor_mapped.last_connected_timestamp = last_connected_timestamp_converted;
    sensor_mapped.breaches = breaches_mapped;
    sensor_mapped.logs = logs_mapped;

    Ok(sensor_mapped)
}

pub fn read_sensor(
    connection: &StorageConnection,
    store_id: &str,
    fridgetag_file: PathBuf,
) -> anyhow::Result<ReadSensor, ReadSensorError> {
    let filename = fridgetag_file.to_string_lossy();

<<<<<<< HEAD
    let temperature_sensor =
=======
    let temperature_sensor_unmapped =
>>>>>>> 54ae900f
        temperature_sensor::read_sensor_file(&filename).map_err(ReadSensorError::StringError)?;
    let mut temperature_sensor = convert_from_localtime(&temperature_sensor_unmapped)?;

<<<<<<< HEAD
    Ok(integrate_sensor_data(
        connection,
        store_id,
        temperature_sensor,
    )?)
}

fn integrate_sensor_data(
    connection: &StorageConnection,
    store_id: &str,
    temperature_sensor: temperature_sensor::Sensor,
) -> anyhow::Result<ReadSensor, ReadSensorError> {
    sensor_add_if_new(connection, &store_id, &temperature_sensor)?;
=======
    let new_sensor_id = sensor_add_if_new(connection, &store_id, &temperature_sensor)?;
>>>>>>> 54ae900f

    let result = get_matching_sensor_serial(connection, &temperature_sensor.serial)?;

    let sensor_row = result
        .clone()
        .pop()
        .context("Sensor could not be inserted or found in database")?
        .sensor_row;

    // Filter sensor data by previous last connected time
    let last_connected = sensor_row.last_connection_datetime;
    let temperature_sensor =
        temperature_sensor::filter_sensor(temperature_sensor, last_connected, None);

    let temperature_sensor_configs = temperature_sensor.configs.unwrap_or_default();
    for temperature_sensor_config in temperature_sensor_configs.iter() {
        sensor_add_breach_config_if_new(connection, &sensor_row, &temperature_sensor_config)?;
    }

    let temperature_sensor_breaches = temperature_sensor.breaches.unwrap_or_default();
    let temperature_sensor_logs = temperature_sensor.logs.unwrap_or_default();

    let result = ReadSensor {
        number_of_logs: temperature_sensor_logs.len() as u32,
        number_of_breaches: temperature_sensor_breaches.len() as u32,
        new_sensor_id,
    };

    for temperature_sensor_log in temperature_sensor_logs {
        sensor_add_log_if_new(connection, &sensor_row, &temperature_sensor_log)?;
    }

    // Add consequitive then cumulative breaches, order is important because breach and log association
    // is priorities for consequitive breach i.e. if log is in both cumulative and consequitive breach
    // the breach id would be from consequitive
    for temperature_sensor_breach in sort_breaches_by_type(temperature_sensor_breaches) {
        // Look up matching config from the USB data and snapshot it as part of the breach
        if let Some(temperature_sensor_config) = temperature_sensor_configs
            .iter()
            .find(|&t| t.breach_type == temperature_sensor_breach.breach_type)
        {
            let upserted_breach = sensor_add_breach_if_new(
                connection,
                &sensor_row,
                &temperature_sensor_breach,
                &temperature_sensor_config,
            )?;

            if let Some(upserted_breach) = upserted_breach {
                update_sensor_logs_for_breach(connection, &upserted_breach)?;
            }
        }
    }

    // Finally, update sensor's last connected time if it has changed
    if sensor_row.last_connection_datetime != temperature_sensor.last_connected_timestamp {
        SensorRowRepository::new(connection).upsert_one(&SensorRow {
            last_connection_datetime: temperature_sensor.last_connected_timestamp,
            ..sensor_row
        })?;
    }

    Ok(result)
}

// First of all consequitive and then cumulative
fn breach_sort_weight(breach: &TemperatureBreachRowType) -> u8 {
    use TemperatureBreachRowType::*;
    match breach {
        ColdConsecutive => 1,
        HotConsecutive => 2,
        ColdCumulative => 3,
        HotCumulative => 4,
    }
}

fn sort_breaches_by_type(
    mut breaches: Vec<temperature_sensor::TemperatureBreach>,
) -> Vec<temperature_sensor::TemperatureBreach> {
    breaches.sort_by(|a, b| {
        breach_sort_weight(&get_breach_row_type(&a.breach_type))
            .cmp(&breach_sort_weight(&get_breach_row_type(&b.breach_type)))
    });

    breaches
}

#[cfg(test)]
mod test {

    use super::integrate_sensor_data;
    use crate::{
        sensor::berlinger::breach_sort_weight,
        test_helpers::{setup_all_and_service_provider, ServiceTestContext},
    };
    use chrono::{Duration, NaiveDate, NaiveDateTime};
    use repository::{
        mock::{mock_store_a, MockDataInserts},
        Pagination, Sort, TemperatureBreachFilter, TemperatureBreachRepository,
        TemperatureBreachRow, TemperatureBreachRowType, TemperatureLogRepository,
        TemperatureLogSortField,
    };
    use temperature_sensor as ts;

    #[actix_rt::test]
    async fn data_from_fridge_tag() {
        // util::init_logger(util::LogLevel::Warn);

        let ServiceTestContext { connection, .. } = setup_all_and_service_provider(
            "data_from_fridge_tag",
            MockDataInserts::none().names().stores(),
        )
        .await;

        let base_date = NaiveDate::from_ymd_opt(2024, 01, 01).unwrap();
        // This data is mapped to temperature log row insert and then to expected results
        // of temperature logs with associated breaches

        // MOCK DATA
        let log_data = vec![
            ((09, 01, 01), 3.0, "normal"),
            ((09, 15, 01), 9.0, "not captured by breach"),
            ((09, 30, 01), 3.0, "normal"),
            ((09, 45, 01), 3.0, "normal"),
            ((10, 01, 01), 3.0, "normal"),
            ((10, 15, 01), 10.0, "hotcumulative"),
            ((10, 30, 01), 8.1, "hotcumulative"),
            ((10, 45, 01), 3.0, "normal"),
            ((11, 01, 02), 8.5, "hotconsequitive"),
            ((11, 15, 01), 8.6, "hotconsequitive"),
            ((11, 30, 01), 8.2, "hotconsequitive"),
            ((11, 45, 01), 8.9, "hotconsequitive"),
            ((12, 01, 01), 8.1, "hotconsequitive"),
            ((12, 15, 01), 8.9, "hotconsequitive"),
            ((12, 30, 01), 10.0, "hotcumulative"),
            ((12, 45, 01), 11.0, "hotcumulative"),
            ((13, 01, 01), 9.0, "hotcumulative"),
            ((13, 15, 01), 8.6, "hotcumulative"),
            // s2 = step two
            ((13, 30, 01), 10.1, "s2-hotcumulative"),
            ((13, 45, 01), -1.0, "s2-coldcumulative"),
            ((14, 01, 01), 9.0, "s2-hotcumulative"),
        ];

        let s2_log_data = vec![
            ((14, 15, 01), 7.0, "normal"),
            ((14, 30, 01), 9.0, "s2-hotcumulative"),
            ((14, 45, 01), 1.5, "s2-coldcumulative"),
            ((15, 01, 01), 1.1, "s2-coldconsequitive"),
            ((15, 15, 01), 0.5, "s2-coldconsequitive"),
            ((15, 30, 01), -3.0, "s2-coldconsequitive"),
            ((15, 45, 01), 0.0, "s2-coldcumulative"),
            ((16, 01, 01), -2.5, "s2-coldcumulative"),
            ((16, 15, 01), 3.0, "normal"),
        ];

        let breach_data = vec![
            (
                ts::BreachType::HotCumulative,
                base_date.and_hms_opt(10, 01, 01).unwrap(), // Start
                base_date.and_hms_opt(13, 20, 01).unwrap(), // Finish
            ),
            (
                ts::BreachType::HotConsecutive,
                base_date.and_hms_opt(11, 01, 01).unwrap(), // Start
                base_date.and_hms_opt(12, 20, 01).unwrap(), // Finish
            ),
        ];

        let s2_breach_data = vec![
            (
                ts::BreachType::HotCumulative,
                base_date.and_hms_opt(10, 01, 01).unwrap(), // Start
                base_date.and_hms_opt(14, 30, 01).unwrap(), // Finish - Updated
            ),
            // Added
            (
                ts::BreachType::ColdConsecutive,
                base_date.and_hms_opt(15, 01, 01).unwrap(), // Start
                base_date.and_hms_opt(15, 30, 01).unwrap(), // Finish
            ),
            (
                ts::BreachType::ColdCumulative,
                base_date.and_hms_opt(13, 45, 01).unwrap(), // Start
                base_date.and_hms_opt(16, 01, 01).unwrap(), // Finish
            ),
            // Previous
            (
                ts::BreachType::HotConsecutive,
                base_date.and_hms_opt(11, 01, 01).unwrap(), // Start
                base_date.and_hms_opt(12, 20, 01).unwrap(), // Finish
            ),
        ];

        let configs = Some(vec![
            ts::TemperatureBreachConfig {
                breach_type: ts::BreachType::HotCumulative,
                maximum_temperature: 8.0,
                minimum_temperature: -273.0,
                duration: Duration::minutes(60),
            },
            ts::TemperatureBreachConfig {
                breach_type: ts::BreachType::HotConsecutive,
                maximum_temperature: 8.0,
                minimum_temperature: -273.0,
                duration: Duration::minutes(5),
            },
            ts::TemperatureBreachConfig {
                breach_type: ts::BreachType::ColdConsecutive,
                maximum_temperature: 100.0,
                minimum_temperature: 2.0,
                duration: Duration::minutes(5),
            },
            ts::TemperatureBreachConfig {
                breach_type: ts::BreachType::ColdCumulative,
                maximum_temperature: 100.0,
                minimum_temperature: 2.0,
                duration: Duration::minutes(60),
            },
        ]);

        // STEP 1
        let data = ts::Sensor {
            sensor_type: ts::SensorType::Berlinger,
            breaches: Some(
                breach_data
                    .into_iter()
                    .map(
                        |(breach_type, start_timestamp, end_timestamp)| ts::TemperatureBreach {
                            duration: end_timestamp - start_timestamp,
                            breach_type,
                            start_timestamp,
                            end_timestamp,
                            acknowledged: true,
                        },
                    )
                    .collect(),
            ),
            configs,
            logs: Some(
                log_data
                    .iter()
                    .map(|((h, mi, s), t, _)| ts::TemperatureLog {
                        temperature: *t,
                        timestamp: base_date.and_hms_opt(*h, *mi, *s).unwrap(),
                    })
                    .collect(),
            ),
            // Required, but not used fields
            serial: "sensor1_serial".to_string(),
            name: "sensor1_name".to_string(),
            last_connected_timestamp: None,
            log_interval: None,
        };

        // INTERGRATE MOCK DATA
        integrate_sensor_data(&connection, &mock_store_a().id, data.clone()).unwrap();

        // CHECK BREACHES
        let mut breaches = TemperatureBreachRepository::new(&connection)
            .query_by_filter(TemperatureBreachFilter::new())
            .unwrap();

        // Sort them
        breaches.sort_by(|a, b| {
            breach_sort_weight(&a.temperature_breach_row.r#type)
                .cmp(&breach_sort_weight(&b.temperature_breach_row.r#type))
        });

        assert_eq!(breaches.len(), 2);
        let s1_breaches = breaches
            .into_iter()
            .map(|b| b.temperature_breach_row)
            .collect::<Vec<TemperatureBreachRow>>();

        assert_eq!(
            s1_breaches,
            vec![
                TemperatureBreachRow {
                    duration_milliseconds: ((1 * 60) + 19) * 60 * 1000,
                    r#type: TemperatureBreachRowType::HotConsecutive,
                    threshold_minimum: -273.0,
                    threshold_maximum: 8.0,
                    threshold_duration_milliseconds: 5 * 60 * 1000,
                    start_datetime: base_date.and_hms_opt(11, 01, 01).unwrap(),
                    end_datetime: base_date.and_hms_opt(12, 20, 01),
                    ..s1_breaches[0].clone()
                },
                TemperatureBreachRow {
                    duration_milliseconds: ((3 * 60) + 19) * 60 * 1000,
                    r#type: TemperatureBreachRowType::HotCumulative,
                    threshold_minimum: -273.0,
                    threshold_maximum: 8.0,
                    threshold_duration_milliseconds: 60 * 60 * 1000,
                    start_datetime: base_date.and_hms_opt(10, 01, 01).unwrap(),
                    end_datetime: base_date.and_hms_opt(13, 20, 01),
                    ..s1_breaches[1].clone()
                }
            ]
        );

        // CHECK LOGS
        type VecShape = Vec<(Option<NaiveDateTime>, f64, Option<String>)>;
        let logs = TemperatureLogRepository::new(&connection)
            .query(
                Pagination::all(),
                None,
                Some(Sort {
                    key: TemperatureLogSortField::Datetime,
                    desc: Some(false),
                }),
            )
            .unwrap()
            .into_iter()
            .map(|l| {
                // Map to (datetime, temperature, breach_id)
                (
                    Some(l.temperature_log_row.datetime),
                    l.temperature_log_row.temperature,
                    l.temperature_log_row.temperature_breach_id,
                )
            })
            .collect::<VecShape>();

        assert_eq!(
            logs,
            // Map to (datetime, temperature, breach_id)
            log_data
                .iter()
                .map(|((h, mi, s), t, desc)| (
                    base_date.and_hms_opt(*h, *mi, *s),
                    *t,
                    match *desc {
                        "hotconsequitive" => Some(s1_breaches[0].id.clone()),
                        "hotcumulative" => Some(s1_breaches[1].id.clone()),
                        _ => None,
                    }
                ))
                .collect::<VecShape>(),
        );

        // STEP 2
        // Use s2 data and add cold configs
        let s2_data = temperature_sensor::Sensor {
            breaches: Some(
                s2_breach_data
                    .into_iter()
                    .map(
                        |(breach_type, start_timestamp, end_timestamp)| ts::TemperatureBreach {
                            duration: end_timestamp - start_timestamp,
                            breach_type,
                            start_timestamp,
                            end_timestamp,
                            acknowledged: true,
                        },
                    )
                    .collect(),
            ),
            logs: Some(
                s2_log_data
                    .iter()
                    .map(|((h, mi, s), t, _)| ts::TemperatureLog {
                        temperature: *t,
                        timestamp: base_date.and_hms_opt(*h, *mi, *s).unwrap(),
                    })
                    .collect(),
            ),
            ..data.clone()
        };

        // INTERGRATE MOCK DATA
        integrate_sensor_data(&connection, &mock_store_a().id, s2_data).unwrap();

        // CHECK BREACHES
        let mut breaches = TemperatureBreachRepository::new(&connection)
            .query_by_filter(TemperatureBreachFilter::new())
            .unwrap();

        // Sort them
        breaches.sort_by(|a, b| {
            breach_sort_weight(&a.temperature_breach_row.r#type)
                .cmp(&breach_sort_weight(&b.temperature_breach_row.r#type))
        });

        assert_eq!(breaches.len(), 4); // Now 4
        let s2_breaches = breaches
            .into_iter()
            .map(|b| b.temperature_breach_row)
            .collect::<Vec<TemperatureBreachRow>>();

        assert_eq!(
            s2_breaches,
            vec![
                TemperatureBreachRow {
                    duration_milliseconds: (29) * 60 * 1000,
                    r#type: TemperatureBreachRowType::ColdConsecutive,
                    threshold_minimum: 2.0,
                    threshold_maximum: 100.0,
                    threshold_duration_milliseconds: 5 * 60 * 1000,
                    start_datetime: base_date.and_hms_opt(15, 01, 01).unwrap(),
                    end_datetime: base_date.and_hms_opt(15, 30, 01),
                    ..s2_breaches[0].clone()
                },
                s1_breaches[0].clone(), // Hot consequitive didn't change
                TemperatureBreachRow {
                    duration_milliseconds: ((2 * 60) + 15 + 1) * 60 * 1000,
                    r#type: TemperatureBreachRowType::ColdCumulative,
                    threshold_minimum: 2.0,
                    threshold_maximum: 100.0,
                    threshold_duration_milliseconds: 60 * 60 * 1000,
                    start_datetime: base_date.and_hms_opt(13, 45, 01).unwrap(),
                    end_datetime: base_date.and_hms_opt(16, 01, 01),
                    ..s2_breaches[2].clone()
                },
                TemperatureBreachRow {
                    // Only duration and end_datetime changed for Hot cumulative
                    duration_milliseconds: ((4 * 60) + 29) * 60 * 1000,
                    end_datetime: base_date.and_hms_opt(14, 30, 01),
                    ..s1_breaches[1].clone()
                }
            ]
        );

        // CHECK LOGS
        let logs = TemperatureLogRepository::new(&connection)
            .query(
                Pagination::all(),
                None,
                Some(Sort {
                    key: TemperatureLogSortField::Datetime,
                    desc: Some(false),
                }),
            )
            .unwrap()
            .into_iter()
            .map(|l| {
                // Map to (datetime, temperature, breach_id)
                (
                    Some(l.temperature_log_row.datetime),
                    l.temperature_log_row.temperature,
                    l.temperature_log_row.temperature_breach_id,
                )
            })
            .collect::<VecShape>();

        assert_eq!(
            logs,
            // Map to (datetime, temperature, breach_id)
            log_data
                .iter()
                .chain(s2_log_data.iter())
                .map(|((h, mi, s), t, desc)| (
                    base_date.and_hms_opt(*h, *mi, *s),
                    *t,
                    match *desc {
                        "hotconsequitive" => Some(s2_breaches[1].id.clone()),
                        "hotcumulative" | "s2-hotcumulative" => Some(s2_breaches[3].id.clone()),
                        "s2-coldconsequitive" => Some(s2_breaches[0].id.clone()),
                        "s2-coldcumulative" => Some(s2_breaches[2].id.clone()),
                        _ => None,
                    }
                ))
                .collect::<VecShape>(),
        );
    }
}<|MERGE_RESOLUTION|>--- conflicted
+++ resolved
@@ -137,7 +137,6 @@
             log::info!("Updating breach {:?} ", breach);
             breach
         }
-<<<<<<< HEAD
         None => {
             let breach = TemperatureBreachRow {
                 id: uuid(),
@@ -152,6 +151,7 @@
                 threshold_duration_milliseconds: breach_config.duration.num_milliseconds() as i32,
                 threshold_minimum: breach_config.minimum_temperature,
                 threshold_maximum: breach_config.maximum_temperature,
+            comment: None,
             };
             log::info!("Added breach {:?} ", breach);
             breach
@@ -161,29 +161,6 @@
     TemperatureBreachRowRepository::new(connection).upsert_one(&temperature_breach_upsert)?;
 
     Ok(Some(temperature_breach_upsert))
-=======
-        Ok(())
-    } else {
-        let new_temperature_breach = TemperatureBreachRow {
-            id: uuid(),
-            store_id: sensor_row.store_id.clone(),
-            sensor_id: sensor_row.id.clone(),
-            location_id: sensor_row.location_id.clone(),
-            start_datetime: temperature_breach.start_timestamp,
-            end_datetime: Some(temperature_breach.end_timestamp),
-            unacknowledged: true,
-            duration_milliseconds: temperature_breach.duration.num_seconds() as i32,
-            r#type: breach_row_type,
-            threshold_duration_milliseconds: breach_config.duration.num_seconds() as i32,
-            threshold_minimum: breach_config.minimum_temperature,
-            threshold_maximum: breach_config.maximum_temperature,
-            comment: None,
-        };
-        TemperatureBreachRowRepository::new(connection).upsert_one(&new_temperature_breach)?;
-        log::info!("Added sensor breach {:?} ", new_temperature_breach);
-        Ok(())
-    }
->>>>>>> 54ae900f
 }
 
 fn sensor_add_breach_config_if_new(
@@ -404,15 +381,10 @@
 ) -> anyhow::Result<ReadSensor, ReadSensorError> {
     let filename = fridgetag_file.to_string_lossy();
 
-<<<<<<< HEAD
-    let temperature_sensor =
-=======
     let temperature_sensor_unmapped =
->>>>>>> 54ae900f
         temperature_sensor::read_sensor_file(&filename).map_err(ReadSensorError::StringError)?;
     let mut temperature_sensor = convert_from_localtime(&temperature_sensor_unmapped)?;
 
-<<<<<<< HEAD
     Ok(integrate_sensor_data(
         connection,
         store_id,
@@ -426,9 +398,6 @@
     temperature_sensor: temperature_sensor::Sensor,
 ) -> anyhow::Result<ReadSensor, ReadSensorError> {
     sensor_add_if_new(connection, &store_id, &temperature_sensor)?;
-=======
-    let new_sensor_id = sensor_add_if_new(connection, &store_id, &temperature_sensor)?;
->>>>>>> 54ae900f
 
     let result = get_matching_sensor_serial(connection, &temperature_sensor.serial)?;
 
