use super::{
    query::get_sensor,
    validate::{check_location_on_hold, check_sensor_exists},
    LocationUpdate,
};
use crate::{
    activity_log::activity_log_entry, service_provider::ServiceContext, SingleRecordError,
};
use repository::{
    sensor::Sensor, ActivityLogType, RepositoryError, SensorRow, SensorRowRepository,
    StorageConnection,
};

#[derive(PartialEq, Debug)]
pub enum UpdateSensorError {
    SensorDoesNotExist,
    SensorDoesNotBelongToCurrentStore,
    UpdatedRecordNotFound,
    LocationIsOnHold,
    DatabaseError(RepositoryError),
}

#[derive(Clone)]
pub struct UpdateSensor {
    pub id: String,
    pub name: Option<String>,
    pub is_active: Option<bool>,
<<<<<<< HEAD
    pub location: Option<LocationUpdate>,
=======
    pub location_id: Option<String>,
    pub log_interval: Option<i32>,
    pub battery_level: Option<i32>,
>>>>>>> 4fff6bc3
}

pub fn update_sensor(
    ctx: &ServiceContext,
    input: UpdateSensor,
) -> Result<Sensor, UpdateSensorError> {
    let sensor = ctx
        .connection
        .transaction_sync(|connection| {
            let sensor_row = validate(connection, &ctx.store_id, &input)?;
            let updated_sensor_row = generate(input.clone(), sensor_row.clone());
            SensorRowRepository::new(&connection).upsert_one(&updated_sensor_row)?;

            if sensor_row.location_id != input.location_id {
                activity_log_entry(
                    ctx,
                    ActivityLogType::SensorLocationChanged,
                    Some(sensor_row.id),
                    sensor_row.location_id,
                    input.location_id,
                )?
            };

            get_sensor(ctx, updated_sensor_row.id).map_err(UpdateSensorError::from)
        })
        .map_err(|error| error.to_inner_error())?;
    Ok(sensor)
}

pub fn validate(
    connection: &StorageConnection,
    store_id: &str,
    input: &UpdateSensor,
) -> Result<SensorRow, UpdateSensorError> {
    let sensor_row = match check_sensor_exists(&input.id, connection)? {
        Some(sensor_row) => sensor_row,
        None => return Err(UpdateSensorError::SensorDoesNotExist),
    };
    if sensor_row.store_id != Some(store_id.to_string()) {
        return Err(UpdateSensorError::SensorDoesNotBelongToCurrentStore);
    }

    if let Some(location) = &input.location {
        // First checks if location has been included in the update
        if let Some(location_id) = &location.location_id {
            // only check if location exists if not null has been passed
            match check_location_on_hold(&location_id, connection) {
                Ok(true) => return Err(UpdateSensorError::LocationIsOnHold),
                Err(e) => return Err(UpdateSensorError::DatabaseError(e)),
                _ => (),
            }
        }
    }

    Ok(sensor_row)
}

pub fn generate(
    UpdateSensor {
        id: _,
        name,
        is_active,
<<<<<<< HEAD
        location,
=======
        location_id,
        log_interval,
        battery_level,
>>>>>>> 4fff6bc3
    }: UpdateSensor,
    mut sensor_row: SensorRow,
) -> SensorRow {
    // if location has been passed, update sensor_row to the value passed (including if this is null)
    // A null value being passed as the LocationUpdate is the unassignment of location
    // no LocationUpdate being passed is the location not being updated
    if let Some(location) = location {
        sensor_row.location_id = location.location_id;
    }
    sensor_row.name = name.unwrap_or(sensor_row.name);
    sensor_row.is_active = is_active.unwrap_or(sensor_row.is_active);
    sensor_row.log_interval = log_interval;
    sensor_row.battery_level = battery_level;
    sensor_row
}

impl From<RepositoryError> for UpdateSensorError {
    fn from(error: RepositoryError) -> Self {
        UpdateSensorError::DatabaseError(error)
    }
}

impl From<SingleRecordError> for UpdateSensorError {
    fn from(error: SingleRecordError) -> Self {
        use UpdateSensorError::*;
        match error {
            SingleRecordError::DatabaseError(error) => DatabaseError(error),
            SingleRecordError::NotFound(_) => UpdatedRecordNotFound,
        }
    }
}<|MERGE_RESOLUTION|>--- conflicted
+++ resolved
@@ -25,13 +25,9 @@
     pub id: String,
     pub name: Option<String>,
     pub is_active: Option<bool>,
-<<<<<<< HEAD
     pub location: Option<LocationUpdate>,
-=======
-    pub location_id: Option<String>,
     pub log_interval: Option<i32>,
     pub battery_level: Option<i32>,
->>>>>>> 4fff6bc3
 }
 
 pub fn update_sensor(
@@ -94,13 +90,9 @@
         id: _,
         name,
         is_active,
-<<<<<<< HEAD
         location,
-=======
-        location_id,
         log_interval,
         battery_level,
->>>>>>> 4fff6bc3
     }: UpdateSensor,
     mut sensor_row: SensorRow,
 ) -> SensorRow {
