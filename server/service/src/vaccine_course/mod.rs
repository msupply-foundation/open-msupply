use super::{ListError, ListResult};
use crate::{service_provider::ServiceContext, SingleRecordError};

use repository::{
    vaccine_course::{
        vaccine_course::{VaccineCourseFilter, VaccineCourseSort},
        vaccine_course_row::VaccineCourseRow,
    },
    PaginationOption, StorageConnection,
};

pub mod delete;
pub mod insert;
pub mod query;
pub mod update;
mod validate;

#[cfg(test)]
mod test;

use query::{get_vaccine_course, get_vaccine_courses};

pub trait VaccineCourseServiceTrait: Sync + Send {
    fn get_vaccine_courses(
        &self,
        connection: &StorageConnection,
        pagination: Option<PaginationOption>,
        filter: Option<VaccineCourseFilter>,
        sort: Option<VaccineCourseSort>,
    ) -> Result<ListResult<VaccineCourseRow>, ListError> {
        get_vaccine_courses(connection, pagination, filter, sort)
    }

    fn get_vaccine_course(
        &self,
        connection: &StorageConnection,
        id: String,
    ) -> Result<VaccineCourseRow, SingleRecordError> {
        get_vaccine_course(connection, id)
    }

    fn insert_vaccine_course(
        &self,
        ctx: &ServiceContext,
        input: insert::InsertVaccineCourse,
    ) -> Result<VaccineCourseRow, insert::InsertVaccineCourseError> {
        insert::insert_vaccine_course(ctx, input)
    }

<<<<<<< HEAD
    fn delete_vaccine_course(
        &self,
        ctx: &ServiceContext,
        id: String,
    ) -> Result<String, delete::DeleteVaccineCourseError> {
        delete::delete_vaccine_course(ctx, id)
=======
    fn update_vaccine_course(
        &self,
        ctx: &ServiceContext,
        input: update::UpdateVaccineCourse,
    ) -> Result<VaccineCourseRow, update::UpdateVaccineCourseError> {
        update::update_vaccine_course(ctx, input)
>>>>>>> 21539ecc
    }
}

pub struct VaccineCourseService {}
impl VaccineCourseServiceTrait for VaccineCourseService {}<|MERGE_RESOLUTION|>--- conflicted
+++ resolved
@@ -47,21 +47,20 @@
         insert::insert_vaccine_course(ctx, input)
     }
 
-<<<<<<< HEAD
+    fn update_vaccine_course(
+        &self,
+        ctx: &ServiceContext,
+        input: update::UpdateVaccineCourse,
+    ) -> Result<VaccineCourseRow, update::UpdateVaccineCourseError> {
+        update::update_vaccine_course(ctx, input)
+    }
+
     fn delete_vaccine_course(
         &self,
         ctx: &ServiceContext,
         id: String,
     ) -> Result<String, delete::DeleteVaccineCourseError> {
         delete::delete_vaccine_course(ctx, id)
-=======
-    fn update_vaccine_course(
-        &self,
-        ctx: &ServiceContext,
-        input: update::UpdateVaccineCourse,
-    ) -> Result<VaccineCourseRow, update::UpdateVaccineCourseError> {
-        update::update_vaccine_course(ctx, input)
->>>>>>> 21539ecc
     }
 }
 
