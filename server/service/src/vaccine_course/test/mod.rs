--- conflicted
+++ resolved
@@ -2,11 +2,10 @@
 mod query;
 
 #[cfg(test)]
-<<<<<<< HEAD
-mod delete;
-=======
 mod insert;
 
 #[cfg(test)]
 mod update;
->>>>>>> 21539ecc
+
+#[cfg(test)]
+mod delete;