--- conflicted
+++ resolved
@@ -15,16 +15,12 @@
         None,
     )?;
 
-<<<<<<< HEAD
-    Ok(result)
-=======
     match patient {
         Some(_) => {
             NameInsuranceJoinRowRepository::new(connection).find_many_by_name_id(name_id, sort)
         }
         None => Err(RepositoryError::NotFound),
     }
->>>>>>> a11fe345
 }
 
 #[cfg(test)]
@@ -32,36 +28,11 @@
     use crate::service_provider::ServiceProvider;
     use chrono::NaiveDate;
     use repository::{
-<<<<<<< HEAD
-        mock::MockDataInserts,
-=======
         mock::{mock_patient, MockDataInserts},
->>>>>>> a11fe345
         name_insurance_join_row::{
             InsurancePolicyType, NameInsuranceJoinRow, NameInsuranceJoinRowRepository,
         },
         test_db::setup_all,
-<<<<<<< HEAD
-        InsuranceProviderRow, InsuranceProviderRowRepository, NameLinkRow, NameLinkRowRepository,
-    };
-
-    #[actix_rt::test]
-    async fn get_insurances() {
-        let (_, connection, connection_manager, _) =
-            setup_all("test_get_insurances", MockDataInserts::none().names()).await;
-
-        let service_provider = ServiceProvider::new(connection_manager);
-        let context = service_provider.basic_context().unwrap();
-        let service = service_provider.insurance_service;
-
-        // Create a Name Link entry
-        let name_link_a = NameLinkRow {
-            id: "name_a".to_string(),
-            name_id: "name_a".to_string(),
-        };
-        let name_link_repo = NameLinkRowRepository::new(&connection);
-        name_link_repo.upsert_one(&name_link_a).unwrap();
-=======
         InsuranceProviderRow, InsuranceProviderRowRepository, RepositoryError,
     };
 
@@ -88,7 +59,6 @@
         let service_provider = ServiceProvider::new(connection_manager);
         let context = service_provider.basic_context().unwrap();
         let service = service_provider.insurance_service;
->>>>>>> a11fe345
 
         // Create insurance provider entries
         let insurance_provider_a = InsuranceProviderRow {
@@ -118,11 +88,7 @@
         // Create insurance entries
         let insurance_a = NameInsuranceJoinRow {
             id: "1".to_string(),
-<<<<<<< HEAD
-            name_link_id: name_link_a.id.clone(),
-=======
             name_link_id: mock_patient().id.clone(),
->>>>>>> a11fe345
             insurance_provider_id: insurance_provider_a.id.clone(),
             policy_number_person: Some("12345".to_string()),
             policy_number_family: Some("67890".to_string()),
@@ -136,11 +102,7 @@
 
         let insurance_b = NameInsuranceJoinRow {
             id: "2".to_string(),
-<<<<<<< HEAD
-            name_link_id: name_link_a.id.clone(),
-=======
             name_link_id: mock_patient().id.clone(),
->>>>>>> a11fe345
             insurance_provider_id: insurance_provider_b.id.clone(),
             policy_number_person: Some("54321".to_string()),
             policy_number_family: Some("09876".to_string()),
@@ -157,11 +119,7 @@
         insurance_repo.upsert_one(&insurance_b).unwrap();
 
         let result = service
-<<<<<<< HEAD
-            .insurances(&connection, &name_link_a.id, None)
-=======
             .insurances(&connection, &mock_patient().id, None)
->>>>>>> a11fe345
             .unwrap();
 
         assert!(result.contains(&insurance_a));
