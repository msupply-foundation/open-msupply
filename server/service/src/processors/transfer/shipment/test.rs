use chrono::NaiveDate;
use repository::{
    mock::{insert_extra_mock_data, MockData, MockDataInserts},
    EqualFilter, InvoiceFilter, InvoiceLineFilter, InvoiceLineRepository, InvoiceLineRow,
    InvoiceLineRowRepository, InvoiceLineRowType, InvoiceRepository, InvoiceRow,
    InvoiceRowRepository, InvoiceRowStatus, InvoiceRowType, ItemRow, KeyValueStoreRow,
    KeyValueType, LocationRow, NameRow, RequisitionFilter, RequisitionRepository, RequisitionRow,
    RequisitionRowRepository, RequisitionRowStatus, RequisitionRowType, StockLineRow,
    StorageConnection, StoreRow,
};
use util::{inline_edit, inline_init, uuid::uuid};

use crate::{
    invoice::{
        inbound_shipment::{UpdateInboundShipment, UpdateInboundShipmentStatus},
        outbound_shipment::{UpdateOutboundShipment, UpdateOutboundShipmentStatus},
    },
    invoice_line::outbound_shipment_line::UpdateOutboundShipmentLine,
<<<<<<< HEAD
    processors::test_helpers::{delay_for_processor, exec_concurrent},
    requisition::request_requisition::{UpdateRequestRequisition, UpdateRequestRequstionStatus},
=======
    processors::test_helpers::delay_for_processor,
    requisition::request_requisition::{UpdateRequestRequisition, UpdateRequestRequistionStatus},
>>>>>>> 1a582631
    service_provider::ServiceProvider,
    test_helpers::{setup_all_with_data_and_service_provider, ServiceTestContext},
};

/// This test is for requesting and responding store on the same site
/// See same site transfer diagram in requisition README.md for example of how
/// changelog is upserted and processed by the same instance of triggered processor
#[actix_rt::test]
async fn invoice_transfers() {
    let site_id = 25;
    let outbound_store_name = inline_init(|r: &mut NameRow| {
        r.id = uuid();
        r.name = uuid();
    });

    let outbound_store = inline_init(|r: &mut StoreRow| {
        r.id = uuid();
        r.name_id = outbound_store_name.id.clone();
        r.site_id = site_id;
    });

    let inbound_store_name = inline_init(|r: &mut NameRow| {
        r.id = uuid();
        r.name = uuid();
    });

    let inbound_store = inline_init(|r: &mut StoreRow| {
        r.id = uuid();
        r.name_id = inbound_store_name.id.clone();
        r.site_id = site_id;
    });

    let item1 = inline_init(|r: &mut ItemRow| {
        r.id = uuid();
    });

    let item2 = inline_init(|r: &mut ItemRow| {
        r.id = uuid();
    });

    let site_id_settings = inline_init(|r: &mut KeyValueStoreRow| {
        r.id = KeyValueType::SettingsSyncSiteId;
        r.value_int = Some(site_id);
    });

    let ServiceTestContext {
        service_provider,
        processors_task,
        ..
    } = setup_all_with_data_and_service_provider(
        "invoice_transfers",
        MockDataInserts::none().stores().names().items().units(),
        inline_init(|r: &mut MockData| {
            r.names = vec![inbound_store_name.clone(), outbound_store_name.clone()];
            r.stores = vec![inbound_store.clone(), outbound_store.clone()];
            r.items = vec![item1.clone(), item2.clone()];
            r.key_value_store_rows = vec![site_id_settings];
        }),
    )
    .await;

<<<<<<< HEAD
    let test_input = (
        service_provider,
        inbound_store,
        outbound_store,
        item1,
        item2,
    );

    let number_of_instances = 6;

    let test_handle = exec_concurrent(
        test_input,
        number_of_instances,
        |_, test_input| async move {
            let (service_provider, inbound_store, outbound_store, item1, item2) = test_input;

            let ctx = service_provider.context().unwrap();

            // Without delete
            let mut tester =
                ShipmentTransferTester::new(&inbound_store, &outbound_store, &item1, &item2);

            tester.insert_request_requisition(&service_provider).await;
            delay_for_processor().await;
            tester.check_response_requisition_created(&ctx.connection);
            tester.insert_outbound_shipment(&ctx.connection);
            delay_for_processor().await;
            tester.check_inbound_shipment_not_created(&ctx.connection);
            delay_for_processor().await;
            tester.update_outbound_shipment_to_picked(&service_provider);
            delay_for_processor().await;
            tester.check_inbound_shipment_created(&ctx.connection);
            delay_for_processor().await;
            tester.check_outbound_shipment_was_linked(&ctx.connection);
            delay_for_processor().await;
            tester.update_outbound_shipment_lines(&service_provider);
            delay_for_processor().await;
            tester.update_outbound_shipment_to_shipped(&service_provider);
            delay_for_processor().await;
            tester.check_inbound_shipment_was_updated(&ctx.connection);
            delay_for_processor().await;
            tester.update_inbound_shipment_to_delivered(&service_provider);
            delay_for_processor().await;
            tester.check_outbound_shipment_status_matches_inbound_shipment(&ctx.connection);
            delay_for_processor().await;
            tester.update_inbound_shipment_to_verified(&service_provider);
            delay_for_processor().await;
            tester.check_outbound_shipment_status_matches_inbound_shipment(&ctx.connection);
            delay_for_processor().await;

            // With delete
            let mut tester =
                ShipmentTransferTester::new(&inbound_store, &outbound_store, &item1, &item2);

            tester.insert_request_requisition(&service_provider).await;
            delay_for_processor().await;
            tester.check_response_requisition_created(&ctx.connection);
            tester.insert_outbound_shipment(&ctx.connection);
            delay_for_processor().await;
            tester.update_outbound_shipment_to_picked(&service_provider);
            delay_for_processor().await;
            tester.check_inbound_shipment_created(&ctx.connection);
            delay_for_processor().await;
            tester.delete_outbound_shipment(&service_provider);
            delay_for_processor().await;
            tester.check_inbound_shipment_deleted(&ctx.connection);
        },
    );
=======
    let test = || async move {
        // Without delete
        let mut tester =
            ShipmentTransferTester::new(&inbound_store, &outbound_store, &item1, &item2);
        let ctx = service_provider.basic_context().unwrap();

        tester.insert_request_requisition(&service_provider).await;
        delay_for_processor().await;
        tester.check_response_requisition_created(&connection).await;
        tester.insert_outbound_shipment(&connection).await;
        // Need to do manual trigger here since inserting shipment won't trigger processor
        // and we want to validate that not shipped/picked shipment does not generate transfer
        ctx.processors_trigger
            .trigger_shipment_transfer_processors();
        delay_for_processor().await;
        tester.check_inbound_shipment_not_created(&connection);
        delay_for_processor().await;
        tester.update_outbound_shipment_to_picked(&service_provider);
        delay_for_processor().await;
        tester.check_inbound_shipment_created(&connection);
        delay_for_processor().await;
        tester.check_outbound_shipment_was_linked(&connection);
        delay_for_processor().await;
        tester.update_outbound_shipment_lines(&service_provider);
        delay_for_processor().await;
        tester.update_outbound_shipment_to_shipped(&service_provider);
        delay_for_processor().await;
        tester.check_inbound_shipment_was_updated(&connection);
        delay_for_processor().await;
        tester.update_inbound_shipment_to_delivered(&service_provider);
        delay_for_processor().await;
        tester.check_outbound_shipment_status_matches_inbound_shipment(&connection);
        delay_for_processor().await;
        tester.update_inbound_shipment_to_verified(&service_provider);
        delay_for_processor().await;
        tester.check_outbound_shipment_status_matches_inbound_shipment(&connection);
        delay_for_processor().await;

        // With delete
        let mut tester =
            ShipmentTransferTester::new(&inbound_store, &outbound_store, &item1, &item2);

        tester.insert_request_requisition(&service_provider).await;
        delay_for_processor().await;
        tester.check_response_requisition_created(&connection).await;
        tester.insert_outbound_shipment(&connection).await;
        delay_for_processor().await;
        tester.update_outbound_shipment_to_picked(&service_provider);
        delay_for_processor().await;
        tester.check_inbound_shipment_created(&connection);
        delay_for_processor().await;
        tester.delete_outbound_shipment(&service_provider);
        delay_for_processor().await;
        tester.check_inbound_shipment_deleted(&connection);
    };
>>>>>>> 1a582631

    tokio::select! {
         Err(err) = processors_task => unreachable!("{}", err),
        _ = test_handle => (),
    };
}
pub(crate) struct ShipmentTransferTester {
    // TODO linked requisitions ?
    outbound_store: StoreRow,
    inbound_store: StoreRow,
    request_requisition: RequisitionRow,
    outbound_shipment_line1: InvoiceLineRow,
    outbound_shipment_line2: InvoiceLineRow,
    outbound_shipment: InvoiceRow,
    inbound_shipment: Option<InvoiceRow>,
    response_requisition: Option<RequisitionRow>,
    extra_mock_data: MockData,
}

impl ShipmentTransferTester {
    pub(crate) fn new(
        outbound_store: &StoreRow,
        inbound_store: &StoreRow,
        item1: &ItemRow,
        item2: &ItemRow,
    ) -> ShipmentTransferTester {
        let request_requisition = inline_init(|r: &mut RequisitionRow| {
            r.id = uuid();
            r.name_id = outbound_store.name_id.clone();
            r.store_id = inbound_store.id.clone();
            r.r#type = RequisitionRowType::Request;
            r.status = RequisitionRowStatus::Draft;
        });

        let outbound_shipment = inline_init(|r: &mut InvoiceRow| {
            r.id = uuid();
            r.name_id = inbound_store.name_id.clone();
            r.store_id = outbound_store.id.clone();
            r.invoice_number = 20;
            r.r#type = InvoiceRowType::OutboundShipment;
            r.status = InvoiceRowStatus::Allocated;
            r.their_reference = Some("some reference".to_string());
            r.created_datetime = NaiveDate::from_ymd(1970, 1, 1).and_hms_milli(12, 30, 0, 0);
        });

        let location = inline_init(|r: &mut LocationRow| {
            r.id = uuid();
            r.store_id = outbound_store.id.clone()
        });

        let stock_line1 = inline_init(|r: &mut StockLineRow| {
            r.id = uuid();
            r.item_id = uuid();
            r.store_id = outbound_store.id.clone();
            r.item_id = item1.id.clone();
            r.batch = Some(uuid());
            r.expiry_date = Some(NaiveDate::from_ymd(2025, 3, 1));
            r.pack_size = 10;
            r.total_number_of_packs = 200;
            r.available_number_of_packs = 200;
        });

        let outbound_shipment_line1 = inline_init(|r: &mut InvoiceLineRow| {
            r.id = uuid();
            r.invoice_id = outbound_shipment.id.clone();
            r.r#type = InvoiceLineRowType::StockOut;
            r.pack_size = stock_line1.pack_size;
            r.number_of_packs = 2;
            r.item_id = item1.id.clone();
            r.item_name = item1.name.clone();
            r.item_code = item1.code.clone();
            r.cost_price_per_pack = 20.0;
            r.sell_price_per_pack = 10.0;
            r.batch = stock_line1.batch.clone();
            r.expiry_date = stock_line1.expiry_date.clone();
            r.stock_line_id = Some(stock_line1.id.clone());
            r.location_id = Some(location.id.clone());
        });

        let stock_line2 = inline_init(|r: &mut StockLineRow| {
            r.id = uuid();
            r.item_id = uuid();
            r.store_id = outbound_store.id.clone();
            r.item_id = item2.id.clone();
            r.batch = Some(uuid());
            r.pack_size = 10;
            r.total_number_of_packs = 200;
            r.available_number_of_packs = 200;
            r.expiry_date = Some(NaiveDate::from_ymd(2023, 1, 5));
        });

        let outbound_shipment_line2 = inline_init(|r: &mut InvoiceLineRow| {
            r.id = uuid();
            r.invoice_id = outbound_shipment.id.clone();
            r.r#type = InvoiceLineRowType::StockOut;
            r.pack_size = stock_line2.pack_size;
            r.number_of_packs = 6;
            r.item_id = item2.id.clone();
            r.item_name = item2.name.clone();
            r.item_code = item2.code.clone();
            r.cost_price_per_pack = 15.0;
            r.sell_price_per_pack = 35.0;
            r.batch = stock_line2.batch.clone();
            r.expiry_date = stock_line2.expiry_date.clone();
            r.stock_line_id = Some(stock_line2.id.clone());
            // Location todo
        });

        ShipmentTransferTester {
            outbound_store: outbound_store.clone(),
            inbound_store: inbound_store.clone(),
            request_requisition,
            outbound_shipment_line1,
            outbound_shipment_line2,
            outbound_shipment,
            inbound_shipment: None,
            response_requisition: None,
            extra_mock_data: inline_init(|r: &mut MockData| {
                r.stock_lines = vec![stock_line1, stock_line2];
                r.locations = vec![location];
            }),
        }
    }

    // These methods to be run in sequence

    // Need request/response requisition to check that requisitions are linked to invoices correctly

    pub(crate) async fn insert_request_requisition(&self, service_provider: &ServiceProvider) {
        let ctx = service_provider
            .context(self.inbound_store.id.clone(), "".to_string())
            .unwrap();

        RequisitionRowRepository::new(&ctx.connection)
            .upsert_one(&self.request_requisition)
            .unwrap();

        service_provider
            .requisition_service
            .update_request_requisition(
                &ctx,
                inline_init(|r: &mut UpdateRequestRequisition| {
                    r.id = self.request_requisition.id.clone();
                    r.status = Some(UpdateRequestRequistionStatus::Sent);
                }),
            )
            .unwrap();
    }

    pub(crate) fn check_response_requisition_created(&mut self, connection: &StorageConnection) {
        let response_requisition = RequisitionRepository::new(connection)
            .query_one(
                RequisitionFilter::new()
                    .linked_requisition_id(EqualFilter::equal_to(&self.request_requisition.id)),
            )
            .unwrap();
        assert!(response_requisition.is_some());
        self.response_requisition = Some(response_requisition.unwrap().requisition_row);
    }

    pub(crate) fn insert_outbound_shipment(&self, connection: &StorageConnection) {
        assert!(self.response_requisition.is_some());
        let response_requisition_id = self.response_requisition.clone().unwrap().id;
        insert_extra_mock_data(
            &connection,
            inline_init(|r: &mut MockData| {
                r.invoices = vec![inline_edit(&self.outbound_shipment, |mut r| {
                    r.requisition_id = Some(response_requisition_id);
                    r
                })];
                r.invoice_lines = vec![
                    self.outbound_shipment_line1.clone(),
                    self.outbound_shipment_line2.clone(),
                ]
            })
            .join(self.extra_mock_data.clone()),
        );
    }

    pub(crate) fn check_inbound_shipment_not_created(&self, connection: &StorageConnection) {
        assert_eq!(
            InvoiceRepository::new(connection).query_one(
                InvoiceFilter::new_match_linked_invoice_id(&self.outbound_shipment.id)
            ),
            Ok(None)
        )
    }

    pub(crate) fn update_outbound_shipment_to_picked(
        &mut self,
        service_provider: &ServiceProvider,
    ) {
        let ctx = service_provider
            .context(self.outbound_store.id.clone(), "".to_string())
            .unwrap();
        self.outbound_shipment = service_provider
            .invoice_service
            .update_outbound_shipment(
                &ctx,
                inline_init(|r: &mut UpdateOutboundShipment| {
                    r.id = self.outbound_shipment.id.clone();
                    r.status = Some(UpdateOutboundShipmentStatus::Picked);
                }),
            )
            .unwrap()
            .invoice_row;
    }

    pub(crate) fn check_inbound_shipment_created(&mut self, connection: &StorageConnection) {
        let inbound_shipment = InvoiceRepository::new(&connection)
            .query_one(InvoiceFilter::new_match_linked_invoice_id(
                &self.outbound_shipment.id,
            ))
            .unwrap();

        assert!(inbound_shipment.is_some());
        let inbound_shipment = inbound_shipment.unwrap().invoice_row;
        self.inbound_shipment = Some(inbound_shipment.clone());

        assert_eq!(inbound_shipment.r#type, InvoiceRowType::InboundShipment);
        assert_eq!(inbound_shipment.store_id, self.inbound_store.id);
        assert_eq!(inbound_shipment.name_id, self.outbound_store.name_id);
        assert_eq!(
            inbound_shipment.name_store_id,
            Some(self.outbound_store.id.clone())
        );
        assert_eq!(
            inbound_shipment.their_reference,
            self.outbound_shipment.their_reference
        );
        assert_eq!(
            inbound_shipment.transport_reference,
            self.outbound_shipment.transport_reference
        );
        assert_eq!(inbound_shipment.colour, None);
        assert_eq!(inbound_shipment.user_id, None);
        assert_eq!(inbound_shipment.comment, None);
        assert_eq!(inbound_shipment.on_hold, false);
        assert_eq!(inbound_shipment.allocated_datetime, None);

        assert_eq!(
            inbound_shipment.requisition_id,
            Some(self.request_requisition.id.clone())
        );

        check_shipment_status(&inbound_shipment, &self.outbound_shipment);

        assert_eq!(
            InvoiceLineRepository::new(connection)
                .count(Some(
                    InvoiceLineFilter::new()
                        .invoice_id(EqualFilter::equal_to(&inbound_shipment.id))
                ))
                .unwrap(),
            2
        );

        check_line(
            connection,
            &inbound_shipment.id,
            &self.outbound_shipment_line1,
        );
        check_line(
            connection,
            &inbound_shipment.id,
            &self.outbound_shipment_line2,
        );
    }

    pub(crate) fn check_outbound_shipment_was_linked(&self, connection: &StorageConnection) {
        let outbound_shipment = InvoiceRowRepository::new(connection)
            .find_one_by_id_option(&self.outbound_shipment.id)
            .unwrap();

        assert!(outbound_shipment.is_some());

        assert_eq!(
            outbound_shipment.unwrap().linked_invoice_id,
            self.inbound_shipment.clone().map(|r| r.id)
        );
    }

    // This to be skipped on second attempt
    pub(crate) fn delete_outbound_shipment(&self, service_provider: &ServiceProvider) {
        let ctx = service_provider
            .context(self.outbound_store.id.clone(), "".to_string())
            .unwrap();
        service_provider
            .invoice_service
            .delete_outbound_shipment(&ctx, self.outbound_shipment.id.clone())
            .unwrap();
    }
    // This to be skipped on second attempt
    pub(crate) fn check_inbound_shipment_deleted(&mut self, connection: &StorageConnection) {
        let inbound_shipment_id = &self.inbound_shipment.clone().map(|r| r.id).unwrap();
        assert_eq!(
            InvoiceLineRepository::new(connection)
                .count(Some(
                    InvoiceLineFilter::new().invoice_id(EqualFilter::equal_to(inbound_shipment_id))
                ))
                .unwrap(),
            0
        );

        assert_eq!(
            InvoiceRowRepository::new(connection)
                .find_one_by_id_option(inbound_shipment_id)
                .unwrap(),
            None
        );
    }

    pub(crate) fn update_outbound_shipment_lines(&mut self, service_provider: &ServiceProvider) {
        let ctx = service_provider
            .context(self.outbound_store.id.clone(), "".to_string())
            .unwrap();

        InvoiceLineRowRepository::new(&ctx.connection)
            .delete(&self.outbound_shipment_line1.id)
            .unwrap();

        self.outbound_shipment_line2 = service_provider
            .invoice_line_service
            .update_outbound_shipment_line(
                &ctx,
                inline_init(|r: &mut UpdateOutboundShipmentLine| {
                    r.id = self.outbound_shipment_line2.id.clone();
                    r.number_of_packs = Some(21)
                }),
            )
            .unwrap()
            .invoice_line_row;
    }
    pub(crate) fn update_outbound_shipment_to_shipped(
        &mut self,
        service_provider: &ServiceProvider,
    ) {
        let ctx = service_provider
            .context(self.outbound_store.id.clone(), "".to_string())
            .unwrap();

        self.outbound_shipment = service_provider
            .invoice_service
            .update_outbound_shipment(
                &ctx,
                inline_init(|r: &mut UpdateOutboundShipment| {
                    r.id = self.outbound_shipment.id.clone();
                    r.status = Some(UpdateOutboundShipmentStatus::Shipped);
                }),
            )
            .unwrap()
            .invoice_row;
    }

    pub(crate) fn check_inbound_shipment_was_updated(&mut self, connection: &StorageConnection) {
        let inbound_shipment = InvoiceRowRepository::new(&connection)
            .find_one_by_id_option(&self.inbound_shipment.clone().map(|r| r.id).unwrap())
            .unwrap();

        assert!(inbound_shipment.is_some());
        let inbound_shipment = inbound_shipment.unwrap();

        assert_eq!(
            inbound_shipment,
            inline_edit(&inbound_shipment, |mut r| {
                r.status = InvoiceRowStatus::Shipped;
                r.shipped_datetime = self.outbound_shipment.shipped_datetime;
                r
            })
        );

        assert_eq!(
            InvoiceLineRepository::new(connection)
                .count(Some(
                    InvoiceLineFilter::new()
                        .invoice_id(EqualFilter::equal_to(&inbound_shipment.id))
                ))
                .unwrap(),
            1
        );

        check_line(
            connection,
            &inbound_shipment.id,
            &self.outbound_shipment_line2,
        );

        self.inbound_shipment = Some(inbound_shipment)
    }

    pub(crate) fn update_inbound_shipment_to_delivered(
        &mut self,
        service_provider: &ServiceProvider,
    ) {
        let ctx = service_provider
            .context(self.inbound_store.id.clone(), "".to_string())
            .unwrap();

        let inbound_shipment = service_provider
            .invoice_service
            .update_inbound_shipment(
                &ctx,
                inline_init(|r: &mut UpdateInboundShipment| {
                    r.id = self.inbound_shipment.clone().map(|r| r.id).unwrap();
                    r.status = Some(UpdateInboundShipmentStatus::Delivered);
                }),
            )
            .unwrap();

        self.inbound_shipment = Some(inbound_shipment.invoice_row);
    }

    pub(crate) fn update_inbound_shipment_to_verified(
        &mut self,
        service_provider: &ServiceProvider,
    ) {
        let ctx = service_provider
            .context(self.inbound_store.id.clone(), "".to_string())
            .unwrap();

        let inbound_shipment = service_provider
            .invoice_service
            .update_inbound_shipment(
                &ctx,
                inline_init(|r: &mut UpdateInboundShipment| {
                    r.id = self.inbound_shipment.clone().map(|r| r.id).unwrap();
                    r.status = Some(UpdateInboundShipmentStatus::Verified);
                }),
            )
            .unwrap();

        self.inbound_shipment = Some(inbound_shipment.invoice_row);
    }

    pub(crate) fn check_outbound_shipment_status_matches_inbound_shipment(
        &mut self,
        connection: &StorageConnection,
    ) {
        let outbound_shipment = InvoiceRowRepository::new(connection)
            .find_one_by_id_option(&self.outbound_shipment.id)
            .unwrap();

        assert!(outbound_shipment.is_some());
        check_shipment_status(
            &outbound_shipment.unwrap(),
            &self.inbound_shipment.clone().unwrap(),
        )
    }
}

fn check_shipment_status(shipment1: &InvoiceRow, shipment2: &InvoiceRow) {
    assert_eq!(shipment1.status, shipment2.status);
    assert_eq!(shipment1.picked_datetime, shipment2.picked_datetime);
    assert_eq!(shipment1.shipped_datetime, shipment2.shipped_datetime);
    assert_eq!(shipment1.verified_datetime, shipment2.verified_datetime);
    assert_eq!(shipment1.delivered_datetime, shipment2.delivered_datetime);
}

/// Line uniqueness is checked in caller method where invoice line count is checked
fn check_line(
    connection: &StorageConnection,
    inbound_shipment_id: &str,
    outbound_line: &InvoiceLineRow,
) {
    let inbound_line = InvoiceLineRepository::new(connection)
        .query_one(
            InvoiceLineFilter::new()
                .invoice_id(EqualFilter::equal_to(inbound_shipment_id))
                .item_id(EqualFilter::equal_to(&outbound_line.item_id)),
        )
        .unwrap();

    assert!(inbound_line.is_some());
    let inbound_line = inbound_line.unwrap().invoice_line_row;

    assert_eq!(inbound_line.item_name, outbound_line.item_name);
    assert_eq!(inbound_line.item_code, outbound_line.item_code);
    assert_eq!(inbound_line.batch, outbound_line.batch);
    assert_eq!(inbound_line.expiry_date, outbound_line.expiry_date);
    assert_eq!(inbound_line.pack_size, outbound_line.pack_size);
    assert_eq!(inbound_line.number_of_packs, outbound_line.number_of_packs);
    assert_eq!(inbound_line.note, outbound_line.note);
    assert_eq!(inbound_line.r#type, InvoiceLineRowType::StockIn);
    assert_eq!(
        inbound_line.cost_price_per_pack,
        outbound_line.sell_price_per_pack
    );
    assert_eq!(
        inbound_line.total_before_tax,
        outbound_line.sell_price_per_pack * outbound_line.number_of_packs as f64
    );
    assert_eq!(
        inbound_line.total_after_tax,
        outbound_line.sell_price_per_pack * outbound_line.number_of_packs as f64
    );
    assert_eq!(inbound_line.stock_line_id, None);
    assert_eq!(inbound_line.location_id, None);
    assert_eq!(inbound_line.sell_price_per_pack, 0.0);
    assert_eq!(inbound_line.tax, Some(0.0));
}<|MERGE_RESOLUTION|>--- conflicted
+++ resolved
@@ -16,13 +16,8 @@
         outbound_shipment::{UpdateOutboundShipment, UpdateOutboundShipmentStatus},
     },
     invoice_line::outbound_shipment_line::UpdateOutboundShipmentLine,
-<<<<<<< HEAD
     processors::test_helpers::{delay_for_processor, exec_concurrent},
-    requisition::request_requisition::{UpdateRequestRequisition, UpdateRequestRequstionStatus},
-=======
-    processors::test_helpers::delay_for_processor,
     requisition::request_requisition::{UpdateRequestRequisition, UpdateRequestRequistionStatus},
->>>>>>> 1a582631
     service_provider::ServiceProvider,
     test_helpers::{setup_all_with_data_and_service_provider, ServiceTestContext},
 };
@@ -30,7 +25,7 @@
 /// This test is for requesting and responding store on the same site
 /// See same site transfer diagram in requisition README.md for example of how
 /// changelog is upserted and processed by the same instance of triggered processor
-#[actix_rt::test]
+#[tokio::test(flavor = "multi_thread", worker_threads = 3)]
 async fn invoice_transfers() {
     let site_id = 25;
     let outbound_store_name = inline_init(|r: &mut NameRow| {
@@ -84,7 +79,6 @@
     )
     .await;
 
-<<<<<<< HEAD
     let test_input = (
         service_provider,
         inbound_store,
@@ -101,7 +95,7 @@
         |_, test_input| async move {
             let (service_provider, inbound_store, outbound_store, item1, item2) = test_input;
 
-            let ctx = service_provider.context().unwrap();
+            let ctx = service_provider.basic_context().unwrap();
 
             // Without delete
             let mut tester =
@@ -153,63 +147,6 @@
             tester.check_inbound_shipment_deleted(&ctx.connection);
         },
     );
-=======
-    let test = || async move {
-        // Without delete
-        let mut tester =
-            ShipmentTransferTester::new(&inbound_store, &outbound_store, &item1, &item2);
-        let ctx = service_provider.basic_context().unwrap();
-
-        tester.insert_request_requisition(&service_provider).await;
-        delay_for_processor().await;
-        tester.check_response_requisition_created(&connection).await;
-        tester.insert_outbound_shipment(&connection).await;
-        // Need to do manual trigger here since inserting shipment won't trigger processor
-        // and we want to validate that not shipped/picked shipment does not generate transfer
-        ctx.processors_trigger
-            .trigger_shipment_transfer_processors();
-        delay_for_processor().await;
-        tester.check_inbound_shipment_not_created(&connection);
-        delay_for_processor().await;
-        tester.update_outbound_shipment_to_picked(&service_provider);
-        delay_for_processor().await;
-        tester.check_inbound_shipment_created(&connection);
-        delay_for_processor().await;
-        tester.check_outbound_shipment_was_linked(&connection);
-        delay_for_processor().await;
-        tester.update_outbound_shipment_lines(&service_provider);
-        delay_for_processor().await;
-        tester.update_outbound_shipment_to_shipped(&service_provider);
-        delay_for_processor().await;
-        tester.check_inbound_shipment_was_updated(&connection);
-        delay_for_processor().await;
-        tester.update_inbound_shipment_to_delivered(&service_provider);
-        delay_for_processor().await;
-        tester.check_outbound_shipment_status_matches_inbound_shipment(&connection);
-        delay_for_processor().await;
-        tester.update_inbound_shipment_to_verified(&service_provider);
-        delay_for_processor().await;
-        tester.check_outbound_shipment_status_matches_inbound_shipment(&connection);
-        delay_for_processor().await;
-
-        // With delete
-        let mut tester =
-            ShipmentTransferTester::new(&inbound_store, &outbound_store, &item1, &item2);
-
-        tester.insert_request_requisition(&service_provider).await;
-        delay_for_processor().await;
-        tester.check_response_requisition_created(&connection).await;
-        tester.insert_outbound_shipment(&connection).await;
-        delay_for_processor().await;
-        tester.update_outbound_shipment_to_picked(&service_provider);
-        delay_for_processor().await;
-        tester.check_inbound_shipment_created(&connection);
-        delay_for_processor().await;
-        tester.delete_outbound_shipment(&service_provider);
-        delay_for_processor().await;
-        tester.check_inbound_shipment_deleted(&connection);
-    };
->>>>>>> 1a582631
 
     tokio::select! {
          Err(err) = processors_task => unreachable!("{}", err),
