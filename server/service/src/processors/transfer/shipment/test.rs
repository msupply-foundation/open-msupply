use chrono::NaiveDate;
use repository::{
    mock::{insert_extra_mock_data, MockData, MockDataInserts},
    EqualFilter, InvoiceFilter, InvoiceLineFilter, InvoiceLineRepository, InvoiceLineRow,
    InvoiceLineRowRepository, InvoiceLineRowType, InvoiceRepository, InvoiceRow,
    InvoiceRowRepository, InvoiceRowStatus, InvoiceRowType, ItemRow, KeyValueStoreRow,
    KeyValueType, LocationRow, NameLinkRow, NameRow, RequisitionFilter, RequisitionRepository,
    RequisitionRow, RequisitionRowRepository, RequisitionRowStatus, RequisitionRowType,
    StockLineRow, StorageConnection, StoreRow,
};
use util::{inline_edit, inline_init, uuid::uuid};

use crate::{
    invoice::{
        inbound_shipment::{UpdateInboundShipment, UpdateInboundShipmentStatus},
        outbound_shipment::update::{UpdateOutboundShipment, UpdateOutboundShipmentStatus},
    },
    invoice_line::stock_out_line::{StockOutType, UpdateStockOutLine},
    processors::test_helpers::exec_concurrent,
    requisition::request_requisition::{UpdateRequestRequisition, UpdateRequestRequisitionStatus},
    service_provider::ServiceProvider,
    test_helpers::{setup_all_with_data_and_service_provider, ServiceTestContext},
};

/// This test is for requesting and responding store on the same site
/// See same site transfer diagram in requisition README.md for example of how
/// changelog is upserted and processed by the same instance of triggered processor
#[tokio::test(flavor = "multi_thread", worker_threads = 3)]
async fn invoice_transfers() {
    let site_id = 25;
    let outbound_store_name = inline_init(|r: &mut NameRow| {
        r.id = uuid();
        r.name = uuid();
    });

    let outbound_store = inline_init(|r: &mut StoreRow| {
        r.id = uuid();
        r.name_id = outbound_store_name.id.clone();
        r.site_id = site_id;
    });

    let inbound_store_name = inline_init(|r: &mut NameRow| {
        r.id = uuid();
        r.name = uuid();
    });

    let inbound_store = inline_init(|r: &mut StoreRow| {
        r.id = uuid();
        r.name_id = inbound_store_name.id.clone();
        r.site_id = site_id;
    });

    let item1 = inline_init(|r: &mut ItemRow| {
        r.id = uuid();
    });

    let item2 = inline_init(|r: &mut ItemRow| {
        r.id = uuid();
    });

    let site_id_settings = inline_init(|r: &mut KeyValueStoreRow| {
        r.id = KeyValueType::SettingsSyncSiteId;
        r.value_int = Some(site_id);
    });

    let ServiceTestContext {
        service_provider,
        processors_task,
        ..
    } = setup_all_with_data_and_service_provider(
        "invoice_transfers",
        MockDataInserts::none().stores().names().items().units(),
        inline_init(|r: &mut MockData| {
            r.names = vec![inbound_store_name.clone(), outbound_store_name.clone()];
            r.stores = vec![inbound_store.clone(), outbound_store.clone()];
            r.items = vec![item1.clone(), item2.clone()];
            r.key_value_store_rows = vec![site_id_settings];
        }),
    )
    .await;

    let test_input = (
        service_provider,
        inbound_store,
        inbound_store_name,
        outbound_store,
        item1,
        item2,
    );

    let number_of_instances = 6;

    let test_handle = exec_concurrent(
        test_input,
        number_of_instances,
        |_, test_input| async move {
            let (service_provider, inbound_store, inbound_store_name, outbound_store, item1, item2) =
                test_input;

            let ctx = service_provider.basic_context().unwrap();

            // Without delete
            let mut tester = ShipmentTransferTester::new(
                &outbound_store,
                &inbound_store,
                &inbound_store_name,
                &item1,
                &item2,
            );

            tester.insert_request_requisition(&service_provider).await;
            ctx.processors_trigger.await_events_processed().await;
            tester.check_response_requisition_created(&ctx.connection);
            tester.insert_outbound_shipment(&ctx.connection);
            // manually trigger because inserting the shipment didn't trigger the processor
            ctx.processors_trigger
                .shipment_transfer
                .try_send(())
                .unwrap();
            ctx.processors_trigger.await_events_processed().await;
            tester.check_inbound_shipment_not_created(&ctx.connection);
            tester.update_outbound_shipment_to_picked(&service_provider);
            ctx.processors_trigger.await_events_processed().await;
            tester.check_inbound_shipment_created(&ctx.connection);
            ctx.processors_trigger.await_events_processed().await;
            tester.check_outbound_shipment_was_linked(&ctx.connection);
            tester.update_outbound_shipment_lines(&service_provider);
            tester.update_outbound_shipment_to_shipped(&service_provider);
            ctx.processors_trigger.await_events_processed().await;
            tester.check_inbound_shipment_was_updated(&ctx.connection);
            tester.update_inbound_shipment_to_delivered(&service_provider);
            ctx.processors_trigger.await_events_processed().await;
            tester.check_outbound_shipment_status_matches_inbound_shipment(&ctx.connection);
            tester.update_inbound_shipment_to_verified(&service_provider);
            ctx.processors_trigger.await_events_processed().await;
            tester.check_outbound_shipment_status_matches_inbound_shipment(&ctx.connection);

            // With delete
            let mut tester = ShipmentTransferTester::new(
                &outbound_store,
                &inbound_store,
                &inbound_store_name,
                &item1,
                &item2,
            );

            tester.insert_request_requisition(&service_provider).await;
            ctx.processors_trigger.await_events_processed().await;
            tester.check_response_requisition_created(&ctx.connection);
            tester.insert_outbound_shipment(&ctx.connection);
            tester.update_outbound_shipment_to_picked(&service_provider);
            ctx.processors_trigger.await_events_processed().await;
            tester.check_inbound_shipment_created(&ctx.connection);
            tester.delete_outbound_shipment(&service_provider);
            ctx.processors_trigger.await_events_processed().await;
            tester.check_inbound_shipment_deleted(&ctx.connection);
        },
    );

    tokio::select! {
         Err(err) = processors_task => unreachable!("{}", err),
        _ = test_handle => (),
    };
}

/// Checking behavior when a request requisition name_id is that of a merged name. Response requisition for the merged name store should be generated regardless.
#[tokio::test(flavor = "multi_thread", worker_threads = 3)]
async fn invoice_transfers_with_merged_name() {
    let site_id = 25;

    let outbound_store_name = inline_init(|r: &mut NameRow| {
        r.id = uuid();
        r.name = uuid();
    });

    let outbound_store = inline_init(|r: &mut StoreRow| {
        r.id = uuid();
        r.name_id = outbound_store_name.id.clone();
        r.site_id = site_id;
    });

    let inbound_store_name = inline_init(|r: &mut NameRow| {
        r.id = uuid();
        r.name = uuid();
    });

    let inbound_store = inline_init(|r: &mut StoreRow| {
        r.id = uuid();
        r.name_id = inbound_store_name.id.clone();
        r.site_id = site_id;
    });

    let merge_name = inline_init(|r: &mut NameRow| {
        r.id = uuid();
        r.name = uuid();
    });

    let merge_name_link = inline_init(|r: &mut NameLinkRow| {
        r.id = merge_name.id.clone();
        r.name_id = inbound_store_name.id.clone();
    });

    let item1 = inline_init(|r: &mut ItemRow| {
        r.id = uuid();
    });

    let item2 = inline_init(|r: &mut ItemRow| {
        r.id = uuid();
    });

    let site_id_settings = inline_init(|r: &mut KeyValueStoreRow| {
        r.id = KeyValueType::SettingsSyncSiteId;
        r.value_int = Some(site_id);
    });

    let ServiceTestContext {
        service_provider,
        processors_task,
        ..
    } = setup_all_with_data_and_service_provider(
        "invoice_transfers_with_merged_name",
        MockDataInserts::none().stores().names().items().units(),
        inline_init(|r: &mut MockData| {
            r.names = vec![
                inbound_store_name.clone(),
                outbound_store_name.clone(),
                merge_name.clone(),
            ];
            r.stores = vec![inbound_store.clone(), outbound_store.clone()];
            r.items = vec![item1.clone(), item2.clone()];
            r.key_value_store_rows = vec![site_id_settings];
            r.name_links = vec![merge_name_link.clone()] // name_link is processed after the names. Updates the existing name link created for the name, effectively merging it.
        }),
    )
    .await;

    let test_input = (
        service_provider,
        inbound_store,
        merge_name,
        outbound_store,
        item1,
        item2,
    );
    let number_of_instances = 6;

    let test_handle = exec_concurrent(
        test_input,
        number_of_instances,
        |_, test_input| async move {
            let (service_provider, inbound_store, merge_name, outbound_store, item1, item2) =
                test_input;

            let ctx = service_provider.basic_context().unwrap();

            // Without delete
            let mut tester = ShipmentTransferTester::new(
                &outbound_store,
                &inbound_store,
                &merge_name,
                &item1,
                &item2,
            );

            tester.insert_outbound_shipment(&ctx.connection);
            // manually trigger because inserting the shipment didn't trigger the processor
            ctx.processors_trigger
                .shipment_transfer
                .try_send(())
                .unwrap();
            ctx.processors_trigger.await_events_processed().await;

            tester.check_inbound_shipment_not_created(&ctx.connection);
            tester.update_outbound_shipment_to_picked(&service_provider);
            ctx.processors_trigger.await_events_processed().await;
            tester.check_inbound_shipment_created(&ctx.connection);
            ctx.processors_trigger.await_events_processed().await;
            tester.check_outbound_shipment_was_linked(&ctx.connection);
            tester.update_outbound_shipment_lines(&service_provider);
            tester.update_outbound_shipment_to_shipped(&service_provider);
            ctx.processors_trigger.await_events_processed().await;
            tester.check_inbound_shipment_was_updated(&ctx.connection);
            tester.update_inbound_shipment_to_delivered(&service_provider);
            ctx.processors_trigger.await_events_processed().await;
            tester.check_outbound_shipment_status_matches_inbound_shipment(&ctx.connection);
            tester.update_inbound_shipment_to_verified(&service_provider);
            ctx.processors_trigger.await_events_processed().await;
            tester.check_outbound_shipment_status_matches_inbound_shipment(&ctx.connection);

            // With delete
            let mut tester = ShipmentTransferTester::new(
                &outbound_store,
                &inbound_store,
                &merge_name,
                &item1,
                &item2,
            );

            tester.insert_outbound_shipment(&ctx.connection);
            tester.update_outbound_shipment_to_picked(&service_provider);
            ctx.processors_trigger.await_events_processed().await;
            tester.check_inbound_shipment_created(&ctx.connection);
            tester.delete_outbound_shipment(&service_provider);
            ctx.processors_trigger.await_events_processed().await;
            tester.check_inbound_shipment_deleted(&ctx.connection);
        },
    );

    tokio::select! {
         Err(err) = processors_task => unreachable!("{}", err),
        _ = test_handle => (),
    };
}

pub(crate) struct ShipmentTransferTester {
    // TODO linked requisitions ?
    outbound_store: StoreRow,
    inbound_store: StoreRow,
    request_requisition: RequisitionRow,
    outbound_shipment_line1: InvoiceLineRow,
    outbound_shipment_line2: InvoiceLineRow,
    outbound_shipment_unallocated_line: InvoiceLineRow,
    outbound_shipment: InvoiceRow,
    inbound_shipment: Option<InvoiceRow>,
    response_requisition: Option<RequisitionRow>,
    extra_mock_data: MockData,
}

impl ShipmentTransferTester {
    pub(crate) fn new(
        outbound_store: &StoreRow,
        inbound_store: &StoreRow,
        inbound_name: &NameRow,
        item1: &ItemRow,
        item2: &ItemRow,
    ) -> ShipmentTransferTester {
        let request_requisition = inline_init(|r: &mut RequisitionRow| {
            r.id = uuid();
            r.name_link_id = outbound_store.name_id.clone();
            r.store_id = inbound_store.id.clone();
            r.r#type = RequisitionRowType::Request;
            r.status = RequisitionRowStatus::Draft;
        });

        let outbound_shipment = inline_init(|r: &mut InvoiceRow| {
            r.id = uuid();
<<<<<<< HEAD
            r.name_id = inbound_name.id.clone();
=======
            r.name_link_id = inbound_store.name_id.clone();
>>>>>>> 70f8939d
            r.store_id = outbound_store.id.clone();
            r.invoice_number = 20;
            r.r#type = InvoiceRowType::OutboundShipment;
            r.status = InvoiceRowStatus::Allocated;
            r.their_reference = Some("some reference".to_string());
            r.comment = Some("some comment".to_string());
            r.created_datetime = NaiveDate::from_ymd_opt(1970, 1, 1)
                .unwrap()
                .and_hms_milli_opt(12, 30, 0, 0)
                .unwrap();
        });

        let location = inline_init(|r: &mut LocationRow| {
            r.id = uuid();
            r.store_id = outbound_store.id.clone()
        });

        let stock_line1 = inline_init(|r: &mut StockLineRow| {
            r.id = uuid();
            r.item_id = uuid();
            r.store_id = outbound_store.id.clone();
            r.item_id = item1.id.clone();
            r.batch = Some(uuid());
            r.expiry_date = Some(NaiveDate::from_ymd_opt(2025, 3, 1).unwrap());
            r.pack_size = 10;
            r.total_number_of_packs = 200.0;
            r.available_number_of_packs = 200.0;
        });

        let outbound_shipment_line1 = inline_init(|r: &mut InvoiceLineRow| {
            r.id = uuid();
            r.invoice_id = outbound_shipment.id.clone();
            r.r#type = InvoiceLineRowType::StockOut;
            r.pack_size = stock_line1.pack_size;
            r.number_of_packs = 2.0;
            r.item_link_id = item1.id.clone();
            r.item_name = item1.name.clone();
            r.item_code = item1.code.clone();
            r.cost_price_per_pack = 20.0;
            r.sell_price_per_pack = 10.0;
            r.batch = stock_line1.batch.clone();
            r.expiry_date = stock_line1.expiry_date.clone();
            r.stock_line_id = Some(stock_line1.id.clone());
            r.location_id = Some(location.id.clone());
        });

        let stock_line2 = inline_init(|r: &mut StockLineRow| {
            r.id = uuid();
            r.item_id = uuid();
            r.store_id = outbound_store.id.clone();
            r.item_id = item2.id.clone();
            r.batch = Some(uuid());
            r.pack_size = 10;
            r.total_number_of_packs = 200.0;
            r.available_number_of_packs = 200.0;
            r.expiry_date = Some(NaiveDate::from_ymd_opt(2023, 1, 5).unwrap());
        });

        let outbound_shipment_line2 = inline_init(|r: &mut InvoiceLineRow| {
            r.id = uuid();
            r.invoice_id = outbound_shipment.id.clone();
            r.r#type = InvoiceLineRowType::StockOut;
            r.pack_size = stock_line2.pack_size;
            r.number_of_packs = 6.0;
            r.item_link_id = item2.id.clone();
            r.item_name = item2.name.clone();
            r.item_code = item2.code.clone();
            r.cost_price_per_pack = 15.0;
            r.sell_price_per_pack = 35.0;
            r.batch = stock_line2.batch.clone();
            r.expiry_date = stock_line2.expiry_date.clone();
            r.stock_line_id = Some(stock_line2.id.clone());
            // Location todo
        });

        let outbound_shipment_unallocated_line = inline_init(|r: &mut InvoiceLineRow| {
            r.id = uuid();
            r.invoice_id = outbound_shipment.id.clone();
            r.r#type = InvoiceLineRowType::UnallocatedStock;
            r.pack_size = 1;
            r.number_of_packs = 10.0;
            r.item_link_id = item2.id.clone();
            r.item_name = item2.name.clone();
            r.item_code = item2.code.clone();
        });

        ShipmentTransferTester {
            outbound_store: outbound_store.clone(),
            inbound_store: inbound_store.clone(),
            request_requisition,
            outbound_shipment_line1,
            outbound_shipment_line2,
            outbound_shipment_unallocated_line,
            outbound_shipment,
            inbound_shipment: None,
            response_requisition: None,
            extra_mock_data: inline_init(|r: &mut MockData| {
                r.stock_lines = vec![stock_line1, stock_line2];
                r.locations = vec![location];
            }),
        }
    }

    // These methods to be run in sequence

    // Need request/response requisition to check that requisitions are linked to invoices correctly

    pub(crate) async fn insert_request_requisition(&self, service_provider: &ServiceProvider) {
        let ctx = service_provider
            .context(self.inbound_store.id.clone(), "".to_string())
            .unwrap();

        RequisitionRowRepository::new(&ctx.connection)
            .upsert_one(&self.request_requisition)
            .unwrap();

        service_provider
            .requisition_service
            .update_request_requisition(
                &ctx,
                inline_init(|r: &mut UpdateRequestRequisition| {
                    r.id = self.request_requisition.id.clone();
                    r.status = Some(UpdateRequestRequisitionStatus::Sent);
                }),
            )
            .unwrap();
    }

    pub(crate) fn check_response_requisition_created(&mut self, connection: &StorageConnection) {
        let response_requisition = RequisitionRepository::new(connection)
            .query_one(
                RequisitionFilter::new()
                    .linked_requisition_id(EqualFilter::equal_to(&self.request_requisition.id)),
            )
            .unwrap();
        assert!(response_requisition.is_some());
        self.response_requisition = Some(response_requisition.unwrap().requisition_row);
    }

    pub(crate) fn insert_outbound_shipment(&self, connection: &StorageConnection) {
        let response_requisition_id = self.response_requisition.clone().map(|r| r.id);
        insert_extra_mock_data(
            &connection,
            inline_init(|r: &mut MockData| {
                r.invoices = vec![inline_edit(&self.outbound_shipment, |mut r| {
                    r.requisition_id = response_requisition_id;
                    r
                })];
                r.invoice_lines = vec![
                    self.outbound_shipment_line1.clone(),
                    self.outbound_shipment_line2.clone(),
                ]
            })
            .join(self.extra_mock_data.clone()),
        );
    }

    pub(crate) fn check_inbound_shipment_not_created(&self, connection: &StorageConnection) {
        assert_eq!(
            InvoiceRepository::new(connection).query_one(
                InvoiceFilter::new_match_linked_invoice_id(&self.outbound_shipment.id)
            ),
            Ok(None)
        )
    }

    pub(crate) fn update_outbound_shipment_to_picked(
        &mut self,
        service_provider: &ServiceProvider,
    ) {
        let ctx = service_provider
            .context(self.outbound_store.id.clone(), "".to_string())
            .unwrap();
        self.outbound_shipment = service_provider
            .invoice_service
            .update_outbound_shipment(
                &ctx,
                inline_init(|r: &mut UpdateOutboundShipment| {
                    r.id = self.outbound_shipment.id.clone();
                    r.status = Some(UpdateOutboundShipmentStatus::Picked);
                }),
            )
            .unwrap()
            .invoice_row;

        // This should not be possible, omSupply service does not allow placeholder/unallocated lines in `picked` invoices
        // but mSupply does so we want to replicate it (make sure they don't travel through)
        InvoiceLineRowRepository::new(&ctx.connection)
            .upsert_one(&self.outbound_shipment_unallocated_line)
            .unwrap();
    }

    pub(crate) fn check_inbound_shipment_created(&mut self, connection: &StorageConnection) {
        let inbound_shipment = InvoiceRepository::new(&connection)
            .query_one(InvoiceFilter::new_match_linked_invoice_id(
                &self.outbound_shipment.id,
            ))
            .unwrap();

        assert!(inbound_shipment.is_some());
        let inbound_shipment = inbound_shipment.unwrap().invoice_row;
        self.inbound_shipment = Some(inbound_shipment.clone());

        assert_eq!(inbound_shipment.r#type, InvoiceRowType::InboundShipment);
        assert_eq!(inbound_shipment.store_id, self.inbound_store.id);
        assert_eq!(inbound_shipment.name_link_id, self.outbound_store.name_id);
        assert_eq!(
            inbound_shipment.name_store_id,
            Some(self.outbound_store.id.clone())
        );
        assert_eq!(
            inbound_shipment.their_reference,
            Some("From invoice number: 20 (some reference)".to_string())
        );
        assert_eq!(
            inbound_shipment.transport_reference,
            self.outbound_shipment.transport_reference
        );
        assert_eq!(
            inbound_shipment.comment,
            Some("Stock transfer (some comment)".to_string())
        );
        assert_eq!(inbound_shipment.colour, None);
        assert_eq!(inbound_shipment.user_id, None);
        assert_eq!(inbound_shipment.on_hold, false);
        assert_eq!(inbound_shipment.allocated_datetime, None);

        if self.response_requisition.is_some() {
            assert_eq!(
                inbound_shipment.requisition_id,
                Some(self.request_requisition.id.clone())
            );
        };

        check_shipment_status(&inbound_shipment, &self.outbound_shipment);

        assert_eq!(
            InvoiceLineRepository::new(connection)
                .count(Some(
                    InvoiceLineFilter::new()
                        .invoice_id(EqualFilter::equal_to(&inbound_shipment.id))
                ))
                .unwrap(),
            2
        );

        check_line(
            connection,
            &inbound_shipment.id,
            &self.outbound_shipment_line1,
        );
        check_line(
            connection,
            &inbound_shipment.id,
            &self.outbound_shipment_line2,
        );
    }

    pub(crate) fn check_outbound_shipment_was_linked(&self, connection: &StorageConnection) {
        let outbound_shipment = InvoiceRowRepository::new(connection)
            .find_one_by_id_option(&self.outbound_shipment.id)
            .unwrap();

        assert!(outbound_shipment.is_some());

        assert_eq!(
            outbound_shipment.unwrap().linked_invoice_id,
            self.inbound_shipment.clone().map(|r| r.id)
        );
    }

    // This to be skipped on second attempt
    pub(crate) fn delete_outbound_shipment(&self, service_provider: &ServiceProvider) {
        let ctx = service_provider
            .context(self.outbound_store.id.clone(), "".to_string())
            .unwrap();
        service_provider
            .invoice_service
            .delete_outbound_shipment(&ctx, self.outbound_shipment.id.clone())
            .unwrap();
    }
    // This to be skipped on second attempt
    pub(crate) fn check_inbound_shipment_deleted(&mut self, connection: &StorageConnection) {
        let inbound_shipment_id = &self.inbound_shipment.clone().map(|r| r.id).unwrap();
        assert_eq!(
            InvoiceLineRepository::new(connection)
                .count(Some(
                    InvoiceLineFilter::new().invoice_id(EqualFilter::equal_to(inbound_shipment_id))
                ))
                .unwrap(),
            0
        );

        assert_eq!(
            InvoiceRowRepository::new(connection)
                .find_one_by_id_option(inbound_shipment_id)
                .unwrap(),
            None
        );
    }

    pub(crate) fn update_outbound_shipment_lines(&mut self, service_provider: &ServiceProvider) {
        let ctx = service_provider
            .context(self.outbound_store.id.clone(), "".to_string())
            .unwrap();

        InvoiceLineRowRepository::new(&ctx.connection)
            .delete(&self.outbound_shipment_line1.id)
            .unwrap();

        self.outbound_shipment_line2 = service_provider
            .invoice_line_service
            .update_stock_out_line(
                &ctx,
                inline_init(|r: &mut UpdateStockOutLine| {
                    r.id = self.outbound_shipment_line2.id.clone();
                    r.number_of_packs = Some(21.0);
                    r.r#type = Some(StockOutType::OutboundShipment);
                }),
            )
            .unwrap()
            .invoice_line_row;
    }
    pub(crate) fn update_outbound_shipment_to_shipped(
        &mut self,
        service_provider: &ServiceProvider,
    ) {
        let ctx = service_provider
            .context(self.outbound_store.id.clone(), "".to_string())
            .unwrap();

        self.outbound_shipment = service_provider
            .invoice_service
            .update_outbound_shipment(
                &ctx,
                inline_init(|r: &mut UpdateOutboundShipment| {
                    r.id = self.outbound_shipment.id.clone();
                    r.status = Some(UpdateOutboundShipmentStatus::Shipped);
                }),
            )
            .unwrap()
            .invoice_row;
    }

    pub(crate) fn check_inbound_shipment_was_updated(&mut self, connection: &StorageConnection) {
        let inbound_shipment = InvoiceRowRepository::new(&connection)
            .find_one_by_id_option(&self.inbound_shipment.clone().map(|r| r.id).unwrap())
            .unwrap();

        assert!(inbound_shipment.is_some());
        let inbound_shipment = inbound_shipment.unwrap();

        assert_eq!(
            inbound_shipment,
            inline_edit(&inbound_shipment, |mut r| {
                r.status = InvoiceRowStatus::Shipped;
                r.shipped_datetime = self.outbound_shipment.shipped_datetime;
                r
            })
        );

        assert_eq!(
            InvoiceLineRepository::new(connection)
                .count(Some(
                    InvoiceLineFilter::new()
                        .invoice_id(EqualFilter::equal_to(&inbound_shipment.id))
                ))
                .unwrap(),
            1
        );

        check_line(
            connection,
            &inbound_shipment.id,
            &self.outbound_shipment_line2,
        );

        self.inbound_shipment = Some(inbound_shipment)
    }

    pub(crate) fn update_inbound_shipment_to_delivered(
        &mut self,
        service_provider: &ServiceProvider,
    ) {
        let ctx = service_provider
            .context(self.inbound_store.id.clone(), "".to_string())
            .unwrap();

        let inbound_shipment = service_provider
            .invoice_service
            .update_inbound_shipment(
                &ctx,
                inline_init(|r: &mut UpdateInboundShipment| {
                    r.id = self.inbound_shipment.clone().map(|r| r.id).unwrap();
                    r.status = Some(UpdateInboundShipmentStatus::Delivered);
                }),
            )
            .unwrap();

        self.inbound_shipment = Some(inbound_shipment.invoice_row);
    }

    pub(crate) fn update_inbound_shipment_to_verified(
        &mut self,
        service_provider: &ServiceProvider,
    ) {
        let ctx = service_provider
            .context(self.inbound_store.id.clone(), "".to_string())
            .unwrap();

        let inbound_shipment = service_provider
            .invoice_service
            .update_inbound_shipment(
                &ctx,
                inline_init(|r: &mut UpdateInboundShipment| {
                    r.id = self.inbound_shipment.clone().map(|r| r.id).unwrap();
                    r.status = Some(UpdateInboundShipmentStatus::Verified);
                }),
            )
            .unwrap();

        self.inbound_shipment = Some(inbound_shipment.invoice_row);
    }

    pub(crate) fn check_outbound_shipment_status_matches_inbound_shipment(
        &mut self,
        connection: &StorageConnection,
    ) {
        let outbound_shipment = InvoiceRowRepository::new(connection)
            .find_one_by_id_option(&self.outbound_shipment.id)
            .unwrap();

        assert!(outbound_shipment.is_some());
        check_shipment_status(
            &outbound_shipment.unwrap(),
            &self.inbound_shipment.clone().unwrap(),
        )
    }
}

fn check_shipment_status(shipment1: &InvoiceRow, shipment2: &InvoiceRow) {
    assert_eq!(shipment1.status, shipment2.status);
    assert_eq!(shipment1.picked_datetime, shipment2.picked_datetime);
    assert_eq!(shipment1.shipped_datetime, shipment2.shipped_datetime);
    assert_eq!(shipment1.verified_datetime, shipment2.verified_datetime);
    assert_eq!(shipment1.delivered_datetime, shipment2.delivered_datetime);
}

/// Line uniqueness is checked in caller method where invoice line count is checked
fn check_line(
    connection: &StorageConnection,
    inbound_shipment_id: &str,
    outbound_line: &InvoiceLineRow,
) {
    let inbound_line = InvoiceLineRepository::new(connection)
        .query_one(
            InvoiceLineFilter::new()
                .invoice_id(EqualFilter::equal_to(inbound_shipment_id))
                .item_id(EqualFilter::equal_to(&outbound_line.item_link_id)),
        )
        .unwrap();

    assert!(inbound_line.is_some());
    let inbound_line = inbound_line.unwrap().invoice_line_row;

    assert_eq!(inbound_line.item_name, outbound_line.item_name);
    assert_eq!(inbound_line.item_code, outbound_line.item_code);
    assert_eq!(inbound_line.batch, outbound_line.batch);
    assert_eq!(inbound_line.expiry_date, outbound_line.expiry_date);
    assert_eq!(inbound_line.pack_size, outbound_line.pack_size);
    assert_eq!(inbound_line.number_of_packs, outbound_line.number_of_packs);
    assert_eq!(inbound_line.note, outbound_line.note);
    assert_eq!(inbound_line.r#type, InvoiceLineRowType::StockIn);
    assert_eq!(
        inbound_line.cost_price_per_pack,
        outbound_line.sell_price_per_pack
    );
    assert_eq!(
        inbound_line.total_before_tax,
        outbound_line.sell_price_per_pack * outbound_line.number_of_packs as f64
    );
    assert_eq!(
        inbound_line.total_after_tax,
        outbound_line.sell_price_per_pack * outbound_line.number_of_packs as f64
    );
    assert_eq!(inbound_line.stock_line_id, None);
    assert_eq!(inbound_line.location_id, None);
    assert_eq!(inbound_line.sell_price_per_pack, 0.0);
    assert_eq!(inbound_line.tax, None);
}<|MERGE_RESOLUTION|>--- conflicted
+++ resolved
@@ -344,11 +344,7 @@
 
         let outbound_shipment = inline_init(|r: &mut InvoiceRow| {
             r.id = uuid();
-<<<<<<< HEAD
-            r.name_id = inbound_name.id.clone();
-=======
             r.name_link_id = inbound_store.name_id.clone();
->>>>>>> 70f8939d
             r.store_id = outbound_store.id.clone();
             r.invoice_number = 20;
             r.r#type = InvoiceRowType::OutboundShipment;
