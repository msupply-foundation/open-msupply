use chrono::Utc;
use repository::{
    Invoice, InvoiceLineRowRepository, InvoiceRow, InvoiceRowRepository, InvoiceRowStatus,
    InvoiceRowType, NumberRowType, RepositoryError, Requisition, StorageConnection,
};
use util::uuid::uuid;

use crate::number::next_number;

use super::{
    common::generate_inbound_shipment_lines, Operation, ShipmentTransferProcessor,
    ShipmentTransferProcessorRecord,
};

const DESCRIPTION: &'static str = "Create inbound shipment from outbound shipment";

pub(crate) struct CreateInboundShipmentProcessor;

impl ShipmentTransferProcessor for CreateInboundShipmentProcessor {
    fn get_description(&self) -> String {
        DESCRIPTION.to_string()
    }

    /// Inbound shipment will be created when all below conditions are met:
    ///
    /// 1. Source shipment name_id is for a store that is active on current site (transfer processor driver guarantees this)
    /// 2. Source shipment is Outbound shipment
    /// 3. Source outbound shipment is either Shipped or Picked
    ///    (outbound shipment can also be Draft or Allocated, but we only want to generate transfer when it's Shipped or picked, as per
    ///     ./doc/omSupply_shipment_transfer_workflow.png)
    /// 4. Linked shipment does not exist (the inbound shipment)
    ///
    /// Only runs once:
    /// 5. Because created inbound shipment will be linked to source outbound shipment `4.` will never be true again
    fn try_process_record(
        &self,
        connection: &StorageConnection,
        record_for_processing: &ShipmentTransferProcessorRecord,
    ) -> Result<Option<String>, RepositoryError> {
        // Check can execute
        let (outbound_shipment, linked_shipment, request_requistion) =
            match &record_for_processing.operation {
                Operation::Upsert {
                    shipment: outbound_shipment,
                    linked_shipment,
                    linked_shipment_requisition: request_requistion,
                } => (outbound_shipment, linked_shipment, request_requistion),
                _ => return Ok(None),
            };
        // 2.
        if outbound_shipment.invoice_row.r#type != InvoiceRowType::OutboundShipment {
            return Ok(None);
        }
        // 3.
        if !matches!(
            outbound_shipment.invoice_row.status,
            InvoiceRowStatus::Shipped | InvoiceRowStatus::Picked
        ) {
            return Ok(None);
        }
        // 4.
        if linked_shipment.is_some() {
            return Ok(None);
        }

        // Execute
<<<<<<< HEAD
        let new_inbound_shipment = generate_inbound_shipment(
            connection,
            &outbound_shipment,
            record_for_processing,
            request_requistion,
        )?;
        let (_, new_inbound_lines) = regenerate_inbound_shipment_lines(
=======
        let new_inbound_shipment =
            generate_inbound_shipment(connection, &outbound_shipment, record_for_processing)?;
        let new_inbound_lines = generate_inbound_shipment_lines(
>>>>>>> 26ff514a
            connection,
            &new_inbound_shipment.id,
            &outbound_shipment,
        )?;

        InvoiceRowRepository::new(connection).upsert_one(&new_inbound_shipment)?;

        let invoice_line_repository = InvoiceLineRowRepository::new(connection);

        for line in new_inbound_lines.iter() {
            invoice_line_repository.upsert_one(line)?;
        }

        let result = format!(
            "shipment ({}) lines ({:?}) source shipment ({})",
            new_inbound_shipment.id,
            new_inbound_lines
                .into_iter()
                .map(|r| r.id)
                .collect::<Vec<String>>(),
            outbound_shipment.invoice_row.id
        );

        Ok(Some(result))
    }
}

fn generate_inbound_shipment(
    connection: &StorageConnection,
    outbound_shipment: &Invoice,
    record_for_processing: &ShipmentTransferProcessorRecord,
    request_requistion: &Option<Requisition>,
) -> Result<InvoiceRow, RepositoryError> {
    let store_id = record_for_processing.other_party_store_id.clone();
    let name_id = outbound_shipment.store_row.name_id.clone();

    let outbound_shipment_row = &outbound_shipment.invoice_row;

    let status = match &outbound_shipment_row.status {
        InvoiceRowStatus::Picked => InvoiceRowStatus::Picked,
        InvoiceRowStatus::Shipped => InvoiceRowStatus::Shipped,
        _ => InvoiceRowStatus::New,
    };

    let request_requisition_id = request_requistion
        .as_ref()
        .map(|r| r.requisition_row.id.clone());

    let result = InvoiceRow {
        id: uuid(),
        invoice_number: next_number(connection, &NumberRowType::InboundShipment, &store_id)?,
        r#type: InvoiceRowType::InboundShipment,
        name_id,
        store_id,
        status,
        requisition_id: request_requisition_id,
        name_store_id: Some(outbound_shipment_row.store_id.clone()),
        their_reference: outbound_shipment_row.their_reference.clone(),
        // 5.
        linked_invoice_id: Some(outbound_shipment_row.id.clone()),
        created_datetime: Utc::now().naive_utc(),
        picked_datetime: outbound_shipment_row.picked_datetime,
        shipped_datetime: outbound_shipment_row.shipped_datetime,
        transport_reference: outbound_shipment_row.transport_reference.clone(),
        // Default
        colour: None,
        user_id: None,
        comment: None,
        on_hold: false,
        allocated_datetime: None,
        delivered_datetime: None,
        verified_datetime: None,
    };

    Ok(result)
}<|MERGE_RESOLUTION|>--- conflicted
+++ resolved
@@ -64,19 +64,13 @@
         }
 
         // Execute
-<<<<<<< HEAD
         let new_inbound_shipment = generate_inbound_shipment(
             connection,
             &outbound_shipment,
             record_for_processing,
             request_requistion,
         )?;
-        let (_, new_inbound_lines) = regenerate_inbound_shipment_lines(
-=======
-        let new_inbound_shipment =
-            generate_inbound_shipment(connection, &outbound_shipment, record_for_processing)?;
         let new_inbound_lines = generate_inbound_shipment_lines(
->>>>>>> 26ff514a
             connection,
             &new_inbound_shipment.id,
             &outbound_shipment,
