--- conflicted
+++ resolved
@@ -41,11 +41,8 @@
                  total_before_tax: _,
                  tax,
                  inventory_adjustment_reason_id: _,
-<<<<<<< HEAD
                  return_reason_id: _,
-=======
                  foreign_currency_price_before_tax,
->>>>>>> 068faea9
              }| {
                 let cost_price_per_pack = sell_price_per_pack;
 
