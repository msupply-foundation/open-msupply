use repository::{
    EqualFilter, Invoice, InvoiceLineFilter, InvoiceLineRepository, InvoiceLineType, ItemRow,
    ItemStoreJoinRowRepository, ItemStoreJoinRowRepositoryTrait,
};
use repository::{InvoiceLineRow, RepositoryError, StorageConnection};
use util::uuid::uuid;

use crate::invoice::common::calculate_total_after_tax;

pub(crate) fn generate_inbound_lines(
    connection: &StorageConnection,
    inbound_invoice_id: &str,
    inbound_store_id: &str,
    source_invoice: &Invoice,
) -> Result<Vec<InvoiceLineRow>, RepositoryError> {
    let outbound_lines = InvoiceLineRepository::new(connection).query_by_filter(
        InvoiceLineFilter::new()
            .invoice_id(EqualFilter::equal_to(&source_invoice.invoice_row.id))
            // In mSupply you can finalise customer invoice with placeholder lines, we should remove them
            // when duplicating lines from outbound invoice to inbound invoice
            .r#type(InvoiceLineType::UnallocatedStock.not_equal_to()),
    )?;
    let item_properties_repo = ItemStoreJoinRowRepository::new(connection);

    let inbound_lines = outbound_lines
        .into_iter()
        .map(|l| (l.invoice_line_row, l.item_row))
        .map(
<<<<<<< HEAD
            |(
                InvoiceLineRow {
                    id: _,
                    invoice_id: _,
                    stock_line_id: _,
                    location_id: _,
                    cost_price_per_pack: _,
                    total_after_tax: _,
                    linked_invoice_id: _,
                    reason_option_id: _,
                    item_link_id,
                    item_name,
                    item_code,
                    batch,
                    expiry_date,
                    pack_size,
                    sell_price_per_pack,
                    number_of_packs,
                    prescribed_quantity,
                    note,
                    r#type,
                    total_before_tax,
                    tax_percentage,
                    foreign_currency_price_before_tax,
                    item_variant_id,
                    donor_link_id,
                    vvm_status_id,
                    campaign_id,
                    shipped_number_of_packs,
                },
                ItemRow {
                    id: item_id,
                    default_pack_size,
                    ..
                },
            )| {
                let item_properties = item_properties_repo
                    .find_one_by_item_and_store_id(&item_id, inbound_store_id)
                    .unwrap_or(None);
=======
            |InvoiceLineRow {
                 id: _,
                 invoice_id: _,
                 item_link_id,
                 item_name,
                 item_code,
                 stock_line_id: _,
                 location_id: _,
                 batch,
                 expiry_date,
                 pack_size,
                 cost_price_per_pack: _,
                 sell_price_per_pack,
                 number_of_packs,
                 prescribed_quantity,
                 note,
                 r#type,
                 total_after_tax: _,
                 total_before_tax,
                 tax_percentage,
                 foreign_currency_price_before_tax,
                 item_variant_id,
                 linked_invoice_id: _,
                 donor_link_id,
                 vvm_status_id,
                 campaign_id,
                 reason_option_id: _,
                 shipped_number_of_packs,
                 shipped_pack_size,
             }| {
                let cost_price_per_pack = sell_price_per_pack;
>>>>>>> 1c6690f0

                let cost_price_per_pack = sell_price_per_pack;
                let total_before_tax = match r#type {
                    // Service lines don't work in packs
                    InvoiceLineType::Service => total_before_tax,
                    _ => cost_price_per_pack * number_of_packs,
                };
                let default_sell_price_per_pack =
                    match (item_properties, default_pack_size == pack_size) {
                        (Some(p), true) => p.default_sell_price_per_pack,
                        _ => 0.0,
                    };

                InvoiceLineRow {
                    id: uuid(),
                    invoice_id: inbound_invoice_id.to_string(),
                    item_link_id,
                    item_name,
                    item_code,
                    batch,
                    expiry_date,
                    pack_size,
                    total_before_tax,
                    total_after_tax: calculate_total_after_tax(total_before_tax, tax_percentage),
                    cost_price_per_pack: sell_price_per_pack,
                    r#type: match r#type {
                        InvoiceLineType::Service => InvoiceLineType::Service,
                        _ => InvoiceLineType::StockIn,
                    },
                    number_of_packs,
                    prescribed_quantity,
                    note,
                    tax_percentage,
                    foreign_currency_price_before_tax,
                    item_variant_id,
                    linked_invoice_id: Some(source_invoice.invoice_row.id.to_string()),
                    vvm_status_id,
                    donor_link_id,
                    campaign_id,
                    shipped_number_of_packs,
<<<<<<< HEAD
                    sell_price_per_pack: default_sell_price_per_pack,
=======
                    shipped_pack_size,
>>>>>>> 1c6690f0
                    // Default
                    stock_line_id: None,
                    location_id: None,
                    reason_option_id: None,
                }
            },
        )
        .collect();

    Ok(inbound_lines)
}

pub(crate) fn convert_invoice_line_to_single_pack(
    invoice_lines: Vec<InvoiceLineRow>,
) -> Vec<InvoiceLineRow> {
    invoice_lines
        .into_iter()
        .map(|mut line| {
            // Service lines don't work in packs
            if line.r#type == InvoiceLineType::Service {
                return line;
            }

            line.number_of_packs *= line.pack_size;
            line.cost_price_per_pack /= line.pack_size;
            line.sell_price_per_pack /= line.pack_size;
            line.pack_size = 1.0;
            line.shipped_number_of_packs = Some(line.number_of_packs);
            line.shipped_pack_size = Some(line.pack_size);
            line
        })
        .collect()
}<|MERGE_RESOLUTION|>--- conflicted
+++ resolved
@@ -26,7 +26,6 @@
         .into_iter()
         .map(|l| (l.invoice_line_row, l.item_row))
         .map(
-<<<<<<< HEAD
             |(
                 InvoiceLineRow {
                     id: _,
@@ -56,6 +55,7 @@
                     vvm_status_id,
                     campaign_id,
                     shipped_number_of_packs,
+                    shipped_pack_size,
                 },
                 ItemRow {
                     id: item_id,
@@ -66,39 +66,6 @@
                 let item_properties = item_properties_repo
                     .find_one_by_item_and_store_id(&item_id, inbound_store_id)
                     .unwrap_or(None);
-=======
-            |InvoiceLineRow {
-                 id: _,
-                 invoice_id: _,
-                 item_link_id,
-                 item_name,
-                 item_code,
-                 stock_line_id: _,
-                 location_id: _,
-                 batch,
-                 expiry_date,
-                 pack_size,
-                 cost_price_per_pack: _,
-                 sell_price_per_pack,
-                 number_of_packs,
-                 prescribed_quantity,
-                 note,
-                 r#type,
-                 total_after_tax: _,
-                 total_before_tax,
-                 tax_percentage,
-                 foreign_currency_price_before_tax,
-                 item_variant_id,
-                 linked_invoice_id: _,
-                 donor_link_id,
-                 vvm_status_id,
-                 campaign_id,
-                 reason_option_id: _,
-                 shipped_number_of_packs,
-                 shipped_pack_size,
-             }| {
-                let cost_price_per_pack = sell_price_per_pack;
->>>>>>> 1c6690f0
 
                 let cost_price_per_pack = sell_price_per_pack;
                 let total_before_tax = match r#type {
@@ -139,11 +106,8 @@
                     donor_link_id,
                     campaign_id,
                     shipped_number_of_packs,
-<<<<<<< HEAD
                     sell_price_per_pack: default_sell_price_per_pack,
-=======
                     shipped_pack_size,
->>>>>>> 1c6690f0
                     // Default
                     stock_line_id: None,
                     location_id: None,
