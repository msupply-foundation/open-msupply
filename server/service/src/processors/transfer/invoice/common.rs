use repository::{
    EqualFilter, Invoice, InvoiceLineFilter, InvoiceLineRepository, InvoiceLineType, InvoiceRow,
    InvoiceType, ItemRow, ItemStoreJoinRowRepository, ItemStoreJoinRowRepositoryTrait,
};
use repository::{InvoiceLineRow, RepositoryError, StorageConnection};
use util::uuid::uuid;

use crate::invoice::common::calculate_total_after_tax;
use crate::invoice::inbound_shipment::{
    update_inbound_shipment, UpdateInboundShipment, UpdateInboundShipmentStatus,
};
use crate::preference::{InboundShipmentAutoVerify, Preference};
use crate::service_provider::ServiceContext;

pub(crate) fn generate_inbound_lines(
    connection: &StorageConnection,
    inbound_invoice_id: &str,
    inbound_store_id: &str,
    source_invoice: &Invoice,
) -> Result<Vec<InvoiceLineRow>, RepositoryError> {
    let outbound_lines = InvoiceLineRepository::new(connection).query_by_filter(
        InvoiceLineFilter::new()
            .invoice_id(EqualFilter::equal_to(
                source_invoice.invoice_row.id.to_string(),
            ))
            // In mSupply you can finalise customer invoice with placeholder lines, we should remove them
            // when duplicating lines from outbound invoice to inbound invoice
            .r#type(InvoiceLineType::UnallocatedStock.not_equal_to()),
    )?;
    let item_properties_repo = ItemStoreJoinRowRepository::new(connection);

    let inbound_lines = outbound_lines
        .into_iter()
        .map(|l| (l.invoice_line_row, l.item_row))
        .map(
            |(
                InvoiceLineRow {
                    id: _,
                    invoice_id: _,
                    stock_line_id: _,
                    location_id: _,
                    cost_price_per_pack: _,
                    total_after_tax: _,
                    linked_invoice_id: _,
                    reason_option_id: _,
                    item_link_id,
                    item_name,
                    item_code,
                    batch,
                    expiry_date,
                    pack_size,
                    sell_price_per_pack,
                    number_of_packs,
                    prescribed_quantity,
                    note,
                    r#type,
                    total_before_tax,
                    tax_percentage,
                    foreign_currency_price_before_tax,
                    item_variant_id,
                    donor_link_id,
                    vvm_status_id,
                    campaign_id,
                    program_id,
                    shipped_number_of_packs,
                    volume_per_pack,
                    shipped_pack_size,
                },
                ItemRow {
                    id: item_id,
                    default_pack_size,
                    ..
                },
            )| {
                let item_properties = item_properties_repo
                    .find_one_by_item_and_store_id(&item_id, inbound_store_id)
                    .unwrap_or(None);

                let margin = item_properties.as_ref().map_or(0.0, |i| i.margin);

                let cost_price_per_pack = sell_price_per_pack;

                let total_before_tax = match r#type {
                    // Service lines don't work in packs
                    InvoiceLineType::Service => total_before_tax,
                    _ => cost_price_per_pack * number_of_packs,
                };

                let default_price_per_default_pack = item_properties
                    .as_ref()
                    .map_or(0.0, |i| i.default_sell_price_per_pack);

                let default_price_for_inbound_pack = get_default_price_for_pack(
                    default_price_per_default_pack,
                    default_pack_size,
                    pack_size,
                );

                // Default price per pack takes priority over cost + margin
                let adjusted_sell_price_per_pack = if default_price_for_inbound_pack > 0.0 {
                    default_price_for_inbound_pack
                } else {
                    cost_price_per_pack + (cost_price_per_pack * margin) / 100.0
                };

                InvoiceLineRow {
                    id: uuid(),
                    invoice_id: inbound_invoice_id.to_string(),
                    item_link_id,
                    item_name,
                    item_code,
                    batch,
                    expiry_date,
                    pack_size,
                    total_before_tax,
                    total_after_tax: calculate_total_after_tax(total_before_tax, tax_percentage),
                    cost_price_per_pack: sell_price_per_pack,
                    r#type: match r#type {
                        InvoiceLineType::Service => InvoiceLineType::Service,
                        _ => InvoiceLineType::StockIn,
                    },
                    number_of_packs,
                    prescribed_quantity,
                    note,
                    tax_percentage,
                    foreign_currency_price_before_tax,
                    item_variant_id,
                    linked_invoice_id: Some(source_invoice.invoice_row.id.to_string()),
                    vvm_status_id,
                    donor_link_id,
                    campaign_id,
                    program_id,
                    shipped_number_of_packs,
                    volume_per_pack,
                    sell_price_per_pack: adjusted_sell_price_per_pack,
                    shipped_pack_size,
                    // Default
                    stock_line_id: None,
                    location_id: None,
                    reason_option_id: None,
                }
            },
        )
        .collect();

    Ok(inbound_lines)
}

pub(crate) fn convert_invoice_line_to_single_pack(
    invoice_lines: Vec<InvoiceLineRow>,
) -> Vec<InvoiceLineRow> {
    invoice_lines
        .into_iter()
        .map(|mut line| {
            // Service lines don't work in packs
            if line.r#type == InvoiceLineType::Service {
                return line;
            }

            line.number_of_packs *= line.pack_size;
            line.cost_price_per_pack /= line.pack_size;
            line.volume_per_pack /= line.pack_size;
            line.sell_price_per_pack /= line.pack_size;
            line.pack_size = 1.0;
            line.shipped_number_of_packs = Some(line.number_of_packs);
            line.shipped_pack_size = Some(line.pack_size);
            line
        })
        .collect()
}

<<<<<<< HEAD
pub(crate) fn auto_verify_if_store_preference(
    ctx: &ServiceContext,
    inbound_shipment: &InvoiceRow,
) -> Result<(), RepositoryError> {
    if inbound_shipment.r#type != InvoiceType::InboundShipment {
        return Ok(());
    }

    match inbound_shipment.status {
        repository::InvoiceStatus::New
        | repository::InvoiceStatus::Allocated
        | repository::InvoiceStatus::Picked
        | repository::InvoiceStatus::Verified
        | repository::InvoiceStatus::Cancelled => return Ok(()),
        repository::InvoiceStatus::Shipped
        | repository::InvoiceStatus::Received
        | repository::InvoiceStatus::Delivered => (), // proceed to check auto verify pref
    };
    let should_auto_verify = InboundShipmentAutoVerify {}
        .load(&ctx.connection, Some(inbound_shipment.store_id.to_string()))
        .map_err(|e| {
            RepositoryError::as_db_error(
                "Could not load inbound shipment auto verify preference",
                e,
            )
        })?;

    if should_auto_verify {
        update_inbound_shipment(
            ctx,
            UpdateInboundShipment {
                id: inbound_shipment.id.to_string(),
                status: Some(UpdateInboundShipmentStatus::Verified),
                ..Default::default()
            },
            Some(&inbound_shipment.store_id),
        )
        .map_err(|e| {
            log::error!("{:?}", e);
            RepositoryError::as_db_error("Error attempting to verify inbound shipment", e)
        })?;
    }
    Ok(())
=======
pub(super) fn get_default_price_for_pack(
    default_sell_price_per_pack: f64,
    default_pack_size: f64,
    inbound_pack_size: f64,
) -> f64 {
    if default_pack_size == 0.0 {
        return 0.0;
    }
    let price_per_unit = default_sell_price_per_pack / default_pack_size;
    price_per_unit * inbound_pack_size
}

mod tests {
    use super::get_default_price_for_pack;

    #[test]
    fn test_get_default_price_for_pack_conversion() {
        let default_price = 5.0;
        let default_pack_size = 10.0;

        // Exact pack
        let inbound_pack_size = 10.0;
        assert_eq!(
            get_default_price_for_pack(default_price, default_pack_size, inbound_pack_size),
            5.0
        );

        // Pack of one
        let inbound_pack_size = 1.0;
        assert_eq!(
            get_default_price_for_pack(default_price, default_pack_size, inbound_pack_size),
            0.5
        );

        // Larger pack
        let inbound_pack_size = 100.0;
        assert_eq!(
            get_default_price_for_pack(default_price, default_pack_size, inbound_pack_size),
            50.0
        );

        // Zero default pack size
        let default_pack_size = 0.0;
        let inbound_pack_size = 10.0;
        assert_eq!(
            get_default_price_for_pack(default_price, default_pack_size, inbound_pack_size),
            0.0
        );

        // Zero default price
        let default_price = 0.0;
        let inbound_pack_size = 10.0;
        assert_eq!(
            get_default_price_for_pack(default_price, default_pack_size, inbound_pack_size),
            0.0
        );
    }
>>>>>>> 494963df
}<|MERGE_RESOLUTION|>--- conflicted
+++ resolved
@@ -169,7 +169,6 @@
         .collect()
 }
 
-<<<<<<< HEAD
 pub(crate) fn auto_verify_if_store_preference(
     ctx: &ServiceContext,
     inbound_shipment: &InvoiceRow,
@@ -213,7 +212,8 @@
         })?;
     }
     Ok(())
-=======
+}
+
 pub(super) fn get_default_price_for_pack(
     default_sell_price_per_pack: f64,
     default_pack_size: f64,
@@ -271,5 +271,4 @@
             0.0
         );
     }
->>>>>>> 494963df
 }