use repository::{
    EqualFilter, Invoice, InvoiceLineFilter, InvoiceLineRepository, InvoiceLineType, InvoiceRow,
<<<<<<< HEAD
    InvoiceType, ItemRow, ItemStoreJoinRowRepository, ItemStoreJoinRowRepositoryTrait,
=======
    InvoiceType, ItemRow, ItemStoreJoinRow, ItemStoreJoinRowRepository,
    ItemStoreJoinRowRepositoryTrait, NameFilter, NameRepository, Pagination,
>>>>>>> e0e5ed47
};
use repository::{InvoiceLineRow, RepositoryError, StorageConnection};
use util::uuid::uuid;

use crate::invoice::common::calculate_total_after_tax;
use crate::invoice::inbound_shipment::{
    update_inbound_shipment, UpdateInboundShipment, UpdateInboundShipmentStatus,
};
<<<<<<< HEAD
use crate::preference::{InboundShipmentAutoVerify, Preference};
=======
use crate::preference::{InboundShipmentAutoVerify, ItemMarginOverridesSupplierMargin, Preference};
>>>>>>> e0e5ed47
use crate::service_provider::ServiceContext;

pub(crate) fn generate_inbound_lines(
    connection: &StorageConnection,
    inbound_invoice_id: &str,
    inbound_store_id: &str,
    source_invoice: &Invoice,
) -> Result<Vec<InvoiceLineRow>, RepositoryError> {
    let outbound_lines = InvoiceLineRepository::new(connection).query_by_filter(
        InvoiceLineFilter::new()
            .invoice_id(EqualFilter::equal_to(
                source_invoice.invoice_row.id.to_string(),
            ))
            // In mSupply you can finalise customer invoice with placeholder lines, we should remove them
            // when duplicating lines from outbound invoice to inbound invoice
            .r#type(InvoiceLineType::UnallocatedStock.not_equal_to()),
    )?;
    let item_properties_repo = ItemStoreJoinRowRepository::new(connection);

    let inbound_lines = outbound_lines
        .into_iter()
        .map(|l| (l.invoice_line_row, l.item_row))
        .map(
            |(
                InvoiceLineRow {
                    id: _,
                    invoice_id: _,
                    stock_line_id: _,
                    location_id: _,
                    cost_price_per_pack: _,
                    total_after_tax: _,
                    linked_invoice_id: _,
                    reason_option_id: _,
                    item_link_id,
                    item_name,
                    item_code,
                    batch,
                    expiry_date,
                    pack_size,
                    sell_price_per_pack,
                    number_of_packs,
                    prescribed_quantity,
                    note,
                    r#type,
                    total_before_tax,
                    tax_percentage,
                    foreign_currency_price_before_tax,
                    item_variant_id,
                    donor_link_id,
                    vvm_status_id,
                    campaign_id,
                    program_id,
                    shipped_number_of_packs,
                    volume_per_pack,
                    shipped_pack_size,
                },
                ItemRow {
                    id: item_id,
                    default_pack_size,
                    ..
                },
            )| {
                let item_properties = item_properties_repo
                    .find_one_by_item_and_store_id(&item_id, inbound_store_id)
                    .unwrap_or(None);

                let supplier_id = &source_invoice.store_row.name_link_id;

                let cost_price_per_pack = sell_price_per_pack;

                let total_before_tax = match r#type {
                    // Service lines don't work in packs
                    InvoiceLineType::Service => total_before_tax,
                    _ => cost_price_per_pack * number_of_packs,
                };

                let default_price_per_default_pack = item_properties
                    .as_ref()
                    .map_or(0.0, |i| i.default_sell_price_per_pack);

                let default_price_for_inbound_pack = get_default_price_for_pack(
                    default_price_per_default_pack,
                    default_pack_size,
                    pack_size,
                );

                // Default price per pack takes priority over cost + margin
                let adjusted_sell_price_per_pack = if default_price_for_inbound_pack > 0.0 {
                    default_price_for_inbound_pack
                } else {
                    get_cost_plus_margin(
                        connection,
                        cost_price_per_pack,
                        item_properties,
                        supplier_id,
                    )
                    .unwrap_or(cost_price_per_pack)
                };

                InvoiceLineRow {
                    id: uuid(),
                    invoice_id: inbound_invoice_id.to_string(),
                    item_link_id,
                    item_name,
                    item_code,
                    batch,
                    expiry_date,
                    pack_size,
                    total_before_tax,
                    total_after_tax: calculate_total_after_tax(total_before_tax, tax_percentage),
                    cost_price_per_pack: sell_price_per_pack,
                    r#type: match r#type {
                        InvoiceLineType::Service => InvoiceLineType::Service,
                        _ => InvoiceLineType::StockIn,
                    },
                    number_of_packs,
                    prescribed_quantity,
                    note,
                    tax_percentage,
                    foreign_currency_price_before_tax,
                    item_variant_id,
                    linked_invoice_id: Some(source_invoice.invoice_row.id.to_string()),
                    vvm_status_id,
                    donor_link_id,
                    campaign_id,
                    program_id,
                    shipped_number_of_packs,
                    volume_per_pack,
                    sell_price_per_pack: adjusted_sell_price_per_pack,
                    shipped_pack_size,
                    // Default
                    stock_line_id: None,
                    location_id: None,
                    reason_option_id: None,
                }
            },
        )
        .collect();

    Ok(inbound_lines)
}

pub(crate) fn convert_invoice_line_to_single_pack(
    invoice_lines: Vec<InvoiceLineRow>,
) -> Vec<InvoiceLineRow> {
    invoice_lines
        .into_iter()
        .map(|mut line| {
            // Service lines don't work in packs
            if line.r#type == InvoiceLineType::Service {
                return line;
            }

            line.number_of_packs *= line.pack_size;
            line.cost_price_per_pack /= line.pack_size;
            line.volume_per_pack /= line.pack_size;
            line.sell_price_per_pack /= line.pack_size;
            line.pack_size = 1.0;
            line.shipped_number_of_packs = Some(line.number_of_packs);
            line.shipped_pack_size = Some(line.pack_size);
            line
        })
        .collect()
}

pub(crate) fn auto_verify_if_store_preference(
    ctx: &ServiceContext,
    inbound_shipment: &InvoiceRow,
) -> Result<(), RepositoryError> {
    if inbound_shipment.r#type != InvoiceType::InboundShipment {
        return Ok(());
    }

    match inbound_shipment.status {
        repository::InvoiceStatus::New
        | repository::InvoiceStatus::Allocated
        | repository::InvoiceStatus::Picked
        | repository::InvoiceStatus::Verified
        | repository::InvoiceStatus::Cancelled => return Ok(()),
        repository::InvoiceStatus::Shipped
        | repository::InvoiceStatus::Received
        | repository::InvoiceStatus::Delivered => (), // proceed to check auto verify pref
    };
    let should_auto_verify = InboundShipmentAutoVerify {}
        .load(&ctx.connection, Some(inbound_shipment.store_id.to_string()))
        .map_err(|e| {
            RepositoryError::as_db_error(
                "Could not load inbound shipment auto verify preference",
                e,
            )
        })?;

    if should_auto_verify {
        update_inbound_shipment(
            ctx,
            UpdateInboundShipment {
                id: inbound_shipment.id.to_string(),
                status: Some(UpdateInboundShipmentStatus::Verified),
                ..Default::default()
            },
            Some(&inbound_shipment.store_id),
        )
        .map_err(|e| {
            log::error!("{:?}", e);
            RepositoryError::as_db_error("Error attempting to verify inbound shipment", e)
        })?;
    }
    Ok(())
}

pub(super) fn get_default_price_for_pack(
    default_sell_price_per_pack: f64,
    default_pack_size: f64,
    inbound_pack_size: f64,
) -> f64 {
    if default_pack_size == 0.0 {
        return 0.0;
    }
    let price_per_unit = default_sell_price_per_pack / default_pack_size;
    price_per_unit * inbound_pack_size
}

<<<<<<< HEAD
#[cfg(test)]
mod tests {
    use super::*;
=======
pub(super) fn get_cost_plus_margin(
    connection: &StorageConnection,
    cost_price_per_pack: f64,
    item_properties: Option<ItemStoreJoinRow>,
    supplier_id: &String,
) -> Result<f64, RepositoryError> {
    let item_margin_overrides_supplier_margin = ItemMarginOverridesSupplierMargin
        .load(connection, None)
        .unwrap_or(false);

    let margin = if item_margin_overrides_supplier_margin {
        get_item_margin(item_properties)
            .filter(|&m| m != 0.0)
            .or_else(|| get_supplier_margin(connection, supplier_id))
    } else {
        get_supplier_margin(connection, supplier_id)
            .filter(|&m| m != 0.0)
            .or_else(|| get_item_margin(item_properties))
    }
    .unwrap_or(0.0);

    Ok(cost_price_per_pack + (cost_price_per_pack * margin) / 100.0)
}

fn get_item_margin(item_properties: Option<ItemStoreJoinRow>) -> Option<f64> {
    item_properties.as_ref().map(|i| i.margin)
}

fn get_supplier_margin(connection: &StorageConnection, supplier_id: &String) -> Option<f64> {
    let suppliers = NameRepository::new(connection)
        .query(
            supplier_id,
            Pagination::all(),
            Some(NameFilter::new().id(EqualFilter::equal_to(supplier_id.to_string()))),
            None,
        )
        .ok()?;

    suppliers
        .into_iter()
        .next()
        .and_then(|name| name.name_row.margin)
}

#[cfg(test)]
mod test {
    use super::{get_cost_plus_margin, get_default_price_for_pack};

    use repository::{
        mock::{
            mock_item_a_join_store_a, mock_store_a, mock_store_b, mock_store_c, MockDataInserts,
        },
        test_db::setup_all,
        PreferenceRow, PreferenceRowRepository,
    };

    use crate::{
        preference::{ItemMarginOverridesSupplierMargin, Preference},
        service_provider::ServiceProvider,
    };

    #[actix_rt::test]
    async fn test_get_cost_plus_margin() {
        let (_, _, connection_manager, _) =
            setup_all("transfer_invoice_processor", MockDataInserts::all()).await;

        let service_provider = ServiceProvider::new(connection_manager);
        let context = service_provider
            .context(mock_store_a().id, "".to_string())
            .unwrap();

        let connection = context.connection;

        let cost_price_per_pack = 5.0;

        let outbound_store = mock_store_b();
        let supplier_id = outbound_store.name_link_id;
        let item_properties = mock_item_a_join_store_a();

        // Set preference to true -> item margin has priority
        PreferenceRowRepository::new(&connection)
            .upsert_one(&PreferenceRow {
                id: "item margin overrides supplier margin".to_string(),
                store_id: None,
                key: ItemMarginOverridesSupplierMargin.key().to_string(),
                value: "true".to_string(),
            })
            .unwrap();

        assert_eq!(
            get_cost_plus_margin(
                &connection,
                cost_price_per_pack,
                Some(item_properties.clone()),
                &supplier_id
            ),
            Ok(cost_price_per_pack + (cost_price_per_pack * 15.0) / 100.0)
        );

        // No item properties, fallback to supplier margin
        assert_eq!(
            get_cost_plus_margin(&connection, cost_price_per_pack, None, &supplier_id),
            Ok(cost_price_per_pack + (cost_price_per_pack * 10.0) / 100.0)
        );

        // Set preference to false -> supplier margin has priority
        PreferenceRowRepository::new(&connection)
            .upsert_one(&PreferenceRow {
                id: "item margin overrides supplier margin".to_string(),
                store_id: None,
                key: ItemMarginOverridesSupplierMargin.key().to_string(),
                value: "false".to_string(),
            })
            .unwrap();

        assert_eq!(
            get_cost_plus_margin(
                &connection,
                cost_price_per_pack,
                Some(item_properties.clone()),
                &supplier_id
            ),
            Ok(cost_price_per_pack + (cost_price_per_pack * 10.0) / 100.0)
        );

        let store_c = mock_store_c();
        let supplier_no_margin_id = store_c.name_link_id;

        // No supplier margin, fallback to item margin
        assert_eq!(
            get_cost_plus_margin(
                &connection,
                cost_price_per_pack,
                Some(item_properties),
                &supplier_no_margin_id
            ),
            Ok(cost_price_per_pack + (cost_price_per_pack * 15.0) / 100.0)
        );

        // No item properties or supplier margin, use cost price (margin 0%)
        assert_eq!(
            get_cost_plus_margin(
                &connection,
                cost_price_per_pack,
                None,
                &supplier_no_margin_id
            ),
            Ok(cost_price_per_pack)
        );
    }
>>>>>>> e0e5ed47

    #[test]
    fn test_get_default_price_for_pack_conversion() {
        let default_price = 5.0;
        let default_pack_size = 10.0;

        // Exact pack
        let inbound_pack_size = 10.0;
        assert_eq!(
            get_default_price_for_pack(default_price, default_pack_size, inbound_pack_size),
            5.0
        );

        // Pack of one
        let inbound_pack_size = 1.0;
        assert_eq!(
            get_default_price_for_pack(default_price, default_pack_size, inbound_pack_size),
            0.5
        );

        // Larger pack
        let inbound_pack_size = 100.0;
        assert_eq!(
            get_default_price_for_pack(default_price, default_pack_size, inbound_pack_size),
            50.0
        );

        // Zero default pack size
        let default_pack_size = 0.0;
        let inbound_pack_size = 10.0;
        assert_eq!(
            get_default_price_for_pack(default_price, default_pack_size, inbound_pack_size),
            0.0
        );

        // Zero default price
        let default_price = 0.0;
        let inbound_pack_size = 10.0;
        assert_eq!(
            get_default_price_for_pack(default_price, default_pack_size, inbound_pack_size),
            0.0
        );
    }
}<|MERGE_RESOLUTION|>--- conflicted
+++ resolved
@@ -1,11 +1,7 @@
 use repository::{
     EqualFilter, Invoice, InvoiceLineFilter, InvoiceLineRepository, InvoiceLineType, InvoiceRow,
-<<<<<<< HEAD
-    InvoiceType, ItemRow, ItemStoreJoinRowRepository, ItemStoreJoinRowRepositoryTrait,
-=======
     InvoiceType, ItemRow, ItemStoreJoinRow, ItemStoreJoinRowRepository,
     ItemStoreJoinRowRepositoryTrait, NameFilter, NameRepository, Pagination,
->>>>>>> e0e5ed47
 };
 use repository::{InvoiceLineRow, RepositoryError, StorageConnection};
 use util::uuid::uuid;
@@ -14,11 +10,7 @@
 use crate::invoice::inbound_shipment::{
     update_inbound_shipment, UpdateInboundShipment, UpdateInboundShipmentStatus,
 };
-<<<<<<< HEAD
-use crate::preference::{InboundShipmentAutoVerify, Preference};
-=======
 use crate::preference::{InboundShipmentAutoVerify, ItemMarginOverridesSupplierMargin, Preference};
->>>>>>> e0e5ed47
 use crate::service_provider::ServiceContext;
 
 pub(crate) fn generate_inbound_lines(
@@ -241,11 +233,6 @@
     price_per_unit * inbound_pack_size
 }
 
-<<<<<<< HEAD
-#[cfg(test)]
-mod tests {
-    use super::*;
-=======
 pub(super) fn get_cost_plus_margin(
     connection: &StorageConnection,
     cost_price_per_pack: f64,
@@ -396,7 +383,6 @@
             Ok(cost_price_per_pack)
         );
     }
->>>>>>> e0e5ed47
 
     #[test]
     fn test_get_default_price_for_pack_conversion() {
