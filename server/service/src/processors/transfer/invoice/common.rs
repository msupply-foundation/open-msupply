use repository::{EqualFilter, Invoice, InvoiceLineFilter, InvoiceLineRepository, InvoiceLineType};
use repository::{InvoiceLineRow, RepositoryError, StorageConnection};
use util::uuid::uuid;

use crate::invoice::common::calculate_total_after_tax;

pub(crate) fn generate_inbound_lines(
    connection: &StorageConnection,
    inbound_invoice_id: &str,
    source_invoice: &Invoice,
) -> Result<Vec<InvoiceLineRow>, RepositoryError> {
    let outbound_lines = InvoiceLineRepository::new(connection).query_by_filter(
        InvoiceLineFilter::new()
            .invoice_id(EqualFilter::equal_to(&source_invoice.invoice_row.id))
            // In mSupply you can finalise customer invoice with placeholder lines, we should remove them
            // when duplicating lines from outbound invoice to inbound invoice
            .r#type(InvoiceLineType::UnallocatedStock.not_equal_to()),
    )?;

    let inbound_lines = outbound_lines
        .into_iter()
        .map(|l| l.invoice_line_row)
        .map(
            |InvoiceLineRow {
                 id: _,
                 invoice_id: _,
                 item_link_id,
                 item_name,
                 item_code,
                 stock_line_id: _,
                 location_id: _,
                 batch,
                 expiry_date,
                 pack_size,
                 cost_price_per_pack: _,
                 sell_price_per_pack,
                 number_of_packs,
                 prescribed_quantity,
                 note,
                 r#type,
                 total_after_tax: _,
                 total_before_tax,
                 tax_percentage,
                 inventory_adjustment_reason_id: _,
                 return_reason_id,
                 foreign_currency_price_before_tax,
                 item_variant_id,
                 linked_invoice_id: _,
<<<<<<< HEAD
                 reason_option_id: _,
=======
                 donor_id,
>>>>>>> 3674aeea
             }| {
                let cost_price_per_pack = sell_price_per_pack;

                let total_before_tax = match r#type {
                    // Service lines don't work in packs
                    InvoiceLineType::Service => total_before_tax,
                    _ => cost_price_per_pack * number_of_packs,
                };

                InvoiceLineRow {
                    id: uuid(),
                    invoice_id: inbound_invoice_id.to_string(),
                    item_link_id,
                    item_name,
                    item_code,
                    batch,
                    expiry_date,
                    pack_size,
                    total_before_tax,
                    total_after_tax: calculate_total_after_tax(total_before_tax, tax_percentage),
                    cost_price_per_pack,
                    sell_price_per_pack,
                    r#type: match r#type {
                        InvoiceLineType::Service => InvoiceLineType::Service,
                        _ => InvoiceLineType::StockIn,
                    },
                    number_of_packs,
                    prescribed_quantity,
                    note,
                    tax_percentage,
                    foreign_currency_price_before_tax,
                    return_reason_id,
                    item_variant_id,
                    linked_invoice_id: Some(source_invoice.invoice_row.id.to_string()),
                    // Default
                    stock_line_id: None,
                    location_id: None,
                    inventory_adjustment_reason_id: None,
<<<<<<< HEAD
                    reason_option_id: None,
=======
                    donor_id,
>>>>>>> 3674aeea
                }
            },
        )
        .collect();

    Ok(inbound_lines)
}

pub(crate) fn convert_invoice_line_to_single_pack(
    invoice_lines: Vec<InvoiceLineRow>,
) -> Vec<InvoiceLineRow> {
    invoice_lines
        .into_iter()
        .map(|mut line| {
            // Service lines don't work in packs
            if line.r#type == InvoiceLineType::Service {
                return line;
            }

            line.number_of_packs *= line.pack_size;
            line.cost_price_per_pack /= line.pack_size;
            line.pack_size = 1.0;
            line
        })
        .collect()
}<|MERGE_RESOLUTION|>--- conflicted
+++ resolved
@@ -46,11 +46,8 @@
                  foreign_currency_price_before_tax,
                  item_variant_id,
                  linked_invoice_id: _,
-<<<<<<< HEAD
+                 donor_id,
                  reason_option_id: _,
-=======
-                 donor_id,
->>>>>>> 3674aeea
              }| {
                 let cost_price_per_pack = sell_price_per_pack;
 
@@ -89,11 +86,8 @@
                     stock_line_id: None,
                     location_id: None,
                     inventory_adjustment_reason_id: None,
-<<<<<<< HEAD
+                    donor_id,
                     reason_option_id: None,
-=======
-                    donor_id,
->>>>>>> 3674aeea
                 }
             },
         )
