--- conflicted
+++ resolved
@@ -103,12 +103,6 @@
                     cost_price_per_pack + (cost_price_per_pack * margin) / 100.0
                 };
 
-                let adjusted_sell_price_per_pack = if margin == 0.0 {
-                    default_sell_price_per_pack
-                } else {
-                    cost_price_per_pack + (cost_price_per_pack * margin) / 100.0
-                };
-
                 InvoiceLineRow {
                     id: uuid(),
                     invoice_id: inbound_invoice_id.to_string(),
@@ -120,7 +114,7 @@
                     pack_size,
                     total_before_tax,
                     total_after_tax: calculate_total_after_tax(total_before_tax, tax_percentage),
-                    cost_price_per_pack,
+                    cost_price_per_pack: sell_price_per_pack,
                     r#type: match r#type {
                         InvoiceLineType::Service => InvoiceLineType::Service,
                         _ => InvoiceLineType::StockIn,
@@ -218,8 +212,6 @@
         })?;
     }
     Ok(())
-<<<<<<< HEAD
-=======
 }
 
 pub(super) fn get_default_price_for_pack(
@@ -279,5 +271,4 @@
             0.0
         );
     }
->>>>>>> 26e6d940
 }