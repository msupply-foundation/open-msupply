use repository::{EqualFilter, Invoice, InvoiceLineFilter, InvoiceLineRepository, InvoiceLineType};
use repository::{InvoiceLineRow, RepositoryError, StorageConnection};
use util::uuid::uuid;

use crate::invoice::common::calculate_total_after_tax;

pub(crate) fn generate_inbound_lines(
    connection: &StorageConnection,
    inbound_invoice_id: &str,
    source_invoice: &Invoice,
) -> Result<Vec<InvoiceLineRow>, RepositoryError> {
    let outbound_lines = InvoiceLineRepository::new(connection).query_by_filter(
        InvoiceLineFilter::new()
            .invoice_id(EqualFilter::equal_to(&source_invoice.invoice_row.id))
            // In mSupply you can finalise customer invoice with placeholder lines, we should remove them
            // when duplicating lines from outbound invoice to inbound invoice
            .r#type(InvoiceLineType::UnallocatedStock.not_equal_to()),
    )?;

    let inbound_lines = outbound_lines
        .into_iter()
        .map(|l| l.invoice_line_row)
        .map(
            |InvoiceLineRow {
                 id: _,
                 invoice_id: _,
                 item_link_id,
                 item_name,
                 item_code,
                 stock_line_id: _,
                 location_id: _,
                 batch,
                 expiry_date,
                 pack_size,
                 cost_price_per_pack: _,
                 sell_price_per_pack,
                 number_of_packs,
                 prescribed_quantity,
                 note,
                 r#type,
                 total_after_tax: _,
                 total_before_tax,
                 tax_percentage,
                 foreign_currency_price_before_tax,
                 item_variant_id,
                 linked_invoice_id: _,
<<<<<<< HEAD
                 donor_link_id,
=======
                 donor_id,
                 reason_option_id: _,
>>>>>>> 820c65ed
             }| {
                let cost_price_per_pack = sell_price_per_pack;

                let total_before_tax = match r#type {
                    // Service lines don't work in packs
                    InvoiceLineType::Service => total_before_tax,
                    _ => cost_price_per_pack * number_of_packs,
                };

                InvoiceLineRow {
                    id: uuid(),
                    invoice_id: inbound_invoice_id.to_string(),
                    item_link_id,
                    item_name,
                    item_code,
                    batch,
                    expiry_date,
                    pack_size,
                    total_before_tax,
                    total_after_tax: calculate_total_after_tax(total_before_tax, tax_percentage),
                    cost_price_per_pack,
                    sell_price_per_pack,
                    r#type: match r#type {
                        InvoiceLineType::Service => InvoiceLineType::Service,
                        _ => InvoiceLineType::StockIn,
                    },
                    number_of_packs,
                    prescribed_quantity,
                    note,
                    tax_percentage,
                    foreign_currency_price_before_tax,
                    item_variant_id,
                    linked_invoice_id: Some(source_invoice.invoice_row.id.to_string()),
                    // Default
                    stock_line_id: None,
                    location_id: None,
<<<<<<< HEAD
                    inventory_adjustment_reason_id: None,
                    donor_link_id,
=======
                    donor_id,
                    reason_option_id: None,
>>>>>>> 820c65ed
                }
            },
        )
        .collect();

    Ok(inbound_lines)
}

pub(crate) fn convert_invoice_line_to_single_pack(
    invoice_lines: Vec<InvoiceLineRow>,
) -> Vec<InvoiceLineRow> {
    invoice_lines
        .into_iter()
        .map(|mut line| {
            // Service lines don't work in packs
            if line.r#type == InvoiceLineType::Service {
                return line;
            }

            line.number_of_packs *= line.pack_size;
            line.cost_price_per_pack /= line.pack_size;
            line.pack_size = 1.0;
            line
        })
        .collect()
}<|MERGE_RESOLUTION|>--- conflicted
+++ resolved
@@ -44,12 +44,8 @@
                  foreign_currency_price_before_tax,
                  item_variant_id,
                  linked_invoice_id: _,
-<<<<<<< HEAD
                  donor_link_id,
-=======
-                 donor_id,
                  reason_option_id: _,
->>>>>>> 820c65ed
              }| {
                 let cost_price_per_pack = sell_price_per_pack;
 
@@ -86,13 +82,8 @@
                     // Default
                     stock_line_id: None,
                     location_id: None,
-<<<<<<< HEAD
-                    inventory_adjustment_reason_id: None,
                     donor_link_id,
-=======
-                    donor_id,
                     reason_option_id: None,
->>>>>>> 820c65ed
                 }
             },
         )
