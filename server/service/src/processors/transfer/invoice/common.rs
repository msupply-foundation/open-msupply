--- conflicted
+++ resolved
@@ -44,12 +44,8 @@
                  foreign_currency_price_before_tax,
                  item_variant_id,
                  linked_invoice_id: _,
-<<<<<<< HEAD
                  donor_link_id,
-=======
-                 donor_id,
                  vvm_status_id,
->>>>>>> 4d313f38
                  reason_option_id: _,
              }| {
                 let cost_price_per_pack = sell_price_per_pack;
