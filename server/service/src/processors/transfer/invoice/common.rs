--- conflicted
+++ resolved
@@ -278,10 +278,6 @@
 }
 
 #[cfg(test)]
-<<<<<<< HEAD
-mod tests {
-    use super::*;
-=======
 mod test {
     use super::{get_cost_plus_margin, get_default_price_for_pack};
 
@@ -387,7 +383,6 @@
             Ok(cost_price_per_pack)
         );
     }
->>>>>>> c3797898
 
     #[test]
     fn test_get_default_price_for_pack_conversion() {
