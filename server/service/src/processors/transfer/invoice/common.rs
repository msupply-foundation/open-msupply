use repository::{EqualFilter, Invoice, InvoiceLineFilter, InvoiceLineRepository, InvoiceLineType};
use repository::{InvoiceLineRow, RepositoryError, StorageConnection};
use util::uuid::uuid;

use crate::invoice::common::calculate_total_after_tax;

pub(crate) fn generate_inbound_lines(
    connection: &StorageConnection,
    inbound_invoice_id: &str,
    source_invoice: &Invoice,
) -> Result<Vec<InvoiceLineRow>, RepositoryError> {
    let outbound_lines = InvoiceLineRepository::new(connection).query_by_filter(
        InvoiceLineFilter::new()
            .invoice_id(EqualFilter::equal_to(&source_invoice.invoice_row.id))
            // In mSupply you can finalise customer invoice with placeholder lines, we should remove them
            // when duplicating lines from outbound invoice to inbound invoice
            .r#type(InvoiceLineType::UnallocatedStock.not_equal_to()),
    )?;

    let inbound_lines = outbound_lines
        .into_iter()
        .map(|l| l.invoice_line_row)
        .map(
            |InvoiceLineRow {
                 id: _,
                 invoice_id: _,
                 item_link_id,
                 item_name,
                 item_code,
                 stock_line_id: _,
                 location_id: _,
                 batch,
                 expiry_date,
                 pack_size,
                 cost_price_per_pack: _,
                 sell_price_per_pack,
                 number_of_packs,
                 prescribed_quantity,
                 note,
                 r#type,
                 total_after_tax: _,
                 total_before_tax,
                 tax_percentage,
                 inventory_adjustment_reason_id: _,
                 return_reason_id,
                 foreign_currency_price_before_tax,
                 item_variant_id,
                 linked_invoice_id: _,
<<<<<<< HEAD
                 vvm_status_id,
=======
                 donor_id,
>>>>>>> ec0c0ed0
             }| {
                let cost_price_per_pack = sell_price_per_pack;

                let total_before_tax = match r#type {
                    // Service lines don't work in packs
                    InvoiceLineType::Service => total_before_tax,
                    _ => cost_price_per_pack * number_of_packs,
                };

                InvoiceLineRow {
                    id: uuid(),
                    invoice_id: inbound_invoice_id.to_string(),
                    item_link_id,
                    item_name,
                    item_code,
                    batch,
                    expiry_date,
                    pack_size,
                    total_before_tax,
                    total_after_tax: calculate_total_after_tax(total_before_tax, tax_percentage),
                    cost_price_per_pack,
                    sell_price_per_pack,
                    r#type: match r#type {
                        InvoiceLineType::Service => InvoiceLineType::Service,
                        _ => InvoiceLineType::StockIn,
                    },
                    number_of_packs,
                    prescribed_quantity,
                    note,
                    tax_percentage,
                    foreign_currency_price_before_tax,
                    return_reason_id,
                    item_variant_id,
                    linked_invoice_id: Some(source_invoice.invoice_row.id.to_string()),
                    vvm_status_id,
                    // Default
                    stock_line_id: None,
                    location_id: None,
                    inventory_adjustment_reason_id: None,
                    donor_id,
                }
            },
        )
        .collect();

    Ok(inbound_lines)
}

pub(crate) fn convert_invoice_line_to_single_pack(
    invoice_lines: Vec<InvoiceLineRow>,
) -> Vec<InvoiceLineRow> {
    invoice_lines
        .into_iter()
        .map(|mut line| {
            // Service lines don't work in packs
            if line.r#type == InvoiceLineType::Service {
                return line;
            }

            line.number_of_packs *= line.pack_size;
            line.cost_price_per_pack /= line.pack_size;
            line.pack_size = 1.0;
            line
        })
        .collect()
}<|MERGE_RESOLUTION|>--- conflicted
+++ resolved
@@ -46,11 +46,8 @@
                  foreign_currency_price_before_tax,
                  item_variant_id,
                  linked_invoice_id: _,
-<<<<<<< HEAD
+                 donor_id,
                  vvm_status_id,
-=======
-                 donor_id,
->>>>>>> ec0c0ed0
              }| {
                 let cost_price_per_pack = sell_price_per_pack;
 
