--- conflicted
+++ resolved
@@ -4,16 +4,7 @@
 };
 use util::uuid::uuid;
 
-<<<<<<< HEAD
-use super::{
-    encounter_schema::{self},
-    validate_misc::ValidatedSchemaEncounter,
-};
-=======
-use crate::{document::raw_document::RawDocument, service_provider::ServiceContext};
-
 use super::{encounter_schema, validate_misc::ValidatedSchemaEncounter};
->>>>>>> e67123d5
 
 /// Callback called when the document has been updated
 pub(crate) fn update_encounter_row(
