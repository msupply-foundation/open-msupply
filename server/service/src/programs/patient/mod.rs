--- conflicted
+++ resolved
@@ -43,11 +43,7 @@
         sort: Option<PatientSort>,
         allowed_ctx: Option<&[String]>,
     ) -> Result<ListResult<Patient>, RepositoryError> {
-<<<<<<< HEAD
-        get_patients(ctx, store_id, pagination, filter, sort, allowed_ctx)
-=======
-        get_patients(ctx, pagination, filter, sort)
->>>>>>> 32b98b54
+        get_patients(ctx, pagination, filter, sort, allowed_ctx)
     }
 
     fn upsert_patient(
@@ -68,11 +64,7 @@
         input: PatientSearch,
         allowed_ctx: Option<&[String]>,
     ) -> Result<Vec<PatientSearchResult>, RepositoryError> {
-<<<<<<< HEAD
-        patient_search(ctx, service_provider, store_id, input, allowed_ctx)
-=======
-        patient_search(ctx, service_provider, input)
->>>>>>> 32b98b54
+        patient_search(ctx, service_provider, input, allowed_ctx)
     }
 }
 
