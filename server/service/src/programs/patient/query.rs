use repository::{
    PaginationOption, Patient, PatientFilter, PatientRepository, PatientSort, RepositoryError,
};

use crate::{
    get_default_pagination_unlimited, i64_to_u32, service_provider::ServiceContext, ListResult,
};

<<<<<<< HEAD
#[derive(Clone, Default)]
pub struct PatientFilter {
    pub id: Option<EqualFilter<String>>,
    pub code: Option<SimpleStringFilter>,
    pub code_2: Option<SimpleStringFilter>,
    pub first_name: Option<SimpleStringFilter>,
    pub last_name: Option<SimpleStringFilter>,
    pub gender: Option<EqualFilter<Gender>>,
    pub date_of_birth: Option<DateFilter>,
    pub phone: Option<SimpleStringFilter>,
    pub address1: Option<SimpleStringFilter>,
    pub address2: Option<SimpleStringFilter>,
    pub country: Option<SimpleStringFilter>,
    pub email: Option<SimpleStringFilter>,
    pub is_visible: Option<bool>,
    pub identifier: Option<SimpleStringFilter>,
}

#[derive(PartialEq, Debug)]
pub enum PatientSortField {
    Name,
    Code,
    Code2,
    FirstName,
    LastName,
    Gender,
    DateOfBirth,
    Phone,
    Address1,
    Address2,
    Country,
    Email,
}

pub type PatientSort = Sort<PatientSortField>;

#[derive(Clone)]
pub struct Patient {
    pub name_row: NameRow,
}

=======
>>>>>>> 7522fea8
pub fn get_patients(
    ctx: &ServiceContext,
    pagination: Option<PaginationOption>,
    filter: Option<PatientFilter>,
    sort: Option<PatientSort>,
    allowed_ctx: Option<&[String]>,
) -> Result<ListResult<Patient>, RepositoryError> {
    let pagination = get_default_pagination_unlimited(pagination);
    let repository = PatientRepository::new(&ctx.connection);

    let rows = repository.query(pagination, filter.clone(), sort, allowed_ctx)?;

    Ok(ListResult {
        rows,
        count: i64_to_u32(repository.count(filter, allowed_ctx)?),
    })
}<|MERGE_RESOLUTION|>--- conflicted
+++ resolved
@@ -6,50 +6,6 @@
     get_default_pagination_unlimited, i64_to_u32, service_provider::ServiceContext, ListResult,
 };
 
-<<<<<<< HEAD
-#[derive(Clone, Default)]
-pub struct PatientFilter {
-    pub id: Option<EqualFilter<String>>,
-    pub code: Option<SimpleStringFilter>,
-    pub code_2: Option<SimpleStringFilter>,
-    pub first_name: Option<SimpleStringFilter>,
-    pub last_name: Option<SimpleStringFilter>,
-    pub gender: Option<EqualFilter<Gender>>,
-    pub date_of_birth: Option<DateFilter>,
-    pub phone: Option<SimpleStringFilter>,
-    pub address1: Option<SimpleStringFilter>,
-    pub address2: Option<SimpleStringFilter>,
-    pub country: Option<SimpleStringFilter>,
-    pub email: Option<SimpleStringFilter>,
-    pub is_visible: Option<bool>,
-    pub identifier: Option<SimpleStringFilter>,
-}
-
-#[derive(PartialEq, Debug)]
-pub enum PatientSortField {
-    Name,
-    Code,
-    Code2,
-    FirstName,
-    LastName,
-    Gender,
-    DateOfBirth,
-    Phone,
-    Address1,
-    Address2,
-    Country,
-    Email,
-}
-
-pub type PatientSort = Sort<PatientSortField>;
-
-#[derive(Clone)]
-pub struct Patient {
-    pub name_row: NameRow,
-}
-
-=======
->>>>>>> 7522fea8
 pub fn get_patients(
     ctx: &ServiceContext,
     pagination: Option<PaginationOption>,
