--- conflicted
+++ resolved
@@ -1,13 +1,7 @@
 use chrono::{DateTime, NaiveDate, Utc};
 use repository::{
-<<<<<<< HEAD
-    EqualFilter, Gender, NameLinkRow, NameLinkRowRepository, NameRow, NameRowRepository,
-    NameStoreJoinFilter, NameStoreJoinRepository, NameStoreJoinRow, NameType, RepositoryError,
-    StorageConnection,
-=======
     EqualFilter, Gender, NameRow, NameRowRepository, NameStoreJoinFilter, NameStoreJoinRepository,
     NameStoreJoinRow, NameType, Patient, RepositoryError, StorageConnection,
->>>>>>> c7eed152
 };
 use std::str::FromStr;
 use util::uuid::uuid;
@@ -104,13 +98,10 @@
         })?),
         None => None,
     };
-<<<<<<< HEAD
     let name_repo = NameRowRepository::new(con);
     let name_link_repo = NameLinkRowRepository::new(con);
     let existing_name = name_repo.find_one_by_id(&id)?;
     let existing_name = existing_name.as_ref();
-=======
->>>>>>> c7eed152
 
     let existing_name = existing_name.as_ref();
     Ok(NameRow {
@@ -239,21 +230,8 @@
         date_of_death: patient
             .date_of_death
             .map(|date| date.format("%Y-%m-%d").to_string()),
-
-<<<<<<< HEAD
-    let name_link_upsert = NameLinkRow {
-        id: id.clone(),
-        name_id: id.clone(),
-    };
-
-    if is_sync_update {
-        name_repo.sync_upsert_one(&name_upsert)?;
-    } else {
-        name_repo.upsert_one(&name_upsert)?;
-        name_link_repo.upsert_one(&name_link_upsert)?;
-=======
-        middle_name: middle_name,
-        date_of_birth_is_estimated: date_of_birth_is_estimated,
+        middle_name,
+        date_of_birth_is_estimated,
         is_deceased: Some(patient.is_deceased || is_deceased.unwrap_or(false)),
         notes,
         passport_number,
@@ -263,7 +241,18 @@
         marital_status,
         contacts,
         extension,
->>>>>>> c7eed152
+    };
+
+    let name_link_upsert = NameLinkRow {
+        id: id.clone(),
+        name_id: id.clone(),
+    };
+
+    if is_sync_update {
+        name_repo.sync_upsert_one(&name_upsert)?;
+    } else {
+        name_repo.upsert_one(&name_upsert)?;
+        name_link_repo.upsert_one(&name_link_upsert)?;
     }
 }
 
