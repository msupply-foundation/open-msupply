--- conflicted
+++ resolved
@@ -144,7 +144,7 @@
         is_deceased: patient.is_deceased.unwrap_or(false),
         date_of_death,
         national_health_number: code_2,
-<<<<<<< HEAD
+        custom_data_string: None,
     })
 }
 
@@ -166,9 +166,6 @@
         phone: patient.phone.clone(),
         website: patient.website.clone(),
         ..doc_contact_details.clone()
-=======
-        custom_data_string: None,
->>>>>>> 1ab86ceb
     };
     let SchemaPatient {
         id: _,
