use repository::{
    InvoiceLineRow, InvoiceLineType, InvoiceRow, InvoiceStatus, ItemRow, RepositoryError,
    StockLine, StockLineRow, StorageConnection,
};

use crate::{
    invoice::common::{calculate_foreign_currency_total, calculate_total_after_tax},
    invoice_line::StockOutType,
    pricing::{
        calculate_sell_price::calculate_sell_price,
        item_price::{get_pricing_for_item, ItemPrice, ItemPriceLookup},
    },
    service_provider::ServiceContext,
};

use super::{InsertStockOutLine, InsertStockOutLineError};

pub fn generate(
    ctx: &ServiceContext,
    input: InsertStockOutLine,
    item_row: ItemRow,
    batch: StockLine,
    invoice: InvoiceRow,
) -> Result<(InvoiceLineRow, StockLineRow), InsertStockOutLineError> {
    let adjust_total_number_of_packs =
        should_adjust_total_number_of_packs(invoice.status.clone(), &input.r#type);

    let update_batch = generate_batch_update(
        input.clone(),
        batch.stock_line_row.clone(),
        adjust_total_number_of_packs,
    );

    // Check if we need to override the pricing with a default
    let pricing = get_pricing_for_item(
        ctx,
        ItemPriceLookup {
            item_id: item_row.id.clone(),
            customer_name_id: Some(invoice.name_link_id.clone()),
        },
    )?;
    let new_line = generate_line(
        &ctx.connection,
        input,
        item_row,
        update_batch.clone(),
        invoice,
        pricing,
    )?;

    Ok((new_line, update_batch))
}

fn generate_batch_update(
    InsertStockOutLine {
        location_id,
        batch: input_batch_name,
        pack_size,
        expiry_date,
        cost_price_per_pack,
        sell_price_per_pack,
        number_of_packs,
        prescribed_quantity: _,
        note: _,
        id: _,
        r#type: _,
        invoice_id: _,
        stock_line_id: _,
        total_before_tax: _,
        tax_percentage: _,
        campaign_id: _,
    }: InsertStockOutLine,
    batch: StockLineRow,
    adjust_total_number_of_packs: bool,
) -> StockLineRow {
    let available_reduction = number_of_packs;
    let total_reduction = if adjust_total_number_of_packs {
        number_of_packs
    } else {
        0.0
    };

    StockLineRow {
        available_number_of_packs: batch.available_number_of_packs - available_reduction,
        total_number_of_packs: batch.total_number_of_packs - total_reduction,
        location_id: location_id.or(batch.location_id),
        batch: input_batch_name.or(batch.batch),
        expiry_date: expiry_date.or(batch.expiry_date),
        pack_size: pack_size.unwrap_or(batch.pack_size),
        cost_price_per_pack: cost_price_per_pack.unwrap_or(batch.cost_price_per_pack),
        sell_price_per_pack: sell_price_per_pack.unwrap_or(batch.sell_price_per_pack),
        ..batch
    }
}

fn generate_line(
    connection: &StorageConnection,
    InsertStockOutLine {
        id,
        r#type: _,
        invoice_id,
        stock_line_id,
        number_of_packs,
        prescribed_quantity,
        total_before_tax,
        note,
        campaign_id,
        tax_percentage: _,
        location_id: _,
        batch: _,
        pack_size: _,
        expiry_date: _,
        cost_price_per_pack: _,
        sell_price_per_pack: _,
        campaign_id,
    }: InsertStockOutLine,
    ItemRow {
        id: item_id,
        name: item_name,
        code: item_code,
        ..
    }: ItemRow,
    StockLineRow {
        sell_price_per_pack: stock_line_sell_price_per_pack,
        cost_price_per_pack: stock_line_cost_price_per_pack,
        pack_size,
        batch,
        expiry_date,
        location_id,
        item_variant_id,
        donor_link_id,
        note: _,
        vvm_status_id,
        ..
    }: StockLineRow,
    InvoiceRow {
        tax_percentage,
        currency_id,
        currency_rate,
        ..
    }: InvoiceRow,
    default_pricing: ItemPrice,
) -> Result<InvoiceLineRow, RepositoryError> {
    let cost_price_per_pack = stock_line_cost_price_per_pack; // For now, we just get the cost price from the stock line

    let sell_price_per_pack =
        calculate_sell_price(stock_line_sell_price_per_pack, pack_size, default_pricing);

    let total_before_tax = total_before_tax.unwrap_or(sell_price_per_pack * number_of_packs);
    let total_after_tax = calculate_total_after_tax(total_before_tax, tax_percentage);
    let foreign_currency_price_before_tax = calculate_foreign_currency_total(
        connection,
        total_before_tax,
        currency_id,
        &currency_rate,
    )?;

    Ok(InvoiceLineRow {
        id,
        invoice_id,
        item_link_id: item_id,
        location_id,
        pack_size,
        batch,
        expiry_date,
        sell_price_per_pack,
        cost_price_per_pack,
        r#type: InvoiceLineType::StockOut,
        number_of_packs,
        prescribed_quantity,
        item_name,
        item_code,
        stock_line_id: Some(stock_line_id),
        total_before_tax,
        total_after_tax,
        tax_percentage,
        donor_link_id,
        note,
        foreign_currency_price_before_tax,
        item_variant_id,
        vvm_status_id,
        campaign_id,
        linked_invoice_id: None,
        reason_option_id: None,
<<<<<<< HEAD
        campaign_id,
=======
>>>>>>> 8d2ef4a6
    })
}

fn should_adjust_total_number_of_packs(status: InvoiceStatus, r#type: &StockOutType) -> bool {
    match r#type {
        StockOutType::InventoryReduction => true,
        _ => status == InvoiceStatus::Picked,
    }
}<|MERGE_RESOLUTION|>--- conflicted
+++ resolved
@@ -112,7 +112,6 @@
         expiry_date: _,
         cost_price_per_pack: _,
         sell_price_per_pack: _,
-        campaign_id,
     }: InsertStockOutLine,
     ItemRow {
         id: item_id,
@@ -182,10 +181,6 @@
         campaign_id,
         linked_invoice_id: None,
         reason_option_id: None,
-<<<<<<< HEAD
-        campaign_id,
-=======
->>>>>>> 8d2ef4a6
     })
 }
 
