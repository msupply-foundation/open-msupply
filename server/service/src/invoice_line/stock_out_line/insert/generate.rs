--- conflicted
+++ resolved
@@ -94,12 +94,9 @@
         sell_price_per_pack,
         number_of_packs,
         vvm_status_id,
-<<<<<<< HEAD
         volume_per_pack,
-=======
         campaign_id,
         program_id,
->>>>>>> c5abbfd5
         prescribed_quantity: _,
         note: _,
         id: _,
@@ -134,12 +131,9 @@
         cost_price_per_pack: cost_price_per_pack.unwrap_or(batch.cost_price_per_pack),
         sell_price_per_pack: sell_price_per_pack.unwrap_or(batch.sell_price_per_pack),
         vvm_status_id: vvm_status_id.or(batch.vvm_status_id),
-<<<<<<< HEAD
         volume_per_pack,
-=======
         program_id: program_id.or(batch.program_id),
         campaign_id: campaign_id.or(batch.campaign_id),
->>>>>>> c5abbfd5
         total_volume,
         ..batch
     }
