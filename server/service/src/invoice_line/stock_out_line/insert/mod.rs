use crate::{invoice_line::query::get_invoice_line, service_provider::ServiceContext, WithDBError};
use chrono::NaiveDate;
use repository::{InvoiceLine, InvoiceLineRowRepository, RepositoryError, StockLineRowRepository};

mod generate;
use generate::generate;
mod validate;
use validate::validate;

use super::StockOutType;

#[derive(Clone, Debug, PartialEq, Default)]
pub struct InsertStockOutLine {
    pub id: String,
    pub r#type: StockOutType,
    pub invoice_id: String,
    pub stock_line_id: String,
    pub number_of_packs: f64,
    pub total_before_tax: Option<f64>,
    pub tax_percentage: Option<f64>,
    pub note: Option<String>,
    pub location_id: Option<String>,
    pub batch: Option<String>,
    pub pack_size: Option<f64>,
    pub expiry_date: Option<NaiveDate>,
    pub cost_price_per_pack: Option<f64>,
    pub sell_price_per_pack: Option<f64>,
}

#[derive(Clone, Debug, PartialEq)]
pub enum InsertStockOutLineError {
    LineAlreadyExists,
    DatabaseError(RepositoryError),
    InvoiceDoesNotExist,
    InvoiceTypeDoesNotMatch,
    NotThisStoreInvoice,
    CannotEditFinalised,
    StockLineNotFound,
    NumberOfPacksBelowOne,
    LocationIsOnHold,
    LocationNotFound,
    StockLineAlreadyExistsInInvoice(String),
    NewlyCreatedLineDoesNotExist,
    BatchIsOnHold,
    ReductionBelowZero { stock_line_id: String },
}

impl From<RepositoryError> for InsertStockOutLineError {
    fn from(error: RepositoryError) -> Self {
        InsertStockOutLineError::DatabaseError(error)
    }
}

impl<ERR> From<WithDBError<ERR>> for InsertStockOutLineError
where
    ERR: Into<InsertStockOutLineError>,
{
    fn from(result: WithDBError<ERR>) -> Self {
        match result {
            WithDBError::DatabaseError(error) => error.into(),
            WithDBError::Error(error) => error.into(),
        }
    }
}

type OutError = InsertStockOutLineError;

pub fn insert_stock_out_line(
    ctx: &ServiceContext,
    input: InsertStockOutLine,
) -> Result<InvoiceLine, OutError> {
    let new_line = ctx
        .connection
        .transaction_sync(|connection| {
            let (item, invoice, batch) = validate(&input, &ctx.store_id, connection)?;
            let (new_line, update_batch) = generate(connection, input, item, batch, invoice)?;
            InvoiceLineRowRepository::new(connection).upsert_one(&new_line)?;
            StockLineRowRepository::new(connection).upsert_one(&update_batch)?;
            get_invoice_line(ctx, &new_line.id)
                .map_err(OutError::DatabaseError)?
                .ok_or(OutError::NewlyCreatedLineDoesNotExist)
        })
        .map_err(|error| error.to_inner_error())?;
    Ok(new_line)
}

#[cfg(test)]
mod test {
    use repository::{
        mock::{
            mock_item_a, mock_item_b_lines, mock_outbound_shipment_a_invoice_lines,
            mock_outbound_shipment_c, mock_outbound_shipment_c_invoice_lines, mock_prescription_a,
            mock_stock_line_a, mock_stock_line_location_is_on_hold, mock_stock_line_on_hold,
            mock_stock_line_si_d, mock_store_a, mock_store_b, mock_store_c, MockDataInserts,
        },
        test_db::setup_all,
        InvoiceLineRow, InvoiceLineRowRepository, StockLineRowRepository,
    };
    use util::{inline_edit, inline_init};

    use crate::{
        invoice::outbound_shipment::update::{
            UpdateOutboundShipment, UpdateOutboundShipmentStatus,
        },
        invoice_line::{
            stock_out_line::InsertStockOutLine,
            stock_out_line::{InsertStockOutLineError as ServiceError, StockOutType},
        },
        service_provider::ServiceProvider,
    };

    #[actix_rt::test]
    async fn insert_stock_out_errors() {
        let (_, _, connection_manager, _) =
            setup_all("insert_stock_out_line_errors", MockDataInserts::all()).await;

        let service_provider = ServiceProvider::new(connection_manager, "app_data");
        let mut context = service_provider
            .context(mock_store_b().id, "".to_string())
            .unwrap();
        let service = service_provider.invoice_line_service;

        // LineAlreadyExists
        assert_eq!(
            service.insert_stock_out_line(
                &context,
                inline_init(|r: &mut InsertStockOutLine| {
<<<<<<< HEAD
                    r.id.clone_from(&mock_outbound_shipment_a_invoice_lines()[0].id);
                    r.r#type = Some(StockOutType::OutboundShipment);
                    r.invoice_id
                        .clone_from(&mock_outbound_shipment_a_invoice_lines()[0].invoice_id);
=======
                    r.id = mock_outbound_shipment_a_invoice_lines()[0].id.clone();
                    r.r#type = StockOutType::OutboundShipment;
                    r.invoice_id = mock_outbound_shipment_a_invoice_lines()[0]
                        .invoice_id
                        .clone();
>>>>>>> 975635ac
                }),
            ),
            Err(ServiceError::LineAlreadyExists)
        );

        // InvoiceDoesNotExist
        assert_eq!(
            service.insert_stock_out_line(
                &context,
                inline_init(|r: &mut InsertStockOutLine| {
                    r.id = "new outbound shipment line id".to_string();
                    r.r#type = StockOutType::OutboundShipment;
                    r.invoice_id = "new invoice id".to_string();
                    r.number_of_packs = 1.0;
                    r.stock_line_id.clone_from(&mock_item_b_lines()[0].id);
                }),
            ),
            Err(ServiceError::InvoiceDoesNotExist)
        );

        // StockLineNotFound
        assert_eq!(
            service.insert_stock_out_line(
                &context,
                inline_init(|r: &mut InsertStockOutLine| {
                    r.id = "new outbound line id".to_string();
                    r.r#type = StockOutType::OutboundShipment;
                    r.invoice_id = "invalid".to_string();
                    r.number_of_packs = 1.0;
                }),
            ),
            Err(ServiceError::StockLineNotFound)
        );

        // NumberOfPacksBelowOne
        // invoice `mock_outbound_shipment_a` has status `Picked`
        assert_eq!(
            service.insert_stock_out_line(
                &context,
                inline_init(|r: &mut InsertStockOutLine| {
                    r.id = "new outbound line id".to_string();
                    r.r#type = StockOutType::OutboundShipment;
                    r.stock_line_id = "item_b_line_a".to_string();
                    r.invoice_id
                        .clone_from(&mock_outbound_shipment_a_invoice_lines()[0].invoice_id);
                    r.number_of_packs = -1.0;
                }),
            ),
            Err(ServiceError::NumberOfPacksBelowOne)
        );

        // LocationIsOnHold
        assert_eq!(
            service.insert_stock_out_line(
                &context,
                inline_init(|r: &mut InsertStockOutLine| {
                    r.id = "new outbound line id".to_string();
<<<<<<< HEAD
                    r.r#type = Some(StockOutType::OutboundShipment);
                    r.invoice_id
                        .clone_from(&mock_outbound_shipment_a_invoice_lines()[0].invoice_id);
=======
                    r.r#type = StockOutType::OutboundShipment;
                    r.invoice_id = mock_outbound_shipment_a_invoice_lines()[0]
                        .invoice_id
                        .clone();
>>>>>>> 975635ac
                    r.number_of_packs = 1.0;
                    r.stock_line_id
                        .clone_from(&mock_stock_line_location_is_on_hold()[0].id);
                }),
            ),
            Err(ServiceError::LocationIsOnHold)
        );

        // BatchIsOnHold
        assert_eq!(
            service.insert_stock_out_line(
                &context,
                inline_init(|r: &mut InsertStockOutLine| {
                    r.id = "new outbound line id".to_string();
<<<<<<< HEAD
                    r.r#type = Some(StockOutType::OutboundShipment);
                    r.invoice_id
                        .clone_from(&mock_outbound_shipment_a_invoice_lines()[0].invoice_id);
=======
                    r.r#type = StockOutType::OutboundShipment;
                    r.invoice_id = mock_outbound_shipment_a_invoice_lines()[0]
                        .invoice_id
                        .clone();
>>>>>>> 975635ac
                    r.number_of_packs = 1.0;
                    r.stock_line_id.clone_from(&mock_stock_line_on_hold()[0].id);
                }),
            ),
            Err(ServiceError::BatchIsOnHold)
        );

        //StockLineAlreadyExistsInInvoice
        assert_eq!(
            service.insert_stock_out_line(
                &context,
                inline_init(|r: &mut InsertStockOutLine| {
                    r.id = "new outbound line id".to_string();
<<<<<<< HEAD
                    r.r#type = Some(StockOutType::OutboundShipment);
                    r.invoice_id
                        .clone_from(&mock_outbound_shipment_a_invoice_lines()[0].invoice_id);
=======
                    r.r#type = StockOutType::OutboundShipment;
                    r.invoice_id = mock_outbound_shipment_a_invoice_lines()[0]
                        .invoice_id
                        .clone();
>>>>>>> 975635ac
                    r.number_of_packs = 40.0;
                    r.stock_line_id.clone_from(&mock_stock_line_a().id);
                }),
            ),
            Err(ServiceError::StockLineAlreadyExistsInInvoice(
                mock_outbound_shipment_a_invoice_lines()[0].id.clone()
            ))
        );

        // ReductionBelowZero
        assert_eq!(
            service.insert_stock_out_line(
                &context,
                inline_init(|r: &mut InsertStockOutLine| {
                    r.id = "new outbound line id".to_string();
<<<<<<< HEAD
                    r.r#type = Some(StockOutType::OutboundShipment);
                    r.invoice_id
                        .clone_from(&mock_outbound_shipment_a_invoice_lines()[0].invoice_id);
=======
                    r.r#type = StockOutType::OutboundShipment;
                    r.invoice_id = mock_outbound_shipment_a_invoice_lines()[0]
                        .invoice_id
                        .clone();
>>>>>>> 975635ac
                    r.number_of_packs = 8.0;
                    r.stock_line_id.clone_from(&mock_stock_line_si_d()[0].id);
                }),
            ),
            Err(ServiceError::ReductionBelowZero {
                stock_line_id: mock_stock_line_si_d()[0].id.clone(),
            })
        );

        // NotThisStoreInvoice
        context.store_id = mock_store_c().id;
        assert_eq!(
            service.insert_stock_out_line(
                &context,
                inline_init(|r: &mut InsertStockOutLine| {
                    r.id = "new outbound line id".to_string();
<<<<<<< HEAD
                    r.r#type = Some(StockOutType::OutboundShipment);
                    r.invoice_id
                        .clone_from(&mock_outbound_shipment_a_invoice_lines()[0].invoice_id);
=======
                    r.r#type = StockOutType::OutboundShipment;
                    r.invoice_id = mock_outbound_shipment_a_invoice_lines()[0]
                        .invoice_id
                        .clone();
>>>>>>> 975635ac
                    r.number_of_packs = 1.0;
                    r.stock_line_id.clone_from(&mock_stock_line_si_d()[0].id);
                }),
            ),
            Err(ServiceError::NotThisStoreInvoice)
        );
    }

    #[actix_rt::test]
    async fn insert_stock_out_line_success() {
        let (_, connection, connection_manager, _) =
            setup_all("insert_stock_out_line_success", MockDataInserts::all()).await;

        // helpers to compare total
        let stock_line_for_invoice_line = |invoice_line: &InvoiceLineRow| {
            let stock_line_id = invoice_line.stock_line_id.clone().unwrap();
            StockLineRowRepository::new(&connection)
                .find_one_by_id(&stock_line_id)
                .unwrap()
                .unwrap()
        };

        let service_provider = ServiceProvider::new(connection_manager, "app_data");
        let mut context = service_provider
            .context(mock_store_c().id, "".to_string())
            .unwrap();
        let service = service_provider.invoice_line_service;
        let invoice_service = service_provider.invoice_service;

        // New line on New Outbound invoice
        let available_number_of_packs = StockLineRowRepository::new(&connection)
            .find_one_by_id(&mock_stock_line_si_d()[0].id.clone())
            .unwrap()
            .unwrap()
            .available_number_of_packs;

        service
            .insert_stock_out_line(
                &context,
                inline_init(|r: &mut InsertStockOutLine| {
                    r.id = "new outbound line id".to_string();
<<<<<<< HEAD
                    r.r#type = Some(StockOutType::OutboundShipment);
                    r.invoice_id
                        .clone_from(&mock_outbound_shipment_c_invoice_lines()[0].invoice_id);
                    r.stock_line_id.clone_from(&mock_stock_line_si_d()[0].id);
=======
                    r.r#type = StockOutType::OutboundShipment;
                    r.invoice_id = mock_outbound_shipment_c_invoice_lines()[0]
                        .invoice_id
                        .clone();
                    r.stock_line_id = mock_stock_line_si_d()[0].id.clone();
>>>>>>> 975635ac
                    r.number_of_packs = 1.0;
                    r.total_before_tax = Some(1.0);
                }),
            )
            .unwrap();
        let new_outbound_line = InvoiceLineRowRepository::new(&connection)
            .find_one_by_id("new outbound line id")
            .unwrap()
            .unwrap();
        let expected_available_stock =
            available_number_of_packs - new_outbound_line.number_of_packs;

        assert_eq!(
            new_outbound_line,
            inline_edit(&new_outbound_line, |mut u| {
                u.id = "new outbound line id".to_string();
                u.item_link_id.clone_from(&mock_item_a().id);
                u.pack_size = 1.0;
                u.number_of_packs = 1.0;
                u
            })
        );
        assert_eq!(
            expected_available_stock,
            stock_line_for_invoice_line(&new_outbound_line).available_number_of_packs
        );

        // New line on Allocated Invoice
        let available_number_of_packs = StockLineRowRepository::new(&connection)
            .find_one_by_id(&mock_stock_line_a().id.clone())
            .unwrap()
            .unwrap()
            .available_number_of_packs;

        invoice_service
            .update_outbound_shipment(
                &context,
                inline_init(|r: &mut UpdateOutboundShipment| {
                    r.id = mock_outbound_shipment_c().id;
                    r.status = Some(UpdateOutboundShipmentStatus::Allocated)
                }),
            )
            .unwrap();
        service
            .insert_stock_out_line(
                &context,
                inline_init(|r: &mut InsertStockOutLine| {
                    r.id = "new allocated invoice line".to_string();
<<<<<<< HEAD
                    r.r#type = Some(StockOutType::OutboundShipment);
                    r.invoice_id
                        .clone_from(&mock_outbound_shipment_c_invoice_lines()[0].invoice_id);
                    r.stock_line_id.clone_from(&mock_stock_line_a().id);
=======
                    r.r#type = StockOutType::OutboundShipment;
                    r.invoice_id = mock_outbound_shipment_c_invoice_lines()[0]
                        .invoice_id
                        .clone();
                    r.stock_line_id = mock_stock_line_a().id.clone();
>>>>>>> 975635ac
                    r.number_of_packs = 2.0;
                    r.total_before_tax = Some(1.0);
                }),
            )
            .unwrap();
        let allocated_outbound_line = InvoiceLineRowRepository::new(&connection)
            .find_one_by_id("new allocated invoice line")
            .unwrap()
            .unwrap();
        let expected_available_stock =
            available_number_of_packs - allocated_outbound_line.number_of_packs;

        assert_eq!(
            expected_available_stock,
            stock_line_for_invoice_line(&allocated_outbound_line).available_number_of_packs
        );

        // New line on Picked invoice
        let stock_line = StockLineRowRepository::new(&connection)
            .find_one_by_id(&mock_item_b_lines()[0].id.clone())
            .unwrap()
            .unwrap();

        invoice_service
            .update_outbound_shipment(
                &context,
                inline_init(|r: &mut UpdateOutboundShipment| {
                    r.id = mock_outbound_shipment_c().id;
                    r.status = Some(UpdateOutboundShipmentStatus::Picked)
                }),
            )
            .unwrap();
        service
            .insert_stock_out_line(
                &context,
                inline_init(|r: &mut InsertStockOutLine| {
                    r.id = "new picked invoice line".to_string();
<<<<<<< HEAD
                    r.r#type = Some(StockOutType::OutboundShipment);
                    r.invoice_id
                        .clone_from(&mock_outbound_shipment_c_invoice_lines()[0].invoice_id);
                    r.stock_line_id.clone_from(&mock_item_b_lines()[0].id);
=======
                    r.r#type = StockOutType::OutboundShipment;
                    r.invoice_id = mock_outbound_shipment_c_invoice_lines()[0]
                        .invoice_id
                        .clone();
                    r.stock_line_id = mock_item_b_lines()[0].id.clone();
>>>>>>> 975635ac
                    r.number_of_packs = 2.0;
                    r.total_before_tax = Some(1.0);
                }),
            )
            .unwrap();
        let picked_outbound_line = InvoiceLineRowRepository::new(&connection)
            .find_one_by_id("new picked invoice line")
            .unwrap()
            .unwrap();
        let expected_available_stock =
            stock_line.available_number_of_packs - picked_outbound_line.number_of_packs;
        let expected_total_stock =
            stock_line.total_number_of_packs - picked_outbound_line.number_of_packs;

        assert_eq!(
            expected_available_stock,
            stock_line_for_invoice_line(&picked_outbound_line).available_number_of_packs
        );
        assert_eq!(
            expected_total_stock,
            stock_line_for_invoice_line(&picked_outbound_line).total_number_of_packs
        );

        // Prescription
        context.store_id = mock_store_a().id;
        let available_number_of_packs = StockLineRowRepository::new(&connection)
            .find_one_by_id(&mock_stock_line_a().id.clone())
            .unwrap()
            .unwrap()
            .available_number_of_packs;

        service
            .insert_stock_out_line(
                &context,
                inline_init(|r: &mut InsertStockOutLine| {
                    r.id = "new prescription line id".to_string();
                    r.r#type = StockOutType::Prescription;
                    r.invoice_id = mock_prescription_a().id;
                    r.stock_line_id.clone_from(&mock_stock_line_a().id);
                    r.number_of_packs = 1.0;
                    r.total_before_tax = Some(1.0);
                }),
            )
            .unwrap();
        let new_prescription_line = InvoiceLineRowRepository::new(&connection)
            .find_one_by_id("new prescription line id")
            .unwrap()
            .unwrap();
        let expected_available_stock =
            available_number_of_packs - new_prescription_line.number_of_packs;

        assert_eq!(
            new_prescription_line,
            inline_edit(&new_prescription_line, |mut u| {
                u.id = "new prescription line id".to_string();
                u.item_link_id.clone_from(&mock_item_a().id);
                u.pack_size = 1.0;
                u.number_of_packs = 1.0;
                u
            })
        );
        assert_eq!(
            expected_available_stock,
            stock_line_for_invoice_line(&new_prescription_line).available_number_of_packs
        );
    }
}<|MERGE_RESOLUTION|>--- conflicted
+++ resolved
@@ -125,18 +125,11 @@
             service.insert_stock_out_line(
                 &context,
                 inline_init(|r: &mut InsertStockOutLine| {
-<<<<<<< HEAD
-                    r.id.clone_from(&mock_outbound_shipment_a_invoice_lines()[0].id);
-                    r.r#type = Some(StockOutType::OutboundShipment);
-                    r.invoice_id
-                        .clone_from(&mock_outbound_shipment_a_invoice_lines()[0].invoice_id);
-=======
                     r.id = mock_outbound_shipment_a_invoice_lines()[0].id.clone();
                     r.r#type = StockOutType::OutboundShipment;
                     r.invoice_id = mock_outbound_shipment_a_invoice_lines()[0]
                         .invoice_id
                         .clone();
->>>>>>> 975635ac
                 }),
             ),
             Err(ServiceError::LineAlreadyExists)
@@ -151,7 +144,7 @@
                     r.r#type = StockOutType::OutboundShipment;
                     r.invoice_id = "new invoice id".to_string();
                     r.number_of_packs = 1.0;
-                    r.stock_line_id.clone_from(&mock_item_b_lines()[0].id);
+                    r.stock_line_id = mock_item_b_lines()[0].id.clone();
                 }),
             ),
             Err(ServiceError::InvoiceDoesNotExist)
@@ -180,8 +173,9 @@
                     r.id = "new outbound line id".to_string();
                     r.r#type = StockOutType::OutboundShipment;
                     r.stock_line_id = "item_b_line_a".to_string();
-                    r.invoice_id
-                        .clone_from(&mock_outbound_shipment_a_invoice_lines()[0].invoice_id);
+                    r.invoice_id = mock_outbound_shipment_a_invoice_lines()[0]
+                        .invoice_id
+                        .clone();
                     r.number_of_packs = -1.0;
                 }),
             ),
@@ -194,19 +188,12 @@
                 &context,
                 inline_init(|r: &mut InsertStockOutLine| {
                     r.id = "new outbound line id".to_string();
-<<<<<<< HEAD
-                    r.r#type = Some(StockOutType::OutboundShipment);
-                    r.invoice_id
-                        .clone_from(&mock_outbound_shipment_a_invoice_lines()[0].invoice_id);
-=======
-                    r.r#type = StockOutType::OutboundShipment;
-                    r.invoice_id = mock_outbound_shipment_a_invoice_lines()[0]
-                        .invoice_id
-                        .clone();
->>>>>>> 975635ac
-                    r.number_of_packs = 1.0;
-                    r.stock_line_id
-                        .clone_from(&mock_stock_line_location_is_on_hold()[0].id);
+                    r.r#type = StockOutType::OutboundShipment;
+                    r.invoice_id = mock_outbound_shipment_a_invoice_lines()[0]
+                        .invoice_id
+                        .clone();
+                    r.number_of_packs = 1.0;
+                    r.stock_line_id = mock_stock_line_location_is_on_hold()[0].id.clone();
                 }),
             ),
             Err(ServiceError::LocationIsOnHold)
@@ -218,18 +205,12 @@
                 &context,
                 inline_init(|r: &mut InsertStockOutLine| {
                     r.id = "new outbound line id".to_string();
-<<<<<<< HEAD
-                    r.r#type = Some(StockOutType::OutboundShipment);
-                    r.invoice_id
-                        .clone_from(&mock_outbound_shipment_a_invoice_lines()[0].invoice_id);
-=======
-                    r.r#type = StockOutType::OutboundShipment;
-                    r.invoice_id = mock_outbound_shipment_a_invoice_lines()[0]
-                        .invoice_id
-                        .clone();
->>>>>>> 975635ac
-                    r.number_of_packs = 1.0;
-                    r.stock_line_id.clone_from(&mock_stock_line_on_hold()[0].id);
+                    r.r#type = StockOutType::OutboundShipment;
+                    r.invoice_id = mock_outbound_shipment_a_invoice_lines()[0]
+                        .invoice_id
+                        .clone();
+                    r.number_of_packs = 1.0;
+                    r.stock_line_id = mock_stock_line_on_hold()[0].id.clone();
                 }),
             ),
             Err(ServiceError::BatchIsOnHold)
@@ -241,18 +222,12 @@
                 &context,
                 inline_init(|r: &mut InsertStockOutLine| {
                     r.id = "new outbound line id".to_string();
-<<<<<<< HEAD
-                    r.r#type = Some(StockOutType::OutboundShipment);
-                    r.invoice_id
-                        .clone_from(&mock_outbound_shipment_a_invoice_lines()[0].invoice_id);
-=======
-                    r.r#type = StockOutType::OutboundShipment;
-                    r.invoice_id = mock_outbound_shipment_a_invoice_lines()[0]
-                        .invoice_id
-                        .clone();
->>>>>>> 975635ac
+                    r.r#type = StockOutType::OutboundShipment;
+                    r.invoice_id = mock_outbound_shipment_a_invoice_lines()[0]
+                        .invoice_id
+                        .clone();
                     r.number_of_packs = 40.0;
-                    r.stock_line_id.clone_from(&mock_stock_line_a().id);
+                    r.stock_line_id = mock_stock_line_a().id.clone();
                 }),
             ),
             Err(ServiceError::StockLineAlreadyExistsInInvoice(
@@ -266,18 +241,12 @@
                 &context,
                 inline_init(|r: &mut InsertStockOutLine| {
                     r.id = "new outbound line id".to_string();
-<<<<<<< HEAD
-                    r.r#type = Some(StockOutType::OutboundShipment);
-                    r.invoice_id
-                        .clone_from(&mock_outbound_shipment_a_invoice_lines()[0].invoice_id);
-=======
-                    r.r#type = StockOutType::OutboundShipment;
-                    r.invoice_id = mock_outbound_shipment_a_invoice_lines()[0]
-                        .invoice_id
-                        .clone();
->>>>>>> 975635ac
+                    r.r#type = StockOutType::OutboundShipment;
+                    r.invoice_id = mock_outbound_shipment_a_invoice_lines()[0]
+                        .invoice_id
+                        .clone();
                     r.number_of_packs = 8.0;
-                    r.stock_line_id.clone_from(&mock_stock_line_si_d()[0].id);
+                    r.stock_line_id = mock_stock_line_si_d()[0].id.clone();
                 }),
             ),
             Err(ServiceError::ReductionBelowZero {
@@ -292,18 +261,12 @@
                 &context,
                 inline_init(|r: &mut InsertStockOutLine| {
                     r.id = "new outbound line id".to_string();
-<<<<<<< HEAD
-                    r.r#type = Some(StockOutType::OutboundShipment);
-                    r.invoice_id
-                        .clone_from(&mock_outbound_shipment_a_invoice_lines()[0].invoice_id);
-=======
-                    r.r#type = StockOutType::OutboundShipment;
-                    r.invoice_id = mock_outbound_shipment_a_invoice_lines()[0]
-                        .invoice_id
-                        .clone();
->>>>>>> 975635ac
-                    r.number_of_packs = 1.0;
-                    r.stock_line_id.clone_from(&mock_stock_line_si_d()[0].id);
+                    r.r#type = StockOutType::OutboundShipment;
+                    r.invoice_id = mock_outbound_shipment_a_invoice_lines()[0]
+                        .invoice_id
+                        .clone();
+                    r.number_of_packs = 1.0;
+                    r.stock_line_id = mock_stock_line_si_d()[0].id.clone();
                 }),
             ),
             Err(ServiceError::NotThisStoreInvoice)
@@ -343,18 +306,11 @@
                 &context,
                 inline_init(|r: &mut InsertStockOutLine| {
                     r.id = "new outbound line id".to_string();
-<<<<<<< HEAD
-                    r.r#type = Some(StockOutType::OutboundShipment);
-                    r.invoice_id
-                        .clone_from(&mock_outbound_shipment_c_invoice_lines()[0].invoice_id);
-                    r.stock_line_id.clone_from(&mock_stock_line_si_d()[0].id);
-=======
                     r.r#type = StockOutType::OutboundShipment;
                     r.invoice_id = mock_outbound_shipment_c_invoice_lines()[0]
                         .invoice_id
                         .clone();
                     r.stock_line_id = mock_stock_line_si_d()[0].id.clone();
->>>>>>> 975635ac
                     r.number_of_packs = 1.0;
                     r.total_before_tax = Some(1.0);
                 }),
@@ -371,7 +327,7 @@
             new_outbound_line,
             inline_edit(&new_outbound_line, |mut u| {
                 u.id = "new outbound line id".to_string();
-                u.item_link_id.clone_from(&mock_item_a().id);
+                u.item_link_id = mock_item_a().id.clone();
                 u.pack_size = 1.0;
                 u.number_of_packs = 1.0;
                 u
@@ -403,18 +359,11 @@
                 &context,
                 inline_init(|r: &mut InsertStockOutLine| {
                     r.id = "new allocated invoice line".to_string();
-<<<<<<< HEAD
-                    r.r#type = Some(StockOutType::OutboundShipment);
-                    r.invoice_id
-                        .clone_from(&mock_outbound_shipment_c_invoice_lines()[0].invoice_id);
-                    r.stock_line_id.clone_from(&mock_stock_line_a().id);
-=======
                     r.r#type = StockOutType::OutboundShipment;
                     r.invoice_id = mock_outbound_shipment_c_invoice_lines()[0]
                         .invoice_id
                         .clone();
                     r.stock_line_id = mock_stock_line_a().id.clone();
->>>>>>> 975635ac
                     r.number_of_packs = 2.0;
                     r.total_before_tax = Some(1.0);
                 }),
@@ -452,18 +401,11 @@
                 &context,
                 inline_init(|r: &mut InsertStockOutLine| {
                     r.id = "new picked invoice line".to_string();
-<<<<<<< HEAD
-                    r.r#type = Some(StockOutType::OutboundShipment);
-                    r.invoice_id
-                        .clone_from(&mock_outbound_shipment_c_invoice_lines()[0].invoice_id);
-                    r.stock_line_id.clone_from(&mock_item_b_lines()[0].id);
-=======
                     r.r#type = StockOutType::OutboundShipment;
                     r.invoice_id = mock_outbound_shipment_c_invoice_lines()[0]
                         .invoice_id
                         .clone();
                     r.stock_line_id = mock_item_b_lines()[0].id.clone();
->>>>>>> 975635ac
                     r.number_of_packs = 2.0;
                     r.total_before_tax = Some(1.0);
                 }),
@@ -502,7 +444,7 @@
                     r.id = "new prescription line id".to_string();
                     r.r#type = StockOutType::Prescription;
                     r.invoice_id = mock_prescription_a().id;
-                    r.stock_line_id.clone_from(&mock_stock_line_a().id);
+                    r.stock_line_id = mock_stock_line_a().id.clone();
                     r.number_of_packs = 1.0;
                     r.total_before_tax = Some(1.0);
                 }),
@@ -519,7 +461,7 @@
             new_prescription_line,
             inline_edit(&new_prescription_line, |mut u| {
                 u.id = "new prescription line id".to_string();
-                u.item_link_id.clone_from(&mock_item_a().id);
+                u.item_link_id = mock_item_a().id.clone();
                 u.pack_size = 1.0;
                 u.number_of_packs = 1.0;
                 u
