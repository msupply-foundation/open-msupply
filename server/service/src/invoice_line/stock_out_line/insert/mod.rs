--- conflicted
+++ resolved
@@ -507,17 +507,10 @@
             name_link_id: mock_name_store_a().id,
             r#type: InvoiceType::InboundShipment,
             store_id: context.store_id.clone(),
-<<<<<<< HEAD
             created_datetime: datetime,
             picked_datetime: Some(datetime),
-            delivered_datetime: Some(datetime),
+            received_datetime: Some(datetime),
             verified_datetime: Some(datetime),
-=======
-            created_datetime: datetime.clone(),
-            picked_datetime: Some(datetime.clone()),
-            received_datetime: Some(datetime.clone()),
-            verified_datetime: Some(datetime.clone()),
->>>>>>> dbbdc499
             status: InvoiceStatus::Verified,
             ..Default::default()
         };
@@ -532,17 +525,10 @@
             name_link_id: mock_name_store_a().id,
             r#type: InvoiceType::InboundShipment,
             store_id: context.store_id.clone(),
-<<<<<<< HEAD
             created_datetime: datetime,
             picked_datetime: Some(datetime),
-            delivered_datetime: Some(datetime),
+            received_datetime: Some(datetime),
             verified_datetime: Some(datetime),
-=======
-            created_datetime: datetime.clone(),
-            picked_datetime: Some(datetime.clone()),
-            received_datetime: Some(datetime.clone()),
-            verified_datetime: Some(datetime.clone()),
->>>>>>> dbbdc499
             status: InvoiceStatus::Verified,
             ..Default::default()
         };
@@ -606,17 +592,10 @@
             r#type: InvoiceType::Prescription,
             store_id: context.store_id.clone(),
             created_datetime: chrono::Utc::now().naive_utc(), // Created now
-<<<<<<< HEAD
             allocated_datetime: Some(datetime),               // Backdated to 2 days ago
             picked_datetime: Some(datetime),
             backdated_datetime: Some(datetime),
             delivered_datetime: None,
-=======
-            allocated_datetime: Some(datetime.clone()),       // Backdated to 2 days ago
-            picked_datetime: Some(datetime.clone()),
-            backdated_datetime: Some(datetime.clone()),
-            received_datetime: None,
->>>>>>> dbbdc499
             verified_datetime: None,
             status: InvoiceStatus::Picked,
             ..Default::default()
