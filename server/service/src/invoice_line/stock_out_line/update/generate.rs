--- conflicted
+++ resolved
@@ -132,15 +132,9 @@
     update_line.total_before_tax = if let Some(total_before_tax) = input.total_before_tax {
         total_before_tax
     } else if let Some(number_of_packs) = input.number_of_packs {
-<<<<<<< HEAD
-        update_line.sell_price_per_pack * number_of_packs as f64
+        update_line.sell_price_per_pack * number_of_packs
     } else if input.stock_line_id.is_some() {
-        sell_price_per_pack * number_of_packs as f64
-=======
-        update_line.sell_price_per_pack * number_of_packs
-    } else if input.stock_line_id.is_some() || input.item_id.is_some() {
         sell_price_per_pack * number_of_packs
->>>>>>> 0910bd1d
     } else {
         update_line.total_before_tax
     };
