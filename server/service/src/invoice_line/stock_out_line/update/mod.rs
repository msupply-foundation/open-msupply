use repository::{
    InvoiceLine, InvoiceLineRow, InvoiceLineRowRepository, RepositoryError, StockLine,
    StockLineRowRepository,
};

use crate::{
    invoice_line::{query::get_invoice_line, ShipmentTaxUpdate},
    service_provider::ServiceContext,
};

mod generate;
use generate::generate;
mod validate;
use validate::validate;

use super::StockOutType;

#[derive(Clone, Debug, PartialEq, Default)]
pub struct UpdateStockOutLine {
    pub id: String,
    pub r#type: Option<StockOutType>,
    pub stock_line_id: Option<String>,
    pub number_of_packs: Option<f64>,
    pub total_before_tax: Option<f64>,
    pub tax: Option<ShipmentTaxUpdate>,
    pub note: Option<String>,
}

#[derive(Clone, Debug, PartialEq)]
pub enum UpdateStockOutLineError {
    LineDoesNotExist,
    DatabaseError(RepositoryError),
    InvoiceDoesNotExist,
    InvoiceTypeDoesNotMatch,
    NoInvoiceType,
    NotThisStoreInvoice,
    NotThisInvoiceLine(String),
    CannotEditFinalised,
    StockLineNotFound,
<<<<<<< HEAD
    NumberOfPacksBelowOne,
=======
    NumberOfPacksBelowZero,
    ItemDoesNotMatchStockLine,
>>>>>>> 3d38f3d3
    LocationIsOnHold,
    LocationNotFound,
    LineDoesNotReferenceStockLine,
    BatchIsOnHold,
    UpdatedLineDoesNotExist,
    StockLineAlreadyExistsInInvoice(String),
    ReductionBelowZero {
        stock_line_id: String,
        line_id: String,
    },
}

type OutError = UpdateStockOutLineError;

pub fn update_stock_out_line(
    ctx: &ServiceContext,
    input: UpdateStockOutLine,
) -> Result<InvoiceLine, OutError> {
    let updated_line = ctx
        .connection
        .transaction_sync(|connection| {
            let (line, item, batch_pair, invoice) = validate(&input, &ctx.store_id, &connection)?;

            let (update_line, batch_pair) = generate(input, line, item, batch_pair, invoice)?;
            InvoiceLineRowRepository::new(&connection).upsert_one(&update_line)?;

            let stock_line_repo = StockLineRowRepository::new(&connection);
            stock_line_repo.upsert_one(&batch_pair.main_batch.stock_line_row)?;
            if let Some(previous_batch) = batch_pair.previous_batch_option {
                stock_line_repo.upsert_one(&previous_batch.stock_line_row)?;
            }

            get_invoice_line(ctx, &update_line.id)
                .map_err(|error| OutError::DatabaseError(error))?
                .ok_or(OutError::UpdatedLineDoesNotExist)
        })
        .map_err(|error| error.to_inner_error())?;
    Ok(updated_line)
}

/// During outbound shipment line / prescription line update, stock line may change thus
/// validation and updates need to apply to both batches
pub struct BatchPair {
    /// Main batch to be updated
    pub main_batch: StockLine,
    /// Optional previous batch (if batch was changed)
    pub previous_batch_option: Option<StockLine>,
}

impl BatchPair {
    /// Calculate reduction amount to apply to main batch
    pub fn get_main_batch_reduction(
        &self,
        input: &UpdateStockOutLine,
        existing_line: &InvoiceLineRow,
    ) -> f64 {
        // Previous batch exists, this mean new batch was requested means:
        // - reduction should be number of packs from input (or existing line if number of pack is missing in input)
        if self.previous_batch_option.is_some() {
            input
                .number_of_packs
                .unwrap_or(existing_line.number_of_packs)
        } else {
            // Previous batch does not exists, this mean updating existing batch, thus:
            // - reduction is the difference between input and existing line number of packs
            if let Some(number_of_packs) = &input.number_of_packs {
                *number_of_packs - existing_line.number_of_packs
            } else {
                // No changes in input, no reduction
                0.0
            }
        }
    }
}

impl From<RepositoryError> for UpdateStockOutLineError {
    fn from(error: RepositoryError) -> Self {
        UpdateStockOutLineError::DatabaseError(error)
    }
}

#[cfg(test)]
mod test {
    use repository::{
        mock::{
            mock_item_b_lines, mock_outbound_shipment_a_invoice_lines,
            mock_outbound_shipment_b_invoice_lines, mock_outbound_shipment_c,
            mock_outbound_shipment_c_invoice_lines, mock_outbound_shipment_no_stock_line,
            mock_prescription_a_invoice_lines, mock_stock_line_b,
            mock_stock_line_location_is_on_hold, mock_stock_line_on_hold, mock_store_a,
            mock_store_b, mock_store_c, MockDataInserts,
        },
        test_db::setup_all,
        InvoiceLineRow, InvoiceLineRowRepository, StockLineRowRepository,
    };
    use util::{inline_edit, inline_init};

    use crate::{
        invoice::outbound_shipment::update::{
            UpdateOutboundShipment, UpdateOutboundShipmentStatus,
        },
        invoice_line::stock_out_line::{
            StockOutType, UpdateStockOutLine, UpdateStockOutLineError as ServiceError,
        },
        service_provider::ServiceProvider,
    };

    #[actix_rt::test]
    async fn update_stock_out_line_errors() {
        let (_, _, connection_manager, _) =
            setup_all("update_stock_out_line_errors", MockDataInserts::all()).await;

        let service_provider = ServiceProvider::new(connection_manager, "app_data");
        let mut context = service_provider
            .context(mock_store_a().id, "".to_string())
            .unwrap();
        let service = service_provider.invoice_line_service;

        // LineDoesNotExist
        assert_eq!(
            service.update_stock_out_line(
                &context,
                inline_init(|r: &mut UpdateStockOutLine| {
                    r.id = "invalid".to_string();
                    r.r#type = Some(StockOutType::OutboundShipment);
                }),
            ),
            Err(ServiceError::LineDoesNotExist)
        );

        // NotThisStoreInvoice
        assert_eq!(
            service.update_stock_out_line(
                &context,
                inline_init(|r: &mut UpdateStockOutLine| {
                    r.id = mock_outbound_shipment_a_invoice_lines()[0].id.clone();
                    r.number_of_packs = Some(10.0);
                    r.r#type = Some(StockOutType::OutboundShipment);
                }),
            ),
            Err(ServiceError::NotThisStoreInvoice)
        );

        // InvoiceTypeDoesNotMatch
        assert_eq!(
            service.update_stock_out_line(
                &context,
                inline_init(|r: &mut UpdateStockOutLine| {
                    r.id = mock_prescription_a_invoice_lines()[0].id.clone();
                    r.number_of_packs = Some(10.0);
                    r.r#type = Some(StockOutType::OutboundShipment);
                }),
            ),
            Err(ServiceError::InvoiceTypeDoesNotMatch)
        );

        context.store_id = mock_store_c().id;
        // CannotEditFinalised
        assert_eq!(
            service.update_stock_out_line(
                &context,
                inline_init(|r: &mut UpdateStockOutLine| {
                    r.id = mock_outbound_shipment_b_invoice_lines()[0].id.clone();
                    r.r#type = Some(StockOutType::OutboundShipment);
                }),
            ),
            Err(ServiceError::CannotEditFinalised)
        );

        // LineDoesNotReferenceStockLine
        assert_eq!(
            service.update_stock_out_line(
                &context,
                inline_init(|r: &mut UpdateStockOutLine| {
                    r.id = mock_outbound_shipment_no_stock_line()[0].id.clone();
                    r.r#type = Some(StockOutType::OutboundShipment);
                }),
            ),
            Err(ServiceError::LineDoesNotReferenceStockLine)
        );

        context.store_id = mock_store_b().id;

        // StockLineNotFound
        assert_eq!(
            service.update_stock_out_line(
                &context,
                inline_init(|r: &mut UpdateStockOutLine| {
                    r.id = mock_outbound_shipment_a_invoice_lines()[0].id.clone();
                    r.stock_line_id = Some("invalid".to_string());
                    r.r#type = Some(StockOutType::OutboundShipment);
                }),
            ),
            Err(ServiceError::StockLineNotFound)
        );

        // NumberOfPacksBelowZero
        assert_eq!(
            service.update_stock_out_line(
                &context,
                inline_init(|r: &mut UpdateStockOutLine| {
                    r.id = mock_outbound_shipment_a_invoice_lines()[0].id.clone();
                    r.number_of_packs = Some(-1.0);
                    r.r#type = Some(StockOutType::OutboundShipment);
                }),
            ),
            Err(ServiceError::NumberOfPacksBelowZero)
        );

        // LocationIsOnHold
        assert_eq!(
            service.update_stock_out_line(
                &context,
                inline_init(|r: &mut UpdateStockOutLine| {
                    r.id = mock_outbound_shipment_a_invoice_lines()[0].id.clone();
                    r.stock_line_id = Some(mock_stock_line_location_is_on_hold()[0].id.clone());
                    r.r#type = Some(StockOutType::OutboundShipment);
                }),
            ),
            Err(ServiceError::LocationIsOnHold)
        );

        // BatchIsOnHold
        assert_eq!(
            service.update_stock_out_line(
                &context,
                inline_init(|r: &mut UpdateStockOutLine| {
                    r.id = mock_outbound_shipment_a_invoice_lines()[0].id.clone();
                    r.stock_line_id = Some(mock_stock_line_on_hold()[0].id.clone());
                    r.r#type = Some(StockOutType::OutboundShipment);
                }),
            ),
            Err(ServiceError::BatchIsOnHold)
        );

        // ReductionBelowZero
        assert_eq!(
            service.update_stock_out_line(
                &context,
                inline_init(|r: &mut UpdateStockOutLine| {
                    r.id = mock_outbound_shipment_a_invoice_lines()[0].id.clone();
                    r.number_of_packs = Some(100.0);
                    r.r#type = Some(StockOutType::OutboundShipment);
                }),
            ),
            Err(ServiceError::ReductionBelowZero {
                stock_line_id: mock_outbound_shipment_a_invoice_lines()[0]
                    .stock_line_id
                    .clone()
                    .unwrap(),
                line_id: mock_outbound_shipment_a_invoice_lines()[0].id.clone(),
            })
        );

        // StockLineAlreadyExistsInInvoice
        assert_eq!(
            service.update_stock_out_line(
                &context,
                inline_init(|r: &mut UpdateStockOutLine| {
                    r.id = mock_outbound_shipment_a_invoice_lines()[0].id.clone();
                    r.stock_line_id = Some(mock_item_b_lines()[0].id.clone());
                    r.r#type = Some(StockOutType::OutboundShipment);
                }),
            ),
            Err(ServiceError::StockLineAlreadyExistsInInvoice(
                mock_outbound_shipment_a_invoice_lines()[1].id.clone()
            ))
        );
    }

    #[actix_rt::test]
    async fn update_stock_out_line_success() {
        let (_, connection, connection_manager, _) =
            setup_all("update_stock_out_line_success", MockDataInserts::all()).await;

        // helpers to compare total
        let stock_line_for_invoice_line = |invoice_line: &InvoiceLineRow| {
            let stock_line_id = invoice_line.stock_line_id.as_ref().unwrap();
            StockLineRowRepository::new(&connection)
                .find_one_by_id(&stock_line_id)
                .unwrap()
        };

        let service_provider = ServiceProvider::new(connection_manager, "app_data");
        let mut context = service_provider
            .context(mock_store_c().id, "".to_string())
            .unwrap();
        let service = service_provider.invoice_line_service;
        let invoice_service = service_provider.invoice_service;

        service
            .update_stock_out_line(
                &context,
                inline_init(|r: &mut UpdateStockOutLine| {
                    r.id = mock_outbound_shipment_c_invoice_lines()[0].id.clone();
                    r.r#type = Some(StockOutType::OutboundShipment);
                    r.note = Some("new note".to_string());
                }),
            )
            .unwrap();
        let updated_invoice = InvoiceLineRowRepository::new(&connection)
            .find_one_by_id(&mock_outbound_shipment_c_invoice_lines()[0].id)
            .unwrap();

        assert_eq!(
            updated_invoice,
            inline_edit(&mock_outbound_shipment_c_invoice_lines()[0], |mut u| {
                u.id = mock_outbound_shipment_c_invoice_lines()[0].id.clone();
                u.note = Some("new note".to_string());
                u
            })
        );

        // New line on new outbound invoice
        let previous_available_number_of_packs = StockLineRowRepository::new(&connection)
            .find_one_by_id(
                &mock_outbound_shipment_c_invoice_lines()[0]
                    .stock_line_id
                    .clone()
                    .unwrap(),
            )
            .unwrap()
            .available_number_of_packs;

        // Line before update
        let previous_line = InvoiceLineRowRepository::new(&connection)
            .find_one_by_id(&mock_outbound_shipment_c_invoice_lines()[0].id.clone())
            .unwrap();

        service
            .update_stock_out_line(
                &context,
                inline_init(|r: &mut UpdateStockOutLine| {
                    r.id = mock_outbound_shipment_c_invoice_lines()[0].id.clone();
                    r.number_of_packs = Some(2.0);
                    r.total_before_tax = Some(18.00);
                    r.r#type = Some(StockOutType::OutboundShipment);
                }),
            )
            .unwrap();

        let outbound_line = InvoiceLineRowRepository::new(&connection)
            .find_one_by_id(&mock_outbound_shipment_c_invoice_lines()[0].id.clone())
            .unwrap();
        let expected_available_number_of_packs = previous_available_number_of_packs
            + previous_line.number_of_packs
            - outbound_line.number_of_packs;

        assert_eq!(
            outbound_line,
            inline_edit(&mock_outbound_shipment_c_invoice_lines()[0], |mut u| {
                u.id = mock_outbound_shipment_c_invoice_lines()[0].id.clone();
                u.number_of_packs = 2.0;
                u.total_before_tax = 18.00;
                u.total_after_tax = 18.00;
                u
            })
        );
        assert_eq!(
            expected_available_number_of_packs,
            stock_line_for_invoice_line(&outbound_line).available_number_of_packs
        );

        // Update line for Allocated invoices with different stock line
        let previous_available_number_of_packs = StockLineRowRepository::new(&connection)
            .find_one_by_id(
                &mock_outbound_shipment_c_invoice_lines()[0]
                    .stock_line_id
                    .clone()
                    .unwrap(),
            )
            .unwrap()
            .available_number_of_packs;
        let new_available_number_of_packs = StockLineRowRepository::new(&connection)
            .find_one_by_id(&mock_stock_line_b().id.clone())
            .unwrap()
            .available_number_of_packs;
        let previous_line = InvoiceLineRowRepository::new(&connection)
            .find_one_by_id(&mock_outbound_shipment_c_invoice_lines()[0].id.clone())
            .unwrap();

        invoice_service
            .update_outbound_shipment(
                &context,
                inline_init(|r: &mut UpdateOutboundShipment| {
                    r.id = mock_outbound_shipment_c().id;
                    r.status = Some(UpdateOutboundShipmentStatus::Allocated)
                }),
            )
            .unwrap();
        service
            .update_stock_out_line(
                &context,
                inline_init(|r: &mut UpdateStockOutLine| {
                    r.id = mock_outbound_shipment_c_invoice_lines()[0].id.clone();
                    r.stock_line_id = Some(mock_stock_line_b().id.clone());
                    r.number_of_packs = Some(2.0);
                    r.total_before_tax = Some(10.99);
                    r.r#type = Some(StockOutType::OutboundShipment);
                }),
            )
            .unwrap();
        let allocated_outbound_line = InvoiceLineRowRepository::new(&connection)
            .find_one_by_id(&mock_outbound_shipment_c_invoice_lines()[0].id.clone())
            .unwrap();
        let previous_available_number_of_packs =
            previous_available_number_of_packs + previous_line.number_of_packs;
        let new_expected_available_number_of_packs =
            new_available_number_of_packs - allocated_outbound_line.number_of_packs;

        assert_eq!(
            previous_available_number_of_packs,
            stock_line_for_invoice_line(&previous_line).available_number_of_packs
        );
        assert_eq!(
            new_expected_available_number_of_packs,
            stock_line_for_invoice_line(&allocated_outbound_line).available_number_of_packs
        );

        // Update line for Picked invoices
        let previous_totals = StockLineRowRepository::new(&connection)
            .find_one_by_id(
                &mock_outbound_shipment_a_invoice_lines()[0]
                    .stock_line_id
                    .clone()
                    .unwrap(),
            )
            .unwrap();
        let previous_line = InvoiceLineRowRepository::new(&connection)
            .find_one_by_id(&mock_outbound_shipment_a_invoice_lines()[0].id.clone())
            .unwrap();

        context.store_id = mock_store_b().id;
        service
            .update_stock_out_line(
                &context,
                inline_init(|r: &mut UpdateStockOutLine| {
                    r.id = mock_outbound_shipment_a_invoice_lines()[0].id.clone();
                    r.number_of_packs = Some(15.0);
                    r.total_before_tax = Some(10.99);
                    r.r#type = Some(StockOutType::OutboundShipment);
                }),
            )
            .unwrap();
        let allocated_outbound_line = InvoiceLineRowRepository::new(&connection)
            .find_one_by_id(&mock_outbound_shipment_a_invoice_lines()[0].id.clone())
            .unwrap();
        let expected_available_number_of_packs = previous_totals.available_number_of_packs
            + previous_line.number_of_packs
            - allocated_outbound_line.number_of_packs;
        let expected_total_number_of_packs = previous_totals.total_number_of_packs
            + previous_line.number_of_packs
            - allocated_outbound_line.number_of_packs;

        assert_eq!(
            expected_available_number_of_packs,
            stock_line_for_invoice_line(&allocated_outbound_line).available_number_of_packs
        );
        assert_eq! {
            expected_total_number_of_packs,
            stock_line_for_invoice_line(&allocated_outbound_line).total_number_of_packs
        }
    }
}<|MERGE_RESOLUTION|>--- conflicted
+++ resolved
@@ -36,13 +36,10 @@
     NotThisStoreInvoice,
     NotThisInvoiceLine(String),
     CannotEditFinalised,
+    ItemNotFound,
     StockLineNotFound,
-<<<<<<< HEAD
-    NumberOfPacksBelowOne,
-=======
     NumberOfPacksBelowZero,
     ItemDoesNotMatchStockLine,
->>>>>>> 3d38f3d3
     LocationIsOnHold,
     LocationNotFound,
     LineDoesNotReferenceStockLine,
