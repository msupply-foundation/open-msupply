use crate::{
    invoice::{check_invoice_exists, check_invoice_is_editable, check_invoice_type, check_store},
    invoice_line::{
<<<<<<< HEAD
        stock_in_line::DeleteStockInLine,
        validate::{check_line_belongs_to_invoice, check_line_row_exists_option},
=======
        validate::{check_line_belongs_to_invoice, check_line_row_exists},
        DeleteInboundShipmentLine,
>>>>>>> 9445b022
    },
};
use repository::{InvoiceLineRow, InvoiceType, StorageConnection};

use super::DeleteInboundShipmentServiceLineError;

pub fn validate(
    input: &DeleteStockInLine,
    store_id: &str,
    connection: &StorageConnection,
) -> Result<InvoiceLineRow, DeleteInboundShipmentServiceLineError> {
    use DeleteInboundShipmentServiceLineError::*;

    let line = check_line_row_exists(connection, &input.id)?.ok_or(LineDoesNotExist)?;
    let invoice = check_invoice_exists(&line.invoice_id, connection)?.ok_or(InvoiceDoesNotExist)?;

    if !check_store(&invoice, store_id) {
        return Err(NotThisStoreInvoice);
    }
    if !check_invoice_type(&invoice, InvoiceType::InboundShipment) {
        return Err(NotAnInboundShipment);
    }
    if !check_invoice_is_editable(&invoice) {
        return Err(CannotEditInvoice);
    }
    if !check_line_belongs_to_invoice(&line, &invoice) {
        return Err(NotThisInvoiceLine(line.invoice_id));
    }

    Ok(line)
}<|MERGE_RESOLUTION|>--- conflicted
+++ resolved
@@ -1,13 +1,8 @@
 use crate::{
     invoice::{check_invoice_exists, check_invoice_is_editable, check_invoice_type, check_store},
     invoice_line::{
-<<<<<<< HEAD
         stock_in_line::DeleteStockInLine,
         validate::{check_line_belongs_to_invoice, check_line_row_exists_option},
-=======
-        validate::{check_line_belongs_to_invoice, check_line_row_exists},
-        DeleteInboundShipmentLine,
->>>>>>> 9445b022
     },
 };
 use repository::{InvoiceLineRow, InvoiceType, StorageConnection};
