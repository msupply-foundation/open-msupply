use repository::{InvoiceLineRow, InvoiceLineType, ItemRow, StorageConnection};

use crate::invoice::common::{calculate_foreign_currency_total, calculate_total_after_tax};

use super::{InsertOutboundShipmentServiceLine, InsertOutboundShipmentServiceLineError};

pub fn generate(
    connection: &StorageConnection,
    InsertOutboundShipmentServiceLine {
        id,
        invoice_id,
        item_id: _,
        name,
        total_before_tax,
        tax_percentage,
        note,
    }: InsertOutboundShipmentServiceLine,
    item: ItemRow,
    currency_id: Option<String>,
    currency_rate: &f64,
) -> Result<InvoiceLineRow, InsertOutboundShipmentServiceLineError> {
    Ok(InvoiceLineRow {
        id,
        invoice_id,
        total_before_tax,
        total_after_tax: calculate_total_after_tax(total_before_tax, tax_percentage),
        tax_percentage,
        note,
        item_code: item.code,
        item_link_id: item.id,
        item_name: name.unwrap_or(item.name),
        r#type: InvoiceLineType::Service,
        foreign_currency_price_before_tax: calculate_foreign_currency_total(
            connection,
            total_before_tax,
            currency_id,
            currency_rate,
        )?,
        // Default
        stock_line_id: None,
        location_id: None,
        batch: None,
        expiry_date: None,
        pack_size: 0.0,
        cost_price_per_pack: 0.0,
        sell_price_per_pack: 0.0,
        number_of_packs: 0.0,
        prescribed_quantity: None,
        item_variant_id: None,
        linked_invoice_id: None,
<<<<<<< HEAD
        donor_link_id: None,
=======
        donor_id: None,
        reason_option_id: None,
>>>>>>> 820c65ed
    })
}<|MERGE_RESOLUTION|>--- conflicted
+++ resolved
@@ -48,11 +48,7 @@
         prescribed_quantity: None,
         item_variant_id: None,
         linked_invoice_id: None,
-<<<<<<< HEAD
         donor_link_id: None,
-=======
-        donor_id: None,
         reason_option_id: None,
->>>>>>> 820c65ed
     })
 }