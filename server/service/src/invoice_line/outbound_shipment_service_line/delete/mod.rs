<<<<<<< HEAD
use crate::{invoice_line::DeleteStockOutLine, service_provider::ServiceContext, WithDBError};
=======
use crate::{
    invoice_line::outbound_shipment_line::delete::DeleteOutboundShipmentLine,
    service_provider::ServiceContext, WithDBError,
};
>>>>>>> fdfc1ba4
use repository::{InvoiceLineRowRepository, RepositoryError};

mod validate;

use validate::validate;

type OutError = DeleteOutboundShipmentServiceLineError;

pub fn delete_outbound_shipment_service_line(
    ctx: &ServiceContext,
    input: DeleteStockOutLine,
) -> Result<String, OutError> {
    let line_id = ctx
        .connection
        .transaction_sync(|connection| {
            let line = validate(&input, &ctx.store_id, &connection)?;
            InvoiceLineRowRepository::new(&connection).delete(&line.id)?;

            Ok(line.id) as Result<String, OutError>
        })
        .map_err(|error| error.to_inner_error())?;
    Ok(line_id)
}

#[derive(Debug, PartialEq)]
pub enum DeleteOutboundShipmentServiceLineError {
    LineDoesNotExist,
    InvoiceDoesNotExist,
    NotAnOutboundShipment,
    CannotEditInvoice,
    NotThisInvoiceLine(String),
    NotThisStoreInvoice,
    // Internal
    DatabaseError(RepositoryError),
}

impl From<RepositoryError> for DeleteOutboundShipmentServiceLineError {
    fn from(error: RepositoryError) -> Self {
        DeleteOutboundShipmentServiceLineError::DatabaseError(error)
    }
}

impl<ERR> From<WithDBError<ERR>> for DeleteOutboundShipmentServiceLineError
where
    ERR: Into<DeleteOutboundShipmentServiceLineError>,
{
    fn from(result: WithDBError<ERR>) -> Self {
        match result {
            WithDBError::DatabaseError(error) => error.into(),
            WithDBError::Error(error) => error.into(),
        }
    }
}

#[cfg(test)]
mod test {
    use repository::{
        mock::{
            mock_draft_inbound_service_line, mock_draft_outbound_service_line,
            mock_draft_outbound_shipped_service_line, mock_store_a, mock_store_b, MockDataInserts,
        },
        test_db::setup_all,
        InvoiceLineRowRepository,
    };
    use util::inline_init;

    use crate::{
<<<<<<< HEAD
        invoice_line::stock_out_line::DeleteStockOutLine, service_provider::ServiceProvider,
=======
        invoice_line::outbound_shipment_line::delete::DeleteOutboundShipmentLine,
        service_provider::ServiceProvider,
>>>>>>> fdfc1ba4
    };

    use super::DeleteOutboundShipmentServiceLineError;

    type ServiceError = DeleteOutboundShipmentServiceLineError;

    #[actix_rt::test]
    async fn delete_outbound_shipment_service_line_errors() {
        let (_, _, connection_manager, _) = setup_all(
            "delete_outbound_shipment_service_line_errors",
            MockDataInserts::all(),
        )
        .await;

        let service_provider = ServiceProvider::new(connection_manager, "app_data");
        let mut context = service_provider
            .context(mock_store_a().id, "".to_string())
            .unwrap();
        let service = service_provider.invoice_line_service;

        // LineDoesNotExist
        assert_eq!(
            service.delete_outbound_shipment_service_line(
                &context,
                inline_init(|r: &mut DeleteStockOutLine| {
                    r.id = "invalid".to_string();
                }),
            ),
            Err(ServiceError::LineDoesNotExist)
        );

        // NotAnOutboundShipment
        assert_eq!(
            service.delete_outbound_shipment_service_line(
                &context,
                inline_init(|r: &mut DeleteStockOutLine| {
                    r.id = mock_draft_inbound_service_line().id;
                }),
            ),
            Err(ServiceError::NotAnOutboundShipment)
        );

        // CannotEditInvoice
        assert_eq!(
            service.delete_outbound_shipment_service_line(
                &context,
                inline_init(|r: &mut DeleteStockOutLine| {
                    r.id = mock_draft_outbound_shipped_service_line().id;
                }),
            ),
            Err(ServiceError::CannotEditInvoice)
        );

        context.store_id = mock_store_b().id;
        // NotThisStoreInvoice
        assert_eq!(
            service.delete_outbound_shipment_service_line(
                &context,
                inline_init(|r: &mut DeleteStockOutLine| {
                    r.id = mock_draft_outbound_service_line().id;
                }),
            ),
            Err(ServiceError::NotThisStoreInvoice)
        );
    }

    #[actix_rt::test]
    async fn delete_outbound_shipment_service_line_success() {
        let (_, connection, connection_manager, _) = setup_all(
            "delete_outbound_shipment_service_line_service",
            MockDataInserts::all(),
        )
        .await;

        let service_provider = ServiceProvider::new(connection_manager, "app_data");
        let context = service_provider
            .context(mock_store_a().id, "".to_string())
            .unwrap();
        let service = service_provider.invoice_line_service;

        service
            .delete_outbound_shipment_service_line(
                &context,
                inline_init(|r: &mut DeleteStockOutLine| {
                    r.id = mock_draft_outbound_service_line().id;
                }),
            )
            .unwrap();

        assert_eq!(
            InvoiceLineRowRepository::new(&connection)
                .find_one_by_id_option(&mock_draft_outbound_service_line().id)
                .unwrap(),
            None
        );
    }
}<|MERGE_RESOLUTION|>--- conflicted
+++ resolved
@@ -1,11 +1,4 @@
-<<<<<<< HEAD
 use crate::{invoice_line::DeleteStockOutLine, service_provider::ServiceContext, WithDBError};
-=======
-use crate::{
-    invoice_line::outbound_shipment_line::delete::DeleteOutboundShipmentLine,
-    service_provider::ServiceContext, WithDBError,
-};
->>>>>>> fdfc1ba4
 use repository::{InvoiceLineRowRepository, RepositoryError};
 
 mod validate;
@@ -73,12 +66,7 @@
     use util::inline_init;
 
     use crate::{
-<<<<<<< HEAD
-        invoice_line::stock_out_line::DeleteStockOutLine, service_provider::ServiceProvider,
-=======
-        invoice_line::outbound_shipment_line::delete::DeleteOutboundShipmentLine,
-        service_provider::ServiceProvider,
->>>>>>> fdfc1ba4
+        invoice_line::stock_out_line::delete::DeleteStockOutLine, service_provider::ServiceProvider,
     };
 
     use super::DeleteOutboundShipmentServiceLineError;
