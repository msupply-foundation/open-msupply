--- conflicted
+++ resolved
@@ -1,13 +1,8 @@
 use crate::{
     invoice::{check_invoice_exists, check_invoice_is_editable, check_invoice_type, check_store},
     invoice_line::{
-<<<<<<< HEAD
         stock_in_line::{check_location_exists, check_pack_size},
         validate::{check_item_exists, check_line_does_not_exist},
-=======
-        check_location_exists, check_pack_size,
-        validate::{check_item_exists, check_line_exists},
->>>>>>> 9445b022
     },
 };
 use repository::{InvoiceRow, ItemRow, StorageConnection};
