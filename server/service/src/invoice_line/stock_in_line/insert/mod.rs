use crate::{
    invoice_line::query::get_invoice_line, service_provider::ServiceContext, NullableUpdate,
    WithDBError,
};
use chrono::NaiveDate;
use repository::{
    BarcodeRowRepository, InvoiceLine, InvoiceLineRowRepository, InvoiceRowRepository,
    RepositoryError, StockLineRowRepository,
};

mod generate;
mod validate;

use generate::generate;
use validate::validate;

use self::generate::GenerateResult;

use super::StockInType;

// TODO: future improvement - would be nice to have two variants of this
// - StockInLine that also creates a new stock line (e.g. inbound shipment)
// - StockInLine that adjusts existing stock line (e.g. inventory adjustment)
//  - This one could be accept more `None` values and populate them from the existing stock line
#[derive(Clone, Debug, Default, PartialEq)]
pub struct InsertStockInLine {
    pub id: String,
    pub invoice_id: String,
    pub item_id: String,
    pub location: Option<NullableUpdate<String>>,
    pub pack_size: f64,
    pub batch: Option<String>,
    pub note: Option<String>,
    pub cost_price_per_pack: f64,
    pub sell_price_per_pack: f64,
    pub expiry_date: Option<NaiveDate>,
    pub number_of_packs: f64,
    pub total_before_tax: Option<f64>,
    pub tax_percentage: Option<f64>,
    pub r#type: StockInType,
    /// If None, new stock line will be generated
    pub stock_line_id: Option<String>,
    pub barcode: Option<String>,
    pub stock_on_hold: bool,
    pub item_variant_id: Option<String>,
    pub donor_id: Option<String>,
<<<<<<< HEAD
=======
    pub vvm_status_id: Option<String>,
>>>>>>> 97afff4d
}

type OutError = InsertStockInLineError;

pub fn insert_stock_in_line(
    ctx: &ServiceContext,
    input: InsertStockInLine,
) -> Result<InvoiceLine, OutError> {
    let new_line = ctx
        .connection
        .transaction_sync(|connection| {
            let (item, invoice) = validate(&input, &ctx.store_id, connection)?;
            let GenerateResult {
                invoice: invoice_user_update,
                invoice_line,
                stock_line,
                barcode,
            } = generate(connection, &ctx.user_id, input, item, invoice)?;

            if let Some(barcode_row) = barcode {
                BarcodeRowRepository::new(connection).upsert_one(&barcode_row)?;
            }

            if let Some(stock_line_row) = stock_line {
                StockLineRowRepository::new(connection).upsert_one(&stock_line_row)?;
            }
            InvoiceLineRowRepository::new(connection).upsert_one(&invoice_line)?;

            if let Some(invoice_row) = invoice_user_update {
                InvoiceRowRepository::new(connection).upsert_one(&invoice_row)?;
            }

            get_invoice_line(ctx, &invoice_line.id)
                .map_err(OutError::DatabaseError)?
                .ok_or(OutError::NewlyCreatedLineDoesNotExist)
        })
        .map_err(|error| error.to_inner_error())?;
    Ok(new_line)
}

#[derive(Debug, PartialEq, Clone)]
pub enum InsertStockInLineError {
    LineAlreadyExists,
    DatabaseError(RepositoryError),
    InvoiceDoesNotExist,
    NotAStockIn,
    NotThisStoreInvoice,
    CannotEditFinalised,
    LocationDoesNotExist,
    ItemVariantDoesNotExist,
    ItemNotFound,
    PackSizeBelowOne,
    NumberOfPacksBelowZero,
    NewlyCreatedLineDoesNotExist,
}

impl From<RepositoryError> for InsertStockInLineError {
    fn from(error: RepositoryError) -> Self {
        InsertStockInLineError::DatabaseError(error)
    }
}

impl<ERR> From<WithDBError<ERR>> for InsertStockInLineError
where
    ERR: Into<InsertStockInLineError>,
{
    fn from(result: WithDBError<ERR>) -> Self {
        match result {
            WithDBError::DatabaseError(error) => error.into(),
            WithDBError::Error(error) => error.into(),
        }
    }
}

#[cfg(test)]
mod test {
    use repository::{
        barcode::{BarcodeFilter, BarcodeRepository},
        mock::{
            mock_customer_return_a, mock_customer_return_a_invoice_line_a, mock_inbound_shipment_c,
            mock_inbound_shipment_e, mock_item_a, mock_name_store_b, mock_outbound_shipment_e,
            mock_store_a, mock_store_b, mock_user_account_a, MockData, MockDataInserts,
        },
        test_db::{setup_all, setup_all_with_data},
        EqualFilter, InvoiceLine, InvoiceLineFilter, InvoiceLineRepository,
        InvoiceLineRowRepository, InvoiceRow, InvoiceStatus, InvoiceType, StorePreferenceRow,
        StorePreferenceRowRepository,
    };
    use util::{inline_edit, inline_init};

    use crate::{
        invoice_line::stock_in_line::{
            insert::InsertStockInLine, InsertStockInLineError as ServiceError, StockInType,
        },
        service_provider::ServiceProvider,
        NullableUpdate,
    };

    use super::insert_stock_in_line;

    #[actix_rt::test]
    async fn insert_stock_in_line_errors() {
        fn verified_customer_return() -> InvoiceRow {
            InvoiceRow {
                id: "verified_customer_return".to_string(),
                status: InvoiceStatus::Verified,
                store_id: mock_store_a().id,
                name_link_id: mock_name_store_b().id,
                r#type: InvoiceType::CustomerReturn,
                ..Default::default()
            }
        }
        let (_, _, connection_manager, _) = setup_all_with_data(
            "insert_stock_in_line_errors",
            MockDataInserts::all(),
            MockData {
                invoices: vec![verified_customer_return()],
                ..Default::default()
            },
        )
        .await;

        let service_provider = ServiceProvider::new(connection_manager);
        let context = service_provider
            .context(mock_store_a().id, mock_user_account_a().id)
            .unwrap();

        // LineAlreadyExists
        assert_eq!(
            insert_stock_in_line(
                &context,
                inline_init(|r: &mut InsertStockInLine| {
                    r.id = mock_customer_return_a_invoice_line_a().id;
                }),
            ),
            Err(ServiceError::LineAlreadyExists)
        );

        // PackSizeBelowOne
        assert_eq!(
            insert_stock_in_line(
                &context,
                inline_init(|r: &mut InsertStockInLine| {
                    r.id = "new invoice line id".to_string();
                    r.pack_size = 0.0;
                }),
            ),
            Err(ServiceError::PackSizeBelowOne)
        );

        // NumberOfPacksBelowZero
        assert_eq!(
            insert_stock_in_line(
                &context,
                inline_init(|r: &mut InsertStockInLine| {
                    r.id = "new invoice line id".to_string();
                    r.pack_size = 1.0;
                    r.number_of_packs = -1.0;
                }),
            ),
            Err(ServiceError::NumberOfPacksBelowZero)
        );

        // ItemNotFound
        assert_eq!(
            insert_stock_in_line(
                &context,
                inline_init(|r: &mut InsertStockInLine| {
                    r.id = "new invoice line id".to_string();
                    r.pack_size = 1.0;
                    r.number_of_packs = 1.0;
                    r.item_id = "invalid".to_string();
                }),
            ),
            Err(ServiceError::ItemNotFound)
        );

        // LocationDoesNotExist
        assert_eq!(
            insert_stock_in_line(
                &context,
                inline_init(|r: &mut InsertStockInLine| {
                    r.id = "new invoice line id".to_string();
                    r.pack_size = 1.0;
                    r.number_of_packs = 1.0;
                    r.item_id = mock_item_a().id;
                    r.location = Some(NullableUpdate {
                        value: Some("invalid".to_string()),
                    });
                }),
            ),
            Err(ServiceError::LocationDoesNotExist)
        );

        // ItemVariantDoesNotExist
        assert_eq!(
            insert_stock_in_line(
                &context,
                inline_init(|r: &mut InsertStockInLine| {
                    r.id = "new invoice line id".to_string();
                    r.pack_size = 1.0;
                    r.number_of_packs = 1.0;
                    r.item_id = mock_item_a().id;
                    r.item_variant_id = Some("invalid".to_string());
                }),
            ),
            Err(ServiceError::ItemVariantDoesNotExist)
        );

        // InvoiceDoesNotExist
        assert_eq!(
            insert_stock_in_line(
                &context,
                inline_init(|r: &mut InsertStockInLine| {
                    r.id = "new invoice line id".to_string();
                    r.pack_size = 1.0;
                    r.number_of_packs = 1.0;
                    r.item_id = mock_item_a().id;
                    r.invoice_id = "new invoice id".to_string();
                }),
            ),
            Err(ServiceError::InvoiceDoesNotExist)
        );

        // NotAStockIn
        assert_eq!(
            insert_stock_in_line(
                &context,
                inline_init(|r: &mut InsertStockInLine| {
                    r.id = "new invoice line id".to_string();
                    r.item_id.clone_from(&mock_item_a().id);
                    r.pack_size = 1.0;
                    r.number_of_packs = 1.0;
                    r.invoice_id = mock_outbound_shipment_e().id;
                }),
            ),
            Err(ServiceError::NotAStockIn)
        );

        // CannotEditFinalised
        assert_eq!(
            insert_stock_in_line(
                &context,
                inline_init(|r: &mut InsertStockInLine| {
                    r.id = "new invoice line id".to_string();
                    r.item_id.clone_from(&mock_item_a().id);
                    r.pack_size = 1.0;
                    r.number_of_packs = 1.0;
                    r.invoice_id = verified_customer_return().id; // VERIFIED
                }),
            ),
            Err(ServiceError::CannotEditFinalised)
        );

        // NotThisStoreInvoice
        assert_eq!(
            insert_stock_in_line(
                &context,
                inline_init(|r: &mut InsertStockInLine| {
                    r.id = "new invoice line id".to_string();
                    r.pack_size = 1.0;
                    r.number_of_packs = 1.0;
                    r.item_id = mock_item_a().id;
                    r.invoice_id = mock_customer_return_a().id; // Store B
                }),
            ),
            Err(ServiceError::NotThisStoreInvoice)
        );
    }

    #[actix_rt::test]
    async fn insert_stock_in_line_success() {
        let (_, connection, connection_manager, _) =
            setup_all("insert_stock_in_line_success", MockDataInserts::all()).await;

        let service_provider = ServiceProvider::new(connection_manager);
        let context = service_provider
            .context(mock_store_b().id, mock_user_account_a().id)
            .unwrap();

        let gtin = "new-gtin-123".to_string();

        insert_stock_in_line(
            &context,
            inline_init(|r: &mut InsertStockInLine| {
                r.id = "new_invoice_line_id".to_string();
                r.invoice_id = mock_customer_return_a().id;
                r.item_id = mock_item_a().id;
                r.pack_size = 1.0;
                r.number_of_packs = 1.0;
                r.barcode = Some(gtin.clone());
            }),
        )
        .unwrap();

        let InvoiceLine {
            invoice_line_row: inbound_line,
            stock_line_option,
            ..
        } = InvoiceLineRepository::new(&connection)
            .query_by_filter(
                InvoiceLineFilter::new().id(EqualFilter::equal_to("new_invoice_line_id")),
            )
            .unwrap()
            .pop()
            .unwrap();

        assert_eq!(
            inbound_line,
            inline_edit(&inbound_line, |mut u| {
                u.id = "new_invoice_line_id".to_string();
                u.item_link_id = mock_item_a().id;
                u.pack_size = 1.0;
                u.number_of_packs = 1.0;
                u
            })
        );

        let barcode = BarcodeRepository::new(&connection)
            .query_by_filter(BarcodeFilter::new().gtin(EqualFilter::equal_to(&gtin)))
            .unwrap()
            .pop()
            .unwrap();

        let stock_line = stock_line_option.unwrap();
        assert_eq!(stock_line.barcode_id, Some(barcode.barcode_row.id));

        // pack to one preference is set
        let pack_to_one = StorePreferenceRow {
            id: mock_store_b().id,
            pack_to_one: true,
            ..StorePreferenceRow::default()
        };
        StorePreferenceRowRepository::new(&connection)
            .upsert_one(&pack_to_one)
            .unwrap();

        insert_stock_in_line(
            &context,
            inline_init(|r: &mut InsertStockInLine| {
                r.id = "new_invoice_line_pack_to_one".to_string();
                r.invoice_id = mock_customer_return_a().id;
                r.item_id = mock_item_a().id;
                r.pack_size = 10.0;
                r.number_of_packs = 20.0;
                r.sell_price_per_pack = 100.0;
            }),
        )
        .unwrap();

        let inbound_line = InvoiceLineRowRepository::new(&connection)
            .find_one_by_id("new_invoice_line_pack_to_one")
            .unwrap()
            .unwrap();

        assert_eq!(
            inbound_line,
            inline_edit(&inbound_line, |mut u| {
                u.id = "new_invoice_line_pack_to_one".to_string();
                u.item_link_id = mock_item_a().id;
                u.pack_size = 1.0;
                u.number_of_packs = 200.0;
                u.sell_price_per_pack = 10.0;
                u
            })
        );

<<<<<<< HEAD
        // donor_id of line defaults to invoice default_invoice_line_id

=======
        // default donor_id to invoice's default_donor_id
>>>>>>> 97afff4d
        let context = service_provider
            .context(mock_store_a().id, mock_user_account_a().id)
            .unwrap();

        insert_stock_in_line(
            &context,
<<<<<<< HEAD
            inline_init(|r: &mut InsertStockInLine| {
                r.id = "new_invoice_line_id_with_donor".to_string();
                r.invoice_id = mock_inbound_shipment_c().id;
                r.item_id = mock_item_a().id;
                r.pack_size = 1.0;
                r.number_of_packs = 1.0;
                r.r#type = StockInType::InboundShipment;
            }),
        )
        .unwrap();

        let InvoiceLine {
            invoice_line_row: inbound_line,
            ..
        } = InvoiceLineRepository::new(&connection)
            .query_by_filter(
                InvoiceLineFilter::new()
                    .id(EqualFilter::equal_to("new_invoice_line_id_with_donor")),
            )
            .unwrap()
            .pop()
=======
            InsertStockInLine {
                id: "new_invoice_line_id_with_donor".to_string(),
                invoice_id: mock_inbound_shipment_c().id,
                item_id: mock_item_a().id,
                pack_size: 1.0,
                number_of_packs: 1.0,
                r#type: StockInType::InboundShipment,
                ..Default::default()
            },
        )
        .unwrap();

        let inbound_line = InvoiceLineRowRepository::new(&connection)
            .find_one_by_id("new_invoice_line_id_with_donor")
            .unwrap()
>>>>>>> 97afff4d
            .unwrap();

        assert_eq!(
            inbound_line,
            inline_edit(&inbound_line, |mut u| {
                u.id = "new_invoice_line_id_with_donor".to_string();
                u.donor_id = Some("donor_a".to_string());

                u
            })
        );

<<<<<<< HEAD
        // defaults to None if no default_donor_id set for invoice

        insert_stock_in_line(
            &context,
            inline_init(|r: &mut InsertStockInLine| {
                r.id = "new_invoice_line_id_with_no_donor".to_string();
                r.invoice_id = mock_inbound_shipment_e().id;
                r.item_id = mock_item_a().id;
                r.pack_size = 1.0;
                r.number_of_packs = 1.0;
                r.r#type = StockInType::InboundShipment;
            }),
        )
        .unwrap();

        let InvoiceLine {
            invoice_line_row: inbound_line,
            ..
        } = InvoiceLineRepository::new(&connection)
            .query_by_filter(
                InvoiceLineFilter::new()
                    .id(EqualFilter::equal_to("new_invoice_line_id_with_no_donor")),
            )
            .unwrap()
            .pop()
=======
        // Default donor_id to None if invoice has no default donor
        insert_stock_in_line(
            &context,
            InsertStockInLine {
                id: "new_invoice_line_id_with_no_donor".to_string(),
                invoice_id: mock_inbound_shipment_e().id,
                item_id: mock_item_a().id,
                pack_size: 1.0,
                number_of_packs: 1.0,
                r#type: StockInType::InboundShipment,
                ..Default::default()
            },
        )
        .unwrap();

        let inbound_line = InvoiceLineRowRepository::new(&connection)
            .find_one_by_id("new_invoice_line_id_with_no_donor")
            .unwrap()
>>>>>>> 97afff4d
            .unwrap();

        assert_eq!(
            inbound_line,
            inline_edit(&inbound_line, |mut u| {
                u.id = "new_invoice_line_id_with_no_donor".to_string();
                u.donor_id = None;
                u
            })
        );
    }
}<|MERGE_RESOLUTION|>--- conflicted
+++ resolved
@@ -44,10 +44,7 @@
     pub stock_on_hold: bool,
     pub item_variant_id: Option<String>,
     pub donor_id: Option<String>,
-<<<<<<< HEAD
-=======
     pub vvm_status_id: Option<String>,
->>>>>>> 97afff4d
 }
 
 type OutError = InsertStockInLineError;
@@ -415,41 +412,13 @@
             })
         );
 
-<<<<<<< HEAD
-        // donor_id of line defaults to invoice default_invoice_line_id
-
-=======
         // default donor_id to invoice's default_donor_id
->>>>>>> 97afff4d
         let context = service_provider
             .context(mock_store_a().id, mock_user_account_a().id)
             .unwrap();
 
         insert_stock_in_line(
             &context,
-<<<<<<< HEAD
-            inline_init(|r: &mut InsertStockInLine| {
-                r.id = "new_invoice_line_id_with_donor".to_string();
-                r.invoice_id = mock_inbound_shipment_c().id;
-                r.item_id = mock_item_a().id;
-                r.pack_size = 1.0;
-                r.number_of_packs = 1.0;
-                r.r#type = StockInType::InboundShipment;
-            }),
-        )
-        .unwrap();
-
-        let InvoiceLine {
-            invoice_line_row: inbound_line,
-            ..
-        } = InvoiceLineRepository::new(&connection)
-            .query_by_filter(
-                InvoiceLineFilter::new()
-                    .id(EqualFilter::equal_to("new_invoice_line_id_with_donor")),
-            )
-            .unwrap()
-            .pop()
-=======
             InsertStockInLine {
                 id: "new_invoice_line_id_with_donor".to_string(),
                 invoice_id: mock_inbound_shipment_c().id,
@@ -465,7 +434,6 @@
         let inbound_line = InvoiceLineRowRepository::new(&connection)
             .find_one_by_id("new_invoice_line_id_with_donor")
             .unwrap()
->>>>>>> 97afff4d
             .unwrap();
 
         assert_eq!(
@@ -478,33 +446,6 @@
             })
         );
 
-<<<<<<< HEAD
-        // defaults to None if no default_donor_id set for invoice
-
-        insert_stock_in_line(
-            &context,
-            inline_init(|r: &mut InsertStockInLine| {
-                r.id = "new_invoice_line_id_with_no_donor".to_string();
-                r.invoice_id = mock_inbound_shipment_e().id;
-                r.item_id = mock_item_a().id;
-                r.pack_size = 1.0;
-                r.number_of_packs = 1.0;
-                r.r#type = StockInType::InboundShipment;
-            }),
-        )
-        .unwrap();
-
-        let InvoiceLine {
-            invoice_line_row: inbound_line,
-            ..
-        } = InvoiceLineRepository::new(&connection)
-            .query_by_filter(
-                InvoiceLineFilter::new()
-                    .id(EqualFilter::equal_to("new_invoice_line_id_with_no_donor")),
-            )
-            .unwrap()
-            .pop()
-=======
         // Default donor_id to None if invoice has no default donor
         insert_stock_in_line(
             &context,
@@ -523,7 +464,6 @@
         let inbound_line = InvoiceLineRowRepository::new(&connection)
             .find_one_by_id("new_invoice_line_id_with_no_donor")
             .unwrap()
->>>>>>> 97afff4d
             .unwrap();
 
         assert_eq!(
