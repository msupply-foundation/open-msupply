use crate::{
    barcode::{self, BarcodeInput},
    invoice::common::{calculate_total_after_tax, generate_invoice_user_id_update},
    invoice_line::stock_in_line::{
        convert_invoice_line_to_single_pack, generate_batch, StockInType, StockLineInput,
    },
    store_preference::get_store_preferences,
};
use chrono::Utc;
use repository::{
    vvm_status::vvm_status_log_row::VVMStatusLogRow, BarcodeRow, InvoiceLineRow, InvoiceLineType,
    InvoiceRow, InvoiceStatus, ItemRow, RepositoryError, StockLineRow, StorageConnection,
};
use util::uuid::uuid;

use super::InsertStockInLine;

pub struct GenerateResult {
    pub invoice: Option<InvoiceRow>,
    pub invoice_line: InvoiceLineRow,
    pub stock_line: Option<StockLineRow>,
    pub barcode: Option<BarcodeRow>,
    pub vvm_status_log: Option<VVMStatusLogRow>,
}

pub fn generate(
    connection: &StorageConnection,
    user_id: &str,
    input: InsertStockInLine,
    item_row: ItemRow,
    existing_invoice_row: InvoiceRow,
) -> Result<GenerateResult, RepositoryError> {
    let store_preferences = get_store_preferences(connection, &existing_invoice_row.store_id)?;

    let mut new_line = generate_line(input.clone(), item_row, existing_invoice_row.clone()); // include vvm status here

    if StockInType::InventoryAddition != input.r#type && store_preferences.pack_to_one {
        new_line = convert_invoice_line_to_single_pack(new_line);
    }

    let barcode_option = generate_barcode(&input, connection)?;

    let (batch_option, vvm_status_log) =
        if should_upsert_batch(&input.r#type, &existing_invoice_row) {
            let batch = generate_batch(
                // include vvm status here
                connection,
                new_line.clone(),
                StockLineInput {
                    stock_line_id: input.stock_line_id.clone(),
                    store_id: existing_invoice_row.store_id.clone(),
                    supplier_link_id: existing_invoice_row.name_link_id.clone(),
                    on_hold: input.stock_on_hold,
                    barcode_id: barcode_option.clone().map(|b| b.id.clone()),
                    overwrite_stock_levels: match &input.r#type {
                        // adjusting existing stock, we want to add to existing stock levels
                        StockInType::InventoryAddition => false,
                        _ => true,
                    },
                },
            )?;

            // If a new stock line has been created, update the stock_line_id on the invoice line
            new_line.stock_line_id = Some(batch.id.clone());

            let vvm_status_log = if let Some(vvm_status_id) = input.vvm_status_id {
                generate_vvm_status_log(VVMStatusInput {
                    store_id: existing_invoice_row.store_id.clone(),
                    vvm_status_id,
                    stock_line_id: batch.id.clone(),
                    invoice_line_id: new_line.id.clone(),
                    created_by: user_id.to_string(),
                })
            } else {
                None
            };
            (Some(batch), vvm_status_log)
        } else {
            (None, None)
        };

    Ok(GenerateResult {
        invoice: generate_invoice_user_id_update(user_id, existing_invoice_row),
        invoice_line: new_line,
        stock_line: batch_option,
        barcode: barcode_option,
        vvm_status_log,
    })
}

fn generate_line(
    InsertStockInLine {
        id,
        invoice_id,
        item_id,
        pack_size,
        batch,
        expiry_date,
        sell_price_per_pack,
        cost_price_per_pack,
        number_of_packs,
        location,
        total_before_tax,
        note,
        stock_line_id,
        item_variant_id,
        barcode: _,
        stock_on_hold: _,
        tax_percentage: _,
        donor_id,
        r#type: _,
        vvm_status_id,
    }: InsertStockInLine,
    ItemRow {
        name: item_name,
        code: item_code,
        ..
    }: ItemRow,
    InvoiceRow {
        tax_percentage,
        default_donor_id,
        ..
    }: InvoiceRow,
) -> InvoiceLineRow {
    let total_before_tax = total_before_tax.unwrap_or(cost_price_per_pack * number_of_packs);
    let total_after_tax = calculate_total_after_tax(total_before_tax, tax_percentage);
    // default to invoice_row donor_id if none supplied on insert
    let donor_id = donor_id.or(default_donor_id);

    InvoiceLineRow {
        id,
        invoice_id,
        item_link_id: item_id,
        location_id: location.map(|l| l.value).unwrap_or_default(),
        pack_size,
        batch,
        expiry_date,
        sell_price_per_pack,
        cost_price_per_pack,
        r#type: InvoiceLineType::StockIn,
        number_of_packs,
        item_name,
        item_code,
        stock_line_id,
        total_before_tax,
        total_after_tax,
        tax_percentage,
        note,
        item_variant_id,
        vvm_status_id,
        inventory_adjustment_reason_id: None,
        return_reason_id: None,
        foreign_currency_price_before_tax: None,
        linked_invoice_id: None,
<<<<<<< HEAD
        donor_id: None,
        prescribed_quantity: None,
=======
        donor_id,
>>>>>>> 41488b9a
    }
}

fn should_upsert_batch(stock_in_type: &StockInType, existing_invoice_row: &InvoiceRow) -> bool {
    match stock_in_type {
        StockInType::InboundShipment | StockInType::CustomerReturn => {
            existing_invoice_row.status != InvoiceStatus::New
        }
        StockInType::InventoryAddition => true,
    }
}

fn generate_barcode(
    input: &InsertStockInLine,
    connection: &StorageConnection,
) -> Result<Option<BarcodeRow>, RepositoryError> {
    let gtin = &input.barcode;

    let barcode = match gtin {
        Some(gtin) => {
            // don't create barcode if gtin is empty
            if gtin.is_empty() {
                return Ok(None);
            }

            let barcode_row = barcode::generate(
                connection,
                BarcodeInput {
                    gtin: gtin.clone(),
                    item_id: input.item_id.clone(),
                    pack_size: Some(input.pack_size),
                },
            )?;

            Some(barcode_row)
        }
        None => None,
    };

    Ok(barcode)
}

struct VVMStatusInput {
    store_id: String,
    vvm_status_id: String,
    stock_line_id: String,
    invoice_line_id: String,
    created_by: String,
}

fn generate_vvm_status_log(
    VVMStatusInput {
        store_id,
        vvm_status_id,
        stock_line_id,
        invoice_line_id,
        created_by,
    }: VVMStatusInput,
) -> Option<VVMStatusLogRow> {
    let log_status = VVMStatusLogRow {
        id: uuid(),
        status_id: vvm_status_id,
        created_datetime: Utc::now().naive_utc(),
        stock_line_id,
        comment: None,
        created_by,
        invoice_line_id: Some(invoice_line_id),
        store_id,
    };
    return Some(log_status);
}<|MERGE_RESOLUTION|>--- conflicted
+++ resolved
@@ -152,12 +152,8 @@
         return_reason_id: None,
         foreign_currency_price_before_tax: None,
         linked_invoice_id: None,
-<<<<<<< HEAD
-        donor_id: None,
+        donor_id,
         prescribed_quantity: None,
-=======
-        donor_id,
->>>>>>> 41488b9a
     }
 }
 
