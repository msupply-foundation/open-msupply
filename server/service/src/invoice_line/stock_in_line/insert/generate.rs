use crate::{
    barcode::{self, BarcodeInput},
    invoice::common::{
        calculate_total_after_tax, generate_invoice_user_id_update, generate_vvm_status_log,
        GenerateVVMStatusLogInput,
    },
    invoice_line::stock_in_line::{
        convert_invoice_line_to_single_pack, generate_batch, StockInType, StockLineInput,
    },
    store_preference::get_store_preferences,
};
use repository::{
    vvm_status::vvm_status_log_row::VVMStatusLogRow, BarcodeRow, InvoiceLineRow, InvoiceLineType,
    InvoiceRow, InvoiceStatus, ItemRow, RepositoryError, StockLineRow, StorageConnection,
};

use super::InsertStockInLine;

pub struct GenerateResult {
    pub invoice: Option<InvoiceRow>,
    pub invoice_line: InvoiceLineRow,
    pub stock_line: Option<StockLineRow>,
    pub barcode: Option<BarcodeRow>,
    pub vvm_status_log: Option<VVMStatusLogRow>,
}

pub fn generate(
    connection: &StorageConnection,
    user_id: &str,
    input: InsertStockInLine,
    item_row: ItemRow,
    existing_invoice_row: InvoiceRow,
) -> Result<GenerateResult, RepositoryError> {
    let store_preferences = get_store_preferences(connection, &existing_invoice_row.store_id)?;

    let mut new_line = generate_line(input.clone(), item_row, existing_invoice_row.clone()); // include vvm status here

    if StockInType::InventoryAddition != input.r#type && store_preferences.pack_to_one {
        new_line = convert_invoice_line_to_single_pack(new_line);
    }

    let barcode_option = generate_barcode(&input, connection)?;

    let (batch_option, vvm_status_log) =
        if should_upsert_batch(&input.r#type, &existing_invoice_row) {
            let batch = generate_batch(
                connection,
                new_line.clone(),
                StockLineInput {
                    stock_line_id: input.stock_line_id.clone(),
                    store_id: existing_invoice_row.store_id.clone(),
                    supplier_link_id: existing_invoice_row.name_link_id.clone(),
                    on_hold: input.stock_on_hold,
                    barcode_id: barcode_option.clone().map(|b| b.id.clone()),
                    overwrite_stock_levels: match &input.r#type {
                        // adjusting existing stock, we want to add to existing stock levels
                        StockInType::InventoryAddition => false,
                        _ => true,
                    },
                },
            )?;

            // If a new stock line has been created, update the stock_line_id on the invoice line
            new_line.stock_line_id = Some(batch.id.clone());

            let vvm_status_log = if let Some(vvm_status_id) = input.vvm_status_id {
                Some(generate_vvm_status_log(GenerateVVMStatusLogInput {
                    id: None,
                    store_id: existing_invoice_row.store_id.clone(),
                    created_by: user_id.to_string(),
                    vvm_status_id,
                    stock_line_id: batch.id.clone(),
                    invoice_line_id: new_line.id.clone(),
                }))
            } else {
                None
            };

            (Some(batch), vvm_status_log)
        } else {
            (None, None)
        };

    Ok(GenerateResult {
        invoice: generate_invoice_user_id_update(user_id, existing_invoice_row),
        invoice_line: new_line,
        stock_line: batch_option,
        barcode: barcode_option,
        vvm_status_log,
    })
}

fn generate_line(
    InsertStockInLine {
        id,
        invoice_id,
        item_id,
        pack_size,
        batch,
        expiry_date,
        sell_price_per_pack,
        cost_price_per_pack,
        number_of_packs,
        location,
        total_before_tax,
        note,
        stock_line_id,
        item_variant_id,
        vvm_status_id,
        barcode: _,
        stock_on_hold: _,
        tax_percentage: _,
        donor_id,
        r#type: _,
    }: InsertStockInLine,
    ItemRow {
        name: item_name,
        code: item_code,
        ..
    }: ItemRow,
    InvoiceRow {
        tax_percentage,
        default_donor_link_id: default_donor_id,
        ..
    }: InvoiceRow,
) -> InvoiceLineRow {
    let total_before_tax = total_before_tax.unwrap_or(cost_price_per_pack * number_of_packs);
    let total_after_tax = calculate_total_after_tax(total_before_tax, tax_percentage);
    // default to invoice_row donor_id if none supplied on insert
    let donor_id = donor_id.or(default_donor_id);

    InvoiceLineRow {
        id,
        invoice_id,
        item_link_id: item_id,
        location_id: location.map(|l| l.value).unwrap_or_default(),
        pack_size,
        batch,
        expiry_date,
        sell_price_per_pack,
        cost_price_per_pack,
        r#type: InvoiceLineType::StockIn,
        number_of_packs,
        item_name,
        item_code,
        stock_line_id,
        total_before_tax,
        total_after_tax,
        tax_percentage,
        note,
        item_variant_id,
        vvm_status_id,
        donor_id,
        foreign_currency_price_before_tax: None,
        linked_invoice_id: None,
<<<<<<< HEAD
        donor_link_id: donor_id,
=======
        prescribed_quantity: None,
>>>>>>> 4d313f38
        reason_option_id: None,
    }
}

fn should_upsert_batch(stock_in_type: &StockInType, existing_invoice_row: &InvoiceRow) -> bool {
    match stock_in_type {
        StockInType::InboundShipment | StockInType::CustomerReturn => {
            existing_invoice_row.status != InvoiceStatus::New
        }
        StockInType::InventoryAddition => true,
    }
}

fn generate_barcode(
    input: &InsertStockInLine,
    connection: &StorageConnection,
) -> Result<Option<BarcodeRow>, RepositoryError> {
    let gtin = &input.barcode;

    let barcode = match gtin {
        Some(gtin) => {
            // don't create barcode if gtin is empty
            if gtin.is_empty() {
                return Ok(None);
            }

            let barcode_row = barcode::generate(
                connection,
                BarcodeInput {
                    gtin: gtin.clone(),
                    item_id: input.item_id.clone(),
                    pack_size: Some(input.pack_size),
                },
            )?;

            Some(barcode_row)
        }
        None => None,
    };

    Ok(barcode)
}<|MERGE_RESOLUTION|>--- conflicted
+++ resolved
@@ -150,14 +150,10 @@
         note,
         item_variant_id,
         vvm_status_id,
-        donor_id,
+        donor_link_id: donor_id,
         foreign_currency_price_before_tax: None,
         linked_invoice_id: None,
-<<<<<<< HEAD
-        donor_link_id: donor_id,
-=======
         prescribed_quantity: None,
->>>>>>> 4d313f38
         reason_option_id: None,
     }
 }
