use crate::{
    barcode::{self, BarcodeInput},
    invoice::common::{calculate_total_after_tax, generate_invoice_user_id_update},
    invoice_line::stock_in_line::{
        convert_invoice_line_to_single_pack, generate_batch, StockInType, StockLineInput,
    },
    store_preference::get_store_preferences,
};
use repository::{
    BarcodeRow, InvoiceLineRow, InvoiceLineType, InvoiceRow, InvoiceStatus, ItemRow,
    RepositoryError, StockLineRow, StorageConnection,
};

use super::InsertStockInLine;

pub struct GenerateResult {
    pub invoice: Option<InvoiceRow>,
    pub invoice_line: InvoiceLineRow,
    pub stock_line: Option<StockLineRow>,
    pub barcode: Option<BarcodeRow>,
}

pub fn generate(
    connection: &StorageConnection,
    user_id: &str,
    input: InsertStockInLine,
    item_row: ItemRow,
    existing_invoice_row: InvoiceRow,
) -> Result<GenerateResult, RepositoryError> {
    let store_preferences = get_store_preferences(connection, &existing_invoice_row.store_id)?;

    let mut new_line = generate_line(input.clone(), item_row, existing_invoice_row.clone());

    if StockInType::InventoryAddition != input.r#type && store_preferences.pack_to_one {
        new_line = convert_invoice_line_to_single_pack(new_line);
    }

    let barcode_option = generate_barcode(&input, connection)?;

    let batch_option = if should_upsert_batch(&input.r#type, &existing_invoice_row) {
        let batch = generate_batch(
            connection,
            new_line.clone(),
            StockLineInput {
                stock_line_id: input.stock_line_id.clone(),
                store_id: existing_invoice_row.store_id.clone(),
                supplier_link_id: existing_invoice_row.name_link_id.clone(),
                on_hold: input.stock_on_hold,
                barcode_id: barcode_option.clone().map(|b| b.id.clone()),
                overwrite_stock_levels: match &input.r#type {
                    // adjusting existing stock, we want to add to existing stock levels
                    StockInType::InventoryAddition => false,
                    _ => true,
                },
            },
        )?;
        // If a new stock line has been created, update the stock_line_id on the invoice line
        new_line.stock_line_id = Some(batch.id.clone());

        Some(batch)
    } else {
        None
    };

    Ok(GenerateResult {
        invoice: generate_invoice_user_id_update(user_id, existing_invoice_row),
        invoice_line: new_line,
        stock_line: batch_option,
        barcode: barcode_option,
    })
}

fn generate_line(
    InsertStockInLine {
        id,
        invoice_id,
        item_id,
        pack_size,
        batch,
        expiry_date,
        sell_price_per_pack,
        cost_price_per_pack,
        number_of_packs,
        location,
        total_before_tax,
        note,
        stock_line_id,
        item_variant_id,
        barcode: _,
        stock_on_hold: _,
        tax_percentage: _,
        donor_id,
        r#type: _,
        vvm_status_id: _, // Ignoring until the ability to record vvm status is added by https://github.com/msupply-foundation/open-msupply/issues/7366
    }: InsertStockInLine,
    ItemRow {
        name: item_name,
        code: item_code,
        ..
    }: ItemRow,
    InvoiceRow {
        tax_percentage,
        default_donor_link_id: default_donor_id,
        ..
    }: InvoiceRow,
) -> InvoiceLineRow {
    let total_before_tax = total_before_tax.unwrap_or(cost_price_per_pack * number_of_packs);
    let total_after_tax = calculate_total_after_tax(total_before_tax, tax_percentage);
    // default to invoice_row donor_id if none supplied on insert
    let donor_id = donor_id.or(default_donor_id);

    InvoiceLineRow {
        id,
        invoice_id,
        item_link_id: item_id,
        location_id: location.map(|l| l.value).unwrap_or_default(),
        pack_size,
        batch,
        expiry_date,
        sell_price_per_pack,
        cost_price_per_pack,
        r#type: InvoiceLineType::StockIn,
        number_of_packs,
        prescribed_quantity: None,
        item_name,
        item_code,
        stock_line_id,
        total_before_tax,
        total_after_tax,
        tax_percentage,
        note,
        item_variant_id,
        foreign_currency_price_before_tax: None,
        linked_invoice_id: None,
<<<<<<< HEAD
        donor_link_id: donor_id,
=======
        donor_id,
        reason_option_id: None,
>>>>>>> 820c65ed
    }
}

fn should_upsert_batch(stock_in_type: &StockInType, existing_invoice_row: &InvoiceRow) -> bool {
    match stock_in_type {
        StockInType::InboundShipment | StockInType::CustomerReturn => {
            existing_invoice_row.status != InvoiceStatus::New
        }
        StockInType::InventoryAddition => true,
    }
}

fn generate_barcode(
    input: &InsertStockInLine,
    connection: &StorageConnection,
) -> Result<Option<BarcodeRow>, RepositoryError> {
    let gtin = &input.barcode;

    let barcode = match gtin {
        Some(gtin) => {
            // don't create barcode if gtin is empty
            if gtin.is_empty() {
                return Ok(None);
            }

            let barcode_row = barcode::generate(
                connection,
                BarcodeInput {
                    gtin: gtin.clone(),
                    item_id: input.item_id.clone(),
                    pack_size: Some(input.pack_size),
                },
            )?;

            Some(barcode_row)
        }
        None => None,
    };

    Ok(barcode)
}<|MERGE_RESOLUTION|>--- conflicted
+++ resolved
@@ -132,12 +132,8 @@
         item_variant_id,
         foreign_currency_price_before_tax: None,
         linked_invoice_id: None,
-<<<<<<< HEAD
         donor_link_id: donor_id,
-=======
-        donor_id,
         reason_option_id: None,
->>>>>>> 820c65ed
     }
 }
 
