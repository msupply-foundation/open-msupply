--- conflicted
+++ resolved
@@ -134,11 +134,8 @@
         return_reason_id: None,
         foreign_currency_price_before_tax: None,
         linked_invoice_id: None,
-<<<<<<< HEAD
+        donor_id,
         reason_option_id: None,
-=======
-        donor_id,
->>>>>>> 3674aeea
     }
 }
 
