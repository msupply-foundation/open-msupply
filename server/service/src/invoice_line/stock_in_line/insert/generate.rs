--- conflicted
+++ resolved
@@ -107,16 +107,8 @@
     let total_before_tax = total_before_tax.unwrap_or(cost_price_per_pack * number_of_packs);
     let total_after_tax = calculate_total_after_tax(total_before_tax, tax_percentage);
     // default to invoice_row donor_id if none supplied on insert
-<<<<<<< HEAD
-    let donor_id = if let Some(donor_id) = donor_id {
-        Some(donor_id)
-    } else {
-        default_donor_id
-    };
-=======
     let donor_id = donor_id.or(default_donor_id);
 
->>>>>>> 97afff4d
     InvoiceLineRow {
         id,
         invoice_id,
@@ -142,11 +134,7 @@
         return_reason_id: None,
         foreign_currency_price_before_tax: None,
         linked_invoice_id: None,
-<<<<<<< HEAD
-        donor_id: donor_id,
-=======
         donor_id,
->>>>>>> 97afff4d
     }
 }
 
