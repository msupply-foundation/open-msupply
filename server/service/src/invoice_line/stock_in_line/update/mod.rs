use crate::{
    invoice_line::{query::get_invoice_line, ShipmentTaxUpdate},
    service_provider::ServiceContext,
    NullableUpdate, WithDBError,
};
use chrono::NaiveDate;
use repository::{
    vvm_status::vvm_status_log_row::VVMStatusLogRowRepository, InvoiceLine,
    InvoiceLineRowRepository, InvoiceRowRepository, RepositoryError, StockLineRowRepository,
};

mod generate;
mod validate;

use generate::{generate, GenerateResult};
use validate::validate;

use super::StockInType;

#[derive(Clone, Debug, Default, PartialEq)]
pub struct UpdateStockInLine {
    pub id: String,
    pub item_id: Option<String>,
    pub location: Option<NullableUpdate<String>>,
    pub pack_size: Option<f64>,
    pub batch: Option<String>,
    pub note: Option<NullableUpdate<String>>,
    pub cost_price_per_pack: Option<f64>,
    pub sell_price_per_pack: Option<f64>,
    pub expiry_date: Option<NaiveDate>,
    pub number_of_packs: Option<f64>,
    pub total_before_tax: Option<f64>,
    pub tax_percentage: Option<ShipmentTaxUpdate>,
    pub r#type: StockInType,
    pub item_variant_id: Option<NullableUpdate<String>>,
    pub vvm_status_id: Option<String>,
    pub donor_id: Option<NullableUpdate<String>>,
    pub campaign_id: Option<NullableUpdate<String>>,
    pub shipped_number_of_packs: Option<f64>,
<<<<<<< HEAD
    pub volume_per_pack: Option<f64>,
=======
    pub shipped_pack_size: Option<f64>,
>>>>>>> 431a96b6
}

type OutError = UpdateStockInLineError;

pub fn update_stock_in_line(
    ctx: &ServiceContext,
    input: UpdateStockInLine,
) -> Result<InvoiceLine, OutError> {
    let updated_line = ctx
        .connection
        .transaction_sync(|connection| {
            let (line, item, invoice) = validate(&input, &ctx.store_id, connection)?;

            let GenerateResult {
                invoice_row_option,
                updated_line,
                upsert_batch_option,
                batch_to_delete_id,
                vvm_status_log_option,
            } = generate(connection, &ctx.user_id, input, line, item, invoice)?;

            let stock_line_repository = StockLineRowRepository::new(connection);
            if let Some(upsert_batch) = upsert_batch_option {
                stock_line_repository.upsert_one(&upsert_batch)?;
            }

            InvoiceLineRowRepository::new(connection).upsert_one(&updated_line)?;

            if let Some(id) = batch_to_delete_id {
                stock_line_repository.delete(&id)?;
            }

            if let Some(invoice_row) = invoice_row_option {
                InvoiceRowRepository::new(connection).upsert_one(&invoice_row)?;
            }

            if let Some(vvm_status_log_row) = vvm_status_log_option {
                VVMStatusLogRowRepository::new(connection).upsert_one(&vvm_status_log_row)?;
            }

            get_invoice_line(ctx, &updated_line.id)
                .map_err(OutError::DatabaseError)?
                .ok_or(OutError::UpdatedLineDoesNotExist)
        })
        .map_err(|error| error.to_inner_error())?;

    Ok(updated_line)
}

#[derive(Debug, PartialEq)]
pub enum UpdateStockInLineError {
    LineDoesNotExist,
    DatabaseError(RepositoryError),
    InvoiceDoesNotExist,
    NotAStockIn,
    NotThisStoreInvoice,
    CannotEditFinalised,
    LocationDoesNotExist,
    ItemVariantDoesNotExist,
    ItemNotFound,
    PackSizeBelowOne,
    NumberOfPacksBelowZero,
    BatchIsReserved,
    UpdatedLineDoesNotExist,
    NotThisInvoiceLine(String),
    VVMStatusDoesNotExist,
}

impl From<RepositoryError> for UpdateStockInLineError {
    fn from(error: RepositoryError) -> Self {
        UpdateStockInLineError::DatabaseError(error)
    }
}

impl<ERR> From<WithDBError<ERR>> for UpdateStockInLineError
where
    ERR: Into<UpdateStockInLineError>,
{
    fn from(result: WithDBError<ERR>) -> Self {
        match result {
            WithDBError::DatabaseError(error) => error.into(),
            WithDBError::Error(error) => error.into(),
        }
    }
}

#[cfg(test)]
mod test {
    use repository::{
        mock::{
            mock_customer_return_a_invoice_line_a, mock_customer_return_a_invoice_line_b,
            mock_item_a, mock_item_b, mock_name_store_b, mock_store_a, mock_store_b,
            mock_supplier_return_a_invoice_line_a, mock_transferred_inbound_shipment_a,
            mock_user_account_a, mock_vaccine_item_a, mock_vvm_status_a, mock_vvm_status_b,
            MockData, MockDataInserts,
        },
        test_db::{setup_all, setup_all_with_data},
        vvm_status::vvm_status_log::{VVMStatusLogFilter, VVMStatusLogRepository},
        EqualFilter, InvoiceLineFilter, InvoiceLineRepository, InvoiceLineRow,
        InvoiceLineRowRepository, InvoiceLineType, InvoiceRow, InvoiceStatus, InvoiceType,
        StorePreferenceRow, StorePreferenceRowRepository,
    };
    use util::{inline_edit, inline_init};

    use crate::{
        invoice_line::stock_in_line::{
            insert_stock_in_line, update::UpdateStockInLine, update_stock_in_line,
            InsertStockInLine, StockInType, UpdateStockInLineError as ServiceError,
        },
        service_provider::ServiceProvider,
        NullableUpdate,
    };

    #[actix_rt::test]
    async fn update_stock_in_line_errors() {
        fn verified_return() -> InvoiceRow {
            InvoiceRow {
                id: "verified_return".to_string(),
                store_id: mock_store_b().id,
                name_link_id: mock_name_store_b().id,
                r#type: InvoiceType::CustomerReturn,
                status: InvoiceStatus::Verified,
                ..Default::default()
            }
        }

        fn verified_return_line() -> InvoiceLineRow {
            InvoiceLineRow {
                id: "verified_return_line".to_string(),
                invoice_id: verified_return().id,
                item_link_id: mock_item_a().id,
                r#type: InvoiceLineType::StockIn,
                ..Default::default()
            }
        }
        let (_, _, connection_manager, _) = setup_all_with_data(
            "update_stock_in_line_errors",
            MockDataInserts::all(),
            MockData {
                invoices: vec![verified_return()],
                invoice_lines: vec![verified_return_line()],
                ..Default::default()
            },
        )
        .await;

        let service_provider = ServiceProvider::new(connection_manager);
        let mut context = service_provider
            .context(mock_store_b().id, mock_user_account_a().id)
            .unwrap();

        // LineDoesNotExist
        assert_eq!(
            update_stock_in_line(
                &context,
                inline_init(|r: &mut UpdateStockInLine| {
                    r.id = "invalid".to_string();
                }),
            ),
            Err(ServiceError::LineDoesNotExist)
        );

        // LocationDoesNotExist
        assert_eq!(
            update_stock_in_line(
                &context,
                inline_init(|r: &mut UpdateStockInLine| {
                    r.id = mock_customer_return_a_invoice_line_a().id;
                    r.location = Some(NullableUpdate {
                        value: Some("invalid".to_string()),
                    });
                }),
            ),
            Err(ServiceError::LocationDoesNotExist)
        );

        // ItemVariantDoesNotExist
        assert_eq!(
            update_stock_in_line(
                &context,
                inline_init(|r: &mut UpdateStockInLine| {
                    r.id = mock_customer_return_a_invoice_line_a().id;
                    r.item_variant_id = Some(NullableUpdate {
                        value: Some("invalid".to_string()),
                    });
                }),
            ),
            Err(ServiceError::ItemVariantDoesNotExist)
        );

        // PackSizeBelowOne
        assert_eq!(
            update_stock_in_line(
                &context,
                inline_init(|r: &mut UpdateStockInLine| {
                    r.id = mock_customer_return_a_invoice_line_a().id;
                    r.pack_size = Some(0.0);
                }),
            ),
            Err(ServiceError::PackSizeBelowOne)
        );

        // NumberOfPacksBelowZero
        assert_eq!(
            update_stock_in_line(
                &context,
                inline_init(|r: &mut UpdateStockInLine| {
                    r.id = mock_customer_return_a_invoice_line_a().id;
                    r.pack_size = Some(1.0);
                    r.number_of_packs = Some(-1.0);
                }),
            ),
            Err(ServiceError::NumberOfPacksBelowZero)
        );

        // ItemNotFound
        assert_eq!(
            update_stock_in_line(
                &context,
                inline_init(|r: &mut UpdateStockInLine| {
                    r.id = mock_customer_return_a_invoice_line_a().id;
                    r.item_id = Some("invalid".to_string());
                    r.pack_size = Some(1.0);
                    r.number_of_packs = Some(1.0);
                }),
            ),
            Err(ServiceError::ItemNotFound)
        );

        // NotAStockIn
        assert_eq!(
            update_stock_in_line(
                &context,
                inline_init(|r: &mut UpdateStockInLine| {
                    r.id = mock_supplier_return_a_invoice_line_a().id;
                    r.pack_size = Some(1.0);
                    r.number_of_packs = Some(1.0);
                }),
            ),
            Err(ServiceError::NotAStockIn)
        );

        // CannotEditFinalised
        assert_eq!(
            update_stock_in_line(
                &context,
                inline_init(|r: &mut UpdateStockInLine| {
                    r.id = verified_return_line().id;
                    r.item_id = Some(mock_item_a().id.clone());
                    r.pack_size = Some(1.0);
                    r.number_of_packs = Some(1.0);
                }),
            ),
            Err(ServiceError::CannotEditFinalised)
        );

        // BatchIsReserved
        assert_eq!(
            update_stock_in_line(
                &context,
                inline_init(|r: &mut UpdateStockInLine| {
                    r.id = mock_customer_return_a_invoice_line_b().id; // line number_of_packs and stock_line available_number_of_packs are different
                    r.item_id = Some(mock_item_b().id);
                    r.pack_size = Some(1.0);
                    r.number_of_packs = Some(1.0);
                }),
            ),
            Err(ServiceError::BatchIsReserved)
        );

        // NotThisStoreInvoice
        context.store_id = mock_store_a().id;
        assert_eq!(
            update_stock_in_line(
                &context,
                inline_init(|r: &mut UpdateStockInLine| {
                    r.id = mock_customer_return_a_invoice_line_a().id;
                    r.item_id = Some(mock_item_a().id);
                    r.pack_size = Some(1.0);
                    r.number_of_packs = Some(1.0);
                }),
            ),
            Err(ServiceError::NotThisStoreInvoice)
        );
    }

    #[actix_rt::test]
    async fn update_stock_in_line_success() {
        let (_, connection, connection_manager, _) =
            setup_all("update_stock_in_line_success", MockDataInserts::all()).await;

        let service_provider = ServiceProvider::new(connection_manager);
        let context = service_provider
            .context(mock_store_b().id, mock_user_account_a().id)
            .unwrap();

        let return_line_id = mock_customer_return_a_invoice_line_a().id;

        update_stock_in_line(
            &context,
            inline_init(|r: &mut UpdateStockInLine| {
                r.id.clone_from(&return_line_id);
                r.pack_size = Some(2.0);
                r.number_of_packs = Some(3.0);
            }),
        )
        .unwrap();

        let inbound_line_update = InvoiceLineRowRepository::new(&connection)
            .find_one_by_id(&return_line_id)
            .unwrap()
            .unwrap();

        assert_eq!(
            inbound_line_update,
            inline_edit(&inbound_line_update, |mut u| {
                u.id.clone_from(&return_line_id);
                u.pack_size = 2.0;
                u.number_of_packs = 3.0;
                u
            })
        );

        // pack to one preference is set
        let pack_to_one = StorePreferenceRow {
            id: mock_store_b().id.clone(),
            pack_to_one: true,
            ..StorePreferenceRow::default()
        };
        StorePreferenceRowRepository::new(&connection)
            .upsert_one(&pack_to_one)
            .unwrap();

        update_stock_in_line(
            &context,
            inline_init(|r: &mut UpdateStockInLine| {
                r.id.clone_from(&return_line_id);
                r.pack_size = Some(20.0);
                r.number_of_packs = Some(20.0);
                r.sell_price_per_pack = Some(100.0);
                r.cost_price_per_pack = Some(60.0);
            }),
        )
        .unwrap();

        let inbound_line = InvoiceLineRowRepository::new(&connection)
            .find_one_by_id(&return_line_id)
            .unwrap()
            .unwrap();

        assert_eq!(
            inbound_line,
            inline_edit(&inbound_line, |mut u| {
                u.id = return_line_id;
                u.pack_size = 1.0;
                u.number_of_packs = 400.0;
                u.sell_price_per_pack = 5.0;
                u.cost_price_per_pack = 3.0;
                u
            })
        );

        // Check vvm status id is updated on an inbound shipment with status: Delivered
        insert_stock_in_line(
            &context,
            InsertStockInLine {
                id: "delivered_invoice_line_with_vvm_status".to_string(),
                invoice_id: mock_transferred_inbound_shipment_a().id,
                item_id: mock_vaccine_item_a().id,
                pack_size: 1.0,
                number_of_packs: 1.0,
                r#type: StockInType::InboundShipment,
                vvm_status_id: Some(mock_vvm_status_a().id),
                ..Default::default()
            },
        )
        .unwrap();

        let vvm_log_filter = VVMStatusLogFilter::new().invoice_line_id(EqualFilter::equal_to(
            "delivered_invoice_line_with_vvm_status",
        ));

        let vvm_status_logs = VVMStatusLogRepository::new(&connection)
            .query_by_filter(vvm_log_filter.clone())
            .unwrap();

        let latest_log = vvm_status_logs.first().map(|log| log.status_id.clone());

        assert_eq!(vvm_status_logs.len(), 1);
        assert_eq!(latest_log, Some(mock_vvm_status_a().id));

        // Update the invoice line with a new vvm status
        let result = update_stock_in_line(
            &context,
            UpdateStockInLine {
                id: "delivered_invoice_line_with_vvm_status".to_string(),
                vvm_status_id: Some(mock_vvm_status_b().id),
                r#type: StockInType::InboundShipment,
                ..Default::default()
            },
        )
        .unwrap();
        assert_eq!(
            result.invoice_line_row.vvm_status_id,
            Some(mock_vvm_status_b().id),
        );

        let vvm_status_logs = VVMStatusLogRepository::new(&connection)
            .query_by_filter(vvm_log_filter.clone())
            .unwrap();

        let vvm_log = vvm_status_logs.first().map(|log| log.status_id.clone());

        assert_eq!(vvm_status_logs.len(), 1);
        assert_eq!(vvm_log, Some(mock_vvm_status_b().id));

        // Volume per pack
        insert_stock_in_line(
            &context,
            InsertStockInLine {
                id: "volume_per_pack_invoice_line".to_string(),
                invoice_id: mock_transferred_inbound_shipment_a().id,
                item_id: mock_vaccine_item_a().id,
                pack_size: 1.0,
                number_of_packs: 1.0,
                r#type: StockInType::InboundShipment,
                ..Default::default()
            },
        )
        .unwrap();
        let result = update_stock_in_line(
            &context,
            UpdateStockInLine {
                id: "volume_per_pack_invoice_line".to_string(),
                r#type: StockInType::InboundShipment,
                number_of_packs: Some(15.0),
                volume_per_pack: Some(10.0),
                ..Default::default()
            },
        )
        .unwrap();
        assert_eq!(result.invoice_line_row.volume_per_pack, 10.0);

        let invoice_line = InvoiceLineRepository::new(&connection)
            .query_by_filter(
                InvoiceLineFilter::new().id(EqualFilter::equal_to("volume_per_pack_invoice_line")),
            )
            .unwrap()
            .pop()
            .unwrap();
        let stock_line = invoice_line.stock_line_option.clone().unwrap();
        assert_eq!(stock_line.volume_per_pack, 10.0);
        assert_eq!(stock_line.total_volume, 150.0);
    }
}<|MERGE_RESOLUTION|>--- conflicted
+++ resolved
@@ -37,11 +37,8 @@
     pub donor_id: Option<NullableUpdate<String>>,
     pub campaign_id: Option<NullableUpdate<String>>,
     pub shipped_number_of_packs: Option<f64>,
-<<<<<<< HEAD
     pub volume_per_pack: Option<f64>,
-=======
     pub shipped_pack_size: Option<f64>,
->>>>>>> 431a96b6
 }
 
 type OutError = UpdateStockInLineError;
