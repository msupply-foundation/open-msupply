--- conflicted
+++ resolved
@@ -106,11 +106,8 @@
     UpdatedLineDoesNotExist,
     NotThisInvoiceLine(String),
     VVMStatusDoesNotExist,
-<<<<<<< HEAD
+    ProgramNotVisible,
     IncorrectLocationType,
-=======
-    ProgramNotVisible,
->>>>>>> f51c170c
 }
 
 impl From<RepositoryError> for UpdateStockInLineError {
@@ -136,14 +133,8 @@
     use repository::{
         mock::{
             mock_customer_return_a_invoice_line_a, mock_customer_return_a_invoice_line_b,
-<<<<<<< HEAD
-            mock_inbound_shipment_a, mock_item_a, mock_item_b,
-            mock_item_restricted_location_type_b, mock_location_with_restricted_location_type_a,
-            mock_name_store_b, mock_store_a, mock_store_b, mock_supplier_return_a_invoice_line_a,
-=======
             mock_immunisation_program_a, mock_item_a, mock_item_b, mock_name_store_b, mock_store_a,
             mock_store_b, mock_supplier_return_a_invoice_line_a,
->>>>>>> f51c170c
             mock_transferred_inbound_shipment_a, mock_user_account_a, mock_vaccine_item_a,
             mock_vvm_status_a, mock_vvm_status_b, MockData, MockDataInserts,
         },
@@ -153,7 +144,6 @@
         InvoiceLineRowRepository, InvoiceLineType, InvoiceRow, InvoiceStatus, InvoiceType,
         StorePreferenceRow, StorePreferenceRowRepository,
     };
-   
 
     use crate::{
         invoice_line::stock_in_line::{
