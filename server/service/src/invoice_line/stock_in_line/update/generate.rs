--- conflicted
+++ resolved
@@ -169,15 +169,12 @@
     update_line.item_variant_id = item_variant_id
         .map(|v| v.value)
         .unwrap_or(update_line.item_variant_id);
-<<<<<<< HEAD
 
     update_line.donor_link_id = donor_id
         .map(|d| d.value)
         .unwrap_or(update_line.donor_link_id);
-=======
+
     update_line.vvm_status_id = vvm_status_id.or(update_line.vvm_status_id);
-    update_line.donor_id = donor_id.map(|d| d.value).unwrap_or(update_line.donor_id);
->>>>>>> 4d313f38
 
     if let Some(item) = new_item_option {
         update_line.item_link_id = item.id;
