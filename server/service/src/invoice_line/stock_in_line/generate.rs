use repository::{
    InvoiceLineRow, RepositoryError, StockLineRow, StockLineRowRepository, StorageConnection,
};
use util::uuid::uuid;

pub fn convert_invoice_line_to_single_pack(invoice_line: InvoiceLineRow) -> InvoiceLineRow {
    InvoiceLineRow {
        number_of_packs: invoice_line.number_of_packs * invoice_line.pack_size,
        sell_price_per_pack: invoice_line.sell_price_per_pack / invoice_line.pack_size,
        cost_price_per_pack: invoice_line.cost_price_per_pack / invoice_line.pack_size,
        volume_per_pack: invoice_line.volume_per_pack / invoice_line.pack_size,
        shipped_number_of_packs: invoice_line
            .shipped_number_of_packs
            .map(|shipped| shipped * invoice_line.pack_size),
        shipped_pack_size: Some(1.0),
        pack_size: 1.0,
        ..invoice_line
    }
}

pub struct StockLineInput {
    pub stock_line_id: Option<String>,
    pub store_id: String,
    pub on_hold: bool,
    pub barcode_id: Option<String>,
    pub supplier_link_id: String,
    pub overwrite_stock_levels: bool,
}

struct StockLevels {
    available_number_of_packs: f64,
    total_number_of_packs: f64,
}

pub fn generate_batch(
    connection: &StorageConnection,
    InvoiceLineRow {
        item_link_id,
        pack_size,
        batch,
        expiry_date,
        sell_price_per_pack,
        cost_price_per_pack,
        number_of_packs,
        location_id,
        note,
        item_variant_id,
        donor_link_id,
        vvm_status_id,
        campaign_id,
<<<<<<< HEAD
        program_id,
=======
        volume_per_pack,
>>>>>>> 30263698
        // Ignore other fields, this might be a problem when new fields are added
        ..
    }: InvoiceLineRow,
    StockLineInput {
        stock_line_id,
        store_id,
        on_hold,
        barcode_id,
        supplier_link_id,
        overwrite_stock_levels,
    }: StockLineInput,
) -> Result<StockLineRow, RepositoryError> {
    // Generate new stock line id if not provided
    let stock_line_id = match stock_line_id {
        Some(stock_line_id) => stock_line_id,
        None => uuid(),
    };

    let existing_stock_line =
        StockLineRowRepository::new(connection).find_one_by_id(&stock_line_id)?;

    // Update existing stock level values if stock line already exists
    let StockLevels {
        available_number_of_packs,
        total_number_of_packs,
    } = get_updated_stock_levels(
        &existing_stock_line,
        number_of_packs,
        overwrite_stock_levels,
    );

    let (barcode_id, supplier_link_id) = match existing_stock_line {
        Some(stock_line) => (
            // if no new barcode, use the existing one if exists
            barcode_id.or(stock_line.barcode_id),
            // if stock_line already has supplier, use that
            stock_line.supplier_link_id.or(Some(supplier_link_id)),
        ),
        None => (barcode_id, Some(supplier_link_id)),
    };

    let stock_line_row = StockLineRow {
        id: stock_line_id,
        item_link_id,
        store_id,
        location_id,
        batch,
        pack_size,
        cost_price_per_pack,
        sell_price_per_pack,
        available_number_of_packs,
        total_number_of_packs,
        expiry_date,
        note,
        supplier_link_id,
        on_hold,
        barcode_id,
        item_variant_id,
        donor_link_id,
        vvm_status_id,
        campaign_id,
<<<<<<< HEAD
        program_id,
=======
        volume_per_pack,
        total_volume: total_number_of_packs * volume_per_pack,
>>>>>>> 30263698
    };

    Ok(stock_line_row)
}

fn get_updated_stock_levels(
    existing_stock_line: &Option<StockLineRow>,
    introduced_number_of_packs: f64,
    overwrite_stock_levels: bool,
) -> StockLevels {
    match (existing_stock_line, overwrite_stock_levels) {
        (Some(stock_line), false) => StockLevels {
            available_number_of_packs: stock_line.available_number_of_packs
                + introduced_number_of_packs,
            total_number_of_packs: stock_line.total_number_of_packs + introduced_number_of_packs,
        },
        _ => StockLevels {
            available_number_of_packs: introduced_number_of_packs,
            total_number_of_packs: introduced_number_of_packs,
        },
    }
}<|MERGE_RESOLUTION|>--- conflicted
+++ resolved
@@ -48,11 +48,8 @@
         donor_link_id,
         vvm_status_id,
         campaign_id,
-<<<<<<< HEAD
         program_id,
-=======
         volume_per_pack,
->>>>>>> 30263698
         // Ignore other fields, this might be a problem when new fields are added
         ..
     }: InvoiceLineRow,
@@ -114,12 +111,9 @@
         donor_link_id,
         vvm_status_id,
         campaign_id,
-<<<<<<< HEAD
         program_id,
-=======
         volume_per_pack,
         total_volume: total_number_of_packs * volume_per_pack,
->>>>>>> 30263698
     };
 
     Ok(stock_line_row)
