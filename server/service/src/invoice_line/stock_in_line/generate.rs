use repository::{
    InvoiceLineRow, RepositoryError, StockLineRow, StockLineRowRepository, StorageConnection,
};
use util::uuid::uuid;

pub fn convert_stock_line_to_single_pack(stock_line: StockLineRow) -> StockLineRow {
    StockLineRow {
        total_number_of_packs: stock_line.total_number_of_packs * stock_line.pack_size,
        available_number_of_packs: stock_line.available_number_of_packs * stock_line.pack_size,
        cost_price_per_pack: stock_line.cost_price_per_pack / stock_line.pack_size,
        sell_price_per_pack: stock_line.sell_price_per_pack / stock_line.pack_size,
        pack_size: 1.0,
        ..stock_line
    }
}

pub fn convert_invoice_line_to_single_pack(invoice_line: InvoiceLineRow) -> InvoiceLineRow {
    InvoiceLineRow {
        number_of_packs: invoice_line.number_of_packs * invoice_line.pack_size,
        sell_price_per_pack: invoice_line.sell_price_per_pack / invoice_line.pack_size,
        cost_price_per_pack: invoice_line.cost_price_per_pack / invoice_line.pack_size,
        pack_size: 1.0,
        ..invoice_line
    }
}
pub struct StockLineInput {
    pub stock_line_id: Option<String>,
    pub store_id: String,
    pub on_hold: bool,
    pub barcode_id: Option<String>,
    pub supplier_link_id: String,
    pub overwrite_stock_levels: bool,
}

struct StockLevels {
    available_number_of_packs: f64,
    total_number_of_packs: f64,
}

pub fn generate_batch(
    connection: &StorageConnection,
    InvoiceLineRow {
        item_link_id,
        pack_size,
        batch,
        expiry_date,
        sell_price_per_pack,
        cost_price_per_pack,
        number_of_packs,
        location_id,
        note,
        item_variant_id,
        donor_id,
        ..
    }: InvoiceLineRow,
    StockLineInput {
        stock_line_id,
        store_id,
        on_hold,
        barcode_id,
        supplier_link_id,
        overwrite_stock_levels,
    }: StockLineInput,
) -> Result<StockLineRow, RepositoryError> {
    // Generate new stock line id if not provided
    let stock_line_id = match stock_line_id {
        Some(stock_line_id) => stock_line_id,
        None => uuid(),
    };

    let existing_stock_line =
        StockLineRowRepository::new(connection).find_one_by_id(&stock_line_id)?;

    // Update existing stock level values if stock line already exists
    let StockLevels {
        available_number_of_packs,
        total_number_of_packs,
    } = get_updated_stock_levels(
        &existing_stock_line,
        number_of_packs,
        overwrite_stock_levels,
    );

    let (barcode_id, supplier_link_id) = match existing_stock_line {
        Some(stock_line) => (
            // if no new barcode, use the existing one if exists
            barcode_id.or(stock_line.barcode_id),
            // if stock_line already has supplier, use that
            stock_line.supplier_link_id.or(Some(supplier_link_id)),
        ),
        None => (barcode_id, Some(supplier_link_id)),
    };

    let stock_line_row = StockLineRow {
        id: stock_line_id,
        item_link_id,
        store_id,
        location_id,
        batch,
        pack_size,
        cost_price_per_pack,
        sell_price_per_pack,
        available_number_of_packs,
        total_number_of_packs,
        expiry_date,
        note,
        supplier_link_id,
        on_hold,
        barcode_id,
        item_variant_id,
        donor_id,
<<<<<<< HEAD
=======
        vvm_status_id: None, // Setting to none until the ability to record vvm status is added by https://github.com/msupply-foundation/open-msupply/issues/7366
>>>>>>> 97afff4d
    };

    Ok(stock_line_row)
}

fn get_updated_stock_levels(
    existing_stock_line: &Option<StockLineRow>,
    introduced_number_of_packs: f64,
    overwrite_stock_levels: bool,
) -> StockLevels {
    match (existing_stock_line, overwrite_stock_levels) {
        (Some(stock_line), false) => StockLevels {
            available_number_of_packs: stock_line.available_number_of_packs
                + introduced_number_of_packs,
            total_number_of_packs: stock_line.total_number_of_packs + introduced_number_of_packs,
        },
        _ => StockLevels {
            available_number_of_packs: introduced_number_of_packs,
            total_number_of_packs: introduced_number_of_packs,
        },
    }
}<|MERGE_RESOLUTION|>--- conflicted
+++ resolved
@@ -109,10 +109,7 @@
         barcode_id,
         item_variant_id,
         donor_id,
-<<<<<<< HEAD
-=======
         vvm_status_id: None, // Setting to none until the ability to record vvm status is added by https://github.com/msupply-foundation/open-msupply/issues/7366
->>>>>>> 97afff4d
     };
 
     Ok(stock_line_row)
