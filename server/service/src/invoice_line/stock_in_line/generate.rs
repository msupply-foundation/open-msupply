--- conflicted
+++ resolved
@@ -108,11 +108,8 @@
         on_hold,
         barcode_id,
         item_variant_id,
-<<<<<<< HEAD
         donor_id,
-=======
         vvm_status_id: None, // Setting to none until the ability to record vvm status is added by https://github.com/msupply-foundation/open-msupply/issues/7366
->>>>>>> 41d74b71
     };
 
     Ok(stock_line_row)
