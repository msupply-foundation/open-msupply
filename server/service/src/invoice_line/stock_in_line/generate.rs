use repository::{
    InvoiceLineRow, RepositoryError, StockLineRow, StockLineRowRepository, StorageConnection,
};
use util::uuid::uuid;

pub fn convert_invoice_line_to_single_pack(invoice_line: InvoiceLineRow) -> InvoiceLineRow {
    InvoiceLineRow {
        number_of_packs: invoice_line.number_of_packs * invoice_line.pack_size,
        sell_price_per_pack: invoice_line.sell_price_per_pack / invoice_line.pack_size,
        cost_price_per_pack: invoice_line.cost_price_per_pack / invoice_line.pack_size,
        pack_size: 1.0,
        ..invoice_line
    }
}

pub struct StockLineInput {
    pub stock_line_id: Option<String>,
    pub store_id: String,
    pub on_hold: bool,
    pub barcode_id: Option<String>,
    pub supplier_link_id: String,
    pub overwrite_stock_levels: bool,
}

struct StockLevels {
    available_number_of_packs: f64,
    total_number_of_packs: f64,
}

pub fn generate_batch(
    connection: &StorageConnection,
    InvoiceLineRow {
        item_link_id,
        pack_size,
        batch,
        expiry_date,
        sell_price_per_pack,
        cost_price_per_pack,
        number_of_packs,
        location_id,
        note,
        item_variant_id,
        donor_link_id,
        vvm_status_id,
        ..
    }: InvoiceLineRow,
    StockLineInput {
        stock_line_id,
        store_id,
        on_hold,
        barcode_id,
        supplier_link_id,
        overwrite_stock_levels,
    }: StockLineInput,
) -> Result<StockLineRow, RepositoryError> {
    // Generate new stock line id if not provided
    let stock_line_id = match stock_line_id {
        Some(stock_line_id) => stock_line_id,
        None => uuid(),
    };

    let existing_stock_line =
        StockLineRowRepository::new(connection).find_one_by_id(&stock_line_id)?;

    // Update existing stock level values if stock line already exists
    let StockLevels {
        available_number_of_packs,
        total_number_of_packs,
    } = get_updated_stock_levels(
        &existing_stock_line,
        number_of_packs,
        overwrite_stock_levels,
    );

    let (barcode_id, supplier_link_id) = match existing_stock_line {
        Some(stock_line) => (
            // if no new barcode, use the existing one if exists
            barcode_id.or(stock_line.barcode_id),
            // if stock_line already has supplier, use that
            stock_line.supplier_link_id.or(Some(supplier_link_id)),
        ),
        None => (barcode_id, Some(supplier_link_id)),
    };

    let stock_line_row = StockLineRow {
        id: stock_line_id,
        item_link_id,
        store_id,
        location_id,
        batch,
        pack_size,
        cost_price_per_pack,
        sell_price_per_pack,
        available_number_of_packs,
        total_number_of_packs,
        expiry_date,
        note,
        supplier_link_id,
        on_hold,
        barcode_id,
        item_variant_id,
        donor_link_id,
        vvm_status_id,
<<<<<<< HEAD
=======
        campaign_id: None,
>>>>>>> 8a8140c7
    };

    Ok(stock_line_row)
}

fn get_updated_stock_levels(
    existing_stock_line: &Option<StockLineRow>,
    introduced_number_of_packs: f64,
    overwrite_stock_levels: bool,
) -> StockLevels {
    match (existing_stock_line, overwrite_stock_levels) {
        (Some(stock_line), false) => StockLevels {
            available_number_of_packs: stock_line.available_number_of_packs
                + introduced_number_of_packs,
            total_number_of_packs: stock_line.total_number_of_packs + introduced_number_of_packs,
        },
        _ => StockLevels {
            available_number_of_packs: introduced_number_of_packs,
            total_number_of_packs: introduced_number_of_packs,
        },
    }
}<|MERGE_RESOLUTION|>--- conflicted
+++ resolved
@@ -101,10 +101,7 @@
         item_variant_id,
         donor_link_id,
         vvm_status_id,
-<<<<<<< HEAD
-=======
         campaign_id: None,
->>>>>>> 8a8140c7
     };
 
     Ok(stock_line_row)
