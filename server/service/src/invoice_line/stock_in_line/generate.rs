--- conflicted
+++ resolved
@@ -8,13 +8,10 @@
         number_of_packs: invoice_line.number_of_packs * invoice_line.pack_size,
         sell_price_per_pack: invoice_line.sell_price_per_pack / invoice_line.pack_size,
         cost_price_per_pack: invoice_line.cost_price_per_pack / invoice_line.pack_size,
-<<<<<<< HEAD
         volume_per_pack: invoice_line.volume_per_pack / invoice_line.pack_size,
-=======
         shipped_number_of_packs: invoice_line
             .shipped_number_of_packs
             .map(|shipped| shipped * invoice_line.pack_size),
->>>>>>> 1541d147
         pack_size: 1.0,
         ..invoice_line
     }
