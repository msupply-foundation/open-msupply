use crate::{
    invoice::common::generate_invoice_user_id_update, service_provider::ServiceContext, WithDBError,
};
use repository::{
    vvm_status::vvm_status_log_row::VVMStatusLogRowRepository, InvoiceLineRowRepository,
    InvoiceRowRepository, RepositoryError, StockLineRowRepository,
};

mod validate;

use validate::validate;

use super::{get_existing_vvm_status_log_id, StockInType};

#[derive(Clone, Debug, PartialEq, Default)]
pub struct DeleteStockInLine {
    pub id: String,
    pub r#type: StockInType,
}

type OutError = DeleteStockInLineError;

pub fn delete_stock_in_line(
    ctx: &ServiceContext,
    input: DeleteStockInLine,
) -> Result<String, OutError> {
    let line_id = ctx
        .connection
        .transaction_sync(|connection| {
            let (invoice_row, line) = validate(&input, &ctx.store_id, connection)?;
            let delete_batch_id_option = line.stock_line_id.clone();

            if let Some(batch_id) = &delete_batch_id_option {
                if let Some(existing_log_id) =
                    get_existing_vvm_status_log_id(connection, batch_id, &line.id)?
                {
                    VVMStatusLogRowRepository::new(connection).delete(&existing_log_id)?;
                }
            }

            InvoiceLineRowRepository::new(connection).delete(&line.id)?;

<<<<<<< HEAD
=======
            let delete_batch_id_option = line.stock_line_id.clone();
>>>>>>> 382a4c9c
            if let Some(id) = delete_batch_id_option {
                StockLineRowRepository::new(connection).delete(&id)?;
            }

            if let Some(invoice_row) = generate_invoice_user_id_update(&ctx.user_id, invoice_row) {
                InvoiceRowRepository::new(connection).upsert_one(&invoice_row)?;
            }

            Ok(line.id) as Result<String, OutError>
        })
        .map_err(|error| error.to_inner_error())?;
    Ok(line_id)
}

#[derive(Debug, PartialEq, Clone)]
pub enum DeleteStockInLineError {
    LineDoesNotExist,
    DatabaseError(RepositoryError),
    InvoiceDoesNotExist,
    NotAStockIn,
    NotThisStoreInvoice,
    CannotEditFinalised,
    BatchIsReserved,
    NotThisInvoiceLine(String),
    LineUsedInStocktake,
    LineLinkedToTransferredInvoice,
}

impl From<RepositoryError> for DeleteStockInLineError {
    fn from(error: RepositoryError) -> Self {
        DeleteStockInLineError::DatabaseError(error)
    }
}

impl<ERR> From<WithDBError<ERR>> for DeleteStockInLineError
where
    ERR: Into<DeleteStockInLineError>,
{
    fn from(result: WithDBError<ERR>) -> Self {
        match result {
            WithDBError::DatabaseError(error) => error.into(),
            WithDBError::Error(error) => error.into(),
        }
    }
}

#[cfg(test)]
mod test {
    use repository::{
        mock::{
            mock_customer_return_a, mock_customer_return_a_invoice_line_a,
            mock_customer_return_a_invoice_line_b, mock_item_a, mock_name_store_b, mock_store_a,
            mock_store_b, mock_supplier_return_b_invoice_line_a,
            mock_transferred_inbound_shipment_a, mock_transferred_inbound_shipment_a_line_b,
            mock_user_account_a, mock_vaccine_item_a, mock_vvm_status_a, MockData, MockDataInserts,
        },
        test_db::setup_all_with_data,
        vvm_status::vvm_status_log::{VVMStatusLogFilter, VVMStatusLogRepository},
        EqualFilter, InvoiceLineRow, InvoiceLineRowRepository, InvoiceLineType, InvoiceRow,
        InvoiceStatus, InvoiceType, StockLineRow, StockLineRowRepository,
    };

    use crate::{
        invoice_line::stock_in_line::{
            delete::DeleteStockInLine, delete_stock_in_line, insert_stock_in_line,
            DeleteStockInLineError as ServiceError, InsertStockInLine, StockInType,
        },
        service_provider::ServiceProvider,
    };

    #[actix_rt::test]
    async fn delete_stock_in_line_errors() {
        fn verified_return() -> InvoiceRow {
            InvoiceRow {
                id: "verified_return".to_string(),
                store_id: mock_store_b().id,
                name_link_id: mock_name_store_b().id,
                r#type: InvoiceType::CustomerReturn,
                status: InvoiceStatus::Verified,
                ..Default::default()
            }
        }

        fn verified_return_line() -> InvoiceLineRow {
            InvoiceLineRow {
                id: "verified_return_line".to_string(),
                invoice_id: verified_return().id,
                item_link_id: mock_item_a().id,
                r#type: InvoiceLineType::StockIn,
                ..Default::default()
            }
        }
        let (_, _, connection_manager, _) = setup_all_with_data(
            "delete_stock_in_line_errors",
            MockDataInserts::all(),
            MockData {
                invoices: vec![verified_return()],
                invoice_lines: vec![verified_return_line()],
                ..Default::default()
            },
        )
        .await;

        let service_provider = ServiceProvider::new(connection_manager);
        let mut context = service_provider
            .context(mock_store_b().id, mock_user_account_a().id)
            .unwrap();

        // LineDoesNotExist
        assert_eq!(
            delete_stock_in_line(
                &context,
                DeleteStockInLine {
                    id: "invalid".to_owned(),
                    r#type: StockInType::CustomerReturn,
                },
            ),
            Err(ServiceError::LineDoesNotExist)
        );

        // NotAnStockIn
        assert_eq!(
            delete_stock_in_line(
                &context,
                DeleteStockInLine {
                    id: mock_supplier_return_b_invoice_line_a().id,
                    r#type: StockInType::CustomerReturn,
                },
            ),
            Err(ServiceError::NotAStockIn)
        );

        // CannotEditFinalised
        assert_eq!(
            delete_stock_in_line(
                &context,
                DeleteStockInLine {
                    id: verified_return_line().id,
                    r#type: StockInType::CustomerReturn,
                },
            ),
            Err(ServiceError::CannotEditFinalised)
        );

        // BatchIsReserved
        assert_eq!(
            delete_stock_in_line(
                &context,
                DeleteStockInLine {
                    id: mock_customer_return_a_invoice_line_b().id, // line number_of_packs and stock_line available_number_of_packs are different
                    r#type: StockInType::CustomerReturn,
                },
            ),
            Err(ServiceError::BatchIsReserved)
        );

        // // TransferredShipment
        assert_eq!(
            delete_stock_in_line(
                &context,
                DeleteStockInLine {
                    id: mock_transferred_inbound_shipment_a_line_b().id,
                    r#type: StockInType::InboundShipment,
                },
            ),
            Err(ServiceError::LineLinkedToTransferredInvoice)
        );

        // NotThisStoreInvoice
        context.store_id = mock_store_a().id;
        assert_eq!(
            delete_stock_in_line(
                &context,
                DeleteStockInLine {
                    id: mock_customer_return_a_invoice_line_a().id,
                    r#type: StockInType::CustomerReturn,
                },
            ),
            Err(ServiceError::NotThisStoreInvoice)
        );
    }

    #[actix_rt::test]
    async fn delete_stock_in_line_success() {
        fn stock_line() -> StockLineRow {
            StockLineRow {
                id: "test_stock_line".to_string(),
                store_id: mock_store_b().id,
                item_link_id: mock_item_a().id,
                ..Default::default()
            }
        }
        fn return_line() -> InvoiceLineRow {
            InvoiceLineRow {
                id: "return_line".to_string(),
                invoice_id: mock_customer_return_a().id,
                stock_line_id: Some(stock_line().id),
                item_link_id: mock_item_a().id,
                r#type: InvoiceLineType::StockIn,
                ..Default::default()
            }
        }
        let (_, connection, connection_manager, _) = setup_all_with_data(
            "delete_stock_in_line_success",
            MockDataInserts::all(),
            MockData {
                stock_lines: vec![stock_line()],
                invoice_lines: vec![return_line()],
                ..Default::default()
            },
        )
        .await;

        let service_provider = ServiceProvider::new(connection_manager);
        let context = service_provider
            .context(mock_store_b().id, mock_user_account_a().id)
            .unwrap();

        let invoice_line_id = delete_stock_in_line(
            &context,
            DeleteStockInLine {
                id: return_line().id,
                r#type: StockInType::CustomerReturn,
            },
        )
        .unwrap();

        //test return line has been deleted
        assert_eq!(
            InvoiceLineRowRepository::new(&connection)
                .find_one_by_id(&invoice_line_id)
                .unwrap(),
            None
        );
        //test associated stock line has been deleted
        assert_eq!(
            StockLineRowRepository::new(&connection)
                .find_one_by_id(&stock_line().id)
                .unwrap(),
            None
        );

        // Check vvm status log is deleted when the associated inbound shipment line is deleted

        // Create a new inbound shipment line with vvm status
        insert_stock_in_line(
            &context,
            InsertStockInLine {
                id: "delivered_invoice_line_with_vvm_status".to_string(),
                invoice_id: mock_transferred_inbound_shipment_a().id,
                item_id: mock_vaccine_item_a().id,
                pack_size: 1.0,
                number_of_packs: 1.0,
                r#type: StockInType::InboundShipment,
                vvm_status_id: Some(mock_vvm_status_a().id),
                ..Default::default()
            },
        )
        .unwrap();

        let vvm_log_filter = VVMStatusLogFilter::new().invoice_line_id(EqualFilter::equal_to(
            "delivered_invoice_line_with_vvm_status",
        ));

        let vvm_status_log = VVMStatusLogRepository::new(&connection)
            .query_by_filter(vvm_log_filter.clone())
            .unwrap()
            .first()
            .map(|log| log.status_id.clone());

        // Check the log exists
        assert_eq!(vvm_status_log, Some(mock_vvm_status_a().id));

        // delete the inbound shipment line
        delete_stock_in_line(
            &context,
            DeleteStockInLine {
                id: "delivered_invoice_line_with_vvm_status".to_string(),
                r#type: StockInType::InboundShipment,
                ..Default::default()
            },
        )
        .unwrap();

        // Check the shipment line no longer exists
        let deleted_line = InvoiceLineRowRepository::new(&connection)
            .find_one_by_id("delivered_invoice_line_with_vvm_status")
            .unwrap();
        assert_eq!(deleted_line, None);

        let vvm_status_log = VVMStatusLogRepository::new(&connection)
            .query_by_filter(vvm_log_filter)
            .unwrap()
            .first()
            .map(|log| log.status_id.clone());

        // Check the log no longer exists
        assert_eq!(vvm_status_log, None);
    }
}<|MERGE_RESOLUTION|>--- conflicted
+++ resolved
@@ -40,10 +40,7 @@
 
             InvoiceLineRowRepository::new(connection).delete(&line.id)?;
 
-<<<<<<< HEAD
-=======
             let delete_batch_id_option = line.stock_line_id.clone();
->>>>>>> 382a4c9c
             if let Some(id) = delete_batch_id_option {
                 StockLineRowRepository::new(connection).delete(&id)?;
             }
