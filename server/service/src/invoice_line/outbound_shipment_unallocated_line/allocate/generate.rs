use std::cmp::Ordering;

use repository::{
    EqualFilter, InvoiceLine, InvoiceLineFilter, InvoiceLineRepository, InvoiceLineType,
    Pagination, RepositoryError, StockLine, StockLineFilter, StockLineRepository, StockLineSort,
    StockLineSortField, StorageConnection,
};
use util::{
    constants::stock_line_expiring_soon_offset, date_now, date_now_with_offset,
    fraction_is_integer, uuid,
};

use crate::{
    invoice_line::{
        outbound_shipment_unallocated_line::{
            DeleteOutboundShipmentUnallocatedLine, UpdateOutboundShipmentUnallocatedLine,
        },
        stock_out_line::{InsertStockOutLine, StockOutType, UpdateStockOutLine},
    },
    preference::{Preference, SortByVvmStatusThenExpiry},
};

use super::AllocateOutboundShipmentUnallocatedLineError;

#[derive(Default)]
pub struct GenerateOutput {
    pub update_lines: Vec<UpdateStockOutLine>,
    pub insert_lines: Vec<InsertStockOutLine>,
    pub update_unallocated_line: Option<UpdateOutboundShipmentUnallocatedLine>,
    pub delete_unallocated_line: Option<DeleteOutboundShipmentUnallocatedLine>,
    pub skipped_expired_stock_lines: Vec<StockLine>,
    pub skipped_on_hold_stock_lines: Vec<StockLine>,
    pub skipped_unusable_vvm_status_lines: Vec<StockLine>,
    pub issued_expiring_soon_stock_lines: Vec<StockLine>,
}

pub fn generate(
    connection: &StorageConnection,
    store_id: &str,
    unallocated_line: InvoiceLine,
) -> Result<GenerateOutput, AllocateOutboundShipmentUnallocatedLineError> {
    let mut result = GenerateOutput::default();

    let sort_by_vvm = SortByVvmStatusThenExpiry
        .load(connection, Some(store_id.to_string()))
        .map_err(|e| {
            AllocateOutboundShipmentUnallocatedLineError::PreferenceError(e.to_string())
        })?;

    let allocated_lines = get_allocated_lines(connection, &unallocated_line)?;
    // Assume pack_size 1 for unallocated line
    let mut remaining_to_allocate = unallocated_line.invoice_line_row.number_of_packs;
    // If nothing remaining to allocate, just remove the line
    if remaining_to_allocate <= 0.0 {
        result.delete_unallocated_line = Some(DeleteOutboundShipmentUnallocatedLine {
            id: unallocated_line.invoice_line_row.id,
        });
        return Ok(result);
    }

    // Asc, by expiry date/vvm status (based on pref), nulls last
    let sorted_available_stock_lines =
        get_sorted_available_stock_lines(connection, store_id, &unallocated_line, sort_by_vvm)?;

    // Use FEFO to allocate
    for stock_line in sorted_available_stock_lines {
        let can_use = get_stock_line_eligibility(&stock_line)
            .map(|eligibility| match eligibility {
                StockLineAlert::OnHold => {
                    result.skipped_on_hold_stock_lines.push(stock_line.clone());
                    false
                }
                StockLineAlert::Expired => {
                    result.skipped_expired_stock_lines.push(stock_line.clone());
                    false
                }
                StockLineAlert::VVMStatusUnusable => {
                    result
                        .skipped_unusable_vvm_status_lines
                        .push(stock_line.clone());
                    false
                }
                StockLineAlert::ExpiringSoon => {
                    result
                        .issued_expiring_soon_stock_lines
                        .push(stock_line.clone());
                    true
                }
            })
            .unwrap_or(true);

        if !can_use {
            continue;
        }

        let packs_to_allocate =
            packs_to_allocate_from_stock_line(remaining_to_allocate, &stock_line);

        // Add to existing allocated line or create new
        match try_allocate_existing_line(
            packs_to_allocate,
            &stock_line.stock_line_row.id,
            &allocated_lines,
        ) {
            Some(stock_line_update) => result.update_lines.push(stock_line_update),
            None => result.insert_lines.push(generate_new_line(
                &unallocated_line.invoice_line_row.invoice_id,
                packs_to_allocate,
                &stock_line,
            )),
        }

        remaining_to_allocate -= stock_line.stock_line_row.pack_size * packs_to_allocate;

        if remaining_to_allocate <= 0.0 {
            break;
        }
    }

    // If nothing remaining to allocated just remove the line, otherwise update
    if remaining_to_allocate <= 0.0 {
        result.delete_unallocated_line = Some(DeleteOutboundShipmentUnallocatedLine {
            id: unallocated_line.invoice_line_row.id,
        });
    } else {
        result.update_unallocated_line = Some(UpdateOutboundShipmentUnallocatedLine {
            id: unallocated_line.invoice_line_row.id,
            quantity: remaining_to_allocate,
        });
    };

    Ok(result)
}

enum StockLineAlert {
    OnHold,
    Expired,
    ExpiringSoon,
    VVMStatusUnusable,
}

fn get_stock_line_eligibility(stock_line: &StockLine) -> Option<StockLineAlert> {
    use StockLineAlert::*;
    let stock_line_row = &stock_line.stock_line_row;
    if stock_line_row.on_hold {
        return Some(OnHold);
    }

    // Expired
    if let Some(expiry_date) = &stock_line_row.expiry_date {
        if let Ordering::Less = expiry_date.cmp(&date_now()) {
            return Some(Expired);
        }

        if let Ordering::Less =
            expiry_date.cmp(&date_now_with_offset(stock_line_expiring_soon_offset()))
        {
            return Some(ExpiringSoon);
        }
    };

    // VVM Unusable
    if let Some(vvm_status) = &stock_line.vvm_status_row {
        if vvm_status.unusable {
            return Some(VVMStatusUnusable);
        }
    };

    None
}

fn generate_new_line(
    invoice_id: &str,
    packs_to_allocate: f64,
    stock_line: &StockLine,
) -> InsertStockOutLine {
    let stock_line_row = &stock_line.stock_line_row;
    InsertStockOutLine {
        id: uuid::uuid(),
        r#type: StockOutType::OutboundShipment,
        invoice_id: invoice_id.to_string(),
        stock_line_id: stock_line_row.id.clone(),
        number_of_packs: packs_to_allocate,
        vvm_status_id: stock_line_row.vvm_status_id.clone(),
        volume_per_pack: Some(stock_line_row.volume_per_pack),
        // Default
        prescribed_quantity: None,
        total_before_tax: None,
        tax_percentage: None,
        note: None,
        location_id: None,
        batch: None,
        pack_size: None,
        expiry_date: None,
        cost_price_per_pack: None,
        sell_price_per_pack: None,
        campaign_id: None,
<<<<<<< HEAD
        program_id: None,
=======
        item_variant_id: None,
        donor_id: None,
>>>>>>> a674c266
    }
}

fn try_allocate_existing_line(
    number_of_packs_to_add: f64,
    stock_line_id: &str,
    allocated_lines: &[InvoiceLine],
) -> Option<UpdateStockOutLine> {
    allocated_lines
        .iter()
        .find(|line| line.invoice_line_row.stock_line_id == Some(stock_line_id.to_string()))
        .map(|line| {
            let line_row = line.invoice_line_row.clone();
            UpdateStockOutLine {
                id: line_row.id,
                r#type: Some(StockOutType::OutboundShipment),
                number_of_packs: Some(line_row.number_of_packs + number_of_packs_to_add),
                campaign_id: line_row.campaign_id,
                program_id: line_row.program_id,
                vvm_status_id: line_row.vvm_status_id,
                prescribed_quantity: None,
                stock_line_id: None,
                total_before_tax: None,
                tax: None,
                note: None,
            }
        })
}

fn packs_to_allocate_from_stock_line(remaining_to_allocate: f64, line: &StockLine) -> f64 {
    let available_quantity = line.available_quantity();

    let line_row = &line.stock_line_row;
    if available_quantity < remaining_to_allocate {
        return line_row.available_number_of_packs;
    }
    // We don't want to use fractions for number_of_packs (issue here) - to discuss
    let fractional_number_of_packs = remaining_to_allocate / line_row.pack_size;

    if fraction_is_integer(fractional_number_of_packs) {
        return fractional_number_of_packs;
    }

    fractional_number_of_packs.floor() + 1.0
}

fn get_sorted_available_stock_lines(
    connection: &StorageConnection,
    store_id: &str,
    unallocated_line: &InvoiceLine,
    sort_by_vvm: bool,
) -> Result<Vec<StockLine>, RepositoryError> {
    let filter = StockLineFilter::new()
        .item_id(EqualFilter::equal_to(&unallocated_line.item_row.id))
        .store_id(EqualFilter::equal_to(store_id))
        .is_available(true);

    // Nulls should be last (as per test stock_line_repository_sort)
    let sort = StockLineSort {
        key: match sort_by_vvm {
            true => StockLineSortField::VvmStatusThenExpiry,
            false => StockLineSortField::ExpiryDate,
        },
        desc: Some(false),
    };

    StockLineRepository::new(connection).query(Pagination::new(), Some(filter), Some(sort), None)
}

fn get_allocated_lines(
    connection: &StorageConnection,
    unallocated_line: &InvoiceLine,
) -> Result<Vec<InvoiceLine>, RepositoryError> {
    InvoiceLineRepository::new(connection).query_by_filter(
        InvoiceLineFilter::new()
            .item_id(EqualFilter::equal_to(&unallocated_line.item_row.id))
            .invoice_id(EqualFilter::equal_to(
                &unallocated_line.invoice_line_row.invoice_id,
            ))
            .r#type(InvoiceLineType::StockOut.equal_to()),
    )
}<|MERGE_RESOLUTION|>--- conflicted
+++ resolved
@@ -195,12 +195,9 @@
         cost_price_per_pack: None,
         sell_price_per_pack: None,
         campaign_id: None,
-<<<<<<< HEAD
         program_id: None,
-=======
         item_variant_id: None,
         donor_id: None,
->>>>>>> a674c266
     }
 }
 
