use crate::{
    invoice::common::generate_invoice_user_id_update,
    invoice_line::stock_in_line::{generate_batch, StockLineInput},
};
use repository::{
    InvoiceLineRow, InvoiceLineType, InvoiceRow, ItemRow, RepositoryError, RequisitionLineRow,
    StockLineRow, StorageConnection,
};
use util::uuid::uuid;

pub struct GenerateResult {
    pub invoice: Option<InvoiceRow>,
    pub invoice_line: InvoiceLineRow,
    pub stock_line: StockLineRow,
}

pub fn generate(
    connection: &StorageConnection,
    user_id: &str,
    item_row: ItemRow,
    existing_invoice_row: InvoiceRow,
    requisition_row: RequisitionLineRow,
) -> Result<GenerateResult, RepositoryError> {
    let mut invoice_line = generate_line(requisition_row, item_row, existing_invoice_row.clone());

    let stock_line = generate_batch(
        connection,
        invoice_line.clone(),
        StockLineInput {
            stock_line_id: None,
            store_id: existing_invoice_row.store_id.clone(),
            supplier_link_id: existing_invoice_row.name_link_id.clone(),
            on_hold: false,
            barcode_id: None,
            overwrite_stock_levels: true,
        },
    )?;
    // If a new stock line has been created, update the stock_line_id on the invoice line
    invoice_line.stock_line_id = Some(stock_line.id.clone());

    Ok(GenerateResult {
        invoice: generate_invoice_user_id_update(user_id, existing_invoice_row),
        invoice_line,
        stock_line,
    })
}

fn generate_line(
    RequisitionLineRow {
        requested_quantity,
        comment: note,
        ..
    }: RequisitionLineRow,
    ItemRow {
        id: item_id,
        name: item_name,
        code: item_code,
        ..
    }: ItemRow,
    InvoiceRow {
        id: invoice_id,
        tax_percentage,
        ..
    }: InvoiceRow,
) -> InvoiceLineRow {
    InvoiceLineRow {
        id: uuid(),
        invoice_id,
        item_link_id: item_id,
        pack_size: 1.0,
        note,
        r#type: InvoiceLineType::StockIn,
        number_of_packs: requested_quantity,
        item_name,
        item_code,
        tax_percentage,
        // Defaults
        stock_line_id: None,
        prescribed_quantity: None,
        total_before_tax: 0.0,
        total_after_tax: 0.0,
        sell_price_per_pack: 0.0,
        cost_price_per_pack: 0.0,
        batch: None,
        expiry_date: None,
        item_variant_id: None,
        location_id: None,
        inventory_adjustment_reason_id: None,
        return_reason_id: None,
        foreign_currency_price_before_tax: None,
        linked_invoice_id: None,
<<<<<<< HEAD
        vvm_status_id: None,
=======
        donor_id: None,
>>>>>>> ec0c0ed0
    }
}<|MERGE_RESOLUTION|>--- conflicted
+++ resolved
@@ -89,10 +89,7 @@
         return_reason_id: None,
         foreign_currency_price_before_tax: None,
         linked_invoice_id: None,
-<<<<<<< HEAD
+        donor_id: None,
         vvm_status_id: None,
-=======
-        donor_id: None,
->>>>>>> ec0c0ed0
     }
 }