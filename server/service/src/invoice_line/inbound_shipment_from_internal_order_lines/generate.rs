--- conflicted
+++ resolved
@@ -92,10 +92,7 @@
         reason_option_id: None,
         campaign_id: None,
         shipped_number_of_packs: None,
-<<<<<<< HEAD
         volume_per_pack: 0.0,
-=======
         shipped_pack_size: None,
->>>>>>> 431a96b6
     }
 }