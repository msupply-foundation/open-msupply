--- conflicted
+++ resolved
@@ -87,12 +87,8 @@
         location_id: None,
         foreign_currency_price_before_tax: None,
         linked_invoice_id: None,
-<<<<<<< HEAD
         donor_link_id: None,
-=======
-        donor_id: None,
         vvm_status_id: None,
->>>>>>> 4d313f38
         reason_option_id: None,
     }
 }