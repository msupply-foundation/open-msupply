--- conflicted
+++ resolved
@@ -41,11 +41,8 @@
 mod plugins;
 use plugins::*;
 
-<<<<<<< HEAD
-=======
 use cli::{generate_reports_recursive, RefreshDatesRepository};
 
->>>>>>> 08bcc3e6
 const DATA_EXPORT_FOLDER: &str = "data";
 
 /// omSupply remote server cli
@@ -157,24 +154,18 @@
     },
     /// Will generate a plugin bundle
     GeneratePluginBundle(GeneratePluginBundle),
-<<<<<<< HEAD
-=======
     /// Will insert generated plugin bundle
     InstallPluginBundle(InstallPluginBundle),
     /// Will generate and then install  plugin bundle
     GenerateAndInstallPluginBundle(GenerateAndInstallPluginBundle),
->>>>>>> 08bcc3e6
     UpsertReports {
         /// Optional reports json path. This needs to be of type ReportsData. If none supplied, will upload the standard generated reports
         #[clap(short, long)]
         path: Option<PathBuf>,
-<<<<<<< HEAD
-=======
         
         /// Overwrite any pre-existing reports
         #[clap(short, long, action = ArgAction::SetTrue)]
         overwrite: bool,
->>>>>>> 08bcc3e6
     },
     /// Reload and overwrite the embedded reports
     ReloadEmbeddedReports,
@@ -414,25 +405,10 @@
         }
         Action::SignPlugin { path, key, cert } => sign_plugin(&path, &key, &cert)?,
         Action::BuildReports { path } => {
-<<<<<<< HEAD
-            let connection_manager = get_storage_connection_manager(&settings.database);
-            let con = connection_manager.connection()?;
-=======
->>>>>>> 08bcc3e6
             let base_reports_dir = match path.clone() {
                 Some(path) => path,
                 None => PathBuf::new().join("reports"),
             };
-<<<<<<< HEAD
-            let report_names: Vec<PathBuf> = fs::read_dir(base_reports_dir.clone())?
-                .filter_map(|r| r.ok())
-                .map(|e| e.path())
-                .filter(|p| p.is_dir())
-                .filter(|name| name != &Path::new("reports").join("generated"))
-                .map(|p| p)
-                .collect();
-=======
->>>>>>> 08bcc3e6
 
             let mut reports_data = ReportsData { reports: vec![] };
             let ignore_paths = vec![OsStr::new("node_modules")];
@@ -451,15 +427,6 @@
                 "standard_reports.json"
             };
 
-<<<<<<< HEAD
-            let output_name = if path.is_some() {
-                "reports.json"
-            } else {
-                "standard_reports.json"
-            };
-
-=======
->>>>>>> 08bcc3e6
             let output_path = base_reports_dir.join("generated").join(output_name);
 
             fs::create_dir_all(output_path.parent().ok_or(anyhow::Error::msg(format!(
@@ -482,11 +449,7 @@
                 info!("All standard reports built")
             };
         }
-<<<<<<< HEAD
-        Action::UpsertReports { path } => {
-=======
         Action::UpsertReports { path, overwrite } => {
->>>>>>> 08bcc3e6
             let standard_reports_dir = Path::new("reports")
                 .join("generated")
                 .join("standard_reports.json");
@@ -577,15 +540,12 @@
         Action::GeneratePluginBundle(arguments) => {
             generate_plugin_bundle(arguments)?;
         }
-<<<<<<< HEAD
-=======
         Action::InstallPluginBundle(arguments) => {
             install_plugin_bundle(arguments).await?;
         }
         Action::GenerateAndInstallPluginBundle(arguments) => {
             generate_and_install_plugin_bundle(arguments).await?;
         }
->>>>>>> 08bcc3e6
     }
 
     Ok(())
