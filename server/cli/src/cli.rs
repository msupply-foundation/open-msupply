use anyhow::anyhow;
use async_graphql::EmptySubscription;
use chrono::Utc;
use clap::{ArgAction, Parser};
use graphql::{Mutations, OperationalSchema, Queries};
use log::info;

use repository::{
    get_storage_connection_manager, schema_from_row, test_db, ContextType, EqualFilter,
    FormSchemaRow, FormSchemaRowRepository, KeyType, KeyValueStoreRepository, ReportFilter,
    ReportRepository, ReportRow, ReportRowRepository, SyncBufferRowRepository,
};
use serde::{Deserialize, Serialize};
use server::configuration;
use service::{
    apis::login_v4::LoginUserInfoV4,
    auth_data::AuthData,
    login::{LoginInput, LoginService},
    plugin::validation::sign_plugin,
    service_provider::{ServiceContext, ServiceProvider},
    settings::Settings,
    standard_reports::{ReportsData, StandardReports},
    sync::{
        file_sync_driver::FileSyncDriver, settings::SyncSettings, sync_status::logger::SyncLogger,
        synchroniser::integrate_and_translate_sync_buffer, synchroniser_driver::SynchroniserDriver,
    },
    token_bucket::TokenBucket,
};
use simple_log::LogConfigBuilder;
use std::{
    ffi::OsStr,
    fs,
    path::{Path, PathBuf},
    sync::{Arc, RwLock},
};
use util::inline_init;

mod backup;
use backup::*;

<<<<<<< HEAD
use cli::{generate_reports_recursive, RefreshDatesRepository};
=======
mod plugins;
use plugins::*;
>>>>>>> 01ad9b46

const DATA_EXPORT_FOLDER: &str = "data";

/// omSupply remote server cli
#[derive(clap::Parser)]
#[clap(version, about)]
struct Args {
    #[clap(subcommand)]
    action: Action,
}

#[derive(clap::Subcommand)]
enum Action {
    /// Export graphql schema
    ExportGraphqlSchema,
    /// Initialise empty database (existing database will be dropped, and new one created and migrated)
    InitialiseDatabase,
    /// Initialise from running mSupply server (uses configuration/.*yaml for sync credentials), drops existing database, creates new database with latest schema and initialises (syncs) initial data from central server (including users)
    /// Can use env variables to override .yaml configurations, i.e. to override sync username `APP_SYNC__USERNAME='demo' remote_server_cli initialise-from-central -u "user1:user1password,user2:user2password" -p "sync_site_password"
    InitialiseFromCentral {
        /// Users to sync, in format "username:password,username2:password2"
        #[clap(short, long)]
        users: String,
    },
    /// Export initialisation data from running mSupply server (uses configuration/.*yaml for sync credentials).
    /// Can use env variables to override .yaml configurations, i.e. to override sync username `APP_SYNC__USERNAME='demo' remote_server_cli export-initialisation -u "user1:user1password,user2:user2password" -n "demoexport"
    /// IMPORTANT: Should not be used on large data files
    ExportInitialisation {
        /// Name for export of initialisation data (will be saved inside `data` folder)
        #[clap(short, long)]
        name: String,
        /// Users to sync in format "username:password,username2:password2"
        #[clap(short, long)]
        users: String,
        /// Prettify json output
        #[clap(long, action = ArgAction::SetTrue)]
        pretty: bool,
    },
    /// Initialise database from exported data), drops existing database, creates new database with latest schema and initialises (syncs) from exported file, also disabling sync to avoid initialised data syncing to any server
    InitialiseFromExport {
        /// Name for import of initialisation data (from `data` folder)
        #[clap(short, long)]
        name: String,
        /// Refresh dates (see refresh-dates --help)
        #[clap(short, long, action = ArgAction::SetTrue)]
        refresh: bool,
    },
    /// Make data current, based on the difference between the latest date to the current date (takes the latest datetime out of all datetimes, compares to now and adjust all dates and datetimes by the difference)
    /// This process also disables sync to avoid refreshed data syncing, unless you use the `--enable-sync` flag
    RefreshDates {
        /// Enable sync after refresh, by default the sync is disabled after refreshing
        #[clap(short, long, action = ArgAction::SetTrue)]
        enable_sync: bool,
    },

    SignPlugin {
        /// Path to the plugin.
        /// The plugin manifest and signature will be placed into the plugin directory
        #[clap(short, long)]
        path: String,

        /// Path to the private key file for signing the plugin
        #[clap(short, long)]
        key: String,

        /// Path to the certificate file matching the private key
        #[clap(short, long)]
        cert: String,
    },
    /// Helper tool to upsert report to local omSupply instance, helpful when developing reports, especially with argument schema
    UpsertReport {
        /// Report id (any user defined id)
        #[clap(short, long)]
        id: String,

        /// Path to the report
        #[clap(short, long)]
        report_path: PathBuf,

        /// Path to the arguments json form schema
        #[clap(long)]
        arguments_path: Option<PathBuf>,

        /// Path to the arguments json form UI schema
        #[clap(long)]
        arguments_ui_path: Option<PathBuf>,

        /// Report name
        #[clap(short, long)]
        name: String,

        /// Report type/context
        #[clap(short, long)]
        context: ContextType,

        /// Report sub context
        #[clap(short, long)]
        sub_context: Option<String>,
    },
    /// Will back up database to a generated folder (the name of which will be returned).
    /// Folder will be generated in the backup directory specified by configuration file.
    /// User can specify max number of backup to keep, see example configuration file
    Backup,
    Restore(RestoreArguments),
    BuildReports {
        /// Optional reports path. If supplied, this dir should be the same structure as per standard reports.
        /// Will generate a json of all reports within this directory
        #[clap(short, long)]
        path: Option<PathBuf>,
    },
    /// Will generate a plugin bundle
    GeneratePluginBundle(GeneratePluginBundle),
    UpsertReports {
        /// Optional reports json path. This needs to be of type ReportsData. If none supplied, will upload the standard generated reports
        #[clap(short, long)]
        path: Option<PathBuf>,
    },
}

#[derive(Serialize, Deserialize)]
struct InitialisationData {
    sync_buffer_rows: Vec<repository::SyncBufferRow>,
    users: Vec<(LoginInput, LoginUserInfoV4)>,
    site_id: i32,
}

async fn initialise_from_central(
    settings: Settings,
    users: &str,
) -> anyhow::Result<(Arc<ServiceProvider>, ServiceContext)> {
    info!("Reseting database");
    test_db::setup(&settings.database).await;
    info!("Finished database reset");

    let connection_manager = get_storage_connection_manager(&settings.database);
    let service_provider = Arc::new(ServiceProvider::new(connection_manager.clone()));

    let sync_settings = settings
        .clone()
        .sync
        .ok_or(anyhow!("sync settings not set in yaml configurations"))?;
    let central_server_url = sync_settings.url.clone();

    let auth_data = AuthData {
        auth_token_secret: "secret".to_string(),
        token_bucket: Arc::new(RwLock::new(TokenBucket::new())),
        no_ssl: true,
        debug_no_access_control: false,
    };

    let service_context = service_provider.basic_context()?;
    info!("Initialising from central");
    service_provider
        .site_info_service
        .request_and_set_site_info(&service_provider, &sync_settings)
        .await?;
    service_provider
        .settings
        .update_sync_settings(&service_context, &sync_settings)?;

    // file_sync_trigger is not used here, but easier to just create it rather than making file sync trigger optional
    let (file_sync_trigger, _file_sync_driver) = FileSyncDriver::init(&settings);
    let (_, sync_driver) = SynchroniserDriver::init(file_sync_trigger);
    sync_driver.sync(service_provider.clone()).await;

    info!("Syncing users");
    for user in users.split(',') {
        let user = user.split(':').collect::<Vec<&str>>();
        let input = LoginInput {
            username: user[0].to_string(),
            password: user[1].to_string(),
            central_server_url: central_server_url.clone(),
        };
        LoginService::login(&service_provider, &auth_data, input.clone(), 0)
            .await
            .map_err(|_| anyhow!("Cannot login with user {:?}", input))?;
    }
    info!("Initialisation finished");
    Ok((service_provider, service_context))
}

fn set_server_is_initialised(ctx: &ServiceContext) -> anyhow::Result<()> {
    SyncLogger::start(&ctx.connection)?.done()?;
    Ok(())
}

#[tokio::main]
async fn main() -> anyhow::Result<()> {
    simple_log::new(LogConfigBuilder::builder().output_console().build())
        .expect("Unable to initialise logger");

    let args = Args::parse();

    let settings: Settings =
        configuration::get_configuration().expect("Problem loading configurations");

    match args.action {
        Action::ExportGraphqlSchema => {
            info!("Exporting graphql schema");
            let schema =
                OperationalSchema::build(Queries::new(), Mutations::new(), EmptySubscription)
                    .finish();
            fs::write("schema.graphql", schema.sdl())?;
            info!("Schema exported in schema.graphql");
        }
        Action::InitialiseDatabase => {
            info!("Resetting database");
            test_db::setup(&settings.database).await;
            info!("Finished database reset");
        }
        Action::InitialiseFromCentral { users } => {
            initialise_from_central(settings, &users).await?;
        }
        Action::ExportInitialisation {
            name,
            users,
            pretty,
        } => {
            let url = settings
                .sync
                .clone()
                .ok_or(anyhow!("sync settings not set in yaml configurations"))?
                .url;
            let (service_provider, ctx) = initialise_from_central(settings, &users).await?;

            info!("Syncing users");
            let mut synced_user_info_rows = Vec::new();
            for user in users.split(',') {
                let user = user.split(':').collect::<Vec<&str>>();
                let input = LoginInput {
                    username: user[0].to_string(),
                    password: user[1].to_string(),
                    central_server_url: url.to_string(),
                };
                synced_user_info_rows.push((
                    input.clone(),
                    LoginService::fetch_user_from_central(&input)
                        .await
                        .unwrap_or_else(|_| panic!("Cannot find user {:?}", input)),
                ));
            }

            let data = InitialisationData {
                // Sync Buffer Rows
                sync_buffer_rows: SyncBufferRowRepository::new(&ctx.connection).get_all()?,
                users: synced_user_info_rows,
                site_id: service_provider
                    .site_info_service
                    .get_site_id(&ctx)?
                    .unwrap(),
            };

            let data_string = if pretty {
                serde_json::to_string_pretty(&data)
            } else {
                serde_json::to_string(&data)
            }?;

            info!("Saving export");
            let (folder, export_file, users_file) = export_paths(&name);
            if fs::create_dir(&folder).is_err() {
                info!("Export directory already exists, replacing {:#?}", folder)
            };
            fs::write(export_file, data_string)?;
            fs::write(users_file, users)?;
            info!("Export saved in {}", folder.to_str().unwrap());
        }
        Action::InitialiseFromExport { name, refresh } => {
            test_db::setup(&settings.database).await;

            let connection_manager = get_storage_connection_manager(&settings.database);
            let service_provider = Arc::new(ServiceProvider::new(connection_manager.clone()));
            let ctx = service_provider.basic_context()?;

            let (_, import_file, users_file) = export_paths(&name);

            info!("Initialising from {}", import_file.to_str().unwrap());

            let data: InitialisationData = serde_json::from_slice(&fs::read(import_file)?)?;

            info!("Integrate sync buffer");
            // Need to set site_id before integration
            KeyValueStoreRepository::new(&ctx.connection)
                .set_i32(KeyType::SettingsSyncSiteId, Some(data.site_id))?;
            let buffer_repo = SyncBufferRowRepository::new(&ctx.connection);
            let buffer_rows = data
                .sync_buffer_rows
                .into_iter()
                .map(|mut r| {
                    r.integration_datetime = None;
                    r.integration_error = None;
                    r
                })
                .collect();
            buffer_repo.upsert_many(&buffer_rows)?;

            let mut logger = SyncLogger::start(&ctx.connection).unwrap();
            integrate_and_translate_sync_buffer(&ctx.connection, Some(&mut logger), None)?;

            info!("Initialising users");
            for (input, user_info) in data.users {
                LoginService::update_user(&ctx, &input.password, user_info).unwrap();
            }

            if refresh {
                info!("Refreshing dates");
                let result = RefreshDatesRepository::new(&ctx.connection)
                    .refresh_dates(Utc::now().naive_utc())?;
                info!("Refresh data result: {:#?}", result);
            }

            info!("Disabling sync");
            // Need to store SyncSettings in db to avoid bootstrap mode
            let service = &service_provider.settings;
            service.update_sync_settings(
                &ctx,
                &inline_init(|r: &mut SyncSettings| {
                    r.url = "http://0.0.0.0:0".to_string();
                    r.interval_seconds = 100000000;
                    r.username = "Sync is disabled (datafile initialise from file".to_string();
                }),
            )?;
            service.disable_sync(&ctx)?;

            // Allows server to start without initialisation or accessing central server
            set_server_is_initialised(&ctx)?;

            info!(
                "Initialisation done, available users: {}",
                fs::read_to_string(users_file)?
            );
        }
        Action::RefreshDates { enable_sync } => {
            let connection_manager = get_storage_connection_manager(&settings.database);
            let connection = connection_manager.connection()?;

            info!("Refreshing dates");
            let result =
                RefreshDatesRepository::new(&connection).refresh_dates(Utc::now().naive_utc())?;

            let service_provider = Arc::new(ServiceProvider::new(connection_manager.clone()));
            let ctx = service_provider.basic_context()?;
            let service = &service_provider.settings;

            if !enable_sync {
                info!("Disabling sync");
                service.disable_sync(&ctx)?;
            }

            info!("Refresh data result: {:#?}", result);
        }
        Action::SignPlugin { path, key, cert } => sign_plugin(&path, &key, &cert)?,
        Action::BuildReports { path } => {
            let base_reports_dir = match path.clone() {
                Some(path) => path,
                None => PathBuf::new().join("reports"),
            };

            let mut reports_data = ReportsData { reports: vec![] };
            let ignore_paths = vec![OsStr::new("node_modules")];
            let manifest_name = OsStr::new("report-manifest.json");

            generate_reports_recursive(
                &mut reports_data,
                &ignore_paths,
                manifest_name,
                &base_reports_dir,
            )?;

            let output_name = if path.is_some() {
                "reports.json"
            } else {
                "standard_reports.json"
            };

            let output_path = base_reports_dir.join("generated").join(output_name);

            fs::create_dir_all(output_path.parent().ok_or(anyhow::Error::msg(format!(
                "Invalid output path: {:?}",
                output_path
            )))?)?;

            fs::write(&output_path, serde_json::to_string_pretty(&reports_data)?).map_err(
                |_| {
                    anyhow::Error::msg(format!(
                        "Failed to write to {:?}. Does output dir exist?",
                        output_path
                    ))
                },
            )?;

            if let Some(path) = path {
                info!("All reports built in custom path {:?}", path);
            } else {
                info!("All standard reports built")
            };
        }
        Action::UpsertReports { path } => {
            let standard_reports_dir = Path::new("reports")
                .join("generated")
                .join("standard_reports.json");

            let json_file = match path {
                Some(path) => fs::File::open(path),
                None => fs::File::open(standard_reports_dir.clone()),
            }
            .expect(&format!(
                "{} not found for report",
                standard_reports_dir.display()
            ));
            let reports_data: ReportsData =
                serde_json::from_reader(json_file).expect("json incorrectly formatted for report");

            let connection_manager = get_storage_connection_manager(&settings.database);
            let con = connection_manager.connection()?;

            let _ = StandardReports::upsert_reports(reports_data, &con);
        }
        Action::UpsertReport {
            id,
            report_path,
            arguments_path,
            arguments_ui_path,
            name,
            context,
            sub_context,
        } => {
            let connection_manager = get_storage_connection_manager(&settings.database);
            let con = connection_manager.connection()?;

            let filter = ReportFilter::new().id(EqualFilter::equal_to(&id));
            let existing_report = ReportRepository::new(&con).query_by_filter(filter)?.pop();

            let argument_schema_id =
                existing_report.and_then(|r| r.argument_schema.as_ref().map(|r| r.id.clone()));

            let form_schema_json = match (arguments_path, arguments_ui_path) {
                (Some(_), None) | (None, Some(_)) => {
                    return Err(anyhow!(
                        "When arguments path are specified both paths must be present"
                    ))
                }
                (Some(arguments_path), Some(arguments_ui_path)) => {
                    Some(schema_from_row(FormSchemaRow {
                        id: argument_schema_id.unwrap_or(format!("for_report_{}", id)),
                        r#type: "reportArgument".to_string(),
                        json_schema: fs::read_to_string(arguments_path)?,
                        ui_schema: fs::read_to_string(arguments_ui_path)?,
                    })?)
                }
                (None, None) => None,
            };

            if let Some(form_schema_json) = &form_schema_json {
                FormSchemaRowRepository::new(&con).upsert_one(form_schema_json)?;
            }

            ReportRowRepository::new(&con).upsert_one(&ReportRow {
                id: id.clone(),
                name,
                r#type: repository::ReportType::OmSupply,
                template: fs::read_to_string(report_path)?,
                context,
                sub_context,
                argument_schema_id: form_schema_json.map(|r| r.id.clone()),
                comment: None,
                is_custom: true,
                version: "1.0".to_string(),
                code: id,
            })?;

            info!("Report upserted");
        }
        Action::Backup => {
            backup(&settings)?;
        }
        Action::Restore(arguments) => {
            restore(&settings, arguments)?;
        }
        Action::GeneratePluginBundle(arguments) => {
            generate_plugin_bundle(arguments)?;
        }
    }

    Ok(())
}

fn export_paths(name: &str) -> (PathBuf, PathBuf, PathBuf) {
    let export_folder = Path::new(DATA_EXPORT_FOLDER).join(name);
    let export_file_path = export_folder.join("export.json");
    let users_file_path = export_folder.join("users.txt");

    (export_folder, export_file_path, users_file_path)
}<|MERGE_RESOLUTION|>--- conflicted
+++ resolved
@@ -38,12 +38,10 @@
 mod backup;
 use backup::*;
 
-<<<<<<< HEAD
-use cli::{generate_reports_recursive, RefreshDatesRepository};
-=======
 mod plugins;
 use plugins::*;
->>>>>>> 01ad9b46
+
+use cli::{generate_reports_recursive, RefreshDatesRepository};
 
 const DATA_EXPORT_FOLDER: &str = "data";
 
