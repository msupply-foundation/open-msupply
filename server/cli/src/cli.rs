use anyhow::anyhow;
use async_graphql::EmptySubscription;
use chrono::Utc;
use clap::{ArgAction, Parser};
use cli::RefreshDatesRepository;
use graphql::{Mutations, OperationalSchema, Queries};
use log::info;
use report_builder::{build::build, BuildArgs};

use repository::{
    get_storage_connection_manager, schema_from_row, test_db, ContextType, EqualFilter,
    FormSchemaRow, FormSchemaRowRepository, KeyType, KeyValueStoreRepository, ReportFilter,
    ReportRepository, ReportRow, ReportRowRepository, SyncBufferRowRepository,
};
use serde::{Deserialize, Serialize};
use server::configuration;
use service::{
    apis::login_v4::LoginUserInfoV4,
    auth_data::AuthData,
    login::{LoginInput, LoginService},
    plugin::validation::sign_plugin,
    service_provider::{ServiceContext, ServiceProvider},
    settings::Settings,
    sync::{
        file_sync_driver::FileSyncDriver, settings::SyncSettings, sync_status::logger::SyncLogger,
        synchroniser::integrate_and_translate_sync_buffer, synchroniser_driver::SynchroniserDriver,
    },
    token_bucket::TokenBucket,
};
use simple_log::LogConfigBuilder;
use std::{
    fs,
    path::{Path, PathBuf},
    sync::{Arc, RwLock},
};

use util::inline_init;

mod backup;
use backup::*;

const DATA_EXPORT_FOLDER: &str = "data";

/// omSupply remote server cli
#[derive(clap::Parser)]
#[clap(version, about)]
struct Args {
    #[clap(subcommand)]
    action: Action,
}

#[derive(clap::Subcommand)]
enum Action {
    /// Export graphql schema
    ExportGraphqlSchema,
    /// Initialise empty database (existing database will be dropped, and new one created and migrated)
    InitialiseDatabase,
    /// Initialise from running mSupply server (uses configuration/.*yaml for sync credentials), drops existing database, creates new database with latest schema and initialises (syncs) initial data from central server (including users)
    /// Can use env variables to override .yaml configurations, i.e. to override sync username `APP_SYNC__USERNAME='demo' remote_server_cli initialise-from-central -u "user1:user1password,user2:user2password" -p "sync_site_password"
    InitialiseFromCentral {
        /// Users to sync, in format "username:password,username2:password2"
        #[clap(short, long)]
        users: String,
    },
    /// Export initialisation data from running mSupply server (uses configuration/.*yaml for sync credentials).
    /// Can use env variables to override .yaml configurations, i.e. to override sync username `APP_SYNC__USERNAME='demo' remote_server_cli export-initialisation -u "user1:user1password,user2:user2password" -n "demoexport"
    /// IMPORTANT: Should not be used on large data files
    ExportInitialisation {
        /// Name for export of initialisation data (will be saved inside `data` folder)
        #[clap(short, long)]
        name: String,
        /// Users to sync in format "username:password,username2:password2"
        #[clap(short, long)]
        users: String,
        /// Prettify json output
        #[clap(long, action = ArgAction::SetTrue)]
        pretty: bool,
    },
    /// Initialise database from exported data), drops existing database, creates new database with latest schema and initialises (syncs) from exported file, also disabling sync to avoid initialised data syncing to any server
    InitialiseFromExport {
        /// Name for import of initialisation data (from `data` folder)
        #[clap(short, long)]
        name: String,
        /// Refresh dates (see refresh-dates --help)
        #[clap(short, long, action = ArgAction::SetTrue)]
        refresh: bool,
    },
    /// Make data current, based on the difference between the latest date to the current date (takes the latest datetime out of all datetimes, compares to now and adjust all dates and datetimes by the difference)
    /// This process also disables sync to avoid refreshed data syncing, unless you use the `--enable-sync` flag
    RefreshDates {
        /// Enable sync after refresh, by default the sync is disabled after refreshing
        #[clap(short, long, action = ArgAction::SetTrue)]
        enable_sync: bool,
    },

    SignPlugin {
        /// Path to the plugin.
        /// The plugin manifest and signature will be placed into the plugin directory
        #[clap(short, long)]
        path: String,

        /// Path to the private key file for signing the plugin
        #[clap(short, long)]
        key: String,

        /// Path to the certificate file matching the private key
        #[clap(short, long)]
        cert: String,
    },
    /// Helper tool to upsert report to local omSupply instance, helpful when developing reports, especially with argument schema
    UpsertReport {
        /// Report id (any user defined id)
        #[clap(short, long)]
        id: String,

        /// Path to the report
        #[clap(short, long)]
        report_path: String,

        /// Path to the arguments json form schema
        #[clap(long)]
        arguments_path: Option<String>,

        /// Path to the arguments json form UI schema
        #[clap(long)]
        arguments_ui_path: Option<String>,

        /// Report name
        #[clap(short, long)]
        name: String,

        /// Report type/context
        #[clap(short, long)]
        context: ContextType,

        /// Report sub context
        #[clap(short, long)]
        sub_context: Option<String>,
    },
    /// Will back up database to a generated folder (the name of which will be returned).
    /// Folder will be generated in the backup directory specified by configuration file.
    /// User can specify max number of backup to keep, see example configuration file
    Backup,
    Restore(RestoreArguments),
    // command to upsert standard reports. Will later move this into rust code
    UpsertStandardReports {
        /// Optional report code. If none supplied, all standard reports are uploaded
        #[clap(short, long)]
        code: Option<String>,
    },
}

#[derive(Serialize, Deserialize)]
struct InitialisationData {
    sync_buffer_rows: Vec<repository::SyncBufferRow>,
    users: Vec<(LoginInput, LoginUserInfoV4)>,
    site_id: i32,
}

async fn initialise_from_central(
    settings: Settings,
    users: &str,
) -> anyhow::Result<(Arc<ServiceProvider>, ServiceContext)> {
    info!("Reseting database");
    test_db::setup(&settings.database).await;
    info!("Finished database reset");

    let connection_manager = get_storage_connection_manager(&settings.database);
    let app_data_folder = settings
        .clone()
        .server
        .base_dir
        .ok_or(anyhow!("based dir not set in yaml configurations"))?;
    let service_provider = Arc::new(ServiceProvider::new(
        connection_manager.clone(),
        &app_data_folder,
    ));

    let sync_settings = settings
        .clone()
        .sync
        .ok_or(anyhow!("sync settings not set in yaml configurations"))?;
    let central_server_url = sync_settings.url.clone();

    let auth_data = AuthData {
        auth_token_secret: "secret".to_string(),
        token_bucket: Arc::new(RwLock::new(TokenBucket::new())),
        no_ssl: true,
        debug_no_access_control: false,
    };

    let service_context = service_provider.basic_context()?;
    info!("Initialising from central");
    service_provider
        .site_info_service
        .request_and_set_site_info(&service_provider, &sync_settings)
        .await?;
    service_provider
        .settings
        .update_sync_settings(&service_context, &sync_settings)?;

    // file_sync_trigger is not used here, but easier to just create it rather than making file sync trigger optional
    let (file_sync_trigger, _file_sync_driver) = FileSyncDriver::init(&settings);
    let (_, sync_driver) = SynchroniserDriver::init(file_sync_trigger);
    sync_driver.sync(service_provider.clone()).await;

    info!("Syncing users");
    for user in users.split(',') {
        let user = user.split(':').collect::<Vec<&str>>();
        let input = LoginInput {
            username: user[0].to_string(),
            password: user[1].to_string(),
            central_server_url: central_server_url.clone(),
        };
        LoginService::login(&service_provider, &auth_data, input.clone(), 0)
            .await
            .map_err(|_| anyhow!("Cannot login with user {:?}", input))?;
    }
    info!("Initialisation finished");
    Ok((service_provider, service_context))
}

fn set_server_is_initialised(ctx: &ServiceContext) -> anyhow::Result<()> {
    SyncLogger::start(&ctx.connection)?.done()?;
    Ok(())
}

#[tokio::main]
async fn main() -> anyhow::Result<()> {
    simple_log::new(LogConfigBuilder::builder().output_console().build())
        .expect("Unable to initialise logger");

    let args = Args::parse();

    let settings: Settings =
        configuration::get_configuration().expect("Problem loading configurations");

    match args.action {
        Action::ExportGraphqlSchema => {
            info!("Exporting graphql schema");
            let schema =
                OperationalSchema::build(Queries::new(), Mutations::new(), EmptySubscription)
                    .finish();
            fs::write("schema.graphql", schema.sdl())?;
            info!("Schema exported in schema.graphql");
        }
        Action::InitialiseDatabase => {
            info!("Resetting database");
            test_db::setup(&settings.database).await;
            info!("Finished database reset");
        }
        Action::InitialiseFromCentral { users } => {
            initialise_from_central(settings, &users).await?;
        }
        Action::ExportInitialisation {
            name,
            users,
            pretty,
        } => {
            let url = settings
                .sync
                .clone()
                .ok_or(anyhow!("sync settings not set in yaml configurations"))?
                .url;
            let (service_provider, ctx) = initialise_from_central(settings, &users).await?;

            info!("Syncing users");
            let mut synced_user_info_rows = Vec::new();
            for user in users.split(',') {
                let user = user.split(':').collect::<Vec<&str>>();
                let input = LoginInput {
                    username: user[0].to_string(),
                    password: user[1].to_string(),
                    central_server_url: url.to_string(),
                };
                synced_user_info_rows.push((
                    input.clone(),
                    LoginService::fetch_user_from_central(&input)
                        .await
                        .unwrap_or_else(|_| panic!("Cannot find user {:?}", input)),
                ));
            }

            let data = InitialisationData {
                // Sync Buffer Rows
                sync_buffer_rows: SyncBufferRowRepository::new(&ctx.connection).get_all()?,
                users: synced_user_info_rows,
                site_id: service_provider
                    .site_info_service
                    .get_site_id(&ctx)?
                    .unwrap(),
            };

            let data_string = if pretty {
                serde_json::to_string_pretty(&data)
            } else {
                serde_json::to_string(&data)
            }?;

            info!("Saving export");
            let (folder, export_file, users_file) = export_paths(&name);
            if fs::create_dir(&folder).is_err() {
                info!("Export directory already exists, replacing {:#?}", folder)
            };
            fs::write(export_file, data_string)?;
            fs::write(users_file, users)?;
            info!("Export saved in {}", folder.to_str().unwrap());
        }
        Action::InitialiseFromExport { name, refresh } => {
            test_db::setup(&settings.database).await;

            let connection_manager = get_storage_connection_manager(&settings.database);
            let hardware_id = settings
                .server
                .base_dir
                .ok_or(anyhow!("based dir not set in yaml configurations"))?;
            let service_provider = Arc::new(ServiceProvider::new(
                connection_manager.clone(),
                &hardware_id,
            ));
            let ctx = service_provider.basic_context()?;

            let (_, import_file, users_file) = export_paths(&name);

            info!("Initialising from {}", import_file.to_str().unwrap());

            let data: InitialisationData = serde_json::from_slice(&fs::read(import_file)?)?;

            info!("Integrate sync buffer");
            // Need to set site_id before integration
            KeyValueStoreRepository::new(&ctx.connection)
                .set_i32(KeyType::SettingsSyncSiteId, Some(data.site_id))?;
            let buffer_repo = SyncBufferRowRepository::new(&ctx.connection);
            let buffer_rows = data
                .sync_buffer_rows
                .into_iter()
                .map(|mut r| {
                    r.integration_datetime = None;
                    r.integration_error = None;
                    r
                })
                .collect();
            buffer_repo.upsert_many(&buffer_rows)?;

            let mut logger = SyncLogger::start(&ctx.connection).unwrap();
            integrate_and_translate_sync_buffer(&ctx.connection, Some(&mut logger), None)?;

            info!("Initialising users");
            for (input, user_info) in data.users {
                LoginService::update_user(&ctx, &input.password, user_info).unwrap();
            }

            if refresh {
                info!("Refreshing dates");
                let result = RefreshDatesRepository::new(&ctx.connection)
                    .refresh_dates(Utc::now().naive_utc())?;
                info!("Refresh data result: {:#?}", result);
            }

            info!("Disabling sync");
            // Need to store SyncSettings in db to avoid bootstrap mode
            let service = &service_provider.settings;
            service.update_sync_settings(
                &ctx,
                &inline_init(|r: &mut SyncSettings| {
                    r.url = "http://0.0.0.0:0".to_string();
                    r.interval_seconds = 100000000;
                    r.username = "Sync is disabled (datafile initialise from file".to_string();
                }),
            )?;
            service.disable_sync(&ctx)?;

            // Allows server to start without initialisation or accessing central server
            set_server_is_initialised(&ctx)?;

            info!(
                "Initialisation done, available users: {}",
                fs::read_to_string(users_file)?
            );
        }
        Action::RefreshDates { enable_sync } => {
            let connection_manager = get_storage_connection_manager(&settings.database);
            let connection = connection_manager.connection()?;
            let app_data_folder = settings
                .server
                .base_dir
                .ok_or(anyhow!("based dir not set in yaml configurations"))?;

            info!("Refreshing dates");
            let result =
                RefreshDatesRepository::new(&connection).refresh_dates(Utc::now().naive_utc())?;

            let service_provider = Arc::new(ServiceProvider::new(
                connection_manager.clone(),
                &app_data_folder,
            ));
            let ctx = service_provider.basic_context()?;
            let service = &service_provider.settings;

            if !enable_sync {
                info!("Disabling sync");
                service.disable_sync(&ctx)?;
            }

            info!("Refresh data result: {:#?}", result);
        }
        Action::SignPlugin { path, key, cert } => sign_plugin(&path, &key, &cert)?,
        Action::UpsertStandardReports { code } => {
            let connection_manager = get_storage_connection_manager(&settings.database);
            let con = connection_manager.connection()?;
            let base_reports_dir = "./reports";

            let report_names = fs::read_dir(base_reports_dir)?
                .map(|res| res.map(|e| e.path().into_os_string().into_string().unwrap()))
                .collect::<Result<Vec<String>, std::io::Error>>()?;

            for name_dir in report_names {
                let report_versions = fs::read_dir(&name_dir)?
                    .map(|res| res.map(|e| e.path().into_os_string().into_string().unwrap()))
                    .collect::<Result<Vec<String>, std::io::Error>>()?;

                let (_, name) = name_dir.rsplit_once('/').unwrap();

                for version_dir in report_versions {
                    // read manifest file
                    let manifest_file = fs::File::open(format!("{version_dir}/manifest.json"))
                        .expect("file should open read only");

                    let manifest: Manifest = serde_json::from_reader(manifest_file)
                        .expect("manifest json not formatted correctly");
                    let report_code = manifest.code;

                    // skip report building and upserting if code is specified AND code is not report code
                    if let Some(passed_code) = code.clone() {
                        if report_code == passed_code {
                            continue;
                        }
                    }

                    let version = manifest.version;
                    let id = format!("{name}_{version}");
                    let report_path = format!("{version_dir}/generated/{name}.json");
                    let context = manifest.context;
                    let report_name = manifest.name;
                    let is_custom = manifest.is_custom;
                    let sub_context = manifest.sub_context;
                    let arguments_path = manifest
                        .arguments
                        .clone()
                        .and_then(|a| a.schema)
                        .and_then(|schema| format!("{version_dir}/{schema}").into());
                    let arguments_ui_path = manifest
                        .arguments
                        .and_then(|a| a.ui)
                        .and_then(|ui| format!("{version_dir}/{ui}").into());

                    let args = BuildArgs {
                        dir: format!("{version_dir}/src"),
                        output: format!("{version_dir}/generated/{name}.json").into(),
                        template: "template.html".to_string(),
                        header: manifest.header,
                        footer: manifest.footer,
                        query_gql: match &manifest.queries {
                            Some(queries) => queries.graphql_query.clone(),
                            None => None,
                        },
                        query_default: None,
                        query_sql: match &manifest.queries {
                            Some(queries) => queries.sql_queries.clone(),
                            None => None,
                        },
                    };

                    let _ = build(args).map_err(|err| {
                        info!(
                            "{}",
                            format!("failed to build report json for {:?} due to {:?}", id, err)
                        )
                    });

                    let filter = ReportFilter::new().id(EqualFilter::equal_to(&id));
                    let existing_report =
                        ReportRepository::new(&con).query_by_filter(filter)?.pop();

                    let argument_schema_id = existing_report
                        .and_then(|r| r.argument_schema.as_ref().map(|r| r.id.clone()));

                    let form_schema_json = match (arguments_path, arguments_ui_path) {
                        (Some(_), None) | (None, Some(_)) => {
                            return Err(anyhow!(
                                "When arguments path are specified both paths must be present"
                            ))
                        }
                        (Some(arguments_path), Some(arguments_ui_path)) => {
                            Some(schema_from_row(FormSchemaRow {
                                id: argument_schema_id.unwrap_or(format!("for_report_{}", id)),
                                r#type: "reportArgument".to_string(),
                                json_schema: fs::read_to_string(arguments_path)?,
                                ui_schema: fs::read_to_string(arguments_ui_path)?,
                            })?)
                        }
                        (None, None) => None,
                    };

                    if let Some(form_schema_json) = &form_schema_json {
                        FormSchemaRowRepository::new(&con).upsert_one(form_schema_json)?;
                    }

                    ReportRowRepository::new(&con).upsert_one(&ReportRow {
                        id,
                        name: report_name,
                        r#type: repository::ReportType::OmSupply,
                        template: fs::read_to_string(report_path)?,
                        context,
                        sub_context,
                        argument_schema_id: form_schema_json.map(|r| r.id.clone()),
                        comment: None,
                        is_custom,
                        version: version.to_string(),
                        code: report_code,
                    })?;
                }
            }

            match code.clone() {
                Some(code) => info!("{}", format!("{code} report upserted")),
                None => info!("All standard reports upserted"),
            }
        }
        Action::UpsertReport {
            id,
            report_path,
            arguments_path,
            arguments_ui_path,
            name,
            context,
            sub_context,
        } => {
            let connection_manager = get_storage_connection_manager(&settings.database);
            let con = connection_manager.connection()?;

            let filter = ReportFilter::new().id(EqualFilter::equal_to(&id));
            let existing_report = ReportRepository::new(&con).query_by_filter(filter)?.pop();

            let argument_schema_id =
                existing_report.and_then(|r| r.argument_schema.as_ref().map(|r| r.id.clone()));

            let form_schema_json = match (arguments_path, arguments_ui_path) {
                (Some(_), None) | (None, Some(_)) => {
                    return Err(anyhow!(
                        "When arguments path are specified both paths must be present"
                    ))
                }
                (Some(arguments_path), Some(arguments_ui_path)) => {
                    Some(schema_from_row(FormSchemaRow {
                        id: argument_schema_id.unwrap_or(format!("for_report_{}", id)),
                        r#type: "reportArgument".to_string(),
                        json_schema: fs::read_to_string(arguments_path)?,
                        ui_schema: fs::read_to_string(arguments_ui_path)?,
                    })?)
                }
                (None, None) => None,
            };

            if let Some(form_schema_json) = &form_schema_json {
                FormSchemaRowRepository::new(&con).upsert_one(form_schema_json)?;
            }

            let is_custom = false;
            let version = "1.0".to_string();
            let code = id.clone();

            ReportRowRepository::new(&con).upsert_one(&ReportRow {
                id: id.clone(),
                name,
                r#type: repository::ReportType::OmSupply,
                template: fs::read_to_string(report_path)?,
                context,
                sub_context,
                argument_schema_id: form_schema_json.map(|r| r.id.clone()),
                comment: None,
<<<<<<< HEAD
                is_custom,
                version,
                code,
=======
                is_custom: true,
                version: "1.0".to_string(),
                code: Some(id),
>>>>>>> 904c5846
            })?;

            info!("Report upserted");
        }
        Action::Backup => {
            backup(&settings)?;
        }
        Action::Restore(arguments) => {
            restore(&settings, arguments)?;
        }
    }

    Ok(())
}

fn export_paths(name: &str) -> (PathBuf, PathBuf, PathBuf) {
    let export_folder = Path::new(DATA_EXPORT_FOLDER).join(name);
    let export_file_path = export_folder.join("export.json");
    let users_file_path = export_folder.join("users.txt");

    (export_folder, export_file_path, users_file_path)
}

#[derive(serde::Deserialize, Clone)]
pub struct Manifest {
    pub is_custom: bool,
    pub version: String,
    pub code: String,
    pub context: ContextType,
    pub sub_context: Option<String>,
    pub name: String,
    pub header: Option<String>,
    pub footer: Option<String>,
    pub queries: Option<ManifestQueries>,
    pub default_query: Option<String>,
    pub arguments: Option<Arguments>,
    pub test_arguments: Option<TestReportArguments>,
}

#[derive(serde::Deserialize, Clone)]
pub struct ManifestQueries {
    pub graphql_query: Option<String>,
    pub sql_queries: Option<Vec<String>>,
}

#[derive(serde::Deserialize, Clone)]
pub struct Arguments {
    pub schema: Option<String>,
    pub ui: Option<String>,
}

#[derive(serde::Deserialize, Clone)]
pub struct TestReportArguments {
    pub arguments: Option<String>,
    pub reference_data: Option<String>,
    pub data_id: Option<String>,
}<|MERGE_RESOLUTION|>--- conflicted
+++ resolved
@@ -579,15 +579,9 @@
                 sub_context,
                 argument_schema_id: form_schema_json.map(|r| r.id.clone()),
                 comment: None,
-<<<<<<< HEAD
-                is_custom,
-                version,
-                code,
-=======
                 is_custom: true,
                 version: "1.0".to_string(),
                 code: Some(id),
->>>>>>> 904c5846
             })?;
 
             info!("Report upserted");
