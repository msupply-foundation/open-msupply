use anyhow::anyhow;
use async_graphql::EmptySubscription;
use chrono::Utc;
use clap::{ArgAction, Parser};
use graphql::{Mutations, OperationalSchema, Queries};
use log::info;

use report_builder::{
    print::{generate_report_inner, Config, ReportGenerateData},
    Format,
};
use repository::{
    get_storage_connection_manager, schema_from_row, test_db, ContextType, EqualFilter,
    FormSchemaRow, FormSchemaRowRepository, KeyType, KeyValueStoreRepository, ReportFilter,
    ReportRepository, ReportRow, ReportRowRepository, SyncBufferRowRepository,
};
use serde::{Deserialize, Serialize};
use server::configuration;
use service::{
    apis::login_v4::LoginUserInfoV4,
    auth_data::AuthData,
    login::{LoginInput, LoginService},
    plugin::validation::sign_plugin,
    service_provider::{ServiceContext, ServiceProvider},
    settings::Settings,
    standard_reports::{ReportData, ReportsData, StandardReports},
    sync::{
        file_sync_driver::FileSyncDriver, settings::SyncSettings, sync_status::logger::SyncLogger,
        synchroniser::integrate_and_translate_sync_buffer, synchroniser_driver::SynchroniserDriver,
    },
    token_bucket::TokenBucket,
};
use simple_log::LogConfigBuilder;
use std::{
    env::current_dir,
    ffi::OsStr,
    fs,
    path::{Path, PathBuf},
    process::Command,
    sync::{Arc, RwLock},
};
use tokio::task::spawn_blocking;
use util::inline_init;

mod backup;
use backup::*;

mod plugins;
use plugins::*;

use cli::{generate_report_data, generate_reports_recursive, RefreshDatesRepository, ReportError};

const DATA_EXPORT_FOLDER: &str = "data";

/// omSupply remote server cli
#[derive(clap::Parser)]
#[clap(version, about)]
struct Args {
    #[clap(subcommand)]
    action: Action,
}

#[derive(clap::Subcommand)]
enum Action {
    /// Export graphql schema
    ExportGraphqlSchema,
    /// Initialise empty database (existing database will be dropped, and new one created and migrated)
    InitialiseDatabase,
    /// Initialise from running mSupply server (uses configuration/.*yaml for sync credentials), drops existing database, creates new database with latest schema and initialises (syncs) initial data from central server (including users)
    /// Can use env variables to override .yaml configurations, i.e. to override sync username `APP_SYNC__USERNAME='demo' remote_server_cli initialise-from-central -u "user1:user1password,user2:user2password" -p "sync_site_password"
    InitialiseFromCentral {
        /// Users to sync, in format "username:password,username2:password2"
        #[clap(short, long)]
        users: String,
    },
    /// Export initialisation data from running mSupply server (uses configuration/.*yaml for sync credentials).
    /// Can use env variables to override .yaml configurations, i.e. to override sync username `APP_SYNC__USERNAME='demo' remote_server_cli export-initialisation -u "user1:user1password,user2:user2password" -n "demoexport"
    /// IMPORTANT: Should not be used on large data files
    ExportInitialisation {
        /// Name for export of initialisation data (will be saved inside `data` folder)
        #[clap(short, long)]
        name: String,
        /// Users to sync in format "username:password,username2:password2"
        #[clap(short, long)]
        users: String,
        /// Prettify json output
        #[clap(long, action = ArgAction::SetTrue)]
        pretty: bool,
    },
    /// Initialise database from exported data), drops existing database, creates new database with latest schema and initialises (syncs) from exported file, also disabling sync to avoid initialised data syncing to any server
    InitialiseFromExport {
        /// Name for import of initialisation data (from `data` folder)
        #[clap(short, long)]
        name: String,
        /// Refresh dates (see refresh-dates --help)
        #[clap(short, long, action = ArgAction::SetTrue)]
        refresh: bool,
    },
    /// Make data current, based on the difference between the latest date to the current date (takes the latest datetime out of all datetimes, compares to now and adjust all dates and datetimes by the difference)
    /// This process also disables sync to avoid refreshed data syncing, unless you use the `--enable-sync` flag
    RefreshDates {
        /// Enable sync after refresh, by default the sync is disabled after refreshing
        #[clap(short, long, action = ArgAction::SetTrue)]
        enable_sync: bool,
    },

    SignPlugin {
        /// Path to the plugin.
        /// The plugin manifest and signature will be placed into the plugin directory
        #[clap(short, long)]
        path: String,

        /// Path to the private key file for signing the plugin
        #[clap(short, long)]
        key: String,

        /// Path to the certificate file matching the private key
        #[clap(short, long)]
        cert: String,
    },
    /// Helper tool to upsert report to local omSupply instance, helpful when developing reports, especially with argument schema
    UpsertReport {
        /// Report id (any user defined id)
        #[clap(short, long)]
        id: String,

        /// Path to the report
        #[clap(short, long)]
        report_path: PathBuf,

        /// Path to the arguments json form schema
        #[clap(long)]
        arguments_path: Option<PathBuf>,

        /// Path to the arguments json form UI schema
        #[clap(long)]
        arguments_ui_path: Option<PathBuf>,

        /// Report name
        #[clap(short, long)]
        name: String,

        /// Report type/context
        #[clap(short, long)]
        context: ContextType,

        /// Report sub context
        #[clap(short, long)]
        sub_context: Option<String>,
    },
    /// Will back up database to a generated folder (the name of which will be returned).
    /// Folder will be generated in the backup directory specified by configuration file.
    /// User can specify max number of backup to keep, see example configuration file
    Backup,
    Restore(RestoreArguments),
    BuildReports {
        /// Optional reports path. If supplied, this dir should be the same structure as per standard reports.
        /// Will generate a json of all reports within this directory
        #[clap(short, long)]
        path: Option<PathBuf>,
    },
    /// Will generate a plugin bundle
    GeneratePluginBundle(GeneratePluginBundle),
    UpsertReports {
        /// Optional reports json path. This needs to be of type ReportsData. If none supplied, will upload the standard generated reports
        #[clap(short, long)]
        path: Option<PathBuf>,
        
        /// Overwrite any pre-existing reports
        #[clap(short, long, action = ArgAction::SetTrue)]
        overwrite: bool,
    },
<<<<<<< HEAD
    ShowReport {
        /// Path to report source files which will be built and displayed
        #[clap(short, long)]
        path: PathBuf,
        /// Optional test config path location for non standard test config file
        #[clap(short, long)]
        config: Option<PathBuf>,
    },
=======
    /// Reload and overwrite the embedded reports
    ReloadEmbeddedReports,
>>>>>>> a158b8cd
}

#[derive(Serialize, Deserialize)]
struct InitialisationData {
    sync_buffer_rows: Vec<repository::SyncBufferRow>,
    users: Vec<(LoginInput, LoginUserInfoV4)>,
    site_id: i32,
}

async fn initialise_from_central(
    settings: Settings,
    users: &str,
) -> anyhow::Result<(Arc<ServiceProvider>, ServiceContext)> {
    info!("Reseting database");
    test_db::setup(&settings.database).await;
    info!("Finished database reset");

    let connection_manager = get_storage_connection_manager(&settings.database);
    let service_provider = Arc::new(ServiceProvider::new(connection_manager.clone()));

    let sync_settings = settings
        .clone()
        .sync
        .ok_or(anyhow!("sync settings not set in yaml configurations"))?;
    let central_server_url = sync_settings.url.clone();

    let auth_data = AuthData {
        auth_token_secret: "secret".to_string(),
        token_bucket: Arc::new(RwLock::new(TokenBucket::new())),
        no_ssl: true,
        debug_no_access_control: false,
    };

    let service_context = service_provider.basic_context()?;
    info!("Initialising from central");
    service_provider
        .site_info_service
        .request_and_set_site_info(&service_provider, &sync_settings)
        .await?;
    service_provider
        .settings
        .update_sync_settings(&service_context, &sync_settings)?;

    // file_sync_trigger is not used here, but easier to just create it rather than making file sync trigger optional
    let (file_sync_trigger, _file_sync_driver) = FileSyncDriver::init(&settings);
    let (_, sync_driver) = SynchroniserDriver::init(file_sync_trigger);
    sync_driver.sync(service_provider.clone()).await;

    info!("Syncing users");
    for user in users.split(',') {
        let user = user.split(':').collect::<Vec<&str>>();
        let input = LoginInput {
            username: user[0].to_string(),
            password: user[1].to_string(),
            central_server_url: central_server_url.clone(),
        };
        LoginService::login(&service_provider, &auth_data, input.clone(), 0)
            .await
            .map_err(|_| anyhow!("Cannot login with user {:?}", input))?;
    }
    info!("Initialisation finished");
    Ok((service_provider, service_context))
}

fn set_server_is_initialised(ctx: &ServiceContext) -> anyhow::Result<()> {
    SyncLogger::start(&ctx.connection)?.done()?;
    Ok(())
}

#[tokio::main]
async fn main() -> anyhow::Result<()> {
    simple_log::new(LogConfigBuilder::builder().output_console().build())
        .expect("Unable to initialise logger");

    let args = Args::parse();

    let settings: Settings =
        configuration::get_configuration().expect("Problem loading configurations");

    match args.action {
        Action::ExportGraphqlSchema => {
            info!("Exporting graphql schema");
            let schema =
                OperationalSchema::build(Queries::new(), Mutations::new(), EmptySubscription)
                    .finish();
            fs::write("schema.graphql", schema.sdl())?;
            info!("Schema exported in schema.graphql");
        }
        Action::InitialiseDatabase => {
            info!("Resetting database");
            test_db::setup(&settings.database).await;
            info!("Finished database reset");
        }
        Action::InitialiseFromCentral { users } => {
            initialise_from_central(settings, &users).await?;
        }
        Action::ExportInitialisation {
            name,
            users,
            pretty,
        } => {
            let url = settings
                .sync
                .clone()
                .ok_or(anyhow!("sync settings not set in yaml configurations"))?
                .url;
            let (service_provider, ctx) = initialise_from_central(settings, &users).await?;

            info!("Syncing users");
            let mut synced_user_info_rows = Vec::new();
            for user in users.split(',') {
                let user = user.split(':').collect::<Vec<&str>>();
                let input = LoginInput {
                    username: user[0].to_string(),
                    password: user[1].to_string(),
                    central_server_url: url.to_string(),
                };
                synced_user_info_rows.push((
                    input.clone(),
                    LoginService::fetch_user_from_central(&input)
                        .await
                        .unwrap_or_else(|_| panic!("Cannot find user {:?}", input)),
                ));
            }

            let data = InitialisationData {
                // Sync Buffer Rows
                sync_buffer_rows: SyncBufferRowRepository::new(&ctx.connection).get_all()?,
                users: synced_user_info_rows,
                site_id: service_provider
                    .site_info_service
                    .get_site_id(&ctx)?
                    .unwrap(),
            };

            let data_string = if pretty {
                serde_json::to_string_pretty(&data)
            } else {
                serde_json::to_string(&data)
            }?;

            info!("Saving export");
            let (folder, export_file, users_file) = export_paths(&name);
            if fs::create_dir(&folder).is_err() {
                info!("Export directory already exists, replacing {:#?}", folder)
            };
            fs::write(export_file, data_string)?;
            fs::write(users_file, users)?;
            info!("Export saved in {}", folder.to_str().unwrap());
        }
        Action::InitialiseFromExport { name, refresh } => {
            test_db::setup(&settings.database).await;

            let connection_manager = get_storage_connection_manager(&settings.database);
            let service_provider = Arc::new(ServiceProvider::new(connection_manager.clone()));
            let ctx = service_provider.basic_context()?;

            let (_, import_file, users_file) = export_paths(&name);

            info!("Initialising from {}", import_file.to_str().unwrap());

            let data: InitialisationData = serde_json::from_slice(&fs::read(import_file)?)?;

            info!("Integrate sync buffer");
            // Need to set site_id before integration
            KeyValueStoreRepository::new(&ctx.connection)
                .set_i32(KeyType::SettingsSyncSiteId, Some(data.site_id))?;
            let buffer_repo = SyncBufferRowRepository::new(&ctx.connection);
            let buffer_rows = data
                .sync_buffer_rows
                .into_iter()
                .map(|mut r| {
                    r.integration_datetime = None;
                    r.integration_error = None;
                    r
                })
                .collect();
            buffer_repo.upsert_many(&buffer_rows)?;

            let mut logger = SyncLogger::start(&ctx.connection).unwrap();
            integrate_and_translate_sync_buffer(&ctx.connection, Some(&mut logger), None)?;

            info!("Initialising users");
            for (input, user_info) in data.users {
                LoginService::update_user(&ctx, &input.password, user_info).unwrap();
            }

            if refresh {
                info!("Refreshing dates");
                let result = RefreshDatesRepository::new(&ctx.connection)
                    .refresh_dates(Utc::now().naive_utc())?;
                info!("Refresh data result: {:#?}", result);
            }

            info!("Disabling sync");
            // Need to store SyncSettings in db to avoid bootstrap mode
            let service = &service_provider.settings;
            service.update_sync_settings(
                &ctx,
                &inline_init(|r: &mut SyncSettings| {
                    r.url = "http://0.0.0.0:0".to_string();
                    r.interval_seconds = 100000000;
                    r.username = "Sync is disabled (datafile initialise from file".to_string();
                }),
            )?;
            service.disable_sync(&ctx)?;

            // Allows server to start without initialisation or accessing central server
            set_server_is_initialised(&ctx)?;

            info!(
                "Initialisation done, available users: {}",
                fs::read_to_string(users_file)?
            );
        }
        Action::RefreshDates { enable_sync } => {
            let connection_manager = get_storage_connection_manager(&settings.database);
            let connection = connection_manager.connection()?;

            info!("Refreshing dates");
            let result =
                RefreshDatesRepository::new(&connection).refresh_dates(Utc::now().naive_utc())?;

            let service_provider = Arc::new(ServiceProvider::new(connection_manager.clone()));
            let ctx = service_provider.basic_context()?;
            let service = &service_provider.settings;

            if !enable_sync {
                info!("Disabling sync");
                service.disable_sync(&ctx)?;
            }

            info!("Refresh data result: {:#?}", result);
        }
        Action::SignPlugin { path, key, cert } => sign_plugin(&path, &key, &cert)?,
        Action::BuildReports { path } => {
            let base_reports_dir = match path.clone() {
                Some(path) => path,
                None => PathBuf::new().join("reports"),
            };

            let mut reports_data = ReportsData { reports: vec![] };
            let ignore_paths = vec![OsStr::new("node_modules")];
            let manifest_name = OsStr::new("report-manifest.json");

            generate_reports_recursive(
                &mut reports_data,
                &ignore_paths,
                manifest_name,
                &base_reports_dir,
            )?;

            let output_name = if path.is_some() {
                "reports.json"
            } else {
                "standard_reports.json"
            };

            let output_path = base_reports_dir.join("generated").join(output_name);

            fs::create_dir_all(output_path.parent().ok_or(anyhow::Error::msg(format!(
                "Invalid output path: {:?}",
                output_path
            )))?)?;

            fs::write(&output_path, serde_json::to_string_pretty(&reports_data)?).map_err(
                |_| {
                    anyhow::Error::msg(format!(
                        "Failed to write to {:?}. Does output dir exist?",
                        output_path
                    ))
                },
            )?;

            if let Some(path) = path {
                info!("All reports built in custom path {:?}", path);
            } else {
                info!("All standard reports built")
            };
        }
        Action::UpsertReports { path, overwrite } => {
            let standard_reports_dir = Path::new("reports")
                .join("generated")
                .join("standard_reports.json");

            let json_file = match path {
                Some(path) => fs::File::open(path),
                None => fs::File::open(standard_reports_dir.clone()),
            }
            .expect(&format!(
                "{} not found for report",
                standard_reports_dir.display()
            ));
            let reports_data: ReportsData =
                serde_json::from_reader(json_file).expect("json incorrectly formatted for report");

            let connection_manager = get_storage_connection_manager(&settings.database);
            let con = connection_manager.connection()?;

            StandardReports::upsert_reports(reports_data, &con, overwrite)?;
        }
        Action::UpsertReport {
            id,
            report_path,
            arguments_path,
            arguments_ui_path,
            name,
            context,
            sub_context,
        } => {
            let connection_manager = get_storage_connection_manager(&settings.database);
            let con = connection_manager.connection()?;

            let filter = ReportFilter::new().id(EqualFilter::equal_to(&id));
            let existing_report = ReportRepository::new(&con).query_by_filter(filter)?.pop();

            let argument_schema_id =
                existing_report.and_then(|r| r.argument_schema.as_ref().map(|r| r.id.clone()));

            let form_schema_json = match (arguments_path, arguments_ui_path) {
                (Some(_), None) | (None, Some(_)) => {
                    return Err(anyhow!(
                        "When arguments path are specified both paths must be present"
                    ))
                }
                (Some(arguments_path), Some(arguments_ui_path)) => {
                    Some(schema_from_row(FormSchemaRow {
                        id: argument_schema_id.unwrap_or(format!("for_report_{}", id)),
                        r#type: "reportArgument".to_string(),
                        json_schema: fs::read_to_string(arguments_path)?,
                        ui_schema: fs::read_to_string(arguments_ui_path)?,
                    })?)
                }
                (None, None) => None,
            };

            if let Some(form_schema_json) = &form_schema_json {
                FormSchemaRowRepository::new(&con).upsert_one(form_schema_json)?;
            }

            ReportRowRepository::new(&con).upsert_one(&ReportRow {
                id: id.clone(),
                name,
                r#type: repository::ReportType::OmSupply,
                template: fs::read_to_string(report_path)?,
                context,
                sub_context,
                argument_schema_id: form_schema_json.map(|r| r.id.clone()),
                comment: None,
                is_custom: true,
                version: "1.0".to_string(),
                code: id,
            })?;

            info!("Report upserted");
        }
        Action::ReloadEmbeddedReports => {
            let connection_manager = get_storage_connection_manager(&settings.database);
            let con = connection_manager.connection()?;

            StandardReports::load_reports(&con, true)?;
        }
        Action::Backup => {
            backup(&settings)?;
        }
        Action::Restore(arguments) => {
            restore(&settings, arguments)?;
        }
        Action::GeneratePluginBundle(arguments) => {
            generate_plugin_bundle(arguments)?;
        }
        Action::ShowReport { path, config } => {
            let report_data: ReportData = generate_report_data(&path)?;

            let report_json =
                serde_json::to_value(report_data.template).expect("fail to convert report to json");

            let test_config_path = if let Some(config) = config {
                config
            } else {
                Path::new("reports").to_path_buf()
            };

            let test_config_file = fs::File::open(test_config_path.join("test-config.json"))
                .map_err(|e| {
                    ReportError::CannotOpenTestConfigFile(test_config_path.to_path_buf(), e)
                })?;
            let test_config: TestConfig =
                serde_json::from_reader(test_config_file).map_err(|e| {
                    ReportError::CannotReadTestConfigFile(test_config_path.clone().to_path_buf(), e)
                })?;

            let config = Config {
                url: test_config.url,
                username: test_config.username,
                password: test_config.password,
            };

            let output_name = format!("{}.html", test_config.output_filename.clone());

            let report_generate_data = ReportGenerateData {
                report: report_json,
                config: config,
                store_id: Some(test_config.store_id),
                store_name: None,
                output_filename: Some(output_name.clone()),
                format: Format::Html,
                data_id: Some(test_config.data_id),
                arguments: Some(test_config.arguments),
            };

            let res = spawn_blocking(|| generate_report_inner(report_generate_data)).await?;

            let generated_file_path = current_dir()?.join(&output_name);

            if let Err(res) = res {
                return Err(ReportError::FailedToGenerateReport(path, res).into());
            } else {
                Command::new("open")
                    .arg(generated_file_path.clone())
                    .status()
                    .expect(&format!("failed to open file {:?}", generated_file_path));
            }
        }
    }

    Ok(())
}

#[derive(serde::Deserialize, Clone)]

pub struct TestConfig {
    data_id: String,
    store_id: String,
    url: String,
    username: String,
    password: String,
    arguments: serde_json::Value,
    _locale: Option<String>,
    output_filename: String,
}

fn export_paths(name: &str) -> (PathBuf, PathBuf, PathBuf) {
    let export_folder = Path::new(DATA_EXPORT_FOLDER).join(name);
    let export_file_path = export_folder.join("export.json");
    let users_file_path = export_folder.join("users.txt");

    (export_folder, export_file_path, users_file_path)
}<|MERGE_RESOLUTION|>--- conflicted
+++ resolved
@@ -165,12 +165,13 @@
         /// Optional reports json path. This needs to be of type ReportsData. If none supplied, will upload the standard generated reports
         #[clap(short, long)]
         path: Option<PathBuf>,
-        
+
         /// Overwrite any pre-existing reports
         #[clap(short, long, action = ArgAction::SetTrue)]
         overwrite: bool,
     },
-<<<<<<< HEAD
+    /// Reload and overwrite the embedded reports
+    ReloadEmbeddedReports,
     ShowReport {
         /// Path to report source files which will be built and displayed
         #[clap(short, long)]
@@ -179,10 +180,6 @@
         #[clap(short, long)]
         config: Option<PathBuf>,
     },
-=======
-    /// Reload and overwrite the embedded reports
-    ReloadEmbeddedReports,
->>>>>>> a158b8cd
 }
 
 #[derive(Serialize, Deserialize)]
