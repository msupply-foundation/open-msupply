--- conflicted
+++ resolved
@@ -157,15 +157,11 @@
     UpsertReports {
         /// Optional reports json path. This needs to be of type ReportsData. If none supplied, will upload the standard generated reports
         #[clap(short, long)]
-<<<<<<< HEAD
-        json_path: Option<PathBuf>,
+        path: Option<PathBuf>,
         
         /// Overwrite any pre-existing reports
         #[clap(short, long, action = ArgAction::SetTrue)]
         overwrite: bool,
-=======
-        path: Option<PathBuf>,
->>>>>>> 243ba2b7
     },
 }
 
@@ -447,11 +443,7 @@
                 info!("All standard reports built")
             };
         }
-<<<<<<< HEAD
-        Action::UpsertReportsJson { json_path, overwrite } => {
-=======
-        Action::UpsertReports { path } => {
->>>>>>> 243ba2b7
+        Action::UpsertReports { path, overwrite } => {
             let standard_reports_dir = Path::new("reports")
                 .join("generated")
                 .join("standard_reports.json");
