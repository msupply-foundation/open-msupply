--- conflicted
+++ resolved
@@ -212,7 +212,6 @@
         #[clap(short, long, action = ArgAction::SetTrue, conflicts_with="enable")]
         disable: bool,
     },
-<<<<<<< HEAD
     GeneratePluginTypescriptTypes {
         /// Optional path to save typescript types, if not provided will save to `../client/packages/plugins/backendCommon/generated`
         #[clap(
@@ -225,13 +224,6 @@
         #[clap(long, short, default_value = "false")]
         skip_prettify: bool,
     },
-=======
-    /// Generate TypeScript Types for backend plugins and format with Prettier
-    GenerateTypeScriptTypes,
-    /// Run load test
-    #[cfg(feature = "integration_test")]
-    LoadTest(LoadTest),
->>>>>>> 94133f5f
 }
 
 #[derive(Serialize, Deserialize)]
