use chrono::Duration;
use chrono::NaiveDate;
use chrono::NaiveDateTime;
use diesel::prelude::*;
use diesel::sql_query;
use diesel::sql_types::*;
use repository::DBType;
use repository::RepositoryError;
use repository::StorageConnection;

#[derive(Debug, PartialEq, Clone)]
struct TableAndFieldName {
    table_name: &'static str,
    field_name: &'static str,
}

fn get_timestamp_fields() -> Vec<TableAndFieldName> {
    vec![
        ("contact_trace", "datetime"),
        ("contact_trace", "date_of_birth"),
        ("document", "datetime"),
        ("program_enrolment", "enrolment_datetime"),
        ("program_event", "datetime"),
        ("program_event", "active_start_datetime"),
        ("program_event", "active_end_datetime"),
        ("encounter", "created_datetime"),
        ("encounter", "start_datetime"),
        ("encounter", "end_datetime"),
        ("name", "created_datetime"),
        ("invoice", "created_datetime"),
        ("invoice", "shipped_datetime"),
        ("invoice", "allocated_datetime"),
        ("invoice", "picked_datetime"),
        ("invoice", "delivered_datetime"),
        ("invoice", "verified_datetime"),
        ("location_movement", "enter_datetime"),
        ("location_movement", "exit_datetime"),
        ("requisition", "created_datetime"),
        ("requisition", "sent_datetime"),
        ("requisition", "finalised_datetime"),
        ("requisition_line", "snapshot_datetime"),
        ("sensor", "last_connection_datetime"),
        ("stocktake", "created_datetime"),
        ("stocktake", "finalised_datetime"),
        ("temperature_breach", "start_datetime"),
        ("temperature_breach", "end_datetime"),
        ("temperature_log", "datetime"),
        ("asset", "created_datetime"),
        ("asset", "modified_datetime"),
<<<<<<< HEAD
=======
        ("asset_internal_location", "created_datetime"),
        ("asset_internal_location", "modified_datetime"),
        ("asset_log", "log_datetime"),
        ("sync_file_reference", "created_datetime"),
>>>>>>> f625225c
    ]
    .iter()
    .map(|(table_name, field_name)| TableAndFieldName {
        table_name,
        field_name,
    })
    .collect()
}

#[cfg(test)]
#[cfg(feature = "postgres")]
fn get_exclude_timestamp_fields() -> Vec<TableAndFieldName> {
    vec![
        ("sync_buffer", "received_datetime"),
        ("sync_buffer", "integration_datetime"),
        ("sync_log", "started_datetime"),
        ("sync_log", "finished_datetime"),
        ("sync_log", "prepare_initial_started_datetime"),
        ("sync_log", "prepare_initial_finished_datetime"),
        ("sync_log", "push_started_datetime"),
        ("sync_log", "push_finished_datetime"),
        ("sync_log", "pull_central_started_datetime"),
        ("sync_log", "pull_central_finished_datetime"),
        ("sync_log", "pull_remote_started_datetime"),
        ("sync_log", "pull_remote_finished_datetime"),
        ("sync_log", "integration_started_datetime"),
        ("sync_log", "integration_finished_datetime"),
        ("sync_log", "pull_v6_started_datetime"),
        ("sync_log", "pull_v6_finished_datetime"),
        ("user_account", "last_successful_sync"),
        ("activity_log", "datetime"),
    ]
    .iter()
    .map(|(table_name, field_name)| TableAndFieldName {
        table_name,
        field_name,
    })
    .collect()
}

fn get_date_fields() -> Vec<TableAndFieldName> {
    vec![
        ("name", "date_of_birth"),
        ("name", "date_of_death"),
        ("stock_line", "expiry_date"),
        ("requisition", "expected_delivery_date"),
        ("invoice_line", "expiry_date"),
        ("stocktake", "stocktake_date"),
        ("stocktake_line", "expiry_date"),
        ("period", "start_date"),
        ("period", "end_date"),
        ("store", "created_date"),
        ("currency", "date_updated"),
        ("asset", "installation_date"),
        ("asset", "replacement_date"),
    ]
    .iter()
    .map(|(table_name, field_name)| TableAndFieldName {
        table_name,
        field_name,
    })
    .collect()
}

#[cfg(test)]
#[cfg(feature = "postgres")]
fn get_exclude_date_fields() -> Vec<TableAndFieldName> {
    vec![]
    // .iter()
    // .map(|(table_name, field_name)| TableAndFieldName {
    //     table_name,
    //     field_name,
    // })
    // .collect()
}

#[derive(QueryableByName, Debug, PartialEq)]
struct IdAndTimestamp {
    #[sql_type = "Text"]
    id: String,
    #[sql_type = "Timestamp"]
    dt: NaiveDateTime,
}

#[derive(QueryableByName, Debug, PartialEq)]
struct IdAndDate {
    #[sql_type = "Text"]
    id: String,
    #[sql_type = "Date"]
    d: NaiveDate,
}
#[derive(Debug, PartialEq)]
struct AllDateValues {
    timestamps: Vec<(IdAndTimestamp, TableAndFieldName)>,
    dates: Vec<(IdAndDate, TableAndFieldName)>,
}
pub struct RefreshDatesRepository<'a> {
    connection: &'a StorageConnection,
}

impl<'a> RefreshDatesRepository<'a> {
    pub fn new(connection: &'a StorageConnection) -> Self {
        RefreshDatesRepository { connection }
    }

    pub fn refresh_dates(
        &self,
        reference_date: NaiveDateTime,
    ) -> Result<Option<(NaiveDateTime, u32)>, RepositoryError> {
        let all_date_values = self.get_all_date_values()?;
        let (updated_values, max_timestamp, days_adjustment) =
            match self.get_new_date_values(reference_date, all_date_values) {
                Some(result) => result,
                None => return Ok(None),
            };

        self.update_timestamps(updated_values.timestamps)?;
        self.update_dates(updated_values.dates)?;
        Ok(Some((max_timestamp, days_adjustment)))
    }

    fn get_new_date_values(
        &self,
        reference_date: NaiveDateTime,
        mut all_date_values: AllDateValues,
    ) -> Option<(AllDateValues, NaiveDateTime, u32)> {
        let max_record = all_date_values.timestamps.iter().max_by_key(|row| row.0.dt);
        let max_timestamp = max_record.map(|row| row.0.dt).unwrap_or(reference_date);

        let days_difference = (reference_date - max_timestamp).num_days() - 1;

        if days_difference < 0 {
            println!(
                "Reference date {} - 1 day is lower then max data date {} for record: {:#?}",
                reference_date, max_timestamp, max_record
            );
            return None;
        }

        let adjustment = Duration::days(days_difference);

        for timestamp in all_date_values.timestamps.iter_mut() {
            timestamp.0.dt += adjustment
        }

        for date in all_date_values.dates.iter_mut() {
            date.0.d += adjustment
        }

        Some((all_date_values, max_timestamp, days_difference as u32))
    }

    fn get_all_date_values(&self) -> Result<AllDateValues, RepositoryError> {
        let mut timestamps = Vec::new();
        for table_and_field_name in get_timestamp_fields() {
            for row in self
                .get_timestamps(
                    table_and_field_name.table_name,
                    table_and_field_name.field_name,
                )?
                .into_iter()
            {
                timestamps.push((row, table_and_field_name.clone()))
            }
        }

        let mut dates = Vec::new();
        for table_and_field_name in get_date_fields() {
            for row in self
                .get_dates(
                    table_and_field_name.table_name,
                    table_and_field_name.field_name,
                )?
                .into_iter()
            {
                dates.push((row, table_and_field_name.clone()))
            }
        }

        Ok(AllDateValues { timestamps, dates })
    }

    fn get_timestamps(
        &self,
        table_name: &str,
        field_name: &str,
    ) -> Result<Vec<IdAndTimestamp>, RepositoryError> {
        let query = format!(
            "select id, {} as dt from {} where {0} is not null",
            field_name, table_name
        );

        Ok(sql_query(query).load::<IdAndTimestamp>(&self.connection.connection)?)
    }

    fn update_timestamps(
        &self,
        timestamps: Vec<(IdAndTimestamp, TableAndFieldName)>,
    ) -> Result<(), RepositoryError> {
        for (
            IdAndTimestamp { id, dt },
            TableAndFieldName {
                table_name,
                field_name,
            },
        ) in timestamps
        {
            let query = format!(
                "update {} set {} = '{}' where id = '{}'",
                table_name,
                field_name,
                serialise_timestamp(dt),
                id
            );

            sql_query(&query).execute(&self.connection.connection)?;
        }

        Ok(())
    }

    fn get_dates(
        &self,
        table_name: &str,
        field_name: &str,
    ) -> Result<Vec<IdAndDate>, RepositoryError> {
        let query = format!(
            "select id, {} as d from {} where {0} is not null",
            field_name, table_name
        );

        Ok(sql_query(query).load::<IdAndDate>(&self.connection.connection)?)
    }

    fn update_dates(
        &self,
        dates: Vec<(IdAndDate, TableAndFieldName)>,
    ) -> Result<(), RepositoryError> {
        for (
            IdAndDate { id, d },
            TableAndFieldName {
                table_name,
                field_name,
            },
        ) in dates
        {
            let query = format!(
                "update {} set {} = '{}' where id = '{}'",
                table_name,
                field_name,
                serialise_date(d),
                id
            );

            sql_query(&query).execute(&self.connection.connection)?;
        }

        Ok(())
    }
}

// Couldn't find less hacky way to serialise manually
table! {
    serialize_helper (id) {
        id -> Text,
        d -> Nullable<Date>,
        dt -> Nullable<Timestamp>,
    }
}

#[derive(Clone, Queryable, Insertable, AsChangeset, Debug, PartialEq, Eq)]
#[table_name = "serialize_helper"]
pub struct SerializeHelper {
    pub id: String,
    pub d: Option<NaiveDate>,
    pub dt: Option<NaiveDateTime>,
}

fn serialise_timestamp(timestamp: NaiveDateTime) -> String {
    use self::serialize_helper::dsl::*;
    // SELECT "serialize_helper"."id", "serialize_helper"."d", "serialize_helper"."dt" FROM "serialize_helper" WHERE "serialize_helper"."dt" = $1 -- binds: [2021-01-01T00:00:00]
    let debug_string =
        diesel::debug_query::<DBType, _>(&serialize_helper.filter(dt.eq(timestamp))).to_string();

    // ["...", "2021-01-01T00:00:00]"]
    let bind = debug_string.split('[').collect::<Vec<&str>>()[1];
    bind.split(']').collect::<Vec<&str>>()[0].to_string()
}

fn serialise_date(date: NaiveDate) -> String {
    use self::serialize_helper::dsl::*;

    let debug_string =
        diesel::debug_query::<DBType, _>(&serialize_helper.filter(d.eq(date))).to_string();

    // ["...", "2021-01-01T00:00:00]"]
    let bind = debug_string.split('[').collect::<Vec<&str>>()[1];
    bind.split(']').collect::<Vec<&str>>()[0].to_string()
}

#[cfg(test)]
mod tests {
    use repository::{
        mock::{
            mock_item_a, mock_item_link_from_item, mock_name_a, mock_store_a, MockData,
            MockDataInserts,
        },
        test_db::setup_all_with_data,
        InvoiceRow, InvoiceRowRepository, StockLineRow, StockLineRowRepository,
    };
    use util::{inline_edit, inline_init};

    use super::*;

    #[actix_rt::test]
    async fn refresh_dates() {
        fn invoice1() -> InvoiceRow {
            inline_init(|r: &mut InvoiceRow| {
                r.id = "invoice1".to_string();
                r.name_link_id = mock_name_a().id;
                r.store_id = mock_store_a().id;
                r.created_datetime = NaiveDate::from_ymd_opt(2021, 1, 1)
                    .unwrap()
                    .and_hms_opt(00, 00, 00)
                    .unwrap();
            })
        }

        fn invoice2() -> InvoiceRow {
            inline_init(|r: &mut InvoiceRow| {
                r.id = "invoice2".to_string();
                r.name_link_id = mock_name_a().id;
                r.store_id = mock_store_a().id;
                r.created_datetime = NaiveDate::from_ymd_opt(2021, 2, 1)
                    .unwrap()
                    .and_hms_opt(00, 00, 00)
                    .unwrap();
                r.shipped_datetime = Some(
                    NaiveDate::from_ymd_opt(2021, 1, 1)
                        .unwrap()
                        .and_hms_opt(00, 00, 00)
                        .unwrap(),
                );
            })
        }

        fn stock_line1() -> StockLineRow {
            inline_init(|r: &mut StockLineRow| {
                r.id = "stock_line1".to_string();
                r.item_link_id = mock_item_link_from_item(&mock_item_a()).id;
                r.store_id = mock_store_a().id;
                r.expiry_date = Some(NaiveDate::from_ymd_opt(2023, 2, 1).unwrap());
            })
        }

        let (_, connection, _, _) = setup_all_with_data(
            "refresh_dates",
            MockDataInserts::none().stores().names().items().units(),
            inline_init(|r: &mut MockData| {
                r.invoices = vec![invoice1(), invoice2()];
                r.stock_lines = vec![stock_line1()];
            }),
        )
        .await;

        let repo = RefreshDatesRepository::new(&connection);
        // Test select timestamp
        let mut result = repo.get_timestamps("invoice", "created_datetime").unwrap();
        result.sort_by(|a, b| a.id.cmp(&b.id));

        assert_eq!(
            result,
            vec![
                IdAndTimestamp {
                    id: "invoice1".to_string(),
                    dt: NaiveDate::from_ymd_opt(2021, 1, 1)
                        .unwrap()
                        .and_hms_opt(00, 00, 00)
                        .unwrap()
                },
                IdAndTimestamp {
                    id: "invoice2".to_string(),
                    dt: NaiveDate::from_ymd_opt(2021, 2, 1)
                        .unwrap()
                        .and_hms_opt(00, 00, 00)
                        .unwrap()
                },
            ]
        );

        let mut result = repo.get_timestamps("invoice", "shipped_datetime").unwrap();
        result.sort_by(|a, b| a.id.cmp(&b.id));

        assert_eq!(
            result,
            vec![IdAndTimestamp {
                id: "invoice2".to_string(),
                dt: NaiveDate::from_ymd_opt(2021, 1, 1)
                    .unwrap()
                    .and_hms_opt(00, 00, 00)
                    .unwrap()
            }]
        );

        // Test select date

        let mut result = repo.get_dates("stock_line", "expiry_date").unwrap();
        result.sort_by(|a, b| a.id.cmp(&b.id));

        assert_eq!(
            result,
            vec![IdAndDate {
                id: "stock_line1".to_string(),
                d: NaiveDate::from_ymd_opt(2023, 2, 1).unwrap()
            }]
        );

        // Test updated values

        let mut result = repo
            .get_new_date_values(
                // Latest date was 2021, 02, 01, which is 11 days difference from 2021, 02, 12
                // and -1, so should all be adjusted by 10
                NaiveDate::from_ymd_opt(2021, 2, 12)
                    .unwrap()
                    .and_hms_opt(00, 00, 00)
                    .unwrap(),
                repo.get_all_date_values().unwrap(),
            )
            .unwrap()
            .0;
        result.timestamps.sort_by(|a, b| {
            format!("{}{}", a.1.field_name, a.0.id).cmp(&format!("{}{}", b.1.field_name, b.0.id))
        });
        result.dates.sort_by(|a, b| {
            format!("{}{}", a.1.field_name, a.0.id).cmp(&format!("{}{}", b.1.field_name, b.0.id))
        });

        assert_eq!(
            result,
            AllDateValues {
                timestamps: vec![
                    (
                        IdAndTimestamp {
                            id: "invoice1".to_string(),
                            dt: NaiveDate::from_ymd_opt(2021, 1, 11)
                                .unwrap()
                                .and_hms_opt(00, 00, 00)
                                .unwrap()
                        },
                        TableAndFieldName {
                            table_name: "invoice",
                            field_name: "created_datetime"
                        }
                    ),
                    (
                        IdAndTimestamp {
                            id: "invoice2".to_string(),
                            dt: NaiveDate::from_ymd_opt(2021, 2, 11)
                                .unwrap()
                                .and_hms_opt(00, 00, 00)
                                .unwrap()
                        },
                        TableAndFieldName {
                            table_name: "invoice",
                            field_name: "created_datetime"
                        }
                    ),
                    (
                        IdAndTimestamp {
                            id: "invoice2".to_string(),
                            dt: NaiveDate::from_ymd_opt(2021, 1, 11)
                                .unwrap()
                                .and_hms_opt(00, 00, 00)
                                .unwrap()
                        },
                        TableAndFieldName {
                            table_name: "invoice",
                            field_name: "shipped_datetime"
                        }
                    )
                ],
                dates: vec![
                    (
                        IdAndDate {
                            id: "program_master_list_store".to_string(),
                            d: NaiveDate::from_ymd_opt(2020, 1, 11).unwrap()
                        },
                        TableAndFieldName {
                            table_name: "store",
                            field_name: "created_date"
                        },
                    ),
                    (
                        IdAndDate {
                            id: "store_a".to_string(),
                            d: NaiveDate::from_ymd_opt(2020, 1, 11).unwrap()
                        },
                        TableAndFieldName {
                            table_name: "store",
                            field_name: "created_date"
                        },
                    ),
                    (
                        IdAndDate {
                            id: "store_b".to_string(),
                            d: NaiveDate::from_ymd_opt(2020, 1, 11).unwrap()
                        },
                        TableAndFieldName {
                            table_name: "store",
                            field_name: "created_date"
                        },
                    ),
                    (
                        IdAndDate {
                            id: "store_c".to_string(),
                            d: NaiveDate::from_ymd_opt(2020, 1, 11).unwrap()
                        },
                        TableAndFieldName {
                            table_name: "store",
                            field_name: "created_date"
                        },
                    ),
                    (
                        IdAndDate {
                            id: "stock_line1".to_string(),
                            d: NaiveDate::from_ymd_opt(2023, 2, 11).unwrap()
                        },
                        TableAndFieldName {
                            table_name: "stock_line",
                            field_name: "expiry_date"
                        }
                    )
                ]
            }
        );

        // Test refresh dates
        repo.refresh_dates(
            NaiveDate::from_ymd_opt(2021, 2, 12)
                .unwrap()
                .and_hms_opt(00, 00, 00)
                .unwrap(),
        )
        .unwrap();

        let invoice1_result = InvoiceRowRepository::new(&connection)
            .find_one_by_id(&invoice1().id)
            .unwrap();

        assert_eq!(
            invoice1_result,
            inline_edit(&invoice1_result, |mut u| {
                u.created_datetime = NaiveDate::from_ymd_opt(2021, 1, 11)
                    .unwrap()
                    .and_hms_opt(00, 00, 00)
                    .unwrap();
                u
            })
        );

        let invoice2_result = InvoiceRowRepository::new(&connection)
            .find_one_by_id(&invoice2().id)
            .unwrap();

        assert_eq!(
            invoice2_result,
            inline_edit(&invoice2_result, |mut u| {
                u.created_datetime = NaiveDate::from_ymd_opt(2021, 2, 11)
                    .unwrap()
                    .and_hms_opt(00, 00, 00)
                    .unwrap();
                u.shipped_datetime = Some(
                    NaiveDate::from_ymd_opt(2021, 1, 11)
                        .unwrap()
                        .and_hms_opt(00, 00, 00)
                        .unwrap(),
                );
                u
            })
        );

        let stock_line1_result = StockLineRowRepository::new(&connection)
            .find_one_by_id(&stock_line1().id)
            .unwrap();

        assert_eq!(
            stock_line1_result,
            inline_edit(&stock_line1_result, |mut u| {
                u.expiry_date = Some(NaiveDate::from_ymd_opt(2023, 2, 11).unwrap());
                u
            })
        );
    }

    #[derive(QueryableByName, Debug, PartialEq)]
    struct TableNameAndFieldRow {
        #[sql_type = "Text"]
        table_name: String,
        #[sql_type = "Text"]
        column_name: String,
    }

    // Testing schema date and timestamp fields against get_timestamp_fields and get_date_fields
    #[cfg(feature = "postgres")]
    #[actix_rt::test]
    async fn all_fields_are_present() {
        let (_, connection, _, _) = repository::test_db::setup_all(
            "all_fields_are_present_timestamps",
            MockDataInserts::none(),
        )
        .await;

        // Timestamps
        let query = r#"
            SELECT table_name, column_name 
            FROM information_schema.columns 
            WHERE data_type = 'timestamp without time zone' 
              AND table_name != '__diesel_schema_migrations'
              AND column_name not in ('deleted_datetime') -- assume we don't want to change dates on these fields?
              AND is_updatable = 'YES'
            "#;

        let schema_table_and_fields = sql_query(query)
            .load::<TableNameAndFieldRow>(&connection.connection)
            .unwrap();

        let mut defined_table_and_fields = get_timestamp_fields();
        defined_table_and_fields.append(&mut get_exclude_timestamp_fields());

        for schema_row in schema_table_and_fields.iter() {
            assert_eq!(
                1,
                defined_table_and_fields
                    .iter()
                    .filter(
                        |defined_row| defined_row.table_name == schema_row.table_name
                            && defined_row.field_name == schema_row.column_name
                    )
                    .count(),
                "Field {:#?} is in schema but not in get_timestamp_fields",
                schema_row
            );
        }

        for defined_row in defined_table_and_fields {
            assert_eq!(
                1,
                schema_table_and_fields
                    .iter()
                    .filter(|schema_row| defined_row.table_name == schema_row.table_name
                        && defined_row.field_name == schema_row.column_name)
                    .count(),
                "Field {:#?} is in get_timestamp_fields but not in schema",
                defined_row
            );
        }

        // Dates
        let query = r#"
        SELECT table_name, column_name 
        FROM information_schema.columns 
        WHERE data_type = 'date' 
          AND table_name != '__diesel_schema_migrations'
          AND is_updatable = 'YES'
        "#;

        let schema_table_and_fields = sql_query(query)
            .load::<TableNameAndFieldRow>(&connection.connection)
            .unwrap();

        let mut defined_table_and_fields = get_date_fields();
        defined_table_and_fields.append(&mut get_exclude_date_fields());

        for schema_row in schema_table_and_fields.iter() {
            assert_eq!(
                1,
                defined_table_and_fields
                    .iter()
                    .filter(
                        |defined_row| defined_row.table_name == schema_row.table_name
                            && defined_row.field_name == schema_row.column_name
                    )
                    .count(),
                "Field {:#?} is in schema but not get_date_fields",
                schema_row
            );
        }

        for defined_row in defined_table_and_fields {
            assert_eq!(
                1,
                schema_table_and_fields
                    .iter()
                    .filter(|schema_row| defined_row.table_name == schema_row.table_name
                        && defined_row.field_name == schema_row.column_name)
                    .count(),
                "Field {:#?} is in get_date_fields but not in schema",
                defined_row
            );
        }
    }
}<|MERGE_RESOLUTION|>--- conflicted
+++ resolved
@@ -47,13 +47,10 @@
         ("temperature_log", "datetime"),
         ("asset", "created_datetime"),
         ("asset", "modified_datetime"),
-<<<<<<< HEAD
-=======
         ("asset_internal_location", "created_datetime"),
         ("asset_internal_location", "modified_datetime"),
         ("asset_log", "log_datetime"),
         ("sync_file_reference", "created_datetime"),
->>>>>>> f625225c
     ]
     .iter()
     .map(|(table_name, field_name)| TableAndFieldName {
