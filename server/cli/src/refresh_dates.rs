--- conflicted
+++ resolved
@@ -54,12 +54,9 @@
         ("vaccination", "created_datetime"),
         ("invoice", "backdated_datetime"),
         ("contact_form", "created_datetime"),
-<<<<<<< HEAD
         ("item_variant", "created_datetime"),
         ("vvm_status_log", "created_datetime"),
-=======
         ("sync_message", "created_datetime"),
->>>>>>> 63f15561
     ]
     .iter()
     .map(|(table_name, field_name)| TableAndFieldName {
