--- conflicted
+++ resolved
@@ -243,11 +243,7 @@
             field_name, table_name
         );
 
-<<<<<<< HEAD
-        Ok(sql_query(&query).load::<IdAndTimestamp>(&mut self.connection.connection)?)
-=======
         Ok(sql_query(query).load::<IdAndTimestamp>(&self.connection.connection)?)
->>>>>>> 2ca48bab
     }
 
     fn update_timestamps(
@@ -286,11 +282,7 @@
             field_name, table_name
         );
 
-<<<<<<< HEAD
-        Ok(sql_query(&query).load::<IdAndDate>(&mut self.connection.connection)?)
-=======
         Ok(sql_query(query).load::<IdAndDate>(&self.connection.connection)?)
->>>>>>> 2ca48bab
     }
 
     fn update_dates(
