--- conflicted
+++ resolved
@@ -33,7 +33,6 @@
 serde = { workspace = true }
 serde_json = { workspace = true }
 simple-log = { workspace = true }
-<<<<<<< HEAD
 tokio = { workspace = true }
 reqwest = { workspace = true }
 
@@ -43,11 +42,8 @@
 egui_extras = { version = "0.27", features = ["default", "image"] }
 async-trait = "0.1.8"
 machine-uid = { version = "0.5.1" }
-=======
-tokio = { version = "1.38.0", features = ["macros", "time", "rt-multi-thread"] }
 copy_dir = "0.1.3"
 shellexpand = "3.1.0"
->>>>>>> d9b2ba2e
 
 [dev-dependencies]
 actix-rt = { workspace = true }
