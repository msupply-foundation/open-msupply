[package]
name = "util"
version = "0.1.0"
edition = "2018"

[lib]
path = "src/lib.rs"

[dependencies]
<<<<<<< HEAD
sha2 = "0.10.2"
uuid = { version = "1.0.0", features = ["v4"] }
chrono = "0.4.19"
serde = "1.0.126"
=======
sha2 = "0.9.5"
uuid = { version = "0.8", features = ["v4"] }
chrono = { workspace = true }
>>>>>>> 80a99f74
env_logger = "0.8.3"
serde_json = "1.0.66"

[dev-dependencies]
thiserror = "1"<|MERGE_RESOLUTION|>--- conflicted
+++ resolved
@@ -7,16 +7,10 @@
 path = "src/lib.rs"
 
 [dependencies]
-<<<<<<< HEAD
 sha2 = "0.10.2"
 uuid = { version = "1.0.0", features = ["v4"] }
-chrono = "0.4.19"
+chrono = { workspace = true }
 serde = "1.0.126"
-=======
-sha2 = "0.9.5"
-uuid = { version = "0.8", features = ["v4"] }
-chrono = { workspace = true }
->>>>>>> 80a99f74
 env_logger = "0.8.3"
 serde_json = "1.0.66"
 
