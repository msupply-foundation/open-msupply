--- conflicted
+++ resolved
@@ -1,33 +1,17 @@
 #[cfg(test)]
 mod repository_basic_test {
 
-<<<<<<< HEAD
-    use remote_server::{
-        database::{
-            repository::{
-                repository::get_repositories, CentralSyncBufferRepository,
-                CustomerInvoiceRepository, ItemLineRepository, ItemRepository, NameRepository,
-                RequisitionLineRepository, RequisitionRepository, StoreRepository,
-                TransactLineRepository, TransactRepository, UserAccountRepository,
-            },
-            schema::{
-                diesel_schema::central_sync_buffer, CentralSyncBufferRow, ItemLineRow, ItemRow,
-                ItemRowType, NameRow, RequisitionLineRow, RequisitionRow, RequisitionRowType,
-                StoreRow, TransactLineRow, TransactLineRowType, TransactRow, TransactRowType,
-                UserAccountRow,
-            },
-=======
     use remote_server::database::{
         repository::{
-            repository::get_repositories, CustomerInvoiceRepository, ItemLineRepository,
-            ItemRepository, NameRepository, RequisitionLineRepository, RequisitionRepository,
-            StoreRepository, TransactLineRepository, TransactRepository, UserAccountRepository,
+            repository::get_repositories, CentralSyncBufferRepository, CustomerInvoiceRepository,
+            ItemLineRepository, ItemRepository, NameRepository, RequisitionLineRepository,
+            RequisitionRepository, StoreRepository, TransactLineRepository, TransactRepository,
+            UserAccountRepository,
         },
         schema::{
-            ItemLineRow, ItemRow, NameRow, RequisitionLineRow, RequisitionRow, RequisitionRowType,
-            StoreRow, TransactLineRow, TransactLineRowType, TransactRow, TransactRowType,
-            UserAccountRow,
->>>>>>> 7c4694ba
+            diesel_schema::central_sync_buffer, CentralSyncBufferRow, ItemLineRow, ItemRow,
+            NameRow, RequisitionLineRow, RequisitionRow, RequisitionRowType, StoreRow,
+            TransactLineRow, TransactLineRowType, TransactRow, TransactRowType, UserAccountRow,
         },
     };
 
@@ -255,7 +239,6 @@
         assert_eq!(item2, loaded_item);
     }
 
-<<<<<<< HEAD
     async fn central_sync_buffer_test(repo: &CentralSyncBufferRepository) {
         let central_sync_buffer_row_a = CentralSyncBufferRow {
             id: "1".to_string(),
@@ -291,10 +274,7 @@
         assert!(result.is_err());
     }
 
-    #[tokio::test]
-=======
     #[actix_rt::test]
->>>>>>> 7c4694ba
     async fn simple_repository_tests() {
         let settings = test_db::get_test_settings("omsupply-database-simple-repository-test");
         // Initialise a new test database.
