use remote_server::{
    database::{loader::get_loaders, repository::get_repositories},
    server::{
        data::{LoaderRegistry, RepositoryRegistry},
        service::graphql::config as graphql_config,
    },
    util::settings::Settings,
};

use assert_json_diff::assert_json_eq;
use serde_json::{json, Value};

mod invoice_query;
<<<<<<< HEAD
mod invoices;
=======
mod invoices;
mod names;
mod requisition;

async fn run_gql_query(
    settings: &Settings,
    query: &str,
    variables: &Option<serde_json::Value>,
) -> serde_json::Value {
    let repositories = get_repositories(settings).await;
    let loaders = get_loaders(settings).await;

    let repository_registry = actix_web::web::Data::new(RepositoryRegistry { repositories });
    let loader_registry = actix_web::web::Data::new(LoaderRegistry { loaders });

    let mut app = actix_web::test::init_service(
        actix_web::App::new()
            .data(repository_registry.clone())
            .data(loader_registry.clone())
            .configure(graphql_config(repository_registry, loader_registry)),
    )
    .await;

    let mut payload: String;
    if let Some(variables) = variables {
        payload = format!(
            "{{\"query\":\"{}\",\"variables\":{}}}",
            query,
            variables.to_string()
        );
    } else {
        payload = format!("{{\"query\":\"{}\"}}", query);
    }
    payload = payload.replace("\n", "");

    let req = actix_web::test::TestRequest::post()
        .header("content-type", "application/json")
        .set_payload(payload)
        .uri("/graphql")
        .to_request();

    let res = actix_web::test::read_response(&mut app, req).await;
    let body = String::from_utf8(res.to_vec()).expect("Failed to parse response");
    serde_json::from_str::<Value>(&body).expect(body.as_str())
}

async fn assert_gql_not_found(
    settings: &Settings,
    query: &str,
    variables: &Option<serde_json::Value>,
) -> serde_json::Value {
    let actual = run_gql_query(settings, query, variables).await;
    let error_message = actual["errors"][0]["message"].to_string();
    assert!(error_message.contains("row not found"));
    actual
}

fn assert_gql_no_response_error(value: &serde_json::Value) {
    if let Some(errors) = value.get("errors") {
        assert!(false, "{}", errors.to_string());
    }
}

async fn assert_gql_query(
    settings: &Settings,
    query: &str,
    variables: &Option<serde_json::Value>,
    expected: &serde_json::Value,
) -> serde_json::Value {
    let actual = run_gql_query(settings, query, variables).await;
    assert_gql_no_response_error(&actual);
    let expected_with_data = json!({
        "data": expected,
    });
    assert_json_eq!(&actual, expected_with_data);
    actual
}
>>>>>>> f2e81933
<|MERGE_RESOLUTION|>--- conflicted
+++ resolved
@@ -11,9 +11,6 @@
 use serde_json::{json, Value};
 
 mod invoice_query;
-<<<<<<< HEAD
-mod invoices;
-=======
 mod invoices;
 mod names;
 mod requisition;
@@ -90,5 +87,4 @@
     });
     assert_json_eq!(&actual, expected_with_data);
     actual
-}
->>>>>>> f2e81933
+}