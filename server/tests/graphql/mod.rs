--- conflicted
+++ resolved
@@ -13,30 +13,22 @@
 use serde_json::{json, Value};
 
 pub mod common;
-<<<<<<< HEAD
 mod customer_invoice_insert;
-=======
-
 mod delete_customer_invoice_line;
->>>>>>> d6d430b0
 mod delete_supplier_invoice;
 mod delete_supplier_invoice_line;
 mod insert_customer_invoice_line;
 mod insert_supplier_invoice;
 mod insert_supplier_invoice_line;
-mod update_supplier_invoice;
-mod update_supplier_invoice_line;
-
 mod invoice_query;
 mod invoices;
 mod names;
 mod requisition;
-<<<<<<< HEAD
 mod update_customer_invoice_line;
 mod update_supplier_invoice;
+mod update_supplier_invoice;
 mod update_supplier_invoice_line;
-=======
->>>>>>> d6d430b0
+mod update_supplier_invoice_line;
 
 pub async fn get_gql_result<IN, OUT>(settings: &Settings, query: IN) -> OUT
 where
@@ -230,7 +222,6 @@
     variables_derives = "Debug,PartialEq,Clone",
     normalization = "Rust"
 )]
-<<<<<<< HEAD
 pub struct UpdateCustomerInvoiceLineFull;
 
 #[derive(GraphQLQuery)]
@@ -242,6 +233,13 @@
     normalization = "Rust"
 )]
 pub struct InsertCustomerInvoiceLineFull;
-=======
-pub struct DeleteCustomerInvoiceLineFull;
->>>>>>> d6d430b0
+
+#[derive(GraphQLQuery)]
+#[graphql(
+    schema_path = "tests/graphql/schema.graphql",
+    query_path = "tests/graphql/query.graphql",
+    response_derives = "Debug,PartialEq,Clone,Serialize",
+    variables_derives = "Debug,PartialEq,Clone",
+    normalization = "Rust"
+)]
+pub struct DeleteCustomerInvoiceLineFull;