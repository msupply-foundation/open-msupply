--- conflicted
+++ resolved
@@ -15,12 +15,6 @@
 pub enum PurchaseOrderLineSortFieldInput {
     ItemName,
     LineNumber,
-<<<<<<< HEAD
-    // RequestedQuantity,
-    // AuthorisedQuantity,
-    // TotalReceived,
-=======
->>>>>>> f678524b
     RequestedDeliveryDate,
     ExpectedDeliveryDate,
 }
@@ -120,16 +114,7 @@
         use PurchaseOrderLineSortFieldInput as from;
         let key = match self.key {
             from::ItemName => to::ItemName,
-<<<<<<< HEAD
             from::LineNumber => to::LineNumber,
-            // from::RequestedQuantity => to::RequestedQuantity,
-            // from::AuthorisedQuantity => to::AuthorisedQuantity,
-            // from::TotalReceived => to::TotalReceived,
-=======
-
-            from::LineNumber => to::LineNumber,
-
->>>>>>> f678524b
             from::RequestedDeliveryDate => to::RequestedDeliveryDate,
             from::ExpectedDeliveryDate => to::ExpectedDeliveryDate,
         };
