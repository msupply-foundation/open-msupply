use async_graphql::Object;

pub struct PurchaseOrderLineNotFound;
#[Object]
impl PurchaseOrderLineNotFound {
    pub async fn description(&self) -> &str {
        "Purchase order line not found"
    }
}

pub struct UpdatedLineDoesNotExist;
#[Object]
impl UpdatedLineDoesNotExist {
    pub async fn description(&self) -> &str {
        "Updated line does not exist"
    }
}

pub struct PurchaseOrderDoesNotExist;
#[Object]
impl PurchaseOrderDoesNotExist {
    pub async fn description(&self) -> &str {
        "Purchase order does not exist"
    }
}

<<<<<<< HEAD
pub struct CannotAdjustRequestedQuantity;
#[Object]
impl CannotAdjustRequestedQuantity {
    pub async fn description(&self) -> &str {
        "Cannot adjust requested quantity"
=======
pub struct PurchaseOrderLineWithIdExists;
#[Object]
impl PurchaseOrderLineWithIdExists {
    pub async fn description(&self) -> &str {
        "Purchase order line already exists"
    }
}

pub struct PackSizeCodeCombinationExists {
    pub item_code: String,
    pub requested_pack_size: f64,
}
#[Object]
impl PackSizeCodeCombinationExists {
    pub async fn description(&self) -> &str {
        "combination already exists for this item and pack size"
    }
    pub async fn item_code(&self) -> &str {
        self.item_code.as_str() // Placeholder, should return the actual item code
    }
    pub async fn requested_pack_size(&self) -> f64 {
        self.requested_pack_size
    }
}

pub struct CannnotFindItemByCode;
#[Object]
impl CannnotFindItemByCode {
    pub async fn description(&self) -> &str {
        "Cannot find item by code"
>>>>>>> 11b0b6ee
    }
}<|MERGE_RESOLUTION|>--- conflicted
+++ resolved
@@ -24,13 +24,6 @@
     }
 }
 
-<<<<<<< HEAD
-pub struct CannotAdjustRequestedQuantity;
-#[Object]
-impl CannotAdjustRequestedQuantity {
-    pub async fn description(&self) -> &str {
-        "Cannot adjust requested quantity"
-=======
 pub struct PurchaseOrderLineWithIdExists;
 #[Object]
 impl PurchaseOrderLineWithIdExists {
@@ -61,6 +54,13 @@
 impl CannnotFindItemByCode {
     pub async fn description(&self) -> &str {
         "Cannot find item by code"
->>>>>>> 11b0b6ee
+    }
+}
+
+pub struct CannotAdjustRequestedQuantity;
+#[Object]
+impl CannotAdjustRequestedQuantity {
+    pub async fn description(&self) -> &str {
+        "Cannot adjust requested quantity"
     }
 }