--- conflicted
+++ resolved
@@ -17,6 +17,8 @@
 use crate::mutations::errors::{
     CannotAdjustRequestedQuantity, PurchaseOrderDoesNotExist, PurchaseOrderLineNotFound,
     UpdatedLineDoesNotExist,
+    CannotAdjustRequestedQuantity, PurchaseOrderDoesNotExist, PurchaseOrderLineNotFound,
+    UpdatedLineDoesNotExist,
 };
 
 #[derive(InputObject)]
@@ -27,8 +29,11 @@
     pub requested_pack_size: Option<f64>,
     pub requested_number_of_units: Option<f64>,
     pub adjusted_number_of_units: Option<f64>,
+    pub adjusted_number_of_units: Option<f64>,
     pub requested_delivery_date: Option<NaiveDate>,
     pub expected_delivery_date: Option<NaiveDate>,
+    pub price_per_unit_before_discount: Option<f64>,
+    pub price_per_unit_after_discount: Option<f64>,
     pub price_per_unit_before_discount: Option<f64>,
     pub price_per_unit_after_discount: Option<f64>,
 }
@@ -40,13 +45,11 @@
             item_id,
             requested_pack_size,
             requested_number_of_units,
-<<<<<<< HEAD
-            adjusted_number_of_units, // TODO: Maybe should just have one number in the request and map it to adjusted or requested in backend?
-=======
             adjusted_number_of_units,
->>>>>>> f88b498c
             requested_delivery_date,
             expected_delivery_date,
+            price_per_unit_before_discount,
+            price_per_unit_after_discount,
             price_per_unit_before_discount,
             price_per_unit_after_discount,
         } = self;
@@ -72,6 +75,7 @@
     UpdatedLineDoesNotExist(UpdatedLineDoesNotExist),
     PurchaseOrderDoesNotExist(PurchaseOrderDoesNotExist),
     CannotEditPurchaseOrder(CannotEditPurchaseOrder),
+    CannotAdjustRequestedQuantity(CannotAdjustRequestedQuantity),
     CannotAdjustRequestedQuantity(CannotAdjustRequestedQuantity),
 }
 
