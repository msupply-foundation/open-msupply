--- conflicted
+++ resolved
@@ -15,17 +15,10 @@
 graphql_types = { path = "../types" }
 
 async-std = { workspace = true }
-<<<<<<< HEAD
-
-actix-web = { version = "4.0.1", default-features = false, features = ["macros"] }
-async-graphql = { version = "3.0.35", features = ["dataloader", "chrono"] }
-async-graphql-actix-web = "3.0.35"
-=======
 actix-web = { workspace = true }
 anymap = "0.12"
 async-graphql = { workspace = true }
 async-graphql-actix-web = { workspace = true }
->>>>>>> 25b1672d
 async-trait = "0.1.30"
 chrono = { version = "0.4", features = ["serde"] }
 serde = "1.0.126"
