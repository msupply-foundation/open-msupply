use async_graphql::*;
use chrono::DateTime;
use chrono::Utc;
use graphql_core::pagination::PaginationInput;
use graphql_core::standard_graphql_error::validate_auth;
use graphql_core::standard_graphql_error::StandardGraphqlError;
use graphql_core::ContextExt;
use graphql_types::types::contact_trace::ContactTraceFilterInput;
use graphql_types::types::contact_trace::ContactTraceResponse;
use graphql_types::types::contact_trace::ContactTraceSortInput;
use graphql_types::types::document::DocumentNode;
use graphql_types::types::encounter::EncounterFilterInput;
use graphql_types::types::encounter::EncounterSortInput;
use graphql_types::types::patient::PatientFilterInput;
use graphql_types::types::patient::PatientNode;
use graphql_types::types::program_enrolment::ProgramEnrolmentFilterInput;
use graphql_types::types::program_enrolment::ProgramEnrolmentResponse;
use graphql_types::types::program_enrolment::ProgramEnrolmentSortInput;
use graphql_types::types::program_enrolment::ProgramEventFilterInput;
use graphql_types::types::program_event::ProgramEventResponse;
use graphql_types::types::program_event::ProgramEventSortInput;
use mutations::allocate_number::allocate_program_number;
use mutations::allocate_number::AllocateProgramNumberInput;
use mutations::allocate_number::AllocateProgramNumberResponse;
use mutations::contact_trace::insert::insert_contact_trace;
use mutations::contact_trace::insert::InsertContactTraceInput;
use mutations::contact_trace::insert::InsertContactTraceResponse;
use mutations::contact_trace::update::update_contact_trace;
use mutations::contact_trace::update::UpdateContactTraceInput;
use mutations::contact_trace::update::UpdateContactTraceResponse;
use mutations::encounter::insert::insert_encounter;
use mutations::encounter::insert::InsertEncounterInput;
use mutations::encounter::insert::InsertEncounterResponse;
use mutations::encounter::update::update_encounter;
use mutations::encounter::update::UpdateEncounterInput;
use mutations::encounter::update::UpdateEncounterResponse;
use mutations::immunisation::insert::insert_immunisation_program;
use mutations::immunisation::insert::InsertImmunisationProgramInput;
use mutations::immunisation::insert::InsertImmunisationProgramResponse;
<<<<<<< HEAD
=======
use mutations::immunisation::update::update_immunisation_program;
use mutations::immunisation::update::UpdateImmunisationProgramInput;
use mutations::immunisation::update::UpdateImmunisationProgramResponse;
>>>>>>> e26e365e
use mutations::insert_document_registry::*;
use mutations::patient::insert::insert_patient;
use mutations::patient::insert::InsertPatientInput;
use mutations::patient::insert::InsertPatientResponse;
use mutations::patient::update::update_patient;
use mutations::patient::update::UpdatePatientInput;
use mutations::patient::update::UpdatePatientResponse;
use mutations::program_enrolment::insert::insert_program_enrolment;
use mutations::program_enrolment::insert::InsertProgramEnrolmentInput;
use mutations::program_enrolment::insert::InsertProgramEnrolmentResponse;
use mutations::program_enrolment::update::update_program_enrolment;
use mutations::program_enrolment::update::UpdateProgramEnrolmentInput;
use mutations::program_enrolment::update::UpdateProgramEnrolmentResponse;
use mutations::program_patient::insert::*;
use mutations::program_patient::update::update_program_patient;
use mutations::program_patient::update::UpdateProgramPatientInput;
use mutations::program_patient::update::UpdateProgramPatientResponse;
use mutations::update_document::*;
use queries::contact_trace::contact_traces;
use service::auth::Resource;
use service::auth::ResourceAccessRequest;
use service::programs::patient::patient_search_central;
use types::program::ProgramFilterInput;
use types::program::ProgramSortInput;
use types::program::ProgramsResponse;

mod mutations;

mod queries;
pub mod types;
use self::queries::*;

#[derive(Default, Clone)]
pub struct ProgramsQueries;

#[Object]
impl ProgramsQueries {
    pub async fn documents(
        &self,
        ctx: &Context<'_>,
        #[graphql(desc = "Store id")] store_id: String,
        page: Option<PaginationInput>,
        #[graphql(desc = "The document filter")] filter: Option<DocumentFilterInput>,
        sort: Option<DocumentSortInput>,
    ) -> Result<DocumentResponse> {
        documents(ctx, store_id, page, filter, sort)
    }

    pub async fn document(
        &self,
        ctx: &Context<'_>,
        #[graphql(desc = "Store id")] store_id: String,
        #[graphql(desc = "The document name")] name: String,
    ) -> Result<Option<DocumentNode>> {
        document(ctx, store_id, name)
    }

    pub async fn document_history(
        &self,
        ctx: &Context<'_>,
        #[graphql(desc = "Store id")] store_id: String,
        #[graphql(desc = "The document name")] name: String,
    ) -> Result<DocumentHistoryResponse> {
        document_history(ctx, store_id, name)
    }

    pub async fn document_registries(
        &self,
        ctx: &Context<'_>,
        filter: Option<DocumentRegistryFilterInput>,
        sort: Option<Vec<DocumentRegistrySortInput>>,
        store_id: String,
    ) -> Result<DocumentRegistryResponse> {
        document_registries(ctx, filter, sort, store_id)
    }

    pub async fn patients(
        &self,
        ctx: &Context<'_>,
        store_id: String,
        page: Option<PaginationInput>,
        filter: Option<PatientFilterInput>,
        sort: Option<Vec<PatientSortInput>>,
    ) -> Result<PatientResponse> {
        patients(ctx, store_id, page, filter, sort)
    }
    pub async fn patient(
        &self,
        ctx: &Context<'_>,
        store_id: String,
        patient_id: String,
    ) -> Result<Option<PatientNode>> {
        patient(ctx, store_id, patient_id)
    }
    pub async fn patient_search(
        &self,
        ctx: &Context<'_>,
        store_id: String,
        input: PatientSearchInput,
    ) -> Result<PatientSearchResponse> {
        patient_search(ctx, store_id, input)
    }

    pub async fn central_patient_search(
        &self,
        ctx: &Context<'_>,
        store_id: String,
        input: CentralPatientSearchInput,
    ) -> Result<CentralPatientSearchResponse> {
        // Note, we can't move the ctx to another async method because then it would need to be
        // Sync. For this reason split the method as done below.
        validate_auth(
            ctx,
            &ResourceAccessRequest {
                resource: Resource::QueryPatient,
                store_id: Some(store_id.clone()),
            },
        )?;

        let service_provider = ctx.service_provider();
        let context = service_provider.basic_context()?;

        let sync_settings = service_provider.settings.sync_settings(&context)?.ok_or(
            StandardGraphqlError::InternalError("Missing sync settings".to_string()).extend(),
        )?;

        let result = patient_search_central(&sync_settings, input.to_domain()).await;
        map_central_patient_search_result(result)
    }

    pub async fn program_enrolments(
        &self,
        ctx: &Context<'_>,
        store_id: String,
        sort: Option<ProgramEnrolmentSortInput>,
        filter: Option<ProgramEnrolmentFilterInput>,
    ) -> Result<ProgramEnrolmentResponse> {
        program_enrolments(ctx, store_id, sort, filter)
    }

    /// Returns active program events at a given date time.
    /// This can also be achieved by using the program_events endpoint with the filter:
    /// `active_start_datetime <= at && active_end_datetime + 1 >= at`
    pub async fn active_program_events(
        &self,
        ctx: &Context<'_>,
        store_id: String,
        at: Option<DateTime<Utc>>,
        page: Option<PaginationInput>,
        sort: Option<ProgramEventSortInput>,
        filter: Option<ProgramEventFilterInput>,
    ) -> Result<ProgramEventResponse> {
        active_program_events(ctx, store_id, at, page, sort, filter)
    }

    pub async fn program_events(
        &self,
        ctx: &Context<'_>,
        store_id: String,
        page: Option<PaginationInput>,
        sort: Option<ProgramEventSortInput>,
        filter: Option<ProgramEventFilterInput>,
    ) -> Result<ProgramEventResponse> {
        program_events(ctx, store_id, page, sort, filter)
    }

    pub async fn encounters(
        &self,
        ctx: &Context<'_>,
        store_id: String,
        page: Option<PaginationInput>,
        filter: Option<EncounterFilterInput>,
        sort: Option<EncounterSortInput>,
    ) -> Result<EncounterResponse> {
        encounters(ctx, store_id, page, filter, sort)
    }

    pub async fn encounter_fields(
        &self,
        ctx: &Context<'_>,
        store_id: String,
        input: EncounterFieldsInput,
        page: Option<PaginationInput>,
        filter: Option<EncounterFilterInput>,
        sort: Option<EncounterSortInput>,
    ) -> Result<EncounterFieldsResponse> {
        encounter_fields(ctx, store_id, input, page, filter, sort)
    }

    pub async fn contact_traces(
        &self,
        ctx: &Context<'_>,
        store_id: String,
        page: Option<PaginationInput>,
        filter: Option<ContactTraceFilterInput>,
        sort: Option<ContactTraceSortInput>,
    ) -> Result<ContactTraceResponse> {
        contact_traces(ctx, store_id, page, filter, sort)
    }

    pub async fn programs(
        &self,
        ctx: &Context<'_>,
        store_id: String,
        page: Option<PaginationInput>,
        filter: Option<ProgramFilterInput>,
        sort: Option<ProgramSortInput>,
    ) -> Result<ProgramsResponse> {
        programs(ctx, store_id, page, filter, sort)
    }
}

#[derive(Default, Clone)]
pub struct ProgramsMutations;

#[Object]
impl ProgramsMutations {
    async fn update_document(
        &self,
        ctx: &Context<'_>,
        store_id: String,
        input: UpdateDocumentInput,
    ) -> Result<UpdateDocumentResponse> {
        update_document(ctx, store_id, input)
    }

    async fn insert_document_registry(
        &self,
        ctx: &Context<'_>,
        input: InsertDocumentRegistryInput,
    ) -> Result<InsertDocumentResponse> {
        insert_document_registry(ctx, input)
    }

    /// Inserts a new patient (without document data)
    pub async fn insert_patient(
        &self,
        ctx: &Context<'_>,
        store_id: String,
        input: InsertPatientInput,
    ) -> Result<InsertPatientResponse> {
        insert_patient(ctx, store_id, input)
    }

    /// Updates a new patient (without document data)
    pub async fn update_patient(
        &self,
        ctx: &Context<'_>,
        store_id: String,
        input: UpdatePatientInput,
    ) -> Result<UpdatePatientResponse> {
        update_patient(ctx, store_id, input)
    }

    /// Inserts a new program patient, i.e. a patient that can contain additional information stored
    /// in a document.
    pub async fn insert_program_patient(
        &self,
        ctx: &Context<'_>,
        store_id: String,
        input: InsertProgramPatientInput,
    ) -> Result<InsertProgramPatientResponse> {
        insert_program_patient(ctx, store_id, input)
    }

    /// Updates a new program patient, i.e. a patient the can contain additional information stored
    /// in a document.
    pub async fn update_program_patient(
        &self,
        ctx: &Context<'_>,
        store_id: String,
        input: UpdateProgramPatientInput,
    ) -> Result<UpdateProgramPatientResponse> {
        update_program_patient(ctx, store_id, input)
    }

    /// Links a patient to a store and thus effectively to a site
    pub async fn link_patient_to_store(
        &self,
        ctx: &Context<'_>,
        store_id: String,
        name_id: String,
    ) -> Result<LinkPatientToStoreResponse> {
        link_patient_to_store(ctx, &store_id, &name_id).await
    }

    /// Enrols a patient into a program by adding a program document to the patient's documents.
    /// Every patient can only have one program document of each program type.
    pub async fn insert_program_enrolment(
        &self,
        ctx: &Context<'_>,
        store_id: String,
        input: InsertProgramEnrolmentInput,
    ) -> Result<InsertProgramEnrolmentResponse> {
        insert_program_enrolment(ctx, store_id, input)
    }

    /// Updates an existing program document belonging to a patient.
    pub async fn update_program_enrolment(
        &self,
        ctx: &Context<'_>,
        store_id: String,
        input: UpdateProgramEnrolmentInput,
    ) -> Result<UpdateProgramEnrolmentResponse> {
        update_program_enrolment(ctx, store_id, input)
    }

    pub async fn insert_encounter(
        &self,
        ctx: &Context<'_>,
        store_id: String,
        input: InsertEncounterInput,
    ) -> Result<InsertEncounterResponse> {
        insert_encounter(ctx, store_id, input)
    }

    pub async fn update_encounter(
        &self,
        ctx: &Context<'_>,
        store_id: String,
        input: UpdateEncounterInput,
    ) -> Result<UpdateEncounterResponse> {
        update_encounter(ctx, store_id, input)
    }

    pub async fn allocate_program_number(
        &self,
        ctx: &Context<'_>,
        store_id: String,
        input: AllocateProgramNumberInput,
    ) -> Result<AllocateProgramNumberResponse> {
        allocate_program_number(ctx, store_id, input)
    }

    pub async fn insert_contact_trace(
        &self,
        ctx: &Context<'_>,
        store_id: String,
        input: InsertContactTraceInput,
    ) -> Result<InsertContactTraceResponse> {
        insert_contact_trace(ctx, store_id, input)
    }

    pub async fn update_contact_trace(
        &self,
        ctx: &Context<'_>,
        store_id: String,
        input: UpdateContactTraceInput,
    ) -> Result<UpdateContactTraceResponse> {
        update_contact_trace(ctx, store_id, input)
    }
}

#[derive(Default, Clone)]
pub struct CentralProgramsMutations;

#[Object]
impl CentralProgramsMutations {
    pub async fn insert_immunisation_program(
        &self,
        ctx: &Context<'_>,
        store_id: String,
        input: InsertImmunisationProgramInput,
    ) -> Result<InsertImmunisationProgramResponse> {
        insert_immunisation_program(ctx, store_id, input)
    }
<<<<<<< HEAD
=======

    pub async fn update_immunisation_program(
        &self,
        ctx: &Context<'_>,
        store_id: String,
        input: UpdateImmunisationProgramInput,
    ) -> Result<UpdateImmunisationProgramResponse> {
        update_immunisation_program(ctx, store_id, input)
    }
>>>>>>> e26e365e
}<|MERGE_RESOLUTION|>--- conflicted
+++ resolved
@@ -37,12 +37,9 @@
 use mutations::immunisation::insert::insert_immunisation_program;
 use mutations::immunisation::insert::InsertImmunisationProgramInput;
 use mutations::immunisation::insert::InsertImmunisationProgramResponse;
-<<<<<<< HEAD
-=======
 use mutations::immunisation::update::update_immunisation_program;
 use mutations::immunisation::update::UpdateImmunisationProgramInput;
 use mutations::immunisation::update::UpdateImmunisationProgramResponse;
->>>>>>> e26e365e
 use mutations::insert_document_registry::*;
 use mutations::patient::insert::insert_patient;
 use mutations::patient::insert::InsertPatientInput;
@@ -409,8 +406,6 @@
     ) -> Result<InsertImmunisationProgramResponse> {
         insert_immunisation_program(ctx, store_id, input)
     }
-<<<<<<< HEAD
-=======
 
     pub async fn update_immunisation_program(
         &self,
@@ -420,5 +415,4 @@
     ) -> Result<UpdateImmunisationProgramResponse> {
         update_immunisation_program(ctx, store_id, input)
     }
->>>>>>> e26e365e
 }