use async_graphql::*;

use graphql_core::{
    standard_graphql_error::{validate_auth, StandardGraphqlError},
    ContextExt,
};
use graphql_types::types::rnr_form::RnRFormNode;
use repository::RnRForm;
use service::{
    auth::{Resource, ResourceAccessRequest},
    rnr_form::insert::{InsertRnRForm, InsertRnRFormError as ServiceError},
};

#[derive(InputObject)]
pub struct InsertRnRFormInput {
    pub id: String,
    pub supplier_id: String,
    pub program_id: String,
    pub period_id: String,
}

impl From<InsertRnRFormInput> for InsertRnRForm {
    fn from(
        InsertRnRFormInput {
            id,
            supplier_id,
            program_id,
            period_id,
        }: InsertRnRFormInput,
    ) -> Self {
        Self {
            id,
            supplier_id,
            program_id,
            period_id,
        }
    }
}

#[derive(Union)]
pub enum InsertRnRFormResponse {
    Response(RnRFormNode),
}

pub fn insert_rnr_form(
    ctx: &Context<'_>,
    store_id: String,
    input: InsertRnRFormInput,
) -> Result<InsertRnRFormResponse> {
    let user = validate_auth(
        ctx,
        &ResourceAccessRequest {
            resource: Resource::MutateRnRForms,
            store_id: Some(store_id.clone()),
        },
    )?;
    let service_provider = ctx.service_provider();
    let service_context = service_provider.context(store_id.clone(), user.user_id)?;
    match service_provider.rnr_form_service.insert_rnr_form(
        &service_context,
        &store_id,
        input.into(),
    ) {
        Ok(RnRForm {
            rnr_form_row,
            name_row,
            store_row: _,
            period_row,
            program_row,
        }) => Ok(InsertRnRFormResponse::Response(RnRFormNode {
            rnr_form_row,
            program_row,
            period_row,
            supplier_row: name_row,
        })),
        Err(error) => map_error(error),
    }
}

fn map_error(error: ServiceError) -> Result<InsertRnRFormResponse> {
    use StandardGraphqlError::*;
    let formatted_error = format!("{:#?}", error);

    let graphql_error = match error {
        ServiceError::RnRFormAlreadyExists
        | ServiceError::SupplierDoesNotExist
        | ServiceError::SupplierNotVisible
        | ServiceError::NotASupplier
        | ServiceError::ProgramDoesNotExist
        | ServiceError::PeriodDoesNotExist
        | ServiceError::PeriodNotInProgramSchedule
<<<<<<< HEAD
        | ServiceError::ProgramHasNoMasterList
=======
        | ServiceError::PeriodNotNextInSequence
        | ServiceError::PeriodNotClosed
        | ServiceError::PreviousRnRFormNotFinalised
>>>>>>> b20bbb4e
        | ServiceError::RnRFormAlreadyExistsForPeriod => BadUserInput(formatted_error),

        ServiceError::InternalError(_)
        | ServiceError::NewlyCreatedRnRFormDoesNotExist
        | ServiceError::DatabaseError(_) => InternalError(formatted_error),
    };

    Err(graphql_error.extend())
}<|MERGE_RESOLUTION|>--- conflicted
+++ resolved
@@ -89,13 +89,10 @@
         | ServiceError::ProgramDoesNotExist
         | ServiceError::PeriodDoesNotExist
         | ServiceError::PeriodNotInProgramSchedule
-<<<<<<< HEAD
         | ServiceError::ProgramHasNoMasterList
-=======
         | ServiceError::PeriodNotNextInSequence
         | ServiceError::PeriodNotClosed
         | ServiceError::PreviousRnRFormNotFinalised
->>>>>>> b20bbb4e
         | ServiceError::RnRFormAlreadyExistsForPeriod => BadUserInput(formatted_error),
 
         ServiceError::InternalError(_)
