--- conflicted
+++ resolved
@@ -132,12 +132,6 @@
     filter: Option<InvoiceFilterInput>,
     sort: Option<Vec<InvoiceSortInput>>,
 ) -> Result<InvoicesResponse> {
-<<<<<<< HEAD
-    if let Some(inv_type) = filter
-        .clone()
-        .map(|filter| filter.r#type.map(|t| t.equal_to).flatten().unwrap())
-    {
-=======
     if let Some(inv_type) = filter.clone().map(|filter| {
         filter
             .r#type
@@ -145,20 +139,16 @@
             .flatten()
             .unwrap_or_else(|| InvoiceNodeType::InboundShipment) // ..default to something that isn't a return
     }) {
->>>>>>> 9aa0973d
         if let Some(invoice) = supplier_return(ctx, &inv_type) {
             return Ok(InvoicesResponse::Response(InvoiceConnector::from_vec(
                 vec![invoice],
             )));
         }
-<<<<<<< HEAD
         if let Some(invoice) = customer_return(ctx, &inv_type) {
             return Ok(InvoicesResponse::Response(InvoiceConnector::from_vec(
                 vec![invoice],
             )));
         }
-=======
->>>>>>> 9aa0973d
     };
 
     let user = validate_auth(
@@ -230,7 +220,6 @@
             .unwrap()
             .unwrap(),
     )
-<<<<<<< HEAD
 }
 fn customer_return(ctx: &Context<'_>, r#type: &InvoiceNodeType) -> Option<Invoice> {
     if *r#type != InvoiceNodeType::CustomerReturn {
@@ -272,8 +261,6 @@
             .unwrap()
             .unwrap(),
     )
-=======
->>>>>>> 9aa0973d
 }
 
 pub fn get_invoice_by_number(
