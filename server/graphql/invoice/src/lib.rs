--- conflicted
+++ resolved
@@ -8,11 +8,8 @@
 
 pub mod mutations;
 use self::mutations::{
-<<<<<<< HEAD
-    inbound_return, inbound_shipment, outbound_shipment, prescription, supplier_return,
-=======
-    customer_return, inbound_shipment, outbound_shipment, prescription, supplier_return,
->>>>>>> 067ea4b5
+    customer_return, inbound_return, inbound_shipment, outbound_shipment, prescription,
+    supplier_return,
 };
 
 #[cfg(test)]
