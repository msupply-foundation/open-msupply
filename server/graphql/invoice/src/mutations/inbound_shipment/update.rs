use crate::mutations::outbound_shipment::error::{
    CannotChangeStatusOfInvoiceOnHold, CannotIssueInForeignCurrency,
};
use async_graphql::*;

use graphql_core::generic_inputs::{NullableUpdateInput, TaxInput};
use graphql_core::simple_generic_errors::{
    CannotEditInvoice, OtherPartyNotASupplier, OtherPartyNotVisible,
};
use graphql_core::simple_generic_errors::{CannotReverseInvoiceStatus, RecordNotFound};
use graphql_core::standard_graphql_error::{validate_auth, StandardGraphqlError};
use graphql_core::ContextExt;
use graphql_types::types::InvoiceNode;
use repository::Invoice;
use service::auth::{Resource, ResourceAccessRequest};
use service::invoice::inbound_shipment::{
<<<<<<< HEAD
    UpdateDonorMethod, UpdateInboundShipment as ServiceInput,
=======
    ApplyDonorToInvoiceLines, UpdateDefaultDonor, UpdateInboundShipment as ServiceInput,
>>>>>>> 97afff4d
    UpdateInboundShipmentError as ServiceError, UpdateInboundShipmentStatus,
};
use service::invoice_line::ShipmentTaxUpdate;
use service::NullableUpdate;

#[derive(Enum, Copy, Clone, PartialEq, Eq, Debug)]

pub enum UpdateDonorMethodInput {
    None,
    Existing,
    Unspecified,
    All,
}

#[derive(Enum, Copy, Clone, PartialEq, Eq, Debug)]

pub enum ApplyToLinesInput {
    None,
    UpdateExistingDonor,
    AssignIfNone,
    AssignToAll,
}

#[derive(InputObject)]
pub struct UpdateDonorInput {
    pub donor_id: Option<String>,
    pub apply_to_lines: ApplyToLinesInput,
}

#[derive(InputObject)]
#[graphql(name = "UpdateInboundShipmentInput")]
pub struct UpdateInput {
    pub id: String,
    pub other_party_id: Option<String>,
    pub status: Option<UpdateInboundShipmentStatusInput>,
    pub on_hold: Option<bool>,
    pub comment: Option<String>,
    pub their_reference: Option<String>,
    pub colour: Option<String>,
    pub tax: Option<TaxInput>,
    pub currency_id: Option<String>,
    pub currency_rate: Option<f64>,
<<<<<<< HEAD
    pub default_donor_id: Option<NullableUpdateInput<String>>,
    pub update_donor_method: Option<UpdateDonorMethodInput>,
=======
    pub default_donor: Option<UpdateDonorInput>,
>>>>>>> 97afff4d
}

#[derive(Enum, Copy, Clone, PartialEq, Eq, Debug)]
pub enum UpdateInboundShipmentStatusInput {
    Delivered,
    Verified,
}

#[derive(SimpleObject)]
#[graphql(name = "UpdateInboundShipmentError")]
pub struct UpdateError {
    pub error: UpdateErrorInterface,
}

#[derive(Union)]
#[graphql(name = "UpdateInboundShipmentResponse")]
pub enum UpdateResponse {
    Error(UpdateError),
    Response(InvoiceNode),
}

pub fn update(ctx: &Context<'_>, store_id: &str, input: UpdateInput) -> Result<UpdateResponse> {
    let user = validate_auth(
        ctx,
        &ResourceAccessRequest {
            resource: Resource::MutateInboundShipment,
            store_id: Some(store_id.to_string()),
        },
    )?;

    let service_provider = ctx.service_provider();
    let service_context = service_provider.context(store_id.to_string(), user.user_id)?;

    map_response(
        service_provider
            .invoice_service
            .update_inbound_shipment(&service_context, input.to_domain()),
    )
}

#[derive(Interface)]
#[graphql(name = "UpdateInboundShipmentErrorInterface")]
#[graphql(field(name = "description", ty = "&str"))]
pub enum UpdateErrorInterface {
    RecordNotFound(RecordNotFound),
    OtherPartyNotASupplier(OtherPartyNotASupplier),
    OtherPartyNotVisible(OtherPartyNotVisible),
    CannotEditInvoice(CannotEditInvoice),
    CannotReverseInvoiceStatus(CannotReverseInvoiceStatus),
    CannotChangeStatusOfInvoiceOnHold(CannotChangeStatusOfInvoiceOnHold),
    CannotIssueForeignCurrencyForInternalSuppliers(CannotIssueInForeignCurrency),
}

impl UpdateInput {
    pub fn to_domain(self) -> ServiceInput {
        let UpdateInput {
            id,
            other_party_id,
            status,
            on_hold,
            comment,
            their_reference,
            colour,
            tax,
            currency_id,
            currency_rate,
<<<<<<< HEAD
            default_donor_id,
            update_donor_method,
=======
            default_donor,
>>>>>>> 97afff4d
        } = self;

        ServiceInput {
            id,
            other_party_id,
            status: status.map(|status| status.to_domain()),
            on_hold,
            comment,
            their_reference,
            colour,
            tax: tax.map(|tax| ShipmentTaxUpdate {
                percentage: tax.percentage,
            }),
            currency_id,
            currency_rate,
<<<<<<< HEAD
            default_donor_id: default_donor_id.map(|default_donor_id| NullableUpdate {
                value: default_donor_id.value,
            }),
            update_donor_method: update_donor_method
                .map(|update_donor_method| update_donor_method.to_domain()),
=======
            default_donor: default_donor.map(|donor| UpdateDefaultDonor {
                donor_id: donor.donor_id,
                apply_to_lines: donor.apply_to_lines.to_domain(),
            }),
>>>>>>> 97afff4d
        }
    }
}

pub fn map_response(from: Result<Invoice, ServiceError>) -> Result<UpdateResponse> {
    let result = match from {
        Ok(invoice) => UpdateResponse::Response(InvoiceNode::from_domain(invoice)),
        Err(error) => UpdateResponse::Error(UpdateError {
            error: map_error(error)?,
        }),
    };

    Ok(result)
}

fn map_error(error: ServiceError) -> Result<UpdateErrorInterface> {
    use StandardGraphqlError::*;
    let formatted_error = format!("{:#?}", error);
    log::error!("Error updating inbound shipment: {}", formatted_error);

    let graphql_error = match error {
        // Structured Errors
        ServiceError::InvoiceDoesNotExist => {
            return Ok(UpdateErrorInterface::RecordNotFound(RecordNotFound))
        }
        ServiceError::CannotReverseInvoiceStatus => {
            return Ok(UpdateErrorInterface::CannotReverseInvoiceStatus(
                CannotReverseInvoiceStatus,
            ))
        }
        ServiceError::CannotEditFinalised => {
            return Ok(UpdateErrorInterface::CannotEditInvoice(CannotEditInvoice))
        }

        ServiceError::CannotChangeStatusOfInvoiceOnHold => {
            return Ok(UpdateErrorInterface::CannotChangeStatusOfInvoiceOnHold(
                CannotChangeStatusOfInvoiceOnHold,
            ))
        }
        ServiceError::OtherPartyNotASupplier => {
            return Ok(UpdateErrorInterface::OtherPartyNotASupplier(
                OtherPartyNotASupplier,
            ))
        }
        ServiceError::OtherPartyNotVisible => {
            return Ok(UpdateErrorInterface::OtherPartyNotVisible(
                OtherPartyNotVisible,
            ))
        }
        ServiceError::CannotIssueForeignCurrencyForInternalSuppliers => {
            return Ok(
                UpdateErrorInterface::CannotIssueForeignCurrencyForInternalSuppliers(
                    CannotIssueInForeignCurrency,
                ),
            )
        }
        // Standard Graphql Errors
        ServiceError::CannotUpdateStatusAndDonorAtTheSameTime
        | ServiceError::NotThisStoreInvoice
        | ServiceError::NotAnInboundShipment
        | ServiceError::OtherPartyDoesNotExist => BadUserInput(formatted_error),
        ServiceError::DatabaseError(_) => InternalError(formatted_error),
        ServiceError::UpdatedInvoiceDoesNotExist => InternalError(formatted_error),
    };

    Err(graphql_error.extend())
}

impl UpdateInboundShipmentStatusInput {
    pub fn to_domain(&self) -> UpdateInboundShipmentStatus {
        use UpdateInboundShipmentStatus::*;
        match self {
            UpdateInboundShipmentStatusInput::Delivered => Delivered,
            UpdateInboundShipmentStatusInput::Verified => Verified,
        }
    }
}

<<<<<<< HEAD
impl UpdateDonorMethodInput {
    pub fn to_domain(&self) -> UpdateDonorMethod {
        match self {
            UpdateDonorMethodInput::None => UpdateDonorMethod::NoChanges,
            UpdateDonorMethodInput::Existing => UpdateDonorMethod::Existing,
            UpdateDonorMethodInput::Unspecified => UpdateDonorMethod::Unspecified,
            UpdateDonorMethodInput::All => UpdateDonorMethod::All,
=======
impl ApplyToLinesInput {
    pub fn to_domain(&self) -> ApplyDonorToInvoiceLines {
        match self {
            ApplyToLinesInput::None => ApplyDonorToInvoiceLines::None,
            ApplyToLinesInput::UpdateExistingDonor => ApplyDonorToInvoiceLines::UpdateExistingDonor,
            ApplyToLinesInput::AssignIfNone => ApplyDonorToInvoiceLines::AssignIfNone,
            ApplyToLinesInput::AssignToAll => ApplyDonorToInvoiceLines::AssignToAll,
>>>>>>> 97afff4d
        }
    }
}

#[cfg(test)]
mod test {
    use async_graphql::EmptyMutation;
    use graphql_core::{
        assert_graphql_query, assert_standard_graphql_error, test_helpers::setup_graphql_test,
    };
    use repository::{
        mock::{
            mock_inbound_shipment_c, mock_name_linked_to_store, mock_name_not_linked_to_store,
            mock_name_store_a, mock_store_a, mock_store_linked_to_name, MockDataInserts,
        },
        Invoice, InvoiceRowRepository, RepositoryError, StorageConnectionManager,
    };
    use serde_json::json;
    use service::{
        invoice::{
            inbound_shipment::{
                UpdateInboundShipment as ServiceInput, UpdateInboundShipmentError as ServiceError,
                UpdateInboundShipmentStatus,
            },
            InvoiceServiceTrait,
        },
        service_provider::{ServiceContext, ServiceProvider},
    };

    use crate::InvoiceMutations;

    type InsertMethod = dyn Fn(ServiceInput) -> Result<Invoice, ServiceError> + Sync + Send;

    pub struct TestService(pub Box<InsertMethod>);

    impl InvoiceServiceTrait for TestService {
        fn update_inbound_shipment(
            &self,
            _: &ServiceContext,
            input: ServiceInput,
        ) -> Result<Invoice, ServiceError> {
            self.0(input)
        }
    }

    fn service_provider(
        test_service: TestService,
        connection_manager: &StorageConnectionManager,
    ) -> ServiceProvider {
        let mut service_provider = ServiceProvider::new(connection_manager.clone());
        service_provider.invoice_service = Box::new(test_service);
        service_provider
    }

    fn empty_variables() -> serde_json::Value {
        json!({
          "input": {
            "id": "n/a",
            "otherPartyId": "n/a",
            "onHold": false,
            "comment": "n/a",
            "theirReference": "n/a",
            "colour": "n/a"
          }
        })
    }

    #[actix_rt::test]
    async fn test_graphql_update_inbound_line_errors() {
        let (_, _, connection_manager, settings) = setup_graphql_test(
            EmptyMutation,
            InvoiceMutations,
            "test_graphql_update_inbound_errors",
            MockDataInserts::all(),
        )
        .await;

        let mutation = r#"
        mutation ($input: UpdateInboundShipmentInput!) {
            updateInboundShipment(input: $input, storeId: \"store_a\") {
                ... on UpdateInboundShipmentError {
                    error {
                        __typename
                    }
                }
            }
        }
        "#;

        //InvoiceDoesNotExist
        let test_service = TestService(Box::new(|_| Err(ServiceError::InvoiceDoesNotExist)));

        let expected = json!({
            "updateInboundShipment": {
              "error": {
                "__typename": "RecordNotFound"
              }
            }
          }
        );

        assert_graphql_query!(
            &settings,
            mutation,
            &Some(empty_variables()),
            &expected,
            Some(service_provider(test_service, &connection_manager))
        );

        //CannotReverseInvoiceStatus
        let test_service = TestService(Box::new(|_| Err(ServiceError::CannotReverseInvoiceStatus)));

        let expected = json!({
            "updateInboundShipment" : {
                "error": {
                    "__typename": "CannotReverseInvoiceStatus"
                }
            }
        });

        assert_graphql_query!(
            &settings,
            mutation,
            &Some(empty_variables()),
            &expected,
            Some(service_provider(test_service, &connection_manager))
        );

        //CannotEditFinalised
        let test_service = TestService(Box::new(|_| Err(ServiceError::CannotEditFinalised)));

        let expected = json!({
            "updateInboundShipment" : {
                "error": {
                    "__typename": "CannotEditInvoice"
                }
            }
        });

        assert_graphql_query!(
            &settings,
            mutation,
            &Some(empty_variables()),
            &expected,
            Some(service_provider(test_service, &connection_manager))
        );

        //CannotChangeStatusOfInvoiceOnHold
        let test_service = TestService(Box::new(|_| {
            Err(ServiceError::CannotChangeStatusOfInvoiceOnHold)
        }));

        let expected = json!({
            "updateInboundShipment" : {
                "error": {
                    "__typename": "CannotChangeStatusOfInvoiceOnHold"
                }
            }
        });

        assert_graphql_query!(
            &settings,
            mutation,
            &Some(empty_variables()),
            &expected,
            Some(service_provider(test_service, &connection_manager))
        );

        //OtherPartyNotASupplier
        let test_service = TestService(Box::new(|_| Err(ServiceError::OtherPartyNotASupplier)));

        let expected = json!({
            "updateInboundShipment" : {
                "error": {
                    "__typename": "OtherPartyNotASupplier"
                }
            }
        });

        assert_graphql_query!(
            &settings,
            mutation,
            &Some(empty_variables()),
            &expected,
            Some(service_provider(test_service, &connection_manager))
        );

        // OtherPartyNotVisible
        let test_service = TestService(Box::new(|_| Err(ServiceError::OtherPartyNotVisible)));

        let expected = json!({
            "updateInboundShipment" : {
                "error": {
                    "__typename": "OtherPartyNotVisible"
                }
            }
        });

        assert_graphql_query!(
            &settings,
            mutation,
            &Some(empty_variables()),
            &expected,
            Some(service_provider(test_service, &connection_manager))
        );

        //NotThisStoreInvoice
        let test_service = TestService(Box::new(|_| Err(ServiceError::NotThisStoreInvoice)));
        let expected_message = "Bad user input";
        assert_standard_graphql_error!(
            &settings,
            &mutation,
            &Some(empty_variables()),
            &expected_message,
            None,
            Some(service_provider(test_service, &connection_manager))
        );

        //NotAnInboundShipment
        let test_service = TestService(Box::new(|_| Err(ServiceError::NotAnInboundShipment)));
        let expected_message = "Bad user input";
        assert_standard_graphql_error!(
            &settings,
            &mutation,
            &Some(empty_variables()),
            &expected_message,
            None,
            Some(service_provider(test_service, &connection_manager))
        );

        //OtherPartyDoesNotExist
        let test_service = TestService(Box::new(|_| Err(ServiceError::OtherPartyDoesNotExist)));
        let expected_message = "Bad user input";
        assert_standard_graphql_error!(
            &settings,
            &mutation,
            &Some(empty_variables()),
            &expected_message,
            None,
            Some(service_provider(test_service, &connection_manager))
        );

        //DatabaseError
        let test_service = TestService(Box::new(|_| {
            Err(ServiceError::DatabaseError(
                RepositoryError::UniqueViolation("row already exists".to_string()),
            ))
        }));
        let expected_message = "Internal error";
        assert_standard_graphql_error!(
            &settings,
            &mutation,
            &Some(empty_variables()),
            &expected_message,
            None,
            Some(service_provider(test_service, &connection_manager))
        );

        //UpdateInvoiceDoesNotExist
        let test_service = TestService(Box::new(|_| Err(ServiceError::UpdatedInvoiceDoesNotExist)));
        let expected_message = "Internal error";
        assert_standard_graphql_error!(
            &settings,
            &mutation,
            &Some(empty_variables()),
            &expected_message,
            None,
            Some(service_provider(test_service, &connection_manager))
        );
    }

    #[actix_rt::test]
    async fn test_graphql_update_inbound_shipment_success() {
        let (mock_data, connection, connection_manager, settings) = setup_graphql_test(
            EmptyMutation,
            InvoiceMutations,
            "test_graphql_update_inbound_shipment_success",
            MockDataInserts::all(),
        )
        .await;

        let mutation = r#"
        mutation ($storeId: String, $input: UpdateInboundShipmentInput!) {
            updateInboundShipment(storeId: $storeId, input: $input) {
                ... on InvoiceNode {
                    id
                    status
                    otherPartyId
                }
                ... on UpdateInboundShipmentError {
                    error {
                      __typename
                    }
                  }
            }
          }
        "#;

        // Success
        let test_service = TestService(Box::new(|input| {
            assert_eq!(
                input,
                ServiceInput {
                    id: "id input".to_string(),
                    other_party_id: Some("other party input".to_string()),
                    status: Some(UpdateInboundShipmentStatus::Verified),
                    on_hold: Some(false),
                    comment: Some("comment input".to_string()),
                    their_reference: Some("their reference input".to_string()),
                    colour: Some("colour input".to_string()),
                    tax: None,
                    currency_id: None,
                    currency_rate: None,
<<<<<<< HEAD
                    default_donor_id: None,
                    update_donor_method: None,
=======
                    default_donor: None,
>>>>>>> 97afff4d
                }
            );
            Ok(Invoice {
                invoice_row: mock_inbound_shipment_c(),
                name_row: mock_name_store_a(),
                store_row: mock_store_a(),
                clinician_row: None,
            })
        }));

        let variables = json!({
          "input": {
            "id": "id input",
            "otherPartyId": "other party input",
            "status": "VERIFIED",
            "onHold": false,
            "comment": "comment input",
            "theirReference": "their reference input",
            "colour": "colour input"
          },
          "storeId": "store_a"
        });

        let expected = json!({
            "updateInboundShipment": {
                "id": mock_inbound_shipment_c().id,
            }
          }
        );

        assert_graphql_query!(
            &settings,
            mutation,
            &Some(variables),
            &expected,
            Some(service_provider(test_service, &connection_manager))
        );

        //Test name store id linked to store
        let variables = json!({
          "input": {
            "id": "inbound_shipment_c",
            "otherPartyId": mock_name_linked_to_store().id,
          },
          "storeId": "store_a"
        });

        let expected = json!({
          "updateInboundShipment": {
            "id": "inbound_shipment_c",
            "otherPartyId": mock_name_linked_to_store().id
          },
        });

        assert_graphql_query!(&settings, mutation, &Some(variables), &expected, None);

        let new_invoice = InvoiceRowRepository::new(&connection)
            .find_one_by_id("inbound_shipment_c")
            .unwrap()
            .unwrap();

        assert_eq!(
            new_invoice.name_store_id,
            Some(mock_store_linked_to_name().id)
        );

        //Test name store id not linked to store
        let variables = json!({
          "input": {
            "id": "inbound_shipment_c",
            "otherPartyId": mock_name_not_linked_to_store().id,
          },
          "storeId": "store_a"
        });

        let expected = json!({
          "updateInboundShipment": {
            "id": "inbound_shipment_c",
            "otherPartyId": mock_name_not_linked_to_store().id
          },
        });

        assert_graphql_query!(&settings, mutation, &Some(variables), &expected, None);

        let new_invoice = InvoiceRowRepository::new(&connection)
            .find_one_by_id("inbound_shipment_c")
            .unwrap()
            .unwrap();

        assert_eq!(new_invoice.name_store_id, None);

        //Test status to FINALISED (while setting onHold to true)
        let variables = json!({
          "input": {
            "id": "inbound_shipment_c",
            "status": "VERIFIED",
            "onHold": true,
          },
          "storeId": "store_a"
        });

        let expected = json!({
          "updateInboundShipment": {
            "id": "inbound_shipment_c",
            "status": "VERIFIED",
          },
        });

        assert_graphql_query!(&settings, mutation, &Some(variables), &expected, None);

        //Test status change on hold
        let full_invoice = mock_data["base"]
            .full_invoices
            .get("inbound_shipment_on_hold")
            .unwrap();
        let invoice_id = full_invoice.invoice.id.clone();

        let variables = json!({
          "input": {
            "id": invoice_id,
            "status": "DELIVERED",
            "comment": "test_comment_b"
          },
          "storeId": "store_a"
        });
        let expected = json!({
            "updateInboundShipment": {
              "error": {
                "__typename": "CannotChangeStatusOfInvoiceOnHold"
              }
            }
          }
        );
        assert_graphql_query!(&settings, mutation, &Some(variables), &expected, None);

        // test Status Change and on hold change
        let full_invoice = mock_data["base"]
            .full_invoices
            .get("inbound_shipment_on_hold")
            .unwrap();
        let invoice_id = full_invoice.invoice.id.clone();

        let variables = json!({
          "input": {
            "id": invoice_id,
            "status": "DELIVERED",
            "onHold": false,
          },
          "storeId": "store_a"
        });
        let expected = json!({
            "updateInboundShipment": {
              "id": invoice_id,
            }
          }
        );
        assert_graphql_query!(&settings, mutation, &Some(variables), &expected, None);
    }
}<|MERGE_RESOLUTION|>--- conflicted
+++ resolved
@@ -14,11 +14,7 @@
 use repository::Invoice;
 use service::auth::{Resource, ResourceAccessRequest};
 use service::invoice::inbound_shipment::{
-<<<<<<< HEAD
-    UpdateDonorMethod, UpdateInboundShipment as ServiceInput,
-=======
     ApplyDonorToInvoiceLines, UpdateDefaultDonor, UpdateInboundShipment as ServiceInput,
->>>>>>> 97afff4d
     UpdateInboundShipmentError as ServiceError, UpdateInboundShipmentStatus,
 };
 use service::invoice_line::ShipmentTaxUpdate;
@@ -61,12 +57,7 @@
     pub tax: Option<TaxInput>,
     pub currency_id: Option<String>,
     pub currency_rate: Option<f64>,
-<<<<<<< HEAD
-    pub default_donor_id: Option<NullableUpdateInput<String>>,
-    pub update_donor_method: Option<UpdateDonorMethodInput>,
-=======
     pub default_donor: Option<UpdateDonorInput>,
->>>>>>> 97afff4d
 }
 
 #[derive(Enum, Copy, Clone, PartialEq, Eq, Debug)]
@@ -133,12 +124,7 @@
             tax,
             currency_id,
             currency_rate,
-<<<<<<< HEAD
-            default_donor_id,
-            update_donor_method,
-=======
             default_donor,
->>>>>>> 97afff4d
         } = self;
 
         ServiceInput {
@@ -154,18 +140,10 @@
             }),
             currency_id,
             currency_rate,
-<<<<<<< HEAD
-            default_donor_id: default_donor_id.map(|default_donor_id| NullableUpdate {
-                value: default_donor_id.value,
-            }),
-            update_donor_method: update_donor_method
-                .map(|update_donor_method| update_donor_method.to_domain()),
-=======
             default_donor: default_donor.map(|donor| UpdateDefaultDonor {
                 donor_id: donor.donor_id,
                 apply_to_lines: donor.apply_to_lines.to_domain(),
             }),
->>>>>>> 97afff4d
         }
     }
 }
@@ -244,15 +222,6 @@
     }
 }
 
-<<<<<<< HEAD
-impl UpdateDonorMethodInput {
-    pub fn to_domain(&self) -> UpdateDonorMethod {
-        match self {
-            UpdateDonorMethodInput::None => UpdateDonorMethod::NoChanges,
-            UpdateDonorMethodInput::Existing => UpdateDonorMethod::Existing,
-            UpdateDonorMethodInput::Unspecified => UpdateDonorMethod::Unspecified,
-            UpdateDonorMethodInput::All => UpdateDonorMethod::All,
-=======
 impl ApplyToLinesInput {
     pub fn to_domain(&self) -> ApplyDonorToInvoiceLines {
         match self {
@@ -260,7 +229,6 @@
             ApplyToLinesInput::UpdateExistingDonor => ApplyDonorToInvoiceLines::UpdateExistingDonor,
             ApplyToLinesInput::AssignIfNone => ApplyDonorToInvoiceLines::AssignIfNone,
             ApplyToLinesInput::AssignToAll => ApplyDonorToInvoiceLines::AssignToAll,
->>>>>>> 97afff4d
         }
     }
 }
@@ -574,12 +542,7 @@
                     tax: None,
                     currency_id: None,
                     currency_rate: None,
-<<<<<<< HEAD
-                    default_donor_id: None,
-                    update_donor_method: None,
-=======
                     default_donor: None,
->>>>>>> 97afff4d
                 }
             );
             Ok(Invoice {
