pub mod delete;
pub mod insert;
<<<<<<< HEAD
pub mod update_lines;
=======
pub mod update;
>>>>>>> 18fbbb1c
<|MERGE_RESOLUTION|>--- conflicted
+++ resolved
@@ -1,7 +1,4 @@
 pub mod delete;
 pub mod insert;
-<<<<<<< HEAD
-pub mod update_lines;
-=======
 pub mod update;
->>>>>>> 18fbbb1c
+pub mod update_lines;