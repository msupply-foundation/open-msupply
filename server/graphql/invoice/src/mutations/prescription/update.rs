--- conflicted
+++ resolved
@@ -29,11 +29,8 @@
     pub comment: Option<String>,
     pub colour: Option<String>,
     pub diagnosis_id: Option<NullableUpdateInput<String>>,
-<<<<<<< HEAD
+    pub program_id: Option<NullableUpdateInput<String>>,
     pub their_reference: Option<NullableUpdateInput<String>>,
-=======
-    pub program_id: Option<NullableUpdateInput<String>>,
->>>>>>> 9b61f9e5
 }
 
 #[derive(Enum, Copy, Clone, PartialEq, Eq, Debug)]
@@ -107,11 +104,8 @@
             colour,
             prescription_date,
             diagnosis_id,
-<<<<<<< HEAD
+            program_id,
             their_reference
-=======
-            program_id,
->>>>>>> 9b61f9e5
         } = self;
 
         ServiceInput {
@@ -127,13 +121,11 @@
             diagnosis_id: diagnosis_id.map(|diagnosis_id| NullableUpdate {
                 value: diagnosis_id.value,
             }),
-<<<<<<< HEAD
+            program_id: program_id.map(|program_id| NullableUpdate {
+                value: program_id.value,
+            }),
             their_reference: their_reference.map(|their_reference| NullableUpdate {
                 value: their_reference.value,
-=======
-            program_id: program_id.map(|program_id| NullableUpdate {
-                value: program_id.value,
->>>>>>> 9b61f9e5
             }),
         }
     }
@@ -394,11 +386,8 @@
                     colour: Some("colour input".to_string()),
                     backdated_datetime: None,
                     diagnosis_id: None,
-<<<<<<< HEAD
+                    program_id: None,
                     their_reference: None,
-=======
-                    program_id: None
->>>>>>> 9b61f9e5
                 }
             );
             Ok(Invoice {
