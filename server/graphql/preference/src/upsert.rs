use std::collections::BTreeMap;

use async_graphql::*;
use graphql_core::{standard_graphql_error::validate_auth, ContextExt};
use graphql_types::types::patient::GenderType;
use service::{
    auth::{Resource, ResourceAccessRequest},
    preference::{StorePrefUpdate, UpsertPreferences},
};

#[derive(InputObject)]
pub struct BoolStorePrefInput {
    pub store_id: String,
    pub value: bool,
}
#[derive(InputObject)]
pub struct UpsertPreferencesInput {
    // Global preferences
    pub allow_tracking_of_stock_by_donor: Option<bool>,
    pub gender_options: Option<Vec<GenderType>>,
    pub show_contact_tracing: Option<bool>,
    pub use_campaigns: Option<bool>,
<<<<<<< HEAD
    pub custom_translations: Option<BTreeMap<String, String>>,
=======
    pub sync_records_display_threshold: Option<i32>,
>>>>>>> 0f110eaa
    // Store preferences
    pub manage_vaccines_in_doses: Option<Vec<BoolStorePrefInput>>,
    pub manage_vvm_status_for_stock: Option<Vec<BoolStorePrefInput>>,
    pub order_in_packs: Option<Vec<BoolStorePrefInput>>,
    pub sort_by_vvm_status_then_expiry: Option<Vec<BoolStorePrefInput>>,
    pub use_simplified_mobile_ui: Option<Vec<BoolStorePrefInput>>,
}

pub fn upsert_preferences(
    ctx: &Context<'_>,
    store_id: String,
    input: UpsertPreferencesInput,
) -> Result<()> {
    validate_auth(
        ctx,
        &ResourceAccessRequest {
            resource: Resource::MutatePreferences,
            store_id: Some(store_id.to_string()),
        },
    )?;
    let service_provider = ctx.service_provider();
    let service_context = service_provider.basic_context()?;

    service_provider
        .preference_service
        .upsert(&service_context, input.to_domain())?;

    Ok(())
}

impl UpsertPreferencesInput {
    pub fn to_domain(&self) -> UpsertPreferences {
        let UpsertPreferencesInput {
            // Global preferences
            allow_tracking_of_stock_by_donor,
            gender_options,
            show_contact_tracing,
<<<<<<< HEAD
            use_campaigns,
            custom_translations,
=======
            sync_records_display_threshold,
>>>>>>> 0f110eaa
            // Store preferences
            manage_vaccines_in_doses,
            manage_vvm_status_for_stock,
            order_in_packs,
            sort_by_vvm_status_then_expiry,
            use_simplified_mobile_ui,
        } = self;

        UpsertPreferences {
            // Global preferences
            allow_tracking_of_stock_by_donor: *allow_tracking_of_stock_by_donor,
            gender_options: gender_options
                .as_ref()
                .map(|i| i.iter().map(|i| i.to_domain()).collect()),
            show_contact_tracing: *show_contact_tracing,
            use_campaigns: *use_campaigns,
<<<<<<< HEAD
            custom_translations: custom_translations.clone(),
=======
            sync_records_display_threshold: *sync_records_display_threshold,

>>>>>>> 0f110eaa
            // Store preferences
            manage_vaccines_in_doses: manage_vaccines_in_doses
                .as_ref()
                .map(|i| i.iter().map(|i| i.to_domain()).collect()),
            manage_vvm_status_for_stock: manage_vvm_status_for_stock
                .as_ref()
                .map(|i| i.iter().map(|i| i.to_domain()).collect()),
            order_in_packs: order_in_packs
                .as_ref()
                .map(|i| i.iter().map(|i| i.to_domain()).collect()),
            sort_by_vvm_status_then_expiry: sort_by_vvm_status_then_expiry
                .as_ref()
                .map(|i| i.iter().map(|i| i.to_domain()).collect()),
            use_simplified_mobile_ui: use_simplified_mobile_ui
                .as_ref()
                .map(|i| i.iter().map(|i| i.to_domain()).collect()),
        }
    }
}

impl BoolStorePrefInput {
    pub fn to_domain(&self) -> StorePrefUpdate<bool> {
        StorePrefUpdate {
            store_id: self.store_id.clone(),
            value: self.value,
        }
    }
}<|MERGE_RESOLUTION|>--- conflicted
+++ resolved
@@ -20,11 +20,8 @@
     pub gender_options: Option<Vec<GenderType>>,
     pub show_contact_tracing: Option<bool>,
     pub use_campaigns: Option<bool>,
-<<<<<<< HEAD
     pub custom_translations: Option<BTreeMap<String, String>>,
-=======
     pub sync_records_display_threshold: Option<i32>,
->>>>>>> 0f110eaa
     // Store preferences
     pub manage_vaccines_in_doses: Option<Vec<BoolStorePrefInput>>,
     pub manage_vvm_status_for_stock: Option<Vec<BoolStorePrefInput>>,
@@ -62,12 +59,9 @@
             allow_tracking_of_stock_by_donor,
             gender_options,
             show_contact_tracing,
-<<<<<<< HEAD
             use_campaigns,
             custom_translations,
-=======
             sync_records_display_threshold,
->>>>>>> 0f110eaa
             // Store preferences
             manage_vaccines_in_doses,
             manage_vvm_status_for_stock,
@@ -84,12 +78,9 @@
                 .map(|i| i.iter().map(|i| i.to_domain()).collect()),
             show_contact_tracing: *show_contact_tracing,
             use_campaigns: *use_campaigns,
-<<<<<<< HEAD
             custom_translations: custom_translations.clone(),
-=======
             sync_records_display_threshold: *sync_records_display_threshold,
 
->>>>>>> 0f110eaa
             // Store preferences
             manage_vaccines_in_doses: manage_vaccines_in_doses
                 .as_ref()
