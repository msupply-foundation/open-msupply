use std::collections::BTreeMap;

use async_graphql::*;
use graphql_core::{standard_graphql_error::validate_auth, ContextExt};
use graphql_types::types::patient::GenderTypeNode;
use repository::GenderType;
use service::{
    auth::{Resource, ResourceAccessRequest},
    preference::{StorePrefUpdate, UpsertPreferences, WarnWhenMissingRecentStocktakeData},
};

#[derive(InputObject)]
pub struct BoolStorePrefInput {
    pub store_id: String,
    pub value: bool,
}

#[derive(InputObject)]
pub struct IntegerStorePrefInput {
    pub store_id: String,
    pub value: i32,
}

<<<<<<< HEAD
#[derive(InputObject)]
pub struct StringStorePrefInput {
    pub store_id: String,
    pub value: String,
}

#[derive(InputObject)]
pub struct WarnWhenMissingRecentStocktakeDataInput {
    pub enabled: bool,
    pub max_age: u32,
    pub min_items: u32,
}

#[derive(InputObject)]
pub struct WarnWhenMissingRecentStocktakeInput {
    pub store_id: String,
    pub value: WarnWhenMissingRecentStocktakeDataInput,
}

=======
>>>>>>> f5a210e9
#[derive(InputObject)]
pub struct UpsertPreferencesInput {
    // Global preferences
    pub allow_tracking_of_stock_by_donor: Option<bool>,
    pub authorise_purchase_order: Option<bool>,
    pub authorise_goods_received: Option<bool>,
    pub custom_translations: Option<BTreeMap<String, String>>,
    pub gender_options: Option<Vec<GenderTypeNode>>,
    pub prevent_transfers_months_before_initialisation: Option<i32>,
    pub show_contact_tracing: Option<bool>,
    pub sync_records_display_threshold: Option<i32>,
    pub warning_for_excess_request: Option<bool>,
<<<<<<< HEAD
    pub use_days_in_month: Option<bool>,
    pub adjust_for_number_of_days_out_of_stock: Option<bool>,
    pub days_in_month: Option<f64>,
    pub exclude_transfers: Option<bool>,
    pub expired_stock_prevent_issue: Option<bool>,
    pub expired_stock_issue_threshold: Option<i32>,
=======
    pub adjust_for_number_of_days_out_of_stock: Option<bool>,
    pub days_in_month: Option<f64>,
>>>>>>> f5a210e9

    // Store preferences
    pub manage_vaccines_in_doses: Option<Vec<BoolStorePrefInput>>,
    pub manage_vvm_status_for_stock: Option<Vec<BoolStorePrefInput>>,
    pub order_in_packs: Option<Vec<BoolStorePrefInput>>,
    pub use_procurement_functionality: Option<Vec<BoolStorePrefInput>>,
    pub sort_by_vvm_status_then_expiry: Option<Vec<BoolStorePrefInput>>,
    pub use_simplified_mobile_ui: Option<Vec<BoolStorePrefInput>>,
    pub disable_manual_returns: Option<Vec<BoolStorePrefInput>>,
    pub requisition_auto_finalise: Option<Vec<BoolStorePrefInput>>,
<<<<<<< HEAD
    pub inbound_shipment_auto_verify: Option<Vec<BoolStorePrefInput>>,
=======
>>>>>>> f5a210e9
    pub can_create_internal_order_from_a_requisition: Option<Vec<BoolStorePrefInput>>,
    pub select_destination_store_for_an_internal_order: Option<Vec<BoolStorePrefInput>>,
    pub number_of_months_to_check_for_consumption_when_calculating_out_of_stock_products:
        Option<Vec<IntegerStorePrefInput>>,
    pub number_of_months_threshold_to_show_low_stock_alerts_for_products:
        Option<Vec<IntegerStorePrefInput>>,
    pub first_threshold_for_expiring_items: Option<Vec<IntegerStorePrefInput>>,
    pub second_threshold_for_expiring_items: Option<Vec<IntegerStorePrefInput>>,
<<<<<<< HEAD
    pub warn_when_missing_recent_stocktake: Option<Vec<WarnWhenMissingRecentStocktakeInput>>,
    pub skip_intermediate_statuses_in_outbound: Option<Vec<BoolStorePrefInput>>,
    pub store_custom_colour: Option<Vec<StringStorePrefInput>>,
=======
>>>>>>> f5a210e9
}

pub fn upsert_preferences(
    ctx: &Context<'_>,
    store_id: String,
    input: UpsertPreferencesInput,
) -> Result<()> {
    validate_auth(
        ctx,
        &ResourceAccessRequest {
            resource: Resource::MutatePreferences,
            store_id: Some(store_id.to_string()),
        },
    )?;
    let service_provider = ctx.service_provider();
    let service_context = service_provider.basic_context()?;

    service_provider
        .preference_service
        .upsert(&service_context, input.to_domain())?;

    Ok(())
}

impl UpsertPreferencesInput {
    pub fn to_domain(&self) -> UpsertPreferences {
        let UpsertPreferencesInput {
            // Global preferences
            allow_tracking_of_stock_by_donor,
            authorise_goods_received,
            authorise_purchase_order,
            custom_translations,
            prevent_transfers_months_before_initialisation,
            gender_options,
            show_contact_tracing,
            sync_records_display_threshold,
            warning_for_excess_request,
<<<<<<< HEAD

            use_days_in_month,
            adjust_for_number_of_days_out_of_stock,
            days_in_month,
            exclude_transfers,
            expired_stock_prevent_issue,
            expired_stock_issue_threshold,
=======
            adjust_for_number_of_days_out_of_stock,
            days_in_month,
>>>>>>> f5a210e9
            // Store preferences
            manage_vaccines_in_doses,
            manage_vvm_status_for_stock,
            order_in_packs,
            use_procurement_functionality,
            sort_by_vvm_status_then_expiry,
            use_simplified_mobile_ui,
            disable_manual_returns,
            requisition_auto_finalise,
<<<<<<< HEAD
            inbound_shipment_auto_verify,
=======
>>>>>>> f5a210e9
            can_create_internal_order_from_a_requisition,
            select_destination_store_for_an_internal_order,
            number_of_months_to_check_for_consumption_when_calculating_out_of_stock_products,
            number_of_months_threshold_to_show_low_stock_alerts_for_products,
            first_threshold_for_expiring_items,
            second_threshold_for_expiring_items,
<<<<<<< HEAD
            warn_when_missing_recent_stocktake,
            skip_intermediate_statuses_in_outbound,
            store_custom_colour,
=======
>>>>>>> f5a210e9
        } = self;

        UpsertPreferences {
            // Global preferences
            allow_tracking_of_stock_by_donor: *allow_tracking_of_stock_by_donor,
            authorise_goods_received: *authorise_goods_received,
            authorise_purchase_order: *authorise_purchase_order,
            custom_translations: custom_translations.clone(),
            gender_options: gender_options
                .as_ref()
                .map(|i| i.iter().map(|i| GenderType::from(i.clone())).collect()),
            prevent_transfers_months_before_initialisation:
                *prevent_transfers_months_before_initialisation,
            show_contact_tracing: *show_contact_tracing,
            sync_records_display_threshold: *sync_records_display_threshold,
            warning_for_excess_request: *warning_for_excess_request,

<<<<<<< HEAD
            use_days_in_month: *use_days_in_month,
            adjust_for_number_of_days_out_of_stock: *adjust_for_number_of_days_out_of_stock,
            days_in_month: *days_in_month,
            exclude_transfers: *exclude_transfers,
            expired_stock_prevent_issue: *expired_stock_prevent_issue,
            expired_stock_issue_threshold: *expired_stock_issue_threshold,
=======
            adjust_for_number_of_days_out_of_stock: *adjust_for_number_of_days_out_of_stock,
            days_in_month: *days_in_month,
>>>>>>> f5a210e9
            // Store preferences
            manage_vaccines_in_doses: manage_vaccines_in_doses
                .as_ref()
                .map(|i| i.iter().map(|i| i.to_domain()).collect()),
            manage_vvm_status_for_stock: manage_vvm_status_for_stock
                .as_ref()
                .map(|i| i.iter().map(|i| i.to_domain()).collect()),
            order_in_packs: order_in_packs
                .as_ref()
                .map(|i| i.iter().map(|i| i.to_domain()).collect()),
            use_procurement_functionality: use_procurement_functionality
                .as_ref()
                .map(|i| i.iter().map(|i| i.to_domain()).collect()),
            sort_by_vvm_status_then_expiry: sort_by_vvm_status_then_expiry
                .as_ref()
                .map(|i| i.iter().map(|i| i.to_domain()).collect()),
            use_simplified_mobile_ui: use_simplified_mobile_ui
                .as_ref()
                .map(|i| i.iter().map(|i| i.to_domain()).collect()),
            disable_manual_returns: disable_manual_returns
                .as_ref()
                .map(|i| i.iter().map(|i| i.to_domain()).collect()),
            requisition_auto_finalise: requisition_auto_finalise
                .as_ref()
                .map(|i| i.iter().map(|i| i.to_domain()).collect()),
<<<<<<< HEAD
            inbound_shipment_auto_verify: inbound_shipment_auto_verify
                .as_ref()
                .map(|i| i.iter().map(|i| i.to_domain()).collect()),
=======
>>>>>>> f5a210e9
            can_create_internal_order_from_a_requisition:
                can_create_internal_order_from_a_requisition
                    .as_ref()
                    .map(|i| i.iter().map(|i| i.to_domain()).collect()),
            select_destination_store_for_an_internal_order:
                select_destination_store_for_an_internal_order
                    .as_ref()
                    .map(|i| i.iter().map(|i| i.to_domain()).collect()),
            number_of_months_to_check_for_consumption_when_calculating_out_of_stock_products:
                number_of_months_to_check_for_consumption_when_calculating_out_of_stock_products
                    .as_ref()
                    .map(|i| i.iter().map(|i| i.to_domain()).collect()),
            number_of_months_threshold_to_show_low_stock_alerts_for_products:
                number_of_months_threshold_to_show_low_stock_alerts_for_products
                    .as_ref()
                    .map(|i| i.iter().map(|i| i.to_domain()).collect()),
            first_threshold_for_expiring_items: first_threshold_for_expiring_items
                .as_ref()
                .map(|i| i.iter().map(|i| i.to_domain()).collect()),
            second_threshold_for_expiring_items: second_threshold_for_expiring_items
                .as_ref()
                .map(|i| i.iter().map(|i| i.to_domain()).collect()),
<<<<<<< HEAD
            warn_when_missing_recent_stocktake: warn_when_missing_recent_stocktake
                .as_ref()
                .map(|i| i.iter().map(|i| i.to_domain()).collect()),
            skip_intermediate_statuses_in_outbound: skip_intermediate_statuses_in_outbound
                .as_ref()
                .map(|i| i.iter().map(|i| i.to_domain()).collect()),
            store_custom_colour: store_custom_colour
                .as_ref()
                .map(|i| i.iter().map(|i| i.to_domain()).collect()),
=======
>>>>>>> f5a210e9
        }
    }
}

impl BoolStorePrefInput {
    pub fn to_domain(&self) -> StorePrefUpdate<bool> {
        StorePrefUpdate {
            store_id: self.store_id.clone(),
            value: self.value,
        }
    }
}

impl IntegerStorePrefInput {
    pub fn to_domain(&self) -> StorePrefUpdate<i32> {
        StorePrefUpdate {
            store_id: self.store_id.clone(),
            value: self.value,
        }
    }
<<<<<<< HEAD
}

impl StringStorePrefInput {
    pub fn to_domain(&self) -> StorePrefUpdate<String> {
        StorePrefUpdate {
            store_id: self.store_id.clone(),
            value: self.value.clone(),
        }
    }
}

impl WarnWhenMissingRecentStocktakeDataInput {
    pub fn to_domain(&self) -> WarnWhenMissingRecentStocktakeData {
        WarnWhenMissingRecentStocktakeData {
            enabled: self.enabled,
            max_age: self.max_age,
            min_items: self.min_items,
        }
    }
}

impl WarnWhenMissingRecentStocktakeInput {
    pub fn to_domain(&self) -> StorePrefUpdate<WarnWhenMissingRecentStocktakeData> {
        StorePrefUpdate {
            store_id: self.store_id.clone(),
            value: self.value.to_domain(),
        }
    }
=======
>>>>>>> f5a210e9
}<|MERGE_RESOLUTION|>--- conflicted
+++ resolved
@@ -21,7 +21,6 @@
     pub value: i32,
 }
 
-<<<<<<< HEAD
 #[derive(InputObject)]
 pub struct StringStorePrefInput {
     pub store_id: String,
@@ -41,8 +40,6 @@
     pub value: WarnWhenMissingRecentStocktakeDataInput,
 }
 
-=======
->>>>>>> f5a210e9
 #[derive(InputObject)]
 pub struct UpsertPreferencesInput {
     // Global preferences
@@ -55,17 +52,10 @@
     pub show_contact_tracing: Option<bool>,
     pub sync_records_display_threshold: Option<i32>,
     pub warning_for_excess_request: Option<bool>,
-<<<<<<< HEAD
-    pub use_days_in_month: Option<bool>,
     pub adjust_for_number_of_days_out_of_stock: Option<bool>,
     pub days_in_month: Option<f64>,
-    pub exclude_transfers: Option<bool>,
     pub expired_stock_prevent_issue: Option<bool>,
     pub expired_stock_issue_threshold: Option<i32>,
-=======
-    pub adjust_for_number_of_days_out_of_stock: Option<bool>,
-    pub days_in_month: Option<f64>,
->>>>>>> f5a210e9
 
     // Store preferences
     pub manage_vaccines_in_doses: Option<Vec<BoolStorePrefInput>>,
@@ -76,10 +66,7 @@
     pub use_simplified_mobile_ui: Option<Vec<BoolStorePrefInput>>,
     pub disable_manual_returns: Option<Vec<BoolStorePrefInput>>,
     pub requisition_auto_finalise: Option<Vec<BoolStorePrefInput>>,
-<<<<<<< HEAD
     pub inbound_shipment_auto_verify: Option<Vec<BoolStorePrefInput>>,
-=======
->>>>>>> f5a210e9
     pub can_create_internal_order_from_a_requisition: Option<Vec<BoolStorePrefInput>>,
     pub select_destination_store_for_an_internal_order: Option<Vec<BoolStorePrefInput>>,
     pub number_of_months_to_check_for_consumption_when_calculating_out_of_stock_products:
@@ -88,12 +75,9 @@
         Option<Vec<IntegerStorePrefInput>>,
     pub first_threshold_for_expiring_items: Option<Vec<IntegerStorePrefInput>>,
     pub second_threshold_for_expiring_items: Option<Vec<IntegerStorePrefInput>>,
-<<<<<<< HEAD
     pub warn_when_missing_recent_stocktake: Option<Vec<WarnWhenMissingRecentStocktakeInput>>,
     pub skip_intermediate_statuses_in_outbound: Option<Vec<BoolStorePrefInput>>,
     pub store_custom_colour: Option<Vec<StringStorePrefInput>>,
-=======
->>>>>>> f5a210e9
 }
 
 pub fn upsert_preferences(
@@ -131,43 +115,27 @@
             show_contact_tracing,
             sync_records_display_threshold,
             warning_for_excess_request,
-<<<<<<< HEAD
-
-            use_days_in_month,
             adjust_for_number_of_days_out_of_stock,
             days_in_month,
-            exclude_transfers,
             expired_stock_prevent_issue,
             expired_stock_issue_threshold,
-=======
-            adjust_for_number_of_days_out_of_stock,
-            days_in_month,
->>>>>>> f5a210e9
             // Store preferences
             manage_vaccines_in_doses,
-            manage_vvm_status_for_stock,
-            order_in_packs,
             use_procurement_functionality,
             sort_by_vvm_status_then_expiry,
             use_simplified_mobile_ui,
             disable_manual_returns,
             requisition_auto_finalise,
-<<<<<<< HEAD
             inbound_shipment_auto_verify,
-=======
->>>>>>> f5a210e9
             can_create_internal_order_from_a_requisition,
             select_destination_store_for_an_internal_order,
             number_of_months_to_check_for_consumption_when_calculating_out_of_stock_products,
             number_of_months_threshold_to_show_low_stock_alerts_for_products,
             first_threshold_for_expiring_items,
             second_threshold_for_expiring_items,
-<<<<<<< HEAD
             warn_when_missing_recent_stocktake,
             skip_intermediate_statuses_in_outbound,
             store_custom_colour,
-=======
->>>>>>> f5a210e9
         } = self;
 
         UpsertPreferences {
@@ -185,17 +153,10 @@
             sync_records_display_threshold: *sync_records_display_threshold,
             warning_for_excess_request: *warning_for_excess_request,
 
-<<<<<<< HEAD
-            use_days_in_month: *use_days_in_month,
             adjust_for_number_of_days_out_of_stock: *adjust_for_number_of_days_out_of_stock,
             days_in_month: *days_in_month,
-            exclude_transfers: *exclude_transfers,
             expired_stock_prevent_issue: *expired_stock_prevent_issue,
             expired_stock_issue_threshold: *expired_stock_issue_threshold,
-=======
-            adjust_for_number_of_days_out_of_stock: *adjust_for_number_of_days_out_of_stock,
-            days_in_month: *days_in_month,
->>>>>>> f5a210e9
             // Store preferences
             manage_vaccines_in_doses: manage_vaccines_in_doses
                 .as_ref()
@@ -221,12 +182,9 @@
             requisition_auto_finalise: requisition_auto_finalise
                 .as_ref()
                 .map(|i| i.iter().map(|i| i.to_domain()).collect()),
-<<<<<<< HEAD
             inbound_shipment_auto_verify: inbound_shipment_auto_verify
                 .as_ref()
                 .map(|i| i.iter().map(|i| i.to_domain()).collect()),
-=======
->>>>>>> f5a210e9
             can_create_internal_order_from_a_requisition:
                 can_create_internal_order_from_a_requisition
                     .as_ref()
@@ -249,7 +207,6 @@
             second_threshold_for_expiring_items: second_threshold_for_expiring_items
                 .as_ref()
                 .map(|i| i.iter().map(|i| i.to_domain()).collect()),
-<<<<<<< HEAD
             warn_when_missing_recent_stocktake: warn_when_missing_recent_stocktake
                 .as_ref()
                 .map(|i| i.iter().map(|i| i.to_domain()).collect()),
@@ -259,8 +216,6 @@
             store_custom_colour: store_custom_colour
                 .as_ref()
                 .map(|i| i.iter().map(|i| i.to_domain()).collect()),
-=======
->>>>>>> f5a210e9
         }
     }
 }
@@ -281,7 +236,6 @@
             value: self.value,
         }
     }
-<<<<<<< HEAD
 }
 
 impl StringStorePrefInput {
@@ -310,6 +264,4 @@
             value: self.value.to_domain(),
         }
     }
-=======
->>>>>>> f5a210e9
 }