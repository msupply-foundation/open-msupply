--- conflicted
+++ resolved
@@ -64,10 +64,7 @@
     pub expired_stock_prevent_issue: Option<bool>,
     pub expired_stock_issue_threshold: Option<i32>,
     pub item_margin_overrides_supplier_margin: Option<bool>,
-<<<<<<< HEAD
-=======
     pub is_gaps: Option<bool>,
->>>>>>> 0643f801
 
     // Store preferences
     pub manage_vaccines_in_doses: Option<Vec<BoolStorePrefInput>>,
@@ -135,10 +132,7 @@
             expired_stock_prevent_issue,
             expired_stock_issue_threshold,
             item_margin_overrides_supplier_margin,
-<<<<<<< HEAD
-=======
             is_gaps,
->>>>>>> 0643f801
             // Store preferences
             manage_vaccines_in_doses,
             manage_vvm_status_for_stock,
@@ -182,10 +176,7 @@
             expired_stock_issue_threshold: *expired_stock_issue_threshold,
             item_margin_overrides_supplier_margin: *item_margin_overrides_supplier_margin,
 
-<<<<<<< HEAD
-=======
             is_gaps: *is_gaps,
->>>>>>> 0643f801
             // Store preferences
             manage_vaccines_in_doses: manage_vaccines_in_doses
                 .as_ref()
