use async_graphql::*;
use graphql_core::{standard_graphql_error::validate_auth, ContextExt};
use service::{
    auth::{Resource, ResourceAccessRequest},
    preference::{StorePrefUpdate, UpsertPreferences},
};

#[derive(InputObject)]
pub struct BoolStorePrefInput {
    pub store_id: String,
    pub value: bool,
}
#[derive(InputObject)]
pub struct UpsertPreferencesInput {
    pub show_contact_tracing: Option<bool>,
    pub display_population_based_forecasting: Option<bool>,
    pub display_vaccine_in_doses: Option<Vec<BoolStorePrefInput>>,
<<<<<<< HEAD
    pub allow_tracking_of_received_stock_by_donor: Option<bool>,
=======
    pub manage_vvm_status: Option<Vec<BoolStorePrefInput>>,
    pub sort_by_vvm_status: Option<Vec<BoolStorePrefInput>>,
>>>>>>> 28443c4d
}

pub fn upsert_preferences(
    ctx: &Context<'_>,
    store_id: String,
    input: UpsertPreferencesInput,
) -> Result<()> {
    validate_auth(
        ctx,
        &ResourceAccessRequest {
            resource: Resource::MutatePreferences,
            store_id: Some(store_id.to_string()),
        },
    )?;
    let service_provider = ctx.service_provider();
    let service_context = service_provider.basic_context()?;

    service_provider
        .preference_service
        .upsert(&service_context, input.to_domain())?;

    Ok(())
}

impl UpsertPreferencesInput {
    pub fn to_domain(self) -> UpsertPreferences {
        let UpsertPreferencesInput {
            show_contact_tracing,
            display_population_based_forecasting,
            display_vaccine_in_doses,
<<<<<<< HEAD
            allow_tracking_of_received_stock_by_donor,
=======
            manage_vvm_status,
            sort_by_vvm_status,
>>>>>>> 28443c4d
        } = self;

        UpsertPreferences {
            show_contact_tracing,
            display_population_based_forecasting,
            allow_tracking_of_received_stock_by_donor,
            display_vaccine_in_doses: display_vaccine_in_doses
                .map(|i| i.into_iter().map(|i| i.to_domain()).collect()),
            manage_vvm_status: manage_vvm_status
                .map(|i| i.into_iter().map(|i| i.to_domain()).collect()),
            sort_by_vvm_status: sort_by_vvm_status
                .map(|i| i.into_iter().map(|i| i.to_domain()).collect()),
        }
    }
}

impl BoolStorePrefInput {
    pub fn to_domain(self) -> StorePrefUpdate<bool> {
        let BoolStorePrefInput { store_id, value } = self;

        StorePrefUpdate { store_id, value }
    }
}<|MERGE_RESOLUTION|>--- conflicted
+++ resolved
@@ -15,12 +15,9 @@
     pub show_contact_tracing: Option<bool>,
     pub display_population_based_forecasting: Option<bool>,
     pub display_vaccine_in_doses: Option<Vec<BoolStorePrefInput>>,
-<<<<<<< HEAD
-    pub allow_tracking_of_received_stock_by_donor: Option<bool>,
-=======
     pub manage_vvm_status: Option<Vec<BoolStorePrefInput>>,
     pub sort_by_vvm_status: Option<Vec<BoolStorePrefInput>>,
->>>>>>> 28443c4d
+    pub allow_tracking_of_received_stock_by_donor: Option<bool>,
 }
 
 pub fn upsert_preferences(
@@ -51,12 +48,9 @@
             show_contact_tracing,
             display_population_based_forecasting,
             display_vaccine_in_doses,
-<<<<<<< HEAD
-            allow_tracking_of_received_stock_by_donor,
-=======
             manage_vvm_status,
             sort_by_vvm_status,
->>>>>>> 28443c4d
+            allow_tracking_of_received_stock_by_donor,
         } = self;
 
         UpsertPreferences {
