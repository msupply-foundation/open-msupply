--- conflicted
+++ resolved
@@ -41,15 +41,12 @@
 }
 
 #[derive(InputObject)]
-<<<<<<< HEAD
-=======
 pub struct InvoiceStatusOptionsInput {
     pub store_id: String,
     pub value: Vec<InvoiceNodeStatus>,
 }
 
 #[derive(InputObject)]
->>>>>>> e0e5ed47
 pub struct UpsertPreferencesInput {
     // Global preferences
     pub allow_tracking_of_stock_by_donor: Option<bool>,
@@ -66,10 +63,7 @@
     pub days_in_month: Option<f64>,
     pub expired_stock_prevent_issue: Option<bool>,
     pub expired_stock_issue_threshold: Option<i32>,
-<<<<<<< HEAD
-=======
     pub item_margin_overrides_supplier_margin: Option<bool>,
->>>>>>> e0e5ed47
 
     // Store preferences
     pub manage_vaccines_in_doses: Option<Vec<BoolStorePrefInput>>,
@@ -92,13 +86,8 @@
     pub first_threshold_for_expiring_items: Option<Vec<IntegerStorePrefInput>>,
     pub second_threshold_for_expiring_items: Option<Vec<IntegerStorePrefInput>>,
     pub warn_when_missing_recent_stocktake: Option<Vec<WarnWhenMissingRecentStocktakeInput>>,
-<<<<<<< HEAD
-    pub skip_intermediate_statuses_in_outbound: Option<Vec<BoolStorePrefInput>>,
-    pub store_custom_colour: Option<Vec<StringStorePrefInput>>,
-=======
     pub store_custom_colour: Option<Vec<StringStorePrefInput>>,
     pub invoice_status_options: Option<Vec<InvoiceStatusOptionsInput>>,
->>>>>>> e0e5ed47
 }
 
 pub fn upsert_preferences(
@@ -141,10 +130,7 @@
             days_in_month,
             expired_stock_prevent_issue,
             expired_stock_issue_threshold,
-<<<<<<< HEAD
-=======
             item_margin_overrides_supplier_margin,
->>>>>>> e0e5ed47
             // Store preferences
             manage_vaccines_in_doses,
             manage_vvm_status_for_stock,
@@ -163,13 +149,8 @@
             first_threshold_for_expiring_items,
             second_threshold_for_expiring_items,
             warn_when_missing_recent_stocktake,
-<<<<<<< HEAD
-            skip_intermediate_statuses_in_outbound,
-            store_custom_colour,
-=======
             store_custom_colour,
             invoice_status_options,
->>>>>>> e0e5ed47
         } = self;
 
         UpsertPreferences {
@@ -191,11 +172,8 @@
             days_in_month: *days_in_month,
             expired_stock_prevent_issue: *expired_stock_prevent_issue,
             expired_stock_issue_threshold: *expired_stock_issue_threshold,
-<<<<<<< HEAD
-=======
             item_margin_overrides_supplier_margin: *item_margin_overrides_supplier_margin,
 
->>>>>>> e0e5ed47
             // Store preferences
             manage_vaccines_in_doses: manage_vaccines_in_doses
                 .as_ref()
@@ -253,17 +231,10 @@
             warn_when_missing_recent_stocktake: warn_when_missing_recent_stocktake
                 .as_ref()
                 .map(|i| i.iter().map(|i| i.to_domain()).collect()),
-<<<<<<< HEAD
-            skip_intermediate_statuses_in_outbound: skip_intermediate_statuses_in_outbound
-                .as_ref()
-                .map(|i| i.iter().map(|i| i.to_domain()).collect()),
             store_custom_colour: store_custom_colour
-=======
-            store_custom_colour: store_custom_colour
                 .as_ref()
                 .map(|i| i.iter().map(|i| i.to_domain()).collect()),
             invoice_status_options: invoice_status_options
->>>>>>> e0e5ed47
                 .as_ref()
                 .map(|i| i.iter().map(|i| i.to_domain()).collect()),
         }
@@ -314,8 +285,6 @@
             value: self.value.to_domain(),
         }
     }
-<<<<<<< HEAD
-=======
 }
 
 impl InvoiceStatusOptionsInput {
@@ -325,5 +294,4 @@
             value: self.value.iter().map(|s| (*s).into()).collect(),
         }
     }
->>>>>>> e0e5ed47
 }