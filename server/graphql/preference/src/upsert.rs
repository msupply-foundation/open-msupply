--- conflicted
+++ resolved
@@ -52,15 +52,8 @@
     pub show_contact_tracing: Option<bool>,
     pub sync_records_display_threshold: Option<i32>,
     pub warning_for_excess_request: Option<bool>,
-<<<<<<< HEAD
-    pub use_days_in_month: Option<bool>,
     pub adjust_for_number_of_days_out_of_stock: Option<bool>,
     pub days_in_month: Option<f64>,
-    pub exclude_transfers: Option<bool>,
-=======
-    pub adjust_for_number_of_days_out_of_stock: Option<bool>,
-    pub days_in_month: Option<f64>,
->>>>>>> 26e6d940
     pub expired_stock_prevent_issue: Option<bool>,
     pub expired_stock_issue_threshold: Option<i32>,
 
@@ -122,16 +115,8 @@
             show_contact_tracing,
             sync_records_display_threshold,
             warning_for_excess_request,
-<<<<<<< HEAD
-
-            use_days_in_month,
             adjust_for_number_of_days_out_of_stock,
             days_in_month,
-            exclude_transfers,
-=======
-            adjust_for_number_of_days_out_of_stock,
-            days_in_month,
->>>>>>> 26e6d940
             expired_stock_prevent_issue,
             expired_stock_issue_threshold,
             // Store preferences
@@ -170,15 +155,8 @@
             sync_records_display_threshold: *sync_records_display_threshold,
             warning_for_excess_request: *warning_for_excess_request,
 
-<<<<<<< HEAD
-            use_days_in_month: *use_days_in_month,
             adjust_for_number_of_days_out_of_stock: *adjust_for_number_of_days_out_of_stock,
             days_in_month: *days_in_month,
-            exclude_transfers: *exclude_transfers,
-=======
-            adjust_for_number_of_days_out_of_stock: *adjust_for_number_of_days_out_of_stock,
-            days_in_month: *days_in_month,
->>>>>>> 26e6d940
             expired_stock_prevent_issue: *expired_stock_prevent_issue,
             expired_stock_issue_threshold: *expired_stock_issue_threshold,
             // Store preferences
