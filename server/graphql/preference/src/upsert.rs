--- conflicted
+++ resolved
@@ -23,12 +23,9 @@
     pub custom_translations: Option<BTreeMap<String, String>>,
     pub sync_records_display_threshold: Option<i32>,
     pub authorise_purchase_order: Option<bool>,
-<<<<<<< HEAD
-    pub authorise_goods_received: Option<bool>,
-=======
     pub prevent_transfers_months_before_initialisation: Option<i32>,
 
->>>>>>> 4ecbc5a4
+    pub authorise_goods_received: Option<bool>,
     // Store preferences
     pub manage_vaccines_in_doses: Option<Vec<BoolStorePrefInput>>,
     pub manage_vvm_status_for_stock: Option<Vec<BoolStorePrefInput>>,
@@ -70,11 +67,8 @@
             custom_translations,
             sync_records_display_threshold,
             authorise_purchase_order,
-<<<<<<< HEAD
+            prevent_transfers_months_before_initialisation,
             authorise_goods_received,
-=======
-            prevent_transfers_months_before_initialisation,
->>>>>>> 4ecbc5a4
             // Store preferences
             manage_vaccines_in_doses,
             manage_vvm_status_for_stock,
@@ -94,13 +88,9 @@
             custom_translations: custom_translations.clone(),
             sync_records_display_threshold: *sync_records_display_threshold,
             authorise_purchase_order: *authorise_purchase_order,
-<<<<<<< HEAD
-            authorise_goods_received: *authorise_goods_received,
-=======
             prevent_transfers_months_before_initialisation:
                 *prevent_transfers_months_before_initialisation,
-
->>>>>>> 4ecbc5a4
+            authorise_goods_received: *authorise_goods_received,
             // Store preferences
             manage_vaccines_in_doses: manage_vaccines_in_doses
                 .as_ref()
