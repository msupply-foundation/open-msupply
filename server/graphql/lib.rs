#[cfg(test)]
mod tests;

use std::sync::Mutex;

use actix_web::web::{self, Data};
use actix_web::HttpResponse;
use actix_web::{guard, HttpRequest};

use async_graphql::{EmptyMutation, EmptySubscription, Object, Schema};
use async_graphql::{MergedObject, Response};
use async_graphql_actix_web::{GraphQLRequest, GraphQLResponse};
use graphql_asset::property::AssetPropertiesQueries;
use graphql_batch_mutations::BatchMutations;
use graphql_clinician::ClinicianQueries;
use graphql_core::loader::LoaderRegistry;
use graphql_core::standard_graphql_error::StandardGraphqlError;
use graphql_core::{auth_data_from_request, BoxedSelfRequest, RequestUserData, SelfRequest};
use graphql_form_schema::{FormSchemaMutations, FormSchemaQueries};
use graphql_general::{
    DiscoveryQueries, GeneralMutations, GeneralQueries, InitialisationMutations,
    InitialisationQueries,
};

use graphql_asset::{
    logs::{AssetLogMutations, AssetLogQueries, AssetLogReasonMutations, AssetLogReasonQueries},
    AssetMutations, AssetQueries,
};
use graphql_asset_catalogue::AssetCatalogueMutations;
use graphql_asset_catalogue::AssetCatalogueQueries;
use graphql_cold_chain::{ColdChainMutations, ColdChainQueries};
use graphql_demographic::{DemographicIndicatorQueries, DemographicMutations};
use graphql_inventory_adjustment::InventoryAdjustmentMutations;
use graphql_invoice::{InvoiceMutations, InvoiceQueries};
use graphql_invoice_line::{InvoiceLineMutations, InvoiceLineQueries};
use graphql_location::{LocationMutations, LocationQueries};
use graphql_pack_variant::{PackVariantMutations, PackVariantQueries};
use graphql_plugin::{PluginMutations, PluginQueries};
use graphql_programs::{ProgramsMutations, ProgramsQueries};
use graphql_repack::{RepackMutations, RepackQueries};
use graphql_reports::ReportQueries;
use graphql_requisition::{RequisitionMutations, RequisitionQueries};
use graphql_requisition_line::RequisitionLineMutations;
use graphql_stock_line::{StockLineMutations, StockLineQueries};
use graphql_stocktake::{StocktakeMutations, StocktakeQueries};
use graphql_stocktake_line::{StocktakeLineMutations, StocktakeLineQueries};

use graphql_vaccine_course::{VaccineCourseMutations, VaccineCourseQueries};
use repository::StorageConnectionManager;
use service::auth_data::AuthData;
use service::plugin::validation::ValidatedPluginBucket;
use service::service_provider::ServiceProvider;
use service::settings::Settings;
use service::sync::CentralServerConfig;
use tokio::sync::RwLock;

pub type OperationalSchema =
    async_graphql::Schema<Queries, Mutations, async_graphql::EmptySubscription>;
pub type InitialisationSchema = async_graphql::Schema<
    InitialisationQueries,
    InitialisationMutations,
    async_graphql::EmptySubscription,
>;
#[derive(Default, Clone)]
pub struct CentralServerMutationNode;
#[Object]
impl CentralServerMutationNode {
    async fn pack_variant(&self) -> PackVariantMutations {
        PackVariantMutations
    }
    async fn asset_catalogue(&self) -> AssetCatalogueMutations {
        AssetCatalogueMutations
    }
    async fn log_reason(&self) -> AssetLogReasonMutations {
        AssetLogReasonMutations
    }
<<<<<<< HEAD
    async fn vaccine_course(&self) -> VaccineCourseMutations {
        VaccineCourseMutations
=======
    async fn demographic(&self) -> DemographicMutations {
        DemographicMutations
>>>>>>> f9748d5f
    }
}

#[derive(Default, Clone)]
pub struct CentralServerMutations;
#[Object]
impl CentralServerMutations {
    async fn central_server(&self) -> async_graphql::Result<CentralServerMutationNode> {
        if !CentralServerConfig::is_central_server() {
            return Err(StandardGraphqlError::from_str("Not a central server"));
        };

        Ok(CentralServerMutationNode)
    }
}

#[derive(MergedObject, Default, Clone)]
pub struct Queries(
    pub InvoiceQueries,
    pub InvoiceLineQueries,
    pub LocationQueries,
    pub ColdChainQueries,
    pub StocktakeQueries,
    pub StocktakeLineQueries,
    pub GeneralQueries,
    pub RequisitionQueries,
    pub ReportQueries,
    pub StockLineQueries,
    pub RepackQueries,
    pub ProgramsQueries,
    pub FormSchemaQueries,
    pub ClinicianQueries,
    pub PackVariantQueries,
    pub PluginQueries,
    pub AssetCatalogueQueries,
    pub AssetQueries,
    pub AssetLogQueries,
    pub AssetLogReasonQueries,
    pub AssetPropertiesQueries,
<<<<<<< HEAD
    pub VaccineCourseQueries,
=======
    pub DemographicIndicatorQueries,
>>>>>>> f9748d5f
);

impl Queries {
    pub fn new() -> Queries {
        Queries(
            InvoiceQueries,
            InvoiceLineQueries,
            LocationQueries,
            ColdChainQueries,
            StocktakeQueries,
            StocktakeLineQueries,
            GeneralQueries,
            RequisitionQueries,
            ReportQueries,
            StockLineQueries,
            RepackQueries,
            ProgramsQueries,
            FormSchemaQueries,
            ClinicianQueries,
            PackVariantQueries,
            PluginQueries,
            AssetCatalogueQueries,
            AssetQueries,
            AssetLogQueries,
            AssetLogReasonQueries,
            AssetPropertiesQueries,
<<<<<<< HEAD
            VaccineCourseQueries,
=======
            DemographicIndicatorQueries,
>>>>>>> f9748d5f
        )
    }
}

#[derive(MergedObject, Default, Clone)]
pub struct Mutations(
    pub InvoiceMutations,
    pub InvoiceLineMutations,
    pub LocationMutations,
    pub StocktakeMutations,
    pub StocktakeLineMutations,
    pub BatchMutations,
    pub RequisitionMutations,
    pub RequisitionLineMutations,
    pub StockLineMutations,
    pub RepackMutations,
    pub GeneralMutations,
    pub ProgramsMutations,
    pub FormSchemaMutations,
    pub PluginMutations,
    pub ColdChainMutations,
    pub CentralServerMutations,
    pub AssetMutations,
    pub AssetLogMutations,
    pub InventoryAdjustmentMutations,
);

impl Mutations {
    pub fn new() -> Mutations {
        Mutations(
            InvoiceMutations,
            InvoiceLineMutations,
            LocationMutations,
            StocktakeMutations,
            StocktakeLineMutations,
            BatchMutations,
            RequisitionMutations,
            RequisitionLineMutations,
            StockLineMutations,
            RepackMutations,
            GeneralMutations,
            ProgramsMutations,
            FormSchemaMutations,
            PluginMutations,
            ColdChainMutations,
            CentralServerMutations,
            AssetMutations,
            AssetLogMutations,
            InventoryAdjustmentMutations,
        )
    }
}

/// We need to swap schema between initialisation and operational modes
/// this is done to avoid validations check in operational mode where
/// data for validation is not available, this struct helps achieve this
pub struct GraphqlSchema {
    operational: OperationalSchema,
    initialisation: InitialisationSchema,
    /// Set on startup based on InitialisationStatus and then updated via SiteIsInitialisedCallback after initialisation
    is_operational: RwLock<bool>,
}

pub struct GraphSchemaData {
    pub connection_manager: Data<StorageConnectionManager>,
    pub loader_registry: Data<LoaderRegistry>,
    pub service_provider: Data<ServiceProvider>,
    pub auth: Data<AuthData>,
    pub settings: Data<Settings>,
    pub validated_plugins: Data<Mutex<ValidatedPluginBucket>>,
}

impl GraphqlSchema {
    pub fn new(data: GraphSchemaData, is_operational: bool) -> GraphqlSchema {
        let GraphSchemaData {
            connection_manager,
            loader_registry,
            service_provider,
            auth,
            settings,
            validated_plugins,
        } = data;

        // Self requester schema is a copy of operational schema, used for reports
        // needs to be available as data in operational schema
        let self_requester_schema =
            OperationalSchema::build(Queries::new(), Mutations::new(), EmptySubscription)
                .data(connection_manager.clone())
                .data(loader_registry.clone())
                .data(service_provider.clone())
                .data(auth.clone())
                .data(settings.clone())
                .data(validated_plugins.clone())
                .finish();
        // Self requester does not need loggers

        // Operational schema
        let operational_builder =
            OperationalSchema::build(Queries::new(), Mutations::new(), EmptySubscription)
                .data(connection_manager.clone())
                .data(loader_registry.clone())
                .data(service_provider.clone())
                .data(auth.clone())
                .data(settings.clone())
                .data(validated_plugins.clone())
                // Add self requester to operational
                .data(Data::new(SelfRequestImpl::new_boxed(self_requester_schema)));

        // Initialisation schema should ony need service_provider
        let initialisiation_builder = InitialisationSchema::build(
            InitialisationQueries,
            InitialisationMutations,
            EmptySubscription,
        )
        .data(service_provider.clone());

        GraphqlSchema {
            operational: operational_builder.finish(),
            initialisation: initialisiation_builder.finish(),
            is_operational: RwLock::new(is_operational),
        }
    }

    pub async fn toggle_is_operational(&self, is_operational: bool) {
        (*self.is_operational.write().await) = is_operational;
    }

    async fn execute(&self, http_req: HttpRequest, req: GraphQLRequest) -> Response {
        let req = req.into_inner();
        if *self.is_operational.read().await {
            // auth_data is only available in schema in operational mode
            let user_data = auth_data_from_request(&http_req);
            self.operational.execute(req.data(user_data)).await
        } else {
            self.initialisation.execute(req).await
        }
    }
}

pub fn attach_graphql_schema(
    graphql_schema: Data<GraphqlSchema>,
) -> impl FnOnce(&mut actix_web::web::ServiceConfig) {
    |cfg| {
        cfg.app_data(graphql_schema)
            .service(
                web::resource("/graphql")
                    .guard(guard::Post())
                    .to(graphql_index),
            )
            .service(
                web::resource("/graphql")
                    .guard(guard::Get())
                    .to(graphql_playground),
            );
    }
}

/// Entrypoint for graphql
async fn graphql_index(
    schema: Data<GraphqlSchema>,
    http_req: HttpRequest,
    req: GraphQLRequest,
) -> GraphQLResponse {
    schema.execute(http_req, req).await.into()
}

async fn graphql_playground() -> HttpResponse {
    HttpResponse::Ok()
        .content_type("text/html; charset=utf-8")
        .body(include_str!("playground.html"))
}

// TODO remove this and just do reqwest query to self
/// Used for reports

struct SelfRequestImpl {
    schema: OperationalSchema,
}

impl SelfRequestImpl {
    fn new_boxed(schema: Schema<Queries, Mutations, EmptySubscription>) -> BoxedSelfRequest {
        Box::new(SelfRequestImpl { schema })
    }
}

#[async_trait::async_trait]
impl SelfRequest for SelfRequestImpl {
    async fn call(
        &self,
        request: async_graphql::Request,
        user_data: RequestUserData,
    ) -> async_graphql::Response {
        let query = request.data(user_data);
        self.schema.execute(query).await
    }
}

/// During server discovery we display initialisation status and site name
/// this needs to be queried from the server, to avoid self certificate and cors
/// issues a separate http graphql server is launched with just DiscoveryQueries
pub type DiscoverySchema =
    async_graphql::Schema<DiscoveryQueries, EmptyMutation, EmptySubscription>;

pub fn attach_discovery_graphql_schema(
    service_provider: Data<ServiceProvider>,
) -> impl FnOnce(&mut actix_web::web::ServiceConfig) {
    |cfg| {
        cfg.app_data(Data::new(
            DiscoverySchema::build(DiscoveryQueries, EmptyMutation, EmptySubscription)
                .data(service_provider)
                .finish(),
        ))
        .service(
            web::resource("/graphql")
                .guard(guard::Post())
                .to(discovery_index),
        );
    }
}

async fn discovery_index(schema: Data<DiscoverySchema>, req: GraphQLRequest) -> GraphQLResponse {
    schema.execute(req.into_inner()).await.into()
}<|MERGE_RESOLUTION|>--- conflicted
+++ resolved
@@ -74,13 +74,11 @@
     async fn log_reason(&self) -> AssetLogReasonMutations {
         AssetLogReasonMutations
     }
-<<<<<<< HEAD
+    async fn demographic(&self) -> DemographicMutations {
+        DemographicMutations
+    }
     async fn vaccine_course(&self) -> VaccineCourseMutations {
         VaccineCourseMutations
-=======
-    async fn demographic(&self) -> DemographicMutations {
-        DemographicMutations
->>>>>>> f9748d5f
     }
 }
 
@@ -120,11 +118,8 @@
     pub AssetLogQueries,
     pub AssetLogReasonQueries,
     pub AssetPropertiesQueries,
-<<<<<<< HEAD
+    pub DemographicIndicatorQueries,
     pub VaccineCourseQueries,
-=======
-    pub DemographicIndicatorQueries,
->>>>>>> f9748d5f
 );
 
 impl Queries {
@@ -151,11 +146,8 @@
             AssetLogQueries,
             AssetLogReasonQueries,
             AssetPropertiesQueries,
-<<<<<<< HEAD
+            DemographicIndicatorQueries,
             VaccineCourseQueries,
-=======
-            DemographicIndicatorQueries,
->>>>>>> f9748d5f
         )
     }
 }
