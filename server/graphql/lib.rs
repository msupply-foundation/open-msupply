--- conflicted
+++ resolved
@@ -150,11 +150,8 @@
     pub FormSchemaMutations,
     pub PluginMutations,
     pub TemperatureBreachMutations,
-<<<<<<< HEAD
+    pub CentralServerMutations,
     pub AssetMutations,
-=======
-    pub CentralServerMutations,
->>>>>>> 068faea9
 );
 
 impl Mutations {
@@ -176,11 +173,8 @@
             FormSchemaMutations,
             PluginMutations,
             TemperatureBreachMutations,
-<<<<<<< HEAD
+            CentralServerMutations,
             AssetMutations,
-=======
-            CentralServerMutations,
->>>>>>> 068faea9
         )
     }
 }
