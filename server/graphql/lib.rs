#[cfg(test)]
mod tests;

use std::sync::Mutex;

use actix_web::web::{self, Data};
use actix_web::HttpResponse;
use actix_web::{guard, HttpRequest};

use async_graphql::{EmptyMutation, EmptySubscription, Object, Schema};
use async_graphql::{MergedObject, Response};
use async_graphql_actix_web::{GraphQLRequest, GraphQLResponse};
use graphql_asset::property::AssetPropertiesQueries;
use graphql_batch_mutations::BatchMutations;
use graphql_clinician::ClinicianQueries;
use graphql_core::loader::LoaderRegistry;
use graphql_core::standard_graphql_error::StandardGraphqlError;
use graphql_core::{auth_data_from_request, BoxedSelfRequest, RequestUserData, SelfRequest};
use graphql_form_schema::{FormSchemaMutations, FormSchemaQueries};
use graphql_general::{
    DiscoveryQueries, GeneralMutations, GeneralQueries, InitialisationMutations,
    InitialisationQueries,
};

use graphql_asset::{
    logs::{AssetLogMutations, AssetLogQueries, AssetLogReasonMutations, AssetLogReasonQueries},
    AssetMutations, AssetQueries,
};
use graphql_asset_catalogue::AssetCatalogueMutations;
use graphql_asset_catalogue::AssetCatalogueQueries;
use graphql_cold_chain::{ColdChainMutations, ColdChainQueries};
use graphql_demographic::DemographicIndicatorQueries;
use graphql_inventory_adjustment::InventoryAdjustmentMutations;
use graphql_invoice::{InvoiceMutations, InvoiceQueries};
use graphql_invoice_line::{InvoiceLineMutations, InvoiceLineQueries};
use graphql_location::{LocationMutations, LocationQueries};
use graphql_pack_variant::{PackVariantMutations, PackVariantQueries};
use graphql_plugin::{PluginMutations, PluginQueries};
use graphql_programs::{ProgramsMutations, ProgramsQueries};
use graphql_repack::{RepackMutations, RepackQueries};
use graphql_reports::ReportQueries;
use graphql_requisition::{RequisitionMutations, RequisitionQueries};
use graphql_requisition_line::RequisitionLineMutations;
use graphql_stock_line::{StockLineMutations, StockLineQueries};
use graphql_stocktake::{StocktakeMutations, StocktakeQueries};
use graphql_stocktake_line::{StocktakeLineMutations, StocktakeLineQueries};

use repository::StorageConnectionManager;
use service::auth_data::AuthData;
use service::plugin::validation::ValidatedPluginBucket;
use service::service_provider::ServiceProvider;
use service::settings::Settings;
use service::sync::CentralServerConfig;
use tokio::sync::RwLock;

pub type OperationalSchema =
    async_graphql::Schema<Queries, Mutations, async_graphql::EmptySubscription>;
pub type InitialisationSchema = async_graphql::Schema<
    InitialisationQueries,
    InitialisationMutations,
    async_graphql::EmptySubscription,
>;
#[derive(Default, Clone)]
pub struct CentralServerMutationNode;
#[Object]
impl CentralServerMutationNode {
    async fn pack_variant(&self) -> PackVariantMutations {
        PackVariantMutations
    }
    async fn asset_catalogue(&self) -> AssetCatalogueMutations {
        AssetCatalogueMutations
    }
    async fn log_reason(&self) -> AssetLogReasonMutations {
        AssetLogReasonMutations
    }
}

#[derive(Default, Clone)]
pub struct CentralServerMutations;
#[Object]
impl CentralServerMutations {
    async fn central_server(&self) -> async_graphql::Result<CentralServerMutationNode> {
        if !CentralServerConfig::is_central_server() {
            return Err(StandardGraphqlError::from_str("Not a central server"));
        };

        Ok(CentralServerMutationNode)
    }
}

#[derive(MergedObject, Default, Clone)]
pub struct Queries(
    pub InvoiceQueries,
    pub InvoiceLineQueries,
    pub LocationQueries,
    pub ColdChainQueries,
    pub StocktakeQueries,
    pub StocktakeLineQueries,
    pub GeneralQueries,
    pub RequisitionQueries,
    pub ReportQueries,
    pub StockLineQueries,
    pub RepackQueries,
    pub ProgramsQueries,
    pub FormSchemaQueries,
    pub ClinicianQueries,
    pub PackVariantQueries,
    pub PluginQueries,
    pub AssetCatalogueQueries,
    pub AssetQueries,
    pub AssetLogQueries,
    pub AssetLogReasonQueries,
<<<<<<< HEAD
    pub DemographicIndicatorQueries,
=======
    pub AssetPropertiesQueries,
>>>>>>> f9e28fb0
);

impl Queries {
    pub fn new() -> Queries {
        Queries(
            InvoiceQueries,
            InvoiceLineQueries,
            LocationQueries,
            ColdChainQueries,
            StocktakeQueries,
            StocktakeLineQueries,
            GeneralQueries,
            RequisitionQueries,
            ReportQueries,
            StockLineQueries,
            RepackQueries,
            ProgramsQueries,
            FormSchemaQueries,
            ClinicianQueries,
            PackVariantQueries,
            PluginQueries,
            AssetCatalogueQueries,
            AssetQueries,
            AssetLogQueries,
            AssetLogReasonQueries,
<<<<<<< HEAD
            DemographicIndicatorQueries,
=======
            AssetPropertiesQueries,
>>>>>>> f9e28fb0
        )
    }
}

#[derive(MergedObject, Default, Clone)]
pub struct Mutations(
    pub InvoiceMutations,
    pub InvoiceLineMutations,
    pub LocationMutations,
    pub StocktakeMutations,
    pub StocktakeLineMutations,
    pub BatchMutations,
    pub RequisitionMutations,
    pub RequisitionLineMutations,
    pub StockLineMutations,
    pub RepackMutations,
    pub GeneralMutations,
    pub ProgramsMutations,
    pub FormSchemaMutations,
    pub PluginMutations,
    pub ColdChainMutations,
    pub CentralServerMutations,
    pub AssetMutations,
    pub AssetLogMutations,
    pub InventoryAdjustmentMutations,
);

impl Mutations {
    pub fn new() -> Mutations {
        Mutations(
            InvoiceMutations,
            InvoiceLineMutations,
            LocationMutations,
            StocktakeMutations,
            StocktakeLineMutations,
            BatchMutations,
            RequisitionMutations,
            RequisitionLineMutations,
            StockLineMutations,
            RepackMutations,
            GeneralMutations,
            ProgramsMutations,
            FormSchemaMutations,
            PluginMutations,
            ColdChainMutations,
            CentralServerMutations,
            AssetMutations,
            AssetLogMutations,
            InventoryAdjustmentMutations,
        )
    }
}

/// We need to swap schema between initialisation and operational modes
/// this is done to avoid validations check in operational mode where
/// data for validation is not available, this struct helps achieve this
pub struct GraphqlSchema {
    operational: OperationalSchema,
    initialisation: InitialisationSchema,
    /// Set on startup based on InitialisationStatus and then updated via SiteIsInitialisedCallback after initialisation
    is_operational: RwLock<bool>,
}

pub struct GraphSchemaData {
    pub connection_manager: Data<StorageConnectionManager>,
    pub loader_registry: Data<LoaderRegistry>,
    pub service_provider: Data<ServiceProvider>,
    pub auth: Data<AuthData>,
    pub settings: Data<Settings>,
    pub validated_plugins: Data<Mutex<ValidatedPluginBucket>>,
}

impl GraphqlSchema {
    pub fn new(data: GraphSchemaData, is_operational: bool) -> GraphqlSchema {
        let GraphSchemaData {
            connection_manager,
            loader_registry,
            service_provider,
            auth,
            settings,
            validated_plugins,
        } = data;

        // Self requester schema is a copy of operational schema, used for reports
        // needs to be available as data in operational schema
        let self_requester_schema =
            OperationalSchema::build(Queries::new(), Mutations::new(), EmptySubscription)
                .data(connection_manager.clone())
                .data(loader_registry.clone())
                .data(service_provider.clone())
                .data(auth.clone())
                .data(settings.clone())
                .data(validated_plugins.clone())
                .finish();
        // Self requester does not need loggers

        // Operational schema
        let operational_builder =
            OperationalSchema::build(Queries::new(), Mutations::new(), EmptySubscription)
                .data(connection_manager.clone())
                .data(loader_registry.clone())
                .data(service_provider.clone())
                .data(auth.clone())
                .data(settings.clone())
                .data(validated_plugins.clone())
                // Add self requester to operational
                .data(Data::new(SelfRequestImpl::new_boxed(self_requester_schema)));

        // Initialisation schema should ony need service_provider
        let initialisiation_builder = InitialisationSchema::build(
            InitialisationQueries,
            InitialisationMutations,
            EmptySubscription,
        )
        .data(service_provider.clone());

        GraphqlSchema {
            operational: operational_builder.finish(),
            initialisation: initialisiation_builder.finish(),
            is_operational: RwLock::new(is_operational),
        }
    }

    pub async fn toggle_is_operational(&self, is_operational: bool) {
        (*self.is_operational.write().await) = is_operational;
    }

    async fn execute(&self, http_req: HttpRequest, req: GraphQLRequest) -> Response {
        let req = req.into_inner();
        if *self.is_operational.read().await {
            // auth_data is only available in schema in operational mode
            let user_data = auth_data_from_request(&http_req);
            self.operational.execute(req.data(user_data)).await
        } else {
            self.initialisation.execute(req).await
        }
    }
}

pub fn attach_graphql_schema(
    graphql_schema: Data<GraphqlSchema>,
) -> impl FnOnce(&mut actix_web::web::ServiceConfig) {
    |cfg| {
        cfg.app_data(graphql_schema)
            .service(
                web::resource("/graphql")
                    .guard(guard::Post())
                    .to(graphql_index),
            )
            .service(
                web::resource("/graphql")
                    .guard(guard::Get())
                    .to(graphql_playground),
            );
    }
}

/// Entrypoint for graphql
async fn graphql_index(
    schema: Data<GraphqlSchema>,
    http_req: HttpRequest,
    req: GraphQLRequest,
) -> GraphQLResponse {
    schema.execute(http_req, req).await.into()
}

async fn graphql_playground() -> HttpResponse {
    HttpResponse::Ok()
        .content_type("text/html; charset=utf-8")
        .body(include_str!("playground.html"))
}

// TODO remove this and just do reqwest query to self
/// Used for reports

struct SelfRequestImpl {
    schema: OperationalSchema,
}

impl SelfRequestImpl {
    fn new_boxed(schema: Schema<Queries, Mutations, EmptySubscription>) -> BoxedSelfRequest {
        Box::new(SelfRequestImpl { schema })
    }
}

#[async_trait::async_trait]
impl SelfRequest for SelfRequestImpl {
    async fn call(
        &self,
        request: async_graphql::Request,
        user_data: RequestUserData,
    ) -> async_graphql::Response {
        let query = request.data(user_data);
        self.schema.execute(query).await
    }
}

/// During server discovery we display initialisation status and site name
/// this needs to be queried from the server, to avoid self certificate and cors
/// issues a separate http graphql server is launched with just DiscoveryQueries
pub type DiscoverySchema =
    async_graphql::Schema<DiscoveryQueries, EmptyMutation, EmptySubscription>;

pub fn attach_discovery_graphql_schema(
    service_provider: Data<ServiceProvider>,
) -> impl FnOnce(&mut actix_web::web::ServiceConfig) {
    |cfg| {
        cfg.app_data(Data::new(
            DiscoverySchema::build(DiscoveryQueries, EmptyMutation, EmptySubscription)
                .data(service_provider)
                .finish(),
        ))
        .service(
            web::resource("/graphql")
                .guard(guard::Post())
                .to(discovery_index),
        );
    }
}

async fn discovery_index(schema: Data<DiscoverySchema>, req: GraphQLRequest) -> GraphQLResponse {
    schema.execute(req.into_inner()).await.into()
}<|MERGE_RESOLUTION|>--- conflicted
+++ resolved
@@ -110,11 +110,8 @@
     pub AssetQueries,
     pub AssetLogQueries,
     pub AssetLogReasonQueries,
-<<<<<<< HEAD
+    pub AssetPropertiesQueries,
     pub DemographicIndicatorQueries,
-=======
-    pub AssetPropertiesQueries,
->>>>>>> f9e28fb0
 );
 
 impl Queries {
@@ -140,11 +137,8 @@
             AssetQueries,
             AssetLogQueries,
             AssetLogReasonQueries,
-<<<<<<< HEAD
+            AssetPropertiesQueries,
             DemographicIndicatorQueries,
-=======
-            AssetPropertiesQueries,
->>>>>>> f9e28fb0
         )
     }
 }
