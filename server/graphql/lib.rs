--- conflicted
+++ resolved
@@ -65,15 +65,9 @@
 pub struct CentralServerMutationNode;
 #[Object]
 impl CentralServerMutationNode {
-<<<<<<< HEAD
-=======
-    async fn pack_variant(&self) -> PackVariantMutations {
-        PackVariantMutations
-    }
     async fn item_variant(&self) -> ItemVariantMutations {
         ItemVariantMutations
     }
->>>>>>> 8e943189
     async fn asset_catalogue(&self) -> AssetCatalogueMutations {
         AssetCatalogueMutations
     }
