#[cfg(test)]
mod tests;

use std::sync::Mutex;

use actix_web::web::{self, Data};
use actix_web::HttpResponse;
use actix_web::{guard, HttpRequest};

use async_graphql::{EmptyMutation, EmptySubscription, Object, Schema};
use async_graphql::{MergedObject, Response};
use async_graphql_actix_web::{GraphQLRequest, GraphQLResponse};
use graphql_asset::property::AssetPropertiesQueries;
use graphql_batch_mutations::BatchMutations;
use graphql_clinician::ClinicianQueries;
use graphql_core::loader::LoaderRegistry;
use graphql_core::standard_graphql_error::StandardGraphqlError;
use graphql_core::{auth_data_from_request, BoxedSelfRequest, RequestUserData, SelfRequest};
use graphql_form_schema::{FormSchemaMutations, FormSchemaQueries};
use graphql_general::{
    DiscoveryQueries, GeneralMutations, GeneralQueries, InitialisationMutations,
    InitialisationQueries,
};

use graphql_asset::{
    logs::{AssetLogMutations, AssetLogQueries, AssetLogReasonMutations, AssetLogReasonQueries},
    AssetMutations, AssetQueries,
};
use graphql_asset_catalogue::AssetCatalogueMutations;
use graphql_asset_catalogue::AssetCatalogueQueries;
use graphql_cold_chain::{ColdChainMutations, ColdChainQueries};
use graphql_demographic::{DemographicIndicatorQueries, DemographicMutations};
use graphql_inventory_adjustment::InventoryAdjustmentMutations;
use graphql_invoice::{InvoiceMutations, InvoiceQueries};
use graphql_invoice_line::{InvoiceLineMutations, InvoiceLineQueries};
use graphql_location::{LocationMutations, LocationQueries};
use graphql_pack_variant::{PackVariantMutations, PackVariantQueries};
use graphql_plugin::{PluginMutations, PluginQueries};
use graphql_programs::{CentralProgramsMutations, ProgramsMutations, ProgramsQueries};
use graphql_repack::{RepackMutations, RepackQueries};
use graphql_reports::ReportQueries;
use graphql_requisition::{RequisitionMutations, RequisitionQueries};
use graphql_requisition_line::RequisitionLineMutations;
use graphql_stock_line::{StockLineMutations, StockLineQueries};
use graphql_stocktake::{StocktakeMutations, StocktakeQueries};
use graphql_stocktake_line::{StocktakeLineMutations, StocktakeLineQueries};

use graphql_vaccine_course::{VaccineCourseMutations, VaccineCourseQueries};
use repository::StorageConnectionManager;
use service::auth_data::AuthData;
use service::plugin::validation::ValidatedPluginBucket;
use service::service_provider::ServiceProvider;
use service::settings::Settings;
use service::sync::CentralServerConfig;
use tokio::sync::RwLock;

pub type OperationalSchema =
    async_graphql::Schema<Queries, Mutations, async_graphql::EmptySubscription>;
pub type InitialisationSchema = async_graphql::Schema<
    InitialisationQueries,
    InitialisationMutations,
    async_graphql::EmptySubscription,
>;
#[derive(Default, Clone)]
pub struct CentralServerMutationNode;
#[Object]
impl CentralServerMutationNode {
    async fn pack_variant(&self) -> PackVariantMutations {
        PackVariantMutations
    }
    async fn asset_catalogue(&self) -> AssetCatalogueMutations {
        AssetCatalogueMutations
    }
    async fn log_reason(&self) -> AssetLogReasonMutations {
        AssetLogReasonMutations
    }
<<<<<<< HEAD

    async fn program(&self) -> CentralProgramsMutations {
        CentralProgramsMutations
=======
    async fn demographic(&self) -> DemographicMutations {
        DemographicMutations
    }
    async fn vaccine_course(&self) -> VaccineCourseMutations {
        VaccineCourseMutations
>>>>>>> 4d541ee4
    }
}

#[derive(Default, Clone)]
pub struct CentralServerMutations;
#[Object]
impl CentralServerMutations {
    async fn central_server(&self) -> async_graphql::Result<CentralServerMutationNode> {
        if !CentralServerConfig::is_central_server() {
            return Err(StandardGraphqlError::from_str("Not a central server"));
        };

        Ok(CentralServerMutationNode)
    }
}

#[derive(MergedObject, Default, Clone)]
pub struct Queries(
    pub InvoiceQueries,
    pub InvoiceLineQueries,
    pub LocationQueries,
    pub ColdChainQueries,
    pub StocktakeQueries,
    pub StocktakeLineQueries,
    pub GeneralQueries,
    pub RequisitionQueries,
    pub ReportQueries,
    pub StockLineQueries,
    pub RepackQueries,
    pub ProgramsQueries,
    pub FormSchemaQueries,
    pub ClinicianQueries,
    pub PackVariantQueries,
    pub PluginQueries,
    pub AssetCatalogueQueries,
    pub AssetQueries,
    pub AssetLogQueries,
    pub AssetLogReasonQueries,
    pub AssetPropertiesQueries,
    pub DemographicIndicatorQueries,
    pub VaccineCourseQueries,
);

impl Queries {
    pub fn new() -> Queries {
        Queries(
            InvoiceQueries,
            InvoiceLineQueries,
            LocationQueries,
            ColdChainQueries,
            StocktakeQueries,
            StocktakeLineQueries,
            GeneralQueries,
            RequisitionQueries,
            ReportQueries,
            StockLineQueries,
            RepackQueries,
            ProgramsQueries,
            FormSchemaQueries,
            ClinicianQueries,
            PackVariantQueries,
            PluginQueries,
            AssetCatalogueQueries,
            AssetQueries,
            AssetLogQueries,
            AssetLogReasonQueries,
            AssetPropertiesQueries,
            DemographicIndicatorQueries,
            VaccineCourseQueries,
        )
    }
}

#[derive(MergedObject, Default, Clone)]
pub struct Mutations(
    pub InvoiceMutations,
    pub InvoiceLineMutations,
    pub LocationMutations,
    pub StocktakeMutations,
    pub StocktakeLineMutations,
    pub BatchMutations,
    pub RequisitionMutations,
    pub RequisitionLineMutations,
    pub StockLineMutations,
    pub RepackMutations,
    pub GeneralMutations,
    pub ProgramsMutations,
    pub FormSchemaMutations,
    pub PluginMutations,
    pub ColdChainMutations,
    pub CentralServerMutations,
    pub AssetMutations,
    pub AssetLogMutations,
    pub InventoryAdjustmentMutations,
);

impl Mutations {
    pub fn new() -> Mutations {
        Mutations(
            InvoiceMutations,
            InvoiceLineMutations,
            LocationMutations,
            StocktakeMutations,
            StocktakeLineMutations,
            BatchMutations,
            RequisitionMutations,
            RequisitionLineMutations,
            StockLineMutations,
            RepackMutations,
            GeneralMutations,
            ProgramsMutations,
            FormSchemaMutations,
            PluginMutations,
            ColdChainMutations,
            CentralServerMutations,
            AssetMutations,
            AssetLogMutations,
            InventoryAdjustmentMutations,
        )
    }
}

/// We need to swap schema between initialisation and operational modes
/// this is done to avoid validations check in operational mode where
/// data for validation is not available, this struct helps achieve this
pub struct GraphqlSchema {
    operational: OperationalSchema,
    initialisation: InitialisationSchema,
    /// Set on startup based on InitialisationStatus and then updated via SiteIsInitialisedCallback after initialisation
    is_operational: RwLock<bool>,
}

pub struct GraphSchemaData {
    pub connection_manager: Data<StorageConnectionManager>,
    pub loader_registry: Data<LoaderRegistry>,
    pub service_provider: Data<ServiceProvider>,
    pub auth: Data<AuthData>,
    pub settings: Data<Settings>,
    pub validated_plugins: Data<Mutex<ValidatedPluginBucket>>,
}

impl GraphqlSchema {
    pub fn new(data: GraphSchemaData, is_operational: bool) -> GraphqlSchema {
        let GraphSchemaData {
            connection_manager,
            loader_registry,
            service_provider,
            auth,
            settings,
            validated_plugins,
        } = data;

        // Self requester schema is a copy of operational schema, used for reports
        // needs to be available as data in operational schema
        let self_requester_schema =
            OperationalSchema::build(Queries::new(), Mutations::new(), EmptySubscription)
                .data(connection_manager.clone())
                .data(loader_registry.clone())
                .data(service_provider.clone())
                .data(auth.clone())
                .data(settings.clone())
                .data(validated_plugins.clone())
                .finish();
        // Self requester does not need loggers

        // Operational schema
        let operational_builder =
            OperationalSchema::build(Queries::new(), Mutations::new(), EmptySubscription)
                .data(connection_manager.clone())
                .data(loader_registry.clone())
                .data(service_provider.clone())
                .data(auth.clone())
                .data(settings.clone())
                .data(validated_plugins.clone())
                // Add self requester to operational
                .data(Data::new(SelfRequestImpl::new_boxed(self_requester_schema)));

        // Initialisation schema should ony need service_provider
        let initialisiation_builder = InitialisationSchema::build(
            InitialisationQueries,
            InitialisationMutations,
            EmptySubscription,
        )
        .data(service_provider.clone());

        GraphqlSchema {
            operational: operational_builder.finish(),
            initialisation: initialisiation_builder.finish(),
            is_operational: RwLock::new(is_operational),
        }
    }

    pub async fn toggle_is_operational(&self, is_operational: bool) {
        (*self.is_operational.write().await) = is_operational;
    }

    async fn execute(&self, http_req: HttpRequest, req: GraphQLRequest) -> Response {
        let req = req.into_inner();
        if *self.is_operational.read().await {
            // auth_data is only available in schema in operational mode
            let user_data = auth_data_from_request(&http_req);
            self.operational.execute(req.data(user_data)).await
        } else {
            self.initialisation.execute(req).await
        }
    }
}

pub fn attach_graphql_schema(
    graphql_schema: Data<GraphqlSchema>,
) -> impl FnOnce(&mut actix_web::web::ServiceConfig) {
    |cfg| {
        cfg.app_data(graphql_schema)
            .service(
                web::resource("/graphql")
                    .guard(guard::Post())
                    .to(graphql_index),
            )
            .service(
                web::resource("/graphql")
                    .guard(guard::Get())
                    .to(graphql_playground),
            );
    }
}

/// Entrypoint for graphql
async fn graphql_index(
    schema: Data<GraphqlSchema>,
    http_req: HttpRequest,
    req: GraphQLRequest,
) -> GraphQLResponse {
    schema.execute(http_req, req).await.into()
}

async fn graphql_playground() -> HttpResponse {
    HttpResponse::Ok()
        .content_type("text/html; charset=utf-8")
        .body(include_str!("playground.html"))
}

// TODO remove this and just do reqwest query to self
/// Used for reports

struct SelfRequestImpl {
    schema: OperationalSchema,
}

impl SelfRequestImpl {
    fn new_boxed(schema: Schema<Queries, Mutations, EmptySubscription>) -> BoxedSelfRequest {
        Box::new(SelfRequestImpl { schema })
    }
}

#[async_trait::async_trait]
impl SelfRequest for SelfRequestImpl {
    async fn call(
        &self,
        request: async_graphql::Request,
        user_data: RequestUserData,
    ) -> async_graphql::Response {
        let query = request.data(user_data);
        self.schema.execute(query).await
    }
}

/// During server discovery we display initialisation status and site name
/// this needs to be queried from the server, to avoid self certificate and cors
/// issues a separate http graphql server is launched with just DiscoveryQueries
pub type DiscoverySchema =
    async_graphql::Schema<DiscoveryQueries, EmptyMutation, EmptySubscription>;

pub fn attach_discovery_graphql_schema(
    service_provider: Data<ServiceProvider>,
) -> impl FnOnce(&mut actix_web::web::ServiceConfig) {
    |cfg| {
        cfg.app_data(Data::new(
            DiscoverySchema::build(DiscoveryQueries, EmptyMutation, EmptySubscription)
                .data(service_provider)
                .finish(),
        ))
        .service(
            web::resource("/graphql")
                .guard(guard::Post())
                .to(discovery_index),
        );
    }
}

async fn discovery_index(schema: Data<DiscoverySchema>, req: GraphQLRequest) -> GraphQLResponse {
    schema.execute(req.into_inner()).await.into()
}<|MERGE_RESOLUTION|>--- conflicted
+++ resolved
@@ -74,17 +74,15 @@
     async fn log_reason(&self) -> AssetLogReasonMutations {
         AssetLogReasonMutations
     }
-<<<<<<< HEAD
+    async fn demographic(&self) -> DemographicMutations {
+        DemographicMutations
+    }
+    async fn vaccine_course(&self) -> VaccineCourseMutations {
+        VaccineCourseMutations
+    }
 
     async fn program(&self) -> CentralProgramsMutations {
         CentralProgramsMutations
-=======
-    async fn demographic(&self) -> DemographicMutations {
-        DemographicMutations
-    }
-    async fn vaccine_course(&self) -> VaccineCourseMutations {
-        VaccineCourseMutations
->>>>>>> 4d541ee4
     }
 }
 
