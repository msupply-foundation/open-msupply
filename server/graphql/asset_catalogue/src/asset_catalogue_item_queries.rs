--- conflicted
+++ resolved
@@ -51,11 +51,8 @@
     pub model: Option<StringFilterInput>,
     pub r#type: Option<StringFilterInput>,
     pub type_id: Option<EqualFilterStringInput>,
-<<<<<<< HEAD
     pub code_manufacturer_model_type: Option<StringFilterInput>,
-=======
     pub sub_catalogue: Option<StringFilterInput>,
->>>>>>> 2bf667ad
 }
 
 impl From<AssetCatalogueItemFilterInput> for AssetCatalogueItemFilter {
@@ -71,11 +68,8 @@
             model: f.model.map(StringFilter::from),
             r#type: f.r#type.map(StringFilter::from),
             type_id: f.type_id.map(EqualFilter::from),
-<<<<<<< HEAD
             code_manufacturer_model_type: f.code_manufacturer_model_type.map(StringFilter::from),
-=======
             sub_catalogue: f.sub_catalogue.map(StringFilter::from),
->>>>>>> 2bf667ad
         }
     }
 }
@@ -136,11 +130,8 @@
             model,
             r#type,
             type_id,
-<<<<<<< HEAD
             code_manufacturer_model_type,
-=======
             sub_catalogue,
->>>>>>> 2bf667ad
         } = self;
 
         AssetCatalogueItemFilter {
@@ -154,11 +145,8 @@
             model: model.map(StringFilter::from),
             r#type: r#type.map(StringFilter::from),
             type_id: type_id.map(EqualFilter::from),
-<<<<<<< HEAD
             code_manufacturer_model_type: code_manufacturer_model_type.map(StringFilter::from),
-=======
             sub_catalogue: sub_catalogue.map(StringFilter::from),
->>>>>>> 2bf667ad
         }
     }
 }
