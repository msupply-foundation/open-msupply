[package]
name = "graphql_plugin"
version = "0.1.0"
edition = "2018"

[lib]
path = "src/lib.rs"

[dependencies]

repository = { path = "../../repository" }
service = { path = "../../service" }
graphql_core = { path = "../core" }


<<<<<<< HEAD
actix-web = { version = "4.0.1", default-features = false, features = [
    "macros",
] }
=======
actix-web = { workspace = true }
anymap = "0.12"
>>>>>>> 25b1672d
async-std = "1.9.0"
async-graphql = { version = "3.0.35", features = ["dataloader", "chrono"] }
async-graphql-actix-web = { workspace = true }
async-trait = "0.1.30"
chrono = { version = "0.4", features = ["serde"] }


[dev-dependencies]
actix-rt = "2.6.0"
assert-json-diff = "2.0.1"
serde = "1.0.126"
serde_json = "1.0.66"


[features]
default = ["repository/sqlite"]
postgres = ["repository/postgres"]<|MERGE_RESOLUTION|>--- conflicted
+++ resolved
@@ -13,16 +13,9 @@
 graphql_core = { path = "../core" }
 
 
-<<<<<<< HEAD
-actix-web = { version = "4.0.1", default-features = false, features = [
-    "macros",
-] }
-=======
 actix-web = { workspace = true }
-anymap = "0.12"
->>>>>>> 25b1672d
 async-std = "1.9.0"
-async-graphql = { version = "3.0.35", features = ["dataloader", "chrono"] }
+async-graphql = { workspace = true }
 async-graphql-actix-web = { workspace = true }
 async-trait = "0.1.30"
 chrono = { version = "0.4", features = ["serde"] }
