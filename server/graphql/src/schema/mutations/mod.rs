--- conflicted
+++ resolved
@@ -40,6 +40,7 @@
 use inbound_shipment::*;
 use outbound_shipment::*;
 use requisition::*;
+use service::current_store_id;
 pub use user_register::*;
 
 pub struct Mutations;
@@ -57,38 +58,34 @@
     async fn insert_location(
         &self,
         ctx: &Context<'_>,
-        store_id: String,
         input: InsertLocationInput,
     ) -> InsertLocationResponse {
-        insert_location(ctx, &store_id, input)
+        insert_location(ctx, input)
     }
 
     async fn update_location(
         &self,
         ctx: &Context<'_>,
-        store_id: String,
         input: UpdateLocationInput,
     ) -> UpdateLocationResponse {
-        update_location(ctx, &store_id, input)
+        update_location(ctx, input)
     }
 
     async fn delete_location(
         &self,
         ctx: &Context<'_>,
-        store_id: String,
         input: DeleteLocationInput,
     ) -> DeleteLocationResponse {
-        delete_location(ctx, &store_id, input)
+        delete_location(ctx, input)
     }
 
     async fn insert_outbound_shipment(
         &self,
         ctx: &Context<'_>,
-        store_id: String,
         input: InsertOutboundShipmentInput,
     ) -> InsertOutboundShipmentResponse {
         let connection_manager = ctx.get_connection_manager();
-        get_insert_outbound_shipment_response(connection_manager, &store_id, input)
+        get_insert_outbound_shipment_response(connection_manager, input)
     }
 
     async fn update_outbound_shipment(
@@ -190,11 +187,10 @@
     async fn insert_inbound_shipment(
         &self,
         ctx: &Context<'_>,
-        store_id: String,
         input: InsertInboundShipmentInput,
     ) -> InsertInboundShipmentResponse {
         let connection_manager = ctx.get_connection_manager();
-        get_insert_inbound_shipment_response(connection_manager, &store_id, input)
+        get_insert_inbound_shipment_response(connection_manager, input)
     }
 
     async fn update_inbound_shipment(
@@ -245,82 +241,24 @@
     async fn batch_inbound_shipment(
         &self,
         ctx: &Context<'_>,
-<<<<<<< HEAD
-        store_id: String,
-        insert_inbound_shipments: Option<Vec<InsertInboundShipmentInput>>,
-        insert_inbound_shipment_lines: Option<Vec<InsertInboundShipmentLineInput>>,
-        update_inbound_shipment_lines: Option<Vec<UpdateInboundShipmentLineInput>>,
-        delete_inbound_shipment_lines: Option<Vec<DeleteInboundShipmentLineInput>>,
-        update_inbound_shipments: Option<Vec<UpdateInboundShipmentInput>>,
-        delete_inbound_shipments: Option<Vec<DeleteInboundShipmentInput>>,
-    ) -> BatchInboundShipmentResponse {
-        let connection_manager = ctx.get_connection_manager();
-
-        get_batch_inbound_shipment_response(
-            connection_manager,
-            &store_id,
-            insert_inbound_shipments,
-            insert_inbound_shipment_lines,
-            update_inbound_shipment_lines,
-            delete_inbound_shipment_lines,
-            update_inbound_shipments,
-            delete_inbound_shipments,
-        )
-=======
         input: BatchInboundShipmentInput,
     ) -> BatchInboundShipmentResponse {
         let connection_manager = ctx.get_connection_manager();
 
         get_batch_inbound_shipment_response(connection_manager, input)
->>>>>>> f9044f35
     }
 
     async fn batch_outbound_shipment(
         &self,
         ctx: &Context<'_>,
-<<<<<<< HEAD
-        store_id: String,
-        insert_outbound_shipments: Option<Vec<InsertOutboundShipmentInput>>,
-        insert_outbound_shipment_lines: Option<Vec<InsertOutboundShipmentLineInput>>,
-        update_outbound_shipment_lines: Option<Vec<UpdateOutboundShipmentLineInput>>,
-        delete_outbound_shipment_lines: Option<Vec<DeleteOutboundShipmentLineInput>>,
-        insert_outbound_shipment_service_lines: Option<Vec<InsertOutboundShipmentServiceLineInput>>,
-        update_outbound_shipment_service_lines: Option<Vec<UpdateOutboundShipmentServiceLineInput>>,
-        delete_outbound_shipment_service_lines: Option<Vec<DeleteOutboundShipmentServiceLineInput>>,
-        update_outbound_shipments: Option<Vec<UpdateOutboundShipmentInput>>,
-        delete_outbound_shipments: Option<Vec<String>>,
-    ) -> BatchOutboundShipmentResponse {
-        let connection_manager = ctx.get_connection_manager();
-
-        get_batch_outbound_shipment_response(
-            connection_manager,
-            &store_id,
-            insert_outbound_shipments,
-            insert_outbound_shipment_lines,
-            update_outbound_shipment_lines,
-            delete_outbound_shipment_lines,
-            insert_outbound_shipment_service_lines,
-            update_outbound_shipment_service_lines,
-            delete_outbound_shipment_service_lines,
-            update_outbound_shipments,
-            delete_outbound_shipments,
-        )
-=======
         input: BatchOutboundShipmentInput,
     ) -> Result<BatchOutboundShipmentResponse> {
         get_batch_outbound_shipment_response(ctx, input)
->>>>>>> f9044f35
     }
 
     async fn insert_stocktake(
         &self,
         ctx: &Context<'_>,
-<<<<<<< HEAD
-        store_id: String,
-        input: InsertStockTakeInput,
-    ) -> Result<InsertStockTakeResponse> {
-        insert_stock_take(ctx, &store_id, input)
-=======
         store_id: Option<String>,
         input: InsertStocktakeInput,
     ) -> Result<InsertStocktakeResponse> {
@@ -329,18 +267,11 @@
             &ctx.get_connection_manager().connection()?,
         )?);
         insert_stocktake(ctx, &store_id, input)
->>>>>>> f9044f35
     }
 
     async fn update_stocktake(
         &self,
         ctx: &Context<'_>,
-<<<<<<< HEAD
-        store_id: String,
-        input: UpdateStockTakeInput,
-    ) -> Result<UpdateStockTakeResponse> {
-        update_stock_take(ctx, &store_id, input)
-=======
         store_id: Option<String>,
         input: UpdateStocktakeInput,
     ) -> Result<UpdateStocktakeResponse> {
@@ -349,18 +280,11 @@
             &ctx.get_connection_manager().connection()?,
         )?);
         update_stocktake(ctx, &store_id, input)
->>>>>>> f9044f35
     }
 
     async fn delete_stocktake(
         &self,
         ctx: &Context<'_>,
-<<<<<<< HEAD
-        store_id: String,
-        input: DeleteStockTakeInput,
-    ) -> Result<DeleteStockTakeResponse> {
-        delete_stock_take(ctx, &store_id, input)
-=======
         store_id: Option<String>,
         input: DeleteStocktakeInput,
     ) -> Result<DeleteStocktakeResponse> {
@@ -369,18 +293,11 @@
             &ctx.get_connection_manager().connection()?,
         )?);
         delete_stocktake(ctx, &store_id, input)
->>>>>>> f9044f35
     }
 
     async fn insert_stocktake_line(
         &self,
         ctx: &Context<'_>,
-<<<<<<< HEAD
-        store_id: String,
-        input: InsertStockTakeLineInput,
-    ) -> Result<InsertStockTakeLineResponse> {
-        insert_stock_take_line(ctx, &store_id, input)
-=======
         store_id: Option<String>,
         input: InsertStocktakeLineInput,
     ) -> Result<InsertStocktakeLineResponse> {
@@ -389,18 +306,11 @@
             &ctx.get_connection_manager().connection()?,
         )?);
         insert_stocktake_line(ctx, &store_id, input)
->>>>>>> f9044f35
     }
 
     async fn update_stocktake_line(
         &self,
         ctx: &Context<'_>,
-<<<<<<< HEAD
-        store_id: String,
-        input: UpdateStockTakeLineInput,
-    ) -> Result<UpdateStockTakeLineResponse> {
-        update_stock_take_line(ctx, &store_id, input)
-=======
         store_id: Option<String>,
         input: UpdateStocktakeLineInput,
     ) -> Result<UpdateStocktakeLineResponse> {
@@ -409,18 +319,11 @@
             &ctx.get_connection_manager().connection()?,
         )?);
         update_stocktake_line(ctx, &store_id, input)
->>>>>>> f9044f35
     }
 
     async fn delete_stocktake_line(
         &self,
         ctx: &Context<'_>,
-<<<<<<< HEAD
-        store_id: String,
-        input: DeleteStockTakeLineInput,
-    ) -> Result<DeleteStockTakeLineResponse> {
-        delete_stock_take_line(ctx, &store_id, &input)
-=======
         store_id: Option<String>,
         input: DeleteStocktakeLineInput,
     ) -> Result<DeleteStocktakeLineResponse> {
@@ -438,7 +341,6 @@
         input: BatchStocktakeInput,
     ) -> Result<BatchStocktakeResponse> {
         batch_stocktake(ctx, &store_id, input)
->>>>>>> f9044f35
     }
 
     async fn insert_request_requisition(
@@ -447,6 +349,7 @@
         store_id: String,
         input: request_requisition::InsertInput,
     ) -> Result<request_requisition::InsertResponse> {
+        // TODO remove and make store_id parameter required
         request_requisition::insert(ctx, &store_id, input)
     }
 
@@ -456,6 +359,7 @@
         store_id: String,
         input: request_requisition::UpdateInput,
     ) -> Result<request_requisition::UpdateResponse> {
+        // TODO remove and make store_id parameter required
         request_requisition::update(ctx, &store_id, input)
     }
 
@@ -465,6 +369,7 @@
         store_id: String,
         input: request_requisition::DeleteInput,
     ) -> Result<request_requisition::DeleteResponse> {
+        // TODO remove and make store_id parameter required
         request_requisition::delete(ctx, &store_id, input)
     }
 
@@ -475,6 +380,7 @@
         store_id: String,
         input: request_requisition::UseCalculatedQuantityInput,
     ) -> Result<request_requisition::UseCalculatedQuantityResponse> {
+        // TODO remove and make store_id parameter required
         request_requisition::use_calculated_quantity(ctx, &store_id, input)
     }
 
@@ -485,6 +391,7 @@
         store_id: String,
         input: request_requisition::AddFromMasterListInput,
     ) -> Result<request_requisition::AddFromMasterListResponse> {
+        // TODO remove and make store_id parameter required
         request_requisition::add_from_master_list(ctx, &store_id, input)
     }
 
@@ -504,6 +411,7 @@
         store_id: String,
         input: request_requisition::line::UpdateInput,
     ) -> Result<request_requisition::line::UpdateResponse> {
+        // TODO remove and make store_id parameter required
         request_requisition::line::update(ctx, &store_id, input)
     }
 
@@ -513,6 +421,7 @@
         store_id: String,
         input: request_requisition::line::DeleteInput,
     ) -> Result<request_requisition::line::DeleteResponse> {
+        // TODO remove and make store_id parameter required
         request_requisition::line::delete(ctx, &store_id, input)
     }
 
@@ -522,6 +431,7 @@
         store_id: String,
         input: response_requisition::UpdateInput,
     ) -> Result<response_requisition::UpdateResponse> {
+        // TODO remove and make store_id parameter required
         response_requisition::update(ctx, &store_id, input)
     }
 
@@ -531,6 +441,7 @@
         store_id: String,
         input: response_requisition::line::UpdateInput,
     ) -> Result<response_requisition::line::UpdateResponse> {
+        // TODO remove and make store_id parameter required
         response_requisition::line::update(ctx, &store_id, input)
     }
 
@@ -541,6 +452,7 @@
         store_id: String,
         input: response_requisition::SupplyRequestedQuantityInput,
     ) -> Result<response_requisition::SupplyRequestedQuantityResponse> {
+        // TODO remove and make store_id parameter required
         response_requisition::supply_requested_quantity(ctx, &store_id, input)
     }
 
@@ -554,6 +466,7 @@
         store_id: String,
         input: response_requisition::CreateRequisitionShipmentInput,
     ) -> Result<response_requisition::CreateRequisitionShipmentResponse> {
+        // TODO remove and make store_id parameter required
         response_requisition::create_requisition_shipment(ctx, &store_id, input)
     }
 }
