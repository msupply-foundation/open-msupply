mod error;

pub mod inbound_shipment;
pub mod location;
pub mod outbound_shipment;
pub mod stock_take;
pub mod tax_update_input;
pub mod user_register;

use self::{
    location::{
        delete_location, insert_location, update_location, DeleteLocationInput,
        DeleteLocationResponse, InsertLocationInput, InsertLocationResponse, UpdateLocationInput,
        UpdateLocationResponse,
    },
    stock_take::{
        delete::{delete_stock_take, DeleteStockTakeInput, DeleteStockTakeResponse},
        insert::{insert_stock_take, InsertStockTakeInput, InsertStockTakeResponse},
        line::{
            delete::{
                delete_stock_take_line, DeleteStockTakeLineInput, DeleteStockTakeLineResponse,
            },
            insert::{
                insert_stock_take_line, InsertStockTakeLineInput, InsertStockTakeLineResponse,
            },
            update::{
                update_stock_take_line, UpdateStockTakeLineInput, UpdateStockTakeLineResponse,
            },
        },
        update::{update_stock_take, UpdateStockTakeInput, UpdateStockTakeResponse},
    },
};

<<<<<<< HEAD
use super::{
    queries::invoice,
    types::{Connector, InvoiceLineNode},
};
use crate::{standard_graphql_error::StandardGraphqlError, ContextExt};
=======
use super::types::{get_invoice_response, Connector, InvoiceLineNode, InvoiceResponse};
use crate::ContextExt;
>>>>>>> 7a8c0586
use async_graphql::*;
use inbound_shipment::*;
use outbound_shipment::*;
use service::current_store_id;
pub use user_register::*;

pub struct Mutations;

#[Object]
impl Mutations {
    async fn register_user(
        &self,
        ctx: &Context<'_>,
        input: UserRegisterInput,
    ) -> UserRegisterResponse {
        user_register(ctx, input)
    }

    async fn insert_location(
        &self,
        ctx: &Context<'_>,
        input: InsertLocationInput,
    ) -> InsertLocationResponse {
        insert_location(ctx, input)
    }

    async fn update_location(
        &self,
        ctx: &Context<'_>,
        input: UpdateLocationInput,
    ) -> UpdateLocationResponse {
        update_location(ctx, input)
    }

    async fn delete_location(
        &self,
        ctx: &Context<'_>,
        input: DeleteLocationInput,
    ) -> DeleteLocationResponse {
        delete_location(ctx, input)
    }

    async fn insert_outbound_shipment(
        &self,
        ctx: &Context<'_>,
        input: InsertOutboundShipmentInput,
    ) -> InsertOutboundShipmentResponse {
        let connection_manager = ctx.get_connection_manager();
        get_insert_outbound_shipment_response(connection_manager, input)
    }

    async fn update_outbound_shipment(
        &self,
        ctx: &Context<'_>,
        input: UpdateOutboundShipmentInput,
    ) -> UpdateOutboundShipmentResponse {
        let connection_manager = ctx.get_connection_manager();
        get_update_outbound_shipment_response(connection_manager, input)
    }

    async fn delete_outbound_shipment(
        &self,
        ctx: &Context<'_>,
        id: String,
    ) -> DeleteOutboundShipmentResponse {
        let connection_manager = ctx.get_connection_manager();
        get_delete_outbound_shipment_response(connection_manager, id)
    }

    async fn insert_outbound_shipment_line(
        &self,
        ctx: &Context<'_>,
        input: InsertOutboundShipmentLineInput,
    ) -> InsertOutboundShipmentLineResponse {
        let connection_manager = ctx.get_connection_manager();
        get_insert_outbound_shipment_line_response(connection_manager, input)
    }

    async fn update_outbound_shipment_line(
        &self,
        ctx: &Context<'_>,
        input: UpdateOutboundShipmentLineInput,
    ) -> UpdateOutboundShipmentLineResponse {
        let connection_manager = ctx.get_connection_manager();
        get_update_outbound_shipment_line_response(connection_manager, input)
    }

    async fn delete_outbound_shipment_line(
        &self,
        ctx: &Context<'_>,
        input: DeleteOutboundShipmentLineInput,
    ) -> DeleteOutboundShipmentLineResponse {
        let connection_manager = ctx.get_connection_manager();
        get_delete_outbound_shipment_line_response(connection_manager, input)
    }

    async fn insert_outbound_shipment_service_line(
        &self,
        ctx: &Context<'_>,
        input: InsertOutboundShipmentServiceLineInput,
    ) -> InsertOutboundShipmentServiceLineResponse {
        let connection_manager = ctx.get_connection_manager();
        get_insert_outbound_shipment_service_line_response(connection_manager, input)
    }

    async fn update_outbound_shipment_service_line(
        &self,
        ctx: &Context<'_>,
        input: UpdateOutboundShipmentServiceLineInput,
    ) -> UpdateOutboundShipmentServiceLineResponse {
        let connection_manager = ctx.get_connection_manager();
        get_update_outbound_shipment_service_line_response(connection_manager, input)
    }

    async fn delete_outbound_shipment_service_line(
        &self,
        ctx: &Context<'_>,
        input: DeleteOutboundShipmentServiceLineInput,
    ) -> DeleteOutboundShipmentServiceLineResponse {
        let connection_manager = ctx.get_connection_manager();
        get_delete_outbound_shipment_service_line_response(connection_manager, input)
    }

    async fn insert_outbound_shipment_unallocated_line(
        &self,
        ctx: &Context<'_>,
        input: outbound_shipment::unallocated_line::InsertInput,
    ) -> Result<outbound_shipment::unallocated_line::InsertResponse> {
        outbound_shipment::unallocated_line::insert(ctx, input)
    }

    async fn update_outbound_shipment_unallocated_line(
        &self,
        ctx: &Context<'_>,
        input: outbound_shipment::unallocated_line::UpdateInput,
    ) -> Result<outbound_shipment::unallocated_line::UpdateResponse> {
        outbound_shipment::unallocated_line::update(ctx, input)
    }

    async fn delete_outbound_shipment_unallocated_line(
        &self,
        ctx: &Context<'_>,
        input: outbound_shipment::unallocated_line::DeleteInput,
    ) -> Result<outbound_shipment::unallocated_line::DeleteResponse> {
        outbound_shipment::unallocated_line::delete(ctx, input)
    }

    async fn insert_inbound_shipment(
        &self,
        ctx: &Context<'_>,
        input: InsertInboundShipmentInput,
    ) -> InsertInboundShipmentResponse {
        let connection_manager = ctx.get_connection_manager();
        get_insert_inbound_shipment_response(connection_manager, input)
    }

    async fn update_inbound_shipment(
        &self,
        ctx: &Context<'_>,
        input: UpdateInboundShipmentInput,
    ) -> UpdateInboundShipmentResponse {
        let connection_manager = ctx.get_connection_manager();
        get_update_inbound_shipment_response(connection_manager, input)
    }

    async fn delete_inbound_shipment(
        &self,
        ctx: &Context<'_>,
        input: DeleteInboundShipmentInput,
    ) -> DeleteInboundShipmentResponse {
        let connection_manager = ctx.get_connection_manager();
        get_delete_inbound_shipment_response(connection_manager, input)
    }

    async fn insert_inbound_shipment_line(
        &self,
        ctx: &Context<'_>,
        input: InsertInboundShipmentLineInput,
    ) -> InsertInboundShipmentLineResponse {
        let connection_manager = ctx.get_connection_manager();
        get_insert_inbound_shipment_line_response(connection_manager, input)
    }

    async fn update_inbound_shipment_line(
        &self,
        ctx: &Context<'_>,
        input: UpdateInboundShipmentLineInput,
    ) -> UpdateInboundShipmentLineResponse {
        let connection_manager = ctx.get_connection_manager();
        get_update_inbound_shipment_line_response(connection_manager, input)
    }

    async fn delete_inbound_shipment_line(
        &self,
        ctx: &Context<'_>,
        input: DeleteInboundShipmentLineInput,
    ) -> DeleteInboundShipmentLineResponse {
        let connection_manager = ctx.get_connection_manager();
        get_delete_inbound_shipment_line_response(connection_manager, input)
    }

    async fn batch_inbound_shipment(
        &self,
        ctx: &Context<'_>,
        insert_inbound_shipments: Option<Vec<InsertInboundShipmentInput>>,
        insert_inbound_shipment_lines: Option<Vec<InsertInboundShipmentLineInput>>,
        update_inbound_shipment_lines: Option<Vec<UpdateInboundShipmentLineInput>>,
        delete_inbound_shipment_lines: Option<Vec<DeleteInboundShipmentLineInput>>,
        update_inbound_shipments: Option<Vec<UpdateInboundShipmentInput>>,
        delete_inbound_shipments: Option<Vec<DeleteInboundShipmentInput>>,
    ) -> BatchInboundShipmentResponse {
        let connection_manager = ctx.get_connection_manager();

        get_batch_inbound_shipment_response(
            connection_manager,
            insert_inbound_shipments,
            insert_inbound_shipment_lines,
            update_inbound_shipment_lines,
            delete_inbound_shipment_lines,
            update_inbound_shipments,
            delete_inbound_shipments,
        )
    }

    async fn batch_outbound_shipment(
        &self,
        ctx: &Context<'_>,
        insert_outbound_shipments: Option<Vec<InsertOutboundShipmentInput>>,
        insert_outbound_shipment_lines: Option<Vec<InsertOutboundShipmentLineInput>>,
        update_outbound_shipment_lines: Option<Vec<UpdateOutboundShipmentLineInput>>,
        delete_outbound_shipment_lines: Option<Vec<DeleteOutboundShipmentLineInput>>,
        insert_outbound_shipment_service_lines: Option<Vec<InsertOutboundShipmentServiceLineInput>>,
        update_outbound_shipment_service_lines: Option<Vec<UpdateOutboundShipmentServiceLineInput>>,
        delete_outbound_shipment_service_lines: Option<Vec<DeleteOutboundShipmentServiceLineInput>>,
        update_outbound_shipments: Option<Vec<UpdateOutboundShipmentInput>>,
        delete_outbound_shipments: Option<Vec<String>>,
    ) -> BatchOutboundShipmentResponse {
        let connection_manager = ctx.get_connection_manager();

        get_batch_outbound_shipment_response(
            connection_manager,
            insert_outbound_shipments,
            insert_outbound_shipment_lines,
            update_outbound_shipment_lines,
            delete_outbound_shipment_lines,
            insert_outbound_shipment_service_lines,
            update_outbound_shipment_service_lines,
            delete_outbound_shipment_service_lines,
            update_outbound_shipments,
            delete_outbound_shipments,
        )
    }

    async fn insert_stock_take(
        &self,
        ctx: &Context<'_>,
        store_id: Option<String>,
        input: InsertStockTakeInput,
    ) -> Result<InsertStockTakeResponse> {
        // TODO remove and make store_id parameter required
        let store_id = store_id.unwrap_or(current_store_id(
            &ctx.get_connection_manager().connection()?,
        )?);
        insert_stock_take(ctx, &store_id, input)
    }

    async fn update_stock_take(
        &self,
        ctx: &Context<'_>,
        store_id: Option<String>,
        input: UpdateStockTakeInput,
    ) -> Result<UpdateStockTakeResponse> {
        // TODO remove and make store_id parameter required
        let store_id = store_id.unwrap_or(current_store_id(
            &ctx.get_connection_manager().connection()?,
        )?);
        update_stock_take(ctx, &store_id, input)
    }

    async fn delete_stock_take(
        &self,
        ctx: &Context<'_>,
        store_id: Option<String>,
        input: DeleteStockTakeInput,
    ) -> Result<DeleteStockTakeResponse> {
        // TODO remove and make store_id parameter required
        let store_id = store_id.unwrap_or(current_store_id(
            &ctx.get_connection_manager().connection()?,
        )?);
        delete_stock_take(ctx, &store_id, input)
    }

    async fn insert_stock_take_line(
        &self,
        ctx: &Context<'_>,
        store_id: Option<String>,
        input: InsertStockTakeLineInput,
    ) -> Result<InsertStockTakeLineResponse> {
        // TODO remove and make store_id parameter required
        let store_id = store_id.unwrap_or(current_store_id(
            &ctx.get_connection_manager().connection()?,
        )?);
        insert_stock_take_line(ctx, &store_id, input)
    }

    async fn update_stock_take_line(
        &self,
        ctx: &Context<'_>,
        store_id: Option<String>,
        input: UpdateStockTakeLineInput,
    ) -> Result<UpdateStockTakeLineResponse> {
        // TODO remove and make store_id parameter required
        let store_id = store_id.unwrap_or(current_store_id(
            &ctx.get_connection_manager().connection()?,
        )?);
        update_stock_take_line(ctx, &store_id, input)
    }

    async fn delete_stock_take_line(
        &self,
        ctx: &Context<'_>,
        store_id: Option<String>,
        input: DeleteStockTakeLineInput,
    ) -> Result<DeleteStockTakeLineResponse> {
        // TODO remove and make store_id parameter required
        let store_id = store_id.unwrap_or(current_store_id(
            &ctx.get_connection_manager().connection()?,
        )?);
        delete_stock_take_line(ctx, &store_id, &input)
    }
}

// Common Mutation Errors
#[derive(Enum, Copy, Clone, PartialEq, Eq)]
#[graphql(rename_items = "camelCase")]
pub enum ForeignKey {
    OtherPartyId,
    ItemId,
    InvoiceId,
    StockLineId,
    LocationId,
}

pub struct ForeignKeyError(ForeignKey);
#[Object]
impl ForeignKeyError {
    pub async fn description(&self) -> &'static str {
        "FK record doesn't exist"
    }

    pub async fn key(&self) -> ForeignKey {
        self.0
    }
}

#[derive(Enum, Copy, Clone, PartialEq, Eq)]
#[graphql(rename_items = "camelCase")]
pub enum UniqueValueKey {
    Code,
}

pub struct UniqueValueViolation(UniqueValueKey);
#[Object]
impl UniqueValueViolation {
    pub async fn description(&self) -> &'static str {
        "Field needs to be unique"
    }

    pub async fn field(&self) -> UniqueValueKey {
        self.0
    }
}

pub struct RecordDoesNotExist;
#[Object]
impl RecordDoesNotExist {
    pub async fn description(&self) -> &'static str {
        "Record does not exist"
    }
}

pub struct RecordAlreadyExist;
#[Object]
impl RecordAlreadyExist {
    pub async fn description(&self) -> &'static str {
        "Record already exists"
    }
}

pub struct RecordBelongsToAnotherStore;
#[Object]
impl RecordBelongsToAnotherStore {
    pub async fn description(&self) -> &'static str {
        "Record belongs to another store"
    }
}

pub struct CannotEditInvoice;
#[Object]
impl CannotEditInvoice {
    pub async fn description(&self) -> &'static str {
        "Cannot edit invoice"
    }
}

pub struct NotAnInboundShipment;
#[Object]
impl NotAnInboundShipment {
    pub async fn description(&self) -> &'static str {
        "Invoice is not Inbound Shipment"
    }
}

pub struct NotAnOutboundShipment;
#[Object]
impl NotAnOutboundShipment {
    pub async fn description(&self) -> &'static str {
        "Invoice is not Outbound Shipment"
    }
}

pub struct CannotDeleteInvoiceWithLines(pub Connector<InvoiceLineNode>);
#[Object]
impl CannotDeleteInvoiceWithLines {
    pub async fn description(&self) -> &'static str {
        "Cannot delete invoice with existing lines"
    }

    pub async fn lines(&self) -> &Connector<InvoiceLineNode> {
        &self.0
    }
}

pub struct InvoiceDoesNotBelongToCurrentStore;
#[Object]
impl InvoiceDoesNotBelongToCurrentStore {
    pub async fn description(&self) -> &'static str {
        "Invoice does not belong to current store"
    }
}

pub struct CannotReverseInvoiceStatus;
#[Object]
impl CannotReverseInvoiceStatus {
    pub async fn description(&self) -> &'static str {
        "Cannot reverse invoice status"
    }
}

pub struct DeleteResponse(String);
#[Object]
impl DeleteResponse {
    pub async fn id(&self) -> &str {
        &self.0
    }
}

pub struct InvoiceLineBelongsToAnotherInvoice(String);
#[Object]
impl InvoiceLineBelongsToAnotherInvoice {
    pub async fn description(&self) -> &'static str {
        "Invoice line belongs to another invoice"
    }

    pub async fn invoice(&self, ctx: &Context<'_>) -> invoice::InvoiceResponse {
        let connection_manager = ctx.get_connection_manager();

        invoice::get(connection_manager, self.0.clone())
    }
}

#[derive(SimpleObject)]
#[graphql(concrete(
    name = "InsertInboundShipmentResponseWithId",
    params(InsertInboundShipmentResponse)
))]
#[graphql(concrete(
    name = "UpdateInboundShipmentResponseWithId",
    params(UpdateInboundShipmentResponse)
))]
#[graphql(concrete(
    name = "DeleteInboundShipmentResponseWithId",
    params(DeleteInboundShipmentResponse)
))]
#[graphql(concrete(
    name = "InsertInboundShipmentLineResponseWithId",
    params(InsertInboundShipmentLineResponse)
))]
#[graphql(concrete(
    name = "UpdateInboundShipmentLineResponseWithId",
    params(UpdateInboundShipmentLineResponse)
))]
#[graphql(concrete(
    name = "DeleteInboundShipmentLineResponseWithId",
    params(DeleteInboundShipmentLineResponse)
))]
#[graphql(concrete(
    name = "InsertOutboundShipmentResponseWithId",
    params(InsertOutboundShipmentResponse)
))]
#[graphql(concrete(
    name = "UpdateOutboundShipmentResponseWithId",
    params(UpdateOutboundShipmentResponse)
))]
#[graphql(concrete(
    name = "DeleteOutboundShipmentResponseWithId",
    params(DeleteOutboundShipmentResponse)
))]
#[graphql(concrete(
    name = "InsertOutboundShipmentLineResponseWithId",
    params(InsertOutboundShipmentLineResponse)
))]
#[graphql(concrete(
    name = "UpdateOutboundShipmentLineResponseWithId",
    params(UpdateOutboundShipmentLineResponse)
))]
#[graphql(concrete(
    name = "DeleteOutboundShipmentLineResponseWithId",
    params(DeleteOutboundShipmentLineResponse)
))]
#[graphql(concrete(
    name = "InsertOutboundShipmentServiceLineResponseWithId",
    params(InsertOutboundShipmentServiceLineResponse)
))]
#[graphql(concrete(
    name = "UpdateOutboundShipmentServiceLineResponseWithId",
    params(UpdateOutboundShipmentServiceLineResponse)
))]
#[graphql(concrete(
    name = "DeleteOutboundShipmentServiceLineResponseWithId",
    params(DeleteOutboundShipmentServiceLineResponse)
))]
#[graphql(concrete(
    name = "DeleteStockTakeLineResponseWithId",
    params(DeleteStockTakeLineResponse)
))]
pub struct MutationWithId<T: OutputType> {
    pub id: String,
    pub response: T,
}<|MERGE_RESOLUTION|>--- conflicted
+++ resolved
@@ -31,16 +31,11 @@
     },
 };
 
-<<<<<<< HEAD
 use super::{
     queries::invoice,
     types::{Connector, InvoiceLineNode},
 };
 use crate::{standard_graphql_error::StandardGraphqlError, ContextExt};
-=======
-use super::types::{get_invoice_response, Connector, InvoiceLineNode, InvoiceResponse};
-use crate::ContextExt;
->>>>>>> 7a8c0586
 use async_graphql::*;
 use inbound_shipment::*;
 use outbound_shipment::*;
