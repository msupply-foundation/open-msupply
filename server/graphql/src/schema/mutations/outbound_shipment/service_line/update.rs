use async_graphql::*;
use domain::shipment_tax_update::ShipmentTaxUpdate;

use crate::schema::{
    mutations::{
<<<<<<< HEAD
        tax_update_input::TaxUpdate, CannotEditFinalisedInvoice, ForeignKey, ForeignKeyError,
        InvoiceLineBelongsToAnotherInvoice, NotAnOutboundShipment,
=======
        CannotEditInvoice, ForeignKey, ForeignKeyError, InvoiceLineBelongsToAnotherInvoice,
        NotAnOutboundShipment,
>>>>>>> a20aec1f
    },
    types::{
        get_invoice_line_response, DatabaseError, ErrorWrapper, InternalError, InvoiceLineNode,
        InvoiceLineResponse, NodeErrorInterface, RecordNotFound,
    },
};
use repository::StorageConnectionManager;
use service::invoice_line::{
    update_outbound_shipment_service_line, UpdateOutboundShipmentServiceLine,
    UpdateOutboundShipmentServiceLineError,
};

use super::NotAServiceItem;

#[derive(InputObject)]
pub struct UpdateOutboundShipmentServiceLineInput {
    pub id: String,
    invoice_id: String,
    item_id: Option<String>,
    name: Option<String>,
    total_before_tax: Option<f64>,
    total_after_tax: Option<f64>,
    tax: Option<TaxUpdate>,
    note: Option<String>,
}

pub fn get_update_outbound_shipment_service_line_response(
    connection_manager: &StorageConnectionManager,
    input: UpdateOutboundShipmentServiceLineInput,
) -> UpdateOutboundShipmentServiceLineResponse {
    use UpdateOutboundShipmentServiceLineResponse::*;

    let id = match update_outbound_shipment_service_line(
        connection_manager,
        UpdateOutboundShipmentServiceLine {
            id: input.id,
            invoice_id: input.invoice_id,
            item_id: input.item_id,
            name: input.name,
            total_before_tax: input.total_before_tax,
            total_after_tax: input.total_after_tax,
            tax: input.tax.map(|tax| ShipmentTaxUpdate {
                percentage: tax.percentage,
            }),
            note: input.note,
        },
    ) {
        Ok(id) => id,
        Err(error) => return error.into(),
    };

    match get_invoice_line_response(connection_manager, id) {
        InvoiceLineResponse::Response(node) => Response(node),
        InvoiceLineResponse::Error(err) => {
            let error = match err.error {
                NodeErrorInterface::DatabaseError(err) => {
                    UpdateOutboundShipmentServiceLineErrorInterface::DatabaseError(err)
                }
                NodeErrorInterface::RecordNotFound(_) => {
                    UpdateOutboundShipmentServiceLineErrorInterface::InternalError(InternalError(
                        "Update item went missing!".to_string(),
                    ))
                }
            };
            UpdateOutboundShipmentServiceLineResponse::Error(ErrorWrapper { error })
        }
    }
}

#[derive(Union)]
pub enum UpdateOutboundShipmentServiceLineResponse {
    Error(ErrorWrapper<UpdateOutboundShipmentServiceLineErrorInterface>),
    Response(InvoiceLineNode),
}

#[derive(Interface)]
#[graphql(field(name = "description", type = "&str"))]
pub enum UpdateOutboundShipmentServiceLineErrorInterface {
    InternalError(InternalError),
    DatabaseError(DatabaseError),
    RecordNotFound(RecordNotFound),
    ForeignKeyError(ForeignKeyError),
    NotAnOutboundShipment(NotAnOutboundShipment),
    InvoiceLineBelongsToAnotherInvoice(InvoiceLineBelongsToAnotherInvoice),
    CannotEditInvoice(CannotEditInvoice),
    NotAServiceItem(NotAServiceItem),
}

impl From<UpdateOutboundShipmentServiceLineError> for UpdateOutboundShipmentServiceLineResponse {
    fn from(error: UpdateOutboundShipmentServiceLineError) -> Self {
        use UpdateOutboundShipmentServiceLineErrorInterface as OutError;
        let error = match error {
            UpdateOutboundShipmentServiceLineError::LineDoesNotExist => {
                OutError::RecordNotFound(RecordNotFound {})
            }
            UpdateOutboundShipmentServiceLineError::DatabaseError(error) => {
                OutError::DatabaseError(DatabaseError(error))
            }
            UpdateOutboundShipmentServiceLineError::InvoiceDoesNotExist => {
                OutError::ForeignKeyError(ForeignKeyError(ForeignKey::InvoiceId))
            }
            UpdateOutboundShipmentServiceLineError::NotAnOutboundShipment => {
                OutError::NotAnOutboundShipment(NotAnOutboundShipment {})
            }
            UpdateOutboundShipmentServiceLineError::NotThisInvoiceLine(invoice_id) => {
                OutError::InvoiceLineBelongsToAnotherInvoice(InvoiceLineBelongsToAnotherInvoice(
                    invoice_id,
                ))
            }
            UpdateOutboundShipmentServiceLineError::CannotEditFinalised => {
                OutError::CannotEditInvoice(CannotEditInvoice {})
            }
            UpdateOutboundShipmentServiceLineError::ItemNotFound => {
                OutError::ForeignKeyError(ForeignKeyError(ForeignKey::ItemId))
            }
            UpdateOutboundShipmentServiceLineError::NotAServiceItem => {
                OutError::NotAServiceItem(NotAServiceItem)
            }
        };

        UpdateOutboundShipmentServiceLineResponse::Error(ErrorWrapper { error })
    }
}<|MERGE_RESOLUTION|>--- conflicted
+++ resolved
@@ -3,13 +3,8 @@
 
 use crate::schema::{
     mutations::{
-<<<<<<< HEAD
-        tax_update_input::TaxUpdate, CannotEditFinalisedInvoice, ForeignKey, ForeignKeyError,
+        tax_update_input::TaxUpdate, CannotEditInvoice, ForeignKey, ForeignKeyError,
         InvoiceLineBelongsToAnotherInvoice, NotAnOutboundShipment,
-=======
-        CannotEditInvoice, ForeignKey, ForeignKeyError, InvoiceLineBelongsToAnotherInvoice,
-        NotAnOutboundShipment,
->>>>>>> a20aec1f
     },
     types::{
         get_invoice_line_response, DatabaseError, ErrorWrapper, InternalError, InvoiceLineNode,
