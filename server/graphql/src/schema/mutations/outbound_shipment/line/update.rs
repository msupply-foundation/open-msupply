use async_graphql::*;

use crate::schema::{
    mutations::{
<<<<<<< HEAD
        tax_update_input::TaxUpdate, CannotEditFinalisedInvoice, ForeignKey, ForeignKeyError,
        InvoiceDoesNotBelongToCurrentStore, InvoiceLineBelongsToAnotherInvoice,
        NotAnOutboundShipment,
=======
        CannotEditInvoice, ForeignKey, ForeignKeyError, InvoiceDoesNotBelongToCurrentStore,
        InvoiceLineBelongsToAnotherInvoice, NotAnOutboundShipment,
>>>>>>> a20aec1f
    },
    types::{
        get_invoice_line_response, DatabaseError, ErrorWrapper, InvoiceLineNode,
        InvoiceLineResponse, NodeError, Range, RangeError, RangeField, RecordNotFound,
    },
};
use domain::{
    outbound_shipment::UpdateOutboundShipmentLine, shipment_tax_update::ShipmentTaxUpdate,
};
use repository::StorageConnectionManager;
use service::invoice_line::{update_outbound_shipment_line, UpdateOutboundShipmentLineError};

use super::{
    ItemDoesNotMatchStockLine, LineDoesNotReferenceStockLine, LocationIsOnHold, LocationNotFound,
    NotEnoughStockForReduction, StockLineAlreadyExistsInInvoice,
    StockLineDoesNotBelongToCurrentStore, StockLineIsOnHold,
};

#[derive(InputObject)]
pub struct UpdateOutboundShipmentLineInput {
    pub id: String,
    invoice_id: String,
    item_id: Option<String>,
    stock_line_id: Option<String>,
    number_of_packs: Option<u32>,
    total_before_tax: Option<f64>,
    total_after_tax: Option<f64>,
    tax: Option<TaxUpdate>,
}

pub fn get_update_outbound_shipment_line_response(
    connection_manager: &StorageConnectionManager,
    input: UpdateOutboundShipmentLineInput,
) -> UpdateOutboundShipmentLineResponse {
    use UpdateOutboundShipmentLineResponse::*;
    match update_outbound_shipment_line(connection_manager, input.into()) {
        Ok(id) => match get_invoice_line_response(connection_manager, id) {
            InvoiceLineResponse::Response(node) => Response(node),
            InvoiceLineResponse::Error(err) => NodeError(err),
        },
        Err(error) => error.into(),
    }
}

#[derive(Union)]
pub enum UpdateOutboundShipmentLineResponse {
    Error(ErrorWrapper<UpdateOutboundShipmentLineErrorInterface>),
    NodeError(NodeError),
    Response(InvoiceLineNode),
}

#[derive(Interface)]
#[graphql(field(name = "description", type = "&str"))]
pub enum UpdateOutboundShipmentLineErrorInterface {
    DatabaseError(DatabaseError),
    ForeignKeyError(ForeignKeyError),
    RecordNotFound(RecordNotFound),
    CannotEditInvoice(CannotEditInvoice),
    InvoiceDoesNotBelongToCurrentStore(InvoiceDoesNotBelongToCurrentStore),
    StockLineDoesNotBelongToCurrentStore(StockLineDoesNotBelongToCurrentStore),
    LineDoesNotReferenceStockLine(LineDoesNotReferenceStockLine),
    ItemDoesNotMatchStockLine(ItemDoesNotMatchStockLine),
    StockLineAlreadyExistsInInvoice(StockLineAlreadyExistsInInvoice),
    InvoiceLineBelongsToAnotherInvoice(InvoiceLineBelongsToAnotherInvoice),
    NotAnOutboundShipment(NotAnOutboundShipment),
    LocationIsOnHold(LocationIsOnHold),
    LocationNotFound(LocationNotFound),
    RangeError(RangeError),
    StockLineIsOnHold(StockLineIsOnHold),
    NotEnoughStockForReduction(NotEnoughStockForReduction),
}

impl From<UpdateOutboundShipmentLineInput> for UpdateOutboundShipmentLine {
    fn from(
        UpdateOutboundShipmentLineInput {
            id,
            invoice_id,
            item_id,
            stock_line_id,
            number_of_packs,
            total_before_tax,
            total_after_tax,
            tax,
        }: UpdateOutboundShipmentLineInput,
    ) -> Self {
        UpdateOutboundShipmentLine {
            id,
            invoice_id,
            item_id,
            stock_line_id,
            number_of_packs,
            total_before_tax,
            total_after_tax,
            tax: tax.map(|tax| ShipmentTaxUpdate {
                percentage: tax.percentage,
            }),
        }
    }
}

impl From<UpdateOutboundShipmentLineError> for UpdateOutboundShipmentLineResponse {
    fn from(error: UpdateOutboundShipmentLineError) -> Self {
        use UpdateOutboundShipmentLineErrorInterface as OutError;
        let error = match error {
            UpdateOutboundShipmentLineError::DatabaseError(error) => {
                OutError::DatabaseError(DatabaseError(error))
            }
            UpdateOutboundShipmentLineError::InvoiceDoesNotExist => {
                OutError::ForeignKeyError(ForeignKeyError(ForeignKey::InvoiceId))
            }
            UpdateOutboundShipmentLineError::NotAnOutboundShipment => {
                OutError::NotAnOutboundShipment(NotAnOutboundShipment {})
            }
            UpdateOutboundShipmentLineError::NotThisStoreInvoice => {
                OutError::InvoiceDoesNotBelongToCurrentStore(InvoiceDoesNotBelongToCurrentStore {})
            }
            UpdateOutboundShipmentLineError::CannotEditFinalised => {
                OutError::CannotEditInvoice(CannotEditInvoice {})
            }
            UpdateOutboundShipmentLineError::ItemNotFound => {
                OutError::ForeignKeyError(ForeignKeyError(ForeignKey::ItemId))
            }
            UpdateOutboundShipmentLineError::NumberOfPacksBelowOne => {
                OutError::RangeError(RangeError {
                    field: RangeField::NumberOfPacks,
                    range: Range::Min(1),
                })
            }
            UpdateOutboundShipmentLineError::StockLineNotFound => {
                OutError::ForeignKeyError(ForeignKeyError(ForeignKey::StockLineId))
            }
            UpdateOutboundShipmentLineError::StockLineAlreadyExistsInInvoice(line_id) => {
                OutError::StockLineAlreadyExistsInInvoice(StockLineAlreadyExistsInInvoice(line_id))
            }
            UpdateOutboundShipmentLineError::ItemDoesNotMatchStockLine => {
                OutError::ItemDoesNotMatchStockLine(ItemDoesNotMatchStockLine {})
            }
            UpdateOutboundShipmentLineError::LineDoesNotExist => {
                OutError::RecordNotFound(RecordNotFound {})
            }
            UpdateOutboundShipmentLineError::LineDoesNotReferenceStockLine => {
                OutError::LineDoesNotReferenceStockLine(LineDoesNotReferenceStockLine {})
            }
            UpdateOutboundShipmentLineError::ReductionBelowZero {
                stock_line_id,
                line_id,
            } => OutError::NotEnoughStockForReduction(NotEnoughStockForReduction {
                stock_line_id,
                line_id: Some(line_id),
            }),
            UpdateOutboundShipmentLineError::NotThisInvoiceLine(invoice_id) => {
                OutError::InvoiceLineBelongsToAnotherInvoice(InvoiceLineBelongsToAnotherInvoice(
                    invoice_id,
                ))
            }
            UpdateOutboundShipmentLineError::BatchIsOnHold => {
                OutError::StockLineIsOnHold(StockLineIsOnHold {})
            }
            UpdateOutboundShipmentLineError::LocationIsOnHold => {
                OutError::LocationIsOnHold(LocationIsOnHold {})
            }
            UpdateOutboundShipmentLineError::LocationNotFound => {
                OutError::LocationNotFound(LocationNotFound {})
            }
        };

        UpdateOutboundShipmentLineResponse::Error(ErrorWrapper { error })
    }
}<|MERGE_RESOLUTION|>--- conflicted
+++ resolved
@@ -2,14 +2,9 @@
 
 use crate::schema::{
     mutations::{
-<<<<<<< HEAD
-        tax_update_input::TaxUpdate, CannotEditFinalisedInvoice, ForeignKey, ForeignKeyError,
+        tax_update_input::TaxUpdate, CannotEditInvoice, ForeignKey, ForeignKeyError,
         InvoiceDoesNotBelongToCurrentStore, InvoiceLineBelongsToAnotherInvoice,
         NotAnOutboundShipment,
-=======
-        CannotEditInvoice, ForeignKey, ForeignKeyError, InvoiceDoesNotBelongToCurrentStore,
-        InvoiceLineBelongsToAnotherInvoice, NotAnOutboundShipment,
->>>>>>> a20aec1f
     },
     types::{
         get_invoice_line_response, DatabaseError, ErrorWrapper, InvoiceLineNode,
