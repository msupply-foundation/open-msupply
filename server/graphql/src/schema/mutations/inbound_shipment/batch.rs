--- conflicted
+++ resolved
@@ -43,17 +43,7 @@
 
 pub fn get_batch_inbound_shipment_response(
     connection_manager: &StorageConnectionManager,
-<<<<<<< HEAD
-    store_id: &str,
-    insert_inbound_shipments: Option<Vec<InsertInboundShipmentInput>>,
-    insert_inbound_shipment_lines: Option<Vec<InsertInboundShipmentLineInput>>,
-    update_inbound_shipment_lines: Option<Vec<UpdateInboundShipmentLineInput>>,
-    delete_inbound_shipment_lines: Option<Vec<DeleteInboundShipmentLineInput>>,
-    update_inbound_shipments: Option<Vec<UpdateInboundShipmentInput>>,
-    delete_inbound_shipments: Option<Vec<DeleteInboundShipmentInput>>,
-=======
     input: BatchInboundShipmentInput,
->>>>>>> f9044f35
 ) -> BatchInboundShipmentResponse {
     let mut result = BatchInboundShipmentResponse {
         insert_inbound_shipments: None,
@@ -64,14 +54,8 @@
         delete_inbound_shipments: None,
     };
 
-<<<<<<< HEAD
-    if let Some(inputs) = insert_inbound_shipments {
-        let (has_errors, responses) =
-            do_insert_inbound_shipments(connection_manager, store_id, inputs);
-=======
     if let Some(inputs) = input.insert_inbound_shipments {
         let (has_errors, responses) = do_insert_inbound_shipments(connection_manager, inputs);
->>>>>>> f9044f35
         result.insert_inbound_shipments = Some(responses);
         if has_errors {
             return result;
@@ -123,7 +107,6 @@
 
 pub fn do_insert_inbound_shipments(
     connection: &StorageConnectionManager,
-    store_id: &str,
     inputs: Vec<InsertInboundShipmentInput>,
 ) -> (bool, Vec<MutationWithId<InsertInboundShipmentResponse>>) {
     let mut responses = Vec::new();
@@ -131,7 +114,7 @@
         let id = input.id.clone();
         responses.push(MutationWithId {
             id,
-            response: get_insert_inbound_shipment_response(connection, store_id, input),
+            response: get_insert_inbound_shipment_response(connection, input),
         });
     }
     let has_errors = responses.iter().any(|mutation_with_id| {
