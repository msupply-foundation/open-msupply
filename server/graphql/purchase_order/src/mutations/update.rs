use async_graphql::*;
use chrono::{NaiveDate, NaiveDateTime};
use graphql_core::{
    generic_inputs::NullableUpdateInput,
    standard_graphql_error::{
        validate_auth,
        StandardGraphqlError::{BadUserInput, InternalError},
    },
    ContextExt,
};
use graphql_types::types::IdResponse;
use repository::{PurchaseOrderRow, PurchaseOrderStatus};
use serde::Serialize;

use service::{
    auth::{Resource, ResourceAccessRequest},
    purchase_order::update::{
        UpdatePurchaseOrderError as ServiceError, UpdatePurchaseOrderInput as ServiceInput,
    },
    NullableUpdate,
};

#[derive(Enum, Copy, Clone, PartialEq, Eq, Debug, Serialize)]
#[serde(rename_all = "SCREAMING_SNAKE_CASE")]
pub enum PurchaseOrderNodeType {
    New,
    Confirmed,
    Authorised,
    Finalised,
}

impl PurchaseOrderNodeType {
    pub fn from_domain(domain_type: &PurchaseOrderStatus) -> Self {
        match domain_type {
            PurchaseOrderStatus::New => PurchaseOrderNodeType::New,
            PurchaseOrderStatus::Confirmed => PurchaseOrderNodeType::Confirmed,
            PurchaseOrderStatus::Authorised => PurchaseOrderNodeType::Authorised,
            PurchaseOrderStatus::Finalised => PurchaseOrderNodeType::Finalised,
        }
    }

    pub fn to_domain(self) -> PurchaseOrderStatus {
        match self {
            PurchaseOrderNodeType::New => PurchaseOrderStatus::New,
            PurchaseOrderNodeType::Confirmed => PurchaseOrderStatus::Confirmed,
            PurchaseOrderNodeType::Authorised => PurchaseOrderStatus::Authorised,
            PurchaseOrderNodeType::Finalised => PurchaseOrderStatus::Finalised,
        }
    }
}

#[derive(InputObject)]
#[graphql(name = "UpdatePurchaseOrderInput")]
pub struct UpdateInput {
    pub id: String,
    pub supplier_id: Option<String>,
    pub status: Option<PurchaseOrderNodeType>,
    pub confirmed_datetime: Option<NullableUpdateInput<NaiveDateTime>>,
    pub comment: Option<String>,
    pub supplier_discount_percentage: Option<f64>,
    pub donor_id: Option<NullableUpdateInput<String>>,
    pub reference: Option<String>,
    pub currency_id: Option<String>,
    pub foreign_exchange_rate: Option<f64>,
    pub shipping_method: Option<String>,
    pub sent_datetime: Option<NullableUpdateInput<NaiveDateTime>>,
    pub contract_signed_date: Option<NullableUpdateInput<NaiveDate>>,
    pub advance_paid_date: Option<NullableUpdateInput<NaiveDate>>,
    pub received_at_port_date: Option<NullableUpdateInput<NaiveDate>>,
    pub requested_delivery_date: Option<NullableUpdateInput<NaiveDate>>,
}

impl UpdateInput {
    pub fn to_domain(self) -> ServiceInput {
        let UpdateInput {
            id,
            supplier_id,
            status,
            confirmed_datetime,
            comment,
            supplier_discount_percentage,
            donor_id,
            reference,
            currency_id,
            foreign_exchange_rate,
            shipping_method,
            sent_datetime,
            contract_signed_date,
            advance_paid_date,
            received_at_port_date,
            requested_delivery_date,
        } = self;

        ServiceInput {
            id,
            supplier_id,
            status: status.map(PurchaseOrderNodeType::to_domain),
            confirmed_datetime: confirmed_datetime.map(|c| NullableUpdate { value: c.value }),
            comment,
            supplier_discount_percentage,
            donor_id: donor_id.map(|d| NullableUpdate { value: d.value }),
            reference,
            currency_id,
            foreign_exchange_rate,
            shipping_method,
            sent_datetime: sent_datetime.map(|s| NullableUpdate { value: s.value }),
            contract_signed_date: contract_signed_date.map(|c| NullableUpdate { value: c.value }),
            advance_paid_date: advance_paid_date.map(|a| NullableUpdate { value: a.value }),
            received_at_port_date: received_at_port_date.map(|r| NullableUpdate { value: r.value }),
            requested_delivery_date: requested_delivery_date
                .map(|r| NullableUpdate { value: r.value }),
        }
    }
}

#[derive(Union)]
#[graphql(name = "UpdatePurchaseOrderResponse")]
pub enum UpdateResponse {
    Response(IdResponse),
}

pub fn update_purchase_order(
    ctx: &Context<'_>,
    store_id: &str,
    input: UpdateInput,
) -> Result<UpdateResponse> {
    let user = validate_auth(
        ctx,
        &ResourceAccessRequest {
            resource: Resource::MutatePurchaseOrder,
            store_id: Some(store_id.to_string()),
        },
    )?;

    if input.status == Some(PurchaseOrderNodeType::Authorised) {
        validate_auth(
            ctx,
            &ResourceAccessRequest {
                resource: Resource::AuthorisePurchaseOrder,
                store_id: Some(store_id.to_string()),
            },
        )?;
    }

    let service_provider = ctx.service_provider();
    let service_context = service_provider.context(store_id.to_string(), user.user_id)?;

    map_response(
        service_provider
            .purchase_order_service
            .update_purchase_order(&service_context, store_id, input.to_domain()),
    )
}

fn map_response(from: Result<PurchaseOrderRow, ServiceError>) -> Result<UpdateResponse> {
    match from {
        Ok(purchase_order) => Ok(UpdateResponse::Response(IdResponse(purchase_order.id))),
        Err(error) => map_error(error),
    }
}

fn map_error(error: ServiceError) -> Result<UpdateResponse> {
    let formatted_error = format!("{:#?}", error);

    let graphql_error = match error {
        ServiceError::SupplierDoesNotExist
        | ServiceError::PurchaseOrderDoesNotExist
        | ServiceError::NotASupplier
<<<<<<< HEAD
        | ServiceError::DonorDoesNotExist => BadUserInput(formatted_error),
        ServiceError::DatabaseError(_) | ServiceError::UpdatedRecordNotFound => {
            InternalError(formatted_error)
        }
=======
        | ServiceError::DonorDoesNotExist
        | ServiceError::AuthorisationPreferenceNotSet => BadUserInput(formatted_error),
        ServiceError::DatabaseError(_) => InternalError(formatted_error),
>>>>>>> 6be1a9bc
    };

    Err(graphql_error.extend())
}<|MERGE_RESOLUTION|>--- conflicted
+++ resolved
@@ -166,16 +166,11 @@
         ServiceError::SupplierDoesNotExist
         | ServiceError::PurchaseOrderDoesNotExist
         | ServiceError::NotASupplier
-<<<<<<< HEAD
-        | ServiceError::DonorDoesNotExist => BadUserInput(formatted_error),
+        | ServiceError::DonorDoesNotExist
+        | ServiceError::AuthorisationPreferenceNotSet => BadUserInput(formatted_error),
         ServiceError::DatabaseError(_) | ServiceError::UpdatedRecordNotFound => {
             InternalError(formatted_error)
         }
-=======
-        | ServiceError::DonorDoesNotExist
-        | ServiceError::AuthorisationPreferenceNotSet => BadUserInput(formatted_error),
-        ServiceError::DatabaseError(_) => InternalError(formatted_error),
->>>>>>> 6be1a9bc
     };
 
     Err(graphql_error.extend())
