use async_graphql::*;
use chrono::{NaiveDate, NaiveDateTime};
use graphql_core::{
    generic_inputs::NullableUpdateInput,
    standard_graphql_error::{
        validate_auth,
        StandardGraphqlError::{BadUserInput, InternalError},
    },
    ContextExt,
};
use graphql_types::types::IdResponse;
use repository::{PurchaseOrderRow, PurchaseOrderStatus};
use serde::Serialize;

use service::{
    auth::{Resource, ResourceAccessRequest},
    purchase_order::update::{
        UpdatePurchaseOrderError as ServiceError, UpdatePurchaseOrderInput as ServiceInput,
    },
    NullableUpdate,
};

#[derive(Enum, Copy, Clone, PartialEq, Eq, Debug, Serialize)]
#[serde(rename_all = "SCREAMING_SNAKE_CASE")]
pub enum PurchaseOrderNodeType {
    New,
    Confirmed,
    Authorised,
    Finalised,
}

impl PurchaseOrderNodeType {
    pub fn from_domain(domain_type: &PurchaseOrderStatus) -> Self {
        match domain_type {
            PurchaseOrderStatus::New => PurchaseOrderNodeType::New,
            PurchaseOrderStatus::Confirmed => PurchaseOrderNodeType::Confirmed,
            PurchaseOrderStatus::Authorised => PurchaseOrderNodeType::Authorised,
            PurchaseOrderStatus::Finalised => PurchaseOrderNodeType::Finalised,
        }
    }

    pub fn to_domain(self) -> PurchaseOrderStatus {
        match self {
            PurchaseOrderNodeType::New => PurchaseOrderStatus::New,
            PurchaseOrderNodeType::Confirmed => PurchaseOrderStatus::Confirmed,
            PurchaseOrderNodeType::Authorised => PurchaseOrderStatus::Authorised,
            PurchaseOrderNodeType::Finalised => PurchaseOrderStatus::Finalised,
        }
    }
}

#[derive(InputObject)]
#[graphql(name = "UpdatePurchaseOrderInput")]
pub struct UpdateInput {
    pub id: String,
    pub supplier_id: Option<String>,
    pub status: Option<PurchaseOrderNodeType>,
    pub confirmed_datetime: Option<NullableUpdateInput<NaiveDateTime>>,
    pub comment: Option<String>,
    pub supplier_discount_percentage: Option<f64>,
    pub donor_link_id: Option<String>,
    pub reference: Option<String>,
    pub currency_id: Option<String>,
    pub foreign_exchange_rate: Option<f64>,
    pub shipping_method: Option<String>,
<<<<<<< HEAD
    pub sent_datetime: Option<NaiveDateTime>,
    pub contract_signed_date: Option<NaiveDate>,
    pub advance_paid_date: Option<NaiveDate>,
    pub received_at_port_date: Option<NaiveDate>,
    pub requested_delivery_date: Option<NaiveDate>,
=======
    pub sent_datetime: Option<NullableUpdateInput<NaiveDateTime>>,
    pub contract_signed_date: Option<NullableUpdateInput<NaiveDate>>,
    pub advance_paid_date: Option<NullableUpdateInput<NaiveDate>>,
    pub received_at_port_date: Option<NullableUpdateInput<NaiveDate>>,
    pub requested_delivery_date: Option<NullableUpdateInput<NaiveDate>>,
>>>>>>> f718a8bb
}

impl UpdateInput {
    pub fn to_domain(self) -> ServiceInput {
        let UpdateInput {
            id,
            supplier_id,
            status,
            confirmed_datetime,
            comment,
            supplier_discount_percentage,
            donor_link_id,
            reference,
            currency_id,
            foreign_exchange_rate,
            shipping_method,
            sent_datetime,
            contract_signed_date,
            advance_paid_date,
            received_at_port_date,
            requested_delivery_date,
        } = self;

        ServiceInput {
            id,
            supplier_id,
            status: status.map(PurchaseOrderNodeType::to_domain),
            confirmed_datetime: confirmed_datetime.map(|c| NullableUpdate { value: c.value }),
            comment,
            supplier_discount_percentage,
            donor_link_id,
            reference,
            currency_id,
            foreign_exchange_rate,
            shipping_method,
<<<<<<< HEAD
            sent_datetime,
            contract_signed_date,
            advance_paid_date,
            received_at_port_date,
            requested_delivery_date,
=======
            sent_datetime: sent_datetime.map(|s| NullableUpdate { value: s.value }),
            contract_signed_date: contract_signed_date.map(|c| NullableUpdate { value: c.value }),
            advance_paid_date: advance_paid_date.map(|a| NullableUpdate { value: a.value }),
            received_at_port_date: received_at_port_date.map(|r| NullableUpdate { value: r.value }),
            requested_delivery_date: requested_delivery_date
                .map(|r| NullableUpdate { value: r.value }),
>>>>>>> f718a8bb
        }
    }
}

#[derive(Union)]
#[graphql(name = "UpdatePurchaseOrderResponse")]
pub enum UpdateResponse {
    Response(IdResponse),
}

pub fn update_purchase_order(
    ctx: &Context<'_>,
    store_id: &str,
    input: UpdateInput,
) -> Result<UpdateResponse> {
    let user = validate_auth(
        ctx,
        &ResourceAccessRequest {
            resource: Resource::MutatePurchaseOrder,
            store_id: Some(store_id.to_string()),
        },
    );

    let service_provider = ctx.service_provider();
    let service_context = service_provider.context(store_id.to_string(), user?.user_id)?;

    map_response(
        service_provider
            .purchase_order_service
            .update_purchase_order(&service_context, store_id, input.to_domain()),
    )
}

fn map_response(from: Result<PurchaseOrderRow, ServiceError>) -> Result<UpdateResponse> {
    match from {
        Ok(purchase_order) => Ok(UpdateResponse::Response(IdResponse(purchase_order.id))),
        Err(error) => map_error(error),
    }
}

fn map_error(error: ServiceError) -> Result<UpdateResponse> {
    let formatted_error = format!("{:#?}", error);

    let graphql_error = match error {
        ServiceError::SupplierDoesNotExist
        | ServiceError::UpdatedRecordNotFound
        | ServiceError::NotASupplier
        | ServiceError::DonorDoesNotExist => BadUserInput(formatted_error),
        ServiceError::DatabaseError(_) => InternalError(formatted_error),
    };

    Err(graphql_error.extend())
}<|MERGE_RESOLUTION|>--- conflicted
+++ resolved
@@ -63,19 +63,11 @@
     pub currency_id: Option<String>,
     pub foreign_exchange_rate: Option<f64>,
     pub shipping_method: Option<String>,
-<<<<<<< HEAD
-    pub sent_datetime: Option<NaiveDateTime>,
-    pub contract_signed_date: Option<NaiveDate>,
-    pub advance_paid_date: Option<NaiveDate>,
-    pub received_at_port_date: Option<NaiveDate>,
-    pub requested_delivery_date: Option<NaiveDate>,
-=======
     pub sent_datetime: Option<NullableUpdateInput<NaiveDateTime>>,
     pub contract_signed_date: Option<NullableUpdateInput<NaiveDate>>,
     pub advance_paid_date: Option<NullableUpdateInput<NaiveDate>>,
     pub received_at_port_date: Option<NullableUpdateInput<NaiveDate>>,
     pub requested_delivery_date: Option<NullableUpdateInput<NaiveDate>>,
->>>>>>> f718a8bb
 }
 
 impl UpdateInput {
@@ -111,20 +103,12 @@
             currency_id,
             foreign_exchange_rate,
             shipping_method,
-<<<<<<< HEAD
-            sent_datetime,
-            contract_signed_date,
-            advance_paid_date,
-            received_at_port_date,
-            requested_delivery_date,
-=======
             sent_datetime: sent_datetime.map(|s| NullableUpdate { value: s.value }),
             contract_signed_date: contract_signed_date.map(|c| NullableUpdate { value: c.value }),
             advance_paid_date: advance_paid_date.map(|a| NullableUpdate { value: a.value }),
             received_at_port_date: received_at_port_date.map(|r| NullableUpdate { value: r.value }),
             requested_delivery_date: requested_delivery_date
                 .map(|r| NullableUpdate { value: r.value }),
->>>>>>> f718a8bb
         }
     }
 }
