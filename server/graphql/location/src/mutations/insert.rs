--- conflicted
+++ resolved
@@ -288,9 +288,6 @@
         // Record Already Exists
         let test_service = TestService(Box::new(|_| {
             Ok(Location {
-<<<<<<< HEAD
-                location_row: LocationRow {id:"id".to_owned(),name:"name".to_owned(),code:"code".to_owned(),on_hold:true,store_id:"store_a".to_owned(), cold_storage_type_id: None 
-=======
                 location_row: LocationRow {
                     id: "id".to_owned(),
                     name: "name".to_owned(),
@@ -298,7 +295,6 @@
                     on_hold: true,
                     store_id: "store_a".to_owned(),
                     cold_storage_type_id: None,
->>>>>>> 237d20d9
                 },
             })
         }));
