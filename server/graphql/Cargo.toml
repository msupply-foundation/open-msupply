[package]
name = "graphql"
version = "0.1.0"
edition = "2018"

[lib]
path = "./lib.rs"
doctest = false

[dependencies]

repository = { path = "../repository" }
service = { path = "../service" }
util = { path = "../util" }
graphql_core = { path = "core" }

graphql_asset = { path = "asset" }
graphql_demographic = { path = "demographic" }
graphql_general = { path = "general" }
graphql_cold_chain = { path = "cold_chain" }
graphql_asset_catalogue = { path = "asset_catalogue" }
graphql_inventory_adjustment = { path = "inventory_adjustment" }
graphql_item_variant = { path = "item_variant" }
graphql_item_bundle = { path = "item_bundle" }
graphql_invoice = { path = "invoice" }
graphql_invoice_line = { path = "invoice_line" }
graphql_vaccine_course = { path = "vaccine_course" }
graphql_location = { path = "location" }
graphql_programs = { path = "programs" }
graphql_reports = { path = "reports" }
graphql_requisition = { path = "requisition" }
graphql_requisition_line = { path = "requisition_line" }
graphql_stocktake = { path = "stocktake" }
graphql_stocktake_line = { path = "stocktake_line" }
graphql_types = { path = "types" }
graphql_batch_mutations = { path = "batch_mutations" }
graphql_stock_line = { path = "stock_line" }
graphql_repack = { path = "repack" }
graphql_printer = { path = "printer" }
graphql_form_schema = { path = "form_schema" }
graphql_clinician = { path = "clinician" }
graphql_plugin = { path = "plugin" }
graphql_contact_form = { path = "contact_form" }
graphql_preference = { path = "preference" }
graphql_vvm = { path = "vvm" }
<<<<<<< HEAD
graphql_contact = { path = "contact" }
=======
graphql_purchase_order =  { path = "purchase_order" }
graphql_purchase_order_line =  { path = "purchase_order_line" }
>>>>>>> 9ce61bd7

actix-web = { workspace = true }
async-graphql = { workspace = true }
async-graphql-actix-web = { workspace = true }
async-trait = { workspace = true }
chrono = { workspace = true }
serde = { workspace = true }
serde_json = { workspace = true }

tokio = { workspace = true }

[dev-dependencies]
actix-rt = { workspace = true }
assert-json-diff = { workspace = true }

[features]
default = ["sqlite"]
sqlite = ["repository/sqlite", "graphql_reports/sqlite"]
postgres = ["repository/postgres", "graphql_reports/postgres"]<|MERGE_RESOLUTION|>--- conflicted
+++ resolved
@@ -43,12 +43,9 @@
 graphql_contact_form = { path = "contact_form" }
 graphql_preference = { path = "preference" }
 graphql_vvm = { path = "vvm" }
-<<<<<<< HEAD
-graphql_contact = { path = "contact" }
-=======
 graphql_purchase_order =  { path = "purchase_order" }
 graphql_purchase_order_line =  { path = "purchase_order_line" }
->>>>>>> 9ce61bd7
+graphql_contact = { path = "contact" }
 
 actix-web = { workspace = true }
 async-graphql = { workspace = true }
