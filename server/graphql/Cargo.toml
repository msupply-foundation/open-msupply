--- conflicted
+++ resolved
@@ -21,11 +21,8 @@
 graphql_sensor = { path = "sensor" }
 graphql_temperature_breach = { path = "temperature_breach" }
 graphql_temperature_log = { path = "temperature_log" }
-<<<<<<< HEAD
 graphql_temperature_notification = { path = "temperature_notification" }
-graphql_reports = { path = "reports" }
-=======
->>>>>>> 1dbf94c5
+
 graphql_invoice = { path = "invoice" }
 graphql_invoice_line = { path = "invoice_line" }
 graphql_requisition = { path = "requisition" }
