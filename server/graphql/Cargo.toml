[package]
name = "graphql"
version = "0.1.0"
edition = "2018"

[lib]
path = "./lib.rs"
doctest = false

[dependencies]

repository = { path = "../repository" }
service = { path = "../service" }
util = { path = "../util" }
graphql_core = { path = "core" }

graphql_asset = { path = "asset" }
graphql_demographic = { path = "demographic" }
graphql_general = { path = "general" }
graphql_cold_chain = { path = "cold_chain" }
graphql_asset_catalogue = { path = "asset_catalogue" }
graphql_inventory_adjustment = { path = "inventory_adjustment" }
graphql_item_variant = { path = "item_variant" }
graphql_item_bundle = { path = "item_bundle" }
graphql_invoice = { path = "invoice" }
graphql_invoice_line = { path = "invoice_line" }
graphql_vaccine_course = { path = "vaccine_course" }
graphql_location = { path = "location" }
graphql_programs = { path = "programs" }
graphql_reports = { path = "reports" }
graphql_requisition = { path = "requisition" }
graphql_requisition_line = { path = "requisition_line" }
graphql_stocktake = { path = "stocktake" }
graphql_stocktake_line = { path = "stocktake_line" }
graphql_types = { path = "types" }
graphql_batch_mutations = { path = "batch_mutations" }
graphql_stock_line = { path = "stock_line" }
graphql_repack = { path = "repack" }
graphql_printer = { path = "printer" }
graphql_form_schema = { path = "form_schema" }
graphql_clinician = { path = "clinician" }
graphql_plugin = { path = "plugin" }
graphql_contact_form = { path = "contact_form" }
graphql_preference = { path = "preference" }
graphql_vvm = { path = "vvm" }
graphql_purchase_order = { path = "purchase_order" }
<<<<<<< HEAD
graphql_goods_received = { path = "goods_received" }
graphql_goods_received_line = { path = "goods_received_line" }
=======
>>>>>>> 784c0b1c
graphql_purchase_order_line = { path = "purchase_order_line" }
graphql_goods_received = { path = "goods_received" }
graphql_goods_received_line = { path = "goods_received_line" }
graphql_contact = { path = "contact" }

actix-web = { workspace = true }
async-graphql = { workspace = true }
async-graphql-actix-web = { workspace = true }
async-trait = { workspace = true }
chrono = { workspace = true }
rand = { workspace = true }
log = { workspace = true }
serde = { workspace = true }
serde_json = { workspace = true }

tokio = { workspace = true }

[dev-dependencies]
actix-rt = { workspace = true }
assert-json-diff = { workspace = true }

[features]
default = ["sqlite"]
sqlite = ["repository/sqlite", "graphql_reports/sqlite"]
postgres = ["repository/postgres", "graphql_reports/postgres"]<|MERGE_RESOLUTION|>--- conflicted
+++ resolved
@@ -44,11 +44,6 @@
 graphql_preference = { path = "preference" }
 graphql_vvm = { path = "vvm" }
 graphql_purchase_order = { path = "purchase_order" }
-<<<<<<< HEAD
-graphql_goods_received = { path = "goods_received" }
-graphql_goods_received_line = { path = "goods_received_line" }
-=======
->>>>>>> 784c0b1c
 graphql_purchase_order_line = { path = "purchase_order_line" }
 graphql_goods_received = { path = "goods_received" }
 graphql_goods_received_line = { path = "goods_received_line" }
