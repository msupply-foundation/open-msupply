[package]
name = "graphql"
version = "0.1.0"
edition = "2018"

[lib]
path = "./lib.rs"
doctest = false

[dependencies]

repository = { path = "../repository" }
service = { path = "../service" }
util = { path = "../util" }
graphql_core = { path = "core" }
<<<<<<< HEAD

graphql_asset = { path = "asset" }
graphql_programs = { path = "programs" }
graphql_types = { path = "types" }
=======
>>>>>>> eb4ecd0d
graphql_general = { path = "general" }
graphql_sensor = { path = "sensor" }
graphql_temperature_breach = { path = "temperature_breach" }
graphql_temperature_log = { path = "temperature_log" }
asset_catalogue = { path="catalogue" }
graphql_temperature_notification = { path = "temperature_notification" }

graphql_invoice = { path = "invoice" }
graphql_invoice_line = { path = "invoice_line" }
graphql_location = { path = "location" }
graphql_pack_variant = { path = "pack_variant" }
graphql_programs = { path = "programs" }
graphql_reports = { path = "reports" }
graphql_requisition = { path = "requisition" }
graphql_requisition_line = { path = "requisition_line" }
graphql_stocktake = { path = "stocktake" }
graphql_stocktake_line = { path = "stocktake_line" }
graphql_types = { path = "types" }
graphql_batch_mutations = { path = "batch_mutations" }
graphql_stock_line = { path = "stock_line" }
graphql_repack = { path = "repack" }
graphql_form_schema = { path = "form_schema" }
graphql_clinician = { path = "clinician" }
graphql_plugin = { path = "plugin" }

actix-web = { workspace = true }
anymap = { workspace = true }
async-graphql = { workspace = true }
async-graphql-actix-web = { workspace = true }
async-trait = { workspace = true }
chrono = { workspace = true }
reqwest = { workspace = true }
serde = { workspace = true }
serde_json = { workspace = true }
thiserror = { workspace = true }

tokio = { version = "1.17.0", features = ["macros"] }

[dev-dependencies]
actix-rt = { workspace = true }
assert-json-diff = { workspace = true }

[features]
default = ["sqlite"]
sqlite = ["repository/sqlite"]
postgres = ["repository/postgres"]<|MERGE_RESOLUTION|>--- conflicted
+++ resolved
@@ -13,13 +13,8 @@
 service = { path = "../service" }
 util = { path = "../util" }
 graphql_core = { path = "core" }
-<<<<<<< HEAD
 
 graphql_asset = { path = "asset" }
-graphql_programs = { path = "programs" }
-graphql_types = { path = "types" }
-=======
->>>>>>> eb4ecd0d
 graphql_general = { path = "general" }
 graphql_sensor = { path = "sensor" }
 graphql_temperature_breach = { path = "temperature_breach" }
