<<<<<<< HEAD
use crate::mutations::{
    delete::{delete_goods_received_line, DeleteResponse},
    insert::{
        insert_goods_received_line, insert_goods_received_lines_from_purchase_order, InsertInput,
        InsertLinesInput, InsertLinesResponse, InsertResponse,
    },
    save_goods_received_lines::{
        save_goods_received_lines, SaveGoodsReceivedLineResponse, SaveGoodsReceivedLinesInput,
    },
    update::{update_goods_received_line, UpdateInput, UpdateResponse},
};
use async_graphql::{Context, Object, Result};
use graphql_core::pagination::PaginationInput;

mod goods_received_line_queries;
use goods_received_line_queries::*;
pub mod mutations;
=======
mod mutations;
mod query;
pub mod types;
use async_graphql::{Context, Object, Result};
use graphql_core::pagination::PaginationInput;

use mutations::insert::*;
use query::*;

use crate::mutations::insert::InsertInput;
>>>>>>> 3c4c4cad

#[derive(Default, Clone)]
pub struct GoodsReceivedLineQueries;

#[Object]
impl GoodsReceivedLineQueries {
    pub async fn goods_received_line(
        &self,
        ctx: &Context<'_>,
        store_id: String,
        id: String,
    ) -> Result<GoodsReceivedLineResponse, async_graphql::Error> {
        get_goods_received_line(ctx, &store_id, &id)
    }

    pub async fn goods_received_lines(
        &self,
        ctx: &Context<'_>,
        store_id: String,
        page: Option<PaginationInput>,
        filter: Option<GoodsReceivedLineFilterInput>,
        sort: Option<Vec<GoodsReceivedLineSortInput>>,
    ) -> Result<GoodsReceivedLinesResponse, async_graphql::Error> {
        get_goods_received_lines(ctx, &store_id, page, filter, sort)
    }
}

#[derive(Default, Clone)]
pub struct GoodsReceivedLineMutations;

#[Object]
impl GoodsReceivedLineMutations {
    pub async fn insert_goods_received_line(
        &self,
        ctx: &Context<'_>,
        store_id: String,
        input: InsertInput,
    ) -> Result<InsertResponse> {
        insert_goods_received_line(ctx, &store_id, input)
    }

    pub async fn insert_goods_received_lines_from_purchase_order(
        &self,
        ctx: &Context<'_>,
        store_id: String,
        input: InsertLinesInput,
    ) -> Result<InsertLinesResponse> {
        insert_goods_received_lines_from_purchase_order(ctx, &store_id, input)
    }
<<<<<<< HEAD

    pub async fn update_goods_received_line(
        &self,
        ctx: &Context<'_>,
        store_id: String,
        input: UpdateInput,
    ) -> Result<UpdateResponse> {
        update_goods_received_line(ctx, &store_id, input)
    }

    pub async fn delete_goods_received_line(
        &self,
        ctx: &Context<'_>,
        store_id: String,
        id: String,
    ) -> Result<DeleteResponse> {
        delete_goods_received_line(ctx, &store_id, id)
    }

    pub async fn save_goods_received_lines(
        &self,
        ctx: &Context<'_>,
        store_id: String,
        input: SaveGoodsReceivedLinesInput,
    ) -> Result<SaveGoodsReceivedLineResponse> {
        save_goods_received_lines(ctx, &store_id, input)
    }
=======
>>>>>>> 3c4c4cad
}<|MERGE_RESOLUTION|>--- conflicted
+++ resolved
@@ -1,33 +1,11 @@
-<<<<<<< HEAD
-use crate::mutations::{
-    delete::{delete_goods_received_line, DeleteResponse},
-    insert::{
-        insert_goods_received_line, insert_goods_received_lines_from_purchase_order, InsertInput,
-        InsertLinesInput, InsertLinesResponse, InsertResponse,
-    },
-    save_goods_received_lines::{
-        save_goods_received_lines, SaveGoodsReceivedLineResponse, SaveGoodsReceivedLinesInput,
-    },
-    update::{update_goods_received_line, UpdateInput, UpdateResponse},
-};
-use async_graphql::{Context, Object, Result};
-use graphql_core::pagination::PaginationInput;
-
-mod goods_received_line_queries;
-use goods_received_line_queries::*;
-pub mod mutations;
-=======
 mod mutations;
 mod query;
 pub mod types;
 use async_graphql::{Context, Object, Result};
 use graphql_core::pagination::PaginationInput;
 
-use mutations::insert::*;
+use mutations::{delete::*, insert::*, save_goods_received_lines::*, update::*};
 use query::*;
-
-use crate::mutations::insert::InsertInput;
->>>>>>> 3c4c4cad
 
 #[derive(Default, Clone)]
 pub struct GoodsReceivedLineQueries;
@@ -77,7 +55,6 @@
     ) -> Result<InsertLinesResponse> {
         insert_goods_received_lines_from_purchase_order(ctx, &store_id, input)
     }
-<<<<<<< HEAD
 
     pub async fn update_goods_received_line(
         &self,
@@ -105,6 +82,4 @@
     ) -> Result<SaveGoodsReceivedLineResponse> {
         save_goods_received_lines(ctx, &store_id, input)
     }
-=======
->>>>>>> 3c4c4cad
 }