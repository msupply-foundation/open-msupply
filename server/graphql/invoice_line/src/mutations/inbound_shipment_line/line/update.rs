use async_graphql::*;
use chrono::NaiveDate;
use graphql_core::generic_inputs::{NullableUpdateInput, TaxInput};
use graphql_core::simple_generic_errors::{
    CannotEditInvoice, ForeignKey, ForeignKeyError, NotAnInboundShipment, RecordNotFound,
};
use graphql_core::standard_graphql_error::{validate_auth, StandardGraphqlError};
use graphql_core::ContextExt;
use graphql_types::types::InvoiceLineNode;

use repository::InvoiceLine;
use service::auth::{Resource, ResourceAccessRequest};
use service::invoice_line::stock_in_line::{
    StockInType, UpdateStockInLine as ServiceInput, UpdateStockInLineError as ServiceError,
};
use service::invoice_line::ShipmentTaxUpdate;
use service::NullableUpdate;

use super::BatchIsReserved;

#[derive(InputObject)]
#[graphql(name = "UpdateInboundShipmentLineInput")]
pub struct UpdateInput {
    pub id: String,
    pub item_id: Option<String>,
    pub location: Option<NullableUpdateInput<String>>,
    pub pack_size: Option<f64>,
    pub batch: Option<String>,
    pub cost_price_per_pack: Option<f64>,
    pub sell_price_per_pack: Option<f64>,
    pub expiry_date: Option<NaiveDate>,
    pub number_of_packs: Option<f64>,
    pub total_before_tax: Option<f64>,
    pub tax: Option<TaxInput>,
    pub item_variant_id: Option<NullableUpdateInput<String>>,
    pub vvm_status_id: Option<String>,
    pub donor_id: Option<NullableUpdateInput<String>>,
    pub campaign_id: Option<NullableUpdateInput<String>>,
    pub note: Option<NullableUpdateInput<String>>,
    pub shipped_number_of_packs: Option<f64>,
<<<<<<< HEAD
    pub volume_per_pack: Option<f64>,
=======
    pub shipped_pack_size: Option<f64>,
>>>>>>> 431a96b6
}

#[derive(SimpleObject)]
#[graphql(name = "UpdateInboundShipmentLineError")]
pub struct UpdateError {
    pub error: UpdateErrorInterface,
}

#[derive(Union)]
#[graphql(name = "UpdateInboundShipmentLineResponse")]
pub enum UpdateResponse {
    Error(UpdateError),
    Response(InvoiceLineNode),
}

pub fn update(ctx: &Context<'_>, store_id: &str, input: UpdateInput) -> Result<UpdateResponse> {
    let user = validate_auth(
        ctx,
        &ResourceAccessRequest {
            resource: Resource::MutateInboundShipment,
            store_id: Some(store_id.to_string()),
        },
    )?;

    let service_provider = ctx.service_provider();
    let service_context = service_provider.context(store_id.to_string(), user.user_id)?;

    let response = match service_provider
        .invoice_line_service
        .update_stock_in_line(&service_context, input.to_domain())
    {
        Ok(invoice_line) => UpdateResponse::Response(InvoiceLineNode::from_domain(invoice_line)),
        Err(error) => UpdateResponse::Error(UpdateError {
            error: map_error(error)?,
        }),
    };

    Ok(response)
}

#[derive(Interface)]
#[graphql(name = "UpdateInboundShipmentLineErrorInterface")]
#[graphql(field(name = "description", ty = "&str"))]
pub enum UpdateErrorInterface {
    ForeignKeyError(ForeignKeyError),
    RecordNotFound(RecordNotFound),
    CannotEditInvoice(CannotEditInvoice),
    NotAnInboundShipment(NotAnInboundShipment),
    BatchIsReserved(BatchIsReserved),
}

impl UpdateInput {
    pub fn to_domain(self) -> ServiceInput {
        let UpdateInput {
            id,
            item_id,
            location,
            pack_size,
            batch,
            expiry_date,
            sell_price_per_pack,
            cost_price_per_pack,
            number_of_packs,
            total_before_tax,
            tax,
            item_variant_id,
            vvm_status_id,
            donor_id,
            campaign_id,
            note,
            shipped_number_of_packs,
<<<<<<< HEAD
            volume_per_pack,
=======
            shipped_pack_size,
>>>>>>> 431a96b6
        } = self;

        ServiceInput {
            id,
            item_id,
            location: location.map(|location| NullableUpdate {
                value: location.value,
            }),
            pack_size,
            batch,
            expiry_date,
            sell_price_per_pack,
            cost_price_per_pack,
            number_of_packs,
            total_before_tax,
            item_variant_id: item_variant_id.map(|item_variant_id| NullableUpdate {
                value: item_variant_id.value,
            }),
            tax_percentage: tax.map(|tax| ShipmentTaxUpdate {
                percentage: tax.percentage,
            }),
            r#type: StockInType::InboundShipment,
            vvm_status_id,
            note: note.map(|note| NullableUpdate { value: note.value }),
            donor_id: donor_id.map(|donor_id| NullableUpdate {
                value: donor_id.value,
            }),
            campaign_id: campaign_id.map(|campaign_id| NullableUpdate {
                value: campaign_id.value,
            }),
            shipped_number_of_packs,
<<<<<<< HEAD
            volume_per_pack,
=======
            shipped_pack_size,
>>>>>>> 431a96b6
        }
    }
}

pub fn map_response(from: Result<InvoiceLine, ServiceError>) -> Result<UpdateResponse> {
    let result = match from {
        Ok(invoice_line) => UpdateResponse::Response(InvoiceLineNode::from_domain(invoice_line)),
        Err(error) => UpdateResponse::Error(UpdateError {
            error: map_error(error)?,
        }),
    };

    Ok(result)
}

fn map_error(error: ServiceError) -> Result<UpdateErrorInterface> {
    use StandardGraphqlError::*;
    let formatted_error = format!("{:#?}", error);

    let graphql_error = match error {
        // Structured Errors
        ServiceError::LineDoesNotExist => {
            return Ok(UpdateErrorInterface::RecordNotFound(RecordNotFound {}))
        }
        ServiceError::InvoiceDoesNotExist => {
            return Ok(UpdateErrorInterface::ForeignKeyError(ForeignKeyError(
                ForeignKey::InvoiceId,
            )))
        }
        ServiceError::CannotEditFinalised => {
            return Ok(UpdateErrorInterface::CannotEditInvoice(
                CannotEditInvoice {},
            ))
        }
        ServiceError::BatchIsReserved => {
            return Ok(UpdateErrorInterface::BatchIsReserved(BatchIsReserved {}))
        }
        // Standard Graphql Errors
        ServiceError::NotThisStoreInvoice
        | ServiceError::NotAStockIn
        | ServiceError::NumberOfPacksBelowZero
        | ServiceError::NotThisInvoiceLine(_)
        | ServiceError::PackSizeBelowOne
        | ServiceError::LocationDoesNotExist
        | ServiceError::ItemVariantDoesNotExist
        | ServiceError::VVMStatusDoesNotExist
        | ServiceError::ItemNotFound => BadUserInput(formatted_error),
        ServiceError::DatabaseError(_) => InternalError(formatted_error),
        ServiceError::UpdatedLineDoesNotExist => InternalError(formatted_error),
    };

    Err(graphql_error.extend())
}

#[cfg(test)]
mod test {
    use async_graphql::EmptyMutation;
    use chrono::NaiveDate;
    use graphql_core::{
        assert_graphql_query, assert_standard_graphql_error, test_helpers::setup_graphql_test,
    };
    use repository::{
        mock::{
            mock_inbound_shipment_c, mock_inbound_shipment_c_invoice_lines, mock_item_a,
            mock_location_1, MockDataInserts,
        },
        InvoiceLine, RepositoryError, StorageConnectionManager,
    };
    use serde_json::json;
    use service::{
        invoice_line::{
            stock_in_line::{
                StockInType, UpdateStockInLine as ServiceInput,
                UpdateStockInLineError as ServiceError,
            },
            InvoiceLineServiceTrait,
        },
        service_provider::{ServiceContext, ServiceProvider},
        NullableUpdate,
    };

    use crate::InvoiceLineMutations;

    type InsertLineMethod = dyn Fn(ServiceInput) -> Result<InvoiceLine, ServiceError> + Sync + Send;

    pub struct TestService(pub Box<InsertLineMethod>);

    impl InvoiceLineServiceTrait for TestService {
        fn update_stock_in_line(
            &self,
            _: &ServiceContext,
            input: ServiceInput,
        ) -> Result<InvoiceLine, ServiceError> {
            self.0(input)
        }
    }

    fn service_provider(
        test_service: TestService,
        connection_manager: &StorageConnectionManager,
    ) -> ServiceProvider {
        let mut service_provider = ServiceProvider::new(connection_manager.clone());
        service_provider.invoice_line_service = Box::new(test_service);
        service_provider
    }

    fn empty_variables() -> serde_json::Value {
        json!({
          "input": {
            "id": "n/a",
            "itemId": "n/a",
            "location": {"value": "n/a"},
            "packSize": 0,
            "batch": "n/a",
            "costPricePerPack": 0.0,
            "sellPricePerPack": 0.0,
            "numberOfPacks": 0,
          }
        })
    }

    #[actix_rt::test]
    async fn test_graphql_update_inbound_line_errors() {
        let (_, _, connection_manager, settings) = setup_graphql_test(
            EmptyMutation,
            InvoiceLineMutations,
            "test_graphql_update_inbound_line_errors",
            MockDataInserts::all(),
        )
        .await;

        let mutation = r#"
        mutation ($input: UpdateInboundShipmentLineInput!) {
            updateInboundShipmentLine(input: $input, storeId: \"store_a\") {
                ... on UpdateInboundShipmentLineError {
                    error {
                        __typename
                    }
                }
            }
        }
        "#;

        //LineDoesNotExist
        let test_service = TestService(Box::new(|_| Err(ServiceError::LineDoesNotExist)));

        let expected = json!({
            "updateInboundShipmentLine": {
              "error": {
                "__typename": "RecordNotFound"
              }
            }
          }
        );

        assert_graphql_query!(
            &settings,
            mutation,
            &Some(empty_variables()),
            &expected,
            Some(service_provider(test_service, &connection_manager))
        );

        //InvoiceDoesNotExist
        let test_service = TestService(Box::new(|_| Err(ServiceError::InvoiceDoesNotExist)));

        let expected = json!({
            "updateInboundShipmentLine" : {
                "error": {
                    "__typename": "ForeignKeyError",
                }
            }
        });

        assert_graphql_query!(
            &settings,
            mutation,
            &Some(empty_variables()),
            &expected,
            Some(service_provider(test_service, &connection_manager))
        );

        //CannotEditFinalised
        let test_service = TestService(Box::new(|_| Err(ServiceError::CannotEditFinalised)));

        let expected = json!({
            "updateInboundShipmentLine" : {
                "error": {
                    "__typename": "CannotEditInvoice"
                }
            }
        });

        assert_graphql_query!(
            &settings,
            mutation,
            &Some(empty_variables()),
            &expected,
            Some(service_provider(test_service, &connection_manager))
        );

        //BatchIsReserved
        let test_service = TestService(Box::new(|_| Err(ServiceError::BatchIsReserved)));

        let expected = json!({
            "updateInboundShipmentLine" : {
                "error": {
                    "__typename": "BatchIsReserved"
                }
            }
        });

        assert_graphql_query!(
            &settings,
            mutation,
            &Some(empty_variables()),
            &expected,
            Some(service_provider(test_service, &connection_manager))
        );

        //NotThisStoreInvoice
        let test_service = TestService(Box::new(|_| Err(ServiceError::NotThisStoreInvoice)));
        let expected_message = "Bad user input";
        assert_standard_graphql_error!(
            &settings,
            &mutation,
            &Some(empty_variables()),
            &expected_message,
            None,
            Some(service_provider(test_service, &connection_manager))
        );

        //NotAnInboundShipment
        let test_service = TestService(Box::new(|_| Err(ServiceError::NotAStockIn)));
        let expected_message = "Bad user input";
        assert_standard_graphql_error!(
            &settings,
            &mutation,
            &Some(empty_variables()),
            &expected_message,
            None,
            Some(service_provider(test_service, &connection_manager))
        );

        //NumberOfPacksBelowZero
        let test_service = TestService(Box::new(|_| Err(ServiceError::NumberOfPacksBelowZero)));
        let expected_message = "Bad user input";
        assert_standard_graphql_error!(
            &settings,
            &mutation,
            &Some(empty_variables()),
            &expected_message,
            None,
            Some(service_provider(test_service, &connection_manager))
        );

        //NotThisInvoiceLine
        let test_service = TestService(Box::new(|_| {
            Err(ServiceError::NotThisInvoiceLine(
                "not this invoice line".to_string(),
            ))
        }));
        let expected_message = "Bad user input";
        assert_standard_graphql_error!(
            &settings,
            &mutation,
            &Some(empty_variables()),
            &expected_message,
            None,
            Some(service_provider(test_service, &connection_manager))
        );

        //PackBelowOne
        let test_service = TestService(Box::new(|_| Err(ServiceError::PackSizeBelowOne)));
        let expected_message = "Bad user input";
        assert_standard_graphql_error!(
            &settings,
            &mutation,
            &Some(empty_variables()),
            &expected_message,
            None,
            Some(service_provider(test_service, &connection_manager))
        );

        //LocationDoesNotExist
        let test_service = TestService(Box::new(|_| Err(ServiceError::LocationDoesNotExist)));
        let expected_message = "Bad user input";
        assert_standard_graphql_error!(
            &settings,
            &mutation,
            &Some(empty_variables()),
            &expected_message,
            None,
            Some(service_provider(test_service, &connection_manager))
        );

        //ItemNotFound
        let test_service = TestService(Box::new(|_| Err(ServiceError::ItemNotFound)));
        let expected_message = "Bad user input";
        assert_standard_graphql_error!(
            &settings,
            &mutation,
            &Some(empty_variables()),
            &expected_message,
            None,
            Some(service_provider(test_service, &connection_manager))
        );

        //DatabaseError
        let test_service = TestService(Box::new(|_| {
            Err(ServiceError::DatabaseError(
                RepositoryError::UniqueViolation("row already exists".to_string()),
            ))
        }));
        let expected_message = "Internal error";
        assert_standard_graphql_error!(
            &settings,
            &mutation,
            &Some(empty_variables()),
            &expected_message,
            None,
            Some(service_provider(test_service, &connection_manager))
        );
    }

    #[actix_rt::test]
    async fn test_graphql_update_inbound_line_success() {
        let (_, _, connection_manager, settings) = setup_graphql_test(
            EmptyMutation,
            InvoiceLineMutations,
            "test_graphql_update_inbound_line_success",
            MockDataInserts::all(),
        )
        .await;

        let mutation = r#"
        mutation ($storeId: String, $input: UpdateInboundShipmentLineInput!) {
            updateInboundShipmentLine(storeId: $storeId, input: $input) {
                ... on InvoiceLineNode {
                    id
                }
            }
          }
        "#;

        // Success
        let test_service = TestService(Box::new(|input| {
            assert_eq!(
                input,
                ServiceInput {
                    id: "id input".to_string(),
                    item_id: Some("item_id input".to_string()),
                    location: Some(NullableUpdate {
                        value: Some("location 1".to_string())
                    }),
                    pack_size: Some(1.0),
                    batch: Some("batch input".to_string()),
                    cost_price_per_pack: Some(1.0),
                    sell_price_per_pack: Some(1.0),
                    expiry_date: Some(NaiveDate::from_ymd_opt(2022, 1, 1).unwrap()),
                    number_of_packs: Some(1.0),
                    r#type: StockInType::InboundShipment,
                    ..Default::default()
                }
            );
            Ok(InvoiceLine {
                invoice_row: mock_inbound_shipment_c(),
                invoice_line_row: mock_inbound_shipment_c_invoice_lines()[0].clone(),
                item_row: mock_item_a(),
                location_row_option: Some(mock_location_1()),
                stock_line_option: None,
            })
        }));

        let variables = json!({
          "input": {
            "id": "id input",
            "itemId": "item_id input",
            "location": {"value": "location 1"},
            "packSize": 1,
            "batch": "batch input",
            "costPricePerPack": 1,
            "sellPricePerPack": 1,
            "expiryDate": "2022-01-01",
            "numberOfPacks": 1.0,
          },
          "storeId": "store_a"
        });

        let expected = json!({
            "updateInboundShipmentLine": {
                "id": mock_inbound_shipment_c_invoice_lines()[0].id,
            }
          }
        );

        assert_graphql_query!(
            &settings,
            mutation,
            &Some(variables),
            &expected,
            Some(service_provider(test_service, &connection_manager))
        );
    }
}<|MERGE_RESOLUTION|>--- conflicted
+++ resolved
@@ -38,11 +38,8 @@
     pub campaign_id: Option<NullableUpdateInput<String>>,
     pub note: Option<NullableUpdateInput<String>>,
     pub shipped_number_of_packs: Option<f64>,
-<<<<<<< HEAD
     pub volume_per_pack: Option<f64>,
-=======
     pub shipped_pack_size: Option<f64>,
->>>>>>> 431a96b6
 }
 
 #[derive(SimpleObject)]
@@ -114,11 +111,8 @@
             campaign_id,
             note,
             shipped_number_of_packs,
-<<<<<<< HEAD
             volume_per_pack,
-=======
             shipped_pack_size,
->>>>>>> 431a96b6
         } = self;
 
         ServiceInput {
@@ -150,11 +144,8 @@
                 value: campaign_id.value,
             }),
             shipped_number_of_packs,
-<<<<<<< HEAD
             volume_per_pack,
-=======
             shipped_pack_size,
->>>>>>> 431a96b6
         }
     }
 }
