--- conflicted
+++ resolved
@@ -35,11 +35,8 @@
     pub campaign_id: Option<String>,
     pub note: Option<String>,
     pub shipped_number_of_packs: Option<f64>,
-<<<<<<< HEAD
     pub volume_per_pack: Option<f64>,
-=======
     pub shipped_pack_size: Option<f64>,
->>>>>>> 431a96b6
 }
 
 #[derive(SimpleObject)]
@@ -103,11 +100,8 @@
             campaign_id,
             note,
             shipped_number_of_packs,
-<<<<<<< HEAD
             volume_per_pack,
-=======
             shipped_pack_size,
->>>>>>> 431a96b6
         } = self;
 
         ServiceInput {
@@ -130,12 +124,9 @@
             vvm_status_id,
             donor_id,
             shipped_number_of_packs,
-<<<<<<< HEAD
             volume_per_pack,
-=======
             shipped_pack_size,
             // Default
->>>>>>> 431a96b6
             note,
             campaign_id,
             // Default
