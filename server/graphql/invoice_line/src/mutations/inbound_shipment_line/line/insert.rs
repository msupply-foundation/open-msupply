--- conflicted
+++ resolved
@@ -31,10 +31,7 @@
     pub tax_percentage: Option<f64>,
     pub item_variant_id: Option<String>,
     pub donor_id: Option<String>,
-<<<<<<< HEAD
-=======
     pub vvm_status_id: Option<String>,
->>>>>>> 97afff4d
 }
 
 #[derive(SimpleObject)]
@@ -94,10 +91,7 @@
             tax_percentage,
             item_variant_id,
             donor_id,
-<<<<<<< HEAD
-=======
             vvm_status_id: _, // Ignoring until the ability to record vvm status is added by https://github.com/msupply-foundation/open-msupply/issues/7366
->>>>>>> 97afff4d
         } = self;
 
         ServiceInput {
