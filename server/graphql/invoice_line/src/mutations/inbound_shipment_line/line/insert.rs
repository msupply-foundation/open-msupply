--- conflicted
+++ resolved
@@ -126,18 +126,11 @@
             vvm_status_id,
             donor_id,
             shipped_number_of_packs,
-<<<<<<< HEAD
             campaign_id,
             program_id,
-=======
             volume_per_pack,
->>>>>>> 30263698
             shipped_pack_size,
             note,
-<<<<<<< HEAD
-=======
-            campaign_id,
->>>>>>> 30263698
             // Default
             stock_line_id: None,
             barcode: None,
