--- conflicted
+++ resolved
@@ -33,11 +33,8 @@
     pub vvm_status_id: Option<String>,
     pub donor_id: Option<String>,
     pub campaign_id: Option<String>,
-<<<<<<< HEAD
+    pub note: Option<String>,
     pub shipped_number_of_packs: Option<f64>,
-=======
-    pub note: Option<String>,
->>>>>>> 9f6f20f0
 }
 
 #[derive(SimpleObject)]
@@ -99,11 +96,8 @@
             donor_id,
             vvm_status_id,
             campaign_id,
-<<<<<<< HEAD
+            note,
             shipped_number_of_packs,
-=======
-            note,
->>>>>>> 9f6f20f0
         } = self;
 
         ServiceInput {
