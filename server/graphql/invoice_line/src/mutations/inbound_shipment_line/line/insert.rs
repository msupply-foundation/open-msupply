--- conflicted
+++ resolved
@@ -30,8 +30,8 @@
     pub total_before_tax: Option<f64>,
     pub tax_percentage: Option<f64>,
     pub item_variant_id: Option<String>,
+    pub vvm_status_id: Option<String>,
     pub donor_id: Option<String>,
-    pub vvm_status_id: Option<String>,
 }
 
 #[derive(SimpleObject)]
@@ -90,12 +90,8 @@
             total_before_tax,
             tax_percentage,
             item_variant_id,
-<<<<<<< HEAD
+            donor_id,
             vvm_status_id,
-=======
-            donor_id,
-            vvm_status_id: _, // Ignoring until the ability to record vvm status is added by https://github.com/msupply-foundation/open-msupply/issues/7366
->>>>>>> 41488b9a
         } = self;
 
         ServiceInput {
@@ -115,11 +111,8 @@
             tax_percentage,
             r#type: StockInType::InboundShipment,
             item_variant_id,
-<<<<<<< HEAD
             vvm_status_id,
-=======
             donor_id,
->>>>>>> 41488b9a
             // Default
             note: None,
             stock_line_id: None,
