use async_graphql::*;

use graphql_core::simple_generic_errors::{self, CannotEditInvoice, ForeignKey, ForeignKeyError};
use graphql_core::standard_graphql_error::{validate_auth, StandardGraphqlError};
use graphql_core::ContextExt;
use graphql_types::types::InvoiceLineNode;

use repository::InvoiceLine;
use service::auth::{Resource, ResourceAccessRequest};
use service::invoice_line::stock_out_line::{
    InsertStockOutLine as ServiceInput, InsertStockOutLineError as ServiceError, StockOutType,
};

use super::{
    LocationIsOnHold, LocationNotFound, NotEnoughStockForReduction,
    StockLineAlreadyExistsInInvoice, StockLineIsOnHold,
};

#[derive(InputObject)]
#[graphql(name = "InsertOutboundShipmentLineInput")]
pub struct InsertInput {
    pub id: String,
    pub invoice_id: String,
    pub stock_line_id: String,
    pub number_of_packs: f64,
    pub tax_percentage: Option<f64>,
    pub vvm_status_id: Option<String>,
}

#[derive(SimpleObject)]
#[graphql(name = "InsertOutboundShipmentLineError")]
pub struct InsertError {
    pub error: InsertErrorInterface,
}

#[derive(Union)]
#[graphql(name = "InsertOutboundShipmentLineResponse")]
pub enum InsertResponse {
    Error(InsertError),
    Response(InvoiceLineNode),
}

pub fn insert(ctx: &Context<'_>, store_id: &str, input: InsertInput) -> Result<InsertResponse> {
    let user = validate_auth(
        ctx,
        &ResourceAccessRequest {
            resource: Resource::MutateOutboundShipment,
            store_id: Some(store_id.to_string()),
        },
    )?;

    let service_provider = ctx.service_provider();
    let service_context = service_provider.context(store_id.to_string(), user.user_id)?;

    map_response(
        service_provider
            .invoice_line_service
            .insert_stock_out_line(&service_context, input.to_domain()),
    )
}

pub fn map_response(from: Result<InvoiceLine, ServiceError>) -> Result<InsertResponse> {
    let result = match from {
        Ok(invoice_line) => InsertResponse::Response(InvoiceLineNode::from_domain(invoice_line)),
        Err(error) => InsertResponse::Error(InsertError {
            error: map_error(error)?,
        }),
    };

    Ok(result)
}

#[derive(Interface)]
#[graphql(name = "InsertOutboundShipmentLineErrorInterface")]
#[graphql(field(name = "description", ty = "&str"))]
pub enum InsertErrorInterface {
    ForeignKeyError(ForeignKeyError),
    CannotEditInvoice(CannotEditInvoice),
    StockLineAlreadyExistsInInvoice(StockLineAlreadyExistsInInvoice),
    NotEnoughStockForReduction(NotEnoughStockForReduction),
    LocationIsOnHold(LocationIsOnHold),
    LocationNotFound(LocationNotFound),
    StockLineIsOnHold(StockLineIsOnHold),
}

impl InsertInput {
    pub fn to_domain(self) -> ServiceInput {
        let InsertInput {
            id,
            invoice_id,
            stock_line_id,
            number_of_packs,
            tax_percentage,
            vvm_status_id,
        } = self;

        ServiceInput {
            id,
            r#type: StockOutType::OutboundShipment,
            invoice_id,
            stock_line_id,
            number_of_packs,
            tax_percentage,
            vvm_status_id,
            // Default
            total_before_tax: None,
            prescribed_quantity: None,
            note: None,
            location_id: None,
            batch: None,
            pack_size: None,
            expiry_date: None,
            cost_price_per_pack: None,
            sell_price_per_pack: None,
            campaign_id: None,
<<<<<<< HEAD
            program_id: None,
            volume_per_pack: None,
=======
            item_variant_id: None,
            donor_id: None,
>>>>>>> a674c266
        }
    }
}

fn map_error(error: ServiceError) -> Result<InsertErrorInterface> {
    use ServiceError::*;
    let formatted_error = format!("{:#?}", error);
    log::error!(
        "Error inserting outbound shipment line: {}",
        formatted_error
    );

    let graphql_error = match error {
        // Structured Errors
        InvoiceDoesNotExist => {
            return Ok(InsertErrorInterface::ForeignKeyError(ForeignKeyError(
                ForeignKey::InvoiceId,
            )))
        }
        CannotEditFinalised => {
            return Ok(InsertErrorInterface::CannotEditInvoice(
                simple_generic_errors::CannotEditInvoice {},
            ))
        }
        StockLineNotFound => {
            return Ok(InsertErrorInterface::ForeignKeyError(ForeignKeyError(
                ForeignKey::StockLineId,
            )))
        }
        LocationIsOnHold => {
            return Ok(InsertErrorInterface::LocationIsOnHold(
                super::LocationIsOnHold {},
            ))
        }
        LocationNotFound => {
            return Ok(InsertErrorInterface::ForeignKeyError(ForeignKeyError(
                ForeignKey::LocationId,
            )))
        }
        StockLineAlreadyExistsInInvoice(line_id) => {
            return Ok(InsertErrorInterface::StockLineAlreadyExistsInInvoice(
                super::StockLineAlreadyExistsInInvoice(line_id),
            ))
        }
        BatchIsOnHold => {
            return Ok(InsertErrorInterface::StockLineIsOnHold(
                StockLineIsOnHold {},
            ))
        }
        ReductionBelowZero { stock_line_id } => {
            return Ok(InsertErrorInterface::NotEnoughStockForReduction(
                NotEnoughStockForReduction {
                    stock_line_id,
                    line_id: None,
                },
            ))
        }
        // Standard Graphql Errors
        NotThisStoreInvoice
        | InvoiceTypeDoesNotMatch
        | LineAlreadyExists
        | VVMStatusDoesNotExist
        | NumberOfPacksBelowZero => StandardGraphqlError::BadUserInput(formatted_error),
        AutoPickFailed(_) | DatabaseError(_) | NewlyCreatedLineDoesNotExist => {
            StandardGraphqlError::InternalError(formatted_error)
        }
    };

    Err(graphql_error.extend())
}

#[cfg(test)]
mod test {
    use async_graphql::EmptyMutation;
    use graphql_core::{
        assert_graphql_query, assert_standard_graphql_error, test_helpers::setup_graphql_test,
    };
    use repository::{
        mock::{
            mock_item_a, mock_location_1, mock_outbound_shipment_a,
            mock_outbound_shipment_a_invoice_lines, MockDataInserts,
        },
        InvoiceLine, RepositoryError, StorageConnectionManager,
    };
    use serde_json::json;
    use service::{
        invoice_line::{
            stock_out_line::{
                InsertStockOutLine as ServiceInput, InsertStockOutLineError as ServiceError,
                StockOutType,
            },
            InvoiceLineServiceTrait,
        },
        service_provider::{ServiceContext, ServiceProvider},
    };

    use crate::InvoiceLineMutations;

    type InsertLineMethod = dyn Fn(ServiceInput) -> Result<InvoiceLine, ServiceError> + Sync + Send;

    pub struct TestService(pub Box<InsertLineMethod>);

    impl InvoiceLineServiceTrait for TestService {
        fn insert_stock_out_line(
            &self,
            _: &ServiceContext,
            input: ServiceInput,
        ) -> Result<InvoiceLine, ServiceError> {
            self.0(input)
        }
    }

    fn service_provider(
        test_service: TestService,
        connection_manager: &StorageConnectionManager,
    ) -> ServiceProvider {
        let mut service_provider = ServiceProvider::new(connection_manager.clone());
        service_provider.invoice_line_service = Box::new(test_service);
        service_provider
    }

    fn empty_variables() -> serde_json::Value {
        json!({
          "input": {
            "id": "n/a",
            "invoiceId": "n/a",
            "stockLineId": "n/a",
            "numberOfPacks": 0,
            "stockLineId": "n/a",
          }
        })
    }

    #[actix_rt::test]
    async fn test_graphql_insert_outbound_line_errors() {
        let (_, _, connection_manager, settings) = setup_graphql_test(
            EmptyMutation,
            InvoiceLineMutations,
            "test_graphql_insert_outbound_line_errors",
            MockDataInserts::all(),
        )
        .await;

        let mutation = r#"
        mutation ($input: InsertOutboundShipmentLineInput!) {
            insertOutboundShipmentLine(input: $input, storeId: \"store_a\") {
                ... on InsertOutboundShipmentLineError {
                    error {
                        __typename
                    }
                }
            }
        }
        "#;

        //InvoiceDoesNotExist
        let test_service = TestService(Box::new(|_| Err(ServiceError::InvoiceDoesNotExist)));

        let expected = json!({
            "insertOutboundShipmentLine": {
              "error": {
                "__typename": "ForeignKeyError"
              }
            }
          }
        );

        assert_graphql_query!(
            &settings,
            mutation,
            &Some(empty_variables()),
            &expected,
            Some(service_provider(test_service, &connection_manager))
        );

        //CannotEditInvoice
        let test_service = TestService(Box::new(|_| Err(ServiceError::CannotEditFinalised)));

        let expected = json!({
            "insertOutboundShipmentLine" : {
                "error": {
                    "__typename": "CannotEditInvoice"
                }
            }
        });

        assert_graphql_query!(
            &settings,
            mutation,
            &Some(empty_variables()),
            &expected,
            Some(service_provider(test_service, &connection_manager))
        );

        //StockLineNotFound
        let test_service = TestService(Box::new(|_| Err(ServiceError::StockLineNotFound)));

        let expected = json!({
            "insertOutboundShipmentLine" : {
                "error": {
                    "__typename": "ForeignKeyError"
                }
            }
        });

        assert_graphql_query!(
            &settings,
            mutation,
            &Some(empty_variables()),
            &expected,
            Some(service_provider(test_service, &connection_manager))
        );

        //LocationIsOnHold
        let test_service = TestService(Box::new(|_| Err(ServiceError::LocationIsOnHold)));

        let expected = json!({
            "insertOutboundShipmentLine" : {
                "error": {
                    "__typename": "LocationIsOnHold"
                }
            }
        });

        assert_graphql_query!(
            &settings,
            mutation,
            &Some(empty_variables()),
            &expected,
            Some(service_provider(test_service, &connection_manager))
        );

        //LocationNotFound
        let test_service = TestService(Box::new(|_| Err(ServiceError::LocationNotFound)));

        let expected = json!({
            "insertOutboundShipmentLine" : {
                "error": {
                    "__typename": "ForeignKeyError"
                }
            }
        });

        assert_graphql_query!(
            &settings,
            mutation,
            &Some(empty_variables()),
            &expected,
            Some(service_provider(test_service, &connection_manager))
        );

        //LocationNotFound
        let test_service = TestService(Box::new(|_| Err(ServiceError::LocationNotFound)));

        let expected = json!({
            "insertOutboundShipmentLine" : {
                "error": {
                    "__typename": "ForeignKeyError"
                }
            }
        });

        assert_graphql_query!(
            &settings,
            mutation,
            &Some(empty_variables()),
            &expected,
            Some(service_provider(test_service, &connection_manager))
        );

        //StockLineAlreadyExistsInInvoice
        let test_service = TestService(Box::new(|_| {
            Err(ServiceError::StockLineAlreadyExistsInInvoice(
                "stock line exists".to_string(),
            ))
        }));

        let expected = json!({
            "insertOutboundShipmentLine" : {
                "error": {
                    "__typename": "StockLineAlreadyExistsInInvoice"
                }
            }
        });

        assert_graphql_query!(
            &settings,
            mutation,
            &Some(empty_variables()),
            &expected,
            Some(service_provider(test_service, &connection_manager))
        );

        //BatchIsOnHold
        let test_service = TestService(Box::new(|_| Err(ServiceError::BatchIsOnHold)));

        let expected = json!({
            "insertOutboundShipmentLine" : {
                "error": {
                    "__typename": "StockLineIsOnHold"
                }
            }
        });

        assert_graphql_query!(
            &settings,
            mutation,
            &Some(empty_variables()),
            &expected,
            Some(service_provider(test_service, &connection_manager))
        );

        //NotEnoughStockForReduction
        let test_service = TestService(Box::new(|_| {
            Err(ServiceError::ReductionBelowZero {
                stock_line_id: "stock line id".to_string(),
            })
        }));

        let expected = json!({
            "insertOutboundShipmentLine" : {
                "error": {
                    "__typename": "NotEnoughStockForReduction"
                }
            }
        });

        assert_graphql_query!(
            &settings,
            mutation,
            &Some(empty_variables()),
            &expected,
            Some(service_provider(test_service, &connection_manager))
        );

        //NotThisStoreInvoice
        let test_service = TestService(Box::new(|_| Err(ServiceError::NotThisStoreInvoice)));
        let expected_message = "Bad user input";
        assert_standard_graphql_error!(
            &settings,
            &mutation,
            &Some(empty_variables()),
            &expected_message,
            None,
            Some(service_provider(test_service, &connection_manager))
        );

        //LineAlreadyExists
        let test_service = TestService(Box::new(|_| Err(ServiceError::LineAlreadyExists)));
        let expected_message = "Bad user input";
        assert_standard_graphql_error!(
            &settings,
            &mutation,
            &Some(empty_variables()),
            &expected_message,
            None,
            Some(service_provider(test_service, &connection_manager))
        );

        //NumberOfPacksBelowZero
        let test_service = TestService(Box::new(|_| Err(ServiceError::NumberOfPacksBelowZero)));
        let expected_message = "Bad user input";
        assert_standard_graphql_error!(
            &settings,
            &mutation,
            &Some(empty_variables()),
            &expected_message,
            None,
            Some(service_provider(test_service, &connection_manager))
        );

        //DatabaseError
        let test_service = TestService(Box::new(|_| {
            Err(ServiceError::DatabaseError(RepositoryError::NotFound))
        }));
        let expected_message = "Internal error";
        assert_standard_graphql_error!(
            &settings,
            &mutation,
            &Some(empty_variables()),
            &expected_message,
            None,
            Some(service_provider(test_service, &connection_manager))
        );

        //NewlyCreatedLineDoesNotExist
        let test_service = TestService(Box::new(|_| {
            Err(ServiceError::NewlyCreatedLineDoesNotExist)
        }));
        let expected_message = "Internal error";
        assert_standard_graphql_error!(
            &settings,
            &mutation,
            &Some(empty_variables()),
            &expected_message,
            None,
            Some(service_provider(test_service, &connection_manager))
        );
    }

    #[actix_rt::test]
    async fn test_graphql_insert_outbound_line_success() {
        let (_, _, connection_manager, settings) = setup_graphql_test(
            EmptyMutation,
            InvoiceLineMutations,
            "test_graphql_insert_outbound_line_success",
            MockDataInserts::all(),
        )
        .await;

        let mutation = r#"
        mutation ($input: InsertOutboundShipmentLineInput!) {
            insertOutboundShipmentLine(input: $input, storeId: \"store_a\") {
                ... on InvoiceLineNode {
                    id
                    invoiceId
                    itemName
                }
            }
          }
        "#;

        // Success
        let test_service = TestService(Box::new(|input| {
            assert_eq!(
                input,
                ServiceInput {
                    id: "new id".to_string(),
                    invoice_id: "invoice input".to_string(),
                    stock_line_id: "stock line input".to_string(),
                    number_of_packs: 1.0,
                    prescribed_quantity: None,
                    total_before_tax: None,
                    r#type: StockOutType::OutboundShipment,
                    tax_percentage: Some(5.0),
<<<<<<< HEAD
                    ..Default::default()
=======
                    note: None,
                    location_id: None,
                    batch: None,
                    pack_size: None,
                    expiry_date: None,
                    cost_price_per_pack: None,
                    sell_price_per_pack: None,
                    campaign_id: None,
                    item_variant_id: None,
                    donor_id: None,
>>>>>>> a674c266
                }
            );
            Ok(InvoiceLine {
                invoice_line_row: mock_outbound_shipment_a_invoice_lines()[0].clone(),
                invoice_row: mock_outbound_shipment_a(),
                item_row: mock_item_a(),
                location_row_option: Some(mock_location_1()),
                stock_line_option: None,
            })
        }));

        let variables = json!({
            "input": {
                "id": "new id",
                "invoiceId": "invoice input",
                "stockLineId": "stock line input",
                "numberOfPacks": 1.0,
                "taxPercentage": 5.0
            },
            "storeId": "store_a"
        });

        let expected = json!({
            "insertOutboundShipmentLine": {
                "id": mock_outbound_shipment_a_invoice_lines()[0].id
            }
          }
        );

        assert_graphql_query!(
            &settings,
            mutation,
            &Some(variables),
            &expected,
            Some(service_provider(test_service, &connection_manager))
        );
    }
}<|MERGE_RESOLUTION|>--- conflicted
+++ resolved
@@ -113,13 +113,10 @@
             cost_price_per_pack: None,
             sell_price_per_pack: None,
             campaign_id: None,
-<<<<<<< HEAD
             program_id: None,
             volume_per_pack: None,
-=======
             item_variant_id: None,
             donor_id: None,
->>>>>>> a674c266
         }
     }
 }
@@ -555,20 +552,7 @@
                     total_before_tax: None,
                     r#type: StockOutType::OutboundShipment,
                     tax_percentage: Some(5.0),
-<<<<<<< HEAD
                     ..Default::default()
-=======
-                    note: None,
-                    location_id: None,
-                    batch: None,
-                    pack_size: None,
-                    expiry_date: None,
-                    cost_price_per_pack: None,
-                    sell_price_per_pack: None,
-                    campaign_id: None,
-                    item_variant_id: None,
-                    donor_id: None,
->>>>>>> a674c266
                 }
             );
             Ok(InvoiceLine {
