--- conflicted
+++ resolved
@@ -38,12 +38,9 @@
     Requisition,
     Stocktake,
     Resource,
-<<<<<<< HEAD
     Patient,
     Dispensary,
-=======
     Repack,
->>>>>>> 8004e0cd
 }
 
 #[derive(InputObject, Clone)]
@@ -89,7 +86,6 @@
     }
 
     pub async fn context(&self) -> ReportContext {
-<<<<<<< HEAD
         ReportContext::from_domain(&self.row.context)
     }
 
@@ -102,16 +98,6 @@
             .argument_schema
             .clone()
             .map(|schema| FormSchemaNode { schema })
-=======
-        match self.row.context {
-            ReportContextDomain::InboundShipment => ReportContext::InboundShipment,
-            ReportContextDomain::OutboundShipment => ReportContext::OutboundShipment,
-            ReportContextDomain::Requisition => ReportContext::Requisition,
-            ReportContextDomain::Stocktake => ReportContext::Stocktake,
-            ReportContextDomain::Resource => ReportContext::Resource,
-            ReportContextDomain::Repack => ReportContext::Repack,
-        }
->>>>>>> 8004e0cd
     }
 }
 
@@ -184,9 +170,9 @@
             ReportContext::Requisition => ReportContextDomain::Requisition,
             ReportContext::Stocktake => ReportContextDomain::Stocktake,
             ReportContext::Resource => ReportContextDomain::Resource,
-<<<<<<< HEAD
             ReportContext::Patient => ReportContextDomain::Patient,
             ReportContext::Dispensary => ReportContextDomain::Dispensary,
+            ReportContext::Repack => ReportContextDomain::Repack,
         }
     }
 
@@ -199,9 +185,7 @@
             ReportContextDomain::Resource => ReportContext::Resource,
             ReportContextDomain::Patient => ReportContext::Patient,
             ReportContextDomain::Dispensary => ReportContext::Dispensary,
-=======
-            ReportContext::Repack => ReportContextDomain::Repack,
->>>>>>> 8004e0cd
+            ReportContextDomain::Repack => ReportContext::Repack,
         }
     }
 }