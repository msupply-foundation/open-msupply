--- conflicted
+++ resolved
@@ -171,11 +171,7 @@
 pub fn reports(
     ctx: &Context<'_>,
     store_id: String,
-<<<<<<< HEAD
-=======
     user_language: String,
-    page: Option<PaginationInput>,
->>>>>>> 68903561
     filter: Option<ReportFilterInput>,
     sort: Option<Vec<ReportSortInput>>,
 ) -> Result<ReportsResponse> {
@@ -191,26 +187,10 @@
     let service_context = service_provider.context(store_id, user.user_id)?;
     let translation_service = &service_provider.translations_service;
 
-<<<<<<< HEAD
-    let reports = service_provider
-        .report_service
-        .query_reports(
-            &service_context,
-            filter.map(|f| f.to_domain()),
-            sort.and_then(|mut sort_list| sort_list.pop())
-                .map(|sort| sort.to_domain()),
-        )
-        .map_err(StandardGraphqlError::from_list_error)?;
-    Ok(ReportsResponse::Response(ReportConnector {
-        total_count: reports.len() as u32,
-        nodes: reports.into_iter().map(|row| ReportNode { row }).collect(),
-    }))
-=======
     match service_provider.report_service.query_reports(
         &service_context,
         &translation_service,
         user_language,
-        page.map(PaginationOption::from),
         filter.map(|f| f.to_domain()),
         sort.and_then(|mut sort_list| sort_list.pop())
             .map(|sort| sort.to_domain()),
@@ -221,7 +201,6 @@
         })),
         Err(err) => map_reports_error(err),
     }
->>>>>>> 68903561
 }
 
 impl ReportFilterInput {
