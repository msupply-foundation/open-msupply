--- conflicted
+++ resolved
@@ -36,19 +36,11 @@
         &self,
         ctx: &Context<'_>,
         store_id: String,
-<<<<<<< HEAD
+        user_language: String,
         filter: Option<ReportFilterInput>,
         sort: Option<Vec<ReportSortInput>>,
     ) -> Result<ReportsResponse> {
-        reports(ctx, store_id, filter, sort)
-=======
-        user_language: String,
-        page: Option<PaginationInput>,
-        filter: Option<ReportFilterInput>,
-        sort: Option<Vec<ReportSortInput>>,
-    ) -> Result<ReportsResponse> {
-        reports(ctx, store_id, user_language, page, filter, sort)
->>>>>>> 68903561
+        reports(ctx, store_id, user_language, filter, sort)
     }
 
     /// Creates a generated report.
@@ -71,7 +63,17 @@
         sort: Option<PrintReportSortInput>,
         current_language: Option<String>,
     ) -> Result<PrintReportResponse> {
-        generate_report(ctx, store_id, report_id, data_id, arguments, format, sort, current_language).await
+        generate_report(
+            ctx,
+            store_id,
+            report_id,
+            data_id,
+            arguments,
+            format,
+            sort,
+            current_language,
+        )
+        .await
     }
 
     /// Can be used when developing reports, e.g. to generate a report that is not already in the
@@ -84,10 +86,20 @@
         #[graphql(desc = "The report definition to be generated")] report: serde_json::Value,
         data_id: Option<String>,
         arguments: Option<serde_json::Value>,
-        format: Option<PrintFormat>,        
+        format: Option<PrintFormat>,
         current_language: Option<String>,
     ) -> Result<PrintReportResponse> {
-        generate_report_definition(ctx, store_id, name, report, data_id, arguments, format, current_language).await
+        generate_report_definition(
+            ctx,
+            store_id,
+            name,
+            report,
+            data_id,
+            arguments,
+            format,
+            current_language,
+        )
+        .await
     }
 }
 
