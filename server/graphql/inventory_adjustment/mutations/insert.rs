--- conflicted
+++ resolved
@@ -16,11 +16,7 @@
     pub adjustment: f64,
     pub adjustment_type: AdjustmentTypeInput,
     #[graphql(deprecation = "Since 2.8.0. Use reason_option_id")]
-<<<<<<< HEAD
-    pub inventory_adjustment_reason_id: Option<String>, // deprecated since 2.8.0, front end uses reason_option_id
-=======
     pub inventory_adjustment_reason_id: Option<String>,
->>>>>>> d1370a4f
     pub reason_option_id: Option<String>,
 }
 
@@ -88,11 +84,7 @@
             stock_line_id,
             adjustment,
             adjustment_type: adjustment_type.to_domain(),
-<<<<<<< HEAD
-            reason_option_id,
-=======
             reason_option_id: reason_option_id.or(inventory_adjustment_reason_id),
->>>>>>> d1370a4f
         }
     }
 }
