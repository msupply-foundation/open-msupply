--- conflicted
+++ resolved
@@ -1,154 +1,5 @@
 use async_graphql::dataloader::DataLoader;
 use async_graphql::*;
-<<<<<<< HEAD
-use chrono::{DateTime, NaiveDate, Utc};
-use graphql_core::loader::{GoodsReceivedLinesByGoodsReceivedIdLoader, ItemLoader, NameByIdLoader, NameByIdLoaderInput, PurchaseOrderByIdLoader};
-use graphql_core::standard_graphql_error::StandardGraphqlError;
-use graphql_core::ContextExt;
-use graphql_types::types::{purchase_order, NameNode};
-use repository::goods_received_row::{GoodsReceivedRow, GoodsReceivedStatus};
-use repository::{GoodsReceivedLine, GoodsReceivedLineStatus};
-use service::{usize_to_u32, ListResult};
-
-use repository::{GoodsReceivedLineRow, ItemRow};
-
-use graphql_types::types::ItemNode;
-pub struct GoodsReceivedLineNode {
-    pub goods_received_line: GoodsReceivedLineRow,
-    pub item: ItemRow,
-}
-
-#[derive(SimpleObject)]
-pub struct GoodsReceivedLineConnector {
-    pub total_count: u32,
-    pub nodes: Vec<GoodsReceivedLineNode>,
-}
-
-#[Object]
-impl GoodsReceivedLineNode {
-    pub async fn id(&self) -> &str {
-        &self.row().id
-    }
-    pub async fn goods_received_id(&self) -> &str {
-        &self.row().goods_received_id
-    }
-    pub async fn purchase_order_line_id(&self) -> &str {
-        &self.row().purchase_order_line_id
-    }
-    pub async fn received_pack_size(&self) -> f64 {
-        self.row().received_pack_size
-    }
-    pub async fn number_of_packs_received(&self) -> f64 {
-        self.row().number_of_packs_received
-    }
-    pub async fn batch(&self) -> &Option<String> {
-        &self.row().batch
-    }
-    pub async fn weight_per_pack(&self) -> &Option<f64> {
-        &self.row().weight_per_pack
-    }
-    pub async fn expiry_date(&self) -> &Option<NaiveDate> {
-        &self.row().expiry_date
-    }
-    pub async fn line_number(&self) -> i64 {
-        self.row().line_number
-    }
-    pub async fn item_link_id(&self) -> &str {
-        &self.row().item_link_id
-    }
-    pub async fn item_name(&self) -> &str {
-        &self.row().item_name
-    }
-    pub async fn location_id(&self) -> &Option<String> {
-        &self.row().location_id
-    }
-    pub async fn volume_per_pack(&self) -> &Option<f64> {
-        &self.row().volume_per_pack
-    }
-    pub async fn manufacturer_link_id(&self) -> &Option<String> {
-        &self.row().manufacturer_link_id
-    }
-    pub async fn status(&self) -> GoodsReceivedLineNodeStatus {
-        GoodsReceivedLineNodeStatus::from_domain(self.row().status.clone())
-    }
-    pub async fn comment(&self) -> &Option<String> {
-        &self.row().comment
-    }
-    pub async fn item(&self, ctx: &Context<'_>) -> Result<ItemNode> {
-        let loader = ctx.get_loader::<DataLoader<ItemLoader>>();
-
-        let result = loader.load_one(self.item.id.to_string()).await?;
-
-        result.map(ItemNode::from_domain).ok_or(
-            StandardGraphqlError::InternalError(format!(
-                "Cannot find item ({}) linked to purchase_order_line ({})",
-                &self.item.id,
-                &self.row().id
-            ))
-            .extend(),
-        )
-    }
-}
-
-impl GoodsReceivedLineNode {
-    pub fn from_domain(goods_received_line: GoodsReceivedLine) -> GoodsReceivedLineNode {
-        GoodsReceivedLineNode {
-            goods_received_line: goods_received_line.goods_received_line_row,
-            item: goods_received_line.item_row,
-        }
-    }
-}
-
-impl GoodsReceivedLineConnector {
-    pub fn from_vec(goods_received_lines: Vec<GoodsReceivedLine>) -> GoodsReceivedLineConnector {
-        GoodsReceivedLineConnector {
-            total_count: usize_to_u32(goods_received_lines.len()),
-            nodes: goods_received_lines
-                .into_iter()
-                .map(GoodsReceivedLineNode::from_domain)
-                .collect(),
-        }
-    }
-}
-
-impl GoodsReceivedLineNode {
-    pub fn row(&self) -> &GoodsReceivedLineRow {
-        &self.goods_received_line
-    }
-}
-
-impl GoodsReceivedLineConnector {
-    pub fn from_domain(
-        goods_receipts: ListResult<GoodsReceivedLine>,
-    ) -> GoodsReceivedLineConnector {
-        GoodsReceivedLineConnector {
-            total_count: goods_receipts.count,
-            nodes: goods_receipts
-                .rows
-                .into_iter()
-                .map(GoodsReceivedLineNode::from_domain)
-                .collect(),
-        }
-    }
-}
-
-#[derive(Enum, Copy, Clone, PartialEq, Eq)]
-pub enum GoodsReceivedLineNodeStatus {
-    Authorised,
-    Unauthorised,
-}
-
-impl GoodsReceivedLineNodeStatus {
-    pub fn from_domain(status: GoodsReceivedLineStatus) -> GoodsReceivedLineNodeStatus {
-        use GoodsReceivedLineStatus::*;
-        match status {
-            Authorised => GoodsReceivedLineNodeStatus::Authorised,
-            Unauthorised => GoodsReceivedLineNodeStatus::Unauthorised,
-        }
-    }
-}
-
-=======
 use chrono::{DateTime, NaiveDate, NaiveDateTime, Utc};
 use graphql_core::loader::{GoodsReceivedLinesByGoodsReceivedIdLoader, NameByIdLoader, NameByIdLoaderInput, PurchaseOrderByIdLoader};
 use graphql_core::ContextExt;
@@ -156,7 +7,6 @@
 use repository::goods_received_row::{GoodsReceivedRow, GoodsReceivedStatus};
 use service::ListResult;
 use graphql_goods_received_line::types::GoodsReceivedLineConnector;
->>>>>>> b96a618d
 #[derive(PartialEq, Debug)]
 pub struct GoodsReceivedNode {
     pub goods_received: GoodsReceivedRow,
