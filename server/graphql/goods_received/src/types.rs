--- conflicted
+++ resolved
@@ -217,17 +217,16 @@
         self.row().received_date
     }
 
-<<<<<<< HEAD
     pub async fn lines(&self, ctx: &Context<'_>) -> Result<GoodsReceivedLineConnector> {
         let loader = ctx.get_loader::<DataLoader<GoodsReceivedLinesByGoodsReceivedIdLoader>>();
         let result_option = loader.load_one(self.row().id.clone()).await?;
 
         let result = result_option.unwrap_or(vec![]);
         Ok(GoodsReceivedLineConnector::from_vec(result))
-=======
+    }
+
     pub async fn created_by(&self) -> &Option<String> {
         &self.row().created_by
->>>>>>> a7f3d51a
     }
 }
 
