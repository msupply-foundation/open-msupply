use async_graphql::*;
use chrono::NaiveDate;

use graphql_core::generic_inputs::NullableUpdateInput;
use graphql_core::simple_generic_errors::CannotEditStocktake;
use graphql_core::standard_graphql_error::{validate_auth, StandardGraphqlError};
use graphql_core::ContextExt;
use graphql_types::generic_errors::StockLineReducedBelowZero;
use graphql_types::types::{
    AdjustmentReasonNotProvided, AdjustmentReasonNotValid, StocktakeLineNode,
};
use repository::StocktakeLine;
use service::NullableUpdate;
use service::{
    auth::{Resource, ResourceAccessRequest},
    stocktake_line::{
        InsertStocktakeLine as ServiceInput, InsertStocktakeLineError as ServiceError,
    },
};

#[derive(InputObject)]
#[graphql(name = "InsertStocktakeLineInput")]
pub struct InsertInput {
    pub id: String,
    pub stocktake_id: String,
    pub stock_line_id: Option<String>,
    pub location: Option<NullableUpdateInput<String>>,
    pub comment: Option<String>,
    pub counted_number_of_packs: Option<f64>,
    pub item_id: Option<String>,
    pub batch: Option<String>,
    pub expiry_date: Option<NaiveDate>,
    pub pack_size: Option<f64>,
    pub cost_price_per_pack: Option<f64>,
    pub sell_price_per_pack: Option<f64>,
    pub note: Option<String>,
    #[graphql(deprecation = "Since 2.8.0. Use reason_option_id")]
    pub inventory_adjustment_reason_id: Option<String>,
    pub item_variant_id: Option<String>,
    pub donor_id: Option<String>,
    pub reason_option_id: Option<String>,
<<<<<<< HEAD
    pub vvm_status_id: Option<String>,
=======
    pub volume_per_pack: Option<f64>,
    pub campaign_id: Option<String>,
    pub program_id: Option<String>,
>>>>>>> 5e27a005
}

#[derive(Union)]
#[graphql(name = "InsertStocktakeLineResponse")]
pub enum InsertResponse {
    Error(InsertError),
    Response(StocktakeLineNode),
}

#[derive(Interface)]
#[graphql(name = "InsertStocktakeLineErrorInterface")]
#[graphql(field(name = "description", ty = "String"))]
pub enum InsertErrorInterface {
    CannotEditStocktake(CannotEditStocktake),
    StockLineReducedBelowZero(StockLineReducedBelowZero),
    AdjustmentReasonNotProvided(AdjustmentReasonNotProvided),
    AdjustmentReasonNotValid(AdjustmentReasonNotValid),
}

#[derive(SimpleObject)]
#[graphql(name = "InsertStocktakeLineError")]
pub struct InsertError {
    pub error: InsertErrorInterface,
}

pub fn insert(ctx: &Context<'_>, store_id: &str, input: InsertInput) -> Result<InsertResponse> {
    let user = validate_auth(
        ctx,
        &ResourceAccessRequest {
            resource: Resource::MutateStocktake,
            store_id: Some(store_id.to_string()),
        },
    )?;

    let service_provider = ctx.service_provider();
    let service_context = service_provider.context(store_id.to_string(), user.user_id)?;
    map_response(
        service_provider
            .stocktake_line_service
            .insert_stocktake_line(&service_context, input.to_domain()),
    )
}

pub fn map_response(from: Result<StocktakeLine, ServiceError>) -> Result<InsertResponse> {
    let result = match from {
        Ok(line) => InsertResponse::Response(StocktakeLineNode::from_domain(line)),
        Err(error) => InsertResponse::Error(InsertError {
            error: map_error(error)?,
        }),
    };

    Ok(result)
}

fn map_error(error: ServiceError) -> Result<InsertErrorInterface> {
    use StandardGraphqlError::*;
    let formatted_error = format!("{error:#?}");

    let graphql_error = match error {
        // Structured Errors
        ServiceError::CannotEditFinalised => {
            return Ok(InsertErrorInterface::CannotEditStocktake(
                CannotEditStocktake {},
            ))
        }
        ServiceError::StockLineReducedBelowZero(line) => {
            return Ok(InsertErrorInterface::StockLineReducedBelowZero(
                StockLineReducedBelowZero::from_domain(line),
            ))
        }
        ServiceError::AdjustmentReasonNotProvided => {
            return Ok(InsertErrorInterface::AdjustmentReasonNotProvided(
                AdjustmentReasonNotProvided,
            ))
        }
        ServiceError::AdjustmentReasonNotValid => {
            return Ok(InsertErrorInterface::AdjustmentReasonNotValid(
                AdjustmentReasonNotValid,
            ))
        }
        // Standard Graphql Errors
        // TODO some are structured errors (where can be changed concurrently)
        ServiceError::InvalidStore
        | ServiceError::StocktakeDoesNotExist
        | ServiceError::StocktakeLineAlreadyExists
        | ServiceError::StockLineDoesNotExist
        | ServiceError::StockLineAlreadyExistsInStocktake
        | ServiceError::LocationDoesNotExist
        | ServiceError::StocktakeIsLocked
<<<<<<< HEAD
        | ServiceError::VvmStatusDoesNotExist
        | ServiceError::ItemDoesNotExist => BadUserInput(formatted_error),
=======
        | ServiceError::CampaignDoesNotExist
        | ServiceError::ProgramDoesNotExist
        | ServiceError::ItemDoesNotExist => BadUserInput(formatted_error),

>>>>>>> 5e27a005
        ServiceError::StockLineXOrItem => BadUserInput(format!(
            "Either a stock line id or item id must be set (not both), {formatted_error}"
        )),
<<<<<<< HEAD
=======

>>>>>>> 5e27a005
        ServiceError::DatabaseError(_) => InternalError(formatted_error),
        ServiceError::InternalError(err) => InternalError(err),
    };

    Err(graphql_error.extend())
}

impl InsertInput {
    pub fn to_domain(self) -> ServiceInput {
        let InsertInput {
            id,
            stocktake_id,
            stock_line_id,
            location,
            comment,
            counted_number_of_packs,
            item_id,
            batch,
            expiry_date,
            pack_size,
            cost_price_per_pack,
            sell_price_per_pack,
            note,
            inventory_adjustment_reason_id,
            item_variant_id,
            donor_id,
            reason_option_id,
<<<<<<< HEAD
            vvm_status_id,
=======
            volume_per_pack,
            campaign_id,
            program_id,
>>>>>>> 5e27a005
        } = self;

        ServiceInput {
            id,
            stocktake_id,
            stock_line_id,
            location: location.map(|location| NullableUpdate {
                value: location.value,
            }),
            comment,
            counted_number_of_packs,
            item_id,
            batch,
            expiry_date,
            pack_size,
            cost_price_per_pack,
            sell_price_per_pack,
            note,
            item_variant_id,
            donor_id,
            reason_option_id: reason_option_id.or(inventory_adjustment_reason_id),
<<<<<<< HEAD
            vvm_status_id,
=======
            volume_per_pack,
            campaign_id,
            program_id,
>>>>>>> 5e27a005
        }
    }
}

#[cfg(test)]
mod test {
    use async_graphql::EmptyMutation;
    use chrono::NaiveDate;
    use graphql_core::{
        assert_graphql_query, assert_standard_graphql_error, test_helpers::setup_graphql_test,
    };
    use repository::{
        mock::{
            mock_item_a, mock_location_1, mock_reason_option, mock_stock_line_a, MockDataInserts,
        },
        StocktakeLine, StocktakeLineRow, StorageConnectionManager,
    };
    use serde_json::json;
    use service::{
        service_provider::{ServiceContext, ServiceProvider},
        stocktake_line::*,
    };

    use crate::StocktakeLineMutations;

    type ServiceMethod = dyn Fn(&ServiceContext, InsertStocktakeLine) -> Result<StocktakeLine, InsertStocktakeLineError>
        + Sync
        + Send;

    pub struct TestService(pub Box<ServiceMethod>);

    impl StocktakeLineServiceTrait for TestService {
        fn insert_stocktake_line(
            &self,
            ctx: &ServiceContext,
            input: InsertStocktakeLine,
        ) -> Result<StocktakeLine, InsertStocktakeLineError> {
            (self.0)(ctx, input)
        }
    }

    pub fn service_provider(
        test_service: TestService,
        connection_manager: &StorageConnectionManager,
    ) -> ServiceProvider {
        let mut service_provider = ServiceProvider::new(connection_manager.clone());
        service_provider.stocktake_line_service = Box::new(test_service);
        service_provider
    }

    #[actix_rt::test]
    async fn test_graphql_stocktake_line_insert() {
        let (_, _, connection_manager, settings) = setup_graphql_test(
            EmptyMutation,
            StocktakeLineMutations,
            "omsupply-database-gql-stocktake_line_insert",
            MockDataInserts::all(),
        )
        .await;

        let query = r#"mutation InsertStocktakeLine($storeId: String, $input: InsertStocktakeLineInput!) {
            insertStocktakeLine(storeId: $storeId, input: $input) {
                ... on StocktakeLineNode {                    
                        id
                }
            }
        }"#;

        let variables = Some(json!({
            "storeId": "store id",
            "input": {
                "id": "id1",
                "stocktakeId": "stocktake id",
                "stockLineId": "stock line id",
                "location": {"value": "location id"},
                "countedNumberOfPacks": 20,
                "comment": "comment",
                "itemId": "item id",
                "batch": "batch",
                "expiryDate": "2023-01-22",
                "packSize": 10,
                "costPricePerPack": 10.0,
                "sellPricePerPack": 12.0,
                "note": "note"
            }
        }));

        // Stocktake is locked mapping
        let test_service = TestService(Box::new(|_, _| {
            Err(InsertStocktakeLineError::StocktakeIsLocked)
        }));

        let expected_message = "Bad user input";
        assert_standard_graphql_error!(
            &settings,
            &query,
            &variables,
            &expected_message,
            None,
            Some(service_provider(test_service, &connection_manager))
        );

        // success
        let test_service = TestService(Box::new(|_, _| {
            Ok(StocktakeLine {
                line: StocktakeLineRow {
                    id: "id1".to_string(),
                    stocktake_id: "stocktake id".to_string(),
                    stock_line_id: Some("stock line id".to_string()),
                    location_id: Some("location id".to_string()),
                    snapshot_number_of_packs: 10.0,
                    counted_number_of_packs: Some(20.0),
                    comment: Some("comment".to_string()),
                    item_link_id: "item id".to_string(),
                    item_name: "item name".to_string(),
                    batch: Some("batch".to_string()),
                    expiry_date: Some(NaiveDate::from_ymd_opt(2023, 1, 22).unwrap()),
                    pack_size: Some(10.0),
                    cost_price_per_pack: Some(10.0),
                    sell_price_per_pack: Some(12.0),
                    note: Some("note".to_string()),
                    ..Default::default()
                },
                stock_line: Some(mock_stock_line_a()),
                location: Some(mock_location_1()),
                item: mock_item_a(),
                donor: None,
                reason_option: Some(mock_reason_option()),
            })
        }));

        let expected = json!({
            "insertStocktakeLine": {
              "id": "id1",
            }
          }
        );
        assert_graphql_query!(
            &settings,
            query,
            &variables,
            &expected,
            Some(service_provider(test_service, &connection_manager))
        );
    }
}<|MERGE_RESOLUTION|>--- conflicted
+++ resolved
@@ -39,13 +39,10 @@
     pub item_variant_id: Option<String>,
     pub donor_id: Option<String>,
     pub reason_option_id: Option<String>,
-<<<<<<< HEAD
     pub vvm_status_id: Option<String>,
-=======
     pub volume_per_pack: Option<f64>,
     pub campaign_id: Option<String>,
     pub program_id: Option<String>,
->>>>>>> 5e27a005
 }
 
 #[derive(Union)]
@@ -135,22 +132,14 @@
         | ServiceError::StockLineAlreadyExistsInStocktake
         | ServiceError::LocationDoesNotExist
         | ServiceError::StocktakeIsLocked
-<<<<<<< HEAD
+        | ServiceError::CampaignDoesNotExist
+        | ServiceError::ProgramDoesNotExist
         | ServiceError::VvmStatusDoesNotExist
         | ServiceError::ItemDoesNotExist => BadUserInput(formatted_error),
-=======
-        | ServiceError::CampaignDoesNotExist
-        | ServiceError::ProgramDoesNotExist
-        | ServiceError::ItemDoesNotExist => BadUserInput(formatted_error),
-
->>>>>>> 5e27a005
+
         ServiceError::StockLineXOrItem => BadUserInput(format!(
             "Either a stock line id or item id must be set (not both), {formatted_error}"
         )),
-<<<<<<< HEAD
-=======
-
->>>>>>> 5e27a005
         ServiceError::DatabaseError(_) => InternalError(formatted_error),
         ServiceError::InternalError(err) => InternalError(err),
     };
@@ -178,13 +167,10 @@
             item_variant_id,
             donor_id,
             reason_option_id,
-<<<<<<< HEAD
             vvm_status_id,
-=======
             volume_per_pack,
             campaign_id,
             program_id,
->>>>>>> 5e27a005
         } = self;
 
         ServiceInput {
@@ -206,13 +192,10 @@
             item_variant_id,
             donor_id,
             reason_option_id: reason_option_id.or(inventory_adjustment_reason_id),
-<<<<<<< HEAD
             vvm_status_id,
-=======
             volume_per_pack,
             campaign_id,
             program_id,
->>>>>>> 5e27a005
         }
     }
 }
