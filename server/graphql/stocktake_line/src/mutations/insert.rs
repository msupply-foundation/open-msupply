--- conflicted
+++ resolved
@@ -179,12 +179,8 @@
             sell_price_per_pack,
             note,
             item_variant_id,
-<<<<<<< HEAD
+            donor_id,
             reason_option_id: reason_option_id.or(inventory_adjustment_reason_id),
-=======
-            donor_id,
-            reason_option_id,
->>>>>>> 25d7c5ba
         }
     }
 }
