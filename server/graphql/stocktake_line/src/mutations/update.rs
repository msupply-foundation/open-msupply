--- conflicted
+++ resolved
@@ -36,11 +36,8 @@
     pub note: Option<String>,
     pub inventory_adjustment_reason_id: Option<String>,
     pub item_variant_id: Option<NullableUpdateInput<String>>,
-<<<<<<< HEAD
+    pub donor_id: Option<NullableUpdateInput<String>>,
     pub reason_option_id: Option<String>,
-=======
-    pub donor_id: Option<NullableUpdateInput<String>>,
->>>>>>> d9f10298
 }
 
 #[derive(Union)]
@@ -112,11 +109,8 @@
             note,
             inventory_adjustment_reason_id,
             item_variant_id,
-<<<<<<< HEAD
+            donor_id,
             reason_option_id,
-=======
-            donor_id,
->>>>>>> d9f10298
         } = self;
 
         ServiceInput {
@@ -137,13 +131,10 @@
             item_variant_id: item_variant_id.map(|item_variant_id| NullableUpdate {
                 value: item_variant_id.value,
             }),
-<<<<<<< HEAD
-            reason_option_id,
-=======
             donor_id: donor_id.map(|donor_id| NullableUpdate {
                 value: donor_id.value,
             }),
->>>>>>> d9f10298
+            reason_option_id,
         }
     }
 }
@@ -307,11 +298,8 @@
                     note: Some("note".to_string()),
                     inventory_adjustment_reason_id: None,
                     item_variant_id: None,
-<<<<<<< HEAD
+                    donor_link_id: None,
                     reason_option_id: None,
-=======
-                    donor_link_id: None,
->>>>>>> d9f10298
                 },
                 stock_line: Some(mock_stock_line_a()),
                 location: Some(mock_location_1()),
