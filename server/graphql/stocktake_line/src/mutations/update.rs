use async_graphql::*;
use chrono::NaiveDate;

use graphql_core::generic_inputs::NullableUpdateInput;
use graphql_core::simple_generic_errors::CannotEditStocktake;
use graphql_core::standard_graphql_error::{validate_auth, StandardGraphqlError};
use graphql_core::ContextExt;
use graphql_types::generic_errors::{
    SnapshotCountCurrentCountMismatchLine, StockLineReducedBelowZero,
};
use graphql_types::types::{
    AdjustmentReasonNotProvided, AdjustmentReasonNotValid, StocktakeLineNode,
};
use repository::StocktakeLine;
use service::NullableUpdate;
use service::{
    auth::{Resource, ResourceAccessRequest},
    stocktake_line::{
        UpdateStocktakeLine as ServiceInput, UpdateStocktakeLineError as ServiceError,
    },
};

#[derive(InputObject)]
#[graphql(name = "UpdateStocktakeLineInput")]
pub struct UpdateInput {
    pub id: String,
    pub location: Option<NullableUpdateInput<String>>,
    pub comment: Option<String>,
    pub snapshot_number_of_packs: Option<f64>,
    pub counted_number_of_packs: Option<f64>,
    pub batch: Option<String>,
    pub expiry_date: Option<NaiveDate>,
    pub pack_size: Option<f64>,
    pub cost_price_per_pack: Option<f64>,
    pub sell_price_per_pack: Option<f64>,
    pub note: Option<String>,
    #[graphql(deprecation = "Since 2.8.0. Use reason_option_id")]
    pub inventory_adjustment_reason_id: Option<String>,
    pub item_variant_id: Option<NullableUpdateInput<String>>,
    pub donor_id: Option<NullableUpdateInput<String>>,
    pub reason_option_id: Option<String>,
}

#[derive(Union)]
#[graphql(name = "UpdateStocktakeLineResponse")]
pub enum UpdateResponse {
    Error(UpdateError),
    Response(StocktakeLineNode),
}

#[derive(Interface)]
#[graphql(name = "UpdateStocktakeLineErrorInterface")]
#[graphql(field(name = "description", ty = "String"))]
pub enum UpdateErrorInterface {
    CannotEditStocktake(CannotEditStocktake),
    StockLineReducedBelowZero(StockLineReducedBelowZero),
    AdjustmentReasonNotProvided(AdjustmentReasonNotProvided),
    AdjustmentReasonNotValid(AdjustmentReasonNotValid),
    SnapshotCountCurrentCountMismatchLine(SnapshotCountCurrentCountMismatchLine),
}

#[derive(SimpleObject)]
#[graphql(name = "UpdateStocktakeLineError")]
pub struct UpdateError {
    pub error: UpdateErrorInterface,
}

pub fn update(ctx: &Context<'_>, store_id: &str, input: UpdateInput) -> Result<UpdateResponse> {
    let user = validate_auth(
        ctx,
        &ResourceAccessRequest {
            resource: Resource::MutateStocktake,
            store_id: Some(store_id.to_string()),
        },
    )?;

    let service_provider = ctx.service_provider();
    let service_context = service_provider.context(store_id.to_string(), user.user_id)?;
    map_response(
        service_provider
            .stocktake_line_service
            .update_stocktake_line(&service_context, input.to_domain()),
    )
}

pub fn map_response(from: Result<StocktakeLine, ServiceError>) -> Result<UpdateResponse> {
    let result = match from {
        Ok(line) => UpdateResponse::Response(StocktakeLineNode::from_domain(line)),
        Err(error) => UpdateResponse::Error(UpdateError {
            error: map_error(error)?,
        }),
    };

    Ok(result)
}

impl UpdateInput {
    pub fn to_domain(self) -> ServiceInput {
        let UpdateInput {
            id,
            location,
            comment,
            snapshot_number_of_packs,
            counted_number_of_packs,
            batch,
            expiry_date,
            pack_size,
            cost_price_per_pack,
            sell_price_per_pack,
            note,
            inventory_adjustment_reason_id,
            item_variant_id,
            donor_id,
            reason_option_id,
        } = self;

        ServiceInput {
            id,
            location: location.map(|location| NullableUpdate {
                value: location.value,
            }),
            comment,
            snapshot_number_of_packs,
            counted_number_of_packs,
            batch,
            expiry_date,
            pack_size,
            cost_price_per_pack,
            sell_price_per_pack,
            note,
            item_variant_id: item_variant_id.map(|item_variant_id| NullableUpdate {
                value: item_variant_id.value,
            }),
<<<<<<< HEAD
            reason_option_id: reason_option_id.or(inventory_adjustment_reason_id),
=======
            donor_id: donor_id.map(|donor_id| NullableUpdate {
                value: donor_id.value,
            }),
            reason_option_id,
>>>>>>> 25d7c5ba
        }
    }
}

fn map_error(error: ServiceError) -> Result<UpdateErrorInterface> {
    use StandardGraphqlError::*;
    let formatted_error = format!("{:#?}", error);

    let graphql_error = match error {
        // Structured Errors
        ServiceError::CannotEditFinalised => {
            return Ok(UpdateErrorInterface::CannotEditStocktake(
                CannotEditStocktake {},
            ))
        }
        ServiceError::StockLineReducedBelowZero(line) => {
            return Ok(UpdateErrorInterface::StockLineReducedBelowZero(
                StockLineReducedBelowZero::from_domain(line),
            ))
        }
        ServiceError::AdjustmentReasonNotProvided => {
            return Ok(UpdateErrorInterface::AdjustmentReasonNotProvided(
                AdjustmentReasonNotProvided,
            ))
        }
        ServiceError::AdjustmentReasonNotValid => {
            return Ok(UpdateErrorInterface::AdjustmentReasonNotValid(
                AdjustmentReasonNotValid,
            ))
        }
        ServiceError::SnapshotCountCurrentCountMismatchLine(line) => {
            return Ok(UpdateErrorInterface::SnapshotCountCurrentCountMismatchLine(
                SnapshotCountCurrentCountMismatchLine::from_domain(line),
            ))
        }
        // Standard Graphql Errors
        // TODO some are structured errors (where can be changed concurrently)
        ServiceError::InvalidStore => BadUserInput(formatted_error),
        ServiceError::StocktakeLineDoesNotExist => BadUserInput(formatted_error),
        ServiceError::StockLineDoesNotExist => BadUserInput(formatted_error),
        ServiceError::LocationDoesNotExist => BadUserInput(formatted_error),
        ServiceError::StocktakeIsLocked => BadUserInput(formatted_error),
        ServiceError::DatabaseError(_) => InternalError(formatted_error),
        ServiceError::InternalError(err) => InternalError(err),
    };

    Err(graphql_error.extend())
}
#[cfg(test)]
mod test {
    use async_graphql::EmptyMutation;
    use chrono::NaiveDate;
    use graphql_core::{
        assert_graphql_query, assert_standard_graphql_error, test_helpers::setup_graphql_test,
    };
    use repository::{
        mock::{mock_item_a, mock_location_1, mock_stock_line_a, MockDataInserts},
        StocktakeLine, StocktakeLineRow, StorageConnectionManager,
    };
    use serde_json::json;
    use service::{
        service_provider::{ServiceContext, ServiceProvider},
        stocktake_line::*,
    };

    use crate::StocktakeLineMutations;

    type ServiceMethod = dyn Fn(&ServiceContext, UpdateStocktakeLine) -> Result<StocktakeLine, UpdateStocktakeLineError>
        + Sync
        + Send;

    pub struct TestService(pub Box<ServiceMethod>);

    impl StocktakeLineServiceTrait for TestService {
        fn update_stocktake_line(
            &self,
            ctx: &ServiceContext,
            input: UpdateStocktakeLine,
        ) -> Result<StocktakeLine, UpdateStocktakeLineError> {
            (self.0)(ctx, input)
        }
    }

    pub fn service_provider(
        test_service: TestService,
        connection_manager: &StorageConnectionManager,
    ) -> ServiceProvider {
        let mut service_provider = ServiceProvider::new(connection_manager.clone());
        service_provider.stocktake_line_service = Box::new(test_service);
        service_provider
    }

    #[actix_rt::test]
    async fn test_graphql_stocktake_line_update() {
        let (_, _, connection_manager, settings) = setup_graphql_test(
            EmptyMutation,
            StocktakeLineMutations,
            "omsupply-database-gql-stocktake_line_update",
            MockDataInserts::all(),
        )
        .await;

        let query = r#"mutation UpdateStocktakeLine($storeId: String, $input: UpdateStocktakeLineInput!) {
          updateStocktakeLine(storeId: $storeId, input: $input) {
              ... on StocktakeLineNode {                    
                      id
              }
          }
      }"#;

        let variables = Some(json!({
            "storeId": "store id",
            "input": {
                "id": "id1",
                "location": {"value": "location id"},
                "snapshotNumberOfPacks": 20,
                "countedNumberOfPacks": 20,
                "comment": "comment",
                "batch": "batch",
                "expiryDate": "2023-01-22",
                "packSize": 10,
                "costPricePerPack": 10.0,
                "sellPricePerPack": 12.0,
                "note": "note"
            }
        }));

        // Stocktake is locked mapping
        let test_service = TestService(Box::new(|_, _| {
            Err(UpdateStocktakeLineError::StocktakeIsLocked)
        }));

        let expected_message = "Bad user input";
        assert_standard_graphql_error!(
            &settings,
            &query,
            &variables,
            &expected_message,
            None,
            Some(service_provider(test_service, &connection_manager))
        );

        // success
        let test_service = TestService(Box::new(|_, _| {
            Ok(StocktakeLine {
                line: StocktakeLineRow {
                    id: "id1".to_string(),
                    stocktake_id: "stocktake id".to_string(),
                    stock_line_id: Some("stock line id".to_string()),
                    location_id: Some("location id".to_string()),
                    snapshot_number_of_packs: 10.0,
                    counted_number_of_packs: Some(20.0),
                    comment: Some("comment".to_string()),
                    item_link_id: "item id".to_string(),
                    item_name: "item name".to_string(),
                    batch: Some("batch".to_string()),
                    expiry_date: Some(NaiveDate::from_ymd_opt(2023, 1, 22).unwrap()),
                    pack_size: Some(10.0),
                    cost_price_per_pack: Some(10.0),
                    sell_price_per_pack: Some(12.0),
                    note: Some("note".to_string()),
                    item_variant_id: None,
                    donor_link_id: None,
                    reason_option_id: None,
                },
                stock_line: Some(mock_stock_line_a()),
                location: Some(mock_location_1()),
                item: mock_item_a(),
                donor: None,
            })
        }));

        let expected = json!({
            "updateStocktakeLine": {
              "id": "id1",
            }
          }
        );
        assert_graphql_query!(
            &settings,
            query,
            &variables,
            &expected,
            Some(service_provider(test_service, &connection_manager))
        );
    }
}<|MERGE_RESOLUTION|>--- conflicted
+++ resolved
@@ -131,14 +131,10 @@
             item_variant_id: item_variant_id.map(|item_variant_id| NullableUpdate {
                 value: item_variant_id.value,
             }),
-<<<<<<< HEAD
-            reason_option_id: reason_option_id.or(inventory_adjustment_reason_id),
-=======
             donor_id: donor_id.map(|donor_id| NullableUpdate {
                 value: donor_id.value,
             }),
-            reason_option_id,
->>>>>>> 25d7c5ba
+            reason_option_id: reason_option_id.or(inventory_adjustment_reason_id),
         }
     }
 }
