use async_graphql::*;
use chrono::NaiveDate;

use graphql_core::generic_inputs::NullableUpdateInput;
use graphql_core::simple_generic_errors::CannotEditStocktake;
use graphql_core::standard_graphql_error::{validate_auth, StandardGraphqlError};
use graphql_core::ContextExt;
use graphql_types::generic_errors::{
    SnapshotCountCurrentCountMismatchLine, StockLineReducedBelowZero,
};
use graphql_types::types::{
    AdjustmentReasonNotProvided, AdjustmentReasonNotValid, StocktakeLineNode,
};
use repository::StocktakeLine;
use service::NullableUpdate;
use service::{
    auth::{Resource, ResourceAccessRequest},
    stocktake_line::{
        UpdateStocktakeLine as ServiceInput, UpdateStocktakeLineError as ServiceError,
    },
};

#[derive(InputObject)]
#[graphql(name = "UpdateStocktakeLineInput")]
pub struct UpdateInput {
    pub id: String,
    pub location: Option<NullableUpdateInput<String>>,
    pub comment: Option<String>,
    pub snapshot_number_of_packs: Option<f64>,
    pub counted_number_of_packs: Option<f64>,
    pub batch: Option<String>,
    pub expiry_date: Option<NaiveDate>,
    pub pack_size: Option<f64>,
    pub cost_price_per_pack: Option<f64>,
    pub sell_price_per_pack: Option<f64>,
    pub note: Option<String>,
    #[graphql(deprecation = "Since 2.8.0. Use reason_option_id")]
    pub inventory_adjustment_reason_id: Option<String>,
    pub item_variant_id: Option<NullableUpdateInput<String>>,
    pub donor_id: Option<NullableUpdateInput<String>>,
    pub reason_option_id: Option<String>,
<<<<<<< HEAD
    pub volume_per_pack: Option<f64>,
=======
    pub campaign_id: Option<NullableUpdateInput<String>>,
    pub program_id: Option<NullableUpdateInput<String>>,
>>>>>>> c5abbfd5
}

#[derive(Union)]
#[graphql(name = "UpdateStocktakeLineResponse")]
pub enum UpdateResponse {
    Error(UpdateError),
    Response(StocktakeLineNode),
}

#[derive(Interface)]
#[graphql(name = "UpdateStocktakeLineErrorInterface")]
#[graphql(field(name = "description", ty = "String"))]
pub enum UpdateErrorInterface {
    CannotEditStocktake(CannotEditStocktake),
    StockLineReducedBelowZero(StockLineReducedBelowZero),
    AdjustmentReasonNotProvided(AdjustmentReasonNotProvided),
    AdjustmentReasonNotValid(AdjustmentReasonNotValid),
    SnapshotCountCurrentCountMismatchLine(SnapshotCountCurrentCountMismatchLine),
}

#[derive(SimpleObject)]
#[graphql(name = "UpdateStocktakeLineError")]
pub struct UpdateError {
    pub error: UpdateErrorInterface,
}

pub fn update(ctx: &Context<'_>, store_id: &str, input: UpdateInput) -> Result<UpdateResponse> {
    let user = validate_auth(
        ctx,
        &ResourceAccessRequest {
            resource: Resource::MutateStocktake,
            store_id: Some(store_id.to_string()),
        },
    )?;

    let service_provider = ctx.service_provider();
    let service_context = service_provider.context(store_id.to_string(), user.user_id)?;
    map_response(
        service_provider
            .stocktake_line_service
            .update_stocktake_line(&service_context, input.to_domain()),
    )
}

pub fn map_response(from: Result<StocktakeLine, ServiceError>) -> Result<UpdateResponse> {
    let result = match from {
        Ok(line) => UpdateResponse::Response(StocktakeLineNode::from_domain(line)),
        Err(error) => UpdateResponse::Error(UpdateError {
            error: map_error(error)?,
        }),
    };

    Ok(result)
}

impl UpdateInput {
    pub fn to_domain(self) -> ServiceInput {
        let UpdateInput {
            id,
            location,
            comment,
            snapshot_number_of_packs,
            counted_number_of_packs,
            batch,
            expiry_date,
            pack_size,
            cost_price_per_pack,
            sell_price_per_pack,
            note,
            inventory_adjustment_reason_id,
            item_variant_id,
            donor_id,
            reason_option_id,
<<<<<<< HEAD
            volume_per_pack,
=======
            campaign_id,
            program_id,
>>>>>>> c5abbfd5
        } = self;

        ServiceInput {
            id,
            location: location.map(|location| NullableUpdate {
                value: location.value,
            }),
            comment,
            snapshot_number_of_packs,
            counted_number_of_packs,
            batch,
            expiry_date,
            pack_size,
            cost_price_per_pack,
            sell_price_per_pack,
            note,
            item_variant_id: item_variant_id.map(|item_variant_id| NullableUpdate {
                value: item_variant_id.value,
            }),
            donor_id: donor_id.map(|donor_id| NullableUpdate {
                value: donor_id.value,
            }),
            reason_option_id: reason_option_id.or(inventory_adjustment_reason_id),
<<<<<<< HEAD
            volume_per_pack,
=======
            campaign_id: campaign_id.map(|campaign_id| NullableUpdate {
                value: campaign_id.value,
            }),
            program_id: program_id.map(|program_id| NullableUpdate {
                value: program_id.value,
            }),
>>>>>>> c5abbfd5
        }
    }
}

fn map_error(error: ServiceError) -> Result<UpdateErrorInterface> {
    use StandardGraphqlError::*;
    let formatted_error = format!("{error:#?}");

    let graphql_error = match error {
        // Structured Errors
        ServiceError::CannotEditFinalised => {
            return Ok(UpdateErrorInterface::CannotEditStocktake(
                CannotEditStocktake {},
            ))
        }
        ServiceError::StockLineReducedBelowZero(line) => {
            return Ok(UpdateErrorInterface::StockLineReducedBelowZero(
                StockLineReducedBelowZero::from_domain(line),
            ))
        }
        ServiceError::AdjustmentReasonNotProvided => {
            return Ok(UpdateErrorInterface::AdjustmentReasonNotProvided(
                AdjustmentReasonNotProvided,
            ))
        }
        ServiceError::AdjustmentReasonNotValid => {
            return Ok(UpdateErrorInterface::AdjustmentReasonNotValid(
                AdjustmentReasonNotValid,
            ))
        }
        ServiceError::SnapshotCountCurrentCountMismatchLine(line) => {
            return Ok(UpdateErrorInterface::SnapshotCountCurrentCountMismatchLine(
                SnapshotCountCurrentCountMismatchLine::from_domain(line),
            ))
        }
        // Standard GraphQL Errors
        ServiceError::InvalidStore
        | ServiceError::StocktakeLineDoesNotExist
        | ServiceError::StockLineDoesNotExist
        | ServiceError::LocationDoesNotExist
        | ServiceError::StocktakeIsLocked
        | ServiceError::CampaignDoesNotExist
        | ServiceError::ProgramDoesNotExist => BadUserInput(formatted_error),
        ServiceError::DatabaseError(_) => InternalError(formatted_error),
        ServiceError::InternalError(err) => InternalError(err),
    };

    Err(graphql_error.extend())
}
#[cfg(test)]
mod test {
    use async_graphql::EmptyMutation;
    use chrono::NaiveDate;
    use graphql_core::{
        assert_graphql_query, assert_standard_graphql_error, test_helpers::setup_graphql_test,
    };
    use repository::{
        mock::{mock_item_a, mock_location_1, mock_stock_line_a, MockDataInserts},
        StocktakeLine, StocktakeLineRow, StorageConnectionManager,
    };
    use serde_json::json;
    use service::{
        service_provider::{ServiceContext, ServiceProvider},
        stocktake_line::*,
    };

    use crate::StocktakeLineMutations;

    type ServiceMethod = dyn Fn(&ServiceContext, UpdateStocktakeLine) -> Result<StocktakeLine, UpdateStocktakeLineError>
        + Sync
        + Send;

    pub struct TestService(pub Box<ServiceMethod>);

    impl StocktakeLineServiceTrait for TestService {
        fn update_stocktake_line(
            &self,
            ctx: &ServiceContext,
            input: UpdateStocktakeLine,
        ) -> Result<StocktakeLine, UpdateStocktakeLineError> {
            (self.0)(ctx, input)
        }
    }

    pub fn service_provider(
        test_service: TestService,
        connection_manager: &StorageConnectionManager,
    ) -> ServiceProvider {
        let mut service_provider = ServiceProvider::new(connection_manager.clone());
        service_provider.stocktake_line_service = Box::new(test_service);
        service_provider
    }

    #[actix_rt::test]
    async fn test_graphql_stocktake_line_update() {
        let (_, _, connection_manager, settings) = setup_graphql_test(
            EmptyMutation,
            StocktakeLineMutations,
            "omsupply-database-gql-stocktake_line_update",
            MockDataInserts::all(),
        )
        .await;

        let query = r#"mutation UpdateStocktakeLine($storeId: String, $input: UpdateStocktakeLineInput!) {
          updateStocktakeLine(storeId: $storeId, input: $input) {
              ... on StocktakeLineNode {                    
                      id
              }
          }
      }"#;

        let variables = Some(json!({
            "storeId": "store id",
            "input": {
                "id": "id1",
                "location": {"value": "location id"},
                "snapshotNumberOfPacks": 20,
                "countedNumberOfPacks": 20,
                "comment": "comment",
                "batch": "batch",
                "expiryDate": "2023-01-22",
                "packSize": 10,
                "costPricePerPack": 10.0,
                "sellPricePerPack": 12.0,
                "note": "note"
            }
        }));

        // Stocktake is locked mapping
        let test_service = TestService(Box::new(|_, _| {
            Err(UpdateStocktakeLineError::StocktakeIsLocked)
        }));

        let expected_message = "Bad user input";
        assert_standard_graphql_error!(
            &settings,
            &query,
            &variables,
            &expected_message,
            None,
            Some(service_provider(test_service, &connection_manager))
        );

        // success
        let test_service = TestService(Box::new(|_, _| {
            Ok(StocktakeLine {
                line: StocktakeLineRow {
                    id: "id1".to_string(),
                    stocktake_id: "stocktake id".to_string(),
                    stock_line_id: Some("stock line id".to_string()),
                    location_id: Some("location id".to_string()),
                    snapshot_number_of_packs: 10.0,
                    counted_number_of_packs: Some(20.0),
                    comment: Some("comment".to_string()),
                    item_link_id: "item id".to_string(),
                    item_name: "item name".to_string(),
                    batch: Some("batch".to_string()),
                    expiry_date: Some(NaiveDate::from_ymd_opt(2023, 1, 22).unwrap()),
                    pack_size: Some(10.0),
                    cost_price_per_pack: Some(10.0),
                    sell_price_per_pack: Some(12.0),
                    note: Some("note".to_string()),
                    ..Default::default()
                },
                stock_line: Some(mock_stock_line_a()),
                location: Some(mock_location_1()),
                item: mock_item_a(),
                donor: None,
                reason_option: None,
            })
        }));

        let expected = json!({
            "updateStocktakeLine": {
              "id": "id1",
            }
          }
        );
        assert_graphql_query!(
            &settings,
            query,
            &variables,
            &expected,
            Some(service_provider(test_service, &connection_manager))
        );
    }
}<|MERGE_RESOLUTION|>--- conflicted
+++ resolved
@@ -39,12 +39,9 @@
     pub item_variant_id: Option<NullableUpdateInput<String>>,
     pub donor_id: Option<NullableUpdateInput<String>>,
     pub reason_option_id: Option<String>,
-<<<<<<< HEAD
     pub volume_per_pack: Option<f64>,
-=======
     pub campaign_id: Option<NullableUpdateInput<String>>,
     pub program_id: Option<NullableUpdateInput<String>>,
->>>>>>> c5abbfd5
 }
 
 #[derive(Union)]
@@ -118,12 +115,9 @@
             item_variant_id,
             donor_id,
             reason_option_id,
-<<<<<<< HEAD
             volume_per_pack,
-=======
             campaign_id,
             program_id,
->>>>>>> c5abbfd5
         } = self;
 
         ServiceInput {
@@ -147,16 +141,13 @@
                 value: donor_id.value,
             }),
             reason_option_id: reason_option_id.or(inventory_adjustment_reason_id),
-<<<<<<< HEAD
             volume_per_pack,
-=======
             campaign_id: campaign_id.map(|campaign_id| NullableUpdate {
                 value: campaign_id.value,
             }),
             program_id: program_id.map(|program_id| NullableUpdate {
                 value: program_id.value,
             }),
->>>>>>> c5abbfd5
         }
     }
 }
