use super::patient::PatientNode;
use super::{
    ClinicianNode, CurrencyNode, InvoiceLineConnector, NameNode, RequisitionNode, StoreNode,
    UserNode,
};
use async_graphql::*;
use chrono::{DateTime, Utc};
use dataloader::DataLoader;

use graphql_core::loader::{
    ClinicianLoader, ClinicianLoaderInput, InvoiceByIdLoader, InvoiceLineByInvoiceIdLoader,
    NameByIdLoaderInput, PatientLoader, UserLoader,
};
use graphql_core::{
    loader::{InvoiceStatsLoader, NameByIdLoader, RequisitionsByIdLoader, StoreByIdLoader},
    standard_graphql_error::StandardGraphqlError,
    ContextExt,
};
use repository::{ClinicianRow, InvoiceRow, InvoiceStatus, InvoiceType, NameRow, PricingRow};

use repository::Invoice;
use serde::Serialize;
use service::{usize_to_u32, ListResult};

#[derive(Enum, Copy, Clone, PartialEq, Eq, Debug, Serialize)]
#[serde(rename_all = "SCREAMING_SNAKE_CASE")]
pub enum InvoiceNodeType {
    OutboundShipment,
    InboundShipment,
    Prescription,
    InventoryAddition,
    InventoryReduction,
    OutboundReturn,
    InboundReturn,
    Repack,
}

#[derive(Enum, Copy, Clone, PartialEq, Eq, Debug, Serialize)]
#[serde(rename_all = "SCREAMING_SNAKE_CASE")] // only needed to be comparable in tests
pub enum InvoiceNodeStatus {
    /// Outbound Shipment: available_number_of_packs in a stock line gets
    /// updated when items are added to the invoice.
    /// Inbound Shipment: No stock changes in this status, only manually entered
    /// inbound Shipments have new status
    New,
    /// General description: Outbound Shipment is ready for picking (all unallocated lines need to be fullfilled)
    /// Outbound Shipment: Invoice can only be turned to allocated status when
    /// all unallocated lines are fullfilled
    /// Inbound Shipment: not applicable
    Allocated,
    /// General description: Outbound Shipment was picked from shelf and ready for Shipment
    /// Outbound Shipment: available_number_of_packs and
    /// total_number_of_packs get updated when items are added to the invoice
    /// Inbound Shipment: For inter store stock transfers an inbound Shipment
    /// is created when corresponding outbound Shipment is picked and ready for
    /// Shipment, inbound Shipment is not editable in this status
    Picked,
    /// General description: Outbound Shipment is sent out for delivery
    /// Outbound Shipment: Becomes not editable
    /// Inbound Shipment: For inter store stock transfers an inbound Shipment
    /// becomes editable when this status is set as a result of corresponding
    /// outbound Shipment being chagned to shipped (this is similar to New status)
    Shipped,
    /// General description: Inbound Shipment was received
    /// Outbound Shipment: Status is updated based on corresponding inbound Shipment
    /// Inbound Shipment: Stock is introduced and can be issued
    Delivered,
    /// General description: Received inbound Shipment was counted and verified
    /// Outbound Shipment: Status is updated based on corresponding inbound Shipment
    /// Inbound Shipment: Becomes not editable
    Verified,
}

pub struct InvoiceNode {
    pub invoice: Invoice,
}

#[derive(SimpleObject)]
pub struct InvoiceConnector {
    total_count: u32,
    nodes: Vec<InvoiceNode>,
}

#[Object]
impl InvoiceNode {
    pub async fn id(&self) -> &str {
        &self.row().id
    }

    pub async fn other_party_name(&self) -> &str {
        self.invoice.other_party_name()
    }

    pub async fn other_party_id(&self) -> &str {
        self.invoice.other_party_id()
    }

    pub async fn other_party_store(&self, ctx: &Context<'_>) -> Result<Option<StoreNode>> {
        let other_party_store_id = match self.invoice.other_party_store_id() {
            Some(other_party_store_id) => other_party_store_id,
            None => return Ok(None),
        };

        let loader = ctx.get_loader::<DataLoader<StoreByIdLoader>>();
        Ok(loader
            .load_one(other_party_store_id.clone())
            .await?
            .map(StoreNode::from_domain))
    }

    /// User that last edited invoice, if user is not found in system default unknown user is returned
    /// Null is returned for transfers, where inbound has not been edited yet
    /// Null is also returned for system created invoices like inventory adjustments
    pub async fn user(&self, ctx: &Context<'_>) -> Result<Option<UserNode>> {
        let loader = ctx.get_loader::<DataLoader<UserLoader>>();

        let user_id = match &self.row().user_id {
            Some(user_id) => user_id,
            None => return Ok(None),
        };

        let result = loader
            .load_one(user_id.clone())
            .await?
            .map(UserNode::from_domain);

        Ok(result)
    }

    pub async fn r#type(&self) -> InvoiceNodeType {
        InvoiceNodeType::from_domain(&self.row().r#type)
    }

    pub async fn status(&self) -> InvoiceNodeStatus {
        InvoiceNodeStatus::from_domain(&self.row().status)
    }

    pub async fn invoice_number(&self) -> i64 {
        self.row().invoice_number
    }

    pub async fn their_reference(&self) -> &Option<String> {
        &self.row().their_reference
    }

    pub async fn transport_reference(&self) -> &Option<String> {
        &self.row().transport_reference
    }

    pub async fn comment(&self) -> &Option<String> {
        &self.row().comment
    }

    pub async fn on_hold(&self) -> bool {
        self.row().on_hold
    }

    pub async fn created_datetime(&self) -> DateTime<Utc> {
        DateTime::<Utc>::from_naive_utc_and_offset(self.row().created_datetime, Utc)
    }

    pub async fn allocated_datetime(&self) -> Option<DateTime<Utc>> {
        self.row()
            .allocated_datetime
            .map(|v| DateTime::<Utc>::from_naive_utc_and_offset(v, Utc))
    }

    pub async fn picked_datetime(&self) -> Option<DateTime<Utc>> {
        self.row()
            .picked_datetime
            .map(|v| DateTime::<Utc>::from_naive_utc_and_offset(v, Utc))
    }

    pub async fn shipped_datetime(&self) -> Option<DateTime<Utc>> {
        self.row()
            .shipped_datetime
            .map(|v| DateTime::<Utc>::from_naive_utc_and_offset(v, Utc))
    }

    pub async fn delivered_datetime(&self) -> Option<DateTime<Utc>> {
        self.row()
            .delivered_datetime
            .map(|v| DateTime::<Utc>::from_naive_utc_and_offset(v, Utc))
    }

    pub async fn verified_datetime(&self) -> Option<DateTime<Utc>> {
        self.row()
            .verified_datetime
            .map(|v| DateTime::<Utc>::from_naive_utc_and_offset(v, Utc))
    }

    pub async fn colour(&self) -> &Option<String> {
        &self.row().colour
    }

    /// Response Requisition that is the origin of this Outbound Shipment
    /// Or Request Requisition for Inbound Shipment that Originated from Outbound Shipment (linked through Response Requisition)
    pub async fn requisition(&self, ctx: &Context<'_>) -> Result<Option<RequisitionNode>> {
        let requisition_id = if let Some(id) = &self.row().requisition_id {
            id
        } else {
            return Ok(None);
        };

        let loader = ctx.get_loader::<DataLoader<RequisitionsByIdLoader>>();

        Ok(loader
            .load_one(requisition_id.clone())
            .await?
            .map(RequisitionNode::from_domain))
    }

    /// Inbound Shipment <-> Outbound Shipment, where Inbound Shipment originated from Outbound Shipment
    pub async fn linked_shipment(&self, ctx: &Context<'_>) -> Result<Option<InvoiceNode>> {
        let linked_invoice_id = if let Some(id) = &self.row().linked_invoice_id {
            id
        } else {
            return Ok(None);
        };

        let loader = ctx.get_loader::<DataLoader<InvoiceByIdLoader>>();
        Ok(loader
            .load_one(linked_invoice_id.to_string())
            .await?
            .map(InvoiceNode::from_domain))
    }

    pub async fn lines(&self, ctx: &Context<'_>) -> Result<InvoiceLineConnector> {
        let loader = ctx.get_loader::<DataLoader<InvoiceLineByInvoiceIdLoader>>();
        let result_option = loader.load_one(self.row().id.to_string()).await?;

        Ok(InvoiceLineConnector::from_vec(
            result_option.unwrap_or(vec![]),
        ))
    }

    pub async fn pricing(&self, ctx: &Context<'_>) -> Result<PricingNode> {
        let loader = ctx.get_loader::<DataLoader<InvoiceStatsLoader>>();
        let default = PricingRow {
            invoice_id: self.row().id.clone(),
            total_before_tax: 0.0,
            total_after_tax: 0.0,
            stock_total_before_tax: 0.0,
            stock_total_after_tax: 0.0,
            service_total_before_tax: 0.0,
            service_total_after_tax: 0.0,
            tax_percentage: self.row().tax_percentage,
            foreign_currency_total_after_tax: None,
        };

        let result_option = loader.load_one(self.row().id.to_string()).await?;

        Ok(PricingNode {
            invoice_pricing: result_option.unwrap_or(default),
        })
    }

    pub async fn tax_percentage(&self) -> &Option<f64> {
        &self.row().tax_percentage
    }

    pub async fn other_party(&self, ctx: &Context<'_>, store_id: String) -> Result<NameNode> {
        let loader = ctx.get_loader::<DataLoader<NameByIdLoader>>();

        let response_option = loader
            .load_one(NameByIdLoaderInput::new(&store_id, &self.name_row().id))
            .await?;

        response_option.map(NameNode::from_domain).ok_or(
            StandardGraphqlError::InternalError(format!(
                "Cannot find name ({}) linked to invoice ({})",
                &self.name_row().id,
                &self.row().id
            ))
            .extend(),
        )
    }

    pub async fn clinician(&self, ctx: &Context<'_>) -> Result<Option<ClinicianNode>> {
        let clinician_id = if let Some(clinician) = &self.clinician_row() {
            &clinician.id
        } else {
            return Ok(None);
        };

        let loader = ctx.get_loader::<DataLoader<ClinicianLoader>>();
        Ok(loader
            .load_one(ClinicianLoaderInput::new(
                &self.row().store_id,
                clinician_id,
            ))
            .await?
            .map(ClinicianNode::from_domain))
    }

    pub async fn clinician_id(&self) -> Option<String> {
        self.clinician_row()
            .as_ref()
            .map(|clinician| clinician.id.clone())
    }

    pub async fn patient(&self, ctx: &Context<'_>) -> Result<Option<PatientNode>> {
        let loader = ctx.get_loader::<DataLoader<PatientLoader>>();

        let result = loader
            .load_one(self.name_row().id.clone())
            .await?
            .map(|patient| PatientNode {
                store_id: self.row().store_id.clone(),
                allowed_ctx: vec![],
                patient,
            })
            .ok_or(Error::new(format!(
                "Failed to load patient: {}",
                self.name_row().id
            )))?;

        Ok(Some(result))
    }

    pub async fn currency(&self, ctx: &Context<'_>) -> Result<Option<CurrencyNode>> {
        let service_provider = ctx.service_provider();
        let currency_provider = &service_provider.currency_service;
        let service_context = &service_provider.basic_context()?;

        let currency_id = if let Some(currency_id) = &self.row().currency_id {
            currency_id
        } else {
            return Ok(None);
        };

        let currency = currency_provider
            .get_currency(service_context, currency_id)
            .map_err(|e| StandardGraphqlError::from_repository_error(e).extend())?
            .ok_or(StandardGraphqlError::InternalError(format!(
                "Cannot find currency ({}) linked to invoice ({})",
                currency_id,
                &self.row().id
            )))?;

        Ok(Some(CurrencyNode::from_domain(currency)))
    }

    pub async fn currency_rate(&self) -> &f64 {
        &self.row().currency_rate
    }

    /// Inbound Shipment that is the origin of this Outbound Return
    /// OR Outbound Shipment that is the origin of this Inbound Return
    pub async fn original_shipment(&self, ctx: &Context<'_>) -> Result<Option<InvoiceNode>> {
        let Some(original_shipment_id) = &self.row().original_shipment_id else {
            return Ok(None);
        };

        let loader = ctx.get_loader::<DataLoader<InvoiceByIdLoader>>();
        Ok(loader
            .load_one(original_shipment_id.to_string())
            .await?
            .map(InvoiceNode::from_domain))
    }
}

impl InvoiceNode {
    pub fn from_domain(invoice: Invoice) -> InvoiceNode {
        InvoiceNode { invoice }
    }
    pub fn row(&self) -> &InvoiceRow {
        &self.invoice.invoice_row
    }
    pub fn name_row(&self) -> &NameRow {
        &self.invoice.name_row
    }
    pub fn clinician_row(&self) -> &Option<ClinicianRow> {
        &self.invoice.clinician_row
    }
}

// INVOICE LINE PRICING
pub struct PricingNode {
    pub invoice_pricing: PricingRow,
}

#[Object]
impl PricingNode {
    // total

    pub async fn total_before_tax(&self) -> f64 {
        self.invoice_pricing.total_before_tax
    }

    pub async fn total_after_tax(&self) -> f64 {
        self.invoice_pricing.total_after_tax
    }

    pub async fn foreign_currency_total_after_tax(&self) -> &Option<f64> {
        &self.invoice_pricing.foreign_currency_total_after_tax
    }

    // stock

    pub async fn stock_total_before_tax(&self) -> f64 {
        self.invoice_pricing.stock_total_before_tax
    }

    pub async fn stock_total_after_tax(&self) -> f64 {
        self.invoice_pricing.stock_total_after_tax
    }

    // service

    pub async fn service_total_before_tax(&self) -> f64 {
        self.invoice_pricing.service_total_before_tax
    }

    pub async fn service_total_after_tax(&self) -> f64 {
        self.invoice_pricing.service_total_after_tax
    }

    // tax

    pub async fn tax_percentage(&self) -> &Option<f64> {
        &self.invoice_pricing.tax_percentage
    }
}

impl InvoiceConnector {
    pub fn from_domain(invoices: ListResult<Invoice>) -> InvoiceConnector {
        InvoiceConnector {
            total_count: invoices.count,
            nodes: invoices
                .rows
                .into_iter()
                .map(InvoiceNode::from_domain)
                .collect(),
        }
    }

    pub fn from_vec(invoices: Vec<Invoice>) -> InvoiceConnector {
        InvoiceConnector {
            total_count: usize_to_u32(invoices.len()),
            nodes: invoices.into_iter().map(InvoiceNode::from_domain).collect(),
        }
    }
}

impl InvoiceNodeType {
    pub fn to_domain(self) -> InvoiceType {
        use InvoiceNodeType::*;
        match self {
            OutboundShipment => InvoiceType::OutboundShipment,
            InboundShipment => InvoiceType::InboundShipment,
            Prescription => InvoiceType::Prescription,
            InventoryAddition => InvoiceType::InventoryAddition,
            InventoryReduction => InvoiceType::InventoryReduction,
            Repack => InvoiceType::Repack,
            OutboundReturn => InvoiceType::OutboundReturn,
            InboundReturn => InvoiceType::InboundReturn,
        }
    }

    pub fn from_domain(r#type: &InvoiceType) -> InvoiceNodeType {
        use InvoiceType::*;
        match r#type {
            OutboundShipment => InvoiceNodeType::OutboundShipment,
            InboundShipment => InvoiceNodeType::InboundShipment,
            Prescription => InvoiceNodeType::Prescription,
            InventoryAddition => InvoiceNodeType::InventoryAddition,
            InventoryReduction => InvoiceNodeType::InventoryReduction,
            Repack => InvoiceNodeType::Repack,
            InboundReturn => InvoiceNodeType::InboundReturn,
            OutboundReturn => InvoiceNodeType::OutboundReturn,
        }
    }
}

impl InvoiceNodeStatus {
    pub fn to_domain(self) -> InvoiceStatus {
        use InvoiceNodeStatus::*;
        match self {
            New => InvoiceStatus::New,
            Allocated => InvoiceStatus::Allocated,
            Picked => InvoiceStatus::Picked,
            Shipped => InvoiceStatus::Shipped,
            Delivered => InvoiceStatus::Delivered,
            Verified => InvoiceStatus::Verified,
        }
    }

    pub fn from_domain(status: &InvoiceStatus) -> InvoiceNodeStatus {
        use InvoiceStatus::*;
        match status {
            New => InvoiceNodeStatus::New,
            Allocated => InvoiceNodeStatus::Allocated,
            Picked => InvoiceNodeStatus::Picked,
            Shipped => InvoiceNodeStatus::Shipped,
            Delivered => InvoiceNodeStatus::Delivered,
            Verified => InvoiceNodeStatus::Verified,
        }
    }
}

#[cfg(test)]
mod test {

    use async_graphql::{EmptyMutation, Object};

    use graphql_core::{assert_graphql_query, test_helpers::setup_graphql_test_with_data};
    use repository::{
        mock::{
            currency_a, mock_item_a, mock_item_b, mock_item_c, mock_name_a, mock_store_a, MockData,
            MockDataInserts,
        },
        Invoice, InvoiceLineRow, InvoiceLineType, InvoiceRow,
    };
    use serde_json::json;
    use util::inline_init;

    use crate::types::InvoiceNode;

    #[actix_rt::test]
    async fn graphq_test_invoice_pricing() {
        #[derive(Clone)]
        struct TestQuery;

        fn invoice() -> InvoiceRow {
            inline_init(|r: &mut InvoiceRow| {
                r.id = "test_invoice_pricing".to_string();
                r.name_link_id = mock_name_a().id;
                r.store_id = mock_store_a().id;
                r.currency_id = Some(currency_a().id);
            })
        }
        fn line1() -> InvoiceLineRow {
            inline_init(|r: &mut InvoiceLineRow| {
                r.invoice_id = invoice().id;
                r.id = "line1_id".to_string();
                r.item_link_id = mock_item_a().id;
                r.total_after_tax = 110.0;
                r.total_before_tax = 100.0;
<<<<<<< HEAD
                r.tax = Some(10.0);
                r.r#type = InvoiceLineType::Service;
=======
                r.tax_percentage = Some(10.0);
                r.r#type = InvoiceLineRowType::Service;
>>>>>>> df5d697c
            })
        }
        fn line2() -> InvoiceLineRow {
            inline_init(|r: &mut InvoiceLineRow| {
                r.invoice_id = invoice().id;
                r.id = "line2_id".to_string();
                r.item_link_id = mock_item_b().id;
                r.total_after_tax = 50.0;
                r.total_before_tax = 50.0;
<<<<<<< HEAD
                r.tax = None;
                r.r#type = InvoiceLineType::StockIn;
=======
                r.tax_percentage = None;
                r.r#type = InvoiceLineRowType::StockIn;
>>>>>>> df5d697c
            })
        }
        fn line3() -> InvoiceLineRow {
            inline_init(|r: &mut InvoiceLineRow| {
                r.invoice_id = invoice().id;
                r.id = "line3_id".to_string();
                r.item_link_id = mock_item_c().id;
                r.total_after_tax = 105.0;
                r.total_before_tax = 100.0;
<<<<<<< HEAD
                r.tax = Some(5.0);
                r.r#type = InvoiceLineType::StockOut;
=======
                r.tax_percentage = Some(5.0);
                r.r#type = InvoiceLineRowType::StockOut;
>>>>>>> df5d697c
            })
        }

        let (_, _, _, settings) = setup_graphql_test_with_data(
            TestQuery,
            EmptyMutation,
            "graphq_test_invoice_pricing",
            MockDataInserts::all(),
            inline_init(|r: &mut MockData| {
                r.invoices = vec![invoice()];
                r.invoice_lines = vec![line1(), line2(), line3()];
            }),
        )
        .await;

        #[Object]
        impl TestQuery {
            pub async fn test_query(&self) -> InvoiceNode {
                InvoiceNode {
                    invoice: inline_init(|r: &mut Invoice| r.invoice_row = invoice()),
                }
            }
        }
        let total_before_tax = 50.0 + 100.0 + 100.0;
        let total_after_tax = 50.0 + 105.0 + 110.0;
        let tax_percentage_dec = (total_after_tax / total_before_tax) - 1.0;

        assert_eq!(
            total_before_tax * (1.0 + tax_percentage_dec),
            total_after_tax
        );
        let tax_percentage = tax_percentage_dec * 100.0;

        let expected = json!({
            "testQuery": {
                "pricing": {
                    "totalBeforeTax": total_before_tax,
                    "totalAfterTax": total_after_tax,
                    "stockTotalBeforeTax": 50.0 + 100.0,
                    "stockTotalAfterTax": 50.0 + 105.0,
                    "serviceTotalBeforeTax": 100.0,
                    "serviceTotalAfterTax": 110.0,
                    "taxPercentage": tax_percentage
                },
            }
        }
        );

        let query = r#"
        query {
            testQuery {
                pricing {
                    totalBeforeTax
                    totalAfterTax
                    stockTotalBeforeTax
                    stockTotalAfterTax
                    serviceTotalBeforeTax
                    serviceTotalAfterTax
                    taxPercentage  
                }
            }
        }
        "#;

        assert_graphql_query!(&settings, &query, &None, expected, None);
    }
}<|MERGE_RESOLUTION|>--- conflicted
+++ resolved
@@ -537,13 +537,8 @@
                 r.item_link_id = mock_item_a().id;
                 r.total_after_tax = 110.0;
                 r.total_before_tax = 100.0;
-<<<<<<< HEAD
-                r.tax = Some(10.0);
-                r.r#type = InvoiceLineType::Service;
-=======
                 r.tax_percentage = Some(10.0);
                 r.r#type = InvoiceLineRowType::Service;
->>>>>>> df5d697c
             })
         }
         fn line2() -> InvoiceLineRow {
@@ -553,13 +548,8 @@
                 r.item_link_id = mock_item_b().id;
                 r.total_after_tax = 50.0;
                 r.total_before_tax = 50.0;
-<<<<<<< HEAD
-                r.tax = None;
-                r.r#type = InvoiceLineType::StockIn;
-=======
                 r.tax_percentage = None;
                 r.r#type = InvoiceLineRowType::StockIn;
->>>>>>> df5d697c
             })
         }
         fn line3() -> InvoiceLineRow {
@@ -569,13 +559,8 @@
                 r.item_link_id = mock_item_c().id;
                 r.total_after_tax = 105.0;
                 r.total_before_tax = 100.0;
-<<<<<<< HEAD
-                r.tax = Some(5.0);
-                r.r#type = InvoiceLineType::StockOut;
-=======
                 r.tax_percentage = Some(5.0);
                 r.r#type = InvoiceLineRowType::StockOut;
->>>>>>> df5d697c
             })
         }
 
