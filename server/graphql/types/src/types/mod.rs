pub mod name;
pub use self::name::*;

pub mod item;
pub use self::item::*;

pub mod item_variant;
pub use self::item_variant::*;

pub mod bundled_item;
pub use self::bundled_item::*;

pub mod item_stats;
pub use self::item_stats::*;

pub mod requisition;
pub use self::requisition::*;

pub mod requisition_line;
pub use self::requisition_line::*;

pub mod stock_line;
pub use self::stock_line::*;

pub mod location;
pub use self::location::*;

pub mod master_list;
pub use self::master_list::*;

pub mod invoice_query;
pub use self::invoice_query::*;

pub mod invoice_line;
pub use self::invoice_line::*;

pub mod item_direction;
pub use self::item_direction::*;

pub mod store;
pub use self::store::*;

pub mod stocktake;
pub use self::stocktake::*;

pub mod stocktake_line;
pub use self::stocktake_line::*;

pub mod user;
pub use self::user::*;

pub mod activity_log;
pub use self::activity_log::*;

pub mod period;
pub use self::period::*;

pub mod permissions;
pub use self::permissions::*;

pub mod preferences;
pub use self::preferences::*;

pub mod response_requisition_stats;
pub use self::response_requisition_stats::*;

pub mod inventory_adjustment_reason;
pub use self::inventory_adjustment_reason::*;

pub mod form_schema;
pub use self::form_schema::*;

pub mod clinician;
pub use self::clinician::*;

pub mod barcode;
pub use self::barcode::*;

pub mod diagnosis;
pub use self::diagnosis::*;

pub mod store_preference;
pub use self::store_preference::*;

pub mod repack;
pub use self::repack::*;

pub mod property;
pub use self::property::*;

pub mod program;
pub use self::program::*;

pub mod supplier_return_line;
pub use self::supplier_return_line::*;

pub mod customer_return_line;
pub use self::customer_return_line::*;

pub mod return_reason;
pub use self::return_reason::*;

pub mod currency;
pub use self::currency::*;

pub mod sync_file_reference;
pub use self::sync_file_reference::*;

pub mod vaccine_course;
pub use self::vaccine_course::*;
pub mod vaccine_course_item;
pub use self::vaccine_course_item::*;
pub mod vaccine_course_dose;
pub use self::vaccine_course_dose::*;

pub mod demographic_indicator;
pub use self::demographic_indicator::*;
pub mod demographic;
pub use self::demographic::*;

pub mod reason_option;
pub use self::reason_option::*;

pub mod cold_storage_type;
pub use self::cold_storage_type::*;

pub mod abbreviation;
pub use self::abbreviation::*;

pub mod printer;
pub use self::printer::*;

pub mod insurance_policy;
pub use self::insurance_policy::*;

pub mod insurance_provider;
pub use self::insurance_provider::*;

pub mod warning;
pub use self::warning::*;

pub mod vvm_status;
pub use self::vvm_status::*;

<<<<<<< HEAD
pub mod draft_stock_out_line;
pub use self::draft_stock_out_line::*;
=======
mod campaign;
pub mod draft_outbound_shipment_line;
pub use self::draft_outbound_shipment_line::*;
>>>>>>> 78266080

pub mod vvm_status_log;
pub use self::vvm_status_log::*;

use async_graphql::*;
pub struct DeleteResponse(pub String);
#[Object]
impl DeleteResponse {
    pub async fn id(&self) -> &str {
        &self.0
    }
}

pub struct IdResponse(pub String);
#[Object]
impl IdResponse {
    pub async fn id(&self) -> &str {
        &self.0
    }
}

pub struct OkResponse;
#[Object]
impl OkResponse {
    pub async fn ok(&self) -> bool {
        true
    }
}

pub use campaign::*;<|MERGE_RESOLUTION|>--- conflicted
+++ resolved
@@ -142,14 +142,9 @@
 pub mod vvm_status;
 pub use self::vvm_status::*;
 
-<<<<<<< HEAD
+mod campaign;
 pub mod draft_stock_out_line;
 pub use self::draft_stock_out_line::*;
-=======
-mod campaign;
-pub mod draft_outbound_shipment_line;
-pub use self::draft_outbound_shipment_line::*;
->>>>>>> 78266080
 
 pub mod vvm_status_log;
 pub use self::vvm_status_log::*;
