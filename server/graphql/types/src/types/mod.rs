// M1 speced API is moved to their own files
// Types defined here are prototype types and should be removed before M1 release to avoid confusion (for consumers and devs)
pub mod name;
pub use self::name::*;

pub mod item;
pub use self::item::*;

pub mod item_stats;
pub use self::item_stats::*;

pub mod requisition;
pub use self::requisition::*;

pub mod requisition_line;
pub use self::requisition_line::*;

pub mod stock_line;
pub use self::stock_line::*;

pub mod location;
pub use self::location::*;

pub mod sensor;
pub use self::sensor::*;

pub mod temperature_breach;
pub use self::temperature_breach::*;

pub mod temperature_log;
pub use self::temperature_log::*;

pub mod temperature_notification;
pub use self::temperature_notification::*;

pub mod master_list;
pub use self::master_list::*;

pub mod master_list_line;
pub use self::master_list_line::*;

pub mod invoice_query;
pub use self::invoice_query::*;

pub mod invoice_line;
pub use self::invoice_line::*;

pub mod item_chart;
pub use self::item_chart::*;

pub mod store;
pub use self::store::*;

pub mod stocktake;
pub use self::stocktake::*;

pub mod stocktake_line;
pub use self::stocktake_line::*;

pub mod user;
pub use self::user::*;

pub mod activity_log;
pub use self::activity_log::*;

pub mod period;
pub use self::period::*;

pub mod permissions;
pub use self::permissions::*;

pub mod response_requisition_stats;
pub use self::response_requisition_stats::*;

pub mod inventory_adjustment_reason;
pub use self::inventory_adjustment_reason::*;

pub mod form_schema;
pub use self::form_schema::*;

pub mod clinician;
pub use self::clinician::*;

pub mod barcode;
pub use self::barcode::*;

pub mod store_preference;
pub use self::store_preference::*;

pub mod repack;
pub use self::repack::*;

pub mod program;
pub use self::program::*;

pub mod pack_variant;
pub use self::pack_variant::*;
pub mod plugin_data;
pub use self::plugin_data::*;

pub mod program_node;
pub use self::program_node::*;

<<<<<<< HEAD
pub mod outbound_return_line;
pub use self::outbound_return_line::*;

pub mod return_reason;
pub use self::return_reason::*;
=======
pub mod currency;
pub use self::currency::*;
>>>>>>> 068faea9

use async_graphql::*;
pub struct DeleteResponse(pub String);
#[Object]
impl DeleteResponse {
    pub async fn id(&self) -> &str {
        &self.0
    }
}<|MERGE_RESOLUTION|>--- conflicted
+++ resolved
@@ -101,16 +101,14 @@
 pub mod program_node;
 pub use self::program_node::*;
 
-<<<<<<< HEAD
 pub mod outbound_return_line;
 pub use self::outbound_return_line::*;
 
 pub mod return_reason;
 pub use self::return_reason::*;
-=======
+
 pub mod currency;
 pub use self::currency::*;
->>>>>>> 068faea9
 
 use async_graphql::*;
 pub struct DeleteResponse(pub String);
