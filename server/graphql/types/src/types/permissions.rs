--- conflicted
+++ resolved
@@ -161,7 +161,6 @@
             PermissionType::NamePropertiesMutate => UserPermission::NamePropertiesMutate,
             PermissionType::EditCentralData => UserPermission::EditCentralData,
             PermissionType::ViewAndEditVvmStatus => UserPermission::ViewAndEditVvmStatus,
-<<<<<<< HEAD
             PermissionType::PurchaseOrderQuery => UserPermission::PurchaseOrderQuery,
             PermissionType::PurchaseOrderMutate => UserPermission::PurchaseOrderMutate,
             PermissionType::PurchaseOrderCreate => UserPermission::PurchaseOrderCreate,
@@ -172,9 +171,7 @@
                 UserPermission::PurchaseOrderPricingMutate
             }
             PermissionType::PurchaseOrderAuthorise => UserPermission::PurchaseOrderAuthorise,
-=======
             PermissionType::MutateClinician => UserPermission::MutateClinician,
->>>>>>> ae5a9876
         }
     }
 
@@ -229,10 +226,8 @@
             UserPermission::NamePropertiesMutate => PermissionType::NamePropertiesMutate,
             UserPermission::EditCentralData => PermissionType::EditCentralData,
             UserPermission::ViewAndEditVvmStatus => PermissionType::ViewAndEditVvmStatus,
-<<<<<<< HEAD
             UserPermission::PurchaseOrderQuery => PermissionType::PurchaseOrderQuery,
             UserPermission::PurchaseOrderMutate => PermissionType::PurchaseOrderMutate,
-            UserPermission::PurchaseOrderCreate => PermissionType::PurchaseOrderCreate,
             UserPermission::PurchaseOrderConfirm => PermissionType::PurchaseOrderConfirm,
             UserPermission::PurchaseOrdrFinalise => PermissionType::PurchaseOrdrFinalise,
             UserPermission::PurchaseOrderDelete => PermissionType::PurchaseOrderDelete,
@@ -240,12 +235,8 @@
                 PermissionType::PurchaseOrderPricingMutate
             }
             UserPermission::PurchaseOrderAuthorise => PermissionType::PurchaseOrderAuthorise,
-=======
             UserPermission::MutateClinician => PermissionType::MutateClinician,
->>>>>>> ae5a9876
-        }
-    }
-}
+    }
 
 impl UserStorePermissionConnector {
     pub fn from_domain(
