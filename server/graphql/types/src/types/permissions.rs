use async_graphql::{Enum, Object, SimpleObject};
use repository::PermissionType;
use service::{permission::UserStorePermissions, usize_to_u32, ListResult};

#[derive(PartialEq, Debug)]
pub struct UserStorePermissionNode {
    user_store_permission: UserStorePermissions,
}

#[derive(SimpleObject)]
pub struct UserStorePermissionConnector {
    total_count: u32,
    nodes: Vec<UserStorePermissionNode>,
}

#[derive(Enum, Copy, Clone, PartialEq, Eq, Debug)]
pub enum UserPermission {
    ServerAdmin,
    StoreAccess,
    LocationMutate,
    SensorMutate,
    SensorQuery,
    TemperatureBreachQuery,
    TemperatureLogQuery,
    StockLineQuery,
    CreateRepack,
    StocktakeQuery,
    StocktakeMutate,
    InventoryAdjustmentMutate,
    RequisitionQuery,
    RequisitionMutate,
    RequisitionSend,
    OutboundShipmentQuery,
    OutboundShipmentMutate,
    InboundShipmentQuery,
    InboundShipmentMutate,
    OutboundReturnQuery,
    OutboundReturnMutate,
    InboundReturnQuery,
    InboundReturnMutate,
    PrescriptionQuery,
    PrescriptionMutate,
    Report,
    LogQuery,
    StockLineMutate,
    ItemMutate,
    ItemNamesCodesAndUnitsMutate,
    PatientQuery,
    PatientMutate,
    DocumentQuery,
    DocumentMutate,
    ColdChainApi,
    AssetMutate,
    AssetQuery,
    AssetCatalogueItemMutate,
<<<<<<< HEAD
    NamePropertiesMutate,
=======
    DemographicQuery,
    VaccineCourseMutate,
>>>>>>> 4465c4a3
}

#[Object]
impl UserStorePermissionNode {
    pub async fn permissions(&self) -> Vec<UserPermission> {
        self.row()
            .permissions
            .clone()
            .into_iter()
            .map(|p| UserPermission::from_domain(&p.permission))
            .collect()
    }

    pub async fn store_id(&self) -> String {
        self.row().store_row.id.clone()
    }

    pub async fn context(&self) -> Vec<String> {
        self.row()
            .permissions
            .clone()
            .into_iter()
            .filter_map(|c| c.context_id)
            .collect()
    }
}

impl UserStorePermissionNode {
    pub fn from_domain(user_store_permission: UserStorePermissions) -> Self {
        UserStorePermissionNode {
            user_store_permission,
        }
    }

    pub fn row(&self) -> &UserStorePermissions {
        &self.user_store_permission
    }
}

impl UserPermission {
    pub fn from_domain(from: &PermissionType) -> UserPermission {
        match from {
            PermissionType::ServerAdmin => UserPermission::ServerAdmin,
            PermissionType::StoreAccess => UserPermission::StoreAccess,
            PermissionType::LocationMutate => UserPermission::LocationMutate,
            PermissionType::SensorMutate => UserPermission::SensorMutate,
            PermissionType::SensorQuery => UserPermission::SensorQuery,
            PermissionType::TemperatureBreachQuery => UserPermission::TemperatureBreachQuery,
            PermissionType::TemperatureLogQuery => UserPermission::TemperatureLogQuery,
            PermissionType::StockLineQuery => UserPermission::StockLineQuery,
            PermissionType::CreateRepack => UserPermission::CreateRepack,
            PermissionType::StocktakeQuery => UserPermission::StocktakeQuery,
            PermissionType::StocktakeMutate => UserPermission::StocktakeMutate,
            PermissionType::InventoryAdjustmentMutate => UserPermission::InventoryAdjustmentMutate,
            PermissionType::RequisitionQuery => UserPermission::RequisitionQuery,
            PermissionType::RequisitionMutate => UserPermission::RequisitionMutate,
            PermissionType::RequisitionSend => UserPermission::RequisitionSend,
            PermissionType::OutboundShipmentQuery => UserPermission::OutboundShipmentQuery,
            PermissionType::OutboundShipmentMutate => UserPermission::OutboundShipmentMutate,
            PermissionType::InboundShipmentQuery => UserPermission::InboundShipmentQuery,
            PermissionType::InboundShipmentMutate => UserPermission::InboundShipmentMutate,
            PermissionType::OutboundReturnQuery => UserPermission::OutboundReturnQuery,
            PermissionType::OutboundReturnMutate => UserPermission::OutboundReturnMutate,
            PermissionType::InboundReturnQuery => UserPermission::InboundReturnQuery,
            PermissionType::InboundReturnMutate => UserPermission::InboundReturnMutate,
            PermissionType::PrescriptionQuery => UserPermission::PrescriptionQuery,
            PermissionType::PrescriptionMutate => UserPermission::PrescriptionMutate,
            PermissionType::Report => UserPermission::Report,
            PermissionType::LogQuery => UserPermission::LogQuery,
            PermissionType::StockLineMutate => UserPermission::StockLineMutate,
            PermissionType::ItemMutate => UserPermission::ItemMutate,
            PermissionType::PatientQuery => UserPermission::PatientQuery,
            PermissionType::PatientMutate => UserPermission::PatientMutate,
            PermissionType::DocumentQuery => UserPermission::DocumentQuery,
            PermissionType::DocumentMutate => UserPermission::DocumentMutate,
            PermissionType::ItemNamesCodesAndUnitsMutate => {
                UserPermission::ItemNamesCodesAndUnitsMutate
            }

            PermissionType::ColdChainApi => UserPermission::ColdChainApi,
            PermissionType::AssetMutate => UserPermission::AssetMutate,
            PermissionType::AssetQuery => UserPermission::AssetQuery,
            PermissionType::AssetCatalogueItemMutate => UserPermission::AssetCatalogueItemMutate,
<<<<<<< HEAD
            PermissionType::NamePropertiesMutate => UserPermission::NamePropertiesMutate,
=======
            PermissionType::DemographicQuery => UserPermission::DemographicQuery,
            PermissionType::VaccineCourseMutate => UserPermission::VaccineCourseMutate,
>>>>>>> 4465c4a3
        }
    }

    pub fn to_domain(self) -> PermissionType {
        match self {
            UserPermission::ServerAdmin => PermissionType::ServerAdmin,
            UserPermission::StoreAccess => PermissionType::StoreAccess,
            UserPermission::LocationMutate => PermissionType::LocationMutate,
            UserPermission::SensorMutate => PermissionType::SensorMutate,
            UserPermission::SensorQuery => PermissionType::SensorQuery,
            UserPermission::TemperatureBreachQuery => PermissionType::TemperatureBreachQuery,
            UserPermission::TemperatureLogQuery => PermissionType::TemperatureLogQuery,
            UserPermission::StockLineQuery => PermissionType::StockLineQuery,
            UserPermission::CreateRepack => PermissionType::CreateRepack,
            UserPermission::StocktakeQuery => PermissionType::StocktakeQuery,
            UserPermission::StocktakeMutate => PermissionType::StocktakeMutate,
            UserPermission::InventoryAdjustmentMutate => PermissionType::InventoryAdjustmentMutate,
            UserPermission::RequisitionQuery => PermissionType::RequisitionQuery,
            UserPermission::RequisitionMutate => PermissionType::RequisitionMutate,
            UserPermission::RequisitionSend => PermissionType::RequisitionSend,
            UserPermission::OutboundShipmentQuery => PermissionType::OutboundShipmentQuery,
            UserPermission::OutboundShipmentMutate => PermissionType::OutboundShipmentMutate,
            UserPermission::InboundShipmentQuery => PermissionType::InboundShipmentQuery,
            UserPermission::InboundShipmentMutate => PermissionType::InboundShipmentMutate,
            UserPermission::OutboundReturnQuery => PermissionType::OutboundReturnQuery,
            UserPermission::OutboundReturnMutate => PermissionType::OutboundReturnMutate,
            UserPermission::InboundReturnQuery => PermissionType::InboundReturnQuery,
            UserPermission::InboundReturnMutate => PermissionType::InboundReturnMutate,
            UserPermission::PrescriptionQuery => PermissionType::PrescriptionQuery,
            UserPermission::PrescriptionMutate => PermissionType::PrescriptionMutate,
            UserPermission::Report => PermissionType::Report,
            UserPermission::LogQuery => PermissionType::LogQuery,
            UserPermission::StockLineMutate => PermissionType::StockLineMutate,
            UserPermission::ItemMutate => PermissionType::ItemMutate,
            UserPermission::PatientQuery => PermissionType::PatientQuery,
            UserPermission::PatientMutate => PermissionType::PatientMutate,
            UserPermission::DocumentQuery => PermissionType::DocumentQuery,
            UserPermission::DocumentMutate => PermissionType::DocumentMutate,
            UserPermission::ItemNamesCodesAndUnitsMutate => {
                PermissionType::ItemNamesCodesAndUnitsMutate
            }
            UserPermission::ColdChainApi => PermissionType::ColdChainApi,
            UserPermission::AssetMutate => PermissionType::AssetMutate,
            UserPermission::AssetQuery => PermissionType::AssetQuery,
            UserPermission::AssetCatalogueItemMutate => PermissionType::AssetCatalogueItemMutate,
<<<<<<< HEAD
            UserPermission::NamePropertiesMutate => PermissionType::NamePropertiesMutate,
=======
            UserPermission::DemographicQuery => PermissionType::DemographicQuery,
            UserPermission::VaccineCourseMutate => PermissionType::VaccineCourseMutate,
>>>>>>> 4465c4a3
        }
    }
}

impl UserStorePermissionConnector {
    pub fn from_domain(
        permissions: ListResult<UserStorePermissions>,
    ) -> UserStorePermissionConnector {
        UserStorePermissionConnector {
            total_count: permissions.count,
            nodes: permissions
                .rows
                .into_iter()
                .map(UserStorePermissionNode::from_domain)
                .collect(),
        }
    }

    pub fn from_vec(permissions: Vec<UserStorePermissions>) -> UserStorePermissionConnector {
        UserStorePermissionConnector {
            total_count: usize_to_u32(permissions.len()),
            nodes: permissions
                .into_iter()
                .map(UserStorePermissionNode::from_domain)
                .collect(),
        }
    }
}<|MERGE_RESOLUTION|>--- conflicted
+++ resolved
@@ -53,12 +53,9 @@
     AssetMutate,
     AssetQuery,
     AssetCatalogueItemMutate,
-<<<<<<< HEAD
     NamePropertiesMutate,
-=======
     DemographicQuery,
     VaccineCourseMutate,
->>>>>>> 4465c4a3
 }
 
 #[Object]
@@ -142,12 +139,9 @@
             PermissionType::AssetMutate => UserPermission::AssetMutate,
             PermissionType::AssetQuery => UserPermission::AssetQuery,
             PermissionType::AssetCatalogueItemMutate => UserPermission::AssetCatalogueItemMutate,
-<<<<<<< HEAD
             PermissionType::NamePropertiesMutate => UserPermission::NamePropertiesMutate,
-=======
             PermissionType::DemographicQuery => UserPermission::DemographicQuery,
             PermissionType::VaccineCourseMutate => UserPermission::VaccineCourseMutate,
->>>>>>> 4465c4a3
         }
     }
 
@@ -193,12 +187,8 @@
             UserPermission::AssetMutate => PermissionType::AssetMutate,
             UserPermission::AssetQuery => PermissionType::AssetQuery,
             UserPermission::AssetCatalogueItemMutate => PermissionType::AssetCatalogueItemMutate,
-<<<<<<< HEAD
-            UserPermission::NamePropertiesMutate => PermissionType::NamePropertiesMutate,
-=======
             UserPermission::DemographicQuery => PermissionType::DemographicQuery,
             UserPermission::VaccineCourseMutate => PermissionType::VaccineCourseMutate,
->>>>>>> 4465c4a3
         }
     }
 }
