use async_graphql::{Enum, Object, SimpleObject};
use repository::Permission;
use service::{permission::UserStorePermissions, usize_to_u32, ListResult};

#[derive(PartialEq, Debug)]
pub struct UserStorePermissionNode {
    user_store_permission: UserStorePermissions,
}

#[derive(SimpleObject)]
pub struct UserStorePermissionConnector {
    total_count: u32,
    nodes: Vec<UserStorePermissionNode>,
}

#[derive(Enum, Copy, Clone, PartialEq, Eq, Debug)]
pub enum UserPermission {
    ServerAdmin,
    StoreAccess,
    LocationMutate,
    SensorMutate,
    SensorQuery,
    TemperatureBreachQuery,
    TemperatureLogQuery,
    StockLineQuery,
    CreateRepack,
    StocktakeQuery,
    StocktakeMutate,
    RequisitionQuery,
    RequisitionMutate,
    RequisitionSend,
    OutboundShipmentQuery,
    OutboundShipmentMutate,
    InboundShipmentQuery,
    InboundShipmentMutate,
    PrescriptionQuery,
    PrescriptionMutate,
    Report,
    LogQuery,
    StockLineMutate,
    ItemMutate,
    ItemNamesCodesAndUnitsMutate,
    PatientQuery,
    PatientMutate,
    DocumentQuery,
    DocumentMutate,
    ColdChainApi,
}

#[Object]
impl UserStorePermissionNode {
    pub async fn permissions(&self) -> Vec<UserPermission> {
        self.row()
            .permissions
            .clone()
            .into_iter()
            .map(|p| UserPermission::from_domain(&p.permission))
            .collect()
    }

    pub async fn store_id(&self) -> String {
        self.row().store_row.id.clone()
    }

    pub async fn context(&self) -> Vec<String> {
        self.row()
            .permissions
            .clone()
            .into_iter()
            .filter_map(|c| c.context_id)
            .collect()
    }
}

impl UserStorePermissionNode {
    pub fn from_domain(user_store_permission: UserStorePermissions) -> Self {
        UserStorePermissionNode {
            user_store_permission,
        }
    }

    pub fn row(&self) -> &UserStorePermissions {
        &self.user_store_permission
    }
}

impl UserPermission {
    pub fn from_domain(from: &Permission) -> UserPermission {
        match from {
            Permission::ServerAdmin => UserPermission::ServerAdmin,
            Permission::StoreAccess => UserPermission::StoreAccess,
            Permission::LocationMutate => UserPermission::LocationMutate,
            Permission::SensorMutate => UserPermission::SensorMutate,
            Permission::SensorQuery => UserPermission::SensorQuery,
            Permission::TemperatureBreachQuery => UserPermission::TemperatureBreachQuery,
            Permission::TemperatureLogQuery => UserPermission::TemperatureLogQuery,
            Permission::StockLineQuery => UserPermission::StockLineQuery,
            Permission::CreateRepack => UserPermission::CreateRepack,
            Permission::StocktakeQuery => UserPermission::StocktakeQuery,
            Permission::StocktakeMutate => UserPermission::StocktakeMutate,
            Permission::RequisitionQuery => UserPermission::RequisitionQuery,
            Permission::RequisitionMutate => UserPermission::RequisitionMutate,
            Permission::RequisitionSend => UserPermission::RequisitionSend,
            Permission::OutboundShipmentQuery => UserPermission::OutboundShipmentQuery,
            Permission::OutboundShipmentMutate => UserPermission::OutboundShipmentMutate,
            Permission::InboundShipmentQuery => UserPermission::InboundShipmentQuery,
            Permission::InboundShipmentMutate => UserPermission::InboundShipmentMutate,
            Permission::PrescriptionQuery => UserPermission::PrescriptionQuery,
            Permission::PrescriptionMutate => UserPermission::PrescriptionMutate,
            Permission::Report => UserPermission::Report,
            Permission::LogQuery => UserPermission::LogQuery,
            Permission::StockLineMutate => UserPermission::StockLineMutate,
            Permission::ItemMutate => UserPermission::ItemMutate,
            Permission::PatientQuery => UserPermission::PatientQuery,
            Permission::PatientMutate => UserPermission::PatientMutate,
            Permission::DocumentQuery => UserPermission::DocumentQuery,
            Permission::DocumentMutate => UserPermission::DocumentMutate,
<<<<<<< HEAD
            Permission::ItemNamesCodesAndUnitsMutate => {
                UserPermission::ItemNamesCodesAndUnitsMutate
            }
=======
            Permission::ColdChainApi => UserPermission::ColdChainApi,
>>>>>>> ec2c2940
        }
    }

    pub fn to_domain(self) -> Permission {
        match self {
            UserPermission::ServerAdmin => Permission::ServerAdmin,
            UserPermission::StoreAccess => Permission::StoreAccess,
            UserPermission::LocationMutate => Permission::LocationMutate,
            UserPermission::SensorMutate => Permission::SensorMutate,
            UserPermission::SensorQuery => Permission::SensorQuery,
            UserPermission::TemperatureBreachQuery => Permission::TemperatureBreachQuery,
            UserPermission::TemperatureLogQuery => Permission::TemperatureLogQuery,
            UserPermission::StockLineQuery => Permission::StockLineQuery,
            UserPermission::CreateRepack => Permission::CreateRepack,
            UserPermission::StocktakeQuery => Permission::StocktakeQuery,
            UserPermission::StocktakeMutate => Permission::StocktakeMutate,
            UserPermission::RequisitionQuery => Permission::RequisitionQuery,
            UserPermission::RequisitionMutate => Permission::RequisitionMutate,
            UserPermission::RequisitionSend => Permission::RequisitionSend,
            UserPermission::OutboundShipmentQuery => Permission::OutboundShipmentQuery,
            UserPermission::OutboundShipmentMutate => Permission::OutboundShipmentMutate,
            UserPermission::InboundShipmentQuery => Permission::InboundShipmentQuery,
            UserPermission::InboundShipmentMutate => Permission::InboundShipmentMutate,
            UserPermission::PrescriptionQuery => Permission::PrescriptionQuery,
            UserPermission::PrescriptionMutate => Permission::PrescriptionMutate,
            UserPermission::Report => Permission::Report,
            UserPermission::LogQuery => Permission::LogQuery,
            UserPermission::StockLineMutate => Permission::StockLineMutate,
            UserPermission::ItemMutate => Permission::ItemMutate,
            UserPermission::PatientQuery => Permission::PatientQuery,
            UserPermission::PatientMutate => Permission::PatientMutate,
            UserPermission::DocumentQuery => Permission::DocumentQuery,
            UserPermission::DocumentMutate => Permission::DocumentMutate,
<<<<<<< HEAD
            UserPermission::ItemNamesCodesAndUnitsMutate => {
                Permission::ItemNamesCodesAndUnitsMutate
            }
=======
            UserPermission::ColdChainApi => Permission::ColdChainApi,
>>>>>>> ec2c2940
        }
    }
}

impl UserStorePermissionConnector {
    pub fn from_domain(
        permissions: ListResult<UserStorePermissions>,
    ) -> UserStorePermissionConnector {
        UserStorePermissionConnector {
            total_count: permissions.count,
            nodes: permissions
                .rows
                .into_iter()
                .map(|row| UserStorePermissionNode::from_domain(row))
                .collect(),
        }
    }

    pub fn from_vec(permissions: Vec<UserStorePermissions>) -> UserStorePermissionConnector {
        UserStorePermissionConnector {
            total_count: usize_to_u32(permissions.len()),
            nodes: permissions
                .into_iter()
                .map(|row| UserStorePermissionNode::from_domain(row))
                .collect(),
        }
    }
}<|MERGE_RESOLUTION|>--- conflicted
+++ resolved
@@ -115,13 +115,11 @@
             Permission::PatientMutate => UserPermission::PatientMutate,
             Permission::DocumentQuery => UserPermission::DocumentQuery,
             Permission::DocumentMutate => UserPermission::DocumentMutate,
-<<<<<<< HEAD
             Permission::ItemNamesCodesAndUnitsMutate => {
                 UserPermission::ItemNamesCodesAndUnitsMutate
             }
-=======
+
             Permission::ColdChainApi => UserPermission::ColdChainApi,
->>>>>>> ec2c2940
         }
     }
 
@@ -155,13 +153,11 @@
             UserPermission::PatientMutate => Permission::PatientMutate,
             UserPermission::DocumentQuery => Permission::DocumentQuery,
             UserPermission::DocumentMutate => Permission::DocumentMutate,
-<<<<<<< HEAD
             UserPermission::ItemNamesCodesAndUnitsMutate => {
                 Permission::ItemNamesCodesAndUnitsMutate
             }
-=======
+
             UserPermission::ColdChainApi => Permission::ColdChainApi,
->>>>>>> ec2c2940
         }
     }
 }
