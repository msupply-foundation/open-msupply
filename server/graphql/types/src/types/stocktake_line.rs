use async_graphql::*;
use chrono::NaiveDate;
use dataloader::DataLoader;
use repository::{location::Location, ReasonOption, StocktakeLine};
use service::usize_to_u32;

use graphql_core::{
    loader::{
<<<<<<< HEAD
        ItemLoader, ItemVariantByItemVariantIdLoader, StockLineByIdLoader, VVMStatusByIdLoader,
=======
        CampaignByIdLoader, ItemLoader, ItemVariantByItemVariantIdLoader, ProgramByIdLoader,
        StockLineByIdLoader,
>>>>>>> 5e27a005
    },
    standard_graphql_error::StandardGraphqlError,
    ContextExt,
};

<<<<<<< HEAD
use crate::types::VVMStatusNode;
=======
use crate::types::{program_node::ProgramNode, CampaignNode};
>>>>>>> 5e27a005

use super::{
    InventoryAdjustmentReasonNode, ItemNode, ItemVariantNode, LocationNode, ReasonOptionNode,
    StockLineNode,
};

pub struct StocktakeLineNode {
    pub line: StocktakeLine,
}

#[Object]
impl StocktakeLineNode {
    pub async fn id(&self) -> &str {
        &self.line.line.id
    }

    pub async fn stocktake_id(&self) -> &str {
        &self.line.line.stocktake_id
    }

    pub async fn stock_line(&self, ctx: &Context<'_>) -> Result<Option<StockLineNode>> {
        if let Some(ref stock_line) = self.line.stock_line {
            let loader = ctx.get_loader::<DataLoader<StockLineByIdLoader>>();
            let stock_line = loader.load_one(stock_line.id.clone()).await?.ok_or(
                StandardGraphqlError::InternalError(format!(
                    "Cannot find stock line {}",
                    stock_line.id
                ))
                .extend(),
            )?;
            Ok(Some(StockLineNode { stock_line }))
        } else {
            Ok(None)
        }
    }

    pub async fn location(&self) -> Option<LocationNode> {
        self.line.location.as_ref().map(|row| {
            LocationNode::from_domain(Location {
                location_row: row.clone(),
            })
        })
    }

    pub async fn comment(&self) -> Option<String> {
        self.line.line.comment.clone()
    }

    pub async fn snapshot_number_of_packs(&self) -> f64 {
        self.line.line.snapshot_number_of_packs
    }

    pub async fn counted_number_of_packs(&self) -> Option<f64> {
        self.line.line.counted_number_of_packs
    }

    pub async fn item_id(&self) -> &str {
        &self.line.item.id
    }

    pub async fn item_name(&self) -> &str {
        &self.line.line.item_name
    }

    pub async fn item(&self, ctx: &Context<'_>) -> Result<ItemNode> {
        let loader = ctx.get_loader::<DataLoader<ItemLoader>>();
        let item_option = loader.load_one(self.line.item.id.clone()).await?;

        item_option.map(ItemNode::from_domain).ok_or(
            StandardGraphqlError::InternalError(format!(
                "Cannot find item_id {} for stocktake line id {}",
                self.line.item.id, self.line.line.id
            ))
            .extend(),
        )
    }

    pub async fn item_variant_id(&self) -> &Option<String> {
        &self.line.line.item_variant_id
    }

    pub async fn batch(&self) -> &Option<String> {
        &self.line.line.batch
    }

    pub async fn expiry_date(&self) -> &Option<NaiveDate> {
        &self.line.line.expiry_date
    }

    pub async fn pack_size(&self) -> Option<f64> {
        self.line.line.pack_size
    }

    pub async fn cost_price_per_pack(&self) -> &Option<f64> {
        &self.line.line.cost_price_per_pack
    }

    pub async fn sell_price_per_pack(&self) -> &Option<f64> {
        &self.line.line.sell_price_per_pack
    }

    pub async fn note(&self) -> &Option<String> {
        &self.line.line.note
    }

    #[graphql(deprecation = "Since 2.8.0. Use reason_option instead")]
    pub async fn inventory_adjustment_reason_id(&self) -> &Option<String> {
        &self.line.line.reason_option_id
    }

    #[graphql(deprecation = "Since 2.8.0. Use reason_option instead")]
    pub async fn inventory_adjustment_reason(&self) -> Option<InventoryAdjustmentReasonNode> {
        self.line.reason_option.as_ref().map(|row| {
            InventoryAdjustmentReasonNode::from_domain(ReasonOption {
                reason_option_row: row.clone(),
            })
        })
    }

    pub async fn donor_id(&self) -> Option<String> {
        self.line.donor.clone().map(|d| d.id)
    }

    pub async fn donor_name(&self) -> Option<String> {
        self.line.donor.clone().map(|d| d.name)
    }

    pub async fn item_variant(&self, ctx: &Context<'_>) -> Result<Option<ItemVariantNode>> {
        let loader = ctx.get_loader::<DataLoader<ItemVariantByItemVariantIdLoader>>();

        let Some(item_variant_id) = &self.line.line.item_variant_id else {
            return Ok(None);
        };

        let result = loader.load_one(item_variant_id.clone()).await?;

        Ok(result.map(ItemVariantNode::from_domain))
    }

    pub async fn reason_option(&self) -> Option<ReasonOptionNode> {
        self.line.reason_option.as_ref().map(|row| {
            ReasonOptionNode::from_domain(ReasonOption {
                reason_option_row: row.clone(),
            })
        })
    }

<<<<<<< HEAD
    pub async fn vvm_status(&self, ctx: &Context<'_>) -> Result<Option<VVMStatusNode>> {
        let status_id = match self.line.line.vvm_status_id.clone() {
            Some(status_id) => status_id,
            None => return Ok(None),
        };

        let loader = ctx.get_loader::<DataLoader<VVMStatusByIdLoader>>();

        Ok(loader
            .load_one(status_id)
            .await?
            .map(VVMStatusNode::from_domain))
=======
    pub async fn volume_per_pack(&self) -> f64 {
        self.line.line.volume_per_pack
    }

    pub async fn campaign(&self, ctx: &Context<'_>) -> Result<Option<CampaignNode>> {
        let loader = ctx.get_loader::<DataLoader<CampaignByIdLoader>>();

        let Some(campaign_id) = &self.line.line.campaign_id else {
            return Ok(None);
        };

        let result = loader.load_one(campaign_id.clone()).await?;
        Ok(result.map(CampaignNode::from_domain))
    }

    pub async fn program(&self, ctx: &Context<'_>) -> Result<Option<ProgramNode>> {
        let loader = ctx.get_loader::<DataLoader<ProgramByIdLoader>>();

        let Some(program_id) = &self.line.line.program_id else {
            return Ok(None);
        };

        let result = loader
            .load_one(program_id.clone())
            .await?
            .map(|program| ProgramNode {
                program_row: program,
            });

        Ok(result)
>>>>>>> 5e27a005
    }
}

#[derive(SimpleObject)]
pub struct StocktakeLineConnector {
    pub total_count: u32,
    pub nodes: Vec<StocktakeLineNode>,
}

impl StocktakeLineConnector {
    pub fn empty() -> StocktakeLineConnector {
        StocktakeLineConnector {
            total_count: 0,
            nodes: Vec::new(),
        }
    }

    pub fn from_domain_vec(from: Vec<StocktakeLine>) -> StocktakeLineConnector {
        StocktakeLineConnector {
            total_count: usize_to_u32(from.len()),
            nodes: from
                .into_iter()
                .map(|line| StocktakeLineNode { line })
                .collect(),
        }
    }
}

impl StocktakeLineNode {
    pub fn from_domain(line: StocktakeLine) -> StocktakeLineNode {
        StocktakeLineNode { line }
    }
}<|MERGE_RESOLUTION|>--- conflicted
+++ resolved
@@ -6,22 +6,16 @@
 
 use graphql_core::{
     loader::{
-<<<<<<< HEAD
-        ItemLoader, ItemVariantByItemVariantIdLoader, StockLineByIdLoader, VVMStatusByIdLoader,
-=======
         CampaignByIdLoader, ItemLoader, ItemVariantByItemVariantIdLoader, ProgramByIdLoader,
-        StockLineByIdLoader,
->>>>>>> 5e27a005
+        StockLineByIdLoader, VVMStatusByIdLoader,
     },
     standard_graphql_error::StandardGraphqlError,
     ContextExt,
 };
 
-<<<<<<< HEAD
 use crate::types::VVMStatusNode;
-=======
+
 use crate::types::{program_node::ProgramNode, CampaignNode};
->>>>>>> 5e27a005
 
 use super::{
     InventoryAdjustmentReasonNode, ItemNode, ItemVariantNode, LocationNode, ReasonOptionNode,
@@ -169,7 +163,6 @@
         })
     }
 
-<<<<<<< HEAD
     pub async fn vvm_status(&self, ctx: &Context<'_>) -> Result<Option<VVMStatusNode>> {
         let status_id = match self.line.line.vvm_status_id.clone() {
             Some(status_id) => status_id,
@@ -182,7 +175,8 @@
             .load_one(status_id)
             .await?
             .map(VVMStatusNode::from_domain))
-=======
+    }
+
     pub async fn volume_per_pack(&self) -> f64 {
         self.line.line.volume_per_pack
     }
@@ -213,7 +207,6 @@
             });
 
         Ok(result)
->>>>>>> 5e27a005
     }
 }
 
