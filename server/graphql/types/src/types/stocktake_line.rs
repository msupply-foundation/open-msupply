use async_graphql::*;
use chrono::NaiveDate;
use dataloader::DataLoader;
use repository::StocktakeLine;
use service::usize_to_u32;

use graphql_core::{
<<<<<<< HEAD
    loader::{ItemLoader, LocationByIdLoader, ReasonOptionLoader, StockLineByIdLoader},
=======
    loader::{
        ItemLoader, ItemVariantByItemVariantIdLoader, LocationByIdLoader, ReasonOptionLoader,
        StockLineByIdLoader,
    },
>>>>>>> d1370a4f
    standard_graphql_error::StandardGraphqlError,
    ContextExt,
};

use super::{
<<<<<<< HEAD
    InventoryAdjustmentReasonNode, ItemNode, LocationNode, ReasonOptionNode, StockLineNode,
=======
    InventoryAdjustmentReasonNode, ItemNode, ItemVariantNode, LocationNode, ReasonOptionNode,
    StockLineNode,
>>>>>>> d1370a4f
};

pub struct StocktakeLineNode {
    pub line: StocktakeLine,
}

#[Object]
impl StocktakeLineNode {
    pub async fn id(&self) -> &str {
        &self.line.line.id
    }

    pub async fn stocktake_id(&self) -> &str {
        &self.line.line.stocktake_id
    }

    pub async fn stock_line(&self, ctx: &Context<'_>) -> Result<Option<StockLineNode>> {
        if let Some(ref stock_line) = self.line.stock_line {
            let loader = ctx.get_loader::<DataLoader<StockLineByIdLoader>>();
            let stock_line = loader.load_one(stock_line.id.clone()).await?.ok_or(
                StandardGraphqlError::InternalError(format!(
                    "Cannot find stock line {}",
                    stock_line.id
                ))
                .extend(),
            )?;
            Ok(Some(StockLineNode { stock_line }))
        } else {
            Ok(None)
        }
    }

    pub async fn location(&self, ctx: &Context<'_>) -> Option<LocationNode> {
        let location_id = self.line.line.location_id.clone().unwrap_or_default();
        let loader = ctx.get_loader::<DataLoader<LocationByIdLoader>>();
        let location_option: Option<repository::location::Location> =
            loader.load_one(location_id.clone()).await.ok().flatten();

        location_option.map(LocationNode::from_domain)
    }

    pub async fn comment(&self) -> Option<String> {
        self.line.line.comment.clone()
    }

    pub async fn snapshot_number_of_packs(&self) -> f64 {
        self.line.line.snapshot_number_of_packs
    }

    pub async fn counted_number_of_packs(&self) -> Option<f64> {
        self.line.line.counted_number_of_packs
    }

    pub async fn item_id(&self) -> &str {
        &self.line.item.id
    }

    pub async fn item_name(&self) -> &str {
        &self.line.line.item_name
    }

    pub async fn item(&self, ctx: &Context<'_>) -> Result<ItemNode> {
        let loader = ctx.get_loader::<DataLoader<ItemLoader>>();
        let item_option = loader.load_one(self.line.item.id.clone()).await?;

        item_option.map(ItemNode::from_domain).ok_or(
            StandardGraphqlError::InternalError(format!(
                "Cannot find item_id {} for stocktake line id {}",
                self.line.item.id, self.line.line.id
            ))
            .extend(),
        )
    }

    pub async fn item_variant_id(&self) -> &Option<String> {
        &self.line.line.item_variant_id
    }

    pub async fn batch(&self) -> &Option<String> {
        &self.line.line.batch
    }

    pub async fn expiry_date(&self) -> &Option<NaiveDate> {
        &self.line.line.expiry_date
    }

    pub async fn pack_size(&self) -> Option<f64> {
        self.line.line.pack_size
    }

    pub async fn cost_price_per_pack(&self) -> &Option<f64> {
        &self.line.line.cost_price_per_pack
    }

    pub async fn sell_price_per_pack(&self) -> &Option<f64> {
        &self.line.line.sell_price_per_pack
    }

    pub async fn note(&self) -> &Option<String> {
        &self.line.line.note
    }

    #[graphql(deprecation = "Since 2.8.0. Use reason_option instead")]
    pub async fn inventory_adjustment_reason_id(&self) -> &Option<String> {
        &self.line.line.reason_option_id
    }

    #[graphql(deprecation = "Since 2.8.0. Use reason_option instead")]
    pub async fn inventory_adjustment_reason(
        &self,
        ctx: &Context<'_>,
    ) -> Result<Option<InventoryAdjustmentReasonNode>> {
        let loader = ctx.get_loader::<DataLoader<ReasonOptionLoader>>();
        let inventory_adjustment_reason_id = match &self.line.line.reason_option_id {
            None => return Ok(None),
            Some(inventory_adjustment_reason_id) => inventory_adjustment_reason_id,
        };

        let result = loader
            .load_one(inventory_adjustment_reason_id.clone())
            .await?;

        Ok(result.map(InventoryAdjustmentReasonNode::from_domain))
    }

<<<<<<< HEAD
=======
    pub async fn donor_id(&self) -> Option<String> {
        self.line.donor.clone().map(|d| d.id)
    }

    pub async fn donor_name(&self) -> Option<String> {
        self.line.donor.clone().map(|d| d.name)
    }

    pub async fn item_variant(&self, ctx: &Context<'_>) -> Result<Option<ItemVariantNode>> {
        let loader = ctx.get_loader::<DataLoader<ItemVariantByItemVariantIdLoader>>();

        let item_variant_id = match &self.line.line.item_variant_id {
            None => return Ok(None),
            Some(item_variant_id) => item_variant_id,
        };

        let result = loader.load_one(item_variant_id.clone()).await?;

        Ok(result.map(ItemVariantNode::from_domain))
    }

>>>>>>> d1370a4f
    pub async fn reason_option(&self, ctx: &Context<'_>) -> Result<Option<ReasonOptionNode>> {
        let loader = ctx.get_loader::<DataLoader<ReasonOptionLoader>>();
        let reason_option_id = match &self.line.line.reason_option_id {
            None => return Ok(None),
            Some(reason_option_id) => reason_option_id,
        };

        let result = loader.load_one(reason_option_id.clone()).await?;
        Ok(result.map(ReasonOptionNode::from_domain))
    }
}

#[derive(SimpleObject)]
pub struct StocktakeLineConnector {
    pub total_count: u32,
    pub nodes: Vec<StocktakeLineNode>,
}

impl StocktakeLineConnector {
    pub fn empty() -> StocktakeLineConnector {
        StocktakeLineConnector {
            total_count: 0,
            nodes: Vec::new(),
        }
    }

    pub fn from_domain_vec(from: Vec<StocktakeLine>) -> StocktakeLineConnector {
        StocktakeLineConnector {
            total_count: usize_to_u32(from.len()),
            nodes: from
                .into_iter()
                .map(|line| StocktakeLineNode { line })
                .collect(),
        }
    }
}

impl StocktakeLineNode {
    pub fn from_domain(line: StocktakeLine) -> StocktakeLineNode {
        StocktakeLineNode { line }
    }
}<|MERGE_RESOLUTION|>--- conflicted
+++ resolved
@@ -5,25 +5,17 @@
 use service::usize_to_u32;
 
 use graphql_core::{
-<<<<<<< HEAD
-    loader::{ItemLoader, LocationByIdLoader, ReasonOptionLoader, StockLineByIdLoader},
-=======
     loader::{
         ItemLoader, ItemVariantByItemVariantIdLoader, LocationByIdLoader, ReasonOptionLoader,
         StockLineByIdLoader,
     },
->>>>>>> d1370a4f
     standard_graphql_error::StandardGraphqlError,
     ContextExt,
 };
 
 use super::{
-<<<<<<< HEAD
-    InventoryAdjustmentReasonNode, ItemNode, LocationNode, ReasonOptionNode, StockLineNode,
-=======
     InventoryAdjustmentReasonNode, ItemNode, ItemVariantNode, LocationNode, ReasonOptionNode,
     StockLineNode,
->>>>>>> d1370a4f
 };
 
 pub struct StocktakeLineNode {
@@ -149,8 +141,6 @@
         Ok(result.map(InventoryAdjustmentReasonNode::from_domain))
     }
 
-<<<<<<< HEAD
-=======
     pub async fn donor_id(&self) -> Option<String> {
         self.line.donor.clone().map(|d| d.id)
     }
@@ -172,7 +162,6 @@
         Ok(result.map(ItemVariantNode::from_domain))
     }
 
->>>>>>> d1370a4f
     pub async fn reason_option(&self, ctx: &Context<'_>) -> Result<Option<ReasonOptionNode>> {
         let loader = ctx.get_loader::<DataLoader<ReasonOptionLoader>>();
         let reason_option_id = match &self.line.line.reason_option_id {
