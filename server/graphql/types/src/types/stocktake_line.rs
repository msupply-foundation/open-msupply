--- conflicted
+++ resolved
@@ -161,10 +161,10 @@
         })
     }
 
-<<<<<<< HEAD
     pub async fn volume_per_pack(&self) -> f64 {
         self.line.line.volume_per_pack
-=======
+    }
+
     pub async fn campaign(&self, ctx: &Context<'_>) -> Result<Option<CampaignNode>> {
         let loader = ctx.get_loader::<DataLoader<CampaignByIdLoader>>();
 
@@ -191,7 +191,6 @@
             });
 
         Ok(result)
->>>>>>> c5abbfd5
     }
 }
 
