--- conflicted
+++ resolved
@@ -5,15 +5,10 @@
 use service::usize_to_u32;
 
 use graphql_core::{
-<<<<<<< HEAD
-    loader::{ItemLoader, LocationByIdLoader, ReasonOptionLoader, StockLineByIdLoader},
-=======
     loader::{
-        InventoryAdjustmentReasonByIdLoader, ItemLoader, ItemVariantByItemVariantIdLoader,
-        LocationByIdLoader, ReasonOptionLoader,
+        ItemLoader, ItemVariantByItemVariantIdLoader, LocationByIdLoader, ReasonOptionLoader,
         StockLineByIdLoader,
     },
->>>>>>> 25d7c5ba
     standard_graphql_error::StandardGraphqlError,
     ContextExt,
 };
