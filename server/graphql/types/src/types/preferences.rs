use async_graphql::*;
use repository::StorageConnection;
use service::preference::{
    preferences::PreferenceProvider, PrefKey, Preference, PreferenceDescription, PreferenceType,
    PreferenceValueType,
};

pub struct PreferencesNode {
    pub connection: StorageConnection,
    pub store_id: Option<String>,
    pub preferences: PreferenceProvider,
}

#[Object]
impl PreferencesNode {
    pub async fn show_contact_tracing(&self) -> Result<bool> {
        self.load_preference(&self.preferences.show_contact_tracing)
    }

    pub async fn display_population_based_forecasting(&self) -> Result<bool> {
        self.load_preference(&self.preferences.display_population_based_forecasting)
    }

    pub async fn display_vaccines_in_doses(&self) -> Result<bool> {
        self.load_preference(&self.preferences.display_vaccines_in_doses)
    }

    pub async fn manage_vvm_status_for_stock(&self) -> Result<bool> {
        self.load_preference(&self.preferences.manage_vvm_status_for_stock)
    }

    pub async fn sort_by_vvm_status_then_expiry(&self) -> Result<bool> {
        self.load_preference(&self.preferences.sort_by_vvm_status_then_expiry)
    }

    pub async fn allow_tracking_of_received_stock_by_donor(&self) -> Result<bool> {
        self.load_preference(&self.preferences.allow_tracking_of_received_stock_by_donor)
    }
}

impl PreferencesNode {
    pub fn from_domain(
        connection: StorageConnection,
        store_id: Option<String>,
        prefs: PreferenceProvider,
    ) -> PreferencesNode {
        PreferencesNode {
            connection,
            store_id,
            preferences: prefs,
        }
    }

    pub fn load_preference<T>(&self, pref: &impl Preference<Value = T>) -> Result<T> {
        let result = pref.load(&self.connection, self.store_id.clone())?;
        Ok(result)
    }
}

pub struct PreferenceDescriptionNode {
    pub pref: PreferenceDescription,
}

#[Object]
impl PreferenceDescriptionNode {
    pub async fn key(&self) -> PreferenceKey {
        PreferenceKey::from_domain(&self.pref.key)
    }

    pub async fn value_type(&self) -> PreferenceValueNodeType {
        PreferenceValueNodeType::from_domain(&self.pref.value_type)
    }

    /// WARNING: Type loss - holds any kind of pref value (for edit UI).
    /// Use the PreferencesNode to load the strictly typed value.
    pub async fn value(&self) -> &serde_json::Value {
        &self.pref.value
    }
}

#[derive(Enum, Copy, Clone, Debug, Eq, PartialEq)]
#[graphql(rename_items = "camelCase")]
pub enum PreferenceKey {
    // These keys (once camelCased) should match fields of PreferencesNode
    ShowContactTracing,
    DisplayVaccinesInDoses,
    DisplayPopulationBasedForecasting,
<<<<<<< HEAD
    ManageVvmStatusForStock,
    SortByVvmStatusThenExpiry,
=======
    ManageVvmStatus,
    SortByVvmStatus,
    AllowTrackingOfReceivedStockByDonor,
>>>>>>> b9a39e39
}

impl PreferenceKey {
    pub fn from_domain(pref_key: &PrefKey) -> Self {
        match pref_key {
            PrefKey::ShowContactTracing => PreferenceKey::ShowContactTracing,
            PrefKey::DisplayPopulationBasedForecasting => {
                PreferenceKey::DisplayPopulationBasedForecasting
            }
<<<<<<< HEAD
            PrefKey::DisplayVaccinesInDoses => PreferenceKey::DisplayVaccinesInDoses,
            PrefKey::ManageVvmStatusForStock => PreferenceKey::ManageVvmStatusForStock,
            PrefKey::SortByVvmStatusThenExpiry => PreferenceKey::SortByVvmStatusThenExpiry,
=======
            PrefKey::DisplayVaccineInDoses => PreferenceKey::DisplayVaccineInDoses,
            PrefKey::ManageVvmStatus => PreferenceKey::ManageVvmStatus,
            PrefKey::SortByVvmStatus => PreferenceKey::SortByVvmStatus,
            PrefKey::AllowTrackingOfReceivedStockByDonor => {
                PreferenceKey::AllowTrackingOfReceivedStockByDonor
            }
>>>>>>> b9a39e39
        }
    }
}

#[derive(Enum, Copy, Clone, Debug, Eq, PartialEq)]
pub enum PreferenceNodeType {
    Global,
    Store,
}

impl PreferenceNodeType {
    pub fn to_domain(self) -> PreferenceType {
        match self {
            PreferenceNodeType::Global => PreferenceType::Global,
            PreferenceNodeType::Store => PreferenceType::Store,
        }
    }
}

#[derive(Enum, Copy, Clone, Debug, Eq, PartialEq)]
pub enum PreferenceValueNodeType {
    Boolean,
    Integer,
}

impl PreferenceValueNodeType {
    pub fn from_domain(domain_type: &PreferenceValueType) -> Self {
        match domain_type {
            PreferenceValueType::Boolean => PreferenceValueNodeType::Boolean,
            PreferenceValueType::Integer => PreferenceValueNodeType::Integer,
        }
    }
}<|MERGE_RESOLUTION|>--- conflicted
+++ resolved
@@ -85,14 +85,9 @@
     ShowContactTracing,
     DisplayVaccinesInDoses,
     DisplayPopulationBasedForecasting,
-<<<<<<< HEAD
     ManageVvmStatusForStock,
     SortByVvmStatusThenExpiry,
-=======
-    ManageVvmStatus,
-    SortByVvmStatus,
     AllowTrackingOfReceivedStockByDonor,
->>>>>>> b9a39e39
 }
 
 impl PreferenceKey {
@@ -102,18 +97,12 @@
             PrefKey::DisplayPopulationBasedForecasting => {
                 PreferenceKey::DisplayPopulationBasedForecasting
             }
-<<<<<<< HEAD
             PrefKey::DisplayVaccinesInDoses => PreferenceKey::DisplayVaccinesInDoses,
             PrefKey::ManageVvmStatusForStock => PreferenceKey::ManageVvmStatusForStock,
             PrefKey::SortByVvmStatusThenExpiry => PreferenceKey::SortByVvmStatusThenExpiry,
-=======
-            PrefKey::DisplayVaccineInDoses => PreferenceKey::DisplayVaccineInDoses,
-            PrefKey::ManageVvmStatus => PreferenceKey::ManageVvmStatus,
-            PrefKey::SortByVvmStatus => PreferenceKey::SortByVvmStatus,
             PrefKey::AllowTrackingOfReceivedStockByDonor => {
                 PreferenceKey::AllowTrackingOfReceivedStockByDonor
             }
->>>>>>> b9a39e39
         }
     }
 }
