use async_graphql::*;
use repository::StorageConnection;
use service::preference::{
    preferences::PreferenceProvider, PrefKey, Preference, PreferenceDescription, PreferenceType,
    PreferenceValueType,
};

pub struct PreferencesNode {
    pub connection: StorageConnection,
    pub store_id: Option<String>,
    pub preferences: PreferenceProvider,
}

#[Object]
impl PreferencesNode {
    pub async fn show_contact_tracing(&self) -> Result<bool> {
        self.load_preference(&self.preferences.show_contact_tracing)
    }
<<<<<<< HEAD

    pub async fn allow_tracking_of_received_stock_by_donor(&self) -> &bool {
        &self.preferences.allow_tracking_of_received_stock_by_donor
=======
    pub async fn display_population_based_forecasting(&self) -> Result<bool> {
        self.load_preference(&self.preferences.display_population_based_forecasting)
>>>>>>> cd00b30a
    }
}

impl PreferencesNode {
    pub fn from_domain(
        connection: StorageConnection,
        store_id: Option<String>,
        prefs: PreferenceProvider,
    ) -> PreferencesNode {
        PreferencesNode {
            connection,
            store_id,
            preferences: prefs,
        }
    }

    pub fn load_preference<T>(&self, pref: &impl Preference<Value = T>) -> Result<T> {
        let result = pref.load(&self.connection, self.store_id.clone())?;
        Ok(result)
    }
}

pub struct PreferenceDescriptionNode {
    pub pref: PreferenceDescription,
}

#[Object]
impl PreferenceDescriptionNode {
    pub async fn key(&self) -> PreferenceKey {
        PreferenceKey::from_domain(&self.pref.key)
    }

    pub async fn value_type(&self) -> PreferenceValueNodeType {
        PreferenceValueNodeType::from_domain(&self.pref.value_type)
    }

    /// WARNING: Type loss - holds any kind of pref value (for edit UI).
    /// Use the PreferencesNode to load the strictly typed value.
    pub async fn value(&self) -> &serde_json::Value {
        &self.pref.value
    }
}

#[derive(Enum, Copy, Clone, Debug, Eq, PartialEq)]
#[graphql(rename_items = "camelCase")]
pub enum PreferenceKey {
    // These keys (once camelCased) should match fields of PreferencesNode
    ShowContactTracing,
    DisplayPopulationBasedForecasting,
}

impl PreferenceKey {
    pub fn from_domain(pref_key: &PrefKey) -> Self {
        match pref_key {
            PrefKey::ShowContactTracing => PreferenceKey::ShowContactTracing,
            PrefKey::DisplayPopulationBasedForecasting => {
                PreferenceKey::DisplayPopulationBasedForecasting
            }
        }
    }
}

#[derive(Enum, Copy, Clone, Debug, Eq, PartialEq)]
pub enum PreferenceNodeType {
    Global,
    Store,
}

impl PreferenceNodeType {
    pub fn to_domain(self) -> PreferenceType {
        match self {
            PreferenceNodeType::Global => PreferenceType::Global,
            PreferenceNodeType::Store => PreferenceType::Store,
        }
    }
}

#[derive(Enum, Copy, Clone, Debug, Eq, PartialEq)]
pub enum PreferenceValueNodeType {
    Boolean,
    Integer,
}

impl PreferenceValueNodeType {
    pub fn from_domain(domain_type: &PreferenceValueType) -> Self {
        match domain_type {
            PreferenceValueType::Boolean => PreferenceValueNodeType::Boolean,
            PreferenceValueType::Integer => PreferenceValueNodeType::Integer,
        }
    }
}<|MERGE_RESOLUTION|>--- conflicted
+++ resolved
@@ -16,14 +16,12 @@
     pub async fn show_contact_tracing(&self) -> Result<bool> {
         self.load_preference(&self.preferences.show_contact_tracing)
     }
-<<<<<<< HEAD
+    pub async fn display_population_based_forecasting(&self) -> Result<bool> {
+        self.load_preference(&self.preferences.display_population_based_forecasting)
+    }
 
     pub async fn allow_tracking_of_received_stock_by_donor(&self) -> &bool {
-        &self.preferences.allow_tracking_of_received_stock_by_donor
-=======
-    pub async fn display_population_based_forecasting(&self) -> Result<bool> {
-        self.load_preference(&self.preferences.display_population_based_forecasting)
->>>>>>> cd00b30a
+        &self.load_preference(self.preferences.allow_tracking_of_received_stock_by_donor)
     }
 }
 
