use async_graphql::*;
use repository::StorageConnection;
use service::preference::{
    preferences::PreferenceProvider, PrefKey, Preference, PreferenceDescription, PreferenceType,
    PreferenceValueType,
};

pub struct PreferencesNode {
    pub connection: StorageConnection,
    pub store_id: Option<String>,
    pub preferences: PreferenceProvider,
}

#[Object]
impl PreferencesNode {
    pub async fn show_contact_tracing(&self) -> Result<bool> {
        self.load_preference(&self.preferences.show_contact_tracing)
    }
<<<<<<< HEAD

    // TODO: https://github.com/msupply-foundation/open-msupply/issues/7332 once
    // preferences have been refactored
    pub async fn display_vaccine_in_doses(&self) -> &bool {
        &true
=======
    pub async fn display_population_based_forecasting(&self) -> Result<bool> {
        self.load_preference(&self.preferences.display_population_based_forecasting)
>>>>>>> cd00b30a
    }
}

impl PreferencesNode {
    pub fn from_domain(
        connection: StorageConnection,
        store_id: Option<String>,
        prefs: PreferenceProvider,
    ) -> PreferencesNode {
        PreferencesNode {
            connection,
            store_id,
            preferences: prefs,
        }
    }

    pub fn load_preference<T>(&self, pref: &impl Preference<Value = T>) -> Result<T> {
        let result = pref.load(&self.connection, self.store_id.clone())?;
        Ok(result)
    }
}

pub struct PreferenceDescriptionNode {
    pub pref: PreferenceDescription,
}

#[Object]
impl PreferenceDescriptionNode {
    pub async fn key(&self) -> PreferenceKey {
        PreferenceKey::from_domain(&self.pref.key)
    }

    pub async fn value_type(&self) -> PreferenceValueNodeType {
        PreferenceValueNodeType::from_domain(&self.pref.value_type)
    }

    /// WARNING: Type loss - holds any kind of pref value (for edit UI).
    /// Use the PreferencesNode to load the strictly typed value.
    pub async fn value(&self) -> &serde_json::Value {
        &self.pref.value
    }
}

#[derive(Enum, Copy, Clone, Debug, Eq, PartialEq)]
#[graphql(rename_items = "camelCase")]
pub enum PreferenceKey {
    // These keys (once camelCased) should match fields of PreferencesNode
    ShowContactTracing,
<<<<<<< HEAD
    DisplayVaccineInDoses,
=======
    DisplayPopulationBasedForecasting,
>>>>>>> cd00b30a
}

impl PreferenceKey {
    pub fn from_domain(pref_key: &PrefKey) -> Self {
        match pref_key {
            PrefKey::ShowContactTracing => PreferenceKey::ShowContactTracing,
<<<<<<< HEAD
            PrefKey::DisplayVaccineInDoses => PreferenceKey::ShowContactTracing,
=======
            PrefKey::DisplayPopulationBasedForecasting => {
                PreferenceKey::DisplayPopulationBasedForecasting
            }
>>>>>>> cd00b30a
        }
    }
}

#[derive(Enum, Copy, Clone, Debug, Eq, PartialEq)]
pub enum PreferenceNodeType {
    Global,
    Store,
}

impl PreferenceNodeType {
    pub fn to_domain(self) -> PreferenceType {
        match self {
            PreferenceNodeType::Global => PreferenceType::Global,
            PreferenceNodeType::Store => PreferenceType::Store,
        }
    }
}

#[derive(Enum, Copy, Clone, Debug, Eq, PartialEq)]
pub enum PreferenceValueNodeType {
    Boolean,
    Integer,
}

impl PreferenceValueNodeType {
    pub fn from_domain(domain_type: &PreferenceValueType) -> Self {
        match domain_type {
            PreferenceValueType::Boolean => PreferenceValueNodeType::Boolean,
            PreferenceValueType::Integer => PreferenceValueNodeType::Integer,
        }
    }
}<|MERGE_RESOLUTION|>--- conflicted
+++ resolved
@@ -16,16 +16,15 @@
     pub async fn show_contact_tracing(&self) -> Result<bool> {
         self.load_preference(&self.preferences.show_contact_tracing)
     }
-<<<<<<< HEAD
 
     // TODO: https://github.com/msupply-foundation/open-msupply/issues/7332 once
     // preferences have been refactored
     pub async fn display_vaccine_in_doses(&self) -> &bool {
         &true
-=======
+    }
+
     pub async fn display_population_based_forecasting(&self) -> Result<bool> {
         self.load_preference(&self.preferences.display_population_based_forecasting)
->>>>>>> cd00b30a
     }
 }
 
@@ -74,24 +73,18 @@
 pub enum PreferenceKey {
     // These keys (once camelCased) should match fields of PreferencesNode
     ShowContactTracing,
-<<<<<<< HEAD
     DisplayVaccineInDoses,
-=======
     DisplayPopulationBasedForecasting,
->>>>>>> cd00b30a
 }
 
 impl PreferenceKey {
     pub fn from_domain(pref_key: &PrefKey) -> Self {
         match pref_key {
             PrefKey::ShowContactTracing => PreferenceKey::ShowContactTracing,
-<<<<<<< HEAD
             PrefKey::DisplayVaccineInDoses => PreferenceKey::ShowContactTracing,
-=======
             PrefKey::DisplayPopulationBasedForecasting => {
                 PreferenceKey::DisplayPopulationBasedForecasting
             }
->>>>>>> cd00b30a
         }
     }
 }
