use std::collections::BTreeMap;

use crate::types::patient::GenderType;
use async_graphql::*;
use repository::StorageConnection;
use service::preference::{
    preferences::PreferenceProvider, PrefKey, Preference, PreferenceDescription, PreferenceType,
    PreferenceValueType,
};

pub struct PreferencesNode {
    pub connection: StorageConnection,
    pub store_id: Option<String>,
    pub preferences: PreferenceProvider,
}

#[Object]
impl PreferencesNode {
    // Global preferences
    pub async fn allow_tracking_of_stock_by_donor(&self) -> Result<bool> {
        self.load_preference(&self.preferences.allow_tracking_of_stock_by_donor)
    }

    pub async fn gender_options(&self) -> Result<Vec<GenderType>> {
        let domain_genders = self.load_preference(&self.preferences.gender_options)?;
        let genders = domain_genders.iter().map(GenderType::from_domain).collect();
        Ok(genders)
    }

    pub async fn show_contact_tracing(&self) -> Result<bool> {
        self.load_preference(&self.preferences.show_contact_tracing)
    }

    pub async fn use_campaigns(&self) -> Result<bool> {
        self.load_preference(&self.preferences.use_campaigns)
    }

<<<<<<< HEAD
    pub async fn custom_translations(&self) -> Result<BTreeMap<String, String>> {
        self.load_preference(&self.preferences.custom_translations)
=======
    pub async fn sync_records_display_threshold(&self) -> Result<i32> {
        self.load_preference(&self.preferences.sync_records_display_threshold)
>>>>>>> 0f110eaa
    }

    // Store preferences
    pub async fn manage_vaccines_in_doses(&self) -> Result<bool> {
        self.load_preference(&self.preferences.manage_vaccines_in_doses)
    }

    pub async fn manage_vvm_status_for_stock(&self) -> Result<bool> {
        self.load_preference(&self.preferences.manage_vvm_status_for_stock)
    }

    pub async fn order_in_packs(&self) -> Result<bool> {
        self.load_preference(&self.preferences.order_in_packs)
    }

    pub async fn sort_by_vvm_status_then_expiry(&self) -> Result<bool> {
        self.load_preference(&self.preferences.sort_by_vvm_status_then_expiry)
    }

    pub async fn use_simplified_mobile_ui(&self) -> Result<bool> {
        self.load_preference(&self.preferences.use_simplified_mobile_ui)
    }
}

impl PreferencesNode {
    pub fn from_domain(
        connection: StorageConnection,
        store_id: Option<String>,
        prefs: PreferenceProvider,
    ) -> PreferencesNode {
        PreferencesNode {
            connection,
            store_id,
            preferences: prefs,
        }
    }

    pub fn load_preference<T>(&self, pref: &impl Preference<Value = T>) -> Result<T> {
        let result = pref.load(&self.connection, self.store_id.clone())?;
        Ok(result)
    }
}

pub struct PreferenceDescriptionNode {
    pub pref: PreferenceDescription,
}

#[Object]
impl PreferenceDescriptionNode {
    pub async fn key(&self) -> PreferenceKey {
        PreferenceKey::from_domain(&self.pref.key)
    }

    pub async fn value_type(&self) -> PreferenceValueNodeType {
        PreferenceValueNodeType::from_domain(&self.pref.value_type)
    }

    /// WARNING: Type loss - holds any kind of pref value (for edit UI).
    /// Use the PreferencesNode to load the strictly typed value.
    pub async fn value(&self) -> &serde_json::Value {
        &self.pref.value
    }
}

#[derive(Enum, Copy, Clone, Debug, Eq, PartialEq)]
#[graphql(rename_items = "camelCase")]
// These keys (once camelCased) should match fields of PreferencesNode
pub enum PreferenceKey {
    // Global preferences
    AllowTrackingOfStockByDonor,
    GenderOptions,
    ShowContactTracing,
    UseCampaigns,
<<<<<<< HEAD
    CustomTranslations,
=======
    SyncRecordsDisplayThreshold,
>>>>>>> 0f110eaa
    // Store preferences
    ManageVaccinesInDoses,
    ManageVvmStatusForStock,
    OrderInPacks,
    SortByVvmStatusThenExpiry,
    UseSimplifiedMobileUi,
}

impl PreferenceKey {
    pub fn from_domain(pref_key: &PrefKey) -> Self {
        match pref_key {
            // Global preferences
            PrefKey::AllowTrackingOfStockByDonor => PreferenceKey::AllowTrackingOfStockByDonor,
            PrefKey::GenderOptions => PreferenceKey::GenderOptions,
            PrefKey::ShowContactTracing => PreferenceKey::ShowContactTracing,
            PrefKey::UseCampaigns => PreferenceKey::UseCampaigns,
<<<<<<< HEAD
            PrefKey::CustomTranslations => PreferenceKey::CustomTranslations,
=======
            PrefKey::SyncRecordsDisplayThreshold => PreferenceKey::SyncRecordsDisplayThreshold,
>>>>>>> 0f110eaa
            // Store preferences
            PrefKey::ManageVaccinesInDoses => PreferenceKey::ManageVaccinesInDoses,
            PrefKey::ManageVvmStatusForStock => PreferenceKey::ManageVvmStatusForStock,
            PrefKey::OrderInPacks => PreferenceKey::OrderInPacks,
            PrefKey::SortByVvmStatusThenExpiry => PreferenceKey::SortByVvmStatusThenExpiry,
            PrefKey::UseSimplifiedMobileUi => PreferenceKey::UseSimplifiedMobileUi,
        }
    }
}

#[derive(Enum, Copy, Clone, Debug, Eq, PartialEq)]
pub enum PreferenceNodeType {
    Global,
    Store,
}

impl PreferenceNodeType {
    pub fn to_domain(self) -> PreferenceType {
        match self {
            PreferenceNodeType::Global => PreferenceType::Global,
            PreferenceNodeType::Store => PreferenceType::Store,
        }
    }
}

#[derive(Enum, Copy, Clone, Debug, Eq, PartialEq)]
pub enum PreferenceValueNodeType {
    Boolean,
    Integer,
    MultiChoice,
    CustomTranslations, // Specific type for CustomTranslations preference
}

impl PreferenceValueNodeType {
    pub fn from_domain(domain_type: &PreferenceValueType) -> Self {
        match domain_type {
            PreferenceValueType::Boolean => PreferenceValueNodeType::Boolean,
            PreferenceValueType::Integer => PreferenceValueNodeType::Integer,
            PreferenceValueType::MultiChoice => PreferenceValueNodeType::MultiChoice,
            PreferenceValueType::CustomTranslations => PreferenceValueNodeType::CustomTranslations,
        }
    }
}<|MERGE_RESOLUTION|>--- conflicted
+++ resolved
@@ -35,13 +35,12 @@
         self.load_preference(&self.preferences.use_campaigns)
     }
 
-<<<<<<< HEAD
     pub async fn custom_translations(&self) -> Result<BTreeMap<String, String>> {
         self.load_preference(&self.preferences.custom_translations)
-=======
+    }
+
     pub async fn sync_records_display_threshold(&self) -> Result<i32> {
         self.load_preference(&self.preferences.sync_records_display_threshold)
->>>>>>> 0f110eaa
     }
 
     // Store preferences
@@ -115,11 +114,8 @@
     GenderOptions,
     ShowContactTracing,
     UseCampaigns,
-<<<<<<< HEAD
     CustomTranslations,
-=======
     SyncRecordsDisplayThreshold,
->>>>>>> 0f110eaa
     // Store preferences
     ManageVaccinesInDoses,
     ManageVvmStatusForStock,
@@ -136,11 +132,8 @@
             PrefKey::GenderOptions => PreferenceKey::GenderOptions,
             PrefKey::ShowContactTracing => PreferenceKey::ShowContactTracing,
             PrefKey::UseCampaigns => PreferenceKey::UseCampaigns,
-<<<<<<< HEAD
             PrefKey::CustomTranslations => PreferenceKey::CustomTranslations,
-=======
             PrefKey::SyncRecordsDisplayThreshold => PreferenceKey::SyncRecordsDisplayThreshold,
->>>>>>> 0f110eaa
             // Store preferences
             PrefKey::ManageVaccinesInDoses => PreferenceKey::ManageVaccinesInDoses,
             PrefKey::ManageVvmStatusForStock => PreferenceKey::ManageVvmStatusForStock,
