use async_graphql::*;
use repository::StorageConnection;
use service::preference::{
    preferences::PreferenceProvider, PrefKey, Preference, PreferenceDescription, PreferenceType,
    PreferenceValueType,
};

pub struct PreferencesNode {
    pub connection: StorageConnection,
    pub store_id: Option<String>,
    pub preferences: PreferenceProvider,
}

#[Object]
impl PreferencesNode {
    pub async fn show_contact_tracing(&self) -> Result<bool> {
        self.load_preference(&self.preferences.show_contact_tracing)
    }

<<<<<<< HEAD
    // TODO: https://github.com/msupply-foundation/open-msupply/issues/7332 once
    // preferences have been refactored
    pub async fn display_vaccine_in_doses(&self) -> &bool {
        &true
    }

=======
>>>>>>> 462f315d
    pub async fn display_population_based_forecasting(&self) -> Result<bool> {
        self.load_preference(&self.preferences.display_population_based_forecasting)
    }

    pub async fn display_vaccine_in_doses(&self) -> Result<bool> {
        self.load_preference(&self.preferences.display_vaccine_in_doses)
    }
}

impl PreferencesNode {
    pub fn from_domain(
        connection: StorageConnection,
        store_id: Option<String>,
        prefs: PreferenceProvider,
    ) -> PreferencesNode {
        PreferencesNode {
            connection,
            store_id,
            preferences: prefs,
        }
    }

    pub fn load_preference<T>(&self, pref: &impl Preference<Value = T>) -> Result<T> {
        let result = pref.load(&self.connection, self.store_id.clone())?;
        Ok(result)
    }
}

pub struct PreferenceDescriptionNode {
    pub pref: PreferenceDescription,
}

#[Object]
impl PreferenceDescriptionNode {
    pub async fn key(&self) -> PreferenceKey {
        PreferenceKey::from_domain(&self.pref.key)
    }

    pub async fn value_type(&self) -> PreferenceValueNodeType {
        PreferenceValueNodeType::from_domain(&self.pref.value_type)
    }

    /// WARNING: Type loss - holds any kind of pref value (for edit UI).
    /// Use the PreferencesNode to load the strictly typed value.
    pub async fn value(&self) -> &serde_json::Value {
        &self.pref.value
    }
}

#[derive(Enum, Copy, Clone, Debug, Eq, PartialEq)]
#[graphql(rename_items = "camelCase")]
pub enum PreferenceKey {
    // These keys (once camelCased) should match fields of PreferencesNode
    ShowContactTracing,
    DisplayVaccineInDoses,
    DisplayPopulationBasedForecasting,
    DisplayVaccineInDoses,
}

impl PreferenceKey {
    pub fn from_domain(pref_key: &PrefKey) -> Self {
        match pref_key {
            PrefKey::ShowContactTracing => PreferenceKey::ShowContactTracing,
            PrefKey::DisplayVaccineInDoses => PreferenceKey::ShowContactTracing,
            PrefKey::DisplayPopulationBasedForecasting => {
                PreferenceKey::DisplayPopulationBasedForecasting
            }

            PrefKey::DisplayVaccineInDoses => PreferenceKey::DisplayVaccineInDoses,
        }
    }
}

#[derive(Enum, Copy, Clone, Debug, Eq, PartialEq)]
pub enum PreferenceNodeType {
    Global,
    Store,
}

impl PreferenceNodeType {
    pub fn to_domain(self) -> PreferenceType {
        match self {
            PreferenceNodeType::Global => PreferenceType::Global,
            PreferenceNodeType::Store => PreferenceType::Store,
        }
    }
}

#[derive(Enum, Copy, Clone, Debug, Eq, PartialEq)]
pub enum PreferenceValueNodeType {
    Boolean,
    Integer,
}

impl PreferenceValueNodeType {
    pub fn from_domain(domain_type: &PreferenceValueType) -> Self {
        match domain_type {
            PreferenceValueType::Boolean => PreferenceValueNodeType::Boolean,
            PreferenceValueType::Integer => PreferenceValueNodeType::Integer,
        }
    }
}<|MERGE_RESOLUTION|>--- conflicted
+++ resolved
@@ -17,15 +17,6 @@
         self.load_preference(&self.preferences.show_contact_tracing)
     }
 
-<<<<<<< HEAD
-    // TODO: https://github.com/msupply-foundation/open-msupply/issues/7332 once
-    // preferences have been refactored
-    pub async fn display_vaccine_in_doses(&self) -> &bool {
-        &true
-    }
-
-=======
->>>>>>> 462f315d
     pub async fn display_population_based_forecasting(&self) -> Result<bool> {
         self.load_preference(&self.preferences.display_population_based_forecasting)
     }
@@ -82,18 +73,15 @@
     ShowContactTracing,
     DisplayVaccineInDoses,
     DisplayPopulationBasedForecasting,
-    DisplayVaccineInDoses,
 }
 
 impl PreferenceKey {
     pub fn from_domain(pref_key: &PrefKey) -> Self {
         match pref_key {
             PrefKey::ShowContactTracing => PreferenceKey::ShowContactTracing,
-            PrefKey::DisplayVaccineInDoses => PreferenceKey::ShowContactTracing,
             PrefKey::DisplayPopulationBasedForecasting => {
                 PreferenceKey::DisplayPopulationBasedForecasting
             }
-
             PrefKey::DisplayVaccineInDoses => PreferenceKey::DisplayVaccineInDoses,
         }
     }
