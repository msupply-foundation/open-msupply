--- conflicted
+++ resolved
@@ -155,11 +155,8 @@
     SortByVvmStatusThenExpiry,
     UseSimplifiedMobileUi,
     DisableManualReturns,
-<<<<<<< HEAD
     RequisitionAutoFinalise,
-=======
     WarningForExcessRequest,
->>>>>>> eb95717a
 }
 
 #[derive(Enum, Copy, Clone, Debug, Eq, PartialEq)]
