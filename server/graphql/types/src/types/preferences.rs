use std::collections::BTreeMap;

use crate::types::{
    invoice_query::InvoiceNodeStatus, patient::GenderTypeNode,
    warn_when_missing_recent_stocktake::WarnWhenMissingRecentStocktakeDataNode,
};
use async_graphql::*;
use repository::StorageConnection;
use service::preference::{preferences::PreferenceProvider, Preference, PreferenceDescription};

pub struct PreferencesNode {
    pub connection: StorageConnection,
    pub store_id: Option<String>,
    pub preferences: PreferenceProvider,
}

#[Object]
impl PreferencesNode {
    // Global preferences
    pub async fn allow_tracking_of_stock_by_donor(&self) -> Result<bool> {
        self.load_preference(&self.preferences.allow_tracking_of_stock_by_donor)
    }

    pub async fn gender_options(&self) -> Result<Vec<GenderTypeNode>> {
        let domain_genders = self.load_preference(&self.preferences.gender_options)?;
        let genders = domain_genders
            .iter()
            .map(|g| GenderTypeNode::from(g.clone()))
            .collect();
        Ok(genders)
    }

    pub async fn authorise_purchase_order(&self) -> Result<bool> {
        self.load_preference(&self.preferences.authorise_purchase_order)
    }

    pub async fn authorise_goods_received(&self) -> Result<bool> {
        self.load_preference(&self.preferences.authorise_goods_received)
    }

    pub async fn custom_translations(&self) -> Result<BTreeMap<String, String>> {
        self.load_preference(&self.preferences.custom_translations)
    }

    pub async fn prevent_transfers_months_before_initialisation(&self) -> Result<i32> {
        self.load_preference(
            &self
                .preferences
                .prevent_transfers_months_before_initialisation,
        )
    }

    pub async fn show_contact_tracing(&self) -> Result<bool> {
        self.load_preference(&self.preferences.show_contact_tracing)
    }

    pub async fn sync_records_display_threshold(&self) -> Result<i32> {
        self.load_preference(&self.preferences.sync_records_display_threshold)
    }

    pub async fn warning_for_excess_request(&self) -> Result<bool> {
        self.load_preference(&self.preferences.warning_for_excess_request)
    }

    pub async fn adjust_for_number_of_days_out_of_stock(&self) -> Result<bool> {
        self.load_preference(&self.preferences.adjust_for_number_of_days_out_of_stock)
    }

    pub async fn days_in_month(&self) -> Result<f64> {
        self.load_preference(&self.preferences.days_in_month)
    }

    pub async fn expired_stock_prevent_issue(&self) -> Result<bool> {
        self.load_preference(&self.preferences.expired_stock_prevent_issue)
    }

    pub async fn expired_stock_issue_threshold(&self) -> Result<i32> {
        self.load_preference(&self.preferences.expired_stock_issue_threshold)
    }

    pub async fn show_indicative_price_in_requisitions(&self) -> Result<bool> {
        self.load_preference(&self.preferences.show_indicative_price_in_requisitions)
    }

    // Store preferences
    pub async fn manage_vaccines_in_doses(&self) -> Result<bool> {
        self.load_preference(&self.preferences.manage_vaccines_in_doses)
    }

    pub async fn manage_vvm_status_for_stock(&self) -> Result<bool> {
        self.load_preference(&self.preferences.manage_vvm_status_for_stock)
    }

    pub async fn order_in_packs(&self) -> Result<bool> {
        self.load_preference(&self.preferences.order_in_packs)
    }

    pub async fn use_procurement_functionality(&self) -> Result<bool> {
        self.load_preference(&self.preferences.use_procurement_functionality)
    }

    pub async fn sort_by_vvm_status_then_expiry(&self) -> Result<bool> {
        self.load_preference(&self.preferences.sort_by_vvm_status_then_expiry)
    }

    pub async fn use_simplified_mobile_ui(&self) -> Result<bool> {
        self.load_preference(&self.preferences.use_simplified_mobile_ui)
    }

    pub async fn disable_manual_returns(&self) -> Result<bool> {
        self.load_preference(&self.preferences.disable_manual_returns)
    }

    pub async fn requisition_auto_finalise(&self) -> Result<bool> {
        self.load_preference(&self.preferences.requisition_auto_finalise)
    }

    pub async fn inbound_shipment_auto_verify(&self) -> Result<bool> {
        self.load_preference(&self.preferences.inbound_shipment_auto_verify)
    }

    pub async fn can_create_internal_order_from_a_requisition(&self) -> Result<bool> {
        self.load_preference(
            &self
                .preferences
                .can_create_internal_order_from_a_requisition,
        )
    }

    pub async fn select_destination_store_for_an_internal_order(&self) -> Result<bool> {
        self.load_preference(
            &self
                .preferences
                .select_destination_store_for_an_internal_order,
        )
    }

    pub async fn number_of_months_to_check_for_consumption_when_calculating_out_of_stock_products(
        &self,
    ) -> Result<i32> {
        self.load_preference(
            &self
                .preferences
                .number_of_months_to_check_for_consumption_when_calculating_out_of_stock_products,
        )
    }

    pub async fn number_of_months_threshold_to_show_low_stock_alerts_for_products(
        &self,
    ) -> Result<i32> {
        self.load_preference(
            &self
                .preferences
                .number_of_months_threshold_to_show_low_stock_alerts_for_products,
        )
    }

    pub async fn first_threshold_for_expiring_items(&self) -> Result<i32> {
        self.load_preference(&self.preferences.first_threshold_for_expiring_items)
    }

    pub async fn second_threshold_for_expiring_items(&self) -> Result<i32> {
        self.load_preference(&self.preferences.second_threshold_for_expiring_items)
    }

    pub async fn store_custom_colour(&self) -> Result<String> {
        self.load_preference(&self.preferences.store_custom_colour)
    }

    pub async fn warn_when_missing_recent_stocktake(
        &self,
    ) -> Result<WarnWhenMissingRecentStocktakeDataNode> {
        Ok(WarnWhenMissingRecentStocktakeDataNode::from_domain(
            self.load_preference(&self.preferences.warn_when_missing_recent_stocktake)?,
        ))
    }

    pub async fn invoice_status_options(&self) -> Result<Vec<InvoiceNodeStatus>> {
        let domain_statuses = self.load_preference(&self.preferences.invoice_status_options)?;
        let statuses = domain_statuses
            .iter()
            .map(|s| InvoiceNodeStatus::from(s.clone()))
            .collect();
        Ok(statuses)
    }
}

impl PreferencesNode {
    pub fn from_domain(
        connection: StorageConnection,
        store_id: Option<String>,
        prefs: PreferenceProvider,
    ) -> PreferencesNode {
        PreferencesNode {
            connection,
            store_id,
            preferences: prefs,
        }
    }

    pub fn load_preference<T>(&self, pref: &impl Preference<Value = T>) -> Result<T> {
        let result = pref.load(&self.connection, self.store_id.clone())?;
        Ok(result)
    }
}

pub struct PreferenceDescriptionNode {
    pub pref: PreferenceDescription,
}

#[Object]
impl PreferenceDescriptionNode {
    pub async fn key(&self) -> PreferenceKey {
        PreferenceKey::from(self.pref.key.clone())
    }

    pub async fn value_type(&self) -> PreferenceValueNodeType {
        PreferenceValueNodeType::from(self.pref.value_type.clone())
    }

    /// WARNING: Type loss - holds any kind of pref value (for edit UI).
    /// Use the PreferencesNode to load the strictly typed value.
    pub async fn value(&self) -> &serde_json::Value {
        &self.pref.value
    }
}

#[derive(Enum, Copy, Clone, Debug, Eq, PartialEq)]
#[graphql(rename_items = "camelCase")]
// These keys (once camelCased) should match fields of PreferencesNode
#[graphql(remote = "service::preference::types::PrefKey")]
pub enum PreferenceKey {
    // Global preferences
    AllowTrackingOfStockByDonor,
    AuthoriseGoodsReceived,
    AuthorisePurchaseOrder,
    CustomTranslations,
    GenderOptions,
    PreventTransfersMonthsBeforeInitialisation,
    ShowContactTracing,
    SyncRecordsDisplayThreshold,
    AdjustForNumberOfDaysOutOfStock,
    DaysInMonth,
    ExpiredStockPreventIssue,
    ExpiredStockIssueThreshold,
    // Store preferences
    ManageVaccinesInDoses,
    ManageVvmStatusForStock,
    OrderInPacks,
    UseProcurementFunctionality,
    SortByVvmStatusThenExpiry,
    UseSimplifiedMobileUi,
    DisableManualReturns,
    RequisitionAutoFinalise,
    InboundShipmentAutoVerify,
    WarningForExcessRequest,
    CanCreateInternalOrderFromARequisition,
    SelectDestinationStoreForAnInternalOrder,
    NumberOfMonthsToCheckForConsumptionWhenCalculatingOutOfStockProducts,
    NumberOfMonthsThresholdToShowLowStockAlertsForProducts,
    FirstThresholdForExpiringItems,
    SecondThresholdForExpiringItems,
    SkipIntermediateStatusesInOutbound,
    StoreCustomColour,
    WarnWhenMissingRecentStocktake,
<<<<<<< HEAD
    InvoiceStatusOptions,
=======
    ShowIndicativePriceInRequisitions,
>>>>>>> eeac8834
}

#[derive(Enum, Copy, Clone, Debug, Eq, PartialEq)]
#[graphql(remote = "service::preference::types::PreferenceType")]
pub enum PreferenceNodeType {
    Global,
    Store,
}

#[derive(Enum, Copy, Clone, Debug, Eq, PartialEq)]
#[graphql(remote = "service::preference::types::PreferenceValueType")]
pub enum PreferenceValueNodeType {
    Boolean,
    Integer,
    MultiChoice,
    CustomTranslations, // Specific type for CustomTranslations preference
    WarnWhenMissingRecentStocktakeData,
    String,
}<|MERGE_RESOLUTION|>--- conflicted
+++ resolved
@@ -263,11 +263,8 @@
     SkipIntermediateStatusesInOutbound,
     StoreCustomColour,
     WarnWhenMissingRecentStocktake,
-<<<<<<< HEAD
     InvoiceStatusOptions,
-=======
     ShowIndicativePriceInRequisitions,
->>>>>>> eeac8834
 }
 
 #[derive(Enum, Copy, Clone, Debug, Eq, PartialEq)]
