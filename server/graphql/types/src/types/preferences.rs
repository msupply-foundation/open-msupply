use crate::types::patient::GenderType;
use async_graphql::*;
use repository::StorageConnection;
use service::preference::{
    preferences::PreferenceProvider, PrefKey, Preference, PreferenceDescription, PreferenceType,
    PreferenceValueType,
};

pub struct PreferencesNode {
    pub connection: StorageConnection,
    pub store_id: Option<String>,
    pub preferences: PreferenceProvider,
}

#[Object]
impl PreferencesNode {
    // Global preferences
    pub async fn allow_tracking_of_stock_by_donor(&self) -> Result<bool> {
        self.load_preference(&self.preferences.allow_tracking_of_stock_by_donor)
    }

    pub async fn gender_options(&self) -> Result<Vec<GenderType>> {
        let domain_genders = self.load_preference(&self.preferences.gender_options)?;
        let genders = domain_genders.iter().map(GenderType::from_domain).collect();
        Ok(genders)
    }

    pub async fn show_contact_tracing(&self) -> Result<bool> {
        self.load_preference(&self.preferences.show_contact_tracing)
    }

    pub async fn use_campaigns(&self) -> Result<bool> {
        self.load_preference(&self.preferences.use_campaigns)
    }

    // Store preferences
    pub async fn manage_vaccines_in_doses(&self) -> Result<bool> {
        self.load_preference(&self.preferences.manage_vaccines_in_doses)
    }

    pub async fn manage_vvm_status_for_stock(&self) -> Result<bool> {
        self.load_preference(&self.preferences.manage_vvm_status_for_stock)
    }

    pub async fn order_in_packs(&self) -> Result<bool> {
        self.load_preference(&self.preferences.order_in_packs)
    }

    pub async fn sort_by_vvm_status_then_expiry(&self) -> Result<bool> {
        self.load_preference(&self.preferences.sort_by_vvm_status_then_expiry)
    }

    pub async fn use_simplified_mobile_ui(&self) -> Result<bool> {
        self.load_preference(&self.preferences.use_simplified_mobile_ui)
    }
}

impl PreferencesNode {
    pub fn from_domain(
        connection: StorageConnection,
        store_id: Option<String>,
        prefs: PreferenceProvider,
    ) -> PreferencesNode {
        PreferencesNode {
            connection,
            store_id,
            preferences: prefs,
        }
    }

    pub fn load_preference<T>(&self, pref: &impl Preference<Value = T>) -> Result<T> {
        let result = pref.load(&self.connection, self.store_id.clone())?;
        Ok(result)
    }
}

pub struct PreferenceDescriptionNode {
    pub pref: PreferenceDescription,
}

#[Object]
impl PreferenceDescriptionNode {
    pub async fn key(&self) -> PreferenceKey {
        PreferenceKey::from_domain(&self.pref.key)
    }

    pub async fn value_type(&self) -> PreferenceValueNodeType {
        PreferenceValueNodeType::from_domain(&self.pref.value_type)
    }

    /// WARNING: Type loss - holds any kind of pref value (for edit UI).
    /// Use the PreferencesNode to load the strictly typed value.
    pub async fn value(&self) -> &serde_json::Value {
        &self.pref.value
    }
}

#[derive(Enum, Copy, Clone, Debug, Eq, PartialEq)]
#[graphql(rename_items = "camelCase")]
// These keys (once camelCased) should match fields of PreferencesNode
pub enum PreferenceKey {
    // Global preferences
    AllowTrackingOfStockByDonor,
    GenderOptions,
<<<<<<< HEAD
    UseCampaigns,
=======
    ShowContactTracing,
>>>>>>> 42de186c
    // Store preferences
    ManageVaccinesInDoses,
    ManageVvmStatusForStock,
    OrderInPacks,
    SortByVvmStatusThenExpiry,
    UseSimplifiedMobileUi,
}

impl PreferenceKey {
    pub fn from_domain(pref_key: &PrefKey) -> Self {
        match pref_key {
            // Global preferences
            PrefKey::AllowTrackingOfStockByDonor => PreferenceKey::AllowTrackingOfStockByDonor,
            PrefKey::GenderOptions => PreferenceKey::GenderOptions,
<<<<<<< HEAD
            PrefKey::UseCampaigns => PreferenceKey::UseCampaigns,
=======
            PrefKey::ShowContactTracing => PreferenceKey::ShowContactTracing,
>>>>>>> 42de186c
            // Store preferences
            PrefKey::ManageVaccinesInDoses => PreferenceKey::ManageVaccinesInDoses,
            PrefKey::ManageVvmStatusForStock => PreferenceKey::ManageVvmStatusForStock,
            PrefKey::OrderInPacks => PreferenceKey::OrderInPacks,
            PrefKey::SortByVvmStatusThenExpiry => PreferenceKey::SortByVvmStatusThenExpiry,
            PrefKey::UseSimplifiedMobileUi => PreferenceKey::UseSimplifiedMobileUi,
        }
    }
}

#[derive(Enum, Copy, Clone, Debug, Eq, PartialEq)]
pub enum PreferenceNodeType {
    Global,
    Store,
}

impl PreferenceNodeType {
    pub fn to_domain(self) -> PreferenceType {
        match self {
            PreferenceNodeType::Global => PreferenceType::Global,
            PreferenceNodeType::Store => PreferenceType::Store,
        }
    }
}

#[derive(Enum, Copy, Clone, Debug, Eq, PartialEq)]
pub enum PreferenceValueNodeType {
    Boolean,
    Integer,
    MultiChoice,
}

impl PreferenceValueNodeType {
    pub fn from_domain(domain_type: &PreferenceValueType) -> Self {
        match domain_type {
            PreferenceValueType::Boolean => PreferenceValueNodeType::Boolean,
            PreferenceValueType::Integer => PreferenceValueNodeType::Integer,
            PreferenceValueType::MultiChoice => PreferenceValueNodeType::MultiChoice,
        }
    }
}<|MERGE_RESOLUTION|>--- conflicted
+++ resolved
@@ -102,11 +102,8 @@
     // Global preferences
     AllowTrackingOfStockByDonor,
     GenderOptions,
-<<<<<<< HEAD
+    ShowContactTracing,
     UseCampaigns,
-=======
-    ShowContactTracing,
->>>>>>> 42de186c
     // Store preferences
     ManageVaccinesInDoses,
     ManageVvmStatusForStock,
@@ -121,11 +118,8 @@
             // Global preferences
             PrefKey::AllowTrackingOfStockByDonor => PreferenceKey::AllowTrackingOfStockByDonor,
             PrefKey::GenderOptions => PreferenceKey::GenderOptions,
-<<<<<<< HEAD
+            PrefKey::ShowContactTracing => PreferenceKey::ShowContactTracing,
             PrefKey::UseCampaigns => PreferenceKey::UseCampaigns,
-=======
-            PrefKey::ShowContactTracing => PreferenceKey::ShowContactTracing,
->>>>>>> 42de186c
             // Store preferences
             PrefKey::ManageVaccinesInDoses => PreferenceKey::ManageVaccinesInDoses,
             PrefKey::ManageVvmStatusForStock => PreferenceKey::ManageVvmStatusForStock,
