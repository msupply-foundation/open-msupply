use std::collections::BTreeMap;

use crate::types::{
    patient::GenderTypeNode,
    warn_when_missing_recent_stocktake::WarnWhenMissingRecentStocktakeDataNode,
};
use async_graphql::*;
use repository::StorageConnection;
use service::preference::{preferences::PreferenceProvider, Preference, PreferenceDescription};

pub struct PreferencesNode {
    pub connection: StorageConnection,
    pub store_id: Option<String>,
    pub preferences: PreferenceProvider,
}

#[Object]
impl PreferencesNode {
    // Global preferences
    pub async fn allow_tracking_of_stock_by_donor(&self) -> Result<bool> {
        self.load_preference(&self.preferences.allow_tracking_of_stock_by_donor)
    }

    pub async fn gender_options(&self) -> Result<Vec<GenderTypeNode>> {
        let domain_genders = self.load_preference(&self.preferences.gender_options)?;
        let genders = domain_genders
            .iter()
            .map(|g| GenderTypeNode::from(g.clone()))
            .collect();
        Ok(genders)
    }

    pub async fn authorise_purchase_order(&self) -> Result<bool> {
        self.load_preference(&self.preferences.authorise_purchase_order)
    }

    pub async fn authorise_goods_received(&self) -> Result<bool> {
        self.load_preference(&self.preferences.authorise_goods_received)
    }

    pub async fn custom_translations(&self) -> Result<BTreeMap<String, String>> {
        self.load_preference(&self.preferences.custom_translations)
    }

    pub async fn prevent_transfers_months_before_initialisation(&self) -> Result<i32> {
        self.load_preference(
            &self
                .preferences
                .prevent_transfers_months_before_initialisation,
        )
    }

    pub async fn show_contact_tracing(&self) -> Result<bool> {
        self.load_preference(&self.preferences.show_contact_tracing)
    }

    pub async fn sync_records_display_threshold(&self) -> Result<i32> {
        self.load_preference(&self.preferences.sync_records_display_threshold)
    }

    pub async fn warning_for_excess_request(&self) -> Result<bool> {
        self.load_preference(&self.preferences.warning_for_excess_request)
    }

    pub async fn use_days_in_month(&self) -> Result<bool> {
        self.load_preference(&self.preferences.use_days_in_month)
    }

    pub async fn adjust_for_number_of_days_out_of_stock(&self) -> Result<bool> {
        self.load_preference(&self.preferences.adjust_for_number_of_days_out_of_stock)
    }

    pub async fn days_in_month(&self) -> Result<f64> {
        self.load_preference(&self.preferences.days_in_month)
    }

    pub async fn exclude_transfers(&self) -> Result<bool> {
        self.load_preference(&self.preferences.exclude_transfers)
    }

    pub async fn expired_stock_prevent_issue(&self) -> Result<bool> {
        self.load_preference(&self.preferences.expired_stock_prevent_issue)
    }

    pub async fn expired_stock_issue_threshold(&self) -> Result<i32> {
        self.load_preference(&self.preferences.expired_stock_issue_threshold)
    }

    // Store preferences
    pub async fn manage_vaccines_in_doses(&self) -> Result<bool> {
        self.load_preference(&self.preferences.manage_vaccines_in_doses)
    }

    pub async fn manage_vvm_status_for_stock(&self) -> Result<bool> {
        self.load_preference(&self.preferences.manage_vvm_status_for_stock)
    }

    pub async fn order_in_packs(&self) -> Result<bool> {
        self.load_preference(&self.preferences.order_in_packs)
    }

    pub async fn use_procurement_functionality(&self) -> Result<bool> {
        self.load_preference(&self.preferences.use_procurement_functionality)
    }

    pub async fn sort_by_vvm_status_then_expiry(&self) -> Result<bool> {
        self.load_preference(&self.preferences.sort_by_vvm_status_then_expiry)
    }

    pub async fn use_simplified_mobile_ui(&self) -> Result<bool> {
        self.load_preference(&self.preferences.use_simplified_mobile_ui)
    }

    pub async fn disable_manual_returns(&self) -> Result<bool> {
        self.load_preference(&self.preferences.disable_manual_returns)
    }

    pub async fn requisition_auto_finalise(&self) -> Result<bool> {
        self.load_preference(&self.preferences.requisition_auto_finalise)
    }

    pub async fn inbound_shipment_auto_verify(&self) -> Result<bool> {
        self.load_preference(&self.preferences.inbound_shipment_auto_verify)
    }

    pub async fn can_create_internal_order_from_a_requisition(&self) -> Result<bool> {
        self.load_preference(
            &self
                .preferences
                .can_create_internal_order_from_a_requisition,
        )
    }

    pub async fn select_destination_store_for_an_internal_order(&self) -> Result<bool> {
        self.load_preference(
            &self
                .preferences
                .select_destination_store_for_an_internal_order,
        )
    }

    pub async fn number_of_months_to_check_for_consumption_when_calculating_out_of_stock_products(
        &self,
    ) -> Result<i32> {
        self.load_preference(
            &self
                .preferences
                .number_of_months_to_check_for_consumption_when_calculating_out_of_stock_products,
        )
    }

    pub async fn number_of_months_threshold_to_show_low_stock_alerts_for_products(
        &self,
    ) -> Result<i32> {
        self.load_preference(
            &self
                .preferences
                .number_of_months_threshold_to_show_low_stock_alerts_for_products,
        )
    }

    pub async fn first_threshold_for_expiring_items(&self) -> Result<i32> {
        self.load_preference(&self.preferences.first_threshold_for_expiring_items)
    }

    pub async fn second_threshold_for_expiring_items(&self) -> Result<i32> {
        self.load_preference(&self.preferences.second_threshold_for_expiring_items)
    }

<<<<<<< HEAD
    pub async fn skip_intermediate_statuses_in_outbound(&self) -> Result<bool> {
        self.load_preference(&self.preferences.skip_intermediate_statuses_in_outbound)
=======
    pub async fn store_custom_colour(&self) -> Result<String> {
        self.load_preference(&self.preferences.store_custom_colour)
>>>>>>> 6fa09f8c
    }

    pub async fn warn_when_missing_recent_stocktake(
        &self,
    ) -> Result<WarnWhenMissingRecentStocktakeDataNode> {
        Ok(WarnWhenMissingRecentStocktakeDataNode::from_domain(
            self.load_preference(&self.preferences.warn_when_missing_recent_stocktake)?,
        ))
    }
}

impl PreferencesNode {
    pub fn from_domain(
        connection: StorageConnection,
        store_id: Option<String>,
        prefs: PreferenceProvider,
    ) -> PreferencesNode {
        PreferencesNode {
            connection,
            store_id,
            preferences: prefs,
        }
    }

    pub fn load_preference<T>(&self, pref: &impl Preference<Value = T>) -> Result<T> {
        let result = pref.load(&self.connection, self.store_id.clone())?;
        Ok(result)
    }
}

pub struct PreferenceDescriptionNode {
    pub pref: PreferenceDescription,
}

#[Object]
impl PreferenceDescriptionNode {
    pub async fn key(&self) -> PreferenceKey {
        PreferenceKey::from(self.pref.key.clone())
    }

    pub async fn value_type(&self) -> PreferenceValueNodeType {
        PreferenceValueNodeType::from(self.pref.value_type.clone())
    }

    /// WARNING: Type loss - holds any kind of pref value (for edit UI).
    /// Use the PreferencesNode to load the strictly typed value.
    pub async fn value(&self) -> &serde_json::Value {
        &self.pref.value
    }
}

#[derive(Enum, Copy, Clone, Debug, Eq, PartialEq)]
#[graphql(rename_items = "camelCase")]
// These keys (once camelCased) should match fields of PreferencesNode
#[graphql(remote = "service::preference::types::PrefKey")]
pub enum PreferenceKey {
    // Global preferences
    AllowTrackingOfStockByDonor,
    AuthoriseGoodsReceived,
    AuthorisePurchaseOrder,
    CustomTranslations,
    GenderOptions,
    PreventTransfersMonthsBeforeInitialisation,
    ShowContactTracing,
    SyncRecordsDisplayThreshold,
    UseDaysInMonth,
    AdjustForNumberOfDaysOutOfStock,
    DaysInMonth,
    ExcludeTransfers,
    ExpiredStockPreventIssue,
    ExpiredStockIssueThreshold,
    // Store preferences
    ManageVaccinesInDoses,
    ManageVvmStatusForStock,
    OrderInPacks,
    UseProcurementFunctionality,
    SortByVvmStatusThenExpiry,
    UseSimplifiedMobileUi,
    DisableManualReturns,
    RequisitionAutoFinalise,
    InboundShipmentAutoVerify,
    WarningForExcessRequest,
    CanCreateInternalOrderFromARequisition,
    SelectDestinationStoreForAnInternalOrder,
    NumberOfMonthsToCheckForConsumptionWhenCalculatingOutOfStockProducts,
    NumberOfMonthsThresholdToShowLowStockAlertsForProducts,
    FirstThresholdForExpiringItems,
    SecondThresholdForExpiringItems,
<<<<<<< HEAD
    SkipIntermediateStatusesInOutbound,
=======
    StoreCustomColour,
>>>>>>> 6fa09f8c
    WarnWhenMissingRecentStocktake,
}

#[derive(Enum, Copy, Clone, Debug, Eq, PartialEq)]
#[graphql(remote = "service::preference::types::PreferenceType")]
pub enum PreferenceNodeType {
    Global,
    Store,
}

#[derive(Enum, Copy, Clone, Debug, Eq, PartialEq)]
#[graphql(remote = "service::preference::types::PreferenceValueType")]
pub enum PreferenceValueNodeType {
    Boolean,
    Integer,
    MultiChoice,
    CustomTranslations, // Specific type for CustomTranslations preference
    WarnWhenMissingRecentStocktakeData,
    String,
}<|MERGE_RESOLUTION|>--- conflicted
+++ resolved
@@ -167,13 +167,12 @@
         self.load_preference(&self.preferences.second_threshold_for_expiring_items)
     }
 
-<<<<<<< HEAD
     pub async fn skip_intermediate_statuses_in_outbound(&self) -> Result<bool> {
         self.load_preference(&self.preferences.skip_intermediate_statuses_in_outbound)
-=======
+    }
+
     pub async fn store_custom_colour(&self) -> Result<String> {
         self.load_preference(&self.preferences.store_custom_colour)
->>>>>>> 6fa09f8c
     }
 
     pub async fn warn_when_missing_recent_stocktake(
@@ -262,11 +261,8 @@
     NumberOfMonthsThresholdToShowLowStockAlertsForProducts,
     FirstThresholdForExpiringItems,
     SecondThresholdForExpiringItems,
-<<<<<<< HEAD
     SkipIntermediateStatusesInOutbound,
-=======
     StoreCustomColour,
->>>>>>> 6fa09f8c
     WarnWhenMissingRecentStocktake,
 }
 
