--- conflicted
+++ resolved
@@ -55,7 +55,10 @@
         self.load_preference(&self.preferences.sync_records_display_threshold)
     }
 
-<<<<<<< HEAD
+    pub async fn warning_for_excess_request(&self) -> Result<bool> {
+        self.load_preference(&self.preferences.warning_for_excess_request)
+    }
+
     pub async fn use_days_in_month(&self) -> Result<bool> {
         self.load_preference(&self.preferences.use_days_in_month)
     }
@@ -70,10 +73,6 @@
 
     pub async fn exclude_transfers(&self) -> Result<bool> {
         self.load_preference(&self.preferences.exclude_transfers)
-=======
-    pub async fn warning_for_excess_request(&self) -> Result<bool> {
-        self.load_preference(&self.preferences.warning_for_excess_request)
->>>>>>> c22c1f5e
     }
 
     // Store preferences
@@ -105,7 +104,10 @@
         self.load_preference(&self.preferences.disable_manual_returns)
     }
 
-<<<<<<< HEAD
+    pub async fn requisition_auto_finalise(&self) -> Result<bool> {
+        self.load_preference(&self.preferences.requisition_auto_finalise)
+    }
+
     pub async fn can_create_internal_order_from_a_requisition(&self) -> Result<bool> {
         self.load_preference(
             &self
@@ -148,10 +150,6 @@
 
     pub async fn second_threshold_for_expiring_items(&self) -> Result<i32> {
         self.load_preference(&self.preferences.second_threshold_for_expiring_items)
-=======
-    pub async fn requisition_auto_finalise(&self) -> Result<bool> {
-        self.load_preference(&self.preferences.requisition_auto_finalise)
->>>>>>> c22c1f5e
     }
 }
 
@@ -221,17 +219,14 @@
     SortByVvmStatusThenExpiry,
     UseSimplifiedMobileUi,
     DisableManualReturns,
-<<<<<<< HEAD
+    RequisitionAutoFinalise,
+    WarningForExcessRequest,
     CanCreateInternalOrderFromARequisition,
     SelectDestinationStoreForAnInternalOrder,
     NumberOfMonthsToCheckForConsumptionWhenCalculatingOutOfStockProducts,
     NumberOfMonthsThresholdToShowLowStockAlertsForProducts,
     FirstThresholdForExpiringItems,
     SecondThresholdForExpiringItems,
-=======
-    RequisitionAutoFinalise,
-    WarningForExcessRequest,
->>>>>>> c22c1f5e
 }
 
 #[derive(Enum, Copy, Clone, Debug, Eq, PartialEq)]
