--- conflicted
+++ resolved
@@ -62,13 +62,6 @@
         self.load_preference(&self.preferences.warning_for_excess_request)
     }
 
-<<<<<<< HEAD
-    pub async fn use_days_in_month(&self) -> Result<bool> {
-        self.load_preference(&self.preferences.use_days_in_month)
-    }
-
-=======
->>>>>>> f5a210e9
     pub async fn adjust_for_number_of_days_out_of_stock(&self) -> Result<bool> {
         self.load_preference(&self.preferences.adjust_for_number_of_days_out_of_stock)
     }
@@ -77,11 +70,6 @@
         self.load_preference(&self.preferences.days_in_month)
     }
 
-<<<<<<< HEAD
-    pub async fn exclude_transfers(&self) -> Result<bool> {
-        self.load_preference(&self.preferences.exclude_transfers)
-    }
-
     pub async fn expired_stock_prevent_issue(&self) -> Result<bool> {
         self.load_preference(&self.preferences.expired_stock_prevent_issue)
     }
@@ -90,8 +78,6 @@
         self.load_preference(&self.preferences.expired_stock_issue_threshold)
     }
 
-=======
->>>>>>> f5a210e9
     // Store preferences
     pub async fn manage_vaccines_in_doses(&self) -> Result<bool> {
         self.load_preference(&self.preferences.manage_vaccines_in_doses)
@@ -125,13 +111,10 @@
         self.load_preference(&self.preferences.requisition_auto_finalise)
     }
 
-<<<<<<< HEAD
     pub async fn inbound_shipment_auto_verify(&self) -> Result<bool> {
         self.load_preference(&self.preferences.inbound_shipment_auto_verify)
     }
 
-=======
->>>>>>> f5a210e9
     pub async fn can_create_internal_order_from_a_requisition(&self) -> Result<bool> {
         self.load_preference(
             &self
@@ -175,7 +158,6 @@
     pub async fn second_threshold_for_expiring_items(&self) -> Result<i32> {
         self.load_preference(&self.preferences.second_threshold_for_expiring_items)
     }
-<<<<<<< HEAD
 
     pub async fn skip_intermediate_statuses_in_outbound(&self) -> Result<bool> {
         self.load_preference(&self.preferences.skip_intermediate_statuses_in_outbound)
@@ -192,8 +174,6 @@
             self.load_preference(&self.preferences.warn_when_missing_recent_stocktake)?,
         ))
     }
-=======
->>>>>>> f5a210e9
 }
 
 impl PreferencesNode {
@@ -250,17 +230,10 @@
     PreventTransfersMonthsBeforeInitialisation,
     ShowContactTracing,
     SyncRecordsDisplayThreshold,
-<<<<<<< HEAD
-    UseDaysInMonth,
     AdjustForNumberOfDaysOutOfStock,
     DaysInMonth,
-    ExcludeTransfers,
     ExpiredStockPreventIssue,
     ExpiredStockIssueThreshold,
-=======
-    AdjustForNumberOfDaysOutOfStock,
-    DaysInMonth,
->>>>>>> f5a210e9
     // Store preferences
     ManageVaccinesInDoses,
     ManageVvmStatusForStock,
@@ -278,12 +251,9 @@
     NumberOfMonthsThresholdToShowLowStockAlertsForProducts,
     FirstThresholdForExpiringItems,
     SecondThresholdForExpiringItems,
-<<<<<<< HEAD
     SkipIntermediateStatusesInOutbound,
     StoreCustomColour,
     WarnWhenMissingRecentStocktake,
-=======
->>>>>>> f5a210e9
 }
 
 #[derive(Enum, Copy, Clone, Debug, Eq, PartialEq)]
