--- conflicted
+++ resolved
@@ -80,12 +80,9 @@
     // These keys (once camelCased) should match fields of PreferencesNode
     ShowContactTracing,
     DisplayVaccineInDoses,
-<<<<<<< HEAD
+    DisplayPopulationBasedForecasting,
     InputVvmStatus,
     SortByVvmStatus,
-=======
-    DisplayPopulationBasedForecasting,
->>>>>>> 9cf26aa1
 }
 
 impl PreferenceKey {
