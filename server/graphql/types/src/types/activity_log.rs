use async_graphql::{dataloader::DataLoader, *};
use chrono::DateTime;
use chrono::Utc;
use graphql_core::{
    loader::{StoreByIdLoader, UserLoader},
    ContextExt,
};
use repository::{activity_log::ActivityLog, ActivityLogRow, ActivityLogType};
use service::ListResult;

use super::{StoreNode, UserNode};

#[derive(PartialEq, Debug)]
pub struct ActivityLogNode {
    activity_log: ActivityLog,
}

#[derive(SimpleObject)]
pub struct ActivityLogConnector {
    total_count: u32,
    nodes: Vec<ActivityLogNode>,
}

#[derive(Enum, Copy, Clone, PartialEq, Eq)]
pub enum ActivityLogNodeType {
    UserLoggedIn,
    InvoiceCreated,
    InvoiceDeleted,
    InvoiceNumberAllocated,
    InvoiceStatusAllocated,
    InvoiceStatusPicked,
    InvoiceStatusShipped,
    InvoiceStatusDelivered,
    InvoiceStatusVerified,
    InventoryAdjustment,
    StocktakeCreated,
    StocktakeDeleted,
    StocktakeStatusFinalised,
    RequisitionCreated,
    RequisitionDeleted,
    RequisitionNumberAllocated,
    RequisitionStatusSent,
    RequisitionStatusFinalised,
    StockLocationChange,
    StockCostPriceChange,
    StockSellPriceChange,
    StockExpiryDateChange,
    StockBatchChange,
    StockOnHold,
    StockOffHold,
    Repack,
    PrescriptionCreated,
    PrescriptionDeleted,
    PrescriptionStatusPicked,
    PrescriptionStatusVerified,
    SensorLocationChanged,
    AssetCreated,
    AssetUpdated,
    AssetDeleted,
    AssetLogCreated,
    AssetCatalogueItemCreated,
    QuantityForLineHasBeenSetToZero,
    AssetCatalogueItemPropertyCreated,
    AssetLogReasonCreated,
    AssetLogReasonDeleted,
    AssetPropertyCreated,
    VaccineCourseCreated,
    ProgramCreated,
<<<<<<< HEAD
=======
    ProgramUpdated,
>>>>>>> e26e365e
}

#[Object]
impl ActivityLogNode {
    pub async fn id(&self) -> &str {
        &self.row().id
    }

    pub async fn r#type(&self) -> ActivityLogNodeType {
        ActivityLogNodeType::from_domain(&self.row().r#type)
    }

    pub async fn store_id(&self) -> &Option<String> {
        &self.row().store_id
    }

    pub async fn record_id(&self) -> &Option<String> {
        &self.row().record_id
    }

    pub async fn datetime(&self) -> DateTime<Utc> {
        DateTime::<Utc>::from_naive_utc_and_offset(self.row().datetime, Utc)
    }

    pub async fn to(&self) -> &Option<String> {
        &self.row().changed_to
    }

    pub async fn from(&self) -> &Option<String> {
        &self.row().changed_from
    }

    pub async fn user(&self, ctx: &Context<'_>) -> Result<Option<UserNode>> {
        let loader = ctx.get_loader::<DataLoader<UserLoader>>();

        let user_id = match &self.row().user_id {
            Some(user_id) => user_id,
            None => return Ok(None),
        };

        let result = loader
            .load_one(user_id.clone())
            .await?
            .map(UserNode::from_domain);

        Ok(result)
    }

    pub async fn store(&self, ctx: &Context<'_>) -> Result<Option<StoreNode>> {
        let loader = ctx.get_loader::<DataLoader<StoreByIdLoader>>();

        let store_id = match &self.row().store_id {
            Some(store_id) => store_id,
            None => return Ok(None),
        };

        let result = loader.load_one(store_id.clone()).await?.unwrap();

        Ok(Some(StoreNode::from_domain(result)))
    }
}

impl ActivityLogNode {
    pub fn from_domain(activity_log: ActivityLog) -> Self {
        ActivityLogNode { activity_log }
    }

    pub fn row(&self) -> &ActivityLogRow {
        &self.activity_log.activity_log_row
    }
}

impl ActivityLogNodeType {
    pub fn from_domain(from: &ActivityLogType) -> ActivityLogNodeType {
        use ActivityLogNodeType as to;
        use ActivityLogType as from;

        match from {
            from::UserLoggedIn => to::UserLoggedIn,
            from::InvoiceCreated => to::InvoiceCreated,
            from::InvoiceDeleted => to::InvoiceDeleted,
            from::InvoiceStatusAllocated => to::InvoiceStatusAllocated,
            from::InvoiceStatusPicked => to::InvoiceStatusPicked,
            from::InvoiceStatusShipped => to::InvoiceStatusShipped,
            from::InvoiceStatusDelivered => to::InvoiceStatusDelivered,
            from::InvoiceStatusVerified => to::InvoiceStatusVerified,
            from::InventoryAdjustment => to::InventoryAdjustment,
            from::StocktakeCreated => to::StocktakeCreated,
            from::StocktakeDeleted => to::StocktakeDeleted,
            from::StocktakeStatusFinalised => to::StocktakeStatusFinalised,
            from::RequisitionCreated => to::RequisitionCreated,
            from::RequisitionDeleted => to::RequisitionDeleted,
            from::RequisitionStatusSent => to::RequisitionStatusSent,
            from::RequisitionStatusFinalised => to::RequisitionStatusFinalised,
            from::StockLocationChange => to::StockLocationChange,
            from::StockCostPriceChange => to::StockCostPriceChange,
            from::StockSellPriceChange => to::StockSellPriceChange,
            from::StockExpiryDateChange => to::StockExpiryDateChange,
            from::StockBatchChange => to::StockBatchChange,
            from::StockOnHold => to::StockOnHold,
            from::StockOffHold => to::StockOffHold,
            from::InvoiceNumberAllocated => to::InvoiceNumberAllocated,
            from::RequisitionNumberAllocated => to::RequisitionNumberAllocated,
            from::Repack => to::Repack,
            from::PrescriptionCreated => to::PrescriptionCreated,
            from::PrescriptionDeleted => to::PrescriptionDeleted,
            from::PrescriptionStatusPicked => to::PrescriptionStatusPicked,
            from::PrescriptionStatusVerified => to::PrescriptionStatusVerified,
            from::SensorLocationChanged => to::SensorLocationChanged,
            from::AssetCreated => to::AssetCreated,
            from::AssetUpdated => to::AssetUpdated,
            from::AssetDeleted => to::AssetDeleted,
            from::AssetLogCreated => to::AssetLogCreated,
            from::AssetCatalogueItemCreated => to::AssetCatalogueItemCreated,
            from::QuantityForLineHasBeenSetToZero => to::QuantityForLineHasBeenSetToZero,
            from::AssetCatalogueItemPropertyCreated => to::AssetCatalogueItemPropertyCreated,
            from::AssetLogReasonCreated => to::AssetLogReasonCreated,
            from::AssetLogReasonDeleted => to::AssetLogReasonDeleted,
            from::AssetPropertyCreated => to::AssetPropertyCreated,
            from::VaccineCourseCreated => to::VaccineCourseCreated,
            from::ProgramCreated => to::ProgramCreated,
<<<<<<< HEAD
=======
            from::ProgramUpdated => to::ProgramUpdated,
>>>>>>> e26e365e
        }
    }

    pub fn to_domain(self) -> ActivityLogType {
        use ActivityLogNodeType as from;
        use ActivityLogType as to;

        match self {
            from::UserLoggedIn => to::UserLoggedIn,
            from::InvoiceCreated => to::InvoiceCreated,
            from::InvoiceDeleted => to::InvoiceDeleted,
            from::InvoiceStatusAllocated => to::InvoiceStatusAllocated,
            from::InvoiceStatusPicked => to::InvoiceStatusPicked,
            from::InvoiceStatusShipped => to::InvoiceStatusShipped,
            from::InvoiceStatusDelivered => to::InvoiceStatusDelivered,
            from::InvoiceStatusVerified => to::InvoiceStatusVerified,
            from::InventoryAdjustment => to::InventoryAdjustment,
            from::StocktakeCreated => to::StocktakeCreated,
            from::StocktakeDeleted => to::StocktakeDeleted,
            from::StocktakeStatusFinalised => to::StocktakeStatusFinalised,
            from::RequisitionCreated => to::RequisitionCreated,
            from::RequisitionDeleted => to::RequisitionDeleted,
            from::RequisitionStatusSent => to::RequisitionStatusSent,
            from::RequisitionStatusFinalised => to::RequisitionStatusFinalised,
            from::StockLocationChange => to::StockLocationChange,
            from::StockCostPriceChange => to::StockCostPriceChange,
            from::StockSellPriceChange => to::StockSellPriceChange,
            from::StockExpiryDateChange => to::StockExpiryDateChange,
            from::StockBatchChange => to::StockBatchChange,
            from::StockOnHold => to::StockOnHold,
            from::StockOffHold => to::StockOffHold,
            from::InvoiceNumberAllocated => to::InvoiceNumberAllocated,
            from::RequisitionNumberAllocated => to::RequisitionNumberAllocated,
            from::Repack => to::Repack,
            from::PrescriptionCreated => to::PrescriptionCreated,
            from::PrescriptionDeleted => to::PrescriptionDeleted,
            from::PrescriptionStatusPicked => to::PrescriptionStatusPicked,
            from::PrescriptionStatusVerified => to::PrescriptionStatusVerified,
            from::SensorLocationChanged => to::SensorLocationChanged,
            from::AssetCreated => to::AssetCreated,
            from::AssetUpdated => to::AssetUpdated,
            from::AssetDeleted => to::AssetDeleted,
            from::AssetLogCreated => to::AssetLogCreated,
            from::AssetCatalogueItemCreated => to::AssetCatalogueItemCreated,
            from::QuantityForLineHasBeenSetToZero => to::QuantityForLineHasBeenSetToZero,
            from::AssetCatalogueItemPropertyCreated => to::AssetCatalogueItemPropertyCreated,
            from::AssetLogReasonCreated => to::AssetLogReasonCreated,
            from::AssetLogReasonDeleted => to::AssetLogReasonDeleted,
            from::AssetPropertyCreated => to::AssetPropertyCreated,
            from::VaccineCourseCreated => to::VaccineCourseCreated,
            from::ProgramCreated => to::ProgramCreated,
<<<<<<< HEAD
=======
            from::ProgramUpdated => to::ProgramUpdated,
>>>>>>> e26e365e
        }
    }
}

impl ActivityLogConnector {
    pub fn from_domain(activity_logs: ListResult<ActivityLog>) -> ActivityLogConnector {
        ActivityLogConnector {
            total_count: activity_logs.count,
            nodes: activity_logs
                .rows
                .into_iter()
                .map(ActivityLogNode::from_domain)
                .collect(),
        }
    }
}<|MERGE_RESOLUTION|>--- conflicted
+++ resolved
@@ -66,10 +66,7 @@
     AssetPropertyCreated,
     VaccineCourseCreated,
     ProgramCreated,
-<<<<<<< HEAD
-=======
     ProgramUpdated,
->>>>>>> e26e365e
 }
 
 #[Object]
@@ -191,10 +188,7 @@
             from::AssetPropertyCreated => to::AssetPropertyCreated,
             from::VaccineCourseCreated => to::VaccineCourseCreated,
             from::ProgramCreated => to::ProgramCreated,
-<<<<<<< HEAD
-=======
             from::ProgramUpdated => to::ProgramUpdated,
->>>>>>> e26e365e
         }
     }
 
@@ -246,10 +240,7 @@
             from::AssetPropertyCreated => to::AssetPropertyCreated,
             from::VaccineCourseCreated => to::VaccineCourseCreated,
             from::ProgramCreated => to::ProgramCreated,
-<<<<<<< HEAD
-=======
             from::ProgramUpdated => to::ProgramUpdated,
->>>>>>> e26e365e
         }
     }
 }
