use super::{StoreNode, UserNode};
use async_graphql::{dataloader::DataLoader, *};
use chrono::{DateTime, Utc};
use graphql_core::{
    loader::{StoreByIdLoader, UserLoader},
    ContextExt,
};
use repository::{activity_log::ActivityLog, ActivityLogRow};
use service::ListResult;

#[derive(PartialEq, Debug)]
pub struct ActivityLogNode {
    activity_log: ActivityLog,
}

#[derive(SimpleObject)]
pub struct ActivityLogConnector {
    total_count: u32,
    nodes: Vec<ActivityLogNode>,
}

#[derive(Enum, Copy, Clone, PartialEq, Eq)]
#[graphql(remote = "repository::db_diesel::activity_log_row
::ActivityLogType")]
pub enum ActivityLogNodeType {
    UserLoggedIn,
    InvoiceCreated,
    InvoiceDeleted,
    InvoiceNumberAllocated,
    InvoiceStatusAllocated,
    InvoiceStatusPicked,
    InvoiceStatusShipped,
    InvoiceStatusDelivered,
    InvoiceStatusReceived,
    InvoiceStatusVerified,
    InventoryAdjustment,
    StocktakeCreated,
    StocktakeDeleted,
    StocktakeStatusFinalised,
    RequisitionCreated,
    RequisitionDeleted,
    RequisitionNumberAllocated,
    RequisitionApproved,
    RequisitionStatusSent,
    RequisitionStatusFinalised,
    StockLocationChange,
    StockCostPriceChange,
    StockSellPriceChange,
    StockExpiryDateChange,
    StockBatchChange,
    StockOnHold,
    StockOffHold,
    Repack,
    PrescriptionCreated,
    PrescriptionDeleted,
    PrescriptionStatusPicked,
    PrescriptionStatusVerified,
    PrescriptionStatusCancelled,
    SensorLocationChanged,
    AssetCreated,
    AssetUpdated,
    AssetDeleted,
    AssetLogCreated,
    AssetCatalogueItemCreated,
    QuantityForLineHasBeenSetToZero,
    AssetCatalogueItemPropertyCreated,
    AssetLogReasonCreated,
    AssetLogReasonDeleted,
    AssetPropertyCreated,
    VaccineCourseCreated,
    ProgramCreated,
    ProgramUpdated,
    VaccineCourseUpdated,
    RnrFormCreated,
    RnrFormUpdated,
    RnrFormDeleted,
    RnrFormFinalised,
    VaccinationCreated,
    VaccinationUpdated,
    VaccinationDeleted,
    DemographicIndicatorCreated,
    DemographicIndicatorUpdated,
    DemographicProjectionCreated,
    DemographicProjectionUpdated,
    InvoiceStatusCancelled,
    ItemVariantCreated,
    ItemVariantDeleted,
    ItemVariantUpdatedName,
    ItemVariantUpdateLocationType,
    ItemVariantUpdateManufacturer,
    ItemVariantUpdateDosePerUnit,
    ItemVariantUpdateVVMType,
    VVMStatusLogUpdated,
    VolumePerPackChanged,
    GoodsReceivedCreated,
    GoodsReceivedDeleted,
    GoodsReceivedStatusFinalised,
    // Purchase Orders
    PurchaseOrderCreated,
    PurchaseOrderRequestApproval,
    PurchaseOrderUnauthorised,
    PurchaseOrderSent,
    PurchaseOrderConfirmed,
    PurchaseOrderFinalised,
    PurchaseOrderDeleted,
    PurchaseOrderLineCreated,
    PurchaseOrderLineUpdated,
    PurchaseOrderLineDeleted,
<<<<<<< HEAD
    PurchaseOrderStatusChangedFromSentToConfirmed,
    PurchaseOrderLineStatusClosed,
    PurchaseOrderLineStatusChangedFromSentToNew,
=======
    // Patients
    PatientCreated,
    PatientUpdated,
>>>>>>> 8629f466
}

#[Object]
impl ActivityLogNode {
    pub async fn id(&self) -> &str {
        &self.row().id
    }

    pub async fn r#type(&self) -> ActivityLogNodeType {
        ActivityLogNodeType::from(self.row().r#type.clone())
    }

    pub async fn store_id(&self) -> &Option<String> {
        &self.row().store_id
    }

    pub async fn record_id(&self) -> &Option<String> {
        &self.row().record_id
    }

    pub async fn datetime(&self) -> DateTime<Utc> {
        DateTime::<Utc>::from_naive_utc_and_offset(self.row().datetime, Utc)
    }

    pub async fn to(&self) -> &Option<String> {
        &self.row().changed_to
    }

    pub async fn from(&self) -> &Option<String> {
        &self.row().changed_from
    }

    pub async fn user(&self, ctx: &Context<'_>) -> Result<Option<UserNode>> {
        let loader = ctx.get_loader::<DataLoader<UserLoader>>();

        let user_id = match &self.row().user_id {
            Some(user_id) => user_id,
            None => return Ok(None),
        };

        let result = loader
            .load_one(user_id.clone())
            .await?
            .map(UserNode::from_domain);

        Ok(result)
    }

    pub async fn store(&self, ctx: &Context<'_>) -> Result<Option<StoreNode>> {
        let loader = ctx.get_loader::<DataLoader<StoreByIdLoader>>();

        let store_id = match &self.row().store_id {
            Some(store_id) => store_id,
            None => return Ok(None),
        };

        let result = loader.load_one(store_id.clone()).await?.unwrap();

        Ok(Some(StoreNode::from_domain(result)))
    }
}

impl ActivityLogNode {
    pub fn from_domain(activity_log: ActivityLog) -> Self {
        ActivityLogNode { activity_log }
    }

    pub fn row(&self) -> &ActivityLogRow {
        &self.activity_log.activity_log_row
    }
}

impl ActivityLogConnector {
    pub fn from_domain(activity_logs: ListResult<ActivityLog>) -> ActivityLogConnector {
        ActivityLogConnector {
            total_count: activity_logs.count,
            nodes: activity_logs
                .rows
                .into_iter()
                .map(ActivityLogNode::from_domain)
                .collect(),
        }
    }
}<|MERGE_RESOLUTION|>--- conflicted
+++ resolved
@@ -106,15 +106,13 @@
     PurchaseOrderLineCreated,
     PurchaseOrderLineUpdated,
     PurchaseOrderLineDeleted,
-<<<<<<< HEAD
+
     PurchaseOrderStatusChangedFromSentToConfirmed,
     PurchaseOrderLineStatusClosed,
     PurchaseOrderLineStatusChangedFromSentToNew,
-=======
     // Patients
     PatientCreated,
     PatientUpdated,
->>>>>>> 8629f466
 }
 
 #[Object]
