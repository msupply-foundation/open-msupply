use async_graphql::{dataloader::DataLoader, *};
use chrono::DateTime;
use chrono::Utc;
use graphql_core::{
    loader::{StoreByIdLoader, UserLoader},
    ContextExt,
};
use repository::{activity_log::ActivityLog, ActivityLogRow, ActivityLogType};
use service::ListResult;

use super::{StoreNode, UserNode};

#[derive(PartialEq, Debug)]
pub struct ActivityLogNode {
    activity_log: ActivityLog,
}

#[derive(SimpleObject)]
pub struct ActivityLogConnector {
    total_count: u32,
    nodes: Vec<ActivityLogNode>,
}

#[derive(Enum, Copy, Clone, PartialEq, Eq)]
pub enum ActivityLogNodeType {
    UserLoggedIn,
    InvoiceCreated,
    InvoiceDeleted,
    InvoiceNumberAllocated,
    InvoiceStatusAllocated,
    InvoiceStatusPicked,
    InvoiceStatusShipped,
    InvoiceStatusDelivered,
    InvoiceStatusVerified,
    InventoryAdjustment,
    StocktakeCreated,
    StocktakeDeleted,
    StocktakeStatusFinalised,
    RequisitionCreated,
    RequisitionDeleted,
    RequisitionNumberAllocated,
    RequisitionApproved,
    RequisitionStatusSent,
    RequisitionStatusFinalised,
    StockLocationChange,
    StockCostPriceChange,
    StockSellPriceChange,
    StockExpiryDateChange,
    StockBatchChange,
    StockOnHold,
    StockOffHold,
    Repack,
    PrescriptionCreated,
    PrescriptionDeleted,
    PrescriptionStatusPicked,
    PrescriptionStatusVerified,
    PrescriptionStatusCancelled,
    SensorLocationChanged,
    AssetCreated,
    AssetUpdated,
    AssetDeleted,
    AssetLogCreated,
    AssetCatalogueItemCreated,
    QuantityForLineHasBeenSetToZero,
    AssetCatalogueItemPropertyCreated,
    AssetLogReasonCreated,
    AssetLogReasonDeleted,
    AssetPropertyCreated,
    VaccineCourseCreated,
    ProgramCreated,
    ProgramUpdated,
    VaccineCourseUpdated,
    RnrFormCreated,
    RnrFormUpdated,
    RnrFormFinalised,
    VaccinationCreated,
    VaccinationUpdated,
    VaccinationDeleted,
    DemographicIndicatorCreated,
    DemographicIndicatorUpdated,
    DemographicProjectionCreated,
    DemographicProjectionUpdated,
    InvoiceStatusCancelled,
<<<<<<< HEAD
    ItemVariantCreated,
    ItemVariantDeleted,
    ItemVariantUpdatedName,
    ItemVariantUpdateColdStorageType,
    ItemVariantUpdateManufacturer,
    ItemVariantUpdateDosePerUnit,
    ItemVariantUpdateVVMType,
=======
    VVMStatusLogUpdated,
>>>>>>> 57e382a6
}

#[Object]
impl ActivityLogNode {
    pub async fn id(&self) -> &str {
        &self.row().id
    }

    pub async fn r#type(&self) -> ActivityLogNodeType {
        ActivityLogNodeType::from_domain(&self.row().r#type)
    }

    pub async fn store_id(&self) -> &Option<String> {
        &self.row().store_id
    }

    pub async fn record_id(&self) -> &Option<String> {
        &self.row().record_id
    }

    pub async fn datetime(&self) -> DateTime<Utc> {
        DateTime::<Utc>::from_naive_utc_and_offset(self.row().datetime, Utc)
    }

    pub async fn to(&self) -> &Option<String> {
        &self.row().changed_to
    }

    pub async fn from(&self) -> &Option<String> {
        &self.row().changed_from
    }

    pub async fn user(&self, ctx: &Context<'_>) -> Result<Option<UserNode>> {
        let loader = ctx.get_loader::<DataLoader<UserLoader>>();

        let user_id = match &self.row().user_id {
            Some(user_id) => user_id,
            None => return Ok(None),
        };

        let result = loader
            .load_one(user_id.clone())
            .await?
            .map(UserNode::from_domain);

        Ok(result)
    }

    pub async fn store(&self, ctx: &Context<'_>) -> Result<Option<StoreNode>> {
        let loader = ctx.get_loader::<DataLoader<StoreByIdLoader>>();

        let store_id = match &self.row().store_id {
            Some(store_id) => store_id,
            None => return Ok(None),
        };

        let result = loader.load_one(store_id.clone()).await?.unwrap();

        Ok(Some(StoreNode::from_domain(result)))
    }
}

impl ActivityLogNode {
    pub fn from_domain(activity_log: ActivityLog) -> Self {
        ActivityLogNode { activity_log }
    }

    pub fn row(&self) -> &ActivityLogRow {
        &self.activity_log.activity_log_row
    }
}

impl ActivityLogNodeType {
    pub fn from_domain(from: &ActivityLogType) -> ActivityLogNodeType {
        use ActivityLogNodeType as to;
        use ActivityLogType as from;

        match from {
            from::UserLoggedIn => to::UserLoggedIn,
            from::InvoiceCreated => to::InvoiceCreated,
            from::InvoiceDeleted => to::InvoiceDeleted,
            from::InvoiceStatusAllocated => to::InvoiceStatusAllocated,
            from::InvoiceStatusPicked => to::InvoiceStatusPicked,
            from::InvoiceStatusShipped => to::InvoiceStatusShipped,
            from::InvoiceStatusDelivered => to::InvoiceStatusDelivered,
            from::InvoiceStatusVerified => to::InvoiceStatusVerified,
            from::InventoryAdjustment => to::InventoryAdjustment,
            from::StocktakeCreated => to::StocktakeCreated,
            from::StocktakeDeleted => to::StocktakeDeleted,
            from::StocktakeStatusFinalised => to::StocktakeStatusFinalised,
            from::RequisitionCreated => to::RequisitionCreated,
            from::RequisitionDeleted => to::RequisitionDeleted,
            from::RequisitionApproved => to::RequisitionApproved,
            from::RequisitionStatusSent => to::RequisitionStatusSent,
            from::RequisitionStatusFinalised => to::RequisitionStatusFinalised,
            from::StockLocationChange => to::StockLocationChange,
            from::StockCostPriceChange => to::StockCostPriceChange,
            from::StockSellPriceChange => to::StockSellPriceChange,
            from::StockExpiryDateChange => to::StockExpiryDateChange,
            from::StockBatchChange => to::StockBatchChange,
            from::StockOnHold => to::StockOnHold,
            from::StockOffHold => to::StockOffHold,
            from::InvoiceNumberAllocated => to::InvoiceNumberAllocated,
            from::RequisitionNumberAllocated => to::RequisitionNumberAllocated,
            from::Repack => to::Repack,
            from::PrescriptionCreated => to::PrescriptionCreated,
            from::PrescriptionDeleted => to::PrescriptionDeleted,
            from::PrescriptionStatusPicked => to::PrescriptionStatusPicked,
            from::PrescriptionStatusVerified => to::PrescriptionStatusVerified,
            from::SensorLocationChanged => to::SensorLocationChanged,
            from::AssetCreated => to::AssetCreated,
            from::AssetUpdated => to::AssetUpdated,
            from::AssetDeleted => to::AssetDeleted,
            from::AssetLogCreated => to::AssetLogCreated,
            from::AssetCatalogueItemCreated => to::AssetCatalogueItemCreated,
            from::QuantityForLineHasBeenSetToZero => to::QuantityForLineHasBeenSetToZero,
            from::AssetCatalogueItemPropertyCreated => to::AssetCatalogueItemPropertyCreated,
            from::AssetLogReasonCreated => to::AssetLogReasonCreated,
            from::AssetLogReasonDeleted => to::AssetLogReasonDeleted,
            from::AssetPropertyCreated => to::AssetPropertyCreated,
            from::VaccineCourseCreated => to::VaccineCourseCreated,
            from::VaccineCourseUpdated => to::VaccineCourseUpdated,
            from::ProgramCreated => to::ProgramCreated,
            from::ProgramUpdated => to::ProgramUpdated,
            from::RnrFormCreated => to::RnrFormCreated,
            from::RnrFormUpdated => to::RnrFormUpdated,
            from::RnrFormFinalised => to::RnrFormFinalised,
            from::VaccinationCreated => to::VaccinationCreated,
            from::VaccinationUpdated => to::VaccinationUpdated,
            from::VaccinationDeleted => to::VaccinationDeleted,
            from::DemographicIndicatorCreated => to::DemographicIndicatorCreated,
            from::DemographicIndicatorUpdated => to::DemographicIndicatorUpdated,
            from::DemographicProjectionCreated => to::DemographicProjectionCreated,
            from::DemographicProjectionUpdated => to::DemographicProjectionUpdated,
            from::InvoiceStatusCancelled => to::InvoiceStatusCancelled,
            from::PrescriptionStatusCancelled => to::PrescriptionStatusCancelled,
<<<<<<< HEAD
            from::ItemVariantCreated => to::ItemVariantCreated,
            from::ItemVariantDeleted => to::ItemVariantDeleted,
            from::ItemVariantUpdatedName => to::ItemVariantUpdatedName,
            from::ItemVariantUpdateColdStorageType => to::ItemVariantUpdateColdStorageType,
            from::ItemVariantUpdateManufacturer => to::ItemVariantUpdateManufacturer,
            from::ItemVariantUpdateDosePerUnit => to::ItemVariantUpdateDosePerUnit,
            from::ItemVariantUpdateVVMType => to::ItemVariantUpdateVVMType,
=======
            from::VVMStatusLogUpdated => to::VVMStatusLogUpdated,
>>>>>>> 57e382a6
        }
    }

    pub fn to_domain(self) -> ActivityLogType {
        use ActivityLogNodeType as from;
        use ActivityLogType as to;

        match self {
            from::UserLoggedIn => to::UserLoggedIn,
            from::InvoiceCreated => to::InvoiceCreated,
            from::InvoiceDeleted => to::InvoiceDeleted,
            from::InvoiceStatusAllocated => to::InvoiceStatusAllocated,
            from::InvoiceStatusPicked => to::InvoiceStatusPicked,
            from::InvoiceStatusShipped => to::InvoiceStatusShipped,
            from::InvoiceStatusDelivered => to::InvoiceStatusDelivered,
            from::InvoiceStatusVerified => to::InvoiceStatusVerified,
            from::InventoryAdjustment => to::InventoryAdjustment,
            from::StocktakeCreated => to::StocktakeCreated,
            from::StocktakeDeleted => to::StocktakeDeleted,
            from::StocktakeStatusFinalised => to::StocktakeStatusFinalised,
            from::RequisitionCreated => to::RequisitionCreated,
            from::RequisitionDeleted => to::RequisitionDeleted,
            from::RequisitionApproved => to::RequisitionApproved,
            from::RequisitionStatusSent => to::RequisitionStatusSent,
            from::RequisitionStatusFinalised => to::RequisitionStatusFinalised,
            from::StockLocationChange => to::StockLocationChange,
            from::StockCostPriceChange => to::StockCostPriceChange,
            from::StockSellPriceChange => to::StockSellPriceChange,
            from::StockExpiryDateChange => to::StockExpiryDateChange,
            from::StockBatchChange => to::StockBatchChange,
            from::StockOnHold => to::StockOnHold,
            from::StockOffHold => to::StockOffHold,
            from::InvoiceNumberAllocated => to::InvoiceNumberAllocated,
            from::RequisitionNumberAllocated => to::RequisitionNumberAllocated,
            from::Repack => to::Repack,
            from::PrescriptionCreated => to::PrescriptionCreated,
            from::PrescriptionDeleted => to::PrescriptionDeleted,
            from::PrescriptionStatusPicked => to::PrescriptionStatusPicked,
            from::PrescriptionStatusVerified => to::PrescriptionStatusVerified,
            from::SensorLocationChanged => to::SensorLocationChanged,
            from::AssetCreated => to::AssetCreated,
            from::AssetUpdated => to::AssetUpdated,
            from::AssetDeleted => to::AssetDeleted,
            from::AssetLogCreated => to::AssetLogCreated,
            from::AssetCatalogueItemCreated => to::AssetCatalogueItemCreated,
            from::QuantityForLineHasBeenSetToZero => to::QuantityForLineHasBeenSetToZero,
            from::AssetCatalogueItemPropertyCreated => to::AssetCatalogueItemPropertyCreated,
            from::AssetLogReasonCreated => to::AssetLogReasonCreated,
            from::AssetLogReasonDeleted => to::AssetLogReasonDeleted,
            from::AssetPropertyCreated => to::AssetPropertyCreated,
            from::VaccineCourseCreated => to::VaccineCourseCreated,
            from::VaccineCourseUpdated => to::VaccineCourseUpdated,
            from::ProgramCreated => to::ProgramCreated,
            from::ProgramUpdated => to::ProgramUpdated,
            from::RnrFormCreated => to::RnrFormCreated,
            from::RnrFormUpdated => to::RnrFormUpdated,
            from::RnrFormFinalised => to::RnrFormFinalised,
            from::VaccinationCreated => to::VaccinationCreated,
            from::VaccinationUpdated => to::VaccinationUpdated,
            from::VaccinationDeleted => to::VaccinationDeleted,
            from::DemographicIndicatorCreated => to::DemographicIndicatorCreated,
            from::DemographicIndicatorUpdated => to::DemographicIndicatorUpdated,
            from::DemographicProjectionCreated => to::DemographicProjectionCreated,
            from::DemographicProjectionUpdated => to::DemographicProjectionUpdated,
            from::PrescriptionStatusCancelled => to::PrescriptionStatusCancelled,
            from::InvoiceStatusCancelled => to::InvoiceStatusCancelled,
<<<<<<< HEAD
            from::ItemVariantCreated => to::ItemVariantCreated,
            from::ItemVariantDeleted => to::ItemVariantDeleted,
            from::ItemVariantUpdatedName => to::ItemVariantUpdatedName,
            from::ItemVariantUpdateColdStorageType => to::ItemVariantUpdateColdStorageType,
            from::ItemVariantUpdateManufacturer => to::ItemVariantUpdateManufacturer,
            from::ItemVariantUpdateDosePerUnit => to::ItemVariantUpdateDosePerUnit,
            from::ItemVariantUpdateVVMType => to::ItemVariantUpdateVVMType,
=======
            from::VVMStatusLogUpdated => to::VVMStatusLogUpdated,
>>>>>>> 57e382a6
        }
    }
}

impl ActivityLogConnector {
    pub fn from_domain(activity_logs: ListResult<ActivityLog>) -> ActivityLogConnector {
        ActivityLogConnector {
            total_count: activity_logs.count,
            nodes: activity_logs
                .rows
                .into_iter()
                .map(ActivityLogNode::from_domain)
                .collect(),
        }
    }
}<|MERGE_RESOLUTION|>--- conflicted
+++ resolved
@@ -81,7 +81,6 @@
     DemographicProjectionCreated,
     DemographicProjectionUpdated,
     InvoiceStatusCancelled,
-<<<<<<< HEAD
     ItemVariantCreated,
     ItemVariantDeleted,
     ItemVariantUpdatedName,
@@ -89,9 +88,7 @@
     ItemVariantUpdateManufacturer,
     ItemVariantUpdateDosePerUnit,
     ItemVariantUpdateVVMType,
-=======
     VVMStatusLogUpdated,
->>>>>>> 57e382a6
 }
 
 #[Object]
@@ -228,7 +225,6 @@
             from::DemographicProjectionUpdated => to::DemographicProjectionUpdated,
             from::InvoiceStatusCancelled => to::InvoiceStatusCancelled,
             from::PrescriptionStatusCancelled => to::PrescriptionStatusCancelled,
-<<<<<<< HEAD
             from::ItemVariantCreated => to::ItemVariantCreated,
             from::ItemVariantDeleted => to::ItemVariantDeleted,
             from::ItemVariantUpdatedName => to::ItemVariantUpdatedName,
@@ -236,9 +232,7 @@
             from::ItemVariantUpdateManufacturer => to::ItemVariantUpdateManufacturer,
             from::ItemVariantUpdateDosePerUnit => to::ItemVariantUpdateDosePerUnit,
             from::ItemVariantUpdateVVMType => to::ItemVariantUpdateVVMType,
-=======
             from::VVMStatusLogUpdated => to::VVMStatusLogUpdated,
->>>>>>> 57e382a6
         }
     }
 
@@ -305,7 +299,6 @@
             from::DemographicProjectionUpdated => to::DemographicProjectionUpdated,
             from::PrescriptionStatusCancelled => to::PrescriptionStatusCancelled,
             from::InvoiceStatusCancelled => to::InvoiceStatusCancelled,
-<<<<<<< HEAD
             from::ItemVariantCreated => to::ItemVariantCreated,
             from::ItemVariantDeleted => to::ItemVariantDeleted,
             from::ItemVariantUpdatedName => to::ItemVariantUpdatedName,
@@ -313,9 +306,7 @@
             from::ItemVariantUpdateManufacturer => to::ItemVariantUpdateManufacturer,
             from::ItemVariantUpdateDosePerUnit => to::ItemVariantUpdateDosePerUnit,
             from::ItemVariantUpdateVVMType => to::ItemVariantUpdateVVMType,
-=======
             from::VVMStatusLogUpdated => to::VVMStatusLogUpdated,
->>>>>>> 57e382a6
         }
     }
 }
