--- conflicted
+++ resolved
@@ -174,7 +174,6 @@
         Ok(result.map(CampaignNode::from_domain))
     }
 
-<<<<<<< HEAD
     pub async fn program(&self, ctx: &Context<'_>) -> Result<Option<ProgramNode>> {
         let loader = ctx.get_loader::<DataLoader<ProgramByIdLoader>>();
 
@@ -185,14 +184,14 @@
 
         let result = loader.load_one(program_id.clone()).await?;
         Ok(result.map(|program_row| ProgramNode { program_row }))
-=======
+    }
+
     pub async fn volume_per_pack(&self) -> f64 {
         self.row().volume_per_pack
     }
 
     pub async fn total_volume(&self) -> f64 {
         self.row().total_volume
->>>>>>> 30263698
     }
 }
 
