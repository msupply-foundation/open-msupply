<<<<<<< HEAD
use super::{ItemNode, LocationNode, VVMStatusLogConnector};
=======
use super::{ItemNode, LocationNode, VVMStatusNode};
>>>>>>> d65fa474
use async_graphql::dataloader::DataLoader;
use async_graphql::*;
use chrono::NaiveDate;
use graphql_core::{
<<<<<<< HEAD
    loader::{ItemLoader, LocationByIdLoader, VVMStatusLogLoader},
=======
    loader::{ItemLoader, LocationByIdLoader, VVMStatusByIdLoader},
>>>>>>> d65fa474
    simple_generic_errors::NodeError,
    standard_graphql_error::StandardGraphqlError,
    ContextExt,
};

use repository::{ItemRow, StockLine, StockLineRow};
use service::{
    service_provider::ServiceContext, stock_line::query::get_stock_line, usize_to_u32, ListResult,
};

pub struct StockLineNode {
    pub stock_line: StockLine,
}

#[derive(SimpleObject)]
pub struct StockLineConnector {
    total_count: u32,
    nodes: Vec<StockLineNode>,
}

#[Object]
impl StockLineNode {
    pub async fn id(&self) -> &str {
        &self.row().id
    }
    pub async fn item_id(&self) -> &str {
        &self.item_row().id
    }
    pub async fn item_name(&self) -> &str {
        &self.item_row().name
    }
    pub async fn store_id(&self) -> &str {
        &self.row().store_id
    }
    pub async fn batch(&self) -> &Option<String> {
        &self.row().batch
    }
    pub async fn pack_size(&self) -> f64 {
        self.row().pack_size
    }
    pub async fn item_variant_id(&self) -> &Option<String> {
        &self.row().item_variant_id
    }
    pub async fn cost_price_per_pack(&self) -> f64 {
        self.row().cost_price_per_pack
    }
    pub async fn sell_price_per_pack(&self) -> f64 {
        self.row().sell_price_per_pack
    }
    pub async fn available_number_of_packs(&self) -> f64 {
        self.row().available_number_of_packs
    }
    pub async fn total_number_of_packs(&self) -> f64 {
        self.row().total_number_of_packs
    }
    pub async fn expiry_date(&self) -> &Option<NaiveDate> {
        &self.row().expiry_date
    }
    pub async fn on_hold(&self) -> bool {
        self.row().on_hold
    }
    pub async fn note(&self) -> &Option<String> {
        &self.row().note
    }
    pub async fn location_id(&self) -> &Option<String> {
        &self.row().location_id
    }
    pub async fn location_name(&self) -> Option<&str> {
        self.stock_line.location_name()
    }
    pub async fn location(&self, ctx: &Context<'_>) -> Result<Option<LocationNode>> {
        let loader = ctx.get_loader::<DataLoader<LocationByIdLoader>>();

        let location_id = match &self.row().location_id {
            None => return Ok(None),
            Some(location_id) => location_id,
        };

        let result = loader.load_one(location_id.clone()).await?;

        Ok(result.map(LocationNode::from_domain))
    }
    pub async fn item(&self, ctx: &Context<'_>) -> Result<ItemNode> {
        let loader = ctx.get_loader::<DataLoader<ItemLoader>>();
        let item_option = loader.load_one(self.item_row().id.clone()).await?;

        item_option.map(ItemNode::from_domain).ok_or(
            StandardGraphqlError::InternalError(format!(
                "Cannot find item ({}) linked to stock_line ({})",
                &self.item_row().id,
                &self.row().id
            ))
            .extend(),
        )
    }
    pub async fn supplier_name(&self) -> Option<&str> {
        self.stock_line.supplier_name()
    }
    pub async fn barcode(&self) -> Option<&str> {
        self.stock_line.barcode()
    }
<<<<<<< HEAD
    pub async fn vvm_status_logs(&self, ctx: &Context<'_>) -> Result<VVMStatusLogConnector> {
        let loader = ctx.get_loader::<DataLoader<VVMStatusLogLoader>>();
        let result = loader.load_one(self.row().id.clone()).await?;

        Ok(VVMStatusLogConnector::from_vec(result.unwrap_or(vec![])))
=======

    pub async fn vvm_status(&self, ctx: &Context<'_>) -> Result<Option<VVMStatusNode>> {
        if self.row().vvm_status_id.is_none() {
            return Ok(None);
        }

        let loader = ctx.get_loader::<DataLoader<VVMStatusByIdLoader>>();
        let type_id = match self.row().vvm_status_id.clone() {
            Some(type_id) => type_id,
            None => return Ok(None),
        };

        Ok(loader
            .load_one(type_id)
            .await?
            .map(VVMStatusNode::from_domain))
>>>>>>> d65fa474
    }
}

#[derive(Union)]
pub enum StockLinesResponse {
    Response(StockLineConnector),
}

#[derive(Union)]
pub enum StockLineResponse {
    Error(NodeError),
    Response(StockLineNode),
}

pub fn get_stock_line_response(ctx: &ServiceContext, id: String) -> StockLineResponse {
    match get_stock_line(ctx, id) {
        Ok(stock_line) => StockLineResponse::Response(StockLineNode::from_domain(stock_line)),
        Err(error) => StockLineResponse::Error(error.into()),
    }
}

impl StockLineNode {
    pub fn from_domain(stock_line: StockLine) -> StockLineNode {
        StockLineNode { stock_line }
    }

    pub fn row(&self) -> &StockLineRow {
        &self.stock_line.stock_line_row
    }

    pub fn item_row(&self) -> &ItemRow {
        &self.stock_line.item_row
    }
}

impl StockLineConnector {
    pub fn from_domain(stock_lines: ListResult<StockLine>) -> StockLineConnector {
        StockLineConnector {
            total_count: stock_lines.count,
            nodes: stock_lines
                .rows
                .into_iter()
                .map(StockLineNode::from_domain)
                .collect(),
        }
    }

    pub fn from_vec(stock_lines: Vec<StockLine>) -> StockLineConnector {
        StockLineConnector {
            total_count: usize_to_u32(stock_lines.len()),
            nodes: stock_lines
                .into_iter()
                .map(StockLineNode::from_domain)
                .collect(),
        }
    }
}<|MERGE_RESOLUTION|>--- conflicted
+++ resolved
@@ -1,17 +1,9 @@
-<<<<<<< HEAD
-use super::{ItemNode, LocationNode, VVMStatusLogConnector};
-=======
-use super::{ItemNode, LocationNode, VVMStatusNode};
->>>>>>> d65fa474
+use super::{ItemNode, LocationNode, VVMStatusLogConnector, VVMStatusNode};
 use async_graphql::dataloader::DataLoader;
 use async_graphql::*;
 use chrono::NaiveDate;
 use graphql_core::{
-<<<<<<< HEAD
-    loader::{ItemLoader, LocationByIdLoader, VVMStatusLogLoader},
-=======
-    loader::{ItemLoader, LocationByIdLoader, VVMStatusByIdLoader},
->>>>>>> d65fa474
+    loader::{ItemLoader, LocationByIdLoader, VVMStatusByIdLoader, VVMStatusLogLoader},
     simple_generic_errors::NodeError,
     standard_graphql_error::StandardGraphqlError,
     ContextExt,
@@ -113,14 +105,6 @@
     pub async fn barcode(&self) -> Option<&str> {
         self.stock_line.barcode()
     }
-<<<<<<< HEAD
-    pub async fn vvm_status_logs(&self, ctx: &Context<'_>) -> Result<VVMStatusLogConnector> {
-        let loader = ctx.get_loader::<DataLoader<VVMStatusLogLoader>>();
-        let result = loader.load_one(self.row().id.clone()).await?;
-
-        Ok(VVMStatusLogConnector::from_vec(result.unwrap_or(vec![])))
-=======
-
     pub async fn vvm_status(&self, ctx: &Context<'_>) -> Result<Option<VVMStatusNode>> {
         if self.row().vvm_status_id.is_none() {
             return Ok(None);
@@ -136,7 +120,12 @@
             .load_one(type_id)
             .await?
             .map(VVMStatusNode::from_domain))
->>>>>>> d65fa474
+    }
+    pub async fn vvm_status_logs(&self, ctx: &Context<'_>) -> Result<VVMStatusLogConnector> {
+        let loader = ctx.get_loader::<DataLoader<VVMStatusLogLoader>>();
+        let result = loader.load_one(self.row().id.clone()).await?;
+
+        Ok(VVMStatusLogConnector::from_vec(result.unwrap_or(vec![])))
     }
 }
 
