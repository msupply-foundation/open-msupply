--- conflicted
+++ resolved
@@ -27,14 +27,7 @@
         let loader = ctx.get_loader::<DataLoader<NameByIdLoader>>();
 
         let response_option = loader
-<<<<<<< HEAD
-            .load_one(IdAndStoreId {
-                id: self.row().name_id.clone(),
-                store_id,
-            })
-=======
-            .load_one(NameByIdLoaderInput::new(&store_id, &self.store.name_id))
->>>>>>> 11a347c2
+            .load_one(NameByIdLoaderInput::new(&store_id, &self.row().name_id))
             .await?;
 
         response_option.map(NameNode::from_domain).ok_or(
