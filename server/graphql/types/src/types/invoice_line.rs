use super::{
<<<<<<< HEAD
    InventoryAdjustmentReasonNode, ItemNode, LocationNode, PricingNode, ReasonOptionNode,
    ReturnReasonNode, StockLineNode,
=======
    InventoryAdjustmentReasonNode, ItemNode, ItemVariantNode, LocationNode, PricingNode,
    ReasonOptionNode, ReturnReasonNode, StockLineNode,
>>>>>>> d1370a4f
};
use async_graphql::*;
use chrono::NaiveDate;
use dataloader::DataLoader;
use graphql_core::{
<<<<<<< HEAD
    loader::{ItemLoader, LocationByIdLoader, ReasonOptionLoader, StockLineByIdLoader},
=======
    loader::{
        ItemLoader, ItemVariantByItemVariantIdLoader, LocationByIdLoader, NameRowLoader,
        ReasonOptionLoader, StockLineByIdLoader,
    },
>>>>>>> d1370a4f
    simple_generic_errors::NodeError,
    standard_graphql_error::StandardGraphqlError,
    ContextExt,
};
use repository::{InvoiceLine, InvoiceLineRow, InvoiceLineType, ItemRow};
use serde::Serialize;
use service::{usize_to_u32, ListResult};

#[derive(Enum, Copy, Clone, PartialEq, Eq, Debug, Serialize)]
#[serde(rename_all = "SCREAMING_SNAKE_CASE")] // only needed to be comparable in tests
pub enum InvoiceLineNodeType {
    StockIn,
    StockOut,
    UnallocatedStock,
    Service,
}
impl InvoiceLineNodeType {
    pub fn from_domain(domain_type: &InvoiceLineType) -> Self {
        use InvoiceLineNodeType::*;
        match domain_type {
            InvoiceLineType::StockIn => StockIn,
            InvoiceLineType::StockOut => StockOut,
            InvoiceLineType::UnallocatedStock => UnallocatedStock,
            InvoiceLineType::Service => Service,
        }
    }

    pub fn to_domain(self) -> InvoiceLineType {
        use InvoiceLineNodeType::*;
        match self {
            StockIn => InvoiceLineType::StockIn,
            StockOut => InvoiceLineType::StockOut,
            UnallocatedStock => InvoiceLineType::UnallocatedStock,
            Service => InvoiceLineType::Service,
        }
    }
}

pub struct InvoiceLineNode {
    invoice_line: InvoiceLine,
}

#[derive(SimpleObject)]
pub struct InvoiceLineConnector {
    total_count: u32,
    nodes: Vec<InvoiceLineNode>,
}

#[Object]
impl InvoiceLineNode {
    pub async fn id(&self) -> &str {
        &self.row().id
    }
    pub async fn invoice_id(&self) -> &str {
        &self.row().invoice_id
    }
    pub async fn r#type(&self) -> InvoiceLineNodeType {
        InvoiceLineNodeType::from_domain(&self.row().r#type)
    }
    // Item
    pub async fn item_id(&self) -> &str {
        &self.item_row().id
    }
    pub async fn item_name(&self) -> &str {
        &self.row().item_name
    }
    pub async fn item_code(&self) -> &str {
        &self.row().item_code
    }
    pub async fn item(&self, ctx: &Context<'_>) -> Result<ItemNode> {
        let loader = ctx.get_loader::<DataLoader<ItemLoader>>();
        let item_option = loader.load_one(self.item_row().id.clone()).await?;

        item_option.map(ItemNode::from_domain).ok_or(
            StandardGraphqlError::InternalError(format!(
                "Cannot find item ({}) linked to invoice_line ({})",
                &self.item_row().id,
                &self.row().id
            ))
            .extend(),
        )
    }
    pub async fn item_variant_id(&self) -> &Option<String> {
        &self.row().item_variant_id
    }
    // Quantity
    pub async fn pack_size(&self) -> f64 {
        self.row().pack_size
    }
    pub async fn number_of_packs(&self) -> f64 {
        self.row().number_of_packs
    }
    pub async fn prescribed_quantity(&self) -> Option<f64> {
        self.row().prescribed_quantity
    }
    // Batch
    pub async fn batch(&self) -> &Option<String> {
        &self.row().batch
    }
    pub async fn expiry_date(&self) -> &Option<NaiveDate> {
        &self.row().expiry_date
    }
    pub async fn stock_line(&self, ctx: &Context<'_>) -> Result<Option<StockLineNode>> {
        let loader = ctx.get_loader::<DataLoader<StockLineByIdLoader>>();

        let stock_line_id = match &self.row().stock_line_id {
            None => return Ok(None),
            Some(stock_line_id) => stock_line_id,
        };

        let result = loader.load_one(stock_line_id.clone()).await?;

        Ok(result.map(StockLineNode::from_domain))
    }
    // Price
    pub async fn pricing(&self) -> PricingNode {
        PricingNode {
            invoice_pricing: self.invoice_line.pricing(),
        }
    }
    pub async fn total_before_tax(&self) -> f64 {
        self.row().total_before_tax
    }
    pub async fn total_after_tax(&self) -> f64 {
        self.row().total_after_tax
    }
    pub async fn cost_price_per_pack(&self) -> f64 {
        self.row().cost_price_per_pack
    }
    pub async fn sell_price_per_pack(&self) -> f64 {
        self.row().sell_price_per_pack
    }

    pub async fn tax_percentage(&self) -> &Option<f64> {
        &self.row().tax_percentage
    }
    pub async fn foreign_currency_price_before_tax(&self) -> &Option<f64> {
        &self.row().foreign_currency_price_before_tax
    }
    // Location
    pub async fn location_name(&self) -> Option<&str> {
        self.invoice_line.location_name()
    }
    pub async fn location_id(&self) -> &Option<String> {
        &self.row().location_id
    }
    pub async fn location(&self, ctx: &Context<'_>) -> Result<Option<LocationNode>> {
        let loader = ctx.get_loader::<DataLoader<LocationByIdLoader>>();

        let location_id = match &self.row().location_id {
            None => return Ok(None),
            Some(location_id) => location_id,
        };

        let result = loader.load_one(location_id.clone()).await?;

        Ok(result.map(LocationNode::from_domain))
    }

    // Other
    pub async fn note(&self) -> &Option<String> {
        &self.row().note
    }

    #[graphql(deprecation = "Since 2.8.0. Use reason_option instead")]
    pub async fn return_reason_id(&self) -> &Option<String> {
        &self.row().reason_option_id
    }

    #[graphql(deprecation = "Since 2.8.0. Use reason_option instead")]
    pub async fn return_reason(&self, ctx: &Context<'_>) -> Result<Option<ReturnReasonNode>> {
        let loader = ctx.get_loader::<DataLoader<ReasonOptionLoader>>();

        let return_reason_id = match &self.row().reason_option_id {
            Some(return_reason_id) => return_reason_id,
            None => return Ok(None),
        };

        let result = loader.load_one(return_reason_id.clone()).await?;

        Ok(result.map(ReturnReasonNode::from_domain))
    }

    #[graphql(deprecation = "Since 2.8.0. Use reason_option instead")]
    pub async fn inventory_adjustment_reason(
        &self,
        ctx: &Context<'_>,
    ) -> Result<Option<InventoryAdjustmentReasonNode>> {
        let loader = ctx.get_loader::<DataLoader<ReasonOptionLoader>>();
        let inventory_adjustment_reason_id = match &self.row().reason_option_id {
            None => return Ok(None),
            Some(inventory_adjustment_reason_id) => inventory_adjustment_reason_id,
        };

        let result = loader
            .load_one(inventory_adjustment_reason_id.clone())
            .await?;

        Ok(result.map(InventoryAdjustmentReasonNode::from_domain))
    }

<<<<<<< HEAD
=======
    // todo - from donor_link
    pub async fn donor_id(&self) -> &Option<String> {
        &self.row().donor_id
    }

    // todo - from donor_link
    pub async fn donor_name(&self, ctx: &Context<'_>) -> Result<Option<String>> {
        let Some(donor_id) = &self.row().donor_id else {
            return Ok(None);
        };

        let loader = ctx.get_loader::<DataLoader<NameRowLoader>>();

        let name_row = loader.load_one(donor_id.to_string()).await?.ok_or(
            StandardGraphqlError::InternalError(format!(
                "Cannot find donor name for donor_id ({})",
                donor_id
            ))
            .extend(),
        )?;

        Ok(Some(name_row.name))
    }

    pub async fn item_variant(&self, ctx: &Context<'_>) -> Result<Option<ItemVariantNode>> {
        let loader = ctx.get_loader::<DataLoader<ItemVariantByItemVariantIdLoader>>();

        let item_variant_id = match &self.row().item_variant_id {
            None => return Ok(None),
            Some(item_variant_id) => item_variant_id,
        };

        let result = loader.load_one(item_variant_id.clone()).await?;

        Ok(result.map(ItemVariantNode::from_domain))
    }

>>>>>>> d1370a4f
    pub async fn reason_option(&self, ctx: &Context<'_>) -> Result<Option<ReasonOptionNode>> {
        let loader = ctx.get_loader::<DataLoader<ReasonOptionLoader>>();
        let reason_option_id = match &self.row().reason_option_id {
            None => return Ok(None),
            Some(reason_option_id) => reason_option_id,
        };

        let result = loader.load_one(reason_option_id.clone()).await?;
        Ok(result.map(ReasonOptionNode::from_domain))
    }
}

#[derive(Union)]
pub enum InvoiceLinesResponse {
    Response(InvoiceLineConnector),
}

#[derive(Union)]
pub enum InvoiceLineResponse {
    Error(NodeError),
    Response(InvoiceLineNode),
}

impl InvoiceLineConnector {
    pub fn from_domain(invoice_lines: ListResult<InvoiceLine>) -> InvoiceLineConnector {
        InvoiceLineConnector {
            total_count: invoice_lines.count,
            nodes: invoice_lines
                .rows
                .into_iter()
                .map(InvoiceLineNode::from_domain)
                .collect(),
        }
    }

    pub fn from_vec(invoice_lines: Vec<InvoiceLine>) -> InvoiceLineConnector {
        InvoiceLineConnector {
            total_count: usize_to_u32(invoice_lines.len()),
            nodes: invoice_lines
                .into_iter()
                .map(InvoiceLineNode::from_domain)
                .collect(),
        }
    }

    pub fn empty() -> InvoiceLineConnector {
        InvoiceLineConnector {
            total_count: 0,
            nodes: vec![],
        }
    }
}

impl InvoiceLineNode {
    pub fn from_domain(invoice_line: InvoiceLine) -> InvoiceLineNode {
        InvoiceLineNode { invoice_line }
    }

    pub fn row(&self) -> &InvoiceLineRow {
        &self.invoice_line.invoice_line_row
    }

    pub fn item_row(&self) -> &ItemRow {
        &self.invoice_line.item_row
    }
}

#[cfg(test)]
mod test {

    use async_graphql::{EmptyMutation, Object};
    use chrono::NaiveDate;
    use graphql_core::{assert_graphql_query, test_helpers::setup_graphql_test};
    use repository::{
        mock::MockDataInserts, InvoiceLine, InvoiceLineRow, InvoiceLineType, InvoiceRow, ItemRow,
        LocationRow,
    };
    use serde_json::json;
    use util::inline_init;

    use crate::types::InvoiceLineNode;

    #[actix_rt::test]
    async fn graphql_test_invoice_line_basic() {
        #[derive(Clone)]
        struct TestQuery;

        let (_, _, _, settings) = setup_graphql_test(
            TestQuery,
            EmptyMutation,
            "graphql_test_invoice_line_basic",
            MockDataInserts::none(),
        )
        .await;

        #[Object]
        impl TestQuery {
            pub async fn test_query(&self) -> InvoiceLineNode {
                InvoiceLineNode {
                    invoice_line: repository::InvoiceLine {
                        invoice_line_row: inline_init(|r: &mut InvoiceLineRow| {
                            r.id = "line_id".to_string();
                            r.invoice_id = "line_invoice_id".to_string();
                            r.r#type = InvoiceLineType::Service;
                            r.item_link_id = "line_item_id".to_string();
                            r.item_name = "line_item_name".to_string();
                            r.item_code = "line_item_code".to_string();
                            r.pack_size = 1.0;
                            r.number_of_packs = 2.0;
                            r.batch = Some("line_batch".to_string());
                            r.expiry_date = Some(NaiveDate::from_ymd_opt(2021, 1, 1).unwrap());
                            r.location_id = Some("line_location_id".to_string());
                            r.note = None;
                        }),
                        invoice_row: InvoiceRow::default(),
                        item_row: inline_init(|r: &mut ItemRow| r.id = "line_item_id".to_string()),
                        location_row_option: Some(inline_init(|r: &mut LocationRow| {
                            r.name = "line_location_name".to_string();
                        })),
                        stock_line_option: None,
                    },
                }
            }
        }

        let expected = json!({
            "testQuery": {
                "__typename": "InvoiceLineNode",
                "id": "line_id",
                "invoiceId": "line_invoice_id",
                "type": "SERVICE",
                "itemId": "line_item_id",
                "itemName": "line_item_name",
                "itemCode": "line_item_code",
                "packSize": 1.0,
                "numberOfPacks": 2.0,
                "batch": "line_batch",
                "expiryDate": "2021-01-01",
                "locationName": "line_location_name",
                "locationId": "line_location_id",
                "note": null
            }
        }
        );

        let query = r#"
        query {
            testQuery {
                __typename
                id
                invoiceId
                type
                itemId
                itemName
                itemCode
                packSize
                numberOfPacks
                batch
                expiryDate
                locationName
                locationId
                note
            }
        }
        "#;

        assert_graphql_query!(&settings, &query, &None, expected, None);
    }

    #[actix_rt::test]
    async fn graphql_test_invoice_line_pricing() {
        #[derive(Clone)]
        struct TestQuery;

        let (_, _, _, settings) = setup_graphql_test(
            TestQuery,
            EmptyMutation,
            "graphql_test_invoice_line_pricing",
            MockDataInserts::none(),
        )
        .await;

        #[Object]
        impl TestQuery {
            pub async fn test_query_stock_in(&self) -> InvoiceLineNode {
                InvoiceLineNode {
                    invoice_line: inline_init(|record: &mut InvoiceLine| {
                        record.invoice_line_row = inline_init(|r: &mut InvoiceLineRow| {
                            r.total_before_tax = 1.0;
                            r.total_after_tax = 2.0;
                            r.tax_percentage = Some(10.0);
                            r.r#type = InvoiceLineType::StockIn
                        })
                    }),
                }
            }
            pub async fn test_query_stock_out(&self) -> InvoiceLineNode {
                InvoiceLineNode {
                    invoice_line: inline_init(|record: &mut InvoiceLine| {
                        record.invoice_line_row = inline_init(|r: &mut InvoiceLineRow| {
                            r.total_before_tax = 1.0;
                            r.total_after_tax = 2.0;
                            r.tax_percentage = Some(5.0);
                            r.r#type = InvoiceLineType::StockOut
                        })
                    }),
                }
            }
            pub async fn test_query_service(&self) -> InvoiceLineNode {
                InvoiceLineNode {
                    invoice_line: inline_init(|record: &mut InvoiceLine| {
                        record.invoice_line_row = inline_init(|r: &mut InvoiceLineRow| {
                            r.total_before_tax = 1.0;
                            r.total_after_tax = 2.0;
                            r.tax_percentage = None;
                            r.r#type = InvoiceLineType::Service
                        })
                    }),
                }
            }
        }

        let expected = json!({
            "testQueryStockIn": {
                "pricing": {
                    "totalBeforeTax": 1.0,
                    "totalAfterTax": 2.0,
                    "stockTotalBeforeTax": 1.0,
                    "stockTotalAfterTax": 2.0,
                    "serviceTotalBeforeTax": 0.0,
                    "serviceTotalAfterTax": 0.0,
                    "taxPercentage": 10.0
                }
            },
            "testQueryStockOut": {
                "pricing": {
                    "totalBeforeTax": 1.0,
                    "totalAfterTax": 2.0,
                    "stockTotalBeforeTax": 1.0,
                    "stockTotalAfterTax": 2.0,
                    "serviceTotalBeforeTax": 0.0,
                    "serviceTotalAfterTax": 0.0,
                    "taxPercentage": 5.0
                }
            },
            "testQueryService": {
                "pricing": {
                    "totalBeforeTax": 1.0,
                    "totalAfterTax": 2.0,
                    "stockTotalBeforeTax": 0.0,
                    "stockTotalAfterTax": 0.0,
                    "serviceTotalBeforeTax": 1.0,
                    "serviceTotalAfterTax":2.0,
                    "taxPercentage": null
                }
            }
        }
        );

        let query = r#"
        query {
            testQueryStockIn {
              ...pricing
            }
            testQueryStockOut {
                ...pricing
            }
              testQueryService {
                ...pricing
            }           
        }
        fragment pricing on InvoiceLineNode {
            pricing {
                totalBeforeTax
                totalAfterTax
                stockTotalBeforeTax
                stockTotalAfterTax
                serviceTotalBeforeTax
                serviceTotalAfterTax
                taxPercentage
            }
        }
        "#;

        assert_graphql_query!(&settings, &query, &None, expected, None);
    }
    // TODO good place to test loaders
}<|MERGE_RESOLUTION|>--- conflicted
+++ resolved
@@ -1,24 +1,15 @@
 use super::{
-<<<<<<< HEAD
-    InventoryAdjustmentReasonNode, ItemNode, LocationNode, PricingNode, ReasonOptionNode,
-    ReturnReasonNode, StockLineNode,
-=======
     InventoryAdjustmentReasonNode, ItemNode, ItemVariantNode, LocationNode, PricingNode,
     ReasonOptionNode, ReturnReasonNode, StockLineNode,
->>>>>>> d1370a4f
 };
 use async_graphql::*;
 use chrono::NaiveDate;
 use dataloader::DataLoader;
 use graphql_core::{
-<<<<<<< HEAD
-    loader::{ItemLoader, LocationByIdLoader, ReasonOptionLoader, StockLineByIdLoader},
-=======
     loader::{
         ItemLoader, ItemVariantByItemVariantIdLoader, LocationByIdLoader, NameRowLoader,
         ReasonOptionLoader, StockLineByIdLoader,
     },
->>>>>>> d1370a4f
     simple_generic_errors::NodeError,
     standard_graphql_error::StandardGraphqlError,
     ContextExt,
@@ -220,8 +211,6 @@
         Ok(result.map(InventoryAdjustmentReasonNode::from_domain))
     }
 
-<<<<<<< HEAD
-=======
     // todo - from donor_link
     pub async fn donor_id(&self) -> &Option<String> {
         &self.row().donor_id
@@ -259,7 +248,6 @@
         Ok(result.map(ItemVariantNode::from_domain))
     }
 
->>>>>>> d1370a4f
     pub async fn reason_option(&self, ctx: &Context<'_>) -> Result<Option<ReasonOptionNode>> {
         let loader = ctx.get_loader::<DataLoader<ReasonOptionLoader>>();
         let reason_option_id = match &self.row().reason_option_id {
