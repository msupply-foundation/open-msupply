use super::{
<<<<<<< HEAD
    InventoryAdjustmentReasonNode, ItemNode, LocationNode, PricingNode, ReasonOptionNode,
=======
    InventoryAdjustmentReasonNode, ItemNode, ItemVariantNode, LocationNode, PricingNode,
>>>>>>> d9f10298
    ReturnReasonNode, StockLineNode,
};
use async_graphql::*;
use chrono::NaiveDate;
use dataloader::DataLoader;
use graphql_core::{
    loader::{
<<<<<<< HEAD
        InventoryAdjustmentReasonByIdLoader, ItemLoader, LocationByIdLoader, ReasonOptionLoader,
        ReturnReasonLoader, StockLineByIdLoader,
=======
        InventoryAdjustmentReasonByIdLoader, ItemLoader, ItemVariantByItemVariantIdLoader,
        LocationByIdLoader, NameRowLoader, ReturnReasonLoader, StockLineByIdLoader,
>>>>>>> d9f10298
    },
    simple_generic_errors::NodeError,
    standard_graphql_error::StandardGraphqlError,
    ContextExt,
};
use repository::{InvoiceLine, InvoiceLineRow, InvoiceLineType, ItemRow};
use serde::Serialize;
use service::{usize_to_u32, ListResult};

#[derive(Enum, Copy, Clone, PartialEq, Eq, Debug, Serialize)]
#[serde(rename_all = "SCREAMING_SNAKE_CASE")] // only needed to be comparable in tests
pub enum InvoiceLineNodeType {
    StockIn,
    StockOut,
    UnallocatedStock,
    Service,
}
impl InvoiceLineNodeType {
    pub fn from_domain(domain_type: &InvoiceLineType) -> Self {
        use InvoiceLineNodeType::*;
        match domain_type {
            InvoiceLineType::StockIn => StockIn,
            InvoiceLineType::StockOut => StockOut,
            InvoiceLineType::UnallocatedStock => UnallocatedStock,
            InvoiceLineType::Service => Service,
        }
    }

    pub fn to_domain(self) -> InvoiceLineType {
        use InvoiceLineNodeType::*;
        match self {
            StockIn => InvoiceLineType::StockIn,
            StockOut => InvoiceLineType::StockOut,
            UnallocatedStock => InvoiceLineType::UnallocatedStock,
            Service => InvoiceLineType::Service,
        }
    }
}

pub struct InvoiceLineNode {
    invoice_line: InvoiceLine,
}

#[derive(SimpleObject)]
pub struct InvoiceLineConnector {
    total_count: u32,
    nodes: Vec<InvoiceLineNode>,
}

#[Object]
impl InvoiceLineNode {
    pub async fn id(&self) -> &str {
        &self.row().id
    }
    pub async fn invoice_id(&self) -> &str {
        &self.row().invoice_id
    }
    pub async fn r#type(&self) -> InvoiceLineNodeType {
        InvoiceLineNodeType::from_domain(&self.row().r#type)
    }
    // Item
    pub async fn item_id(&self) -> &str {
        &self.item_row().id
    }
    pub async fn item_name(&self) -> &str {
        &self.row().item_name
    }
    pub async fn item_code(&self) -> &str {
        &self.row().item_code
    }
    pub async fn item(&self, ctx: &Context<'_>) -> Result<ItemNode> {
        let loader = ctx.get_loader::<DataLoader<ItemLoader>>();
        let item_option = loader.load_one(self.item_row().id.clone()).await?;

        item_option.map(ItemNode::from_domain).ok_or(
            StandardGraphqlError::InternalError(format!(
                "Cannot find item ({}) linked to invoice_line ({})",
                &self.item_row().id,
                &self.row().id
            ))
            .extend(),
        )
    }
    pub async fn item_variant_id(&self) -> &Option<String> {
        &self.row().item_variant_id
    }
    // Quantity
    pub async fn pack_size(&self) -> f64 {
        self.row().pack_size
    }
    pub async fn number_of_packs(&self) -> f64 {
        self.row().number_of_packs
    }
    pub async fn prescribed_quantity(&self) -> Option<f64> {
        self.row().prescribed_quantity
    }
    // Batch
    pub async fn batch(&self) -> &Option<String> {
        &self.row().batch
    }
    pub async fn expiry_date(&self) -> &Option<NaiveDate> {
        &self.row().expiry_date
    }
    pub async fn stock_line(&self, ctx: &Context<'_>) -> Result<Option<StockLineNode>> {
        let loader = ctx.get_loader::<DataLoader<StockLineByIdLoader>>();

        let stock_line_id = match &self.row().stock_line_id {
            None => return Ok(None),
            Some(stock_line_id) => stock_line_id,
        };

        let result = loader.load_one(stock_line_id.clone()).await?;

        Ok(result.map(StockLineNode::from_domain))
    }
    // Price
    pub async fn pricing(&self) -> PricingNode {
        PricingNode {
            invoice_pricing: self.invoice_line.pricing(),
        }
    }
    pub async fn total_before_tax(&self) -> f64 {
        self.row().total_before_tax
    }
    pub async fn total_after_tax(&self) -> f64 {
        self.row().total_after_tax
    }
    pub async fn cost_price_per_pack(&self) -> f64 {
        self.row().cost_price_per_pack
    }
    pub async fn sell_price_per_pack(&self) -> f64 {
        self.row().sell_price_per_pack
    }

    pub async fn tax_percentage(&self) -> &Option<f64> {
        &self.row().tax_percentage
    }
    pub async fn foreign_currency_price_before_tax(&self) -> &Option<f64> {
        &self.row().foreign_currency_price_before_tax
    }
    // Location
    pub async fn location_name(&self) -> Option<&str> {
        self.invoice_line.location_name()
    }
    pub async fn location_id(&self) -> &Option<String> {
        &self.row().location_id
    }
    pub async fn location(&self, ctx: &Context<'_>) -> Result<Option<LocationNode>> {
        let loader = ctx.get_loader::<DataLoader<LocationByIdLoader>>();

        let location_id = match &self.row().location_id {
            None => return Ok(None),
            Some(location_id) => location_id,
        };

        let result = loader.load_one(location_id.clone()).await?;

        Ok(result.map(LocationNode::from_domain))
    }

    // Other
    pub async fn note(&self) -> &Option<String> {
        &self.row().note
    }
    pub async fn return_reason_id(&self) -> &Option<String> {
        &self.row().return_reason_id
    }

    pub async fn return_reason(&self, ctx: &Context<'_>) -> Result<Option<ReturnReasonNode>> {
        let loader = ctx.get_loader::<DataLoader<ReturnReasonLoader>>();

        let return_reason_id = match &self.row().return_reason_id {
            Some(return_reason_id) => return_reason_id,
            None => return Ok(None),
        };

        let result = loader.load_one(return_reason_id.clone()).await?;

        Ok(result.map(ReturnReasonNode::from_domain))
    }

    pub async fn inventory_adjustment_reason(
        &self,
        ctx: &Context<'_>,
    ) -> Result<Option<InventoryAdjustmentReasonNode>> {
        let loader = ctx.get_loader::<DataLoader<InventoryAdjustmentReasonByIdLoader>>();
        let inventory_adjustment_reason_id = match &self.row().inventory_adjustment_reason_id {
            None => return Ok(None),
            Some(inventory_adjustment_reason_id) => inventory_adjustment_reason_id,
        };

        let result = loader
            .load_one(inventory_adjustment_reason_id.clone())
            .await?;

        Ok(result.map(InventoryAdjustmentReasonNode::from_domain))
    }

<<<<<<< HEAD
    pub async fn reason_option(&self, ctx: &Context<'_>) -> Result<Option<ReasonOptionNode>> {
        let loader = ctx.get_loader::<DataLoader<ReasonOptionLoader>>();
        let reason_option_id = match &self.row().reason_option_id {
            None => return Ok(None),
            Some(reason_option_id) => reason_option_id,
        };

        let result = loader.load_one(reason_option_id.clone()).await?;
        Ok(result.map(ReasonOptionNode::from_domain))
=======
    // todo - from donor_link
    pub async fn donor_id(&self) -> &Option<String> {
        &self.row().donor_id
    }

    // todo - from donor_link
    pub async fn donor_name(&self, ctx: &Context<'_>) -> Result<Option<String>> {
        let Some(donor_id) = &self.row().donor_id else {
            return Ok(None);
        };

        let loader = ctx.get_loader::<DataLoader<NameRowLoader>>();

        let name_row = loader.load_one(donor_id.to_string()).await?.ok_or(
            StandardGraphqlError::InternalError(format!(
                "Cannot find donor name for donor_id ({})",
                donor_id
            ))
            .extend(),
        )?;

        Ok(Some(name_row.name))
    }

    pub async fn item_variant(&self, ctx: &Context<'_>) -> Result<Option<ItemVariantNode>> {
        let loader = ctx.get_loader::<DataLoader<ItemVariantByItemVariantIdLoader>>();

        let item_variant_id = match &self.row().item_variant_id {
            None => return Ok(None),
            Some(item_variant_id) => item_variant_id,
        };

        let result = loader.load_one(item_variant_id.clone()).await?;

        Ok(result.map(ItemVariantNode::from_domain))
>>>>>>> d9f10298
    }
}

#[derive(Union)]
pub enum InvoiceLinesResponse {
    Response(InvoiceLineConnector),
}

#[derive(Union)]
pub enum InvoiceLineResponse {
    Error(NodeError),
    Response(InvoiceLineNode),
}

impl InvoiceLineConnector {
    pub fn from_domain(invoice_lines: ListResult<InvoiceLine>) -> InvoiceLineConnector {
        InvoiceLineConnector {
            total_count: invoice_lines.count,
            nodes: invoice_lines
                .rows
                .into_iter()
                .map(InvoiceLineNode::from_domain)
                .collect(),
        }
    }

    pub fn from_vec(invoice_lines: Vec<InvoiceLine>) -> InvoiceLineConnector {
        InvoiceLineConnector {
            total_count: usize_to_u32(invoice_lines.len()),
            nodes: invoice_lines
                .into_iter()
                .map(InvoiceLineNode::from_domain)
                .collect(),
        }
    }

    pub fn empty() -> InvoiceLineConnector {
        InvoiceLineConnector {
            total_count: 0,
            nodes: vec![],
        }
    }
}

impl InvoiceLineNode {
    pub fn from_domain(invoice_line: InvoiceLine) -> InvoiceLineNode {
        InvoiceLineNode { invoice_line }
    }

    pub fn row(&self) -> &InvoiceLineRow {
        &self.invoice_line.invoice_line_row
    }

    pub fn item_row(&self) -> &ItemRow {
        &self.invoice_line.item_row
    }
}

#[cfg(test)]
mod test {

    use async_graphql::{EmptyMutation, Object};
    use chrono::NaiveDate;
    use graphql_core::{assert_graphql_query, test_helpers::setup_graphql_test};
    use repository::{
        mock::MockDataInserts, InvoiceLine, InvoiceLineRow, InvoiceLineType, InvoiceRow, ItemRow,
        LocationRow,
    };
    use serde_json::json;
    use util::inline_init;

    use crate::types::InvoiceLineNode;

    #[actix_rt::test]
    async fn graphql_test_invoice_line_basic() {
        #[derive(Clone)]
        struct TestQuery;

        let (_, _, _, settings) = setup_graphql_test(
            TestQuery,
            EmptyMutation,
            "graphql_test_invoice_line_basic",
            MockDataInserts::none(),
        )
        .await;

        #[Object]
        impl TestQuery {
            pub async fn test_query(&self) -> InvoiceLineNode {
                InvoiceLineNode {
                    invoice_line: repository::InvoiceLine {
                        invoice_line_row: inline_init(|r: &mut InvoiceLineRow| {
                            r.id = "line_id".to_string();
                            r.invoice_id = "line_invoice_id".to_string();
                            r.r#type = InvoiceLineType::Service;
                            r.item_link_id = "line_item_id".to_string();
                            r.item_name = "line_item_name".to_string();
                            r.item_code = "line_item_code".to_string();
                            r.pack_size = 1.0;
                            r.number_of_packs = 2.0;
                            r.batch = Some("line_batch".to_string());
                            r.expiry_date = Some(NaiveDate::from_ymd_opt(2021, 1, 1).unwrap());
                            r.location_id = Some("line_location_id".to_string());
                            r.note = None;
                        }),
                        invoice_row: InvoiceRow::default(),
                        item_row: inline_init(|r: &mut ItemRow| r.id = "line_item_id".to_string()),
                        location_row_option: Some(inline_init(|r: &mut LocationRow| {
                            r.name = "line_location_name".to_string();
                        })),
                        stock_line_option: None,
                    },
                }
            }
        }

        let expected = json!({
            "testQuery": {
                "__typename": "InvoiceLineNode",
                "id": "line_id",
                "invoiceId": "line_invoice_id",
                "type": "SERVICE",
                "itemId": "line_item_id",
                "itemName": "line_item_name",
                "itemCode": "line_item_code",
                "packSize": 1.0,
                "numberOfPacks": 2.0,
                "batch": "line_batch",
                "expiryDate": "2021-01-01",
                "locationName": "line_location_name",
                "locationId": "line_location_id",
                "note": null
            }
        }
        );

        let query = r#"
        query {
            testQuery {
                __typename
                id
                invoiceId
                type
                itemId
                itemName
                itemCode
                packSize
                numberOfPacks
                batch
                expiryDate
                locationName
                locationId
                note
            }
        }
        "#;

        assert_graphql_query!(&settings, &query, &None, expected, None);
    }

    #[actix_rt::test]
    async fn graphql_test_invoice_line_pricing() {
        #[derive(Clone)]
        struct TestQuery;

        let (_, _, _, settings) = setup_graphql_test(
            TestQuery,
            EmptyMutation,
            "graphql_test_invoice_line_pricing",
            MockDataInserts::none(),
        )
        .await;

        #[Object]
        impl TestQuery {
            pub async fn test_query_stock_in(&self) -> InvoiceLineNode {
                InvoiceLineNode {
                    invoice_line: inline_init(|record: &mut InvoiceLine| {
                        record.invoice_line_row = inline_init(|r: &mut InvoiceLineRow| {
                            r.total_before_tax = 1.0;
                            r.total_after_tax = 2.0;
                            r.tax_percentage = Some(10.0);
                            r.r#type = InvoiceLineType::StockIn
                        })
                    }),
                }
            }
            pub async fn test_query_stock_out(&self) -> InvoiceLineNode {
                InvoiceLineNode {
                    invoice_line: inline_init(|record: &mut InvoiceLine| {
                        record.invoice_line_row = inline_init(|r: &mut InvoiceLineRow| {
                            r.total_before_tax = 1.0;
                            r.total_after_tax = 2.0;
                            r.tax_percentage = Some(5.0);
                            r.r#type = InvoiceLineType::StockOut
                        })
                    }),
                }
            }
            pub async fn test_query_service(&self) -> InvoiceLineNode {
                InvoiceLineNode {
                    invoice_line: inline_init(|record: &mut InvoiceLine| {
                        record.invoice_line_row = inline_init(|r: &mut InvoiceLineRow| {
                            r.total_before_tax = 1.0;
                            r.total_after_tax = 2.0;
                            r.tax_percentage = None;
                            r.r#type = InvoiceLineType::Service
                        })
                    }),
                }
            }
        }

        let expected = json!({
            "testQueryStockIn": {
                "pricing": {
                    "totalBeforeTax": 1.0,
                    "totalAfterTax": 2.0,
                    "stockTotalBeforeTax": 1.0,
                    "stockTotalAfterTax": 2.0,
                    "serviceTotalBeforeTax": 0.0,
                    "serviceTotalAfterTax": 0.0,
                    "taxPercentage": 10.0
                }
            },
            "testQueryStockOut": {
                "pricing": {
                    "totalBeforeTax": 1.0,
                    "totalAfterTax": 2.0,
                    "stockTotalBeforeTax": 1.0,
                    "stockTotalAfterTax": 2.0,
                    "serviceTotalBeforeTax": 0.0,
                    "serviceTotalAfterTax": 0.0,
                    "taxPercentage": 5.0
                }
            },
            "testQueryService": {
                "pricing": {
                    "totalBeforeTax": 1.0,
                    "totalAfterTax": 2.0,
                    "stockTotalBeforeTax": 0.0,
                    "stockTotalAfterTax": 0.0,
                    "serviceTotalBeforeTax": 1.0,
                    "serviceTotalAfterTax":2.0,
                    "taxPercentage": null
                }
            }
        }
        );

        let query = r#"
        query {
            testQueryStockIn {
              ...pricing
            }
            testQueryStockOut {
                ...pricing
            }
              testQueryService {
                ...pricing
            }           
        }
        fragment pricing on InvoiceLineNode {
            pricing {
                totalBeforeTax
                totalAfterTax
                stockTotalBeforeTax
                stockTotalAfterTax
                serviceTotalBeforeTax
                serviceTotalAfterTax
                taxPercentage
            }
        }
        "#;

        assert_graphql_query!(&settings, &query, &None, expected, None);
    }
    // TODO good place to test loaders
}<|MERGE_RESOLUTION|>--- conflicted
+++ resolved
@@ -1,23 +1,15 @@
 use super::{
-<<<<<<< HEAD
-    InventoryAdjustmentReasonNode, ItemNode, LocationNode, PricingNode, ReasonOptionNode,
-=======
     InventoryAdjustmentReasonNode, ItemNode, ItemVariantNode, LocationNode, PricingNode,
->>>>>>> d9f10298
-    ReturnReasonNode, StockLineNode,
+    ReasonOptionNode, ReturnReasonNode, StockLineNode,
 };
 use async_graphql::*;
 use chrono::NaiveDate;
 use dataloader::DataLoader;
 use graphql_core::{
     loader::{
-<<<<<<< HEAD
-        InventoryAdjustmentReasonByIdLoader, ItemLoader, LocationByIdLoader, ReasonOptionLoader,
-        ReturnReasonLoader, StockLineByIdLoader,
-=======
         InventoryAdjustmentReasonByIdLoader, ItemLoader, ItemVariantByItemVariantIdLoader,
-        LocationByIdLoader, NameRowLoader, ReturnReasonLoader, StockLineByIdLoader,
->>>>>>> d9f10298
+        LocationByIdLoader, NameRowLoader, ReasonOptionLoader, ReturnReasonLoader,
+        StockLineByIdLoader,
     },
     simple_generic_errors::NodeError,
     standard_graphql_error::StandardGraphqlError,
@@ -216,17 +208,6 @@
         Ok(result.map(InventoryAdjustmentReasonNode::from_domain))
     }
 
-<<<<<<< HEAD
-    pub async fn reason_option(&self, ctx: &Context<'_>) -> Result<Option<ReasonOptionNode>> {
-        let loader = ctx.get_loader::<DataLoader<ReasonOptionLoader>>();
-        let reason_option_id = match &self.row().reason_option_id {
-            None => return Ok(None),
-            Some(reason_option_id) => reason_option_id,
-        };
-
-        let result = loader.load_one(reason_option_id.clone()).await?;
-        Ok(result.map(ReasonOptionNode::from_domain))
-=======
     // todo - from donor_link
     pub async fn donor_id(&self) -> &Option<String> {
         &self.row().donor_id
@@ -262,7 +243,17 @@
         let result = loader.load_one(item_variant_id.clone()).await?;
 
         Ok(result.map(ItemVariantNode::from_domain))
->>>>>>> d9f10298
+    }
+
+    pub async fn reason_option(&self, ctx: &Context<'_>) -> Result<Option<ReasonOptionNode>> {
+        let loader = ctx.get_loader::<DataLoader<ReasonOptionLoader>>();
+        let reason_option_id = match &self.row().reason_option_id {
+            None => return Ok(None),
+            Some(reason_option_id) => reason_option_id,
+        };
+
+        let result = loader.load_one(reason_option_id.clone()).await?;
+        Ok(result.map(ReasonOptionNode::from_domain))
     }
 }
 
