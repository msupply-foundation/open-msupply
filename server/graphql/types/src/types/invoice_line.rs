--- conflicted
+++ resolved
@@ -6,15 +6,10 @@
 use chrono::NaiveDate;
 use dataloader::DataLoader;
 use graphql_core::{
-<<<<<<< HEAD
-    loader::{ItemLoader, LocationByIdLoader, ReasonOptionLoader, StockLineByIdLoader},
-=======
     loader::{
-        InventoryAdjustmentReasonByIdLoader, ItemLoader, ItemVariantByItemVariantIdLoader,
-        LocationByIdLoader, NameRowLoader, ReasonOptionLoader, ReturnReasonLoader,
-        StockLineByIdLoader,
+        ItemLoader, ItemVariantByItemVariantIdLoader, LocationByIdLoader, NameRowLoader,
+        ReasonOptionLoader, StockLineByIdLoader,
     },
->>>>>>> 25d7c5ba
     simple_generic_errors::NodeError,
     standard_graphql_error::StandardGraphqlError,
     ContextExt,
