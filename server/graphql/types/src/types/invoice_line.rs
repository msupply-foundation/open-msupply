--- conflicted
+++ resolved
@@ -7,13 +7,8 @@
 use dataloader::DataLoader;
 use graphql_core::{
     loader::{
-<<<<<<< HEAD
-        InventoryAdjustmentReasonByIdLoader, ItemLoader, LocationByIdLoader, NameRowLoader,
-        ReturnReasonLoader, StockLineByIdLoader,
-=======
         InventoryAdjustmentReasonByIdLoader, ItemLoader, ItemVariantByItemVariantIdLoader,
-        LocationByIdLoader, ReturnReasonLoader, StockLineByIdLoader,
->>>>>>> 7a6cdd12
+        LocationByIdLoader, NameRowLoader, ReturnReasonLoader, StockLineByIdLoader,
     },
     simple_generic_errors::NodeError,
     standard_graphql_error::StandardGraphqlError,
@@ -212,7 +207,6 @@
         Ok(result.map(InventoryAdjustmentReasonNode::from_domain))
     }
 
-<<<<<<< HEAD
     // todo - from donor_link
     pub async fn donor_id(&self) -> &Option<String> {
         &self.row().donor_id
@@ -235,7 +229,8 @@
         )?;
 
         Ok(Some(name_row.name))
-=======
+    }
+
     pub async fn item_variant(&self, ctx: &Context<'_>) -> Result<Option<ItemVariantNode>> {
         let loader = ctx.get_loader::<DataLoader<ItemVariantByItemVariantIdLoader>>();
 
@@ -247,7 +242,6 @@
         let result = loader.load_one(item_variant_id.clone()).await?;
 
         Ok(result.map(ItemVariantNode::from_domain))
->>>>>>> 7a6cdd12
     }
 }
 
