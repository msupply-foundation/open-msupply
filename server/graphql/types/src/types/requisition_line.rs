--- conflicted
+++ resolved
@@ -283,7 +283,6 @@
 
         Ok(result.map(ReasonOptionNode::from_domain))
     }
-<<<<<<< HEAD
 
     pub async fn available_stock_on_hand(&self) -> &f64 {
         &self.row().available_stock_on_hand
@@ -292,8 +291,6 @@
     pub async fn requisition_number(&self) -> &i64 {
         &self.requisition_row().requisition_number
     }
-=======
->>>>>>> 32dde0bc
 }
 
 impl RequisitionLineNode {
