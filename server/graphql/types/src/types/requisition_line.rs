--- conflicted
+++ resolved
@@ -287,51 +287,10 @@
     pub async fn requisition_number(&self) -> &i64 {
         &self.requisition_row().requisition_number
     }
-<<<<<<< HEAD
-
-    pub async fn item_information(
-        &self,
-        ctx: &Context<'_>,
-    ) -> Result<Option<Vec<RequisitionItemInformationNode>>> {
-        let (program_id, period_id) = match (
-            &self.requisition_row().program_id,
-            &self.requisition_row().period_id,
-        ) {
-            (Some(program_id), Some(period_id)) => (program_id, period_id),
-            _ => return Ok(None),
-        };
-
-        let program_loader = ctx.get_loader::<DataLoader<ProgramByIdLoader>>();
-        let program = match program_loader.load_one(program_id.clone()).await? {
-            Some(program) => program,
-            None => {
-                return Err(
-                    StandardGraphqlError::InternalError("Program not found".to_string()).extend(),
-                )
-            }
-        };
-
-        let loader = ctx.get_loader::<DataLoader<RequisitionItemInfoLoader>>();
-        let result = loader
-            .load_one(RequisitionItemInfoLoaderInput::new(
-                &self.requisition_row().store_id,
-                &self.item_row().id,
-                (
-                    program_id.clone(),
-                    program.elmis_code.clone(),
-                    period_id.clone(),
-                ),
-            ))
-            .await?;
-
-        Ok(result.map(RequisitionItemInformationNode::from_vec))
-    }
 
     pub async fn requisition_id(&self) -> &String {
         &self.requisition_row().id
     }
-=======
->>>>>>> 9a7e68ac
 }
 
 impl RequisitionLineNode {
