--- conflicted
+++ resolved
@@ -216,28 +216,6 @@
     }
 
     pub async fn currency(&self, ctx: &Context<'_>) -> Result<Option<CurrencyNode>> {
-<<<<<<< HEAD
-        let service_provider = ctx.service_provider();
-        let currency_provider = &service_provider.currency_service;
-        let service_context = &service_provider.basic_context()?;
-
-        let currency_id = if let Some(currency_id) = &self.row().currency_id {
-            currency_id
-        } else {
-            return Ok(None);
-        };
-
-        let currency = currency_provider
-            .get_currency(service_context, currency_id)
-            .map_err(|e| StandardGraphqlError::from_repository_error(e).extend())?
-            .ok_or(StandardGraphqlError::InternalError(format!(
-                "Cannot find currency ({}) linked to purchase_order ({})",
-                currency_id,
-                &self.row().id
-            )))?;
-
-        Ok(Some(CurrencyNode::from_domain(currency)))
-=======
         let currency_id = match &self.row().currency_id {
             Some(currency_id) => currency_id,
             None => return Ok(None),
@@ -251,7 +229,6 @@
             .map(CurrencyNode::from_domain);
 
         Ok(result)
->>>>>>> 50eb5a11
     }
 }
 
