--- conflicted
+++ resolved
@@ -55,11 +55,7 @@
         }
         return Ok(None);
     }
-<<<<<<< HEAD
-    pub async fn purchase_order_number(&self) -> &Option<i32> {
-=======
     pub async fn purchase_order_number(&self) -> &i64 {
->>>>>>> 4d345b6f
         &self.row().purchase_order_number
     }
     pub async fn created_datetime(&self) -> DateTime<Utc> {
