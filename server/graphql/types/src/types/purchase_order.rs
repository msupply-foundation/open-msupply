--- conflicted
+++ resolved
@@ -62,10 +62,6 @@
 
         Ok(result)
     }
-<<<<<<< HEAD
-
-=======
->>>>>>> 1b45cd1e
     pub async fn created_datetime(&self) -> DateTime<Utc> {
         DateTime::<Utc>::from_naive_utc_and_offset(self.row().created_datetime, Utc)
     }
