use super::{ItemStatsNode, StockLineConnector};
use async_graphql::dataloader::DataLoader;
use async_graphql::*;
use graphql_core::{
    loader::{
        ItemStatsLoaderInput, ItemsStatsForItemLoader, StockLineByItemAndStoreIdLoader,
        StockLineByItemAndStoreIdLoaderInput,
    },
    simple_generic_errors::InternalError,
    standard_graphql_error::StandardGraphqlError,
    ContextExt,
};
use repository::{Item, ItemRow, ItemRowType};
use serde_json::json;
use service::ListResult;

#[derive(PartialEq, Debug)]
pub struct ItemNode {
    item: Item,
}

#[derive(SimpleObject)]
pub struct ItemConnector {
    total_count: u32,
    nodes: Vec<ItemNode>,
}

#[Object]
impl ItemNode {
    pub async fn id(&self) -> &str {
        &self.row().id
    }

    pub async fn name(&self) -> &str {
        &self.row().name
    }

    pub async fn code(&self) -> &str {
        &self.row().code
    }

    pub async fn is_visible(&self) -> bool {
        self.item.is_visible()
    }

    pub async fn unit_name(&self) -> Option<&str> {
        self.item.unit_name()
    }

    pub async fn r#type(&self) -> ItemNodeType {
        ItemNodeType::from_domain(&self.row().r#type)
    }

    pub async fn stats(
        &self,
        ctx: &Context<'_>,
        store_id: String,
        #[graphql(desc = "Defaults to 3 months")] amc_lookback_months: Option<u32>,
    ) -> Result<ItemStatsNode> {
        let loader = ctx.get_loader::<DataLoader<ItemsStatsForItemLoader>>();
        let result = loader
            .load_one(ItemStatsLoaderInput::new(
                &store_id,
                &self.row().id,
                amc_lookback_months,
            ))
            .await?
            .ok_or(
                StandardGraphqlError::InternalError(format!(
                    "Cannot find item stats for item {} and store {}",
                    &self.row().id,
                    store_id
                ))
                .extend(),
            )?;

        Ok(ItemStatsNode::from_domain(result))
    }

    async fn available_batches(
        &self,
        ctx: &Context<'_>,
        store_id: String,
    ) -> Result<StockLineConnector> {
        let loader = ctx.get_loader::<DataLoader<StockLineByItemAndStoreIdLoader>>();
        let result_option = loader
            .load_one(StockLineByItemAndStoreIdLoaderInput::new(
                &store_id,
                &self.row().id,
            ))
            .await?;

        Ok(StockLineConnector::from_vec(
            result_option.unwrap_or(vec![]),
        ))
    }

    // Mock

    pub async fn msupply_universal_code(&self) -> String {
        self.legacy_string("universalcodes_code")
    }

    pub async fn msupply_universal_name(&self) -> String {
        self.legacy_string("universalcodes_name")
    }

    pub async fn doses(&self) -> i64 {
        self.legacy_i64("doses")
    }

    pub async fn is_vaccine(&self) -> bool {
        self.legacy_bool("is_vaccine")
    }

    pub async fn default_pack_size(&self) -> i32 {
        self.row().default_pack_size
    }

    pub async fn outer_pack_size(&self) -> i64 {
        self.legacy_i64("outer_pack_size")
    }

    pub async fn volume_per_outer_pack(&self) -> f64 {
        self.legacy_f64("volume_per_outer_pack")
    }

    pub async fn volume_per_pack(&self) -> f64 {
        self.legacy_f64("volume_per_pack")
    }

    pub async fn margin(&self) -> f64 {
        self.legacy_f64("margin")
    }

    pub async fn weight(&self) -> f64 {
        self.legacy_f64("weight")
    }

    pub async fn strength(&self) -> String {
        self.legacy_string("strength")
    }

    pub async fn atc_category(&self) -> String {
        self.legacy_string("atc_category")
    }

    pub async fn ddd(&self) -> String {
        self.legacy_string("ddd_value")
    }
}

#[derive(Union)]
pub enum ItemResponseError {
    InternalError(InternalError),
}

#[derive(SimpleObject)]
pub struct ItemError {
    pub error: ItemResponseError,
}

#[derive(Enum, Copy, Clone, PartialEq, Eq)]
pub enum ItemNodeType {
    Service,
    Stock,
    NonStock,
}

impl ItemNodeType {
    pub fn from_domain(from: &ItemRowType) -> ItemNodeType {
        match from {
            ItemRowType::Stock => ItemNodeType::Stock,
            ItemRowType::Service => ItemNodeType::Service,
            ItemRowType::NonStock => ItemNodeType::NonStock,
        }
    }

    pub fn to_domain(self) -> ItemRowType {
        match self {
            ItemNodeType::Stock => ItemRowType::Stock,
            ItemNodeType::Service => ItemRowType::Service,
            ItemNodeType::NonStock => ItemRowType::NonStock,
        }
    }
}

#[derive(Union)]
pub enum ItemResponse {
    Error(ItemError),
    Response(ItemNode),
}

impl ItemNode {
    pub fn from_domain(item: Item) -> ItemNode {
        ItemNode { item }
    }

    pub fn row(&self) -> &ItemRow {
        &self.item.item_row
    }

    pub fn legacy_string(&self, key: &str) -> String {
        let json_value: serde_json::Value = match serde_json::from_str(&self.row().legacy_record) {
            Ok(value) => value,
            Err(_) => return "".to_owned(),
        };

        json_value
            .get(key)
            .unwrap_or(&json!(""))
            .as_str()
            .unwrap()
            .to_string()
    }

    pub fn legacy_bool(&self, key: &str) -> bool {
        let json_value: serde_json::Value = match serde_json::from_str(&self.row().legacy_record) {
            Ok(value) => value,
            Err(_) => return false,
        };

        json_value
            .get(key)
            .unwrap_or(&json!(false))
            .as_bool()
            .unwrap()
    }

    pub fn legacy_i64(&self, key: &str) -> i64 {
        let json_value: serde_json::Value = match serde_json::from_str(&self.row().legacy_record) {
            Ok(value) => value,
            Err(_) => return 0,
        };

        json_value.get(key).unwrap_or(&json!(0)).as_i64().unwrap()
    }

    pub fn legacy_f64(&self, key: &str) -> f64 {
        let json_value: serde_json::Value = match serde_json::from_str(&self.row().legacy_record) {
            Ok(value) => value,
            Err(_) => return 0.0,
        };

        json_value.get(key).unwrap_or(&json!(0.0)).as_f64().unwrap()
    }
}

impl ItemConnector {
    pub fn from_domain(items: ListResult<Item>) -> ItemConnector {
        ItemConnector {
            total_count: items.count,
            nodes: items.rows.into_iter().map(ItemNode::from_domain).collect(),
        }
    }
}

#[cfg(test)]
mod test {
    use async_graphql::{EmptyMutation, Object};
    use graphql_core::{assert_graphql_query, test_helpers::setup_graphl_test};
    use repository::mock::MockDataInserts;
    use serde_json::json;
    use util::inline_init;

    use super::*;

    #[actix_rt::test]
    async fn graphq_test_item_node_details() {
        #[derive(Clone)]
        struct TestQuery;

        let (_, _, _, settings) = setup_graphl_test(
            TestQuery,
            EmptyMutation,
            "graphq_test_item_node_details",
            MockDataInserts::none(),
        )
        .await;

        #[Object]
        impl TestQuery {
            pub async fn test_query(&self) -> ItemNode {
                ItemNode {
                    item: inline_init(|r: &mut Item| {
                        r.item_row = inline_init(|r: &mut ItemRow| {
                            r.legacy_record = r#"{
                                "ID": "AA460A207402434A89B1F6EEAC08DA43",
                                "item_name": "test_item",
                                "start_of_year_date": "0000-00-00",
                                "manufacture_method": "",
                                "default_pack_size": 0,
                                "dose_picture": "[object Picture]",
                                "atc_category": "",
                                "medication_purpose": "",
                                "instructions": "",
                                "user_field_7": false,
                                "flags": "",
                                "ddd_value": "0.1",
                                "code": "test_item",
                                "other_names": "",
                                "type_of": "general",
                                "price_editable": false,
                                "margin": 0.3,
                                "barcode_spare": "",
                                "spare_ignore_for_orders": false,
                                "sms_pack_size": 0,
                                "expiry_date_mandatory": false,
                                "volume_per_pack": 0.5,
                                "department_ID": "",
                                "weight": 10.5,
                                "essential_drug_list": false,
                                "catalogue_code": "",
                                "indic_price": 0,
                                "user_field_1": "",
                                "spare_hold_for_issue": false,
                                "builds_only": false,
                                "reference_bom_quantity": 0,
                                "use_bill_of_materials": false,
                                "description": "",
                                "spare_hold_for_receive": false,
                                "Message": "",
                                "interaction_group_ID": "",
                                "spare_pack_to_one_on_receive": false,
                                "cross_ref_item_ID": "",
                                "strength": "1.5mg",
                                "user_field_4": false,
                                "user_field_6": "",
                                "spare_internal_analysis": 0,
                                "user_field_2": "",
                                "user_field_3": "",
                                "ddd factor": 0,
                                "account_stock_ID": "CB81F6CD62C1476F9411362053D49E84",
                                "account_purchases_ID": "0BE743A3727E49118BEB01CC26D129AD",
                                "account_income_ID": "522C7F3C06CD444CB1FB360D19E337D0",
                                "unit_ID": "",
                                "outer_pack_size": 10,
                                "category_ID": "",
                                "ABC_category": "",
                                "warning_quantity": 0,
                                "user_field_5": 0,
                                "print_units_in_dis_labels": false,
                                "volume_per_outer_pack": 11.2,
                                "normal_stock": false,
                                "critical_stock": false,
                                "spare_non_stock": false,
                                "non_stock_name_ID": "",
                                "is_sync": false,
                                "sms_code": "",
                                "category2_ID": "",
                                "category3_ID": "",
                                "buy_price": 0,
                                "VEN_category": "",
                                "universalcodes_code": "universal code",
                                "universalcodes_name": "universal name",
                                "kit_data": null,
                                "custom_data": null,
                                "doses": 11,
                                "is_vaccine": true,
                                "restricted_location_type_ID": ""
                            }"#
                            .to_string();
                        });
                    }),
                }
            }
        }

        let expected = json!({
            "testQuery": {
              "__typename": "ItemNode",
              "atcCategory": "",
              "ddd": "0.1",
<<<<<<< HEAD
              "defaultPackSize": 0,
=======
>>>>>>> a88def9c
              "doses": 11,
              "isVaccine": true,
              "margin": 0.3,
              "msupplyUniversalCode": "universal code",
              "msupplyUniversalName": "universal name",
              "outerPackSize": 10,
              "strength": "1.5mg",
              "volumePerOuterPack": 11.2,
              "volumePerPack": 0.5,
              "weight": 10.5
            }
          }
        );

        let query = r#"
        query {
            testQuery {
                __typename
               msupplyUniversalCode
               msupplyUniversalName
               doses
               isVaccine
               outerPackSize
               volumePerPack
               volumePerOuterPack
               margin
               weight
               strength
               atcCategory
               ddd
            }
        }
        "#;
        assert_graphql_query!(&settings, &query, &None, expected, None);
    }
}<|MERGE_RESOLUTION|>--- conflicted
+++ resolved
@@ -371,10 +371,6 @@
               "__typename": "ItemNode",
               "atcCategory": "",
               "ddd": "0.1",
-<<<<<<< HEAD
-              "defaultPackSize": 0,
-=======
->>>>>>> a88def9c
               "doses": 11,
               "isVaccine": true,
               "margin": 0.3,
