use async_graphql::{dataloader::DataLoader, *};
use chrono::NaiveDate;
use graphql_core::{loader::ItemLoader, standard_graphql_error::StandardGraphqlError, ContextExt};
use repository::{ItemRow, PurchaseOrderLine, PurchaseOrderLineRow};
use service::{usize_to_u32, ListResult};

use crate::types::ItemNode;

#[derive(PartialEq, Debug)]
pub struct PurchaseOrderLineNode {
    pub purchase_order_line: PurchaseOrderLineRow,
    pub item: ItemRow,
}

#[derive(SimpleObject)]
pub struct PurchaseOrderLineConnector {
    pub total_count: u32,
    pub nodes: Vec<PurchaseOrderLineNode>,
}

#[Object]
impl PurchaseOrderLineNode {
    pub async fn id(&self) -> &str {
        &self.row().id
    }
    pub async fn purchase_order_id(&self) -> &str {
        &self.row().purchase_order_id
    }
    pub async fn line_number(&self) -> i64 {
        self.row().line_number
    }

    pub async fn item(&self, ctx: &Context<'_>) -> Result<ItemNode> {
        let loader = ctx.get_loader::<DataLoader<ItemLoader>>();

        let result = loader.load_one(self.item.id.to_string()).await?;

        result.map(ItemNode::from_domain).ok_or(
            StandardGraphqlError::InternalError(format!(
                "Cannot find item ({}) linked to purchase_order_line ({})",
                &self.item.id,
                &self.row().id
            ))
            .extend(),
        )
    }

<<<<<<< HEAD
    pub async fn soh_in_units(&self) -> &f64 {
        &self.row().soh_in_units
    }
    pub async fn requested_pack_size(&self) -> &f64 {
        &self.row().requested_pack_size
    }
    pub async fn requested_number_of_units(&self) -> &f64 {
        &self.row().requested_number_of_units
=======
    pub async fn stock_on_hand_in_units(&self) -> f64 {
        self.row().stock_on_hand_in_units
    }
    pub async fn requested_pack_size(&self) -> f64 {
        self.row().requested_pack_size
    }
    pub async fn requested_number_of_units(&self) -> f64 {
        self.row().requested_number_of_units
>>>>>>> f678524b
    }
    pub async fn authorised_number_of_units(&self) -> &Option<f64> {
        &self.row().authorised_number_of_units
    }
<<<<<<< HEAD
    pub async fn received_number_of_units(&self) -> &f64 {
        &self.row().received_number_of_units
=======
    pub async fn received_number_of_units(&self) -> f64 {
        self.row().received_number_of_units
>>>>>>> f678524b
    }
    pub async fn requested_delivery_date(&self) -> &Option<NaiveDate> {
        &self.row().requested_delivery_date
    }
    pub async fn expected_delivery_date(&self) -> &Option<NaiveDate> {
        &self.row().expected_delivery_date
    }
}

impl PurchaseOrderLineNode {
    pub fn from_domain(purchase_order_line: PurchaseOrderLine) -> PurchaseOrderLineNode {
        PurchaseOrderLineNode {
            purchase_order_line: purchase_order_line.purchase_order_line_row,
            item: purchase_order_line.item_row,
        }
    }
}

impl PurchaseOrderLineConnector {
    pub fn from_vec(purchase_order_lines: Vec<PurchaseOrderLine>) -> PurchaseOrderLineConnector {
        PurchaseOrderLineConnector {
            total_count: usize_to_u32(purchase_order_lines.len()),
            nodes: purchase_order_lines
                .into_iter()
                .map(PurchaseOrderLineNode::from_domain)
                .collect(),
        }
    }
}

impl PurchaseOrderLineNode {
    pub fn row(&self) -> &PurchaseOrderLineRow {
        &self.purchase_order_line
    }
}

impl PurchaseOrderLineConnector {
    pub fn from_domain(
        purchase_orders: ListResult<PurchaseOrderLine>,
    ) -> PurchaseOrderLineConnector {
        PurchaseOrderLineConnector {
            total_count: purchase_orders.count,
            nodes: purchase_orders
                .rows
                .into_iter()
                .map(PurchaseOrderLineNode::from_domain)
                .collect(),
        }
    }
}<|MERGE_RESOLUTION|>--- conflicted
+++ resolved
@@ -45,16 +45,6 @@
         )
     }
 
-<<<<<<< HEAD
-    pub async fn soh_in_units(&self) -> &f64 {
-        &self.row().soh_in_units
-    }
-    pub async fn requested_pack_size(&self) -> &f64 {
-        &self.row().requested_pack_size
-    }
-    pub async fn requested_number_of_units(&self) -> &f64 {
-        &self.row().requested_number_of_units
-=======
     pub async fn stock_on_hand_in_units(&self) -> f64 {
         self.row().stock_on_hand_in_units
     }
@@ -63,18 +53,12 @@
     }
     pub async fn requested_number_of_units(&self) -> f64 {
         self.row().requested_number_of_units
->>>>>>> f678524b
     }
     pub async fn authorised_number_of_units(&self) -> &Option<f64> {
         &self.row().authorised_number_of_units
     }
-<<<<<<< HEAD
-    pub async fn received_number_of_units(&self) -> &f64 {
-        &self.row().received_number_of_units
-=======
     pub async fn received_number_of_units(&self) -> f64 {
         self.row().received_number_of_units
->>>>>>> f678524b
     }
     pub async fn requested_delivery_date(&self) -> &Option<NaiveDate> {
         &self.row().requested_delivery_date
