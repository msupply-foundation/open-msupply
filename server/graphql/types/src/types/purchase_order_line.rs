--- conflicted
+++ resolved
@@ -26,11 +26,7 @@
     pub async fn purchase_order_id(&self) -> &str {
         &self.row().purchase_order_id
     }
-<<<<<<< HEAD
-    pub async fn line_number(&self) -> &Option<i64> {
-=======
     pub async fn line_number(&self) -> &i64 {
->>>>>>> 7ed2f059
         &self.row().line_number
     }
     // TODO should item be optional?
