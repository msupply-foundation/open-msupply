--- conflicted
+++ resolved
@@ -48,10 +48,7 @@
 #[derive(InputObject)]
 pub struct UpdateSensorInput {
     pub id: String,
-<<<<<<< HEAD
     pub location: Option<NullableUpdate<String>>,
-=======
->>>>>>> 4fff6bc3
     pub name: Option<String>,
     pub log_interval: Option<i32>,
     pub battery_level: Option<i32>,
@@ -61,10 +58,7 @@
     fn from(
         UpdateSensorInput {
             id,
-<<<<<<< HEAD
             location,
-=======
->>>>>>> 4fff6bc3
             name,
             log_interval,
             battery_level,
@@ -72,15 +66,11 @@
     ) -> Self {
         UpdateSensor {
             id,
-<<<<<<< HEAD
             location: location.and_then(|location| {
                 Some(LocationUpdate {
                     location_id: location.value,
                 })
             }),
-=======
-            location_id: None,
->>>>>>> 4fff6bc3
             name,
             is_active: None,
             log_interval,
