--- conflicted
+++ resolved
@@ -35,11 +35,8 @@
     pub vvm_status_id: Option<String>,
     pub donor_id: Option<String>,
     pub campaign_id: Option<String>,
-<<<<<<< HEAD
     pub program_id: Option<String>,
-=======
     pub volume_per_pack: Option<f64>,
->>>>>>> 30263698
 }
 
 #[derive(SimpleObject)]
@@ -111,11 +108,8 @@
             vvm_status_id,
             donor_id,
             campaign_id,
-<<<<<<< HEAD
             program_id,
-=======
             volume_per_pack,
->>>>>>> 30263698
         } = self;
 
         AddNewStockLine {
@@ -137,11 +131,8 @@
             vvm_status_id,
             donor_id,
             campaign_id,
-<<<<<<< HEAD
             program_id,
-=======
             volume_per_pack,
->>>>>>> 30263698
         }
     }
 }
