use async_graphql::*;
use chrono::NaiveDate;
use graphql_core::{
    generic_inputs::NullableUpdateInput,
    standard_graphql_error::{validate_auth, StandardGraphqlError},
    ContextExt,
};
use graphql_types::types::{AdjustmentReasonNotProvided, StockLineNode};
use repository::StockLine;
use service::{
    auth::{Resource, ResourceAccessRequest},
    invoice::inventory_adjustment::add_new_stock_line::{AddNewStockLine, AddNewStockLineError},
    NullableUpdate,
};

#[derive(InputObject)]
#[graphql(name = "InsertStockLineInput")]
pub struct InsertInput {
    pub id: String,
    pub item_id: String,
    pub number_of_packs: f64,
    pub cost_price_per_pack: f64,
    pub sell_price_per_pack: f64,
    pub pack_size: f64,
    pub on_hold: bool,
    pub batch: Option<String>,
    pub location: Option<NullableUpdateInput<String>>,
    pub expiry_date: Option<NaiveDate>,
    #[graphql(deprecation = "Since 2.8.0. Use reason_option_id")]
    pub inventory_adjustment_reason_id: Option<String>,
    pub reason_option_id: Option<String>,
    /// Empty barcode will unlink barcode from StockLine
    pub barcode: Option<String>,
    pub item_variant_id: Option<String>,
    pub vvm_status_id: Option<String>,
<<<<<<< HEAD
    pub campaign_id: Option<String>,
=======
    pub donor_id: Option<String>,
>>>>>>> 6a78fbb5
}

#[derive(SimpleObject)]
#[graphql(name = "InsertStockLineError")]
pub struct InsertError {
    pub error: InsertErrorInterface,
}

#[derive(Union)]
#[graphql(name = "InsertStockLineLineResponse")]
pub enum InsertResponse {
    Error(InsertError),
    Response(StockLineNode),
}

pub fn insert(ctx: &Context<'_>, store_id: &str, input: InsertInput) -> Result<InsertResponse> {
    let user = validate_auth(
        ctx,
        &ResourceAccessRequest {
            resource: Resource::MutateInventoryAdjustment,
            store_id: Some(store_id.to_string()),
        },
    )?;

    let service_provider = ctx.service_provider();
    let service_context = service_provider.context(store_id.to_string(), user.user_id)?;

    map_response(
        service_provider
            .invoice_service
            .add_new_stock_line(&service_context, input.to_domain()),
    )
}

fn map_response(from: Result<StockLine, AddNewStockLineError>) -> Result<InsertResponse> {
    let result = match from {
        Ok(stock_line) => InsertResponse::Response(StockLineNode::from_domain(stock_line)),
        Err(error) => InsertResponse::Error(InsertError {
            error: map_error(error)?,
        }),
    };
    Ok(result)
}

#[derive(Interface)]
#[graphql(name = "InsertStockLineErrorInterface")]
#[graphql(field(name = "description", ty = "&str"))]
pub enum InsertErrorInterface {
    AdjustmentReasonNotProvided(AdjustmentReasonNotProvided),
}

impl InsertInput {
    pub fn to_domain(self) -> AddNewStockLine {
        let InsertInput {
            id,
            location,
            cost_price_per_pack,
            sell_price_per_pack,
            expiry_date,
            batch,
            on_hold,
            barcode,
            item_id,
            number_of_packs,
            pack_size,
            inventory_adjustment_reason_id,
            reason_option_id,
            item_variant_id,
            vvm_status_id,
<<<<<<< HEAD
            campaign_id,
=======
            donor_id,
>>>>>>> 6a78fbb5
        } = self;

        AddNewStockLine {
            stock_line_id: id,
            location: location.map(|location| NullableUpdate {
                value: location.value,
            }),
            cost_price_per_pack,
            sell_price_per_pack,
            expiry_date,
            batch,
            on_hold,
            barcode,
            item_id,
            number_of_packs,
            pack_size,
            reason_option_id: reason_option_id.or(inventory_adjustment_reason_id),
            item_variant_id,
            vvm_status_id,
<<<<<<< HEAD
            campaign_id,
=======
            donor_id,
>>>>>>> 6a78fbb5
        }
    }
}

fn map_error(error: AddNewStockLineError) -> Result<InsertErrorInterface> {
    use StandardGraphqlError::*;
    let formatted_error = format!("{:#?}", error);

    let graphql_error = match error {
        // Structured Errors
        AddNewStockLineError::AdjustmentReasonNotProvided => {
            return Ok(InsertErrorInterface::AdjustmentReasonNotProvided(
                AdjustmentReasonNotProvided,
            ))
        }

        // Standard Graphql Errors
        AddNewStockLineError::AdjustmentReasonNotValid
        | AddNewStockLineError::StockLineAlreadyExists => BadUserInput(formatted_error),
        AddNewStockLineError::NewlyCreatedStockLineDoesNotExist
        | AddNewStockLineError::LineInsertError(_)
        | AddNewStockLineError::DatabaseError(_) => InternalError(formatted_error),
    };

    Err(graphql_error.extend())
}

#[cfg(test)]
mod test {
    use crate::StockLineMutations;
    use async_graphql::EmptyMutation;
    use graphql_core::{
        assert_graphql_query, assert_standard_graphql_error, test_helpers::setup_graphql_test,
    };
    use repository::{
        mock::{mock_item_a, mock_stock_line_a, MockDataInserts},
        StockLine, StorageConnectionManager,
    };
    use serde_json::json;

    use service::{
        invoice::{
            inventory_adjustment::add_new_stock_line::{
                AddNewStockLine as ServiceInput, AddNewStockLineError as ServiceError,
            },
            InvoiceServiceTrait,
        },
        service_provider::{ServiceContext, ServiceProvider},
        NullableUpdate,
    };

    type UpdateLineMethod = dyn Fn(ServiceInput) -> Result<StockLine, ServiceError> + Sync + Send;

    pub struct TestService(pub Box<UpdateLineMethod>);

    impl InvoiceServiceTrait for TestService {
        fn add_new_stock_line(
            &self,
            _: &ServiceContext,
            input: ServiceInput,
        ) -> Result<StockLine, ServiceError> {
            self.0(input)
        }
    }

    fn service_provider(
        test_service: TestService,
        connection_manager: &StorageConnectionManager,
    ) -> ServiceProvider {
        let mut service_provider = ServiceProvider::new(connection_manager.clone());
        service_provider.invoice_service = Box::new(test_service);
        service_provider
    }
    fn mutation() -> String {
        let mutation = r#"
        mutation ($input: InsertStockLineInput!, $storeId: String) {
            insertStockLine(storeId: $storeId, input: $input) {
              ... on StockLineNode {
                id
              }
            }
          }
        "#;
        mutation.to_string()
    }

    fn empty_variables() -> serde_json::Value {
        json!({
          "input": {
            "id": "n/a",
            "itemId": "n/a",
            "numberOfPacks": 0,
            "costPricePerPack": 0,
            "sellPricePerPack": 0,
            "packSize": 0,
            "onHold": false,
          },
          "storeId": "n/a"
        })
    }

    #[actix_rt::test]
    async fn test_graphql_insert_stock_line_errors() {
        let (_, _, connection_manager, settings) = setup_graphql_test(
            EmptyMutation,
            StockLineMutations,
            "test_graphql_insert_stock_line_errors",
            MockDataInserts::all(),
        )
        .await;

        // StockLineAlreadyExists
        let test_service = TestService(Box::new(|_| Err(ServiceError::StockLineAlreadyExists)));
        let expected_message = "Bad user input";
        assert_standard_graphql_error!(
            &settings,
            &mutation(),
            &Some(empty_variables()),
            &expected_message,
            None,
            Some(service_provider(test_service, &connection_manager))
        );
    }

    #[actix_rt::test]
    async fn test_graphql_insert_stock_line_success() {
        let (_, _, connection_manager, settings) = setup_graphql_test(
            EmptyMutation,
            StockLineMutations,
            "test_graphql_insert_stock_line_success",
            MockDataInserts::all(),
        )
        .await;

        // Success
        let test_service = TestService(Box::new(|input| {
            assert_eq!(
                input,
                ServiceInput {
                    stock_line_id: "some_new_id".to_string(),
                    location: Some(NullableUpdate {
                        value: Some("some location".to_string()),
                    }),
                    item_id: mock_item_a().id,
                    number_of_packs: 2.0,
                    pack_size: 1.0,
                    ..Default::default()
                }
            );
            Ok(StockLine {
                stock_line_row: mock_stock_line_a(),
                item_row: mock_item_a(),
                location_row: None,
                supplier_name_row: None,
                barcode_row: None,
            })
        }));

        let variables = json!({
          "input": {
            "id": "some_new_id",
            "itemId": "item_a",
            "numberOfPacks": 2,
            "costPricePerPack": 0,
            "sellPricePerPack": 0,
            "packSize": 1,
            "onHold": false,
            "location": {"value":"some location"}
          },
          "storeId": "store_a"
        });

        let expected = json!({
            "insertStockLine": {
                "id": mock_stock_line_a().id,
            }
          }
        );

        assert_graphql_query!(
            &settings,
            &mutation(),
            &Some(variables),
            &expected,
            Some(service_provider(test_service, &connection_manager))
        );
    }
}<|MERGE_RESOLUTION|>--- conflicted
+++ resolved
@@ -33,11 +33,8 @@
     pub barcode: Option<String>,
     pub item_variant_id: Option<String>,
     pub vvm_status_id: Option<String>,
-<<<<<<< HEAD
+    pub donor_id: Option<String>,
     pub campaign_id: Option<String>,
-=======
-    pub donor_id: Option<String>,
->>>>>>> 6a78fbb5
 }
 
 #[derive(SimpleObject)]
@@ -107,11 +104,8 @@
             reason_option_id,
             item_variant_id,
             vvm_status_id,
-<<<<<<< HEAD
+            donor_id,
             campaign_id,
-=======
-            donor_id,
->>>>>>> 6a78fbb5
         } = self;
 
         AddNewStockLine {
@@ -131,11 +125,8 @@
             reason_option_id: reason_option_id.or(inventory_adjustment_reason_id),
             item_variant_id,
             vvm_status_id,
-<<<<<<< HEAD
+            donor_id,
             campaign_id,
-=======
-            donor_id,
->>>>>>> 6a78fbb5
         }
     }
 }
