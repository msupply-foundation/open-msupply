--- conflicted
+++ resolved
@@ -29,11 +29,8 @@
     pub vvm_status_id: Option<String>,
     pub donor_id: Option<NullableUpdateInput<String>>,
     pub campaign_id: Option<NullableUpdateInput<String>>,
-<<<<<<< HEAD
     pub program_id: Option<NullableUpdateInput<String>>,
-=======
     pub volume_per_pack: Option<f64>,
->>>>>>> 30263698
 }
 
 #[derive(Interface)]
@@ -102,11 +99,8 @@
             vvm_status_id,
             donor_id,
             campaign_id,
-<<<<<<< HEAD
             program_id,
-=======
             volume_per_pack,
->>>>>>> 30263698
         } = self;
 
         ServiceInput {
@@ -127,13 +121,10 @@
             campaign_id: campaign_id.map(|campaign_id| NullableUpdate {
                 value: campaign_id.value,
             }),
-<<<<<<< HEAD
             program_id: program_id.map(|program_id| NullableUpdate {
                 value: program_id.value,
             }),
-=======
             volume_per_pack,
->>>>>>> 30263698
         }
     }
 }
