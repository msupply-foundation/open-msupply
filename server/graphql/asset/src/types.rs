use async_graphql::dataloader::DataLoader;
use async_graphql::*;
use graphql_asset_catalogue::types::asset_catalogue_item::AssetCatalogueItemNode;
use graphql_asset_catalogue::types::asset_category::AssetCategoryNode;
use graphql_asset_catalogue::types::asset_class::AssetClassNode;
use graphql_asset_catalogue::types::asset_type::AssetTypeNode;
use graphql_core::generic_filters::{
    DateFilterInput, DatetimeFilterInput, EqualFilterStringInput, StringFilterInput,
};
use graphql_core::loader::AssetStatusLogLoader;
use graphql_core::loader::{
<<<<<<< HEAD
    AssetCatalogueItemLoader, AssetLocationLoader, StoreByIdLoader, UserLoader,
=======
    AssetCatalogueItemLoader, AssetCategoryLoader, AssetClassLoader, AssetStatusLogLoader,
    AssetTypeLoader, StoreByIdLoader, UserLoader,
>>>>>>> e22e25da
};
use graphql_core::simple_generic_errors::NodeError;
use graphql_core::{map_filter, ContextExt};
use graphql_types::types::{LocationConnector, StoreNode, UserNode};

use repository::assets::asset::AssetSortField;
use repository::assets::asset_log::{AssetLog, AssetLogFilter, AssetLogSort, AssetLogSortField};

use repository::{
    assets::asset::{Asset, AssetFilter, AssetSort},
    EqualFilter,
};
use repository::{DateFilter, DatetimeFilter, StringFilter};
use service::{usize_to_u32, ListResult};

use repository::asset_log_row::{AssetLogReason, AssetLogStatus};
use serde::Serialize;

#[derive(Enum, Copy, Clone, PartialEq, Eq)]
#[graphql(rename_items = "camelCase")]
pub enum AssetSortFieldInput {
    SerialNumber,
    InstallationDate,
    ReplacementDate,
    ModifiedDatetime,
}

#[derive(InputObject)]
pub struct AssetSortInput {
    /// Sort query result by `key`
    key: AssetSortFieldInput,
    /// Sort query result is sorted descending or ascending (if not provided the default is
    /// ascending)
    desc: Option<bool>,
}

#[derive(InputObject, Clone)]
pub struct AssetFilterInput {
    pub notes: Option<StringFilterInput>,
    pub asset_number: Option<StringFilterInput>,
    pub id: Option<EqualFilterStringInput>,
    pub serial_number: Option<StringFilterInput>,
    pub class_id: Option<EqualFilterStringInput>,
    pub category_id: Option<EqualFilterStringInput>,
    pub type_id: Option<EqualFilterStringInput>,
    pub catalogue_item_id: Option<EqualFilterStringInput>,
    pub is_non_catalogue: Option<bool>,
    pub installation_date: Option<DateFilterInput>,
    pub replacement_date: Option<DateFilterInput>,
}

impl From<AssetFilterInput> for AssetFilter {
    fn from(f: AssetFilterInput) -> Self {
        AssetFilter {
            notes: f.notes.map(StringFilter::from),
            asset_number: f.asset_number.map(StringFilter::from),
            id: f.id.map(EqualFilter::from),
            serial_number: f.serial_number.map(StringFilter::from),
            class_id: f.class_id.map(EqualFilter::from),
            category_id: f.category_id.map(EqualFilter::from),
            type_id: f.type_id.map(EqualFilter::from),
            catalogue_item_id: f.catalogue_item_id.map(EqualFilter::from),
            installation_date: f.installation_date.map(DateFilter::from),
            replacement_date: f.replacement_date.map(DateFilter::from),
            is_non_catalogue: f.is_non_catalogue,
        }
    }
}

#[derive(PartialEq, Debug)]
pub struct AssetNode {
    pub asset: Asset,
}

#[derive(SimpleObject)]
pub struct AssetConnector {
    total_count: u32,
    nodes: Vec<AssetNode>,
}

#[Object]
impl AssetNode {
    pub async fn id(&self) -> &str {
        &self.row().id
    }

    pub async fn store_id(&self) -> &Option<String> {
        &self.row().store_id
    }

    pub async fn notes(&self) -> &Option<String> {
        &self.row().notes
    }

    pub async fn asset_number(&self) -> &str {
        &self.row().asset_number
    }

    pub async fn serial_number(&self) -> &Option<String> {
        &self.row().serial_number
    }

    pub async fn catalogue_item_id(&self) -> &Option<String> {
        &self.row().catalogue_item_id
    }

    pub async fn installation_date(&self) -> &Option<chrono::NaiveDate> {
        &self.row().installation_date
    }

    pub async fn replacement_date(&self) -> &Option<chrono::NaiveDate> {
        &self.row().replacement_date
    }

    pub async fn created_datetime(&self) -> &chrono::NaiveDateTime {
        &self.row().created_datetime
    }

    pub async fn modified_datetime(&self) -> &chrono::NaiveDateTime {
        &self.row().modified_datetime
    }

    pub async fn store(&self, ctx: &Context<'_>) -> Result<Option<StoreNode>> {
        let store_id = match &self.row().store_id {
            Some(store_id) => store_id,
            None => return Ok(None),
        };

        let loader = ctx.get_loader::<DataLoader<StoreByIdLoader>>();
        Ok(loader
            .load_one(store_id.clone())
            .await?
            .map(StoreNode::from_domain))
    }

    pub async fn catalogue_item(
        &self,
        ctx: &Context<'_>,
    ) -> Result<Option<AssetCatalogueItemNode>> {
        let catalogue_item_id = match &self.row().catalogue_item_id {
            Some(catalogue_item_id) => catalogue_item_id,
            None => return Ok(None),
        };

        let loader = ctx.get_loader::<DataLoader<AssetCatalogueItemLoader>>();
        Ok(loader
            .load_one(catalogue_item_id.clone())
            .await?
            .map(AssetCatalogueItemNode::from_domain))
    }

<<<<<<< HEAD
    pub async fn locations(&self, ctx: &Context<'_>) -> Result<LocationConnector> {
        let asset_id = &self.row().id;
        let loader = ctx.get_loader::<DataLoader<AssetLocationLoader>>();
        let result_option = loader.load_one(asset_id.to_string()).await?;

        let locations = LocationConnector::from_vec(result_option.unwrap_or(vec![]));

        Ok(locations)
=======
    pub async fn asset_category(&self, ctx: &Context<'_>) -> Result<Option<AssetCategoryNode>> {
        let loader = ctx.get_loader::<DataLoader<AssetCategoryLoader>>();
        let category_id = match self.row().asset_category_id.clone() {
            Some(category_id) => category_id,
            None => return Ok(None),
        };

        Ok(loader
            .load_one(category_id)
            .await?
            .map(AssetCategoryNode::from_domain))
    }

    pub async fn asset_class(&self, ctx: &Context<'_>) -> Result<Option<AssetClassNode>> {
        let loader = ctx.get_loader::<DataLoader<AssetClassLoader>>();
        let class_id = match self.row().asset_class_id.clone() {
            Some(class_id) => class_id,
            None => return Ok(None),
        };

        Ok(loader
            .load_one(class_id)
            .await?
            .map(AssetClassNode::from_domain))
    }

    pub async fn asset_type(&self, ctx: &Context<'_>) -> Result<Option<AssetTypeNode>> {
        let loader = ctx.get_loader::<DataLoader<AssetTypeLoader>>();
        let type_id = match self.row().asset_type_id.clone() {
            Some(type_id) => type_id,
            None => return Ok(None),
        };

        Ok(loader
            .load_one(type_id)
            .await?
            .map(AssetTypeNode::from_domain))
>>>>>>> e22e25da
    }

    pub async fn status_log(&self, ctx: &Context<'_>) -> Result<Option<AssetLogNode>> {
        let asset_id = self.row().id.clone();
        let loader = ctx.get_loader::<DataLoader<AssetStatusLogLoader>>();

        Ok(loader
            .load_one(asset_id.clone())
            .await?
            .map(AssetLogNode::from_domain))
    }
}

#[derive(Union)]
pub enum AssetsResponse {
    Response(AssetConnector),
}

#[derive(Union)]
pub enum AssetResponse {
    Error(NodeError),
    Response(AssetNode),
}

impl AssetNode {
    pub fn from_domain(asset: Asset) -> AssetNode {
        AssetNode { asset }
    }

    pub fn row(&self) -> &Asset {
        &self.asset
    }
}

impl AssetConnector {
    pub fn from_domain(assets: ListResult<Asset>) -> AssetConnector {
        AssetConnector {
            total_count: assets.count,
            nodes: assets
                .rows
                .into_iter()
                .map(AssetNode::from_domain)
                .collect(),
        }
    }

    pub fn from_vec(assets: Vec<Asset>) -> AssetConnector {
        AssetConnector {
            total_count: usize_to_u32(assets.len()),
            nodes: assets.into_iter().map(AssetNode::from_domain).collect(),
        }
    }
}

impl AssetSortInput {
    pub fn to_domain(&self) -> AssetSort {
        use AssetSortField as to;
        use AssetSortFieldInput as from;
        let key = match self.key {
            from::SerialNumber => to::SerialNumber,
            from::InstallationDate => to::InstallationDate,
            from::ReplacementDate => to::ReplacementDate,
            from::ModifiedDatetime => to::ModifiedDatetime,
        };

        AssetSort {
            key,
            desc: self.desc,
        }
    }
}

// Asset log types

#[derive(Enum, Copy, Clone, PartialEq, Eq, Debug, Serialize)]
#[serde(rename_all = "SCREAMING_SNAKE_CASE")] // only needed to be comparable in tests

pub enum AssetLogStatusInput {
    NotInUse,
    Functioning,
    FunctioningButNeedsAttention,
    NotFunctioning,
    Decomissioned,
}

impl AssetLogStatusInput {
    pub fn to_domain(self) -> AssetLogStatus {
        match self {
            AssetLogStatusInput::NotInUse => AssetLogStatus::NotInUse,
            AssetLogStatusInput::Functioning => AssetLogStatus::Functioning,
            AssetLogStatusInput::FunctioningButNeedsAttention => {
                AssetLogStatus::FunctioningButNeedsAttention
            }
            AssetLogStatusInput::NotFunctioning => AssetLogStatus::NotFunctioning,
            AssetLogStatusInput::Decomissioned => AssetLogStatus::Decomissioned,
        }
    }
}

#[derive(Enum, Copy, Clone, PartialEq, Eq)]
#[graphql(rename_items = "camelCase")]
pub enum AssetLogSortFieldInput {
    Status,
    LogDatetime,
}

#[derive(InputObject)]
pub struct AssetLogSortInput {
    /// Sort query result by `key`
    key: AssetLogSortFieldInput,
    /// Sort query result is sorted descending or ascending (if not provided the default is
    /// ascending)
    desc: Option<bool>,
}
#[derive(InputObject, Clone)]

pub struct AssetLogFilterInput {
    pub id: Option<EqualFilterStringInput>,
    pub asset_id: Option<EqualFilterStringInput>,
    pub status: Option<EqualFilterStatusInput>,
    pub log_datetime: Option<DatetimeFilterInput>,
    pub user: Option<StringFilterInput>,
}

impl From<AssetLogFilterInput> for AssetLogFilter {
    fn from(f: AssetLogFilterInput) -> Self {
        AssetLogFilter {
            id: f.id.map(EqualFilter::from),
            asset_id: f.asset_id.map(EqualFilter::from),
            status: f
                .status
                .map(|s| map_filter!(s, AssetLogStatusInput::to_domain)),
            log_datetime: f.log_datetime.map(DatetimeFilter::from),
            user: f.user.map(StringFilter::from),
        }
    }
}

#[derive(Enum, Copy, Clone, PartialEq, Eq, Debug, Serialize)]
#[serde(rename_all = "SCREAMING_SNAKE_CASE")] // only needed to be comparable in tests

pub enum AssetLogReasonInput {
    AwaitingInstallation,
    Stored,
    OffsiteForRepairs,
    AwaitingDecomissioning,
    NeedsServicing,
    MultipleTemperatureBreaches,
    Unknown,
    NeedsSpareParts,
    LackOfPower,
    Functioning,
    Decomissioned,
}

impl AssetLogReasonInput {
    pub fn to_domain(self) -> AssetLogReason {
        match self {
            AssetLogReasonInput::AwaitingInstallation => AssetLogReason::AwaitingInstallation,
            AssetLogReasonInput::Stored => AssetLogReason::Stored,
            AssetLogReasonInput::OffsiteForRepairs => AssetLogReason::OffsiteForRepairs,
            AssetLogReasonInput::AwaitingDecomissioning => AssetLogReason::AwaitingDecomissioning,
            AssetLogReasonInput::NeedsServicing => AssetLogReason::NeedsServicing,
            AssetLogReasonInput::MultipleTemperatureBreaches => {
                AssetLogReason::MultipleTemperatureBreaches
            }
            AssetLogReasonInput::Unknown => AssetLogReason::Unknown,
            AssetLogReasonInput::NeedsSpareParts => AssetLogReason::NeedsSpareParts,
            AssetLogReasonInput::LackOfPower => AssetLogReason::LackOfPower,
            AssetLogReasonInput::Functioning => AssetLogReason::Functioning,
            AssetLogReasonInput::Decomissioned => AssetLogReason::Decomissioned,
        }
    }
}

#[derive(InputObject, Clone)]
pub struct EqualFilterStatusInput {
    pub equal_to: Option<AssetLogStatusInput>,
    pub equal_any: Option<Vec<AssetLogStatusInput>>,
    pub not_equal_to: Option<AssetLogStatusInput>,
}

#[derive(Enum, Copy, Clone, PartialEq, Eq, Debug, Serialize)]
#[serde(rename_all = "SCREAMING_SNAKE_CASE")] // only needed to be comparable in tests

pub enum ReasonType {
    AwaitingInstallation,
    Stored,
    OffsiteForRepairs,
    AwaitingDecomissioning,
    NeedsServicing,
    MultipleTemperatureBreaches,
    Unknown,
    NeedsSpareParts,
    LackOfPower,
    Functioning,
    Decomissioned,
}
impl ReasonType {
    pub fn from_domain(reason: &AssetLogReason) -> Self {
        match reason {
            AssetLogReason::AwaitingInstallation => ReasonType::AwaitingInstallation,
            AssetLogReason::Stored => ReasonType::Stored,
            AssetLogReason::OffsiteForRepairs => ReasonType::OffsiteForRepairs,
            AssetLogReason::AwaitingDecomissioning => ReasonType::AwaitingDecomissioning,
            AssetLogReason::NeedsServicing => ReasonType::NeedsServicing,
            AssetLogReason::MultipleTemperatureBreaches => ReasonType::MultipleTemperatureBreaches,
            AssetLogReason::Unknown => ReasonType::Unknown,
            AssetLogReason::NeedsSpareParts => ReasonType::NeedsSpareParts,
            AssetLogReason::LackOfPower => ReasonType::LackOfPower,
            AssetLogReason::Functioning => ReasonType::Functioning,
            AssetLogReason::Decomissioned => ReasonType::Decomissioned,
        }
    }
}

#[derive(Enum, Copy, Clone, PartialEq, Eq, Debug, Serialize)]
#[serde(rename_all = "SCREAMING_SNAKE_CASE")] // only needed to be comparable in tests

pub enum StatusType {
    NotInUse,
    Functioning,
    FunctioningButNeedsAttention,
    NotFunctioning,
    Decomissioned,
}
impl StatusType {
    pub fn from_domain(status: &AssetLogStatus) -> Self {
        match status {
            AssetLogStatus::NotInUse => StatusType::NotInUse,
            AssetLogStatus::Functioning => StatusType::Functioning,
            AssetLogStatus::FunctioningButNeedsAttention => {
                StatusType::FunctioningButNeedsAttention
            }
            AssetLogStatus::NotFunctioning => StatusType::NotFunctioning,
            AssetLogStatus::Decomissioned => StatusType::Decomissioned,
        }
    }
}

#[derive(PartialEq, Debug)]
pub struct AssetLogNode {
    pub asset_log: AssetLog,
}

#[derive(SimpleObject)]
pub struct AssetLogConnector {
    total_count: u32,
    nodes: Vec<AssetLogNode>,
}

#[Object]
impl AssetLogNode {
    pub async fn id(&self) -> &str {
        &self.row().id
    }

    pub async fn asset_id(&self) -> &str {
        &self.row().asset_id
    }

    pub async fn user(&self, ctx: &Context<'_>) -> Result<Option<UserNode>> {
        let user_id = &self.row().user_id;
        let loader = ctx.get_loader::<DataLoader<UserLoader>>();
        Ok(loader
            .load_one(user_id.clone())
            .await?
            .map(UserNode::from_domain))
    }

    pub async fn status(&self) -> Option<StatusType> {
        self.row().status.as_ref().map(StatusType::from_domain)
    }

    pub async fn comment(&self) -> &Option<String> {
        &self.row().comment
    }

    pub async fn r#type(&self) -> &Option<String> {
        &self.row().r#type
    }

    pub async fn reason(&self) -> Option<ReasonType> {
        self.row().reason.as_ref().map(ReasonType::from_domain)
    }

    pub async fn log_datetime(&self) -> &chrono::NaiveDateTime {
        &self.row().log_datetime
    }
}

#[derive(Union)]
pub enum AssetLogsResponse {
    Response(AssetLogConnector),
}

#[derive(Union)]
pub enum AssetLogResponse {
    Error(NodeError),
    Response(AssetLogNode),
}

impl AssetLogNode {
    pub fn from_domain(asset_log: AssetLog) -> AssetLogNode {
        AssetLogNode { asset_log }
    }

    pub fn row(&self) -> &AssetLog {
        &self.asset_log
    }
}

impl AssetLogConnector {
    pub fn from_domain(assets: ListResult<AssetLog>) -> AssetLogConnector {
        AssetLogConnector {
            total_count: assets.count,
            nodes: assets
                .rows
                .into_iter()
                .map(AssetLogNode::from_domain)
                .collect(),
        }
    }
}

impl AssetLogSortInput {
    pub fn to_domain(&self) -> AssetLogSort {
        use AssetLogSortField as to;
        use AssetLogSortFieldInput as from;
        let key = match self.key {
            from::Status => to::Status,
            from::LogDatetime => to::LogDatetime,
        };

        AssetLogSort {
            key,
            desc: self.desc,
        }
    }
}<|MERGE_RESOLUTION|>--- conflicted
+++ resolved
@@ -9,12 +9,8 @@
 };
 use graphql_core::loader::AssetStatusLogLoader;
 use graphql_core::loader::{
-<<<<<<< HEAD
-    AssetCatalogueItemLoader, AssetLocationLoader, StoreByIdLoader, UserLoader,
-=======
-    AssetCatalogueItemLoader, AssetCategoryLoader, AssetClassLoader, AssetStatusLogLoader,
+    AssetCatalogueItemLoader, AssetCategoryLoader, AssetClassLoader, AssetLocationLoader,
     AssetTypeLoader, StoreByIdLoader, UserLoader,
->>>>>>> e22e25da
 };
 use graphql_core::simple_generic_errors::NodeError;
 use graphql_core::{map_filter, ContextExt};
@@ -166,7 +162,6 @@
             .map(AssetCatalogueItemNode::from_domain))
     }
 
-<<<<<<< HEAD
     pub async fn locations(&self, ctx: &Context<'_>) -> Result<LocationConnector> {
         let asset_id = &self.row().id;
         let loader = ctx.get_loader::<DataLoader<AssetLocationLoader>>();
@@ -175,7 +170,8 @@
         let locations = LocationConnector::from_vec(result_option.unwrap_or(vec![]));
 
         Ok(locations)
-=======
+    }
+
     pub async fn asset_category(&self, ctx: &Context<'_>) -> Result<Option<AssetCategoryNode>> {
         let loader = ctx.get_loader::<DataLoader<AssetCategoryLoader>>();
         let category_id = match self.row().asset_category_id.clone() {
@@ -213,7 +209,6 @@
             .load_one(type_id)
             .await?
             .map(AssetTypeNode::from_domain))
->>>>>>> e22e25da
     }
 
     pub async fn status_log(&self, ctx: &Context<'_>) -> Result<Option<AssetLogNode>> {
