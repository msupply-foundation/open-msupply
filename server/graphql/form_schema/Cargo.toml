[package]
name = "graphql_form_schema"
version = "0.1.0"
edition = "2018"

[lib]
path = "src/lib.rs"
doctest = false

[dependencies]

repository = { path = "../../repository" }
service = { path = "../../service" }
util = { path = "../../util" }
graphql_core = { path = "../core" }
graphql_types = { path = "../types" }

<<<<<<< HEAD
actix-web = { version = "4.7.0", default-features = false, features = [
    "macros",
] }
async-graphql = { version = "7.0.6", features = ["dataloader", "chrono"] }
async-graphql-actix-web = "7.0.6"
async-trait = "0.1.80"
chrono = { version = "0.4.38", features = ["serde"] }
serde = "1.0.203"
serde_json = "1.0.117"
=======
actix-web = { workspace = true }
async-graphql = { workspace = true }
async-graphql-actix-web = { workspace = true }
async-trait = { workspace = true }
chrono = { workspace = true }
serde = { workspace = true }
serde_json = { workspace = true }
>>>>>>> 726ee8fe
anyhow.workspace = true

[dev-dependencies]
actix-rt = { workspace = true }
assert-json-diff = { workspace = true }

[features]
default = ["sqlite"]
sqlite = ["repository/sqlite"]
postgres = ["repository/postgres"]<|MERGE_RESOLUTION|>--- conflicted
+++ resolved
@@ -15,17 +15,6 @@
 graphql_core = { path = "../core" }
 graphql_types = { path = "../types" }
 
-<<<<<<< HEAD
-actix-web = { version = "4.7.0", default-features = false, features = [
-    "macros",
-] }
-async-graphql = { version = "7.0.6", features = ["dataloader", "chrono"] }
-async-graphql-actix-web = "7.0.6"
-async-trait = "0.1.80"
-chrono = { version = "0.4.38", features = ["serde"] }
-serde = "1.0.203"
-serde_json = "1.0.117"
-=======
 actix-web = { workspace = true }
 async-graphql = { workspace = true }
 async-graphql-actix-web = { workspace = true }
@@ -33,7 +22,6 @@
 chrono = { workspace = true }
 serde = { workspace = true }
 serde_json = { workspace = true }
->>>>>>> 726ee8fe
 anyhow.workspace = true
 
 [dev-dependencies]
