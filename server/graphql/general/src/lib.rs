mod mutations;
mod queries;
mod sync_api_error;

pub use self::queries::sync_status::*;
use self::queries::*;

use graphql_core::pagination::PaginationInput;

use crate::store_preference::store_preferences;
use graphql_types::types::StorePreferenceNode;
use mutations::{
    common::SyncSettingsInput,
    display_settings::{
        update_display_settings, DisplaySettingsInput, UpdateDisplaySettingsResponse,
    },
    initialise_site::{initialise_site, InitialiseSiteResponse},
    manual_sync::manual_sync,
    sync_settings::{update_sync_settings, UpdateSyncSettingsResponse},
};
use queries::{
    display_settings::{display_settings, DisplaySettingsHash, DisplaySettingsNode},
    initialisation_status::{initialisation_status, InitialisationStatusNode},
    requisition_line_chart::{ConsumptionOptionsInput, StockEvolutionOptionsInput},
    sync_settings::{sync_settings, SyncSettingsNode},
};

#[derive(Default, Clone)]
pub struct GeneralQueries;

#[Object]
impl GeneralQueries {
    #[allow(non_snake_case)]
    pub async fn apiVersion(&self) -> String {
        env!("CARGO_PKG_VERSION").to_string()
    }

    /// Retrieves a new auth bearer and refresh token
    /// The refresh token is returned as a cookie
    pub async fn auth_token(
        &self,
        ctx: &Context<'_>,
        #[graphql(desc = "UserName")] username: String,
        #[graphql(desc = "Password")] password: String,
    ) -> Result<AuthTokenResponse> {
        login(ctx, &username, &password).await
    }

    pub async fn logout(&self, ctx: &Context<'_>) -> Result<LogoutResponse> {
        logout(ctx)
    }

    /// Retrieves a new auth bearer and refresh token
    /// The refresh token is returned as a cookie
    pub async fn refresh_token(&self, ctx: &Context<'_>) -> RefreshTokenResponse {
        refresh_token(ctx)
    }

    pub async fn me(&self, ctx: &Context<'_>) -> Result<UserResponse> {
        me(ctx)
    }

    /// Query omSupply "name" entries
    pub async fn names(
        &self,
        ctx: &Context<'_>,
        store_id: String,
        #[graphql(desc = "Pagination option (first and offset)")] page: Option<PaginationInput>,
        #[graphql(desc = "Filter option")] filter: Option<NameFilterInput>,
        #[graphql(desc = "Sort options (only first sort input is evaluated for this endpoint)")]
        sort: Option<Vec<NameSortInput>>,
    ) -> Result<NamesResponse> {
        get_names(ctx, store_id, page, filter, sort)
    }

    pub async fn store(&self, ctx: &Context<'_>, id: String) -> Result<StoreResponse> {
        get_store(ctx, &id)
    }

    pub async fn stores(
        &self,
        ctx: &Context<'_>,
        #[graphql(desc = "Pagination option (first and offset)")] page: Option<PaginationInput>,
        #[graphql(desc = "Filter option")] filter: Option<StoreFilterInput>,
        #[graphql(desc = "Sort options (only first sort input is evaluated for this endpoint)")]
        sort: Option<Vec<StoreSortInput>>,
    ) -> Result<StoresResponse> {
        stores(ctx, page, filter, sort)
    }

    /// Query omSupply "master_lists" entries
    pub async fn master_lists(
        &self,
        ctx: &Context<'_>,
        store_id: String,
        #[graphql(desc = "Pagination option (first and offset)")] page: Option<PaginationInput>,
        #[graphql(desc = "Filter option")] filter: Option<MasterListFilterInput>,
        #[graphql(desc = "Sort options (only first sort input is evaluated for this endpoint)")]
        sort: Option<Vec<MasterListSortInput>>,
    ) -> Result<MasterListsResponse> {
        master_lists(ctx, store_id, page, filter, sort)
    }

    /// Query omSupply "item" entries
    pub async fn items(
        &self,
        ctx: &Context<'_>,
        store_id: String,
        #[graphql(desc = "Pagination option (first and offset)")] page: Option<PaginationInput>,
        #[graphql(desc = "Filter option")] filter: Option<ItemFilterInput>,
        #[graphql(desc = "Sort options (only first sort input is evaluated for this endpoint)")]
        sort: Option<Vec<ItemSortInput>>,
    ) -> Result<ItemsResponse> {
        items(ctx, store_id, page, filter, sort)
    }

    pub async fn invoice_counts(
        &self,
        ctx: &Context<'_>,
        store_id: String,
        #[graphql(desc = "Timezone offset")] timezone_offset: Option<i32>,
    ) -> Result<InvoiceCounts> {
        invoice_counts(ctx, store_id, timezone_offset)
    }

    pub async fn stock_counts(
        &self,
        ctx: &Context<'_>,
        store_id: String,
        #[graphql(desc = "Timezone offset")] timezone_offset: Option<i32>,
        #[graphql(desc = "Expiring soon threshold")] days_till_expired: Option<i32>,
    ) -> Result<StockCounts> {
        stock_counts(ctx, store_id, timezone_offset, days_till_expired)
    }

    pub async fn requisition_line_chart(
        &self,
        ctx: &Context<'_>,
        store_id: String,
        request_requisition_line_id: String,
        consumption_options_input: Option<ConsumptionOptionsInput>,
        stock_evolution_options_input: Option<StockEvolutionOptionsInput>,
    ) -> Result<requisition_line_chart::ChartResponse> {
        requisition_line_chart::chart(
            ctx,
            &store_id,
            &request_requisition_line_id,
            consumption_options_input,
            stock_evolution_options_input,
        )
    }

    pub async fn activity_logs(
        &self,
        ctx: &Context<'_>,
        #[graphql(desc = "Pagination option (first and offset)")] page: Option<PaginationInput>,
        #[graphql(desc = "Filter option")] filter: Option<ActivityLogFilterInput>,
        #[graphql(desc = "Sort options (only first sort input is evaluated for this endpoint)")]
        sort: Option<Vec<ActivityLogSortInput>>,
    ) -> Result<ActivityLogResponse> {
        activity_logs(ctx, page, filter, sort)
    }

    /// Available without authorisation in operational and initialisation states
    pub async fn initialisation_status(
        &self,
        ctx: &Context<'_>,
    ) -> Result<InitialisationStatusNode> {
        initialisation_status(ctx)
    }

    pub async fn latest_sync_status(
        &self,
        ctx: &Context<'_>,
    ) -> Result<Option<FullSyncStatusNode>> {
        latest_sync_status(ctx, true)
    }

    pub async fn number_of_records_in_push_queue(&self, ctx: &Context<'_>) -> Result<u64> {
        number_of_records_in_push_queue(ctx)
    }

    pub async fn sync_settings(&self, ctx: &Context<'_>) -> Result<Option<SyncSettingsNode>> {
        sync_settings(ctx, true)
    }

    pub async fn display_settings(
        &self,
        ctx: &Context<'_>,
        input: DisplaySettingsHash,
    ) -> Result<DisplaySettingsNode> {
        display_settings(ctx, input)
    }

    pub async fn response_requisition_stats(
        &self,
        ctx: &Context<'_>,
        store_id: String,
        requisition_line_id: String,
    ) -> Result<RequisitionStatsResponse> {
        response_requisition_stats(ctx, &store_id, &requisition_line_id)
    }

    pub async fn inventory_adjustment_reasons(
        &self,
        ctx: &Context<'_>,
        #[graphql(desc = "Pagination option (first and offset)")] page: Option<PaginationInput>,
        #[graphql(desc = "Filter option")] filter: Option<InventoryAdjustmentReasonFilterInput>,
        #[graphql(desc = "Sort options (only first sort input is evaluated for this endpoint)")]
        sort: Option<Vec<InventoryAdjustmentReasonSortInput>>,
    ) -> Result<InventoryAdjustmentReasonResponse> {
        inventory_adjustment_reasons(ctx, page, filter, sort)
    }

    pub async fn item_counts(
        &self,
        ctx: &Context<'_>,
        store_id: String,
        #[graphql(desc = "Low stock threshold in months")] low_stock_threshold: Option<i32>,
    ) -> Result<ItemCounts> {
        item_counts(ctx, store_id, low_stock_threshold)
    }

    pub async fn store_preferences(
        &self,
        ctx: &Context<'_>,
        store_id: String,
    ) -> Result<StorePreferenceNode> {
        store_preferences(ctx, &store_id)
    }

<<<<<<< HEAD
    pub async fn barcodes(
        &self,
        ctx: &Context<'_>,
        store_id: String,
        #[graphql(desc = "Pagination option (first and offset)")] page: Option<PaginationInput>,
        #[graphql(desc = "Filter option")] filter: Option<BarcodeFilterInput>,
        #[graphql(desc = "Sort options (only first sort input is evaluated for this endpoint)")]
        sort: Option<Vec<BarcodeSortInput>>,
    ) -> Result<BarcodesResponse> {
        barcodes(ctx, store_id, page, filter, sort)
=======
    pub async fn requisition_counts(
        &self,
        ctx: &Context<'_>,
        store_id: String,
    ) -> Result<RequisitionCounts> {
        requisition_counts(ctx, store_id)
>>>>>>> f24c86b1
    }
}

#[derive(Default, Clone)]
pub struct GeneralMutations;

#[Object]
impl GeneralMutations {
    pub async fn update_sync_settings(
        &self,
        ctx: &Context<'_>,
        input: SyncSettingsInput,
    ) -> Result<UpdateSyncSettingsResponse> {
        update_sync_settings(ctx, input).await
    }

    // Only available for graphql introspection, error will be thrown after PreInitialisation state
    pub async fn initialise_site(
        &self,
        ctx: &Context<'_>,
        input: SyncSettingsInput,
    ) -> Result<InitialiseSiteResponse> {
        initialise_site(ctx, input).await
    }

    pub async fn manual_sync(&self, ctx: &Context<'_>) -> Result<String> {
        manual_sync(ctx, true)
    }

    pub async fn update_display_settings(
        &self,
        ctx: &Context<'_>,
        input: DisplaySettingsInput,
    ) -> Result<UpdateDisplaySettingsResponse> {
        update_display_settings(ctx, input)
    }
}

/// Auth is not checked during initialisation stage
#[derive(Default, Clone)]
pub struct InitialisationQueries;

#[Object]
impl InitialisationQueries {
    pub async fn sync_settings(&self, ctx: &Context<'_>) -> Result<Option<SyncSettingsNode>> {
        sync_settings(ctx, false)
    }
    /// Available without authorisation in operational and initialisation states
    pub async fn initialisation_status(
        &self,
        ctx: &Context<'_>,
    ) -> Result<InitialisationStatusNode> {
        initialisation_status(ctx)
    }

    pub async fn latest_sync_status(
        &self,
        ctx: &Context<'_>,
    ) -> Result<Option<FullSyncStatusNode>> {
        latest_sync_status(ctx, false)
    }
}
/// Auth is not checked during initialisation stage
#[derive(Default, Clone)]
pub struct InitialisationMutations;

#[Object]
impl InitialisationMutations {
    pub async fn initialise_site(
        &self,
        ctx: &Context<'_>,
        input: SyncSettingsInput,
    ) -> Result<InitialiseSiteResponse> {
        initialise_site(ctx, input).await
    }

    pub async fn manual_sync(&self, ctx: &Context<'_>) -> Result<String> {
        manual_sync(ctx, false)
    }
}

pub struct MasterListNotFoundForThisStore;
#[Object]
impl MasterListNotFoundForThisStore {
    pub async fn description(&self) -> &'static str {
        "Master list not found (might not be visible to this store)"
    }
}

/// Discovery queries
#[derive(Default, Clone)]
pub struct DiscoveryQueries;

#[Object]
impl DiscoveryQueries {
    pub async fn initialisation_status(
        &self,
        ctx: &Context<'_>,
    ) -> Result<InitialisationStatusNode> {
        initialisation_status(ctx)
    }
}<|MERGE_RESOLUTION|>--- conflicted
+++ resolved
@@ -229,7 +229,6 @@
         store_preferences(ctx, &store_id)
     }
 
-<<<<<<< HEAD
     pub async fn barcodes(
         &self,
         ctx: &Context<'_>,
@@ -240,14 +239,14 @@
         sort: Option<Vec<BarcodeSortInput>>,
     ) -> Result<BarcodesResponse> {
         barcodes(ctx, store_id, page, filter, sort)
-=======
+    }
+
     pub async fn requisition_counts(
         &self,
         ctx: &Context<'_>,
         store_id: String,
     ) -> Result<RequisitionCounts> {
         requisition_counts(ctx, store_id)
->>>>>>> f24c86b1
     }
 }
 
