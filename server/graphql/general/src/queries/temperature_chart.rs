use std::collections::HashMap;

use async_graphql::{dataloader::DataLoader, *};
use chrono::{DateTime, Utc};
use graphql_core::{
    loader::SensorByIdLoader,
    standard_graphql_error::{validate_auth, StandardGraphqlError},
    ContextExt,
};
use graphql_types::types::{SensorNode, TemperatureLogFilterInput};
use repository::{TemperatureChartRow, TemperatureLogFilter};
use service::{
    auth::{Resource, ResourceAccessRequest},
    temperature_chart::{
        TemperatureChart, TemperatureChartError as ServiceError, TemperatureChartInput,
    },
};

#[derive(Union)]
pub enum TemperatureChartResponse {
    Response(TemperatureChartNode),
}

pub fn temperature_chart(
    ctx: &Context<'_>,
    store_id: String,
    from_datetime: DateTime<Utc>,
    to_datetime: DateTime<Utc>,
    number_of_data_points: i32,
    filter: Option<TemperatureLogFilterInput>,
) -> Result<TemperatureChartResponse> {
    let user = validate_auth(
        ctx,
        &ResourceAccessRequest {
            resource: Resource::QueryTemperatureLog,
            store_id: Some(store_id.clone()),
        },
    )?;

    let service_provider = ctx.service_provider();
    let service_context = service_provider.context(store_id.clone(), user.user_id)?;

    let temperature_chart = service_provider
        .temperature_chart_service
        .get_temperature_chart(
            &service_context,
            TemperatureChartInput {
                from_datetime: from_datetime.naive_utc(),
                to_datetime: to_datetime.naive_utc(),
                number_of_data_points: number_of_data_points,
                filter: filter.map(TemperatureLogFilter::from),
            },
        )
        .map_err(map_error)?;

    Ok(TemperatureChartResponse::Response(
        TemperatureChartNode::from_domain(temperature_chart)?,
    ))
}

fn map_error(error: ServiceError) -> async_graphql::Error {
    use StandardGraphqlError::*;
    let formatted_error = format!("{:#?}", error);

    let graphql_error = match error {
        ServiceError::TooManyDataPoints
        | ServiceError::AtLeastThreeDataPoints
        | ServiceError::ToDateTimeMustBeAfterFromDatetime => BadUserInput(formatted_error),
        ServiceError::DatabaseError(_) => InternalError(formatted_error),
    };

    graphql_error.extend()
}

#[derive(Default, SimpleObject)]
pub struct TemperatureChartNode {
    sensors: Vec<SensorAxisNode>,
}

impl TemperatureChartNode {
    fn from_domain(
        TemperatureChart {
            intervals,
            temperature_chart_rows,
        }: TemperatureChart,
    ) -> Result<Self, async_graphql::Error> {
        // Using mid point for interval
        // Slighly optimised by using HashMap and mid point

        // Service will return at least on interval
        let first_interval = intervals.first().ok_or(StandardGraphqlError::from_str(
            "Expected at least one interval",
        ))?;

        let interval_difference = (first_interval.to_datetime - first_interval.from_datetime) / 2;

        // Create a base sensor data struct
        let base: Vec<TemperaturePointNode> = intervals
            .iter()
            .map(|interval| TemperaturePointNode {
                mid_point: DateTime::<Utc>::from_utc(
                    interval.from_datetime + interval_difference,
                    Utc,
                ),
                ..Default::default()
            })
            .collect();

        // Create hash map for intervals, { key: interval_id, value: index }, this is for looking up which index
        // of base array to update
        let base_indexes: HashMap<String, usize> = intervals
            .into_iter()
            .enumerate()
<<<<<<< HEAD
            .map(|(index, interval)| {
                (
                    interval
                        .from_datetime
                        .format("%Y-%m-%d %H:%M:%S")
                        .to_string(),
                    index,
                )
            })
=======
            .map(|(index, interval)| (interval.interval_id, index))
>>>>>>> ace7f3ee
            .collect();

        // Create SensorAxisNodes, there is an assumption that temperature_chart_rows are sorted by
        // sensor id and then by timestamp. Test in repository layer and in the below mapping should guarantee
        // this assumption
        // Missing data points will be filled in with blanks
        let mut sensors: Vec<SensorAxisNode> = Vec::new();

        for TemperatureChartRow {
            interval_id,
            average_temperature: temperature,
            sensor_id,
            breach_ids,
            ..
        } in temperature_chart_rows.into_iter()
        {
            match sensors.last() {
                Some(sensor) if sensor.sensor_id == sensor_id => { /* still the same sensor */ }
                _ => {
                    /* next sensor */
                    sensors.push(SensorAxisNode {
                        sensor_id,
                        points: base.clone(),
                    })
                }
            }

<<<<<<< HEAD
            let base_index = base_indexes
                .get(&from_datetime.format("%Y-%m-%d %H:%M:%S").to_string())
                .map(Clone::clone)
                .ok_or(StandardGraphqlError::from_str(
                    "Index for from_datetime must exist",
                ))?;
=======
            let base_index = base_indexes.get(&interval_id).map(Clone::clone).ok_or(
                StandardGraphqlError::from_str("Index for from_datetime must exist"),
            )?;
>>>>>>> ace7f3ee

            // Sensor points array is already populated with base data (all intervals with empty temperature and breach ids)

            if let Some(sensor) = sensors.last_mut() {
                let point =
                    sensor
                        .points
                        .get_mut(base_index)
                        .ok_or(StandardGraphqlError::from_str(
                            "Element in base array must exist at index",
                        ))?;
                point.temperature = Some(temperature);
                point.breach_ids = (!breach_ids.is_empty()).then_some(breach_ids)
            }
        }

        // Map result
        Ok(Self { sensors })
    }
}

#[derive(SimpleObject, Clone, Default)]
pub struct TemperaturePointNode {
    mid_point: DateTime<Utc>,
    temperature: Option<f64>,
    breach_ids: Option<Vec<String>>,
}

#[derive(SimpleObject)]
#[graphql(complex)]
struct SensorAxisNode {
    #[graphql(skip)]
    sensor_id: String,
    points: Vec<TemperaturePointNode>,
}

#[ComplexObject]
impl SensorAxisNode {
    pub async fn sensor(&self, ctx: &Context<'_>) -> Result<Option<SensorNode>> {
        let loader = ctx.get_loader::<DataLoader<SensorByIdLoader>>();

        Ok(loader
            .load_one(self.sensor_id.clone())
            .await?
            .map(SensorNode::from_domain))
    }
}

#[cfg(test)]
mod test {
    use async_graphql::EmptyMutation;
    use graphql_core::{assert_graphql_query_with_config, test_helpers::setup_graphl_test};
    use repository::{
        mock::{mock_sensor_1, mock_sensor_2, MockDataInserts},
        temperature_chart_row::Interval,
        StorageConnectionManager, TemperatureChartRow,
    };
    use serde_json::json;
    use service::{
        service_provider::{ServiceContext, ServiceProvider},
        temperature_chart::{
            TemperatureChart, TemperatureChartError, TemperatureChartInput,
            TemperatureChartServiceTrait,
        },
    };
    use util::*;

    use crate::GeneralQueries;

    type ServiceInput = TemperatureChartInput;
    type ServiceResponse = TemperatureChart;
    type ServiceError = TemperatureChartError;
    type ServiceResult = Result<ServiceResponse, ServiceError>;

    type Method = dyn Fn(ServiceInput) -> ServiceResult + Sync + Send;

    pub struct TestService(pub Box<Method>);

    impl TemperatureChartServiceTrait for TestService {
        fn get_temperature_chart(&self, _: &ServiceContext, input: ServiceInput) -> ServiceResult {
            self.0(input)
        }
    }

    fn service_provider(
        test_service: TestService,
        connection_manager: &StorageConnectionManager,
    ) -> ServiceProvider {
        let mut service_provider = ServiceProvider::new(connection_manager.clone(), "app_data");
        service_provider.temperature_chart_service = Box::new(test_service);
        service_provider
    }

    // This test is meant to test the 'mapping' between servier input/result and graphql output
    // Testing mid_point calculation and grouping by sensor + loader
    #[actix_rt::test]
    async fn test_graphql_temperature_chart_mapping() {
        let (_, _, connection_manager, settings) = setup_graphl_test(
            GeneralQueries,
            EmptyMutation,
            "test_graphql_temperature_chart_mapping",
            MockDataInserts::none().names().stores().sensors(),
        )
        .await;

        let query = r#"
        query test($fromDatetime: DateTime!, $numberOfDataPoints: Int!, $storeId: String!, $toDatetime: DateTime!) {
            temperatureChart(storeId: $storeId, fromDatetime: $fromDatetime, toDatetime: $toDatetime, numberOfDataPoints: $numberOfDataPoints)
            {
                ... on TemperatureChartNode {
                __typename
                sensors {
                    points {
                        temperature
                        midPoint
                        breachIds
                    }
                    sensor {
                        name
                    }
                }
            }
        }}
        "#;

        let expected = json!({
            "temperatureChart": {
              "__typename": "TemperatureChartNode",
              "sensors": [
                {
                    "sensor": {
                        "name": mock_sensor_1().name
                    },
                    "points": [{
                        "temperature": 10.5,
                        "breachIds": ["One", "Two"],
                        "midPoint": "2021-01-01T23:00:05+00:00"
                    },
                    // Point is missing
                    {
                        "temperature": null,
                        "breachIds": null,
                        "midPoint": "2021-01-01T23:00:15+00:00"
                    },
                    {
                        "temperature": 11.5,
                        "breachIds": ["Three"],
                        "midPoint": "2021-01-01T23:00:25+00:00"
                    }]
                },
                {
                "sensor": {
                    "name": mock_sensor_2().name
                },
                "points": [   // Point is missing
                    {
                        "temperature": null,
                        "breachIds": null,
                        "midPoint": "2021-01-01T23:00:05+00:00"
                    },
                    {
                    "temperature": 8.5,
                    "breachIds": ["Four"],
                    "midPoint": "2021-01-01T23:00:15+00:00"
                    },   // Point is missing
                    {
                        "temperature": null,
                        "breachIds": null,
                        "midPoint": "2021-01-01T23:00:25+00:00"
                    }]
                }
              ]
            }
        });

        let variables = Some(json!({
            "storeId": "n/a",
            "fromDatetime":  "2021-01-01T23:00:05Z",
            "toDatetime":  "2021-01-01T23:00:15Z",
            "numberOfDataPoints": 20
        }
        ));

        // Structured Errors
        let test_service = TestService(Box::new(|input| {
            assert_eq!(
                input,
                TemperatureChartInput {
                    from_datetime: create_datetime(2021, 01, 01, 23, 00, 5).unwrap(),
                    to_datetime: create_datetime(2021, 01, 01, 23, 00, 15).unwrap(),
                    number_of_data_points: 20,
                    filter: None
                }
            );

            let intervals = vec![
                Interval {
                    from_datetime: create_datetime(2021, 01, 01, 23, 00, 0).unwrap(),
                    to_datetime: create_datetime(2021, 01, 01, 23, 00, 10).unwrap(),
                    interval_id: "interval1".to_string(),
                },
                Interval {
                    from_datetime: create_datetime(2021, 01, 01, 23, 00, 10).unwrap(),
                    to_datetime: create_datetime(2021, 01, 01, 23, 00, 20).unwrap(),
                    interval_id: "interval2".to_string(),
                },
                Interval {
                    from_datetime: create_datetime(2021, 01, 01, 23, 00, 20).unwrap(),
                    to_datetime: create_datetime(2021, 01, 01, 23, 00, 30).unwrap(),
                    interval_id: "interval3".to_string(),
                },
            ];

            Ok(TemperatureChart {
                intervals: intervals.clone(),
                temperature_chart_rows: vec![
                    TemperatureChartRow {
                        interval_id: intervals[0].interval_id.clone(),
                        average_temperature: 10.5,
                        sensor_id: mock_sensor_1().id.clone(),
                        breach_ids: vec!["One".to_string(), "Two".to_string()],
                    },
                    TemperatureChartRow {
                        interval_id: intervals[2].interval_id.clone(),
                        average_temperature: 11.5,
                        sensor_id: mock_sensor_1().id.clone(),
                        breach_ids: vec!["Three".to_string()],
                    },
                    TemperatureChartRow {
                        interval_id: intervals[1].interval_id.clone(),
                        average_temperature: 8.5,
                        sensor_id: mock_sensor_2().id.clone(),
                        breach_ids: vec!["Four".to_string()],
                    },
                ],
            })
        }));
        // Use strict mode to make sure both sides match exactly (for say breachIds to be equal on both sides)
        let config = assert_json_diff::Config::new(assert_json_diff::CompareMode::Strict);
        assert_graphql_query_with_config!(
            &settings,
            query,
            &variables,
            &expected,
            Some(service_provider(test_service, &connection_manager)),
            config
        );
    }
}<|MERGE_RESOLUTION|>--- conflicted
+++ resolved
@@ -111,19 +111,7 @@
         let base_indexes: HashMap<String, usize> = intervals
             .into_iter()
             .enumerate()
-<<<<<<< HEAD
-            .map(|(index, interval)| {
-                (
-                    interval
-                        .from_datetime
-                        .format("%Y-%m-%d %H:%M:%S")
-                        .to_string(),
-                    index,
-                )
-            })
-=======
             .map(|(index, interval)| (interval.interval_id, index))
->>>>>>> ace7f3ee
             .collect();
 
         // Create SensorAxisNodes, there is an assumption that temperature_chart_rows are sorted by
@@ -151,18 +139,9 @@
                 }
             }
 
-<<<<<<< HEAD
-            let base_index = base_indexes
-                .get(&from_datetime.format("%Y-%m-%d %H:%M:%S").to_string())
-                .map(Clone::clone)
-                .ok_or(StandardGraphqlError::from_str(
-                    "Index for from_datetime must exist",
-                ))?;
-=======
             let base_index = base_indexes.get(&interval_id).map(Clone::clone).ok_or(
                 StandardGraphqlError::from_str("Index for from_datetime must exist"),
             )?;
->>>>>>> ace7f3ee
 
             // Sensor points array is already populated with base data (all intervals with empty temperature and breach ids)
 
