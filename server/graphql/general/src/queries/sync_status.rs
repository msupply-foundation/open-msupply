pub use async_graphql::*;
use chrono::NaiveDateTime;
<<<<<<< HEAD
use graphql_core::{
    standard_graphql_error::{validate_auth, StandardGraphqlError},
    ContextExt,
};
use service::{
    auth::{Resource, ResourceAccessRequest},
    sync::sync_status::status::FullSyncStatus,
};

use crate::sync_api_error::SyncErrorNode;
=======
use graphql_core::{standard_graphql_error::StandardGraphqlError, ContextExt};
>>>>>>> 132b6541

#[derive(SimpleObject)]
pub struct SyncStatusNode {
    started: NaiveDateTime,
    finished: Option<NaiveDateTime>,
}

#[derive(SimpleObject)]
pub struct SyncStatusWithProgressNode {
    started: NaiveDateTime,
    finished: Option<NaiveDateTime>,
<<<<<<< HEAD
    total_progress: Option<u32>,
    done_progress: Option<u32>,
=======
    // Total number of records to pull or push
    total: Option<u32>,
    // Number of records pulled or pushed
    done: Option<u32>,
>>>>>>> 132b6541
}

#[derive(SimpleObject)]
pub struct FullSyncStatusNode {
    is_syncing: bool,
    error: Option<SyncErrorNode>,
    summary: SyncStatusNode,
    prepare_initial: Option<SyncStatusNode>,
    integration: Option<SyncStatusNode>,
    pull_central: Option<SyncStatusWithProgressNode>,
    pull_remote: Option<SyncStatusWithProgressNode>,
    push: Option<SyncStatusWithProgressNode>,
}

pub fn latest_sync_status(
    ctx: &Context<'_>,
    with_auth: bool,
) -> Result<Option<FullSyncStatusNode>> {
    if with_auth {
        validate_sync_info_auth(ctx)?
    };

    let service_provider = ctx.service_provider();
    let ctx = service_provider.basic_context()?;
    let sync_status = match service_provider
        .sync_status_service
        .get_latest_sync_status(&ctx)?
    {
        Some(sync_status) => sync_status,
        None => return Ok(None),
    };

<<<<<<< HEAD
    let FullSyncStatus {
        is_syncing,
        error,
        summary,
        prepare_initial,
        integration,
        pull_central,
        pull_remote,
        push,
    } = sync_status;
=======
#[Object]
impl SyncInfoQueries {
    pub async fn is_initialised(&self, ctx: &Context<'_>) -> Result<bool> {
        let service_provider = ctx.service_provider();
        let ctx = service_provider.basic_context()?;
        let is_initialised = service_provider.sync_status_service.is_initialised(&ctx)?;
>>>>>>> 132b6541

    let result = FullSyncStatusNode {
        is_syncing,
        error: error.map(SyncErrorNode::from_sync_log_error),
        summary: SyncStatusNode {
            started: summary.started,
            finished: summary.finished,
        },
        prepare_initial: prepare_initial.map(|status| SyncStatusNode {
            started: status.started,
            finished: status.finished,
        }),
        integration: integration.map(|status| SyncStatusNode {
            started: status.started,
            finished: status.finished,
        }),
        pull_central: pull_central.map(|status| SyncStatusWithProgressNode {
            started: status.started,
            finished: status.finished,
            total_progress: status.total_progress,
            done_progress: status.done_progress,
        }),
        pull_remote: pull_remote.map(|status| SyncStatusWithProgressNode {
            started: status.started,
            finished: status.finished,
            total_progress: status.total_progress,
            done_progress: status.done_progress,
        }),
        push: push.map(|status| SyncStatusWithProgressNode {
            started: status.started,
            finished: status.finished,
            total_progress: status.total_progress,
            done_progress: status.done_progress,
        }),
    };

<<<<<<< HEAD
    Ok(Some(result))
}

pub fn number_of_records_in_push_queue(ctx: &Context<'_>) -> Result<u64> {
    validate_sync_info_auth(ctx)?;

    let service_provider = ctx.service_provider();
    let ctx = service_provider.basic_context()?;
    let push_queue_count = service_provider
        .sync_status_service
        .number_of_records_in_push_queue(&ctx)
        .map_err(|error| {
            let formatted_error = format!("{:#?}", error);
            StandardGraphqlError::InternalError(formatted_error).extend()
        })?;
=======
    pub async fn latest_sync_status(&self, ctx: &Context<'_>) -> Result<FullSyncStatusNode> {
        let service_provider = ctx.service_provider();
        let ctx = service_provider.basic_context()?;
        let sync_status = service_provider
            .sync_status_service
            .get_latest_sync_status(&ctx)?;

        Ok(FullSyncStatusNode {
            is_syncing: sync_status.is_syncing,
            error: sync_status.error,
            summary: SyncStatusNode {
                started: sync_status.summary.started,
                finished: sync_status.summary.finished,
            },
            prepare_initial: sync_status.prepare_initial.map(|status| SyncStatusNode {
                started: status.started,
                finished: status.finished,
            }),
            integration: sync_status.integration.map(|status| SyncStatusNode {
                started: status.started,
                finished: status.finished,
            }),
            pull_central: sync_status
                .pull_central
                .map(|status| SyncStatusWithProgressNode {
                    started: status.started,
                    finished: status.finished,
                    total: status.total,
                    done: status.done,
                }),
            pull_remote: sync_status
                .pull_remote
                .map(|status| SyncStatusWithProgressNode {
                    started: status.started,
                    finished: status.finished,
                    total: status.total,
                    done: status.done,
                }),
            push: sync_status.push.map(|status| SyncStatusWithProgressNode {
                started: status.started,
                finished: status.finished,
                total: status.total,
                done: status.done,
            }),
        })
    }

    pub async fn number_of_records_in_push_queue(&self, ctx: &Context<'_>) -> Result<u64> {
        let service_provider = ctx.service_provider();
        let ctx = service_provider.basic_context()?;
        let push_queue_count = service_provider
            .sync_status_service
            .number_of_records_in_push_queue(&ctx)
            .map_err(|error| {
                let formatted_error = format!("{:#?}", error);
                StandardGraphqlError::InternalError(formatted_error).extend()
            })?;
>>>>>>> 132b6541

    Ok(push_queue_count)
}

fn validate_sync_info_auth(ctx: &Context<'_>) -> Result<()> {
    validate_auth(
        ctx,
        &ResourceAccessRequest {
            resource: Resource::SyncInfo,
            store_id: None,
        },
    )?;

    Ok(())
}<|MERGE_RESOLUTION|>--- conflicted
+++ resolved
@@ -1,6 +1,5 @@
 pub use async_graphql::*;
 use chrono::NaiveDateTime;
-<<<<<<< HEAD
 use graphql_core::{
     standard_graphql_error::{validate_auth, StandardGraphqlError},
     ContextExt,
@@ -11,9 +10,6 @@
 };
 
 use crate::sync_api_error::SyncErrorNode;
-=======
-use graphql_core::{standard_graphql_error::StandardGraphqlError, ContextExt};
->>>>>>> 132b6541
 
 #[derive(SimpleObject)]
 pub struct SyncStatusNode {
@@ -25,15 +21,8 @@
 pub struct SyncStatusWithProgressNode {
     started: NaiveDateTime,
     finished: Option<NaiveDateTime>,
-<<<<<<< HEAD
-    total_progress: Option<u32>,
-    done_progress: Option<u32>,
-=======
-    // Total number of records to pull or push
     total: Option<u32>,
-    // Number of records pulled or pushed
     done: Option<u32>,
->>>>>>> 132b6541
 }
 
 #[derive(SimpleObject)]
@@ -66,7 +55,6 @@
         None => return Ok(None),
     };
 
-<<<<<<< HEAD
     let FullSyncStatus {
         is_syncing,
         error,
@@ -77,14 +65,6 @@
         pull_remote,
         push,
     } = sync_status;
-=======
-#[Object]
-impl SyncInfoQueries {
-    pub async fn is_initialised(&self, ctx: &Context<'_>) -> Result<bool> {
-        let service_provider = ctx.service_provider();
-        let ctx = service_provider.basic_context()?;
-        let is_initialised = service_provider.sync_status_service.is_initialised(&ctx)?;
->>>>>>> 132b6541
 
     let result = FullSyncStatusNode {
         is_syncing,
@@ -104,24 +84,23 @@
         pull_central: pull_central.map(|status| SyncStatusWithProgressNode {
             started: status.started,
             finished: status.finished,
-            total_progress: status.total_progress,
-            done_progress: status.done_progress,
+            total: status.total,
+            done: status.done,
         }),
         pull_remote: pull_remote.map(|status| SyncStatusWithProgressNode {
             started: status.started,
             finished: status.finished,
-            total_progress: status.total_progress,
-            done_progress: status.done_progress,
+            total: status.total,
+            done: status.done,
         }),
         push: push.map(|status| SyncStatusWithProgressNode {
             started: status.started,
             finished: status.finished,
-            total_progress: status.total_progress,
-            done_progress: status.done_progress,
+            total: status.total,
+            done: status.done,
         }),
     };
 
-<<<<<<< HEAD
     Ok(Some(result))
 }
 
@@ -137,65 +116,6 @@
             let formatted_error = format!("{:#?}", error);
             StandardGraphqlError::InternalError(formatted_error).extend()
         })?;
-=======
-    pub async fn latest_sync_status(&self, ctx: &Context<'_>) -> Result<FullSyncStatusNode> {
-        let service_provider = ctx.service_provider();
-        let ctx = service_provider.basic_context()?;
-        let sync_status = service_provider
-            .sync_status_service
-            .get_latest_sync_status(&ctx)?;
-
-        Ok(FullSyncStatusNode {
-            is_syncing: sync_status.is_syncing,
-            error: sync_status.error,
-            summary: SyncStatusNode {
-                started: sync_status.summary.started,
-                finished: sync_status.summary.finished,
-            },
-            prepare_initial: sync_status.prepare_initial.map(|status| SyncStatusNode {
-                started: status.started,
-                finished: status.finished,
-            }),
-            integration: sync_status.integration.map(|status| SyncStatusNode {
-                started: status.started,
-                finished: status.finished,
-            }),
-            pull_central: sync_status
-                .pull_central
-                .map(|status| SyncStatusWithProgressNode {
-                    started: status.started,
-                    finished: status.finished,
-                    total: status.total,
-                    done: status.done,
-                }),
-            pull_remote: sync_status
-                .pull_remote
-                .map(|status| SyncStatusWithProgressNode {
-                    started: status.started,
-                    finished: status.finished,
-                    total: status.total,
-                    done: status.done,
-                }),
-            push: sync_status.push.map(|status| SyncStatusWithProgressNode {
-                started: status.started,
-                finished: status.finished,
-                total: status.total,
-                done: status.done,
-            }),
-        })
-    }
-
-    pub async fn number_of_records_in_push_queue(&self, ctx: &Context<'_>) -> Result<u64> {
-        let service_provider = ctx.service_provider();
-        let ctx = service_provider.basic_context()?;
-        let push_queue_count = service_provider
-            .sync_status_service
-            .number_of_records_in_push_queue(&ctx)
-            .map_err(|error| {
-                let formatted_error = format!("{:#?}", error);
-                StandardGraphqlError::InternalError(formatted_error).extend()
-            })?;
->>>>>>> 132b6541
 
     Ok(push_queue_count)
 }
