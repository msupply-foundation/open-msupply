--- conflicted
+++ resolved
@@ -85,24 +85,6 @@
 fn map_inventory_adjustment_reason_filter(
     filter: Option<InventoryAdjustmentReasonFilterInput>,
 ) -> ReasonOptionFilter {
-<<<<<<< HEAD
-    let base_filter = ReasonOptionFilter {
-        id: None,
-        r#type: Some(EqualFilter {
-            equal_to: None,
-            not_equal_to: None,
-            equal_any: Some(vec![
-                ReasonOptionType::PositiveInventoryAdjustment,
-                ReasonOptionType::NegativeInventoryAdjustment,
-            ]),
-            equal_any_or_null: None,
-            not_equal_all: None,
-            is_null: None,
-        }),
-        is_active: None,
-    };
-
-=======
     let inventory_adjustment_reason_type_filter = EqualFilter {
         equal_any: Some(vec![
             ReasonOptionType::PositiveInventoryAdjustment,
@@ -117,14 +99,10 @@
         is_active: None,
     };
 
->>>>>>> d1370a4f
     match filter {
         Some(filter) => ReasonOptionFilter {
             id: filter.id.map(EqualFilter::from),
             is_active: filter.is_active,
-<<<<<<< HEAD
-            ..base_filter
-=======
             r#type: Some(
                 filter
                     .r#type
@@ -147,7 +125,6 @@
                         }
                     }),
             ),
->>>>>>> d1370a4f
         },
         None => base_filter,
     }
