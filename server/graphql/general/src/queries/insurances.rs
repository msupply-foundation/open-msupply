use async_graphql::{
    dataloader::DataLoader, Context, Enum, InputObject, Object, Result, SimpleObject, Union,
};
use chrono::NaiveDate;
use graphql_core::{
<<<<<<< HEAD
    generic_filters::EqualFilterStringInput,
    loader::InsuranceProviderByIdLoader,
    standard_graphql_error::{validate_auth, StandardGraphqlError},
    ContextExt,
};
use graphql_types::types::InsuranceProviderNode;
use repository::{
    name_insurance_join_row::{
        InsurancePolicyType, NameInsuranceJoinFilter, NameInsuranceJoinRow, NameInsuranceJoinSort,
        NameInsuranceJoinSortField,
    },
    EqualFilter,
=======
    standard_graphql_error::{validate_auth, StandardGraphqlError},
    ContextExt,
};
use repository::name_insurance_join_row::{
    InsurancePolicyType, NameInsuranceJoinRow, NameInsuranceJoinSort, NameInsuranceJoinSortField,
>>>>>>> a7202682
};
use serde::Serialize;
use service::auth::{Resource, ResourceAccessRequest};

#[derive(Enum, Copy, Clone, PartialEq, Eq)]
#[graphql(rename_items = "camelCase")]
pub enum InsuranceSortFieldInput {
    ExpiryDate,
    IsActive,
}

#[derive(InputObject)]
pub struct InsuranceSortInput {
    /// Sort query result by `key`
    key: InsuranceSortFieldInput,
    /// Sort query result is sorted descending or ascending (if not provided the default is
    /// ascending)
    desc: Option<bool>,
}

#[derive(Enum, Copy, Clone, PartialEq, Eq, Debug, Serialize)]
#[serde(rename_all = "SCREAMING_SNAKE_CASE")]
pub enum InsurancePolicyNodeType {
    Personal,
    Business,
}

impl InsurancePolicyNodeType {
    pub fn from_domain(policy_type: &InsurancePolicyType) -> InsurancePolicyNodeType {
        use InsurancePolicyType::*;
        match policy_type {
            Personal => InsurancePolicyNodeType::Personal,
            Business => InsurancePolicyNodeType::Business,
        }
    }
}

#[derive(PartialEq, Debug)]
pub struct InsuranceNode {
    insurance: NameInsuranceJoinRow,
}

#[Object]
impl InsuranceNode {
    pub async fn id(&self) -> &str {
        &self.row().id
<<<<<<< HEAD
    }

    pub async fn name_link_id(&self) -> &str {
        &self.row().name_link_id
=======
>>>>>>> a7202682
    }

    pub async fn insurance_provider_id(&self) -> &str {
        &self.row().insurance_provider_id
    }

    pub async fn policy_number_person(&self) -> &Option<String> {
        &self.row().policy_number_person
    }

    pub async fn policy_number_family(&self) -> &Option<String> {
        &self.row().policy_number_family
    }

    pub async fn policy_number(&self) -> &String {
        &self.row().policy_number
    }

    pub async fn policy_type(&self) -> InsurancePolicyNodeType {
        InsurancePolicyNodeType::from_domain(&self.row().policy_type)
<<<<<<< HEAD
    }

    pub async fn discount_percentage(&self) -> &f64 {
        &self.row().discount_percentage
    }

    pub async fn expiry_date(&self) -> &NaiveDate {
        &self.row().expiry_date
    }

    pub async fn is_active(&self) -> &bool {
        &self.row().is_active
    }

    pub async fn entered_by_id(&self) -> &Option<String> {
        &self.row().entered_by_id
    }

    pub async fn insurance_providers(
        &self,
        ctx: &Context<'_>,
    ) -> Result<Option<InsuranceProviderNode>> {
        let insurance_provider_id = &self.row().insurance_provider_id;

        let loader = ctx.get_loader::<DataLoader<InsuranceProviderByIdLoader>>();
        let result = loader.load_one(insurance_provider_id.clone()).await?;
        Ok(result.map(InsuranceProviderNode::from_domain))
=======
    }

    pub async fn discount_percentage(&self) -> &f64 {
        &self.row().discount_percentage
    }

    pub async fn expiry_date(&self) -> &NaiveDate {
        &self.row().expiry_date
    }

    pub async fn is_active(&self) -> &bool {
        &self.row().is_active
>>>>>>> a7202682
    }
}

#[derive(SimpleObject)]
pub struct InsuranceConnector {
    nodes: Vec<InsuranceNode>,
}

#[derive(Union)]
pub enum InsuranceResponse {
    Response(InsuranceConnector),
}

pub fn insurances(
    ctx: &Context<'_>,
    store_id: String,
    name_id: String,
    sort: Option<Vec<InsuranceSortInput>>,
) -> Result<InsuranceResponse> {
    let user = validate_auth(
        ctx,
        &ResourceAccessRequest {
            resource: Resource::QueryPatient,
            store_id: Some(store_id.clone()),
        },
    )?;

    let service_provider = ctx.service_provider();
    let service_context = service_provider.context(store_id.clone(), user.user_id)?;

    let result = service_provider
        .insurance_service
        .insurances(
            &service_context.connection,
            &name_id,
            sort.and_then(|mut sort_list| sort_list.pop())
                .map(|sort| sort.to_domain()),
        )
        .map_err(StandardGraphqlError::from_repository_error)?;

    Ok(InsuranceResponse::Response(
        InsuranceConnector::from_domain(result),
    ))
}

impl InsuranceConnector {
    pub fn from_domain(insurances: Vec<NameInsuranceJoinRow>) -> InsuranceConnector {
        InsuranceConnector {
            nodes: insurances
                .into_iter()
                .map(InsuranceNode::from_domain)
                .collect(),
<<<<<<< HEAD
        }
    }
}

impl InsuranceNode {
    pub fn from_domain(insurance: NameInsuranceJoinRow) -> InsuranceNode {
        InsuranceNode { insurance }
    }

    pub fn row(&self) -> &NameInsuranceJoinRow {
        &self.insurance
    }
}

impl InsuranceFilterInput {
    pub fn to_domain(self) -> NameInsuranceJoinFilter {
        let InsuranceFilterInput {
            insurance_provider_id,
        } = self;

        NameInsuranceJoinFilter {
            insurance_provider_id: insurance_provider_id.map(EqualFilter::from),
=======
>>>>>>> a7202682
        }
    }
}

impl InsuranceNode {
    pub fn from_domain(insurance: NameInsuranceJoinRow) -> InsuranceNode {
        InsuranceNode { insurance }
    }

    pub fn row(&self) -> &NameInsuranceJoinRow {
        &self.insurance
    }
}

impl InsuranceSortInput {
    pub fn to_domain(self) -> NameInsuranceJoinSort {
        use InsuranceSortFieldInput as from;
        use NameInsuranceJoinSortField as to;
        let key = match self.key {
            from::ExpiryDate => to::ExpiryDate,
            from::IsActive => to::IsActive,
        };

        NameInsuranceJoinSort {
            key,
            desc: self.desc,
        }
    }
}<|MERGE_RESOLUTION|>--- conflicted
+++ resolved
@@ -3,26 +3,13 @@
 };
 use chrono::NaiveDate;
 use graphql_core::{
-<<<<<<< HEAD
-    generic_filters::EqualFilterStringInput,
     loader::InsuranceProviderByIdLoader,
     standard_graphql_error::{validate_auth, StandardGraphqlError},
     ContextExt,
 };
 use graphql_types::types::InsuranceProviderNode;
-use repository::{
-    name_insurance_join_row::{
-        InsurancePolicyType, NameInsuranceJoinFilter, NameInsuranceJoinRow, NameInsuranceJoinSort,
-        NameInsuranceJoinSortField,
-    },
-    EqualFilter,
-=======
-    standard_graphql_error::{validate_auth, StandardGraphqlError},
-    ContextExt,
-};
 use repository::name_insurance_join_row::{
     InsurancePolicyType, NameInsuranceJoinRow, NameInsuranceJoinSort, NameInsuranceJoinSortField,
->>>>>>> a7202682
 };
 use serde::Serialize;
 use service::auth::{Resource, ResourceAccessRequest};
@@ -69,13 +56,6 @@
 impl InsuranceNode {
     pub async fn id(&self) -> &str {
         &self.row().id
-<<<<<<< HEAD
-    }
-
-    pub async fn name_link_id(&self) -> &str {
-        &self.row().name_link_id
-=======
->>>>>>> a7202682
     }
 
     pub async fn insurance_provider_id(&self) -> &str {
@@ -96,7 +76,6 @@
 
     pub async fn policy_type(&self) -> InsurancePolicyNodeType {
         InsurancePolicyNodeType::from_domain(&self.row().policy_type)
-<<<<<<< HEAD
     }
 
     pub async fn discount_percentage(&self) -> &f64 {
@@ -111,10 +90,6 @@
         &self.row().is_active
     }
 
-    pub async fn entered_by_id(&self) -> &Option<String> {
-        &self.row().entered_by_id
-    }
-
     pub async fn insurance_providers(
         &self,
         ctx: &Context<'_>,
@@ -124,20 +99,6 @@
         let loader = ctx.get_loader::<DataLoader<InsuranceProviderByIdLoader>>();
         let result = loader.load_one(insurance_provider_id.clone()).await?;
         Ok(result.map(InsuranceProviderNode::from_domain))
-=======
-    }
-
-    pub async fn discount_percentage(&self) -> &f64 {
-        &self.row().discount_percentage
-    }
-
-    pub async fn expiry_date(&self) -> &NaiveDate {
-        &self.row().expiry_date
-    }
-
-    pub async fn is_active(&self) -> &bool {
-        &self.row().is_active
->>>>>>> a7202682
     }
 }
 
@@ -190,31 +151,6 @@
                 .into_iter()
                 .map(InsuranceNode::from_domain)
                 .collect(),
-<<<<<<< HEAD
-        }
-    }
-}
-
-impl InsuranceNode {
-    pub fn from_domain(insurance: NameInsuranceJoinRow) -> InsuranceNode {
-        InsuranceNode { insurance }
-    }
-
-    pub fn row(&self) -> &NameInsuranceJoinRow {
-        &self.insurance
-    }
-}
-
-impl InsuranceFilterInput {
-    pub fn to_domain(self) -> NameInsuranceJoinFilter {
-        let InsuranceFilterInput {
-            insurance_provider_id,
-        } = self;
-
-        NameInsuranceJoinFilter {
-            insurance_provider_id: insurance_provider_id.map(EqualFilter::from),
-=======
->>>>>>> a7202682
         }
     }
 }
