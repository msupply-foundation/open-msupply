use async_graphql::{Context, Enum, InputObject, Result, SimpleObject, Union};
use graphql_core::{
    generic_filters::{EqualFilterStringInput, SimpleStringFilterInput},
    map_filter,
    pagination::PaginationInput,
    standard_graphql_error::{validate_auth, StandardGraphqlError},
    ContextExt,
};
use graphql_types::types::{NameNode, NameNodeType};
use repository::{EqualFilter, Gender, PaginationOption, SimpleStringFilter};
use repository::{Name, NameFilter, NameSort, NameSortField};
use serde::Serialize;
use service::{
    auth::{Resource, ResourceAccessRequest},
    ListResult,
};

#[derive(Enum, Copy, Clone, PartialEq, Eq)]
#[graphql(rename_items = "camelCase")]
pub enum NameSortFieldInput {
    Name,
    Code,
}

#[derive(InputObject)]
pub struct NameSortInput {
    /// Sort query result by `key`
    key: NameSortFieldInput,
    /// Sort query result is sorted descending or ascending (if not provided the default is
    /// ascending)
    desc: Option<bool>,
}

#[derive(InputObject, Clone)]
pub struct EqualFilterNameTypeInput {
    pub equal_to: Option<NameNodeType>,
    pub equal_any: Option<Vec<NameNodeType>>,
    pub not_equal_to: Option<NameNodeType>,
}

#[derive(Enum, Copy, Clone, PartialEq, Eq, Debug, Serialize)]
#[serde(rename_all = "SCREAMING_SNAKE_CASE")] // only needed to be comparable in tests
pub enum GenderInput {
    Female,
    Male,
    TransgenderMale,
    TransgenderMaleHormone,
    TransgenderMaleSurgical,
    TransgenderFemale,
    TransgenderFemaleHormone,
    TransgenderFemaleSurgical,
    Unknown,
    NonBinary,
}

impl GenderInput {
    pub fn to_domain(self) -> Gender {
        match self {
            GenderInput::Female => Gender::Female,
            GenderInput::Male => Gender::Male,
            GenderInput::TransgenderMale => Gender::TransgenderMale,
            GenderInput::TransgenderMaleHormone => Gender::TransgenderMaleHormone,
            GenderInput::TransgenderMaleSurgical => Gender::TransgenderMaleSurgical,
            GenderInput::TransgenderFemale => Gender::TransgenderFemale,
            GenderInput::TransgenderFemaleHormone => Gender::TransgenderFemaleHormone,
            GenderInput::TransgenderFemaleSurgical => Gender::TransgenderFemaleSurgical,
            GenderInput::Unknown => Gender::Unknown,
            GenderInput::NonBinary => Gender::NonBinary,
        }
    }
}

#[derive(InputObject, Clone)]
pub struct EqualFilterGenderInput {
    pub equal_to: Option<GenderInput>,
    pub equal_any: Option<Vec<GenderInput>>,
    pub not_equal_to: Option<GenderInput>,
}

#[derive(InputObject, Clone)]
pub struct NameFilterInput {
    pub id: Option<EqualFilterStringInput>,
    /// Filter by name
    pub name: Option<SimpleStringFilterInput>,
    /// Filter by code
    pub code: Option<SimpleStringFilterInput>,
    /// Filter by customer property
    pub is_customer: Option<bool>,
    /// Filter by supplier property
    pub is_supplier: Option<bool>,
    pub is_patient: Option<bool>,
    /// Is this name a store
    pub is_store: Option<bool>,
    /// Code of the store if store is linked to name
    pub store_code: Option<SimpleStringFilterInput>,
    /// Visibility in current store (based on store_id parameter and existence of name_store_join record)
    pub is_visible: Option<bool>,
    /// Show system names (defaults to false)
    /// System names don't have name_store_join thus if queried with true filter, is_visible filter should also be true or null
    /// if is_visible is set to true and is_system_name is also true no system names will be returned
    pub is_system_name: Option<bool>,
    /// Filter by the name type
    pub r#type: Option<EqualFilterTypeInput>,

    pub phone: Option<SimpleStringFilterInput>,
    pub address1: Option<SimpleStringFilterInput>,
    pub address2: Option<SimpleStringFilterInput>,
    pub country: Option<SimpleStringFilterInput>,
    pub email: Option<SimpleStringFilterInput>,
}

#[derive(SimpleObject)]
pub struct NameConnector {
    total_count: u32,
    nodes: Vec<NameNode>,
}

#[derive(Union)]
pub enum NamesResponse {
    Response(NameConnector),
}

#[derive(InputObject, Clone)]
pub struct EqualFilterTypeInput {
    pub equal_to: Option<NameNodeType>,
    pub equal_any: Option<Vec<NameNodeType>>,
    pub not_equal_to: Option<NameNodeType>,
}

pub fn get_names(
    ctx: &Context<'_>,
    store_id: String,
    page: Option<PaginationInput>,
    filter: Option<NameFilterInput>,
    sort: Option<Vec<NameSortInput>>,
) -> Result<NamesResponse> {
    let user = validate_auth(
        ctx,
        &ResourceAccessRequest {
            resource: Resource::QueryName,
            store_id: Some(store_id.clone()),
        },
    )?;

    let service_provider = ctx.service_provider();
    let service_context = service_provider.context(store_id.clone(), user.user_id)?;

    let names = service_provider
        .general_service
        .get_names(
            &service_context,
            &store_id,
            page.map(PaginationOption::from),
            filter.map(|filter| filter.to_domain()),
            // Currently only one sort option is supported, use the first from the list.
            sort.map(|mut sort_list| sort_list.pop())
                .flatten()
                .map(|sort| sort.to_domain()),
        )
        .map_err(StandardGraphqlError::from_list_error)?;

    Ok(NamesResponse::Response(NameConnector::from_domain(names)))
}

impl NameFilterInput {
    pub fn to_domain(self) -> NameFilter {
        let NameFilterInput {
            id,
            name,
            code,
            is_customer,
            is_supplier,
            is_store,
            store_code,
            is_visible,
            is_system_name,
            r#type,
            phone,
            address1,
            address2,
            country,
            email,
<<<<<<< HEAD
=======
            identifier,
            is_patient,
>>>>>>> 9db306c8
        } = self;

        NameFilter {
            id: id.map(EqualFilter::from),
            name: name.map(SimpleStringFilter::from),
            code: code.map(SimpleStringFilter::from),
            store_code: store_code.map(SimpleStringFilter::from),
            is_customer,
            is_supplier,
            is_store,
            is_visible,
            is_system_name: is_system_name.or(Some(false)),
            r#type: r#type.map(|t| map_filter!(t, NameNodeType::to_domain)),
            phone: phone.map(SimpleStringFilter::from),
            address1: address1.map(SimpleStringFilter::from),
            address2: address2.map(SimpleStringFilter::from),
            country: country.map(SimpleStringFilter::from),
            email: email.map(SimpleStringFilter::from),
<<<<<<< HEAD
=======
            identifier: identifier.map(SimpleStringFilter::from),
            is_patient,
>>>>>>> 9db306c8
        }
    }
}

impl NameConnector {
    pub fn from_domain(names: ListResult<Name>) -> NameConnector {
        NameConnector {
            total_count: names.count,
            nodes: names.rows.into_iter().map(NameNode::from_domain).collect(),
        }
    }
}

impl NameSortInput {
    pub fn to_domain(self) -> NameSort {
        use NameSortField as to;
        use NameSortFieldInput as from;
        let key = match self.key {
            from::Name => to::Name,
            from::Code => to::Code,
        };

        NameSort {
            key,
            desc: self.desc,
        }
    }
}<|MERGE_RESOLUTION|>--- conflicted
+++ resolved
@@ -180,11 +180,7 @@
             address2,
             country,
             email,
-<<<<<<< HEAD
-=======
-            identifier,
             is_patient,
->>>>>>> 9db306c8
         } = self;
 
         NameFilter {
@@ -203,11 +199,7 @@
             address2: address2.map(SimpleStringFilter::from),
             country: country.map(SimpleStringFilter::from),
             email: email.map(SimpleStringFilter::from),
-<<<<<<< HEAD
-=======
-            identifier: identifier.map(SimpleStringFilter::from),
             is_patient,
->>>>>>> 9db306c8
         }
     }
 }
