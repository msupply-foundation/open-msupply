mod graphql {

    use async_graphql::EmptyMutation;
    use graphql_core::{assert_graphql_query, test_helpers::setup_graphl_test};
    use repository::{
        mock::{mock_master_list_master_list_line_filter_test, MockDataInserts},
        MasterList, MasterListFilter, MasterListSort, StorageConnectionManager,
    };
    use repository::{EqualFilter, PaginationOption, SimpleStringFilter};
    use serde_json::{json, Value};

    use service::{
        master_list::MasterListServiceTrait,
        service_provider::{ServiceContext, ServiceProvider},
        ListError, ListResult,
    };

    use crate::GeneralQueries;

    type GetMasterLists = dyn Fn(
            Option<PaginationOption>,
            Option<MasterListFilter>,
            Option<MasterListSort>,
        ) -> Result<ListResult<MasterList>, ListError>
        + Sync
        + Send;

    pub struct TestService(pub Box<GetMasterLists>);

    impl MasterListServiceTrait for TestService {
        fn get_master_lists(
            &self,
            _: &ServiceContext,
            pagination: Option<PaginationOption>,
            filter: Option<MasterListFilter>,
            sort: Option<MasterListSort>,
        ) -> Result<ListResult<MasterList>, ListError> {
            (self.0)(pagination, filter, sort)
        }
    }

    pub fn service_provider(
        masterlist_service: TestService,
        connection_manager: &StorageConnectionManager,
    ) -> ServiceProvider {
        let mut service_provider = ServiceProvider::new(connection_manager.clone(), "app_data");
        service_provider.master_list_service = Box::new(masterlist_service);
        service_provider
    }

    #[actix_rt::test]
    async fn test_graphql_masterlists_success() {
        let (_, _, connection_manager, settings) = setup_graphl_test(
            GeneralQueries,
            EmptyMutation,
            "test_graphql_masterlists_success",
            MockDataInserts::all(),
        )
        .await;

        let query = r#"
        query {
            masterLists(storeId: \"store_a\") {
              ... on MasterListConnector {
                nodes {
                  id
                  name
                  code
                  description
                  lines {
                      nodes {
                          id
                          item {
                              id
                          }
                      }
                      totalCount
                  }
                }
                totalCount
              }
            }
        }
        "#;

        // Test single record
        let test_service = TestService(Box::new(|_, _, _| {
            Ok(ListResult {
                rows: vec![MasterList {
                    id: "master_list_master_list_line_filter_test".to_owned(),
                    name: "test_name".to_owned(),
                    code: "test_code".to_owned(),
                    description: "test_description".to_owned(),
                }],
                count: 1,
            })
        }));

        // TODO would prefer for loaders to be using service provider
        // in which case we would override both item and master list line service
        // and test it's mapping here, rather then from mock data
        let mock_data_lines = &mock_master_list_master_list_line_filter_test().lines;

        let lines: Vec<Value> = mock_data_lines
            .iter()
            .map(|line| {
                json!({
                    "id": line.id,
                    "item": {
                        "id": line.item_id
                    }
                })
            })
            .collect();

        let expected = json!({
              "masterLists": {
                  "nodes": [
                      {
                          "id": "master_list_master_list_line_filter_test",
                          "name": "test_name",
                          "code": "test_code",
                          "description": "test_description",
                          "lines": {
                              "nodes": lines,
                              "totalCount": lines.len()
                          }

                      },
                  ],
                  "totalCount": 1
              }
          }
        );

        assert_graphql_query!(
            &settings,
            query,
            &None,
            &expected,
            Some(service_provider(test_service, &connection_manager))
        );

        // Test no records

        let test_service = TestService(Box::new(|_, _, _| {
            Ok(ListResult {
                rows: Vec::new(),
                count: 0,
            })
        }));

        let expected = json!({
              "masterLists": {
                  "nodes": [

                  ],
                  "totalCount": 0
              }
          }
        );

        assert_graphql_query!(
            &settings,
            query,
            &None,
            &expected,
            Some(service_provider(test_service, &connection_manager))
        );
    }

    #[actix_rt::test]
    async fn test_graphql_masterlists_filters() {
        let (_, _, connection_manager, settings) = setup_graphl_test(
            GeneralQueries,
            EmptyMutation,
            "test_graphql_masterlist_filters",
            MockDataInserts::all(),
        )
        .await;

        let query = r#"
        query(
            $filter: MasterListFilterInput
          ) {
            masterLists(filter: $filter, storeId: \"store_a\") {
              __typename
            }
          }

        "#;

        let expected = json!({
              "masterLists": {
                  "__typename": "MasterListConnector"
              }
          }
        );

        // Test filter
        let test_service = TestService(Box::new(|_, filter, _| {
            assert_eq!(
                filter,
                Some(
                    MasterListFilter::new()
                        .id(EqualFilter::equal_to("test_id_filter"))
                        .name(SimpleStringFilter::equal_to("name_filter"))
                        .code(SimpleStringFilter::equal_to("code_filter"))
                        .description(SimpleStringFilter {
                            equal_to: Some("description_filter_1".to_owned()),
                            like: Some("description_filter_2".to_owned()),
                        })
                        .exists_for_name(SimpleStringFilter::like("exists_for_name_filter"))
                        .exists_for_name_id(EqualFilter::not_equal_to("test_name_id_filter"))
                        .exists_for_store_id(EqualFilter::equal_to("store_a"))
                )
            );
            Ok(ListResult::empty())
        }));

        let variables = json!({
          "filter": {
            "id": { "equalTo": "test_id_filter"},
            "name": {"equalTo": "name_filter" },
            "code": {"equalTo": "code_filter" },
            "description": {"equalTo": "description_filter_1", "like": "description_filter_2" },
            "existsForName": {"like": "exists_for_name_filter" },
<<<<<<< HEAD
            "existsForNameId": {"notEqualTo": "test_name_id_filter"},
            "existsForStoreId": {"equalTo": "store_a"},
=======
            "existsForStoreId": {"equalTo": "store_a"},
            "existsForNameId": {"notEqualTo": "test_name_id_filter"}
>>>>>>> 25849508
          }
        });

        assert_graphql_query!(
            &settings,
            query,
            &Some(variables),
            &expected,
            Some(service_provider(test_service, &connection_manager))
        );
    }
}<|MERGE_RESOLUTION|>--- conflicted
+++ resolved
@@ -225,13 +225,8 @@
             "code": {"equalTo": "code_filter" },
             "description": {"equalTo": "description_filter_1", "like": "description_filter_2" },
             "existsForName": {"like": "exists_for_name_filter" },
-<<<<<<< HEAD
-            "existsForNameId": {"notEqualTo": "test_name_id_filter"},
-            "existsForStoreId": {"equalTo": "store_a"},
-=======
             "existsForStoreId": {"equalTo": "store_a"},
             "existsForNameId": {"notEqualTo": "test_name_id_filter"}
->>>>>>> 25849508
           }
         });
 
