mod graphql {

    use async_graphql::EmptyMutation;
    use graphql_core::{
        assert_graphql_query, assert_standard_graphql_error, test_helpers::setup_graphl_test,
    };
    use repository::{
        mock::{
            mock_name_a, mock_name_linked_to_store, mock_name_not_linked_to_store,
            mock_store_linked_to_name, MockDataInserts,
        },
        EqualFilter, Name, NameFilter, NameSort, NameSortField, NameType, PaginationOption,
        SimpleStringFilter, StorageConnectionManager,
    };
    use serde_json::json;
    use service::{
        service_provider::{GeneralServiceTrait, ServiceContext, ServiceProvider},
        ListError, ListResult,
    };

    use crate::GeneralQueries;

    type GetName = dyn Fn(
            &str,
            Option<PaginationOption>,
            Option<NameFilter>,
            Option<NameSort>,
        ) -> Result<ListResult<Name>, ListError>
        + Sync
        + Send;

    pub struct TestService(pub Box<GetName>);

    impl GeneralServiceTrait for TestService {
        fn get_names(
            &self,
            _: &ServiceContext,
            store_id: &str,
            pagination: Option<PaginationOption>,
            filter: Option<NameFilter>,
            sort: Option<NameSort>,
        ) -> Result<ListResult<Name>, ListError> {
            self.0(store_id, pagination, filter, sort)
        }
    }

    fn service_provider(
        test_service: TestService,
        connection_manager: &StorageConnectionManager,
    ) -> ServiceProvider {
        let mut service_provider = ServiceProvider::new(connection_manager.clone(), "app_data");
        service_provider.general_service = Box::new(test_service);
        service_provider
    }

    #[actix_rt::test]
    async fn test_graphql_get_names() {
        let (_, _, connection_manager, settings) = setup_graphl_test(
            GeneralQueries,
            EmptyMutation,
            "test_graphql_get_names",
            MockDataInserts::all(),
        )
        .await;

        let query = r#"
        query($storeId: String!, $page: PaginationInput, $filter: NameFilterInput, $sort: [NameSortInput!]) {
            names(filter: $filter, page: $page, sort: $sort, storeId: $storeId) {
              ... on NameConnector {
                nodes {
                  id
                }
                totalCount
              }
            }
        }
        "#;

        // Test list error
        let test_service = TestService(Box::new(|_, _, _, _| Err(ListError::LimitBelowMin(20))));

        let variables = json!({
          "storeId": "store_a"
        });

        let expected_message = "Bad user input";
        assert_standard_graphql_error!(
            &settings,
            &query,
            &Some(variables),
            &expected_message,
            None,
            Some(service_provider(test_service, &connection_manager))
        );

        // All variables and result
        let variables = json!({
          "storeId": "store_a",
          "page": {
            "first": 10,
            "offset": 20,
          },
          "sort": [{
            "key": "code",
            "desc": true
          }],
          "filter": {
            "id": {
                "notEqualTo": "id_not_equal_to"
            },
            "name": {
                "like": "name like"
            },
            "code": {
                "equalTo": "code equal to"
            },
            "isCustomer": true,
            "isSupplier": false,
            "isStore": true,
            "storeCode": {
              "like": "store code like"
            },
            "isVisible": false,
            "isSystemName": true,
            "type": { "equalTo": "STORE" },
            "phone": {
              "equalTo": "01234"
            },
            "address1": {
              "equalTo": "address1"
            },
            "address2": {
              "equalTo": "address2"
            },
            "country": {
              "equalTo": "country"
            },
            "email": {
              "equalTo": "email"
            },
          }
        });

        let expected = json!({
              "names": {
                  "nodes": [{
                      "id": mock_name_a().id,
                  }],
                  "totalCount": 1 as i32
              }
          }
        );

        let test_service = TestService(Box::new(|store_id, page, filter, sort| {
            assert_eq!(store_id, "store_a");
            assert_eq!(
                sort,
                Some(NameSort {
                    key: NameSortField::Code,
                    desc: Some(true)
                })
            );
            assert_eq!(
                page,
                Some(PaginationOption {
                    offset: Some(20),
                    limit: Some(10)
                })
            );
            let NameFilter {
                id,
                name,
                code,
                is_customer,
                is_supplier,
                is_store,
                store_code,
                is_visible,
                is_system_name,
                r#type,

                phone,
                address1,
                address2,
                country,
                email,
<<<<<<< HEAD
=======
                identifier,
                is_patient: _,
>>>>>>> 9db306c8
            } = filter.unwrap();

            assert_eq!(id, Some(EqualFilter::not_equal_to("id_not_equal_to")));
            assert_eq!(name, Some(SimpleStringFilter::like("name like")));
            assert_eq!(code, Some(SimpleStringFilter::equal_to("code equal to")));

            assert_eq!(is_customer, Some(true));
            assert_eq!(is_supplier, Some(false));
            assert_eq!(is_store, Some(true));
            assert_eq!(
                store_code,
                Some(SimpleStringFilter::like("store code like"))
            );
            assert_eq!(is_visible, Some(false));
            assert_eq!(is_system_name, Some(true));
            assert_eq!(
                r#type,
                Some(EqualFilter::equal_to_name_type(&NameType::Store))
            );

            assert_eq!(phone, Some(SimpleStringFilter::equal_to("01234")));
            assert_eq!(address1, Some(SimpleStringFilter::equal_to("address1")));
            assert_eq!(address2, Some(SimpleStringFilter::equal_to("address2")));
            assert_eq!(country, Some(SimpleStringFilter::equal_to("country")));
            assert_eq!(email, Some(SimpleStringFilter::equal_to("email")));

            Ok(ListResult {
                rows: vec![Name {
                    name_row: mock_name_a(),
                    name_store_join_row: None,
                    store_row: None,
                }],
                count: 1,
            })
        }));

        assert_graphql_query!(
            &settings,
            query,
            &Some(variables),
            &expected,
            Some(service_provider(test_service, &connection_manager))
        );
    }

    #[actix_rt::test]
    async fn test_graphql_names_query_loaders() {
        let (_, _, _, settings) = setup_graphl_test(
            GeneralQueries,
            EmptyMutation,
            "test_graphql_names_query_loaders",
            MockDataInserts::all(),
        )
        .await;

        let query = r#"query Names($filter: NameFilterInput!) {
              names(filter: $filter, storeId: \"store_a\"){
                  ... on NameConnector {
                    nodes {
                        store {
                          id
                        }
                    }
                  }
              }
            }"#;

        // Test store loader, name linked to store
        let variables = Some(json!({
          "filter": {
            "id": { "equalTo": mock_name_linked_to_store().id }
          }
        }));

        let expected = json!({
          "names": {
              "nodes": [
               {
                "store": {
                  "id": mock_store_linked_to_name().id,
                }
               }
              ]
            }
          }
        );
        assert_graphql_query!(&settings, query, &variables, &expected, None);

        let variables = Some(json!({
          "filter": {
            "id": { "equalTo": mock_name_not_linked_to_store().id }
          }
        }));

        let expected = json!({
          "names": {
              "nodes": [
               {
                "store": null
               }
              ]
            }
          }
        );
        assert_graphql_query!(&settings, query, &variables, &expected, None);
    }
}<|MERGE_RESOLUTION|>--- conflicted
+++ resolved
@@ -184,11 +184,7 @@
                 address2,
                 country,
                 email,
-<<<<<<< HEAD
-=======
-                identifier,
                 is_patient: _,
->>>>>>> 9db306c8
             } = filter.unwrap();
 
             assert_eq!(id, Some(EqualFilter::not_equal_to("id_not_equal_to")));
