--- conflicted
+++ resolved
@@ -35,12 +35,9 @@
 pub use self::item_counts::*;
 pub mod requisition_counts;
 pub mod store_preference;
-<<<<<<< HEAD
+pub use self::requisition_counts::*;
 pub mod barcode;
 pub use self::barcode::*;
-=======
-pub use self::requisition_counts::*;
->>>>>>> d502c5ba
 
 #[cfg(test)]
 mod tests;