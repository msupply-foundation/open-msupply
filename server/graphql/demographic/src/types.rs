use async_graphql::*;
use graphql_core::{
    generic_filters::{EqualFilterNumberInput, EqualFilterStringInput, StringFilterInput},
    simple_generic_errors::NodeError,
};
use graphql_types::types::DemographicIndicatorNode;
use repository::{
    demographic_projection::{
        DemographicProjection, DemographicProjectionFilter, DemographicProjectionSort,
        DemographicProjectionSortField,
    },
    DemographicIndicatorFilter, DemographicIndicatorRow, DemographicIndicatorSort,
    DemographicIndicatorSortField, DemographicProjectionRow, EqualFilter, StringFilter,
};
use service::{usize_to_u32, ListResult};

#[derive(Enum, Copy, Clone, PartialEq, Eq)]
#[graphql(rename_items = "camelCase")]
pub enum DemographicIndicatorSortFieldInput {
    Id,
    Name,
}

#[derive(InputObject)]
pub struct DemographicIndicatorSortInput {
    key: DemographicIndicatorSortFieldInput,
    desc: Option<bool>,
}

#[derive(Enum, Copy, Clone, PartialEq, Eq)]
#[graphql(rename_items = "camelCase")]
pub enum DemographicProjectionSortFieldInput {
    Id,
}

#[derive(InputObject)]
pub struct DemographicProjectionSortInput {
    key: DemographicProjectionSortFieldInput,
    desc: Option<bool>,
}

#[derive(InputObject, Clone)]
pub struct DemographicIndicatorFilterInput {
    pub id: Option<EqualFilterStringInput>,
    pub name: Option<StringFilterInput>,
    pub base_year: Option<EqualFilterNumberInput>,
}

impl From<DemographicIndicatorFilterInput> for DemographicIndicatorFilter {
    fn from(f: DemographicIndicatorFilterInput) -> Self {
        DemographicIndicatorFilter {
            id: f.id.map(EqualFilter::from),
            name: f.name.map(StringFilter::from),
            base_year: f.base_year.map(EqualFilter::from),
        }
    }
}

#[derive(InputObject, Clone)]
pub struct DemographicProjectionFilterInput {
    pub id: Option<EqualFilterStringInput>,
    pub base_year: Option<EqualFilterNumberInput>,
}

impl From<DemographicProjectionFilterInput> for DemographicProjectionFilter {
    fn from(f: DemographicProjectionFilterInput) -> Self {
        DemographicProjectionFilter {
            id: f.id.map(EqualFilter::from),
            base_year: f.base_year.map(EqualFilter::from),
        }
    }
}

#[derive(Union)]
pub enum DemographicIndicatorsResponse {
    Response(DemographicIndicatorConnector),
}

#[derive(Union)]
pub enum DemographicIndicatorResponse {
    Error(NodeError),
    Response(DemographicIndicatorNode),
}

#[derive(SimpleObject, Default)]
pub struct DemographicIndicatorConnector {
    total_count: u32,
    nodes: Vec<DemographicIndicatorNode>,
}

#[derive(Union)]
pub enum DemographicProjectionsResponse {
    Response(DemographicProjectionConnector),
}

#[derive(Union)]
pub enum DemographicProjectionResponse {
    Error(NodeError),
    Response(DemographicProjectionNode),
}

#[derive(SimpleObject, Default)]
pub struct DemographicProjectionConnector {
    total_count: u32,
    nodes: Vec<DemographicProjectionNode>,
}

<<<<<<< HEAD
#[derive(PartialEq, Debug)]
pub struct DemographicIndicatorNode {
    pub demographic_indicator: DemographicIndicatorRow,
}

#[Object]
impl DemographicIndicatorNode {
    pub async fn id(&self) -> &str {
        &self.row().id
    }
    pub async fn name(&self) -> &str {
        &self.row().name
    }
    pub async fn base_year(&self) -> &i32 {
        &self.row().base_year
    }
    pub async fn base_population(&self) -> &i32 {
        &self.row().base_population
    }
    pub async fn population_percentage(&self) -> &f64 {
        &self.row().population_percentage
    }
    pub async fn year_1_projection(&self) -> &i32 {
        &self.row().year_1_projection
    }
    pub async fn year_2_projection(&self) -> &i32 {
        &self.row().year_2_projection
    }
    pub async fn year_3_projection(&self) -> &i32 {
        &self.row().year_3_projection
    }
    pub async fn year_4_projection(&self) -> &i32 {
        &self.row().year_4_projection
    }
    pub async fn year_5_projection(&self) -> &i32 {
        &self.row().year_5_projection
    }
}

impl DemographicIndicatorNode {
    pub fn from_domain(demographic_indicator: DemographicIndicatorRow) -> DemographicIndicatorNode {
        DemographicIndicatorNode {
            demographic_indicator,
        }
    }

    pub fn row(&self) -> &DemographicIndicatorRow {
        &self.demographic_indicator
    }
=======
impl DemographicProjectionConnector {
    pub fn new() -> DemographicProjectionConnector {
        DemographicProjectionConnector {
            total_count: 0,
            nodes: Vec::<DemographicProjectionNode>::new(),
        }
    }
>>>>>>> 975635ac
}

#[derive(PartialEq, Debug)]
pub struct DemographicProjectionNode {
    pub demographic_projection: DemographicProjection,
}

#[Object]
impl DemographicProjectionNode {
    pub async fn id(&self) -> &str {
        &self.row().id
    }
    pub async fn base_year(&self) -> &i32 {
        &self.row().base_year
    }
    pub async fn year_1(&self) -> &i32 {
        &self.row().year_1
    }
    pub async fn year_2(&self) -> &i32 {
        &self.row().year_2
    }
    pub async fn year_3(&self) -> &i32 {
        &self.row().year_3
    }
    pub async fn year_4(&self) -> &i32 {
        &self.row().year_4
    }
    pub async fn year_5(&self) -> &i32 {
        &self.row().year_5
    }
}

impl DemographicProjectionNode {
    pub fn from_domain(demographic_projection: DemographicProjection) -> DemographicProjectionNode {
        DemographicProjectionNode {
            demographic_projection,
        }
    }
    pub fn row(&self) -> &DemographicProjectionRow {
        &self.demographic_projection
    }
}

impl DemographicIndicatorConnector {
    pub fn from_domain(
        demographic_indicators: ListResult<DemographicIndicatorRow>,
    ) -> DemographicIndicatorConnector {
        DemographicIndicatorConnector {
            total_count: demographic_indicators.count,
            nodes: demographic_indicators
                .rows
                .into_iter()
                .map(DemographicIndicatorNode::from_domain)
                .collect(),
        }
    }

    pub fn from_vec(
        demographic_indicators: Vec<DemographicIndicatorRow>,
    ) -> DemographicIndicatorConnector {
        DemographicIndicatorConnector {
            total_count: usize_to_u32(demographic_indicators.len()),
            nodes: demographic_indicators
                .into_iter()
                .map(DemographicIndicatorNode::from_domain)
                .collect(),
        }
    }
}

impl DemographicProjectionConnector {
    pub fn from_domain(
        demographic_projections: ListResult<DemographicProjection>,
    ) -> DemographicProjectionConnector {
        DemographicProjectionConnector {
            total_count: demographic_projections.count,
            nodes: demographic_projections
                .rows
                .into_iter()
                .map(DemographicProjectionNode::from_domain)
                .collect(),
        }
    }

    pub fn from_vec(
        demographic_projections: Vec<DemographicProjection>,
    ) -> DemographicProjectionConnector {
        DemographicProjectionConnector {
            total_count: usize_to_u32(demographic_projections.len()),
            nodes: demographic_projections
                .into_iter()
                .map(DemographicProjectionNode::from_domain)
                .collect(),
        }
    }
}

impl DemographicIndicatorSortInput {
    pub fn to_domain(&self) -> DemographicIndicatorSort {
        use DemographicIndicatorSortField as to;
        use DemographicIndicatorSortFieldInput as from;
        let key = match self.key {
            from::Id => to::Id,
            from::Name => to::Name,
        };

        DemographicIndicatorSort {
            key,
            desc: self.desc,
        }
    }
}

impl DemographicProjectionSortInput {
    pub fn to_domain(&self) -> DemographicProjectionSort {
        use DemographicProjectionSortField as to;
        use DemographicProjectionSortFieldInput as from;
        let key = match self.key {
            from::Id => to::Id,
        };

        DemographicProjectionSort {
            key,
            desc: self.desc,
        }
    }
}<|MERGE_RESOLUTION|>--- conflicted
+++ resolved
@@ -82,12 +82,21 @@
     Response(DemographicIndicatorNode),
 }
 
-#[derive(SimpleObject, Default)]
+#[derive(SimpleObject)]
 pub struct DemographicIndicatorConnector {
     total_count: u32,
     nodes: Vec<DemographicIndicatorNode>,
 }
 
+impl DemographicIndicatorConnector {
+    pub fn new() -> DemographicIndicatorConnector {
+        DemographicIndicatorConnector {
+            total_count: 0,
+            nodes: Vec::<DemographicIndicatorNode>::new(),
+        }
+    }
+}
+
 #[derive(Union)]
 pub enum DemographicProjectionsResponse {
     Response(DemographicProjectionConnector),
@@ -99,63 +108,12 @@
     Response(DemographicProjectionNode),
 }
 
-#[derive(SimpleObject, Default)]
+#[derive(SimpleObject)]
 pub struct DemographicProjectionConnector {
     total_count: u32,
     nodes: Vec<DemographicProjectionNode>,
 }
 
-<<<<<<< HEAD
-#[derive(PartialEq, Debug)]
-pub struct DemographicIndicatorNode {
-    pub demographic_indicator: DemographicIndicatorRow,
-}
-
-#[Object]
-impl DemographicIndicatorNode {
-    pub async fn id(&self) -> &str {
-        &self.row().id
-    }
-    pub async fn name(&self) -> &str {
-        &self.row().name
-    }
-    pub async fn base_year(&self) -> &i32 {
-        &self.row().base_year
-    }
-    pub async fn base_population(&self) -> &i32 {
-        &self.row().base_population
-    }
-    pub async fn population_percentage(&self) -> &f64 {
-        &self.row().population_percentage
-    }
-    pub async fn year_1_projection(&self) -> &i32 {
-        &self.row().year_1_projection
-    }
-    pub async fn year_2_projection(&self) -> &i32 {
-        &self.row().year_2_projection
-    }
-    pub async fn year_3_projection(&self) -> &i32 {
-        &self.row().year_3_projection
-    }
-    pub async fn year_4_projection(&self) -> &i32 {
-        &self.row().year_4_projection
-    }
-    pub async fn year_5_projection(&self) -> &i32 {
-        &self.row().year_5_projection
-    }
-}
-
-impl DemographicIndicatorNode {
-    pub fn from_domain(demographic_indicator: DemographicIndicatorRow) -> DemographicIndicatorNode {
-        DemographicIndicatorNode {
-            demographic_indicator,
-        }
-    }
-
-    pub fn row(&self) -> &DemographicIndicatorRow {
-        &self.demographic_indicator
-    }
-=======
 impl DemographicProjectionConnector {
     pub fn new() -> DemographicProjectionConnector {
         DemographicProjectionConnector {
@@ -163,7 +121,6 @@
             nodes: Vec::<DemographicProjectionNode>::new(),
         }
     }
->>>>>>> 975635ac
 }
 
 #[derive(PartialEq, Debug)]
