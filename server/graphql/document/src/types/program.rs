--- conflicted
+++ resolved
@@ -80,13 +80,8 @@
 
     /// The program document
     pub async fn encounters(&self, ctx: &Context<'_>) -> Result<Vec<EncounterNode>> {
-<<<<<<< HEAD
         // TODO use loader?
-        let context = ctx.service_provider().context()?;
-=======
-        // TODO use loader
         let context = ctx.service_provider().basic_context()?;
->>>>>>> a1eaaad5
         let entries = ctx
             .service_provider()
             .encounter_service
@@ -117,7 +112,7 @@
         filter: Option<ProgramEventFilterInput>,
     ) -> Result<Vec<ProgramEventNode>> {
         // TODO use loader?
-        let context = ctx.service_provider().context()?;
+        let context = ctx.service_provider().basic_context()?;
         let filter = filter
             .map(|f| f.to_domain())
             .unwrap_or(ProgramEventFilter::new())
