--- conflicted
+++ resolved
@@ -32,11 +32,8 @@
     fn service_provider(&self) -> &ServiceProvider;
     fn get_auth_data(&self) -> &AuthData;
     fn get_auth_token(&self) -> Option<String>;
-<<<<<<< HEAD
+    fn self_request(&self) -> Option<&Box<dyn SelfRequest>>;
     fn get_sync_settings(&self) -> &SyncSettings;
-=======
-    fn self_request(&self) -> Option<&Box<dyn SelfRequest>>;
->>>>>>> 3be62868
 }
 
 impl<'a> ContextExt for Context<'a> {
@@ -61,14 +58,13 @@
             .and_then(|d| d.auth_token.to_owned())
     }
 
-<<<<<<< HEAD
     fn get_sync_settings(&self) -> &SyncSettings {
         self.data_unchecked::<Data<SyncSettings>>()
-=======
+    }
+
     fn self_request(&self) -> Option<&Box<dyn SelfRequest>> {
         self.data_opt::<Data<Box<dyn SelfRequest>>>()
             .map(|data| data.get_ref())
->>>>>>> 3be62868
     }
 }
 
