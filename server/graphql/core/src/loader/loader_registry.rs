use crate::loader::*;
use actix_web::web::Data;
use anymap::{any::Any, Map};
use async_graphql::dataloader::DataLoader;
use item_variant::{ItemVariantByItemVariantIdLoader, ItemVariantsByItemIdLoader};
use repository::StorageConnectionManager;
use service::service_provider::ServiceProvider;

pub type LoaderMap = Map<AnyLoader>;
pub type AnyLoader = dyn Any + Send + Sync;

pub struct LoaderRegistry {
    pub loaders: LoaderMap,
}

impl LoaderRegistry {
    pub fn get<T: anymap::any::Any + Send + Sync>(&self) -> &T {
        match self.loaders.get::<T>() {
            Some(loader) => loader,
            None => unreachable!("{} not found", std::any::type_name::<T>()),
        }
    }
}

pub async fn get_loaders(
    connection_manager: &StorageConnectionManager,
    service_provider: Data<ServiceProvider>,
) -> LoaderMap {
    let mut loaders: LoaderMap = LoaderMap::new();

    let item_loader = DataLoader::new(
        ItemLoader {
            connection_manager: connection_manager.clone(),
        },
        async_std::task::spawn,
    );

    let store_by_id_loader = DataLoader::new(
        StoreByIdLoader {
            service_provider: service_provider.clone(),
        },
        async_std::task::spawn,
    );

    let invoice_by_id_loader = DataLoader::new(
        InvoiceByIdLoader {
            service_provider: service_provider.clone(),
        },
        async_std::task::spawn,
    );

    let invoice_by_requisition_id_loader = DataLoader::new(
        InvoiceByRequisitionIdLoader {
            service_provider: service_provider.clone(),
        },
        async_std::task::spawn,
    );

    let invoice_line_by_invoice_id_loader = DataLoader::new(
        InvoiceLineByInvoiceIdLoader {
            service_provider: service_provider.clone(),
        },
        async_std::task::spawn,
    );

    let invoice_line_for_requisition_line = DataLoader::new(
        InvoiceLineForRequisitionLine {
            service_provider: service_provider.clone(),
        },
        async_std::task::spawn,
    );

    let invoice_line_stats_loader = DataLoader::new(
        InvoiceStatsLoader {
            connection_manager: connection_manager.clone(),
        },
        async_std::task::spawn,
    );

    let stock_line_by_item_id_and_store_id_loader = DataLoader::new(
        StockLineByItemAndStoreIdLoader {
            connection_manager: connection_manager.clone(),
        },
        async_std::task::spawn,
    );

    let stock_line_by_location_id_loader = DataLoader::new(
        StockLineByLocationIdLoader {
            connection_manager: connection_manager.clone(),
        },
        async_std::task::spawn,
    );

    let stock_line_by_id_loader = DataLoader::new(
        StockLineByIdLoader {
            connection_manager: connection_manager.clone(),
        },
        async_std::task::spawn,
    );

    let user_account_loader = DataLoader::new(
        UserLoader {
            connection_manager: connection_manager.clone(),
        },
        async_std::task::spawn,
    );

    let name_by_id_loader = DataLoader::new(
        NameByIdLoader {
            service_provider: service_provider.clone(),
        },
        async_std::task::spawn,
    );

    let location_by_id_loader = DataLoader::new(
        LocationByIdLoader {
            connection_manager: connection_manager.clone(),
        },
        async_std::task::spawn,
    );

    let stocktake_line_loader = DataLoader::new(
        StocktakeLineByStocktakeIdLoader {
            connection_manager: connection_manager.clone(),
        },
        async_std::task::spawn,
    );

    let requisitions_by_id_loader = DataLoader::new(
        RequisitionsByIdLoader {
            service_provider: service_provider.clone(),
        },
        async_std::task::spawn,
    );

    let requisition_line_by_requisition_id_loader = DataLoader::new(
        RequisitionLinesByRequisitionIdLoader {
            service_provider: service_provider.clone(),
        },
        async_std::task::spawn,
    );

    let requisition_line_by_linked_requisition_line_id_loader = DataLoader::new(
        LinkedRequisitionLineLoader {
            service_provider: service_provider.clone(),
        },
        async_std::task::spawn,
    );

    let item_stats_for_item_loader = DataLoader::new(
        ItemsStatsForItemLoader {
            service_provider: service_provider.clone(),
        },
        async_std::task::spawn,
    );

    let requisition_line_supply_status_loader = DataLoader::new(
        RequisitionLineSupplyStatusLoader {
            service_provider: service_provider.clone(),
        },
        async_std::task::spawn,
    );

    let requisition_lines_remaining_to_supply_loader = DataLoader::new(
        RequisitionLinesRemainingToSupplyLoader {
            service_provider: service_provider.clone(),
        },
        async_std::task::spawn,
    );

    let name_row_loader = DataLoader::new(
        NameRowLoader {
            service_provider: service_provider.clone(),
        },
        async_std::task::spawn,
    );

    let inventory_adjustment_reason_loader = DataLoader::new(
        InventoryAdjustmentReasonByIdLoader {
            connection_manager: connection_manager.clone(),
        },
        async_std::task::spawn,
    );

    let stock_on_hand = DataLoader::new(
        ItemsStockOnHandLoader {
            service_provider: service_provider.clone(),
        },
        async_std::task::spawn,
    );

    let schema_loader = DataLoader::new(
        JsonSchemaLoader {
            connection_manager: connection_manager.clone(),
        },
        async_std::task::spawn,
    );

    let document_loader = DataLoader::new(
        DocumentLoader {
            service_provider: service_provider.clone(),
        },
        async_std::task::spawn,
    );

    let doc_registry_loader = DataLoader::new(
        DocumentRegistryLoader {
            service_provider: service_provider.clone(),
        },
        async_std::task::spawn,
    );

    let asset_by_location_loader = DataLoader::new(
        AssetByLocationLoader {
            connection_manager: connection_manager.clone(),
        },
        async_std::task::spawn,
    );

    let asset_location_loader = DataLoader::new(
        AssetLocationLoader {
            connection_manager: connection_manager.clone(),
        },
        async_std::task::spawn,
    );

    let file_sync_reference_loader = DataLoader::new(
        SyncFileReferenceLoader {
            connection_manager: connection_manager.clone(),
        },
        async_std::task::spawn,
    );

    let asset_log_reason_loader = DataLoader::new(
        AssetLogReasonLoader {
            connection_manager: connection_manager.clone(),
        },
        async_std::task::spawn,
    );

    let return_reason_loader = DataLoader::new(
        ReturnReasonLoader {
            connection_manager: connection_manager.clone(),
        },
        async_std::task::spawn,
    );

    let program_indicator_value_loader = DataLoader::new(
        IndicatorValueLoader {
            service_provider: service_provider.clone(),
        },
        async_std::task::spawn,
    );

    loaders.insert(item_loader);
    loaders.insert(name_by_id_loader);
    loaders.insert(store_by_id_loader);
    loaders.insert(invoice_by_id_loader);
    loaders.insert(invoice_by_requisition_id_loader);
    loaders.insert(invoice_line_by_invoice_id_loader);
    loaders.insert(invoice_line_stats_loader);
    loaders.insert(invoice_line_for_requisition_line);
    loaders.insert(stock_line_by_item_id_and_store_id_loader);
    loaders.insert(stock_line_by_location_id_loader);
    loaders.insert(stock_line_by_id_loader);
    loaders.insert(user_account_loader);
    loaders.insert(location_by_id_loader);
    loaders.insert(requisitions_by_id_loader);
    loaders.insert(requisition_line_by_requisition_id_loader);
    loaders.insert(requisition_line_by_linked_requisition_line_id_loader);
    loaders.insert(item_stats_for_item_loader);
    loaders.insert(stocktake_line_loader);
    loaders.insert(requisition_line_supply_status_loader);
    loaders.insert(requisition_lines_remaining_to_supply_loader);
    loaders.insert(name_row_loader);
    loaders.insert(inventory_adjustment_reason_loader);
    loaders.insert(stock_on_hand);
    loaders.insert(document_loader);
    loaders.insert(schema_loader);
    loaders.insert(doc_registry_loader);
    loaders.insert(asset_by_location_loader);
    loaders.insert(asset_location_loader);
    loaders.insert(file_sync_reference_loader);
    loaders.insert(asset_log_reason_loader);
    loaders.insert(return_reason_loader);
    loaders.insert(program_indicator_value_loader);
    loaders.insert(DataLoader::new(
        PatientLoader {
            service_provider: service_provider.clone(),
        },
        async_std::task::spawn,
    ));
    loaders.insert(DataLoader::new(
        ClinicianLoader {
            service_provider: service_provider.clone(),
        },
        async_std::task::spawn,
    ));
    loaders.insert(DataLoader::new(
        ProgramEnrolmentLoader {
            service_provider: service_provider.clone(),
        },
        async_std::task::spawn,
    ));
    loaders.insert(DataLoader::new(
        DocumentByIdLoader {
            service_provider: service_provider.clone(),
        },
        async_std::task::spawn,
    ));
    loaders.insert(DataLoader::new(
        TemperatureBreachByIdLoader {
            connection_manager: connection_manager.clone(),
        },
        async_std::task::spawn,
    ));
    loaders.insert(DataLoader::new(
        SensorByIdLoader {
            connection_manager: connection_manager.clone(),
        },
        async_std::task::spawn,
    ));

    loaders.insert(DataLoader::new(
        AssetClassLoader {
            connection_manager: connection_manager.clone(),
        },
        async_std::task::spawn,
    ));
    loaders.insert(DataLoader::new(
        AssetCategoryLoader {
            connection_manager: connection_manager.clone(),
        },
        async_std::task::spawn,
    ));
    loaders.insert(DataLoader::new(
        AssetTypeLoader {
            connection_manager: connection_manager.clone(),
        },
        async_std::task::spawn,
    ));
    loaders.insert(DataLoader::new(
        AssetCatalogueItemLoader {
            connection_manager: connection_manager.clone(),
        },
        async_std::task::spawn,
    ));
    loaders.insert(DataLoader::new(
        AssetStatusLogLoader {
            connection_manager: connection_manager.clone(),
        },
        async_std::task::spawn,
    ));

    loaders.insert(DataLoader::new(
        DemographicLoader {
            connection_manager: connection_manager.clone(),
        },
        async_std::task::spawn,
    ));

    loaders.insert(DataLoader::new(
        VaccineCourseByProgramIdLoader {
            connection_manager: connection_manager.clone(),
        },
        async_std::task::spawn,
    ));

    loaders.insert(DataLoader::new(
        VaccineCourseItemByVaccineCourseIdLoader {
            connection_manager: connection_manager.clone(),
        },
        async_std::task::spawn,
    ));

    loaders.insert(DataLoader::new(
        VaccineCourseDoseByVaccineCourseIdLoader {
            connection_manager: connection_manager.clone(),
        },
        async_std::task::spawn,
    ));

    loaders.insert(DataLoader::new(
        RnRFormLinesByRnRFormIdLoader {
            connection_manager: connection_manager.clone(),
        },
        async_std::task::spawn,
    ));

    loaders.insert(DataLoader::new(
        VaccineCourseLoader {
            connection_manager: connection_manager.clone(),
        },
        async_std::task::spawn,
    ));
    loaders.insert(DataLoader::new(
        MasterListByItemIdLoader {
            service_provider: service_provider.clone(),
        },
        async_std::task::spawn,
    ));
    loaders.insert(DataLoader::new(
        ReasonOptionLoader {
            connection_manager: connection_manager.clone(),
        },
        async_std::task::spawn,
    ));
    loaders.insert(DataLoader::new(
        ColdStorageTypeLoader {
            connection_manager: connection_manager.clone(),
        },
        async_std::task::spawn,
    ));

    loaders.insert(DataLoader::new(
        ItemVariantsByItemIdLoader {
            service_provider: service_provider.clone(),
        },
        async_std::task::spawn,
    ));
    loaders.insert(DataLoader::new(
        ItemVariantByItemVariantIdLoader {
            service_provider: service_provider.clone(),
        },
        async_std::task::spawn,
    ));
    loaders.insert(DataLoader::new(
        PackagingVariantRowLoader {
            service_provider: service_provider.clone(),
        },
        async_std::task::spawn,
    ));
    loaders.insert(DataLoader::new(
        BundledItemByBundledItemVariantIdLoader {
            service_provider: service_provider.clone(),
        },
        async_std::task::spawn,
    ));
    loaders.insert(DataLoader::new(
        BundledItemByPrincipalItemVariantIdLoader {
            service_provider: service_provider.clone(),
        },
        async_std::task::spawn,
    ));
    loaders.insert(DataLoader::new(
        ProgramByIdLoader {
            connection_manager: connection_manager.clone(),
        },
        async_std::task::spawn,
    ));
    loaders.insert(DataLoader::new(
<<<<<<< HEAD
        RequisitionIndicatorInfoLoader {
            service_provider: service_provider.clone(),
        },
        async_std::task::spawn,
    ));
    loaders.insert(DataLoader::new(
        IndicatorColumnByIdLoader {
=======
        RequisitionItemInfoLoader {
>>>>>>> 24be1531
            service_provider: service_provider.clone(),
        },
        async_std::task::spawn,
    ));

    loaders
}<|MERGE_RESOLUTION|>--- conflicted
+++ resolved
@@ -449,17 +449,13 @@
         async_std::task::spawn,
     ));
     loaders.insert(DataLoader::new(
-<<<<<<< HEAD
         RequisitionIndicatorInfoLoader {
             service_provider: service_provider.clone(),
         },
         async_std::task::spawn,
     ));
     loaders.insert(DataLoader::new(
-        IndicatorColumnByIdLoader {
-=======
         RequisitionItemInfoLoader {
->>>>>>> 24be1531
             service_provider: service_provider.clone(),
         },
         async_std::task::spawn,
