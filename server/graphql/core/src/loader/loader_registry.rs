--- conflicted
+++ resolved
@@ -391,11 +391,13 @@
         async_std::task::spawn,
     ));
     loaders.insert(DataLoader::new(
-<<<<<<< HEAD
         ReasonOptionLoader {
-=======
+            connection_manager: connection_manager.clone(),
+        },
+        async_std::task::spawn,
+    ));
+    loaders.insert(DataLoader::new(
         ColdStorageTypeLoader {
->>>>>>> 3a9be8c5
             connection_manager: connection_manager.clone(),
         },
         async_std::task::spawn,
