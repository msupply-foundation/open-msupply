use crate::loader::*;
use actix_web::web::Data;
use anymap::{any::Any, Map};
use async_graphql::dataloader::DataLoader;
use diagnosis::DiagnosisLoader;
use item_variant::{ItemVariantByItemVariantIdLoader, ItemVariantsByItemIdLoader};
use repository::StorageConnectionManager;
use service::service_provider::ServiceProvider;

use super::previous_encounter::PreviousEncounterLoader;

pub type LoaderMap = Map<AnyLoader>;
pub type AnyLoader = dyn Any + Send + Sync;

pub struct LoaderRegistry {
    pub loaders: LoaderMap,
}

impl LoaderRegistry {
    pub fn get<T: anymap::any::Any + Send + Sync>(&self) -> &T {
        match self.loaders.get::<T>() {
            Some(loader) => loader,
            None => unreachable!("{} not found", std::any::type_name::<T>()),
        }
    }
}

pub async fn get_loaders(
    connection_manager: &StorageConnectionManager,
    service_provider: Data<ServiceProvider>,
) -> LoaderMap {
    let mut loaders: LoaderMap = LoaderMap::new();

    let item_loader = DataLoader::new(
        ItemLoader {
            connection_manager: connection_manager.clone(),
        },
        async_std::task::spawn,
    );

    let store_by_id_loader = DataLoader::new(
        StoreByIdLoader {
            service_provider: service_provider.clone(),
        },
        async_std::task::spawn,
    );

    let invoice_by_id_loader = DataLoader::new(
        InvoiceByIdLoader {
            service_provider: service_provider.clone(),
        },
        async_std::task::spawn,
    );

    let invoice_by_requisition_id_loader = DataLoader::new(
        InvoiceByRequisitionIdLoader {
            service_provider: service_provider.clone(),
        },
        async_std::task::spawn,
    );

    let invoice_line_by_invoice_id_loader = DataLoader::new(
        InvoiceLineByInvoiceIdLoader {
            service_provider: service_provider.clone(),
        },
        async_std::task::spawn,
    );

    let invoice_line_for_requisition_line = DataLoader::new(
        InvoiceLineForRequisitionLine {
            service_provider: service_provider.clone(),
        },
        async_std::task::spawn,
    );

    let invoice_line_stats_loader = DataLoader::new(
        InvoiceStatsLoader {
            connection_manager: connection_manager.clone(),
        },
        async_std::task::spawn,
    );

    let stock_line_by_item_id_and_store_id_loader = DataLoader::new(
        StockLineByItemAndStoreIdLoader {
            connection_manager: connection_manager.clone(),
        },
        async_std::task::spawn,
    );

    let stock_line_by_location_id_loader = DataLoader::new(
        StockLineByLocationIdLoader {
            connection_manager: connection_manager.clone(),
        },
        async_std::task::spawn,
    );

    let stock_line_by_id_loader = DataLoader::new(
        StockLineByIdLoader {
            connection_manager: connection_manager.clone(),
        },
        async_std::task::spawn,
    );

    let user_account_loader = DataLoader::new(
        UserLoader {
            connection_manager: connection_manager.clone(),
        },
        async_std::task::spawn,
    );

    let name_by_id_loader = DataLoader::new(
        NameByIdLoader {
            service_provider: service_provider.clone(),
        },
        async_std::task::spawn,
    );

    let location_by_id_loader = DataLoader::new(
        LocationByIdLoader {
            connection_manager: connection_manager.clone(),
        },
        async_std::task::spawn,
    );

    let stocktake_line_loader = DataLoader::new(
        StocktakeLineByStocktakeIdLoader {
            connection_manager: connection_manager.clone(),
        },
        async_std::task::spawn,
    );

    let requisitions_by_id_loader = DataLoader::new(
        RequisitionsByIdLoader {
            service_provider: service_provider.clone(),
        },
        async_std::task::spawn,
    );

    let requisition_line_by_requisition_id_loader = DataLoader::new(
        RequisitionLinesByRequisitionIdLoader {
            service_provider: service_provider.clone(),
        },
        async_std::task::spawn,
    );

    let requisition_line_by_linked_requisition_line_id_loader = DataLoader::new(
        LinkedRequisitionLineLoader {
            service_provider: service_provider.clone(),
        },
        async_std::task::spawn,
    );

    let item_stats_for_item_loader = DataLoader::new(
        ItemsStatsForItemLoader {
            service_provider: service_provider.clone(),
        },
        async_std::task::spawn,
    );

    let requisition_line_supply_status_loader = DataLoader::new(
        RequisitionLineSupplyStatusLoader {
            service_provider: service_provider.clone(),
        },
        async_std::task::spawn,
    );

    let requisition_lines_remaining_to_supply_loader = DataLoader::new(
        RequisitionLinesRemainingToSupplyLoader {
            service_provider: service_provider.clone(),
        },
        async_std::task::spawn,
    );

    let name_row_loader = DataLoader::new(
        NameRowLoader {
            service_provider: service_provider.clone(),
        },
        async_std::task::spawn,
    );

    let inventory_adjustment_reason_loader = DataLoader::new(
        InventoryAdjustmentReasonByIdLoader {
            connection_manager: connection_manager.clone(),
        },
        async_std::task::spawn,
    );

    let stock_on_hand = DataLoader::new(
        ItemsStockOnHandLoader {
            service_provider: service_provider.clone(),
        },
        async_std::task::spawn,
    );

    let schema_loader = DataLoader::new(
        JsonSchemaLoader {
            connection_manager: connection_manager.clone(),
        },
        async_std::task::spawn,
    );

    let document_loader = DataLoader::new(
        DocumentLoader {
            service_provider: service_provider.clone(),
        },
        async_std::task::spawn,
    );

    let doc_registry_loader = DataLoader::new(
        DocumentRegistryLoader {
            service_provider: service_provider.clone(),
        },
        async_std::task::spawn,
    );

    let asset_by_location_loader = DataLoader::new(
        AssetByLocationLoader {
            connection_manager: connection_manager.clone(),
        },
        async_std::task::spawn,
    );

    let asset_location_loader = DataLoader::new(
        AssetLocationLoader {
            connection_manager: connection_manager.clone(),
        },
        async_std::task::spawn,
    );

    let file_sync_reference_loader = DataLoader::new(
        SyncFileReferenceLoader {
            connection_manager: connection_manager.clone(),
        },
        async_std::task::spawn,
    );

    let asset_log_reason_loader = DataLoader::new(
        AssetLogReasonLoader {
            connection_manager: connection_manager.clone(),
        },
        async_std::task::spawn,
    );

    let return_reason_loader = DataLoader::new(
        ReturnReasonLoader {
            connection_manager: connection_manager.clone(),
        },
        async_std::task::spawn,
    );

    let program_indicator_value_loader = DataLoader::new(
        IndicatorValueLoader {
            service_provider: service_provider.clone(),
        },
        async_std::task::spawn,
    );

    loaders.insert(item_loader);
    loaders.insert(name_by_id_loader);
    loaders.insert(store_by_id_loader);
    loaders.insert(invoice_by_id_loader);
    loaders.insert(invoice_by_requisition_id_loader);
    loaders.insert(invoice_line_by_invoice_id_loader);
    loaders.insert(invoice_line_stats_loader);
    loaders.insert(invoice_line_for_requisition_line);
    loaders.insert(stock_line_by_item_id_and_store_id_loader);
    loaders.insert(stock_line_by_location_id_loader);
    loaders.insert(stock_line_by_id_loader);
    loaders.insert(user_account_loader);
    loaders.insert(location_by_id_loader);
    loaders.insert(requisitions_by_id_loader);
    loaders.insert(requisition_line_by_requisition_id_loader);
    loaders.insert(requisition_line_by_linked_requisition_line_id_loader);
    loaders.insert(item_stats_for_item_loader);
    loaders.insert(stocktake_line_loader);
    loaders.insert(requisition_line_supply_status_loader);
    loaders.insert(requisition_lines_remaining_to_supply_loader);
    loaders.insert(name_row_loader);
    loaders.insert(inventory_adjustment_reason_loader);
    loaders.insert(stock_on_hand);
    loaders.insert(document_loader);
    loaders.insert(schema_loader);
    loaders.insert(doc_registry_loader);
    loaders.insert(asset_by_location_loader);
    loaders.insert(asset_location_loader);
    loaders.insert(file_sync_reference_loader);
    loaders.insert(asset_log_reason_loader);
    loaders.insert(return_reason_loader);
    loaders.insert(program_indicator_value_loader);
    loaders.insert(DataLoader::new(
        PatientLoader {
            service_provider: service_provider.clone(),
        },
        async_std::task::spawn,
    ));
    loaders.insert(DataLoader::new(
        ClinicianLoader {
            service_provider: service_provider.clone(),
        },
        async_std::task::spawn,
    ));
    loaders.insert(DataLoader::new(
        ProgramEnrolmentLoader {
            service_provider: service_provider.clone(),
        },
        async_std::task::spawn,
    ));
    loaders.insert(DataLoader::new(
        DocumentByIdLoader {
            service_provider: service_provider.clone(),
        },
        async_std::task::spawn,
    ));
    loaders.insert(DataLoader::new(
        TemperatureBreachByIdLoader {
            connection_manager: connection_manager.clone(),
        },
        async_std::task::spawn,
    ));
    loaders.insert(DataLoader::new(
        SensorByIdLoader {
            connection_manager: connection_manager.clone(),
        },
        async_std::task::spawn,
    ));

    loaders.insert(DataLoader::new(
        AssetClassLoader {
            connection_manager: connection_manager.clone(),
        },
        async_std::task::spawn,
    ));
    loaders.insert(DataLoader::new(
        AssetCategoryLoader {
            connection_manager: connection_manager.clone(),
        },
        async_std::task::spawn,
    ));
    loaders.insert(DataLoader::new(
        AssetTypeLoader {
            connection_manager: connection_manager.clone(),
        },
        async_std::task::spawn,
    ));
    loaders.insert(DataLoader::new(
        AssetCatalogueItemLoader {
            connection_manager: connection_manager.clone(),
        },
        async_std::task::spawn,
    ));
    loaders.insert(DataLoader::new(
        AssetStatusLogLoader {
            connection_manager: connection_manager.clone(),
        },
        async_std::task::spawn,
    ));

    loaders.insert(DataLoader::new(
        DemographicLoader {
            connection_manager: connection_manager.clone(),
        },
        async_std::task::spawn,
    ));

    loaders.insert(DataLoader::new(
        VaccineCourseByProgramIdLoader {
            connection_manager: connection_manager.clone(),
        },
        async_std::task::spawn,
    ));

    loaders.insert(DataLoader::new(
        VaccineCourseItemByVaccineCourseIdLoader {
            connection_manager: connection_manager.clone(),
        },
        async_std::task::spawn,
    ));

    loaders.insert(DataLoader::new(
        VaccineCourseDoseByVaccineCourseIdLoader {
            connection_manager: connection_manager.clone(),
        },
        async_std::task::spawn,
    ));

    loaders.insert(DataLoader::new(
        RnRFormLinesByRnRFormIdLoader {
            connection_manager: connection_manager.clone(),
        },
        async_std::task::spawn,
    ));

    loaders.insert(DataLoader::new(
        VaccineCourseLoader {
            connection_manager: connection_manager.clone(),
        },
        async_std::task::spawn,
    ));
    loaders.insert(DataLoader::new(
        MasterListByItemIdLoader {
            service_provider: service_provider.clone(),
        },
        async_std::task::spawn,
    ));
    loaders.insert(DataLoader::new(
        ReasonOptionLoader {
            connection_manager: connection_manager.clone(),
        },
        async_std::task::spawn,
    ));
    loaders.insert(DataLoader::new(
        ColdStorageTypeLoader {
            connection_manager: connection_manager.clone(),
        },
        async_std::task::spawn,
    ));

    loaders.insert(DataLoader::new(
        ItemVariantsByItemIdLoader {
            service_provider: service_provider.clone(),
        },
        async_std::task::spawn,
    ));
    loaders.insert(DataLoader::new(
        ItemVariantByItemVariantIdLoader {
            service_provider: service_provider.clone(),
        },
        async_std::task::spawn,
    ));
    loaders.insert(DataLoader::new(
        PackagingVariantRowLoader {
            service_provider: service_provider.clone(),
        },
        async_std::task::spawn,
    ));
    loaders.insert(DataLoader::new(
        BundledItemByBundledItemVariantIdLoader {
            service_provider: service_provider.clone(),
        },
        async_std::task::spawn,
    ));
    loaders.insert(DataLoader::new(
        BundledItemByPrincipalItemVariantIdLoader {
            service_provider: service_provider.clone(),
        },
        async_std::task::spawn,
    ));
    loaders.insert(DataLoader::new(
        ProgramByIdLoader {
            connection_manager: connection_manager.clone(),
        },
        async_std::task::spawn,
    ));
    loaders.insert(DataLoader::new(
        RequisitionIndicatorInfoLoader {
            service_provider: service_provider.clone(),
        },
        async_std::task::spawn,
    ));
    loaders.insert(DataLoader::new(
        DiagnosisLoader {
            connection_manager: connection_manager.clone(),
        },
        async_std::task::spawn,
    ));
    loaders.insert(DataLoader::new(
        PreviousEncounterLoader {
            service_provider: service_provider.clone(),
        },
        async_std::task::spawn,
    ));
    loaders.insert(DataLoader::new(
        ItemDirectionsByItemIdLoader {
            service_provider: service_provider.clone(),
        },
        async_std::task::spawn,
    ));
    loaders.insert(DataLoader::new(
        InsuranceProviderByIdLoader {
            connection_manager: connection_manager.clone(),
        },
        async_std::task::spawn,
    ));
    loaders.insert(DataLoader::new(
        NameInsuranceJoinLoader {
            connection_manager: connection_manager.clone(),
        },
        async_std::task::spawn,
    ));
    loaders.insert(DataLoader::new(
        WarningLoader {
            connection_manager: connection_manager.clone(),
        },
        async_std::task::spawn,
    ));
    loaders.insert(DataLoader::new(
<<<<<<< HEAD
        VVMStatusLoader {
=======
        VVMStatusByIdLoader {
>>>>>>> 9704a257
            connection_manager: connection_manager.clone(),
        },
        async_std::task::spawn,
    ));

    loaders
}<|MERGE_RESOLUTION|>--- conflicted
+++ resolved
@@ -494,11 +494,7 @@
         async_std::task::spawn,
     ));
     loaders.insert(DataLoader::new(
-<<<<<<< HEAD
-        VVMStatusLoader {
-=======
         VVMStatusByIdLoader {
->>>>>>> 9704a257
             connection_manager: connection_manager.clone(),
         },
         async_std::task::spawn,
