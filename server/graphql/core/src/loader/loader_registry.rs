use crate::loader::*;
use actix_web::web::Data;
use anymap::{any::Any, Map};
use async_graphql::dataloader::DataLoader;
use diagnosis::DiagnosisLoader;
use item_variant::{ItemVariantByItemVariantIdLoader, ItemVariantsByItemIdLoader};
use repository::StorageConnectionManager;
use service::service_provider::ServiceProvider;

pub type LoaderMap = Map<AnyLoader>;
pub type AnyLoader = dyn Any + Send + Sync;

pub struct LoaderRegistry {
    pub loaders: LoaderMap,
}

impl LoaderRegistry {
    pub fn get<T: anymap::any::Any + Send + Sync>(&self) -> &T {
        match self.loaders.get::<T>() {
            Some(loader) => loader,
            None => unreachable!("{} not found", std::any::type_name::<T>()),
        }
    }
}

pub async fn get_loaders(
    connection_manager: &StorageConnectionManager,
    service_provider: Data<ServiceProvider>,
) -> LoaderMap {
    let mut loaders: LoaderMap = LoaderMap::new();

    let item_loader = DataLoader::new(
        ItemLoader {
            connection_manager: connection_manager.clone(),
        },
        async_std::task::spawn,
    );

    let store_by_id_loader = DataLoader::new(
        StoreByIdLoader {
            service_provider: service_provider.clone(),
        },
        async_std::task::spawn,
    );

    let invoice_by_id_loader = DataLoader::new(
        InvoiceByIdLoader {
            service_provider: service_provider.clone(),
        },
        async_std::task::spawn,
    );

    let invoice_by_requisition_id_loader = DataLoader::new(
        InvoiceByRequisitionIdLoader {
            service_provider: service_provider.clone(),
        },
        async_std::task::spawn,
    );

    let invoice_line_by_invoice_id_loader = DataLoader::new(
        InvoiceLineByInvoiceIdLoader {
            service_provider: service_provider.clone(),
        },
        async_std::task::spawn,
    );

    let invoice_line_for_requisition_line = DataLoader::new(
        InvoiceLineForRequisitionLine {
            service_provider: service_provider.clone(),
        },
        async_std::task::spawn,
    );

    let invoice_line_stats_loader = DataLoader::new(
        InvoiceStatsLoader {
            connection_manager: connection_manager.clone(),
        },
        async_std::task::spawn,
    );

    let stock_line_by_item_id_and_store_id_loader = DataLoader::new(
        StockLineByItemAndStoreIdLoader {
            connection_manager: connection_manager.clone(),
        },
        async_std::task::spawn,
    );

    let stock_line_by_location_id_loader = DataLoader::new(
        StockLineByLocationIdLoader {
            connection_manager: connection_manager.clone(),
        },
        async_std::task::spawn,
    );

    let stock_line_by_id_loader = DataLoader::new(
        StockLineByIdLoader {
            connection_manager: connection_manager.clone(),
        },
        async_std::task::spawn,
    );

    let user_account_loader = DataLoader::new(
        UserLoader {
            connection_manager: connection_manager.clone(),
        },
        async_std::task::spawn,
    );

    let name_by_id_loader = DataLoader::new(
        NameByIdLoader {
            service_provider: service_provider.clone(),
        },
        async_std::task::spawn,
    );

    let location_by_id_loader = DataLoader::new(
        LocationByIdLoader {
            connection_manager: connection_manager.clone(),
        },
        async_std::task::spawn,
    );

    let stocktake_line_loader = DataLoader::new(
        StocktakeLineByStocktakeIdLoader {
            connection_manager: connection_manager.clone(),
        },
        async_std::task::spawn,
    );

    let requisitions_by_id_loader = DataLoader::new(
        RequisitionsByIdLoader {
            service_provider: service_provider.clone(),
        },
        async_std::task::spawn,
    );

    let requisition_line_by_requisition_id_loader = DataLoader::new(
        RequisitionLinesByRequisitionIdLoader {
            service_provider: service_provider.clone(),
        },
        async_std::task::spawn,
    );

    let requisition_line_by_linked_requisition_line_id_loader = DataLoader::new(
        LinkedRequisitionLineLoader {
            service_provider: service_provider.clone(),
        },
        async_std::task::spawn,
    );

    let item_stats_for_item_loader = DataLoader::new(
        ItemsStatsForItemLoader {
            service_provider: service_provider.clone(),
        },
        async_std::task::spawn,
    );

    let requisition_line_supply_status_loader = DataLoader::new(
        RequisitionLineSupplyStatusLoader {
            service_provider: service_provider.clone(),
        },
        async_std::task::spawn,
    );

    let requisition_lines_remaining_to_supply_loader = DataLoader::new(
        RequisitionLinesRemainingToSupplyLoader {
            service_provider: service_provider.clone(),
        },
        async_std::task::spawn,
    );

    let name_row_loader = DataLoader::new(
        NameRowLoader {
            service_provider: service_provider.clone(),
        },
        async_std::task::spawn,
    );

    let inventory_adjustment_reason_loader = DataLoader::new(
        InventoryAdjustmentReasonByIdLoader {
            connection_manager: connection_manager.clone(),
        },
        async_std::task::spawn,
    );

    let stock_on_hand = DataLoader::new(
        ItemsStockOnHandLoader {
            service_provider: service_provider.clone(),
        },
        async_std::task::spawn,
    );

    let schema_loader = DataLoader::new(
        JsonSchemaLoader {
            connection_manager: connection_manager.clone(),
        },
        async_std::task::spawn,
    );

    let document_loader = DataLoader::new(
        DocumentLoader {
            service_provider: service_provider.clone(),
        },
        async_std::task::spawn,
    );

    let doc_registry_loader = DataLoader::new(
        DocumentRegistryLoader {
            service_provider: service_provider.clone(),
        },
        async_std::task::spawn,
    );

    let asset_by_location_loader = DataLoader::new(
        AssetByLocationLoader {
            connection_manager: connection_manager.clone(),
        },
        async_std::task::spawn,
    );

    let asset_location_loader = DataLoader::new(
        AssetLocationLoader {
            connection_manager: connection_manager.clone(),
        },
        async_std::task::spawn,
    );

    let file_sync_reference_loader = DataLoader::new(
        SyncFileReferenceLoader {
            connection_manager: connection_manager.clone(),
        },
        async_std::task::spawn,
    );

    let asset_log_reason_loader = DataLoader::new(
        AssetLogReasonLoader {
            connection_manager: connection_manager.clone(),
        },
        async_std::task::spawn,
    );

    let return_reason_loader = DataLoader::new(
        ReturnReasonLoader {
            connection_manager: connection_manager.clone(),
        },
        async_std::task::spawn,
    );

    let program_indicator_value_loader = DataLoader::new(
        IndicatorValueLoader {
            service_provider: service_provider.clone(),
        },
        async_std::task::spawn,
    );

    loaders.insert(item_loader);
    loaders.insert(name_by_id_loader);
    loaders.insert(store_by_id_loader);
    loaders.insert(invoice_by_id_loader);
    loaders.insert(invoice_by_requisition_id_loader);
    loaders.insert(invoice_line_by_invoice_id_loader);
    loaders.insert(invoice_line_stats_loader);
    loaders.insert(invoice_line_for_requisition_line);
    loaders.insert(stock_line_by_item_id_and_store_id_loader);
    loaders.insert(stock_line_by_location_id_loader);
    loaders.insert(stock_line_by_id_loader);
    loaders.insert(user_account_loader);
    loaders.insert(location_by_id_loader);
    loaders.insert(requisitions_by_id_loader);
    loaders.insert(requisition_line_by_requisition_id_loader);
    loaders.insert(requisition_line_by_linked_requisition_line_id_loader);
    loaders.insert(item_stats_for_item_loader);
    loaders.insert(stocktake_line_loader);
    loaders.insert(requisition_line_supply_status_loader);
    loaders.insert(requisition_lines_remaining_to_supply_loader);
    loaders.insert(name_row_loader);
    loaders.insert(inventory_adjustment_reason_loader);
    loaders.insert(stock_on_hand);
    loaders.insert(document_loader);
    loaders.insert(schema_loader);
    loaders.insert(doc_registry_loader);
    loaders.insert(asset_by_location_loader);
    loaders.insert(asset_location_loader);
    loaders.insert(file_sync_reference_loader);
    loaders.insert(asset_log_reason_loader);
    loaders.insert(return_reason_loader);
    loaders.insert(program_indicator_value_loader);
    loaders.insert(DataLoader::new(
        PatientLoader {
            service_provider: service_provider.clone(),
        },
        async_std::task::spawn,
    ));
    loaders.insert(DataLoader::new(
        ClinicianLoader {
            service_provider: service_provider.clone(),
        },
        async_std::task::spawn,
    ));
    loaders.insert(DataLoader::new(
        ProgramEnrolmentLoader {
            service_provider: service_provider.clone(),
        },
        async_std::task::spawn,
    ));
    loaders.insert(DataLoader::new(
        DocumentByIdLoader {
            service_provider: service_provider.clone(),
        },
        async_std::task::spawn,
    ));
    loaders.insert(DataLoader::new(
        TemperatureBreachByIdLoader {
            connection_manager: connection_manager.clone(),
        },
        async_std::task::spawn,
    ));
    loaders.insert(DataLoader::new(
        SensorByIdLoader {
            connection_manager: connection_manager.clone(),
        },
        async_std::task::spawn,
    ));

    loaders.insert(DataLoader::new(
        AssetClassLoader {
            connection_manager: connection_manager.clone(),
        },
        async_std::task::spawn,
    ));
    loaders.insert(DataLoader::new(
        AssetCategoryLoader {
            connection_manager: connection_manager.clone(),
        },
        async_std::task::spawn,
    ));
    loaders.insert(DataLoader::new(
        AssetTypeLoader {
            connection_manager: connection_manager.clone(),
        },
        async_std::task::spawn,
    ));
    loaders.insert(DataLoader::new(
        AssetCatalogueItemLoader {
            connection_manager: connection_manager.clone(),
        },
        async_std::task::spawn,
    ));
    loaders.insert(DataLoader::new(
        AssetStatusLogLoader {
            connection_manager: connection_manager.clone(),
        },
        async_std::task::spawn,
    ));

    loaders.insert(DataLoader::new(
        DemographicLoader {
            connection_manager: connection_manager.clone(),
        },
        async_std::task::spawn,
    ));

    loaders.insert(DataLoader::new(
        VaccineCourseByProgramIdLoader {
            connection_manager: connection_manager.clone(),
        },
        async_std::task::spawn,
    ));

    loaders.insert(DataLoader::new(
        VaccineCourseItemByVaccineCourseIdLoader {
            connection_manager: connection_manager.clone(),
        },
        async_std::task::spawn,
    ));

    loaders.insert(DataLoader::new(
        VaccineCourseDoseByVaccineCourseIdLoader {
            connection_manager: connection_manager.clone(),
        },
        async_std::task::spawn,
    ));

    loaders.insert(DataLoader::new(
        RnRFormLinesByRnRFormIdLoader {
            connection_manager: connection_manager.clone(),
        },
        async_std::task::spawn,
    ));

    loaders.insert(DataLoader::new(
        VaccineCourseLoader {
            connection_manager: connection_manager.clone(),
        },
        async_std::task::spawn,
    ));
    loaders.insert(DataLoader::new(
        MasterListByItemIdLoader {
            service_provider: service_provider.clone(),
        },
        async_std::task::spawn,
    ));
    loaders.insert(DataLoader::new(
        ReasonOptionLoader {
            connection_manager: connection_manager.clone(),
        },
        async_std::task::spawn,
    ));
    loaders.insert(DataLoader::new(
        ColdStorageTypeLoader {
            connection_manager: connection_manager.clone(),
        },
        async_std::task::spawn,
    ));

    loaders.insert(DataLoader::new(
        ItemVariantsByItemIdLoader {
            service_provider: service_provider.clone(),
        },
        async_std::task::spawn,
    ));
    loaders.insert(DataLoader::new(
        ItemVariantByItemVariantIdLoader {
            service_provider: service_provider.clone(),
        },
        async_std::task::spawn,
    ));
    loaders.insert(DataLoader::new(
        PackagingVariantRowLoader {
            service_provider: service_provider.clone(),
        },
        async_std::task::spawn,
    ));
    loaders.insert(DataLoader::new(
        BundledItemByBundledItemVariantIdLoader {
            service_provider: service_provider.clone(),
        },
        async_std::task::spawn,
    ));
    loaders.insert(DataLoader::new(
        BundledItemByPrincipalItemVariantIdLoader {
            service_provider: service_provider.clone(),
        },
        async_std::task::spawn,
    ));
    loaders.insert(DataLoader::new(
        ProgramByIdLoader {
            connection_manager: connection_manager.clone(),
        },
        async_std::task::spawn,
    ));
    loaders.insert(DataLoader::new(
<<<<<<< HEAD
        DiagnosisLoader {
            connection_manager: connection_manager.clone(),
=======
        RequisitionItemInfoLoader {
            service_provider: service_provider.clone(),
>>>>>>> 24be1531
        },
        async_std::task::spawn,
    ));

    loaders
}<|MERGE_RESOLUTION|>--- conflicted
+++ resolved
@@ -450,13 +450,14 @@
         async_std::task::spawn,
     ));
     loaders.insert(DataLoader::new(
-<<<<<<< HEAD
+        RequisitionItemInfoLoader {
+            service_provider: service_provider.clone(),
+        },
+        async_std::task::spawn,
+    ));
+    loaders.insert(DataLoader::new(
         DiagnosisLoader {
             connection_manager: connection_manager.clone(),
-=======
-        RequisitionItemInfoLoader {
-            service_provider: service_provider.clone(),
->>>>>>> 24be1531
         },
         async_std::task::spawn,
     ));
