--- conflicted
+++ resolved
@@ -118,7 +118,7 @@
         NameByNameLinkIdLoader {
             service_provider: service_provider.clone(),
         },
-        async_std::task::spawn,
+        tokio::spawn,
     );
 
     let location_by_id_loader = DataLoader::new(
@@ -184,16 +184,6 @@
         tokio::spawn,
     );
 
-<<<<<<< HEAD
-=======
-    let inventory_adjustment_reason_loader = DataLoader::new(
-        InventoryAdjustmentReasonByIdLoader {
-            connection_manager: connection_manager.clone(),
-        },
-        tokio::spawn,
-    );
-
->>>>>>> 63f15561
     let stock_on_hand = DataLoader::new(
         ItemsStockOnHandLoader {
             service_provider: service_provider.clone(),
@@ -250,16 +240,6 @@
         tokio::spawn,
     );
 
-<<<<<<< HEAD
-=======
-    let return_reason_loader = DataLoader::new(
-        ReturnReasonLoader {
-            connection_manager: connection_manager.clone(),
-        },
-        tokio::spawn,
-    );
-
->>>>>>> 63f15561
     let program_indicator_value_loader = DataLoader::new(
         IndicatorValueLoader {
             service_provider: service_provider.clone(),
@@ -508,19 +488,19 @@
         VVMStatusByIdLoader {
             connection_manager: connection_manager.clone(),
         },
-        async_std::task::spawn,
+        tokio::spawn,
     ));
     loaders.insert(DataLoader::new(
         VVMStatusLogByStockLineIdLoader {
             connection_manager: connection_manager.clone(),
         },
-        async_std::task::spawn,
+        tokio::spawn,
     ));
     loaders.insert(DataLoader::new(
         CampaignByIdLoader {
             connection_manager: connection_manager.clone(),
         },
-        async_std::task::spawn,
+        tokio::spawn,
     ));
 
     loaders
