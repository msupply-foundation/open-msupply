--- conflicted
+++ resolved
@@ -12,14 +12,9 @@
     'SETTINGS_SYNC_INTERVAL_SEC',
     'SETTINGS_SYNC_CENTRAL_SERVER_SITE_ID',
     'SETTINGS_SYNC_SITE_ID',
-<<<<<<< HEAD
-    'SETTINGS_SYNC_IS_DISABLED'
-=======
-    'SETTINGS_SYNC_SITE_HARDWARE_ID',
     'SETTINGS_SYNC_IS_DISABLED',
     --Used to validate JWT Tokens
     'SETTINGS_TOKEN_SECRET'
->>>>>>> ade5efbb
 );
 
 -- key value store, e.g. to store local server state
