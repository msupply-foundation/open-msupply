--- conflicted
+++ resolved
@@ -2,12 +2,8 @@
     'INBOUND_SHIPMENT',
     'OUTBOUND_SHIPMENT',
     'INVENTORY_ADJUSTMENT',
-<<<<<<< HEAD
-    'STOCK_TAKE',
+    'STOCKTAKE',
     'REQUEST_REQUISITION'
-=======
-    'STOCKTAKE'
->>>>>>> f8fb922a
 );
 
 -- Numbering table holding a list of typed counters
