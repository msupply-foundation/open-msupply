--- conflicted
+++ resolved
@@ -8,19 +8,6 @@
   END;
 $$ LANGUAGE 'plpgsql';
 
-<<<<<<< HEAD
-CREATE FUNCTION delete_name_changelog()
-RETURNS trigger AS
-$$
-  BEGIN
-    INSERT INTO changelog (table_name, record_id, row_action, is_sync_update)
-          VALUES ('name', OLD.id, 'DELETE', OLD.is_sync_update);
-    RETURN NULL;
-  END;
-$$ LANGUAGE 'plpgsql';
-
-=======
->>>>>>> fdf4145d
 CREATE TRIGGER name_upsert_trigger
   AFTER INSERT OR UPDATE ON "name"
   FOR EACH ROW EXECUTE FUNCTION upsert_name_changelog();