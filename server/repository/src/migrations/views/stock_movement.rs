--- conflicted
+++ resolved
@@ -42,11 +42,8 @@
         invoice.invoice_number AS invoice_number,
         invoice.id AS invoice_id,
         invoice.linked_invoice_id AS linked_invoice_id,
-<<<<<<< HEAD
-=======
         name.id AS name_id,
         name.properties AS name_properties,
->>>>>>> 26e6d940
         reason_option.reason AS reason,
         stock_line_id,
         invoice_line_stock_movement.expiry_date AS expiry_date,
