--- conflicted
+++ resolved
@@ -26,27 +26,6 @@
             connection,
             r#"
                 -- https://github.com/sussol/msupply/blob/master/Project/Sources/Methods/aggregator_stockConsumption.4dm
-<<<<<<< HEAD
-  -- TODO sc type ?
-  CREATE VIEW consumption AS
-    SELECT
-        'n/a' as id,
-        items_and_stores.item_id AS item_id,
-        items_and_stores.store_id AS store_id,
-        {absolute}(COALESCE(stock_movement.quantity, 0)) AS quantity,
-        date(stock_movement.datetime) AS date,
-        CASE 
-            WHEN stock_movement.linked_invoice_id IS NOT NULL AND stock_movement.invoice_type = 'OUTBOUND_SHIPMENT'
-            THEN true 
-            ELSE false 
-        END AS is_transfer
-    FROM
-        (SELECT item.id AS item_id, store.id AS store_id FROM item, store) as items_and_stores
-    LEFT OUTER JOIN stock_movement
-        ON stock_movement.item_id = items_and_stores.item_id
-            AND stock_movement.store_id = items_and_stores.store_id
-    WHERE invoice_type='OUTBOUND_SHIPMENT' OR invoice_type='PRESCRIPTION';
-=======
             -- TODO sc type ?
             CREATE VIEW consumption AS
                 SELECT
@@ -63,7 +42,6 @@
                 ON stock_movement.item_id = items_and_stores.item_id
                 AND stock_movement.store_id = items_and_stores.store_id
             WHERE invoice_type='OUTBOUND_SHIPMENT' OR invoice_type='PRESCRIPTION';
->>>>>>> f5a210e9
             "#
         )?;
 
