--- conflicted
+++ resolved
@@ -715,39 +715,6 @@
         GROUP BY
 	        invoice_line.invoice_id;
 
-<<<<<<< HEAD
-     CREATE VIEW purchase_order_stats AS
-        SELECT
-            po.id AS purchase_order_id,
-            COALESCE(SUM(
-                CASE 
-                    WHEN pol.adjusted_number_of_units IS NOT NULL 
-                    THEN pol.adjusted_number_of_units * pol.price_per_unit_before_discount
-                    ELSE pol.requested_number_of_units * pol.price_per_unit_before_discount
-                END
-            ), 0) AS line_total_before_discount,
-            COALESCE(SUM(
-                CASE 
-                    WHEN pol.adjusted_number_of_units IS NOT NULL 
-                    THEN pol.adjusted_number_of_units * pol.price_per_unit_after_discount
-                    ELSE pol.requested_number_of_units * pol.price_per_unit_after_discount
-                END
-
-            ), 0) AS line_total_after_discount,
-            COALESCE(SUM(
-                CASE 
-                    WHEN pol.adjusted_number_of_units IS NOT NULL 
-                    THEN pol.adjusted_number_of_units * pol.price_per_unit_after_discount
-                    ELSE pol.requested_number_of_units * pol.price_per_unit_after_discount
-                END
-            ), 0) * (1-(COALESCE(po.supplier_discount_percentage, 0)/100)) AS order_total_after_discount
-        FROM
-            purchase_order po JOIN purchase_order_line pol on po.id = pol.purchase_order_id
-        GROUP BY
-            po.id;
-
-=======
->>>>>>> f88b498c
     CREATE VIEW contact_trace_name_link_view AS
       SELECT 
         ct.id AS id,
