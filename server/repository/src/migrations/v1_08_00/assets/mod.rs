use crate::StorageConnection;

pub mod asset;
pub mod asset_catalogue_data;
pub mod asset_catalogue_item;
pub mod asset_log;
pub mod latest_asset_log;
pub mod reference_data;
mod sync_triggers_central;

pub(crate) fn migrate_assets(connection: &StorageConnection) -> anyhow::Result<()> {
    reference_data::migrate(connection)?;
    asset_catalogue_item::migrate(connection)?;
    asset_catalogue_data::migrate(connection)?;
    asset::migrate(connection)?;
    asset_log::migrate(connection)?;
<<<<<<< HEAD
    sync_triggers_central::migrate(connection)?;
=======
    latest_asset_log::migrate(connection)?;
>>>>>>> 60dd166d
    Ok(())
}<|MERGE_RESOLUTION|>--- conflicted
+++ resolved
@@ -14,10 +14,7 @@
     asset_catalogue_data::migrate(connection)?;
     asset::migrate(connection)?;
     asset_log::migrate(connection)?;
-<<<<<<< HEAD
+    latest_asset_log::migrate(connection)?;
     sync_triggers_central::migrate(connection)?;
-=======
-    latest_asset_log::migrate(connection)?;
->>>>>>> 60dd166d
     Ok(())
 }