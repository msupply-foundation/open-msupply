use super::{version::Version, Migration};
use crate::{migrations::sql, StorageConnection};
mod name_tags;

pub(crate) struct V1_01_11;

impl Migration for V1_01_11 {
    fn version(&self) -> Version {
        Version::from_str("1.1.11")
    }

    #[cfg(feature = "postgres")]
    fn migrate(&self, connection: &StorageConnection) -> anyhow::Result<()> {
        sql!(
            connection,
            r#"ALTER TYPE activity_log_type ADD VALUE 'INVOICE_NUMBER_ALLOCATED';"#
        )?;
        sql!(
            connection,
            r#"ALTER TYPE activity_log_type ADD VALUE 'REQUISITION_NUMBER_ALLOCATED';"#
        )?;
<<<<<<< HEAD

=======
>>>>>>> 87ec1c63
        sql!(
            connection,
            r#"
            ALTER TABLE store_preference ADD COLUMN requisitions_require_supplier_authorisation bool NOT NULL DEFAULT false;
        "#
        )?;

<<<<<<< HEAD
        sql!(
            connection,
            r#"
            CREATE TABLE period_schedule (
                id TEXT NOT NULL PRIMARY KEY,
                name TEXT NOT NULL
            );
            "#
        )?;

        sql!(
            connection,
            r#"
            CREATE TABLE period (
                id TEXT NOT NULL PRIMARY KEY,
                period_schedule_id TEXT NOT NULL REFERENCES period_schedule(id),
                name TEXT NOT NULL,
                start_date {DATE} NOT NULL,
                end_date {DATE} NOT NULL
            );
            "#
        )?;

        // Commented for this PR as not used yet...
        // // Program
        // sql!(
        //     connection,
        //     r#"
        //     CREATE TABLE program (
        //         id TEXT NOT NULL PRIMARY KEY,
        //         name TEXT NOT NULL,
        //         master_list_id TEXT NOT NULL REFERENCES master_list(id)
        //     );
        //     "#
        // )?;
=======
        // TODO move store_preference to it's own migration, before PR merge? I'm doing this duplication temporarily to avoid more merge conflicts from develop changes...
        name_tags::migrate(connection)?;

        Ok(())
    }
>>>>>>> 87ec1c63

    #[cfg(not(feature = "postgres"))]
    fn migrate(&self, connection: &StorageConnection) -> anyhow::Result<()> {
        sql!(
            connection,
            r#"
            ALTER TABLE store_preference ADD COLUMN requisitions_require_supplier_authorisation bool NOT NULL DEFAULT false;
        "#
        )?;

        name_tags::migrate(connection)?;

        Ok(())
    }
}

#[cfg(test)]
#[actix_rt::test]
async fn migration_1_01_11() {
    use crate::migrations::*;
    use crate::test_db::*;

    let version = V1_01_11.version();

    let SetupResult { connection, .. } = setup_test(SetupOption {
        db_name: &format!("migration_{version}"),
        version: Some(version.clone()),
        ..Default::default()
    })
    .await;

    assert_eq!(get_database_version(&connection), version);
}<|MERGE_RESOLUTION|>--- conflicted
+++ resolved
@@ -1,4 +1,5 @@
 use super::{version::Version, Migration};
+use crate::migrations::DATE;
 use crate::{migrations::sql, StorageConnection};
 mod name_tags;
 
@@ -19,10 +20,6 @@
             connection,
             r#"ALTER TYPE activity_log_type ADD VALUE 'REQUISITION_NUMBER_ALLOCATED';"#
         )?;
-<<<<<<< HEAD
-
-=======
->>>>>>> 87ec1c63
         sql!(
             connection,
             r#"
@@ -30,7 +27,21 @@
         "#
         )?;
 
-<<<<<<< HEAD
+        // TODO move store_preference to it's own migration, before PR merge? I'm doing this duplication temporarily to avoid more merge conflicts from develop changes...
+        name_tags::migrate(connection)?;
+
+        Ok(())
+    }
+
+    #[cfg(not(feature = "postgres"))]
+    fn migrate(&self, connection: &StorageConnection) -> anyhow::Result<()> {
+        sql!(
+            connection,
+            r#"
+            ALTER TABLE store_preference ADD COLUMN requisitions_require_supplier_authorisation bool NOT NULL DEFAULT false;
+        "#
+        )?;
+
         sql!(
             connection,
             r#"
@@ -66,23 +77,34 @@
         //     );
         //     "#
         // )?;
-=======
-        // TODO move store_preference to it's own migration, before PR merge? I'm doing this duplication temporarily to avoid more merge conflicts from develop changes...
-        name_tags::migrate(connection)?;
 
-        Ok(())
-    }
->>>>>>> 87ec1c63
+        // // Program Settings
+        // sql!(
+        //     connection,
+        //     r#"
+        //     CREATE TABLE program_settings (
+        //         id TEXT NOT NULL PRIMARY KEY,
+        //         tag_name TEXT NOT NULL,
+        //         program_id TEXT NOT NULL REFERENCES program(id),
+        //         period_schedule_id TEXT NOT NULL REFERENCES period_schedule(id)
+        //     );
+        //     "#
+        // )?;
 
-    #[cfg(not(feature = "postgres"))]
-    fn migrate(&self, connection: &StorageConnection) -> anyhow::Result<()> {
-        sql!(
-            connection,
-            r#"
-            ALTER TABLE store_preference ADD COLUMN requisitions_require_supplier_authorisation bool NOT NULL DEFAULT false;
-        "#
-        )?;
-
+        // // Program Order Type
+        // sql!(
+        //     connection,
+        //     r#"
+        //     CREATE TABLE program_order_type (
+        //         id TEXT NOT NULL PRIMARY KEY,
+        //         program_settings_id TEXT NOT NULL REFERENCES program_settings(id),
+        //         name TEXT NOT NULL,
+        //         threshold_mos {DOUBLE} NOT NULL,
+        //         max_mos {DOUBLE} NOT NULL,
+        //         max_order_per_period {DOUBLE} NOT NULL
+        //     );
+        //     "#
+        // )?;
         name_tags::migrate(connection)?;
 
         Ok(())
