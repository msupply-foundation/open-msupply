use super::{version::Version, Migration};
mod activity_log;
mod is_sync_updated_for_requisition;
mod name_tags;
mod period_and_period_schedule;
mod program_requisition;
mod remote_authorisation;
mod requisition;
mod store_preference;

use crate::StorageConnection;
pub(crate) struct V1_01_11;

impl Migration for V1_01_11 {
    fn version(&self) -> Version {
        Version::from_str("1.1.11")
    }

    fn migrate(&self, connection: &StorageConnection) -> anyhow::Result<()> {
        activity_log::migrate(connection)?;
        store_preference::migrate(connection)?;
        name_tags::migrate(connection)?;
        period_and_period_schedule::migrate(connection)?;
        program_requisition::migrate(connection)?;

        // Remote authorisation
        remote_authorisation::migrate(connection)?;
        is_sync_updated_for_requisition::migrate(connection)?;
<<<<<<< HEAD

        sql!(
            connection,
            r#"
ALTER TABLE store_preference ADD COLUMN response_requisition_requires_authorisation bool NOT NULL DEFAULT false;
ALTER TABLE store_preference ADD COLUMN use_authorisation_for_customer_requisitions bool NOT NULL DEFAULT false;
            "#
        )?;
=======
        requisition::migrate(connection)?;
>>>>>>> 994bb0fd

        Ok(())
    }
}

#[cfg(test)]
#[actix_rt::test]
async fn migration_1_01_11() {
    use crate::migrations::*;
    use crate::test_db::*;

    let version = V1_01_11.version();

    // This test allows checking sql syntax
    let SetupResult { connection, .. } = setup_test(SetupOption {
        db_name: &format!("migration_{version}"),
        version: Some(version.clone()),
        ..Default::default()
    })
    .await;

    assert_eq!(get_database_version(&connection), version);
}<|MERGE_RESOLUTION|>--- conflicted
+++ resolved
@@ -26,18 +26,7 @@
         // Remote authorisation
         remote_authorisation::migrate(connection)?;
         is_sync_updated_for_requisition::migrate(connection)?;
-<<<<<<< HEAD
-
-        sql!(
-            connection,
-            r#"
-ALTER TABLE store_preference ADD COLUMN response_requisition_requires_authorisation bool NOT NULL DEFAULT false;
-ALTER TABLE store_preference ADD COLUMN use_authorisation_for_customer_requisitions bool NOT NULL DEFAULT false;
-            "#
-        )?;
-=======
         requisition::migrate(connection)?;
->>>>>>> 994bb0fd
 
         Ok(())
     }
