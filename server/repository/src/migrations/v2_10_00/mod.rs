use super::{version::Version, Migration, MigrationFragment};
use crate::StorageConnection;

mod add_activity_log_volume_per_pack_changed;
mod add_campaign_and_program_to_stocktake_line;
mod add_closed_vial_wastage_reason_option_type;
mod add_comment_to_purchase_order_line;
mod add_contact_table;
mod add_goods_received_line_table;
mod add_goods_received_table;
mod add_item_store_join;
mod add_more_dates_to_purchase_order;
mod add_program_id_to_stock_and_invoice_lines;
mod add_purchase_order_permission_enum_values;
mod add_purchase_order_report_context;
mod add_purchase_order_tables;
mod add_purchase_order_to_number_type;
mod add_restricted_location_type_id_to_item;
mod add_stock_volume;
mod add_supplier_discount_percentage_to_purchase_order;
mod add_volume_to_location;
mod add_vvm_status_to_stocktake_line;
mod delete_unused_number_type;
mod reintegrate_location_volume;
mod rename_cold_storage_type_fk;
mod rename_cold_storage_type_to_location_type;
mod rename_vvm_status_level_to_priority;
mod rename_authorised_to_adjusted;
mod stock_volume_sync_buffer;

pub(crate) struct V2_10_00;

impl Migration for V2_10_00 {
    fn version(&self) -> Version {
        Version::from_str("2.10.0")
    }

    fn migrate(&self, _connection: &StorageConnection) -> anyhow::Result<()> {
        Ok(())
    }

    fn migrate_fragments(&self) -> Vec<Box<dyn MigrationFragment>> {
        vec![
            Box::new(add_contact_table::Migrate),
            Box::new(add_purchase_order_tables::Migrate),
            Box::new(add_purchase_order_to_number_type::Migrate),
            Box::new(add_purchase_order_report_context::Migrate),
            Box::new(add_item_store_join::Migrate),
            Box::new(add_purchase_order_permission_enum_values::Migrate),
            Box::new(rename_cold_storage_type_to_location_type::Migrate),
            Box::new(delete_unused_number_type::Migrate),
            Box::new(add_restricted_location_type_id_to_item::Migrate),
            Box::new(add_goods_received_table::Migrate),
            Box::new(add_supplier_discount_percentage_to_purchase_order::Migrate),
            Box::new(add_stock_volume::Migrate),
            Box::new(stock_volume_sync_buffer::Migrate),
            Box::new(add_activity_log_volume_per_pack_changed::Migrate),
            Box::new(add_more_dates_to_purchase_order::Migrate),
            Box::new(add_goods_received_line_table::Migrate),
            Box::new(add_closed_vial_wastage_reason_option_type::Migrate),
            Box::new(add_campaign_and_program_to_stocktake_line::Migrate),
            Box::new(rename_vvm_status_level_to_priority::Migrate),
            Box::new(add_program_id_to_stock_and_invoice_lines::Migrate),
            Box::new(add_volume_to_location::Migrate),
            Box::new(reintegrate_location_volume::Migrate),
            Box::new(rename_cold_storage_type_fk::Migrate),
            Box::new(add_vvm_status_to_stocktake_line::Migrate),
<<<<<<< HEAD
            Box::new(rename_authorised_to_adjusted::Migrate),
=======
            Box::new(add_comment_to_purchase_order_line::Migrate),
>>>>>>> 6be1a9bc
        ]
    }
}

#[cfg(test)]
mod test {

    #[actix_rt::test]
    async fn migration_2_10_00() {
        use crate::migrations::*;
        use crate::test_db::*;
        use v2_09_00::V2_09_00;
        use v2_10_00::V2_10_00;

        let previous_version = V2_09_00.version();
        let version = V2_10_00.version();

        let SetupResult { connection, .. } = setup_test(SetupOption {
            db_name: &format!("migration_{version}"),
            version: Some(previous_version.clone()),
            ..Default::default()
        })
        .await;

        // Run this migration
        migrate(&connection, Some(version.clone())).unwrap();
        assert_eq!(get_database_version(&connection), version);
    }
}<|MERGE_RESOLUTION|>--- conflicted
+++ resolved
@@ -22,10 +22,10 @@
 mod add_vvm_status_to_stocktake_line;
 mod delete_unused_number_type;
 mod reintegrate_location_volume;
+mod rename_authorised_to_adjusted;
 mod rename_cold_storage_type_fk;
 mod rename_cold_storage_type_to_location_type;
 mod rename_vvm_status_level_to_priority;
-mod rename_authorised_to_adjusted;
 mod stock_volume_sync_buffer;
 
 pub(crate) struct V2_10_00;
@@ -65,11 +65,8 @@
             Box::new(reintegrate_location_volume::Migrate),
             Box::new(rename_cold_storage_type_fk::Migrate),
             Box::new(add_vvm_status_to_stocktake_line::Migrate),
-<<<<<<< HEAD
+            Box::new(add_comment_to_purchase_order_line::Migrate),
             Box::new(rename_authorised_to_adjusted::Migrate),
-=======
-            Box::new(add_comment_to_purchase_order_line::Migrate),
->>>>>>> 6be1a9bc
         ]
     }
 }
