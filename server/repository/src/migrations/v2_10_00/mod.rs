--- conflicted
+++ resolved
@@ -70,10 +70,7 @@
             Box::new(rename_cold_storage_type_fk::Migrate),
             Box::new(add_vvm_status_to_stocktake_line::Migrate),
             Box::new(add_comment_to_purchase_order_line::Migrate),
-<<<<<<< HEAD
-=======
             Box::new(add_goods_received_permission_enum_values::Migrate),
->>>>>>> f88b498c
             Box::new(rename_authorised_to_adjusted::Migrate),
             Box::new(remove_use_campaigns_pref::Migrate),
             Box::new(add_activity_log_goods_received::Migrate),
