use super::{version::Version, Migration, MigrationFragment};
use crate::StorageConnection;

mod add_activity_log_goods_received;
mod add_activity_log_volume_per_pack_changed;
mod add_campaign_and_program_to_stocktake_line;
mod add_closed_vial_wastage_reason_option_type;
mod add_comment_to_purchase_order_line;
mod add_contact_table;
<<<<<<< HEAD
mod add_extra_purchase_order_fields;
=======
mod add_goods_received_id_to_invoice;
>>>>>>> dad81237
mod add_goods_received_line_table;
mod add_goods_received_permission_enum_values;
mod add_goods_received_report_context;
mod add_goods_received_table;
mod add_item_store_join;
mod add_more_dates_to_purchase_order;
mod add_program_id_to_stock_and_invoice_lines;
mod add_purchase_order_activity_logs;
mod add_purchase_order_permission_enum_values;
mod add_purchase_order_report_context;
mod add_purchase_order_tables;
mod add_purchase_order_to_number_type;
mod add_restricted_location_type_id_to_item;
mod add_stock_volume;
mod add_supplier_discount_percentage_to_purchase_order;
mod add_volume_to_location;
mod add_vvm_status_to_stocktake_line;
mod delete_unused_number_type;
mod reintegrate_location_volume;
mod remove_use_campaigns_pref;
mod rename_authorised_to_adjusted;
mod rename_cold_storage_type_fk;
mod rename_cold_storage_type_to_location_type;
mod rename_vvm_status_level_to_priority;
mod stock_volume_sync_buffer;

pub(crate) struct V2_10_00;

impl Migration for V2_10_00 {
    fn version(&self) -> Version {
        Version::from_str("2.10.0")
    }

    fn migrate(&self, _connection: &StorageConnection) -> anyhow::Result<()> {
        Ok(())
    }

    fn migrate_fragments(&self) -> Vec<Box<dyn MigrationFragment>> {
        vec![
            Box::new(add_contact_table::Migrate),
            Box::new(add_purchase_order_tables::Migrate),
            Box::new(add_purchase_order_to_number_type::Migrate),
            Box::new(add_purchase_order_report_context::Migrate),
            Box::new(add_item_store_join::Migrate),
            Box::new(add_purchase_order_permission_enum_values::Migrate),
            Box::new(rename_cold_storage_type_to_location_type::Migrate),
            Box::new(delete_unused_number_type::Migrate),
            Box::new(add_restricted_location_type_id_to_item::Migrate),
            Box::new(add_goods_received_table::Migrate),
            Box::new(add_supplier_discount_percentage_to_purchase_order::Migrate),
            Box::new(add_stock_volume::Migrate),
            Box::new(stock_volume_sync_buffer::Migrate),
            Box::new(add_activity_log_volume_per_pack_changed::Migrate),
            Box::new(add_more_dates_to_purchase_order::Migrate),
            Box::new(add_goods_received_line_table::Migrate),
            Box::new(add_closed_vial_wastage_reason_option_type::Migrate),
            Box::new(add_campaign_and_program_to_stocktake_line::Migrate),
            Box::new(rename_vvm_status_level_to_priority::Migrate),
            Box::new(add_program_id_to_stock_and_invoice_lines::Migrate),
            Box::new(add_volume_to_location::Migrate),
            Box::new(reintegrate_location_volume::Migrate),
            Box::new(rename_cold_storage_type_fk::Migrate),
            Box::new(add_vvm_status_to_stocktake_line::Migrate),
            Box::new(add_comment_to_purchase_order_line::Migrate),
            Box::new(add_goods_received_permission_enum_values::Migrate),
            Box::new(rename_authorised_to_adjusted::Migrate),
            Box::new(remove_use_campaigns_pref::Migrate),
            Box::new(add_activity_log_goods_received::Migrate),
            Box::new(add_purchase_order_activity_logs::Migrate),
            Box::new(add_goods_received_permission_enum_values::Migrate),
            Box::new(add_goods_received_report_context::Migrate),
<<<<<<< HEAD
            Box::new(add_extra_purchase_order_fields::Migrate),
=======
            Box::new(add_goods_received_id_to_invoice::Migrate),
>>>>>>> dad81237
        ]
    }
}

#[cfg(test)]
mod test {

    #[actix_rt::test]
    async fn migration_2_10_00() {
        use crate::migrations::*;
        use crate::test_db::*;
        use v2_09_00::V2_09_00;
        use v2_10_00::V2_10_00;

        let previous_version = V2_09_00.version();
        let version = V2_10_00.version();

        let SetupResult { connection, .. } = setup_test(SetupOption {
            db_name: &format!("migration_{version}"),
            version: Some(previous_version.clone()),
            ..Default::default()
        })
        .await;

        // Run this migration
        migrate(&connection, Some(version.clone())).unwrap();
        assert_eq!(get_database_version(&connection), version);
    }
}<|MERGE_RESOLUTION|>--- conflicted
+++ resolved
@@ -7,11 +7,8 @@
 mod add_closed_vial_wastage_reason_option_type;
 mod add_comment_to_purchase_order_line;
 mod add_contact_table;
-<<<<<<< HEAD
 mod add_extra_purchase_order_fields;
-=======
 mod add_goods_received_id_to_invoice;
->>>>>>> dad81237
 mod add_goods_received_line_table;
 mod add_goods_received_permission_enum_values;
 mod add_goods_received_report_context;
@@ -83,11 +80,8 @@
             Box::new(add_purchase_order_activity_logs::Migrate),
             Box::new(add_goods_received_permission_enum_values::Migrate),
             Box::new(add_goods_received_report_context::Migrate),
-<<<<<<< HEAD
             Box::new(add_extra_purchase_order_fields::Migrate),
-=======
             Box::new(add_goods_received_id_to_invoice::Migrate),
->>>>>>> dad81237
         ]
     }
 }
