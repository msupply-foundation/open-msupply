use super::{version::Version, Migration, MigrationFragment};
use crate::StorageConnection;

mod add_contact_table;
mod add_item_store_join;
mod add_purchase_order_permission_enum_values;
mod add_purchase_order_report_context;
mod add_purchase_order_tables;
mod add_purchase_order_to_number_type;
mod rename_cold_storage_type_to_location_type;

pub(crate) struct V2_10_00;

impl Migration for V2_10_00 {
    fn version(&self) -> Version {
        Version::from_str("2.10.0")
    }

    fn migrate(&self, _connection: &StorageConnection) -> anyhow::Result<()> {
        Ok(())
    }

    fn migrate_fragments(&self) -> Vec<Box<dyn MigrationFragment>> {
        vec![
            Box::new(add_contact_table::Migrate),
            Box::new(add_purchase_order_tables::Migrate),
            Box::new(add_purchase_order_to_number_type::Migrate),
            Box::new(add_purchase_order_report_context::Migrate),
<<<<<<< HEAD
            Box::new(rename_cold_storage_type_to_location_type::Migrate),
=======
            Box::new(add_item_store_join::Migrate),
            Box::new(add_purchase_order_permission_enum_values::Migrate),
>>>>>>> 81d10933
        ]
    }
}

#[cfg(test)]
mod test {

    #[actix_rt::test]
    async fn migration_2_10_00() {
        use crate::migrations::*;
        use crate::test_db::*;
        use v2_09_00::V2_09_00;
        use v2_10_00::V2_10_00;

        let previous_version = V2_09_00.version();
        let version = V2_10_00.version();

        let SetupResult { connection, .. } = setup_test(SetupOption {
            db_name: &format!("migration_{version}"),
            version: Some(previous_version.clone()),
            ..Default::default()
        })
        .await;

        // Run this migration
        migrate(&connection, Some(version.clone())).unwrap();
        assert_eq!(get_database_version(&connection), version);
    }
}<|MERGE_RESOLUTION|>--- conflicted
+++ resolved
@@ -26,12 +26,9 @@
             Box::new(add_purchase_order_tables::Migrate),
             Box::new(add_purchase_order_to_number_type::Migrate),
             Box::new(add_purchase_order_report_context::Migrate),
-<<<<<<< HEAD
-            Box::new(rename_cold_storage_type_to_location_type::Migrate),
-=======
             Box::new(add_item_store_join::Migrate),
             Box::new(add_purchase_order_permission_enum_values::Migrate),
->>>>>>> 81d10933
+            Box::new(rename_cold_storage_type_to_location_type::Migrate),
         ]
     }
 }
