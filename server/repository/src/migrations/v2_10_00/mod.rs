--- conflicted
+++ resolved
@@ -2,11 +2,8 @@
 use crate::StorageConnection;
 
 mod add_contact_table;
-<<<<<<< HEAD
+mod add_goods_received_table;
 mod add_goods_received_line_table;
-=======
-mod add_goods_received_table;
->>>>>>> f84117a6
 mod add_item_store_join;
 mod add_purchase_order_permission_enum_values;
 mod add_purchase_order_report_context;
@@ -38,11 +35,8 @@
             Box::new(rename_cold_storage_type_to_location_type::Migrate),
             Box::new(delete_unused_number_type::Migrate),
             Box::new(add_restricted_location_type_id_to_item::Migrate),
-<<<<<<< HEAD
+            Box::new(add_goods_received_table::Migrate),
             Box::new(add_goods_received_line_table::Migrate),
-=======
-            Box::new(add_goods_received_table::Migrate),
->>>>>>> f84117a6
         ]
     }
 }
