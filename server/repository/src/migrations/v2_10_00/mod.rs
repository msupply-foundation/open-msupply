--- conflicted
+++ resolved
@@ -3,10 +3,7 @@
 
 mod add_contact_table;
 mod add_item_store_join;
-<<<<<<< HEAD
-=======
 mod add_purchase_order_permission_enum_values;
->>>>>>> 55e947fa
 mod add_purchase_order_report_context;
 mod add_purchase_order_tables;
 mod add_purchase_order_to_number_type;
@@ -32,13 +29,10 @@
             Box::new(add_purchase_order_to_number_type::Migrate),
             Box::new(add_purchase_order_report_context::Migrate),
             Box::new(add_item_store_join::Migrate),
-<<<<<<< HEAD
-=======
             Box::new(add_purchase_order_permission_enum_values::Migrate),
             Box::new(add_supply_level_to_name_properties::Migrate),
             Box::new(rename_cold_storage_type_to_location_type::Migrate),
             Box::new(delete_unused_number_type::Migrate),
->>>>>>> 55e947fa
         ]
     }
 }
