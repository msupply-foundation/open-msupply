use super::{version::Version, Migration, MigrationFragment};
use crate::StorageConnection;

mod add_contact_table;
mod add_goods_received_table;
mod add_purchase_order_report_context;
mod add_purchase_order_tables;
mod add_purchase_order_to_number_type;

pub(crate) struct V2_10_00;

impl Migration for V2_10_00 {
    fn version(&self) -> Version {
        Version::from_str("2.10.0")
    }

    fn migrate(&self, _connection: &StorageConnection) -> anyhow::Result<()> {
        Ok(())
    }

    fn migrate_fragments(&self) -> Vec<Box<dyn MigrationFragment>> {
        vec![
            Box::new(add_contact_table::Migrate),
            Box::new(add_purchase_order_tables::Migrate),
            Box::new(add_purchase_order_to_number_type::Migrate),
            Box::new(add_purchase_order_report_context::Migrate),
<<<<<<< HEAD
            Box::new(add_can_cancel_finalised_invoices_user_permission::Migrate),
            Box::new(add_goods_received_table::Migrate),
=======
>>>>>>> 274d4bb9
        ]
    }
}

#[cfg(test)]
mod test {

    #[actix_rt::test]
    async fn migration_2_10_00() {
        use crate::migrations::*;
        use crate::test_db::*;
        use v2_09_00::V2_09_00;
        use v2_10_00::V2_10_00;

        let previous_version = V2_09_00.version();
        let version = V2_10_00.version();

        let SetupResult { connection, .. } = setup_test(SetupOption {
            db_name: &format!("migration_{version}"),
            version: Some(previous_version.clone()),
            ..Default::default()
        })
        .await;

        // Run this migration
        migrate(&connection, Some(version.clone())).unwrap();
        assert_eq!(get_database_version(&connection), version);
    }
}<|MERGE_RESOLUTION|>--- conflicted
+++ resolved
@@ -24,11 +24,7 @@
             Box::new(add_purchase_order_tables::Migrate),
             Box::new(add_purchase_order_to_number_type::Migrate),
             Box::new(add_purchase_order_report_context::Migrate),
-<<<<<<< HEAD
-            Box::new(add_can_cancel_finalised_invoices_user_permission::Migrate),
             Box::new(add_goods_received_table::Migrate),
-=======
->>>>>>> 274d4bb9
         ]
     }
 }
