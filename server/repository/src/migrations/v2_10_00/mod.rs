--- conflicted
+++ resolved
@@ -2,8 +2,8 @@
 use crate::StorageConnection;
 
 mod add_contact_table;
+mod add_goods_received_line_table;
 mod add_goods_received_table;
-mod add_goods_received_line_table;
 mod add_item_store_join;
 mod add_more_dates_to_purchase_order;
 mod add_purchase_order_permission_enum_values;
@@ -39,11 +39,8 @@
             Box::new(add_restricted_location_type_id_to_item::Migrate),
             Box::new(add_goods_received_table::Migrate),
             Box::new(add_supplier_discount_percentage_to_purchase_order::Migrate),
-<<<<<<< HEAD
+            Box::new(add_more_dates_to_purchase_order::Migrate),
             Box::new(add_goods_received_line_table::Migrate),
-=======
-            Box::new(add_more_dates_to_purchase_order::Migrate),
->>>>>>> 289f5aff
         ]
     }
 }
