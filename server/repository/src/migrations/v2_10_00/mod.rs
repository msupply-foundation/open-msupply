use super::{version::Version, Migration, MigrationFragment};
use crate::StorageConnection;

mod add_contact_table;
<<<<<<< HEAD
mod add_goods_received_table;
=======
mod add_item_store_join;
mod add_purchase_order_permission_enum_values;
>>>>>>> 00b6a86f
mod add_purchase_order_report_context;
mod add_purchase_order_tables;
mod add_purchase_order_to_number_type;

pub(crate) struct V2_10_00;

impl Migration for V2_10_00 {
    fn version(&self) -> Version {
        Version::from_str("2.10.0")
    }

    fn migrate(&self, _connection: &StorageConnection) -> anyhow::Result<()> {
        Ok(())
    }

    fn migrate_fragments(&self) -> Vec<Box<dyn MigrationFragment>> {
        vec![
            Box::new(add_contact_table::Migrate),
            Box::new(add_purchase_order_tables::Migrate),
            Box::new(add_purchase_order_to_number_type::Migrate),
            Box::new(add_purchase_order_report_context::Migrate),
<<<<<<< HEAD
            Box::new(add_goods_received_table::Migrate),
=======
            Box::new(add_item_store_join::Migrate),
            Box::new(add_purchase_order_permission_enum_values::Migrate),
>>>>>>> 00b6a86f
        ]
    }
}

#[cfg(test)]
mod test {

    #[actix_rt::test]
    async fn migration_2_10_00() {
        use crate::migrations::*;
        use crate::test_db::*;
        use v2_09_00::V2_09_00;
        use v2_10_00::V2_10_00;

        let previous_version = V2_09_00.version();
        let version = V2_10_00.version();

        let SetupResult { connection, .. } = setup_test(SetupOption {
            db_name: &format!("migration_{version}"),
            version: Some(previous_version.clone()),
            ..Default::default()
        })
        .await;

        // Run this migration
        migrate(&connection, Some(version.clone())).unwrap();
        assert_eq!(get_database_version(&connection), version);
    }
}<|MERGE_RESOLUTION|>--- conflicted
+++ resolved
@@ -2,12 +2,9 @@
 use crate::StorageConnection;
 
 mod add_contact_table;
-<<<<<<< HEAD
 mod add_goods_received_table;
-=======
 mod add_item_store_join;
 mod add_purchase_order_permission_enum_values;
->>>>>>> 00b6a86f
 mod add_purchase_order_report_context;
 mod add_purchase_order_tables;
 mod add_purchase_order_to_number_type;
@@ -29,12 +26,9 @@
             Box::new(add_purchase_order_tables::Migrate),
             Box::new(add_purchase_order_to_number_type::Migrate),
             Box::new(add_purchase_order_report_context::Migrate),
-<<<<<<< HEAD
-            Box::new(add_goods_received_table::Migrate),
-=======
             Box::new(add_item_store_join::Migrate),
             Box::new(add_purchase_order_permission_enum_values::Migrate),
->>>>>>> 00b6a86f
+            Box::new(add_goods_received_table::Migrate),
         ]
     }
 }
