--- conflicted
+++ resolved
@@ -23,11 +23,8 @@
 mod add_vvm_status_to_stocktake_line;
 mod delete_unused_number_type;
 mod reintegrate_location_volume;
-<<<<<<< HEAD
+mod remove_use_campaigns_pref;
 mod rename_authorised_to_adjusted;
-=======
-mod remove_use_campaigns_pref;
->>>>>>> 34243bd9
 mod rename_cold_storage_type_fk;
 mod rename_cold_storage_type_to_location_type;
 mod rename_vvm_status_level_to_priority;
@@ -71,12 +68,8 @@
             Box::new(rename_cold_storage_type_fk::Migrate),
             Box::new(add_vvm_status_to_stocktake_line::Migrate),
             Box::new(add_comment_to_purchase_order_line::Migrate),
-<<<<<<< HEAD
             Box::new(rename_authorised_to_adjusted::Migrate),
-=======
-            Box::new(add_goods_received_permission_enum_values::Migrate),
             Box::new(remove_use_campaigns_pref::Migrate),
->>>>>>> 34243bd9
         ]
     }
 }
