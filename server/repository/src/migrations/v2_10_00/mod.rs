use super::{version::Version, Migration, MigrationFragment};
use crate::StorageConnection;

mod add_activity_log_volume_per_pack_changed;
mod add_campaign_to_stocktake_line;
mod add_closed_vial_wastage_reason_option_type;
mod add_contact_table;
mod add_goods_received_line_table;
mod add_goods_received_table;
mod add_item_store_join;
mod add_more_dates_to_purchase_order;
mod add_program_id_to_stock_and_invoice_lines;
mod add_purchase_order_permission_enum_values;
mod add_purchase_order_report_context;
mod add_purchase_order_tables;
mod add_purchase_order_to_number_type;
mod add_restricted_location_type_id_to_item;
mod add_stock_volume;
mod add_supplier_discount_percentage_to_purchase_order;
mod delete_unused_number_type;
mod rename_cold_storage_type_to_location_type;
mod stock_volume_sync_buffer;

pub(crate) struct V2_10_00;

impl Migration for V2_10_00 {
    fn version(&self) -> Version {
        Version::from_str("2.10.0")
    }

    fn migrate(&self, _connection: &StorageConnection) -> anyhow::Result<()> {
        Ok(())
    }

    fn migrate_fragments(&self) -> Vec<Box<dyn MigrationFragment>> {
        vec![
            Box::new(add_contact_table::Migrate),
            Box::new(add_purchase_order_tables::Migrate),
            Box::new(add_purchase_order_to_number_type::Migrate),
            Box::new(add_purchase_order_report_context::Migrate),
            Box::new(add_item_store_join::Migrate),
            Box::new(add_purchase_order_permission_enum_values::Migrate),
            Box::new(rename_cold_storage_type_to_location_type::Migrate),
            Box::new(delete_unused_number_type::Migrate),
            Box::new(add_restricted_location_type_id_to_item::Migrate),
            Box::new(add_goods_received_table::Migrate),
            Box::new(add_supplier_discount_percentage_to_purchase_order::Migrate),
            Box::new(add_stock_volume::Migrate),
            Box::new(stock_volume_sync_buffer::Migrate),
            Box::new(add_activity_log_volume_per_pack_changed::Migrate),
            Box::new(add_more_dates_to_purchase_order::Migrate),
            Box::new(add_goods_received_line_table::Migrate),
            Box::new(add_closed_vial_wastage_reason_option_type::Migrate),
<<<<<<< HEAD
            Box::new(add_campaign_to_stocktake_line::Migrate),
=======
            Box::new(add_program_id_to_stock_and_invoice_lines::Migrate),
>>>>>>> b47c35ed
        ]
    }
}

#[cfg(test)]
mod test {

    #[actix_rt::test]
    async fn migration_2_10_00() {
        use crate::migrations::*;
        use crate::test_db::*;
        use v2_09_00::V2_09_00;
        use v2_10_00::V2_10_00;

        let previous_version = V2_09_00.version();
        let version = V2_10_00.version();

        let SetupResult { connection, .. } = setup_test(SetupOption {
            db_name: &format!("migration_{version}"),
            version: Some(previous_version.clone()),
            ..Default::default()
        })
        .await;

        // Run this migration
        migrate(&connection, Some(version.clone())).unwrap();
        assert_eq!(get_database_version(&connection), version);
    }
}<|MERGE_RESOLUTION|>--- conflicted
+++ resolved
@@ -51,11 +51,8 @@
             Box::new(add_more_dates_to_purchase_order::Migrate),
             Box::new(add_goods_received_line_table::Migrate),
             Box::new(add_closed_vial_wastage_reason_option_type::Migrate),
-<<<<<<< HEAD
             Box::new(add_campaign_to_stocktake_line::Migrate),
-=======
             Box::new(add_program_id_to_stock_and_invoice_lines::Migrate),
->>>>>>> b47c35ed
         ]
     }
 }
