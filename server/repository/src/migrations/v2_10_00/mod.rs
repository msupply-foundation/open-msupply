use super::{version::Version, Migration, MigrationFragment};
use crate::StorageConnection;

mod add_activity_log_volume_per_pack_changed;
mod add_campaign_and_program_to_stocktake_line;
mod add_closed_vial_wastage_reason_option_type;
mod add_contact_table;
mod add_goods_received_line_table;
mod add_goods_received_table;
mod add_item_store_join;
mod add_more_dates_to_purchase_order;
mod add_program_id_to_stock_and_invoice_lines;
mod add_purchase_order_permission_enum_values;
mod add_purchase_order_report_context;
mod add_purchase_order_tables;
mod add_purchase_order_to_number_type;
mod add_restricted_location_type_id_to_item;
mod add_stock_volume;
mod add_supplier_discount_percentage_to_purchase_order;
mod delete_unused_number_type;
mod rename_cold_storage_type_to_location_type;
mod rename_vvm_status_level_to_priority;
mod stock_volume_sync_buffer;

pub(crate) struct V2_10_00;

impl Migration for V2_10_00 {
    fn version(&self) -> Version {
        Version::from_str("2.10.0")
    }

    fn migrate(&self, _connection: &StorageConnection) -> anyhow::Result<()> {
        Ok(())
    }

    fn migrate_fragments(&self) -> Vec<Box<dyn MigrationFragment>> {
        vec![
            Box::new(add_contact_table::Migrate),
            Box::new(add_purchase_order_tables::Migrate),
            Box::new(add_purchase_order_to_number_type::Migrate),
            Box::new(add_purchase_order_report_context::Migrate),
            Box::new(add_item_store_join::Migrate),
            Box::new(add_purchase_order_permission_enum_values::Migrate),
            Box::new(rename_cold_storage_type_to_location_type::Migrate),
            Box::new(delete_unused_number_type::Migrate),
            Box::new(add_restricted_location_type_id_to_item::Migrate),
            Box::new(add_goods_received_table::Migrate),
            Box::new(add_supplier_discount_percentage_to_purchase_order::Migrate),
            Box::new(add_stock_volume::Migrate),
            Box::new(stock_volume_sync_buffer::Migrate),
            Box::new(add_activity_log_volume_per_pack_changed::Migrate),
            Box::new(add_more_dates_to_purchase_order::Migrate),
            Box::new(add_goods_received_line_table::Migrate),
            Box::new(add_closed_vial_wastage_reason_option_type::Migrate),
<<<<<<< HEAD
            Box::new(add_campaign_and_program_to_stocktake_line::Migrate),
=======
            Box::new(rename_vvm_status_level_to_priority::Migrate),
>>>>>>> bbc96af9
            Box::new(add_program_id_to_stock_and_invoice_lines::Migrate),
        ]
    }
}

#[cfg(test)]
mod test {

    #[actix_rt::test]
    async fn migration_2_10_00() {
        use crate::migrations::*;
        use crate::test_db::*;
        use v2_09_00::V2_09_00;
        use v2_10_00::V2_10_00;

        let previous_version = V2_09_00.version();
        let version = V2_10_00.version();

        let SetupResult { connection, .. } = setup_test(SetupOption {
            db_name: &format!("migration_{version}"),
            version: Some(previous_version.clone()),
            ..Default::default()
        })
        .await;

        // Run this migration
        migrate(&connection, Some(version.clone())).unwrap();
        assert_eq!(get_database_version(&connection), version);
    }
}<|MERGE_RESOLUTION|>--- conflicted
+++ resolved
@@ -52,11 +52,8 @@
             Box::new(add_more_dates_to_purchase_order::Migrate),
             Box::new(add_goods_received_line_table::Migrate),
             Box::new(add_closed_vial_wastage_reason_option_type::Migrate),
-<<<<<<< HEAD
             Box::new(add_campaign_and_program_to_stocktake_line::Migrate),
-=======
             Box::new(rename_vvm_status_level_to_priority::Migrate),
->>>>>>> bbc96af9
             Box::new(add_program_id_to_stock_and_invoice_lines::Migrate),
         ]
     }
