use super::{version::Version, Migration, MigrationFragment};
use crate::StorageConnection;

mod add_contact_table;
mod add_item_store_join;
mod add_program_id_to_stock_and_invoice_lines;
mod add_purchase_order_permission_enum_values;
mod add_purchase_order_report_context;
mod add_purchase_order_tables;
mod add_purchase_order_to_number_type;
mod add_restricted_location_type_id_to_item;
mod delete_unused_number_type;
mod rename_cold_storage_type_to_location_type;

pub(crate) struct V2_10_00;

impl Migration for V2_10_00 {
    fn version(&self) -> Version {
        Version::from_str("2.10.0")
    }

    fn migrate(&self, _connection: &StorageConnection) -> anyhow::Result<()> {
        Ok(())
    }

    fn migrate_fragments(&self) -> Vec<Box<dyn MigrationFragment>> {
        vec![
            Box::new(add_contact_table::Migrate),
            Box::new(add_purchase_order_tables::Migrate),
            Box::new(add_purchase_order_to_number_type::Migrate),
            Box::new(add_purchase_order_report_context::Migrate),
            Box::new(add_item_store_join::Migrate),
            Box::new(add_purchase_order_permission_enum_values::Migrate),
            Box::new(rename_cold_storage_type_to_location_type::Migrate),
            Box::new(delete_unused_number_type::Migrate),
<<<<<<< HEAD
            Box::new(add_program_id_to_stock_and_invoice_lines::Migrate),
=======
            Box::new(add_restricted_location_type_id_to_item::Migrate),
>>>>>>> 34383ac2
        ]
    }
}

#[cfg(test)]
mod test {

    #[actix_rt::test]
    async fn migration_2_10_00() {
        use crate::migrations::*;
        use crate::test_db::*;
        use v2_09_00::V2_09_00;
        use v2_10_00::V2_10_00;

        let previous_version = V2_09_00.version();
        let version = V2_10_00.version();

        let SetupResult { connection, .. } = setup_test(SetupOption {
            db_name: &format!("migration_{version}"),
            version: Some(previous_version.clone()),
            ..Default::default()
        })
        .await;

        // Run this migration
        migrate(&connection, Some(version.clone())).unwrap();
        assert_eq!(get_database_version(&connection), version);
    }
}<|MERGE_RESOLUTION|>--- conflicted
+++ resolved
@@ -33,11 +33,8 @@
             Box::new(add_purchase_order_permission_enum_values::Migrate),
             Box::new(rename_cold_storage_type_to_location_type::Migrate),
             Box::new(delete_unused_number_type::Migrate),
-<<<<<<< HEAD
+            Box::new(add_restricted_location_type_id_to_item::Migrate),
             Box::new(add_program_id_to_stock_and_invoice_lines::Migrate),
-=======
-            Box::new(add_restricted_location_type_id_to_item::Migrate),
->>>>>>> 34383ac2
         ]
     }
 }
