--- conflicted
+++ resolved
@@ -16,11 +16,8 @@
 mod add_restricted_location_type_id_to_item;
 mod add_stock_volume;
 mod add_supplier_discount_percentage_to_purchase_order;
-<<<<<<< HEAD
+mod add_volume_to_location;
 mod add_vvm_status_to_stocktake_line;
-=======
-mod add_volume_to_location;
->>>>>>> 9be6c6d4
 mod delete_unused_number_type;
 mod reintegrate_location_volume;
 mod rename_cold_storage_type_to_location_type;
@@ -59,12 +56,9 @@
             Box::new(add_closed_vial_wastage_reason_option_type::Migrate),
             Box::new(rename_vvm_status_level_to_priority::Migrate),
             Box::new(add_program_id_to_stock_and_invoice_lines::Migrate),
-<<<<<<< HEAD
-            Box::new(add_vvm_status_to_stocktake_line::Migrate),
-=======
             Box::new(add_volume_to_location::Migrate),
             Box::new(reintegrate_location_volume::Migrate),
->>>>>>> 9be6c6d4
+            Box::new(add_vvm_status_to_stocktake_line::Migrate),
         ]
     }
 }
