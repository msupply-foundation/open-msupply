--- conflicted
+++ resolved
@@ -69,11 +69,8 @@
             Box::new(add_vvm_status_to_stocktake_line::Migrate),
             Box::new(add_comment_to_purchase_order_line::Migrate),
             Box::new(add_goods_received_permission_enum_values::Migrate),
-<<<<<<< HEAD
+            Box::new(remove_use_campaigns_pref::Migrate),
             Box::new(add_goods_received_report_context::Migrate),
-=======
-            Box::new(remove_use_campaigns_pref::Migrate),
->>>>>>> cf19e92e
         ]
     }
 }
