--- conflicted
+++ resolved
@@ -7,11 +7,8 @@
 mod add_goods_received_line_table;
 mod add_goods_received_table;
 mod add_item_store_join;
-<<<<<<< HEAD
+mod add_more_dates_to_purchase_order;
 mod add_program_id_to_stock_and_invoice_lines;
-=======
-mod add_more_dates_to_purchase_order;
->>>>>>> 30263698
 mod add_purchase_order_permission_enum_values;
 mod add_purchase_order_report_context;
 mod add_purchase_order_tables;
@@ -47,16 +44,13 @@
             Box::new(add_restricted_location_type_id_to_item::Migrate),
             Box::new(add_goods_received_table::Migrate),
             Box::new(add_supplier_discount_percentage_to_purchase_order::Migrate),
-<<<<<<< HEAD
-            Box::new(add_program_id_to_stock_and_invoice_lines::Migrate),
-=======
             Box::new(add_stock_volume::Migrate),
             Box::new(stock_volume_sync_buffer::Migrate),
             Box::new(add_activity_log_volume_per_pack_changed::Migrate),
             Box::new(add_more_dates_to_purchase_order::Migrate),
             Box::new(add_goods_received_line_table::Migrate),
             Box::new(add_closed_vial_wastage_reason_option_type::Migrate),
->>>>>>> 30263698
+            Box::new(add_program_id_to_stock_and_invoice_lines::Migrate),
         ]
     }
 }
