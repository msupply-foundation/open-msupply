use super::{version::Version, Migration, MigrationFragment};
use crate::StorageConnection;

mod add_contact_table;
mod add_goods_received_table;
mod add_item_store_join;
mod add_more_dates_to_purchase_order;
mod add_purchase_order_permission_enum_values;
mod add_purchase_order_report_context;
mod add_purchase_order_tables;
mod add_purchase_order_to_number_type;
mod add_restricted_location_type_id_to_item;
mod add_stock_volume;
mod add_supplier_discount_percentage_to_purchase_order;
mod delete_unused_number_type;
mod rename_cold_storage_type_to_location_type;
mod stock_volume_sync_buffer;

pub(crate) struct V2_10_00;

impl Migration for V2_10_00 {
    fn version(&self) -> Version {
        Version::from_str("2.10.0")
    }

    fn migrate(&self, _connection: &StorageConnection) -> anyhow::Result<()> {
        Ok(())
    }

    fn migrate_fragments(&self) -> Vec<Box<dyn MigrationFragment>> {
        vec![
            Box::new(add_contact_table::Migrate),
            Box::new(add_purchase_order_tables::Migrate),
            Box::new(add_purchase_order_to_number_type::Migrate),
            Box::new(add_purchase_order_report_context::Migrate),
            Box::new(add_item_store_join::Migrate),
            Box::new(add_purchase_order_permission_enum_values::Migrate),
            Box::new(rename_cold_storage_type_to_location_type::Migrate),
            Box::new(delete_unused_number_type::Migrate),
            Box::new(add_restricted_location_type_id_to_item::Migrate),
            Box::new(add_goods_received_table::Migrate),
            Box::new(add_supplier_discount_percentage_to_purchase_order::Migrate),
<<<<<<< HEAD
            Box::new(add_stock_volume::Migrate),
            Box::new(stock_volume_sync_buffer::Migrate),
=======
            Box::new(add_more_dates_to_purchase_order::Migrate),
>>>>>>> 289f5aff
        ]
    }
}

#[cfg(test)]
mod test {

    #[actix_rt::test]
    async fn migration_2_10_00() {
        use crate::migrations::*;
        use crate::test_db::*;
        use v2_09_00::V2_09_00;
        use v2_10_00::V2_10_00;

        let previous_version = V2_09_00.version();
        let version = V2_10_00.version();

        let SetupResult { connection, .. } = setup_test(SetupOption {
            db_name: &format!("migration_{version}"),
            version: Some(previous_version.clone()),
            ..Default::default()
        })
        .await;

        // Run this migration
        migrate(&connection, Some(version.clone())).unwrap();
        assert_eq!(get_database_version(&connection), version);
    }
}<|MERGE_RESOLUTION|>--- conflicted
+++ resolved
@@ -40,12 +40,9 @@
             Box::new(add_restricted_location_type_id_to_item::Migrate),
             Box::new(add_goods_received_table::Migrate),
             Box::new(add_supplier_discount_percentage_to_purchase_order::Migrate),
-<<<<<<< HEAD
             Box::new(add_stock_volume::Migrate),
             Box::new(stock_volume_sync_buffer::Migrate),
-=======
             Box::new(add_more_dates_to_purchase_order::Migrate),
->>>>>>> 289f5aff
         ]
     }
 }
