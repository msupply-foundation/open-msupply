--- conflicted
+++ resolved
@@ -3,13 +3,10 @@
 
 mod add_can_cancel_finalised_invoices_user_permission;
 mod add_contact_table;
-<<<<<<< HEAD
 mod add_purchase_order_line_to_number_type;
-=======
 mod add_purchase_order_report_context;
 mod add_purchase_order_tables;
 mod add_purchase_order_to_number_type;
->>>>>>> 184936c4
 
 pub(crate) struct V2_10_00;
 
@@ -25,14 +22,11 @@
     fn migrate_fragments(&self) -> Vec<Box<dyn MigrationFragment>> {
         vec![
             Box::new(add_contact_table::Migrate),
-<<<<<<< HEAD
-            Box::new(add_purchase_order_line_to_number_type::Migrate),
-=======
             Box::new(add_purchase_order_tables::Migrate),
             Box::new(add_purchase_order_to_number_type::Migrate),
             Box::new(add_purchase_order_report_context::Migrate),
             Box::new(add_can_cancel_finalised_invoices_user_permission::Migrate),
->>>>>>> 184936c4
+            Box::new(add_purchase_order_line_to_number_type::Migrate),
         ]
     }
 }
