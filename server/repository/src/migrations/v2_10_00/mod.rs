--- conflicted
+++ resolved
@@ -19,11 +19,8 @@
 mod add_supplier_discount_percentage_to_purchase_order;
 mod add_volume_to_location;
 mod delete_unused_number_type;
-<<<<<<< HEAD
+mod reintegrate_location_volume;
 mod rename_cold_storage_type_fk;
-=======
-mod reintegrate_location_volume;
->>>>>>> f51c170c
 mod rename_cold_storage_type_to_location_type;
 mod rename_vvm_status_level_to_priority;
 mod stock_volume_sync_buffer;
@@ -52,9 +49,6 @@
             Box::new(add_restricted_location_type_id_to_item::Migrate),
             Box::new(add_goods_received_table::Migrate),
             Box::new(add_supplier_discount_percentage_to_purchase_order::Migrate),
-<<<<<<< HEAD
-            Box::new(rename_cold_storage_type_fk::Migrate),
-=======
             Box::new(add_stock_volume::Migrate),
             Box::new(stock_volume_sync_buffer::Migrate),
             Box::new(add_activity_log_volume_per_pack_changed::Migrate),
@@ -66,7 +60,7 @@
             Box::new(add_program_id_to_stock_and_invoice_lines::Migrate),
             Box::new(add_volume_to_location::Migrate),
             Box::new(reintegrate_location_volume::Migrate),
->>>>>>> f51c170c
+            Box::new(rename_cold_storage_type_fk::Migrate),
         ]
     }
 }
