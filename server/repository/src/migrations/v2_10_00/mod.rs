use super::{version::Version, Migration, MigrationFragment};
use crate::StorageConnection;

mod add_activity_log_goods_received;
mod add_activity_log_volume_per_pack_changed;
mod add_campaign_and_program_to_stocktake_line;
mod add_closed_vial_wastage_reason_option_type;
mod add_comment_to_purchase_order_line;
mod add_contact_table;
mod add_goods_received_id_to_invoice;
mod add_goods_received_line_table;
mod add_goods_received_report_context;
mod add_goods_received_permission_enum_values;
mod add_goods_received_report_context;
mod add_goods_received_table;
mod add_item_store_join;
mod add_more_dates_to_purchase_order;
mod add_program_id_to_stock_and_invoice_lines;
mod add_purchase_order_activity_logs;
mod add_purchase_order_permission_enum_values;
mod add_purchase_order_report_context;
mod add_purchase_order_tables;
mod add_purchase_order_to_number_type;
mod add_restricted_location_type_id_to_item;
mod add_stock_volume;
mod add_supplier_discount_percentage_to_purchase_order;
mod add_volume_to_location;
mod add_vvm_status_to_stocktake_line;
mod delete_unused_number_type;
mod reintegrate_location_volume;
mod remove_use_campaigns_pref;
mod rename_authorised_to_adjusted;
mod rename_cold_storage_type_fk;
mod rename_cold_storage_type_to_location_type;
mod rename_vvm_status_level_to_priority;
mod stock_volume_sync_buffer;

pub(crate) struct V2_10_00;

impl Migration for V2_10_00 {
    fn version(&self) -> Version {
        Version::from_str("2.10.0")
    }

    fn migrate(&self, _connection: &StorageConnection) -> anyhow::Result<()> {
        Ok(())
    }

    fn migrate_fragments(&self) -> Vec<Box<dyn MigrationFragment>> {
        vec![
            Box::new(add_contact_table::Migrate),
            Box::new(add_purchase_order_tables::Migrate),
            Box::new(add_purchase_order_to_number_type::Migrate),
            Box::new(add_purchase_order_report_context::Migrate),
            Box::new(add_item_store_join::Migrate),
            Box::new(add_purchase_order_permission_enum_values::Migrate),
            Box::new(rename_cold_storage_type_to_location_type::Migrate),
            Box::new(delete_unused_number_type::Migrate),
            Box::new(add_restricted_location_type_id_to_item::Migrate),
            Box::new(add_goods_received_table::Migrate),
            Box::new(add_supplier_discount_percentage_to_purchase_order::Migrate),
            Box::new(add_stock_volume::Migrate),
            Box::new(stock_volume_sync_buffer::Migrate),
            Box::new(add_activity_log_volume_per_pack_changed::Migrate),
            Box::new(add_more_dates_to_purchase_order::Migrate),
            Box::new(add_goods_received_line_table::Migrate),
            Box::new(add_closed_vial_wastage_reason_option_type::Migrate),
            Box::new(add_campaign_and_program_to_stocktake_line::Migrate),
            Box::new(rename_vvm_status_level_to_priority::Migrate),
            Box::new(add_program_id_to_stock_and_invoice_lines::Migrate),
            Box::new(add_volume_to_location::Migrate),
            Box::new(reintegrate_location_volume::Migrate),
            Box::new(rename_cold_storage_type_fk::Migrate),
            Box::new(add_vvm_status_to_stocktake_line::Migrate),
            Box::new(add_comment_to_purchase_order_line::Migrate),
            Box::new(add_goods_received_permission_enum_values::Migrate),
            Box::new(rename_authorised_to_adjusted::Migrate),
            Box::new(remove_use_campaigns_pref::Migrate),
            Box::new(add_activity_log_goods_received::Migrate),
            Box::new(add_purchase_order_activity_logs::Migrate),
            Box::new(add_goods_received_permission_enum_values::Migrate),
            Box::new(add_goods_received_report_context::Migrate),
<<<<<<< HEAD
            Box::new(add_goods_received_id_to_invoice::Migrate),
=======
>>>>>>> b96a618d
        ]
    }
}

#[cfg(test)]
mod test {

    #[actix_rt::test]
    async fn migration_2_10_00() {
        use crate::migrations::*;
        use crate::test_db::*;
        use v2_09_00::V2_09_00;
        use v2_10_00::V2_10_00;

        let previous_version = V2_09_00.version();
        let version = V2_10_00.version();

        let SetupResult { connection, .. } = setup_test(SetupOption {
            db_name: &format!("migration_{version}"),
            version: Some(previous_version.clone()),
            ..Default::default()
        })
        .await;

        // Run this migration
        migrate(&connection, Some(version.clone())).unwrap();
        assert_eq!(get_database_version(&connection), version);
    }
}<|MERGE_RESOLUTION|>--- conflicted
+++ resolved
@@ -9,8 +9,8 @@
 mod add_contact_table;
 mod add_goods_received_id_to_invoice;
 mod add_goods_received_line_table;
+mod add_goods_received_permission_enum_values;
 mod add_goods_received_report_context;
-mod add_goods_received_permission_enum_values;
 mod add_goods_received_report_context;
 mod add_goods_received_table;
 mod add_item_store_join;
@@ -80,10 +80,8 @@
             Box::new(add_purchase_order_activity_logs::Migrate),
             Box::new(add_goods_received_permission_enum_values::Migrate),
             Box::new(add_goods_received_report_context::Migrate),
-<<<<<<< HEAD
+            Box::new(add_goods_received_report_context::Migrate),
             Box::new(add_goods_received_id_to_invoice::Migrate),
-=======
->>>>>>> b96a618d
         ]
     }
 }
