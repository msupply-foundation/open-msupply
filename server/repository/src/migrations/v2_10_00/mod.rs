--- conflicted
+++ resolved
@@ -1,6 +1,7 @@
 use super::{version::Version, Migration, MigrationFragment};
 use crate::StorageConnection;
 
+mod add_activity_log_volume_per_pack_changed;
 mod add_contact_table;
 mod add_goods_received_table;
 mod add_item_store_join;
@@ -15,10 +16,6 @@
 mod delete_unused_number_type;
 mod rename_cold_storage_type_to_location_type;
 mod stock_volume_sync_buffer;
-<<<<<<< HEAD
-mod add_activity_log_volume_per_pack_changed;
-=======
->>>>>>> 52362801
 
 pub(crate) struct V2_10_00;
 
@@ -46,11 +43,8 @@
             Box::new(add_supplier_discount_percentage_to_purchase_order::Migrate),
             Box::new(add_stock_volume::Migrate),
             Box::new(stock_volume_sync_buffer::Migrate),
-<<<<<<< HEAD
             Box::new(add_activity_log_volume_per_pack_changed::Migrate),
-=======
             Box::new(add_more_dates_to_purchase_order::Migrate),
->>>>>>> 52362801
         ]
     }
 }
