use crate::migrations::*;

pub(crate) struct Migrate;

impl MigrationFragment for Migrate {
    fn identifier(&self) -> &'static str {
        "add_purchase_order_tables"
    }

    fn migrate(&self, connection: &StorageConnection) -> anyhow::Result<()> {
        let purchase_order_status = if cfg!(feature = "postgres") {
            sql!(
                connection,
                r#"
                CREATE TYPE purchase_order_status AS ENUM
                    (
                        'NEW',
                        'CONFIRMED',
                        'AUTHORISED',
                        'FINALISED'
                    );
            "#
            )?;

            "purchase_order_status"
        } else {
            "TEXT"
        };

        sql!(
            connection,
            r#"
                CREATE TABLE purchase_order (
                    id TEXT NOT NULL PRIMARY KEY,
                    store_id TEXT NOT NULL REFERENCES store(id),
                    created_by TEXT,
                    supplier_name_link_id TEXT NOT NULL REFERENCES name_link(id),
                    purchase_order_number BIGINT NOT NULL,
                    status {purchase_order_status} NOT NULL,
                    created_datetime {DATETIME} NOT NULL,
                    confirmed_datetime {DATETIME},
                    target_months {DOUBLE},
                    comment TEXT,
<<<<<<< HEAD
=======
                    supplier_discount_amount {DOUBLE} NOT NULL,
>>>>>>> 5cc79fcc
                    donor_link_id TEXT REFERENCES name_link(id),
                    reference TEXT,
                    currency_id TEXT REFERENCES currency(id),
                    foreign_exchange_rate {DOUBLE} NOT NULL DEFAULT 1.0,
                    shipping_method TEXT,
                    sent_datetime {DATETIME},
                    contract_signed_date {DATE},
                    advance_paid_date {DATE},
                    received_at_port_date {DATE},
                    requested_delivery_date {DATE},
                    supplier_agent TEXT,
                    authorising_officer_1 TEXT,
                    authorising_officer_2 TEXT,
                    additional_instructions TEXT,
                    heading_message TEXT,
                    agent_commission {DOUBLE},
                    document_charge {DOUBLE},
                    communications_charge {DOUBLE},
                    insurance_charge {DOUBLE},
                    freight_charge {DOUBLE},
<<<<<<< HEAD
                    freight_conditions TEXT
                    );
=======
                    freight_conditions TEXT,
                    order_total_before_discount {DOUBLE} NOT NULL,
                    order_total_after_discount {DOUBLE} NOT NULL
                );
>>>>>>> 5cc79fcc
            "#
        )?;

        sql!(
            connection,
            r#"
                CREATE TABLE purchase_order_line (
                    id TEXT NOT NULL PRIMARY KEY,
                    purchase_order_id TEXT REFERENCES purchase_order(id) NOT NULL,
                    store_id TEXT NOT NULL REFERENCES store(id),
                    line_number BIGINT NOT NULL,
                    item_link_id TEXT REFERENCES item_link(id) NOT NULL,
                    item_name TEXT NOT NULL,
                    requested_pack_size {DOUBLE} NOT NULL DEFAULT 1.0,
                    requested_number_of_units {DOUBLE} NOT NULL DEFAULT 0.0,
                    authorised_number_of_units {DOUBLE},
                    received_number_of_units {DOUBLE},
                    requested_delivery_date {DATE},
                    expected_delivery_date {DATE},
                    stock_on_hand_in_units {DOUBLE} NOT NULL DEFAULT 0.0,
                    supplier_item_code TEXT,
                    price_per_unit_before_discount {DOUBLE} NOT NULL DEFAULT 0.0,
                    price_per_unit_after_discount {DOUBLE} NOT NULL DEFAULT 0.0
                );
            "#
        )?;

        Ok(())
    }
}<|MERGE_RESOLUTION|>--- conflicted
+++ resolved
@@ -41,10 +41,6 @@
                     confirmed_datetime {DATETIME},
                     target_months {DOUBLE},
                     comment TEXT,
-<<<<<<< HEAD
-=======
-                    supplier_discount_amount {DOUBLE} NOT NULL,
->>>>>>> 5cc79fcc
                     donor_link_id TEXT REFERENCES name_link(id),
                     reference TEXT,
                     currency_id TEXT REFERENCES currency(id),
@@ -65,15 +61,8 @@
                     communications_charge {DOUBLE},
                     insurance_charge {DOUBLE},
                     freight_charge {DOUBLE},
-<<<<<<< HEAD
                     freight_conditions TEXT
                     );
-=======
-                    freight_conditions TEXT,
-                    order_total_before_discount {DOUBLE} NOT NULL,
-                    order_total_after_discount {DOUBLE} NOT NULL
-                );
->>>>>>> 5cc79fcc
             "#
         )?;
 
