use std::convert::TryInto;

use super::{version::Version, Migration};

use crate::{ChangelogRepository, StorageConnection};

mod activity_log_add_clear_invoice_created_before_store;
mod barcode_add_manufacturer_link_id;
mod changelog_add_name_link_id;
mod clinician_link;
mod clinician_store_join_add_clinician_link_id;
mod contact_trace_link_id;
mod document_owner_name_link_id;
mod encounter_add_clinician_link_id;
mod encounter_add_patient_link_id;
mod invoice_add_clinician_link_id;
mod invoice_add_name_link_id;
mod invoice_line_add_item_link_id;
mod item_add_is_active;
mod master_list_line_add_item_link_id;
mod master_list_name_join_add_name_link_id;
mod name_link;
mod name_store_join_add_name_link_id;
mod name_tag_join_add_name_link_id;
mod program_enrolment_add_patient_link_id;
mod program_event_patient_link_id;
mod requisition_add_name_link_id;
mod requisition_line_add_item_link_id;
mod stock_line_add_item_link_id;
mod stock_line_add_supplier_link_id;
mod stocktake_line_add_item_link_id;
<<<<<<< HEAD
mod store_add_created_date;
=======
mod sync_log;
>>>>>>> 879f4517
mod unit_add_is_active;

mod item_link_create_table;
pub(crate) struct V1_07_00;

impl Migration for V1_07_00 {
    fn version(&self) -> Version {
        Version::from_str("1.7.0")
    }

    fn migrate(&self, connection: &StorageConnection) -> anyhow::Result<()> {
        sync_log::migrate(connection)?;
        migrate_merge_feature(connection)?;

        Ok(())
    }
}

/// For testing, it returns the change_log cursors as if the changelog would have been updated.
fn run_without_change_log_updates<F: FnOnce() -> anyhow::Result<()>>(
    connection: &StorageConnection,
    job: F,
) -> anyhow::Result<u64> {
    // Remember the current changelog cursor in order to be able to delete all changelog entries
    // triggered by the merge migrations.
    let changelog_repo = ChangelogRepository::new(connection);
    let cursor_before_job = changelog_repo.latest_cursor()?;

    job()?;

    let cursor_after_job = changelog_repo.latest_cursor()?;
    // Revert changelog to the state before the merge migrations
    changelog_repo.delete((cursor_before_job + 1).try_into()?)?;
    Ok(cursor_after_job)
}

fn migrate_merge_feature(connection: &StorageConnection) -> anyhow::Result<u64> {
    // We don't want merge-migration updates to sync back.
    run_without_change_log_updates(connection, || {
        store_add_created_date::migrate(connection)?;
        activity_log_add_clear_invoice_created_before_store::migrate(connection)?;

        item_add_is_active::migrate(connection)?;
        unit_add_is_active::migrate(connection)?;
        // Item link migrations
        item_link_create_table::migrate(connection)?;
        stocktake_line_add_item_link_id::migrate(connection)?;
        stock_line_add_item_link_id::migrate(connection)?;
        invoice_line_add_item_link_id::migrate(connection)?;
        master_list_line_add_item_link_id::migrate(connection)?;
        requisition_line_add_item_link_id::migrate(connection)?;

        // Name link migrations
        name_link::migrate(connection)?;
        changelog_add_name_link_id::migrate(connection)?;
        invoice_add_name_link_id::migrate(connection)?;
        name_store_join_add_name_link_id::migrate(connection)?;
        master_list_name_join_add_name_link_id::migrate(connection)?;
        name_tag_join_add_name_link_id::migrate(connection)?;
        requisition_add_name_link_id::migrate(connection)?;
        stock_line_add_supplier_link_id::migrate(connection)?;
        barcode_add_manufacturer_link_id::migrate(connection)?;
        document_owner_name_link_id::migrate(connection)?;
        // Patient link migrations
        program_event_patient_link_id::migrate(connection)?;
        program_enrolment_add_patient_link_id::migrate(connection)?;
        encounter_add_patient_link_id::migrate(connection)?;

        // Clinician link migrations
        clinician_link::migrate(connection)?;
        clinician_store_join_add_clinician_link_id::migrate(connection)?;
        encounter_add_clinician_link_id::migrate(connection)?;
        invoice_add_clinician_link_id::migrate(connection)?;
        contact_trace_link_id::migrate(connection)?;

        Ok(())
    })
}

#[cfg(test)]
#[actix_rt::test]
async fn migration_1_07_00() {
    use crate::migrations::*;
    use crate::test_db::*;

    let version = V1_07_00.version();

    // This test allows checking sql syntax
    let SetupResult { connection, .. } = setup_test(SetupOption {
        db_name: &format!("migration_{version}"),
        version: Some(version.clone()),
        ..Default::default()
    })
    .await;

    assert_eq!(get_database_version(&connection), version);
}

#[cfg(test)]
fn insert_merge_test_data(connection: &StorageConnection) {
    use super::sql;

    sql!(
        connection,
        r#"
        INSERT INTO item 
            (id, name, code, default_pack_size, type, legacy_record)
        VALUES 
            ('item1', 'item1name', 'item1code', 1, 'STOCK', ''),
            ('item2', 'item2name', 'item2code', 2, 'STOCK', ''),
            ('item3', 'item3name', 'item3code', 3, 'STOCK', ''),
            ('item4', 'item4name', 'item4code', 4, 'STOCK', '');
        "#
    )
    .unwrap();
    sql!(
        connection,
        r#"
        INSERT INTO
            name (id, name, code, is_customer, is_supplier, type, is_sync_update)
        VALUES
            ('name1', 'name1name', 'name1code', TRUE, FALSE, 'STORE', TRUE),
            ('name2', 'name2name', 'name2code', TRUE, FALSE, 'STORE', TRUE),
            ('name3', 'name3name', 'name3code', TRUE, FALSE, 'STORE', TRUE);
        "#
    )
    .unwrap();
    sql!(
        connection,
        r#"
        INSERT INTO
            store (id, name_id, code, site_id, store_mode, disabled)
        VALUES
            ('store1', 'name1', 'store1code', 1, 'STORE', FALSE),
            ('store2', 'name2', 'store2code', 1, 'STORE', FALSE),
            ('store3', 'name3', 'store3code', 1, 'STORE', FALSE);
        "#
    )
    .unwrap();

    sql!(
        connection,
        r#"
        INSERT INTO
        stock_line (
            id,
            item_id,
            store_id,
            cost_price_per_pack,
            sell_price_per_pack,
            available_number_of_packs,
            total_number_of_packs,
            pack_size,
            on_hold
        )
        VALUES
            ('stock_line1', 'item1', 'store1', 1.0, 1.0, 1.0, 1.0, 1.0, FALSE),
            ('stock_line2', 'item1', 'store1', 2.0, 2.0, 2.0, 2.0, 2.0, FALSE),
            ('stock_line3', 'item2', 'store1', 4.0, 4.0, 4.0, 4.0, 4.0, FALSE),
            ('stock_line4', 'item3', 'store2', 8.0, 8.0, 8.0, 8.0, 8.0, FALSE);
        "#
    )
    .unwrap();

    sql!(
    connection,
        r#"
        INSERT INTO
            invoice (id, name_id, store_id, invoice_number, on_hold, created_datetime, is_system_generated, status, type)
        VALUES
            ('invoice1', 'name1', 'store1', 1, false, '2020-07-09 17:10:40', false, 'PICKED', 'INBOUND_SHIPMENT');
        "#
    )
    .unwrap();

    sql!(
        connection,
        r#"
        INSERT INTO
        invoice_line (
            id,
            invoice_id,
            item_id,
            item_name,
            item_code,
            cost_price_per_pack,
            sell_price_per_pack,
            total_after_tax,
            total_before_tax,
            number_of_packs,
            pack_size,
            type
        )
        VALUES
            ('invoice_line1', 'invoice1', 'item1', 'item1name', 'item1code', 1, 2, 4, 4, 2, 12, 'STOCK_IN'),
            ('invoice_line2', 'invoice1', 'item1', 'item1name', 'item1code', 1, 3, 6, 6, 2, 12, 'STOCK_IN'),
            ('invoice_line3', 'invoice1', 'item1', 'item1name', 'item1code', 1, 4, 8, 8, 2, 12, 'STOCK_IN'),
            ('invoice_line4', 'invoice1', 'item2', 'item2name', 'item2code', 1, 5, 10, 10, 2, 12, 'STOCK_IN');
        "#
        )
    .unwrap();

    sql!(
        connection,
        r#"
        INSERT INTO
            requisition (
                id,
                requisition_number,
                store_id,
                created_datetime,
                max_months_of_stock,
                min_months_of_stock,
                status,
                type,
                name_id
            )
        VALUES
            ('requisition1', 1, 'store1', '2021-01-02 00:00:00', 2, 1, 'DRAFT', 'REQUEST', 'name1');
        "#
    )
    .unwrap();

    sql!(
        connection,
        r#"
        INSERT INTO
        requisition_line (
            id,
            requisition_id,
            item_id,
            requested_quantity,
            suggested_quantity,
            supply_quantity,
            available_stock_on_hand,
            average_monthly_consumption,
            approved_quantity
        )
        VALUES
            ('requisition_line1', 'requisition1', 'item1', 1, 2, 2, 5, 3, 2),
            ('requisition_line2', 'requisition1', 'item1', 1, 2, 2, 5, 3, 2),
            ('requisition_line3', 'requisition1', 'item1', 1, 2, 2, 5, 3, 2),
            ('requisition_line4', 'requisition1', 'item2', 1, 2, 2, 5, 3, 2);
        "#
    )
    .unwrap();
}

#[cfg(test)]
#[actix_rt::test]
async fn migration_1_07_00_no_merge_changelog_updates() {
    use crate::migrations::*;
    use crate::test_db::*;

    let prev_version = v1_06_00::V1_06_00.version();

    // This test allows checking sql syntax
    let SetupResult { connection, .. } = setup_test(SetupOption {
        db_name: &format!(
            "migration_{}_no_merge_changelog_updates",
            V1_07_00.version()
        ),
        version: Some(prev_version),
        ..Default::default()
    })
    .await;
    // enter some data so that changelog would have been updated during the migration
    insert_merge_test_data(&connection);

    let changelog_repo = ChangelogRepository::new(&connection);
    let cursor_before_migration = changelog_repo.latest_cursor().unwrap();

    let would_have_been_cursor = migrate_merge_feature(&connection).unwrap();
    assert!(would_have_been_cursor > cursor_before_migration);

    let cursor_after_migration = changelog_repo.latest_cursor().unwrap();
    assert_eq!(cursor_before_migration, cursor_after_migration);
}

#[cfg(test)]
#[actix_rt::test]
async fn migration_1_07_00_merge() {
    use crate::migrations::*;
    use crate::test_db::*;
    use chrono::NaiveDateTime;
    use diesel::prelude::*;
    use item_link::dsl as item_link_dsl;
    use requisition_line::dsl as requisition_line_dsl;
    use stock_movement::dsl as stock_movement_dsl;
    use stock_on_hand::dsl as stock_on_hand_dsl;

    table! {
        item_link {
            id->Text,
            item_id->Text,
        }
    }
    #[derive(Queryable, Debug, PartialEq)]
    struct ItemLinkRow {
        id: String,
        item_id: String,
    }

    table! {
        stock_on_hand(id) {
            id -> Text,
            item_id -> Text,
            store_id -> Text,
            available_stock_on_hand -> BigInt,
        }
    }
    #[derive(Queryable, Debug, PartialEq)]
    struct StockOnHandRow {
        id: String,
        item_id: String,
        store_id: String,
        available_stock_on_hand: i64,
    }

    table! {
        stock_movement (id) {
            id -> Text,
            item_id -> Text,
            store_id -> Text,
            quantity -> BigInt,
            datetime -> Timestamp,
        }
    }
    #[derive(Queryable, Debug, PartialEq)]
    struct StockMovementRow {
        id: String,
        item_id: String,
        store_id: String,
        quantity: i64,
        datetime: NaiveDateTime,
    }

    table! {
        requisition_line (id) {
            id -> Text,
            requisition_id -> Text,
            item_link_id -> Text,
            requested_quantity -> Integer,
            suggested_quantity -> Integer,
            supply_quantity -> Integer,
            available_stock_on_hand -> Integer ,
            average_monthly_consumption -> Integer,
            snapshot_datetime -> Nullable<Timestamp>,
            approved_quantity -> Integer,
            approval_comment -> Nullable<Text>,
            comment -> Nullable<Text>,
        }
    }

    #[derive(Queryable, Debug, PartialEq, Default)]
    struct RequisitionLineRow {
        id: String,
        requisition_id: String,
        item_link_id: String,
        requested_quantity: i32,
        suggested_quantity: i32,
        supply_quantity: i32,
        available_stock_on_hand: i32,
        average_monthly_consumption: i32,
        snapshot_datetime: Option<NaiveDateTime>,
        approved_quantity: i32,
        approval_comment: Option<String>,
        comment: Option<String>,
    }

    let previous_version = v1_06_00::V1_06_00.version();
    let version = V1_07_00.version();

    let SetupResult { connection, .. } = setup_test(SetupOption {
        db_name: &format!("migration_{version}_merge"),
        version: Some(previous_version.clone()),
        ..Default::default()
    })
    .await;

    insert_merge_test_data(&connection);

    let old_soh: Vec<StockOnHandRow> = stock_on_hand_dsl::stock_on_hand
        .order(stock_on_hand_dsl::item_id.asc())
        .load(&connection.connection)
        .unwrap();

    let old_stock_movements: Vec<StockMovementRow> = stock_movement_dsl::stock_movement
        .order(stock_movement_dsl::id.asc())
        .load(&connection.connection)
        .unwrap();

    migrate(&connection, Some(version.clone())).unwrap();
    assert_eq!(get_database_version(&connection), version);

    let expected_item_links = vec![
        ItemLinkRow {
            id: "item1".to_string(),
            item_id: "item1".to_string(),
        },
        ItemLinkRow {
            id: "item2".to_string(),
            item_id: "item2".to_string(),
        },
        ItemLinkRow {
            id: "item3".to_string(),
            item_id: "item3".to_string(),
        },
        ItemLinkRow {
            id: "item4".to_string(),
            item_id: "item4".to_string(),
        },
    ];
    let migration_item_links: Vec<ItemLinkRow> = item_link_dsl::item_link
        .order(item_link_dsl::id)
        .load(&connection.connection)
        .unwrap();
    assert_eq!(expected_item_links, migration_item_links);

    // Tests the view rewrite works correctly and implicitly that the stock_line.item_link_id got populated
    let new_soh: Vec<StockOnHandRow> = stock_on_hand_dsl::stock_on_hand
        .order(stock_on_hand_dsl::item_id.asc())
        .load(&connection.connection)
        .unwrap();
    assert_eq!(old_soh, new_soh);

    // Tests the view rewrites work correctly and implicitly that the invoice_line.item_link_id got populated
    let new_stock_movements: Vec<StockMovementRow> = stock_movement_dsl::stock_movement
        .order(stock_movement_dsl::id.asc())
        .load(&connection.connection)
        .unwrap();
    assert_eq!(old_stock_movements, new_stock_movements);

    let expected_requisition_lines = vec![
        RequisitionLineRow {
            id: "requisition_line1".to_string(),
            requisition_id: "requisition1".to_string(),
            item_link_id: "item1".to_string(),
            requested_quantity: 1,
            suggested_quantity: 2,
            supply_quantity: 2,
            available_stock_on_hand: 5,
            average_monthly_consumption: 3,
            approved_quantity: 2,
            ..Default::default()
        },
        RequisitionLineRow {
            id: "requisition_line2".to_string(),
            requisition_id: "requisition1".to_string(),
            item_link_id: "item1".to_string(),
            requested_quantity: 1,
            suggested_quantity: 2,
            supply_quantity: 2,
            available_stock_on_hand: 5,
            average_monthly_consumption: 3,
            approved_quantity: 2,
            ..Default::default()
        },
        RequisitionLineRow {
            id: "requisition_line3".to_string(),
            requisition_id: "requisition1".to_string(),
            item_link_id: "item1".to_string(),
            requested_quantity: 1,
            suggested_quantity: 2,
            supply_quantity: 2,
            available_stock_on_hand: 5,
            average_monthly_consumption: 3,
            approved_quantity: 2,
            ..Default::default()
        },
        RequisitionLineRow {
            id: "requisition_line4".to_string(),
            requisition_id: "requisition1".to_string(),
            item_link_id: "item2".to_string(),
            requested_quantity: 1,
            suggested_quantity: 2,
            supply_quantity: 2,
            available_stock_on_hand: 5,
            average_monthly_consumption: 3,
            approved_quantity: 2,
            ..Default::default()
        },
    ];
    let updated_requisition_lines: Vec<RequisitionLineRow> = requisition_line_dsl::requisition_line
        .order(requisition_line_dsl::id.asc())
        .load(&connection.connection)
        .unwrap();

    assert_eq!(expected_requisition_lines, updated_requisition_lines);
}<|MERGE_RESOLUTION|>--- conflicted
+++ resolved
@@ -29,11 +29,8 @@
 mod stock_line_add_item_link_id;
 mod stock_line_add_supplier_link_id;
 mod stocktake_line_add_item_link_id;
-<<<<<<< HEAD
 mod store_add_created_date;
-=======
 mod sync_log;
->>>>>>> 879f4517
 mod unit_add_is_active;
 
 mod item_link_create_table;
@@ -46,6 +43,8 @@
 
     fn migrate(&self, connection: &StorageConnection) -> anyhow::Result<()> {
         sync_log::migrate(connection)?;
+        store_add_created_date::migrate(connection)?;
+        activity_log_add_clear_invoice_created_before_store::migrate(connection)?;
         migrate_merge_feature(connection)?;
 
         Ok(())
@@ -73,9 +72,6 @@
 fn migrate_merge_feature(connection: &StorageConnection) -> anyhow::Result<u64> {
     // We don't want merge-migration updates to sync back.
     run_without_change_log_updates(connection, || {
-        store_add_created_date::migrate(connection)?;
-        activity_log_add_clear_invoice_created_before_store::migrate(connection)?;
-
         item_add_is_active::migrate(connection)?;
         unit_add_is_active::migrate(connection)?;
         // Item link migrations
