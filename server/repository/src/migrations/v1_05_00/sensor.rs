use crate::migrations::DATETIME;
use crate::{migrations::sql, StorageConnection};

pub(crate) fn migrate(connection: &StorageConnection) -> anyhow::Result<()> {
    #[cfg(not(feature = "postgres"))]
    const SENSOR_TYPE: &'static str = "TEXT";
    #[cfg(feature = "postgres")]
    const SENSOR_TYPE: &'static str = "sensor_type";
    #[cfg(feature = "postgres")]
    sql!(
        connection,
        r#"
            CREATE TYPE {SENSOR_TYPE} AS ENUM (
                'BLUE_MAESTRO',
                'LAIRD', 
                'BERLINGER'
            );
        "#
    )?;

    sql!(
        connection,
        r#"
            CREATE TABLE sensor (
                id TEXT NOT NULL PRIMARY KEY,
                serial TEXT NOT NULL,
                name TEXT NOT NULL,
                is_active BOOLEAN,
                store_id TEXT REFERENCES store(id),
                location_id TEXT REFERENCES location(id),
                battery_level INTEGER,
                log_interval INTEGER,
                last_connection_datetime {DATETIME},
                type {SENSOR_TYPE}
            );
<<<<<<< HEAD

            CREATE TABLE temperature_breach_config (
                id TEXT NOT NULL PRIMARY KEY,
                duration INTEGER NOT NULL,
                type TEXT NOT NULL,
                description TEXT NOT NULL UNIQUE,
                is_active BOOLEAN,
                store_id TEXT REFERENCES store(id),
                minimum_temperature {DOUBLE} NOT NULL,
                maximum_temperature {DOUBLE} NOT NULL
            );

            CREATE TABLE temperature_breach (
                id TEXT NOT NULL PRIMARY KEY,
                duration INTEGER NOT NULL,
                type TEXT NOT NULL,
                sensor_id TEXT NOT NULL REFERENCES sensor(id),
                store_id TEXT REFERENCES store(id),
                location_id TEXT REFERENCES location(id),
                start_datetime {DATETIME} NOT NULL,
                end_datetime {DATETIME},
                acknowledged BOOLEAN,
                threshold_minimum {DOUBLE} NOT NULL,
                threshold_maximum {DOUBLE} NOT NULL,
                threshold_duration INTEGER NOT NULL
            );

            CREATE TABLE temperature_log (
                id TEXT NOT NULL PRIMARY KEY,
                temperature {DOUBLE} NOT NULL,
                sensor_id TEXT NOT NULL REFERENCES sensor(id),
                store_id TEXT REFERENCES store(id),
                location_id TEXT REFERENCES location(id),
                datetime {DATETIME} NOT NULL,
                temperature_breach_id TEXT REFERENCES temperature_breach(id)
            );      
=======
>>>>>>> b00c3ef7
            "#
    )?;

    if cfg!(feature = "postgres") {
        sql!(
            connection,
            r#"
                ALTER TYPE changelog_table_name ADD VALUE IF NOT EXISTS 'sensor';
<<<<<<< HEAD
                ALTER TYPE changelog_table_name ADD VALUE IF NOT EXISTS 'temperature_breach';
                ALTER TYPE changelog_table_name ADD VALUE IF NOT EXISTS 'temperature_breach_config';
                ALTER TYPE changelog_table_name ADD VALUE IF NOT EXISTS 'temperature_log';

=======
>>>>>>> b00c3ef7

                CREATE TRIGGER sensor_trigger
                AFTER INSERT OR UPDATE OR DELETE ON sensor
                FOR EACH ROW EXECUTE PROCEDURE update_changelog();
<<<<<<< HEAD

                CREATE TRIGGER temperature_breach_trigger
                AFTER INSERT OR UPDATE OR DELETE ON temperature_breach
                FOR EACH ROW EXECUTE PROCEDURE update_changelog();

                CREATE TRIGGER temperature_breach_config_trigger
                AFTER INSERT OR UPDATE OR DELETE ON temperature_breach_config
                FOR EACH ROW EXECUTE PROCEDURE update_changelog();
                
                CREATE TRIGGER temperature_log_trigger
                AFTER INSERT OR UPDATE OR DELETE ON temperature_log
                FOR EACH ROW EXECUTE PROCEDURE update_changelog();
=======
>>>>>>> b00c3ef7
            "#
        )?;
    } else {
        sql!(
            connection,
            r#"
                CREATE TRIGGER sensor_insert_trigger
                AFTER INSERT ON sensor
                BEGIN
                    INSERT INTO changelog (table_name, record_id, row_action)
                    VALUES ("sensor", NEW.id, "UPSERT");
                END;
<<<<<<< HEAD

                CREATE TRIGGER temperature_breach_insert_trigger
                AFTER INSERT ON temperature_breach
                BEGIN
                    INSERT INTO changelog (table_name, record_id, row_action)
                    VALUES ("temperature_breach", NEW.id, "UPSERT");
                END;

                CREATE TRIGGER temperature_breach_config_insert_trigger
                AFTER INSERT ON temperature_breach_config
                BEGIN
                    INSERT INTO changelog (table_name, record_id, row_action)
                    VALUES ("temperature_breach_config", NEW.id, "UPSERT");
                END;

                CREATE TRIGGER temperature_log_insert_trigger
                AFTER INSERT ON temperature_log
                BEGIN
                    INSERT INTO changelog (table_name, record_id, row_action)
                    VALUES ("temperature_log", NEW.id, "UPSERT");
                END;
=======
>>>>>>> b00c3ef7
            "#
        )?;

        sql!(
            connection,
            r#"
                CREATE TRIGGER sensor_update_trigger
                AFTER UPDATE ON sensor
                BEGIN
                INSERT INTO changelog (table_name, record_id, row_action)
                    VALUES ('sensor', NEW.id, 'UPSERT');
                END;
<<<<<<< HEAD

                CREATE TRIGGER temperature_breach_update_trigger
                AFTER UPDATE ON temperature_breach
                BEGIN
                INSERT INTO changelog (table_name, record_id, row_action)
                    VALUES ('temperature_breach', NEW.id, 'UPSERT');
                END;

                CREATE TRIGGER temperature_breach_config_update_trigger
                AFTER UPDATE ON temperature_breach_config
                BEGIN
                INSERT INTO changelog (table_name, record_id, row_action)
                    VALUES ('temperature_breach_config', NEW.id, 'UPSERT');
                END;

                CREATE TRIGGER temperature_log_update_trigger
                AFTER UPDATE ON temperature_log
                BEGIN
                INSERT INTO changelog (table_name, record_id, row_action)
                    VALUES ('temperature_log', NEW.id, 'UPSERT');
                END;          
=======
>>>>>>> b00c3ef7
            "#
        )?;

        sql!(
            connection,
            r#"
                CREATE TRIGGER sensor_delete_trigger
                AFTER DELETE ON sensor
                BEGIN
                    INSERT INTO changelog (table_name, record_id, row_action)
                    VALUES ('sensor', OLD.id, 'DELETE');
                END;
<<<<<<< HEAD

                CREATE TRIGGER temperature_breach_delete_trigger
                AFTER DELETE ON temperature_breach
                BEGIN
                    INSERT INTO changelog (table_name, record_id, row_action)
                    VALUES ('temperature_breach', OLD.id, 'DELETE');
                END;

                CREATE TRIGGER temperature_breach_config_delete_trigger
                AFTER DELETE ON temperature_breach_config
                BEGIN
                    INSERT INTO changelog (table_name, record_id, row_action)
                    VALUES ('temperature_breach_config', OLD.id, 'DELETE');
                END;

                CREATE TRIGGER temperature_log_delete_trigger
                AFTER DELETE ON temperature_log
                BEGIN
                    INSERT INTO changelog (table_name, record_id, row_action)
                    VALUES ('temperature_log', OLD.id, 'DELETE');
                END;
=======
>>>>>>> b00c3ef7
            "#
        )?;
    }
    Ok(())
}<|MERGE_RESOLUTION|>--- conflicted
+++ resolved
@@ -33,45 +33,6 @@
                 last_connection_datetime {DATETIME},
                 type {SENSOR_TYPE}
             );
-<<<<<<< HEAD
-
-            CREATE TABLE temperature_breach_config (
-                id TEXT NOT NULL PRIMARY KEY,
-                duration INTEGER NOT NULL,
-                type TEXT NOT NULL,
-                description TEXT NOT NULL UNIQUE,
-                is_active BOOLEAN,
-                store_id TEXT REFERENCES store(id),
-                minimum_temperature {DOUBLE} NOT NULL,
-                maximum_temperature {DOUBLE} NOT NULL
-            );
-
-            CREATE TABLE temperature_breach (
-                id TEXT NOT NULL PRIMARY KEY,
-                duration INTEGER NOT NULL,
-                type TEXT NOT NULL,
-                sensor_id TEXT NOT NULL REFERENCES sensor(id),
-                store_id TEXT REFERENCES store(id),
-                location_id TEXT REFERENCES location(id),
-                start_datetime {DATETIME} NOT NULL,
-                end_datetime {DATETIME},
-                acknowledged BOOLEAN,
-                threshold_minimum {DOUBLE} NOT NULL,
-                threshold_maximum {DOUBLE} NOT NULL,
-                threshold_duration INTEGER NOT NULL
-            );
-
-            CREATE TABLE temperature_log (
-                id TEXT NOT NULL PRIMARY KEY,
-                temperature {DOUBLE} NOT NULL,
-                sensor_id TEXT NOT NULL REFERENCES sensor(id),
-                store_id TEXT REFERENCES store(id),
-                location_id TEXT REFERENCES location(id),
-                datetime {DATETIME} NOT NULL,
-                temperature_breach_id TEXT REFERENCES temperature_breach(id)
-            );      
-=======
->>>>>>> b00c3ef7
             "#
     )?;
 
@@ -80,32 +41,10 @@
             connection,
             r#"
                 ALTER TYPE changelog_table_name ADD VALUE IF NOT EXISTS 'sensor';
-<<<<<<< HEAD
-                ALTER TYPE changelog_table_name ADD VALUE IF NOT EXISTS 'temperature_breach';
-                ALTER TYPE changelog_table_name ADD VALUE IF NOT EXISTS 'temperature_breach_config';
-                ALTER TYPE changelog_table_name ADD VALUE IF NOT EXISTS 'temperature_log';
-
-=======
->>>>>>> b00c3ef7
 
                 CREATE TRIGGER sensor_trigger
                 AFTER INSERT OR UPDATE OR DELETE ON sensor
                 FOR EACH ROW EXECUTE PROCEDURE update_changelog();
-<<<<<<< HEAD
-
-                CREATE TRIGGER temperature_breach_trigger
-                AFTER INSERT OR UPDATE OR DELETE ON temperature_breach
-                FOR EACH ROW EXECUTE PROCEDURE update_changelog();
-
-                CREATE TRIGGER temperature_breach_config_trigger
-                AFTER INSERT OR UPDATE OR DELETE ON temperature_breach_config
-                FOR EACH ROW EXECUTE PROCEDURE update_changelog();
-                
-                CREATE TRIGGER temperature_log_trigger
-                AFTER INSERT OR UPDATE OR DELETE ON temperature_log
-                FOR EACH ROW EXECUTE PROCEDURE update_changelog();
-=======
->>>>>>> b00c3ef7
             "#
         )?;
     } else {
@@ -118,30 +57,6 @@
                     INSERT INTO changelog (table_name, record_id, row_action)
                     VALUES ("sensor", NEW.id, "UPSERT");
                 END;
-<<<<<<< HEAD
-
-                CREATE TRIGGER temperature_breach_insert_trigger
-                AFTER INSERT ON temperature_breach
-                BEGIN
-                    INSERT INTO changelog (table_name, record_id, row_action)
-                    VALUES ("temperature_breach", NEW.id, "UPSERT");
-                END;
-
-                CREATE TRIGGER temperature_breach_config_insert_trigger
-                AFTER INSERT ON temperature_breach_config
-                BEGIN
-                    INSERT INTO changelog (table_name, record_id, row_action)
-                    VALUES ("temperature_breach_config", NEW.id, "UPSERT");
-                END;
-
-                CREATE TRIGGER temperature_log_insert_trigger
-                AFTER INSERT ON temperature_log
-                BEGIN
-                    INSERT INTO changelog (table_name, record_id, row_action)
-                    VALUES ("temperature_log", NEW.id, "UPSERT");
-                END;
-=======
->>>>>>> b00c3ef7
             "#
         )?;
 
@@ -154,30 +69,6 @@
                 INSERT INTO changelog (table_name, record_id, row_action)
                     VALUES ('sensor', NEW.id, 'UPSERT');
                 END;
-<<<<<<< HEAD
-
-                CREATE TRIGGER temperature_breach_update_trigger
-                AFTER UPDATE ON temperature_breach
-                BEGIN
-                INSERT INTO changelog (table_name, record_id, row_action)
-                    VALUES ('temperature_breach', NEW.id, 'UPSERT');
-                END;
-
-                CREATE TRIGGER temperature_breach_config_update_trigger
-                AFTER UPDATE ON temperature_breach_config
-                BEGIN
-                INSERT INTO changelog (table_name, record_id, row_action)
-                    VALUES ('temperature_breach_config', NEW.id, 'UPSERT');
-                END;
-
-                CREATE TRIGGER temperature_log_update_trigger
-                AFTER UPDATE ON temperature_log
-                BEGIN
-                INSERT INTO changelog (table_name, record_id, row_action)
-                    VALUES ('temperature_log', NEW.id, 'UPSERT');
-                END;          
-=======
->>>>>>> b00c3ef7
             "#
         )?;
 
@@ -190,30 +81,6 @@
                     INSERT INTO changelog (table_name, record_id, row_action)
                     VALUES ('sensor', OLD.id, 'DELETE');
                 END;
-<<<<<<< HEAD
-
-                CREATE TRIGGER temperature_breach_delete_trigger
-                AFTER DELETE ON temperature_breach
-                BEGIN
-                    INSERT INTO changelog (table_name, record_id, row_action)
-                    VALUES ('temperature_breach', OLD.id, 'DELETE');
-                END;
-
-                CREATE TRIGGER temperature_breach_config_delete_trigger
-                AFTER DELETE ON temperature_breach_config
-                BEGIN
-                    INSERT INTO changelog (table_name, record_id, row_action)
-                    VALUES ('temperature_breach_config', OLD.id, 'DELETE');
-                END;
-
-                CREATE TRIGGER temperature_log_delete_trigger
-                AFTER DELETE ON temperature_log
-                BEGIN
-                    INSERT INTO changelog (table_name, record_id, row_action)
-                    VALUES ('temperature_log', OLD.id, 'DELETE');
-                END;
-=======
->>>>>>> b00c3ef7
             "#
         )?;
     }
