use super::{version::Version, Migration};

use crate::StorageConnection;
<<<<<<< HEAD
mod cold_chain;
=======
mod activity_log;
>>>>>>> 2607988b
mod permissions_preferences;
mod sensor;
pub(crate) struct V1_05_00;

impl Migration for V1_05_00 {
    fn version(&self) -> Version {
        Version::from_str("1.5.00")
    }

    fn migrate(&self, connection: &StorageConnection) -> anyhow::Result<()> {
        sensor::migrate(connection)?;
        cold_chain::migrate(connection)?;
        permissions_preferences::migrate(connection)?;
        activity_log::migrate(connection)?;
        Ok(())
    }
}

#[cfg(test)]
#[actix_rt::test]
async fn migration_1_05_00() {
    use crate::migrations::*;
    use crate::test_db::*;

    let version = V1_05_00.version();

    // This test allows checking sql syntax
    let SetupResult { connection, .. } = setup_test(SetupOption {
        db_name: &format!("migration_{version}"),
        version: Some(version.clone()),
        ..Default::default()
    })
    .await;

    assert_eq!(get_database_version(&connection), version);
}<|MERGE_RESOLUTION|>--- conflicted
+++ resolved
@@ -1,11 +1,9 @@
 use super::{version::Version, Migration};
 
 use crate::StorageConnection;
-<<<<<<< HEAD
+
 mod cold_chain;
-=======
 mod activity_log;
->>>>>>> 2607988b
 mod permissions_preferences;
 mod sensor;
 pub(crate) struct V1_05_00;
