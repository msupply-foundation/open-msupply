use super::{version::Version, Migration};

use crate::StorageConnection;

mod contact_trace;
<<<<<<< HEAD
mod invoice_line_add_item_link_id;
=======
mod invoice_add_name_link_id;
>>>>>>> d77fd952
mod item_add_is_active;
mod item_link_create_table;
mod master_list;
mod master_list_line_add_item_link_id;
mod name_link;
mod plugin_data;
mod stock_line_add_item_link_id;
mod stocktake_line_add_item_link_id;
mod temperature_breach;

pub(crate) struct V1_06_00;

impl Migration for V1_06_00 {
    fn version(&self) -> Version {
        Version::from_str("1.6.0")
    }

    fn migrate(&self, connection: &StorageConnection) -> anyhow::Result<()> {
        contact_trace::migrate(connection)?;
        plugin_data::migrate(connection)?;
        master_list::migrate(connection)?;
        temperature_breach::migrate(connection)?;

        // Item link migrations
        item_add_is_active::migrate(connection)?;
        item_link_create_table::migrate(connection)?;
        stocktake_line_add_item_link_id::migrate(connection)?;
        stock_line_add_item_link_id::migrate(connection)?;
<<<<<<< HEAD
        invoice_line_add_item_link_id::migrate(connection)?;
        item_add_is_active::migrate(connection)?;
=======
>>>>>>> d77fd952
        master_list_line_add_item_link_id::migrate(connection)?;

        // Name link migrations
        name_link::migrate(connection)?;
        invoice_add_name_link_id::migrate(connection)?;
        Ok(())
    }
}

#[cfg(test)]
#[actix_rt::test]
async fn migration_1_06_00() {
    use crate::migrations::*;
    use crate::test_db::*;
    use chrono::NaiveDateTime;
    use diesel::prelude::*;
    use item_link::dsl as item_link_dsl;
    use stock_movement::dsl as stock_movement_dsl;
    use stock_on_hand::dsl as stock_on_hand_dsl;

    table! {
        item_link {
            id->Text,
            item_id->Text,
        }
    }
    #[derive(Queryable, Debug, PartialEq)]
    struct ItemLinkRow {
        id: String,
        item_id: String,
    }

    table! {
        stock_on_hand(id) {
            id -> Text,
            item_id -> Text,
            store_id -> Text,
            available_stock_on_hand -> BigInt,
        }
    }
    #[derive(Queryable, Debug, PartialEq)]
    struct StockOnHandRow {
        id: String,
        item_id: String,
        store_id: String,
        available_stock_on_hand: i64,
    }

    table! {
        stock_movement (id) {
            id -> Text,
            item_id -> Text,
            store_id -> Text,
            quantity -> BigInt,
            datetime -> Timestamp,
        }
    }
    #[derive(Queryable, Debug, PartialEq)]
    pub struct StockMovementRow {
        pub id: String,
        pub item_id: String,
        pub store_id: String,
        pub quantity: i64,
        pub datetime: NaiveDateTime,
    }

    let previous_version = v1_05_00::V1_05_00.version();
    let version = V1_06_00.version();

    let SetupResult { connection, .. } = setup_test(SetupOption {
        db_name: &format!("migration_{version}"),
        version: Some(previous_version.clone()),
        ..Default::default()
    })
    .await;

    sql!(
        &connection,
        r#"
        INSERT INTO item 
        (id, name, code, default_pack_size, type, legacy_record)
        VALUES 
        ('item1', 'item1name', 'item1code', 1, 'STOCK', ''),
        ('item2', 'item2name', 'item2code', 2, 'STOCK', ''),
        ('item3', 'item3name', 'item3code', 3, 'STOCK', ''),
        ('item4', 'item4name', 'item4code', 4, 'STOCK', '');
    "#
    )
    .unwrap();
    sql!(
        &connection,
        r#"
        INSERT INTO
        name (id, name, code, is_customer, is_supplier, type, is_sync_update)
      VALUES
        ('name1', 'name1name', 'name1code', TRUE, FALSE, 'STORE', TRUE),
        ('name2', 'name2name', 'name2code', TRUE, FALSE, 'STORE', TRUE),
        ('name3', 'name3name', 'name3code', TRUE, FALSE, 'STORE', TRUE);

    "#
    )
    .unwrap();
    sql!(
        &connection,
        r#"
        INSERT INTO
        store (id, name_id, code, site_id, store_mode, disabled)
      VALUES
        ('store1', 'name1', 'store1code', 1, 'STORE', FALSE),
        ('store2', 'name2', 'store2code', 1, 'STORE', FALSE),
        ('store3', 'name3', 'store3code', 1, 'STORE', FALSE);
    "#
    )
    .unwrap();

    sql!(
        &connection,
        r#"
        INSERT INTO
        stock_line (
          id,
          item_id,
          store_id,
          cost_price_per_pack,
          sell_price_per_pack,
          available_number_of_packs,
          total_number_of_packs,
          pack_size,
          on_hold
        )
      VALUES
        ('stock_line1', 'item1', 'store1', 1.0, 1.0, 1.0, 1.0, 1.0, FALSE),
        ('stock_line2', 'item1', 'store1', 2.0, 2.0, 2.0, 2.0, 2.0, FALSE),
        ('stock_line3', 'item2', 'store1', 4.0, 4.0, 4.0, 4.0, 4.0, FALSE),
        ('stock_line4', 'item3', 'store2', 8.0, 8.0, 8.0, 8.0, 8.0, FALSE);
    "#
    )
    .unwrap();

    sql!(
        &connection,
        r#"
        INSERT INTO
            invoice (id, name_id, store_id, invoice_number, on_hold, created_datetime, is_system_generated, status, type)
        VALUES
            ('invoice1', 'name1', 'store1', 1, false, '2020-07-09 17:10:40', false, 'PICKED', 'INBOUND_SHIPMENT');
        "#
    )
    .unwrap();

    sql!(
        &connection,
        r#"
        INSERT INTO
            invoice_line (
                id,
                invoice_id,
                item_id,
                item_name,
                item_code,
                cost_price_per_pack,
                sell_price_per_pack,
                total_after_tax,
                total_before_tax,
                number_of_packs,
                pack_size,
                type
            )
        VALUES
            ('invoice_line1', 'invoice1', 'item1', 'item1name', 'item1code', 1, 2, 4, 4, 2, 12, 'STOCK_IN'),
            ('invoice_line2', 'invoice1', 'item1', 'item1name', 'item1code', 1, 3, 6, 6, 2, 12, 'STOCK_IN'),
            ('invoice_line3', 'invoice1', 'item1', 'item1name', 'item1code', 1, 4, 8, 8, 2, 12, 'STOCK_IN'),
            ('invoice_line4', 'invoice1', 'item2', 'item2name', 'item2code', 1, 5, 10, 10, 2, 12, 'STOCK_IN');
    "#
    )
    .unwrap();

    let old_soh: Vec<StockOnHandRow> = stock_on_hand_dsl::stock_on_hand
        .order(stock_on_hand_dsl::id.asc())
        .load(&connection.connection)
        .unwrap();

    let old_stock_movements: Vec<StockMovementRow> = stock_movement_dsl::stock_movement
        .order(stock_movement_dsl::id.asc())
        .load(&connection.connection)
        .unwrap();

    migrate(&connection, Some(version.clone())).unwrap();
    assert_eq!(get_database_version(&connection), version);

    let expected_item_links = vec![
        ItemLinkRow {
            id: "item1".to_string(),
            item_id: "item1".to_string(),
        },
        ItemLinkRow {
            id: "item2".to_string(),
            item_id: "item2".to_string(),
        },
        ItemLinkRow {
            id: "item3".to_string(),
            item_id: "item3".to_string(),
        },
        ItemLinkRow {
            id: "item4".to_string(),
            item_id: "item4".to_string(),
        },
    ];
    let migration_item_links: Vec<ItemLinkRow> = item_link_dsl::item_link
        .order(item_link_dsl::id)
        .load(&connection.connection)
        .unwrap();
    assert_eq!(expected_item_links, migration_item_links);

    // Tests the view rewrite works correctly and implicitly that the stock_line.item_link_id got populated
    let new_soh: Vec<StockOnHandRow> = stock_on_hand_dsl::stock_on_hand
        .order(stock_on_hand_dsl::id.asc())
        .load(&connection.connection)
        .unwrap();
    assert_eq!(old_soh, new_soh);

    // Tests the view rewrites work correctly and implicitly that the invoice_line.item_link_id got populated
    let new_stock_movements: Vec<StockMovementRow> = stock_movement_dsl::stock_movement
        .order(stock_movement_dsl::id.asc())
        .load(&connection.connection)
        .unwrap();
    assert_eq!(old_stock_movements, new_stock_movements);
}<|MERGE_RESOLUTION|>--- conflicted
+++ resolved
@@ -3,11 +3,8 @@
 use crate::StorageConnection;
 
 mod contact_trace;
-<<<<<<< HEAD
+mod invoice_add_name_link_id;
 mod invoice_line_add_item_link_id;
-=======
-mod invoice_add_name_link_id;
->>>>>>> d77fd952
 mod item_add_is_active;
 mod item_link_create_table;
 mod master_list;
@@ -36,11 +33,7 @@
         item_link_create_table::migrate(connection)?;
         stocktake_line_add_item_link_id::migrate(connection)?;
         stock_line_add_item_link_id::migrate(connection)?;
-<<<<<<< HEAD
         invoice_line_add_item_link_id::migrate(connection)?;
-        item_add_is_active::migrate(connection)?;
-=======
->>>>>>> d77fd952
         master_list_line_add_item_link_id::migrate(connection)?;
 
         // Name link migrations
