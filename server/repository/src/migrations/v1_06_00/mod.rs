use super::{version::Version, Migration};

use crate::StorageConnection;

mod barcode_add_manufacturer_link_id;
mod changelog_deduped;
mod clinician_link;
mod clinician_store_join_add_clinician_link_id;
mod contact_trace;
mod contact_trace_link_id;
mod encounter_add_clinician_link_id;
mod encounter_status;
mod indexes;
mod invoice_add_name_link_id;
mod invoice_line_add_item_link_id;
mod item_add_is_active;
mod item_link_create_table;
mod master_list;
mod master_list_line_add_item_link_id;
mod master_list_name_join_add_name_link_id;
mod name_link;
mod name_store_join_add_name_link_id;
mod name_tag_join_add_name_link_id;
mod patient_id_indices;
mod plugin_data;
mod program_enrolment_add_patient_link_id;
mod program_enrolment_status;
mod program_event_patient_link_id;
mod requisition_add_name_link_id;
mod requisition_line_add_item_link_id;
mod stock_line_add_item_link_id;
mod stock_line_add_supplier_link_id;
mod stocktake_line_add_item_link_id;
mod sync_log;
mod temperature_breach;

pub(crate) struct V1_06_00;

impl Migration for V1_06_00 {
    fn version(&self) -> Version {
        Version::from_str("1.6.0")
    }

    fn migrate(&self, connection: &StorageConnection) -> anyhow::Result<()> {
        contact_trace::migrate(connection)?;
        plugin_data::migrate(connection)?;
        master_list::migrate(connection)?;
        temperature_breach::migrate(connection)?;
        patient_id_indices::migrate(connection)?;
        sync_log::migrate(connection)?;
        indexes::migrate(connection)?;

        // Item link migrations
        item_add_is_active::migrate(connection)?;
        item_link_create_table::migrate(connection)?;
        stocktake_line_add_item_link_id::migrate(connection)?;
        stock_line_add_item_link_id::migrate(connection)?;
        invoice_line_add_item_link_id::migrate(connection)?;
        master_list_line_add_item_link_id::migrate(connection)?;
        requisition_line_add_item_link_id::migrate(connection)?;

        // Name link migrations
        name_link::migrate(connection)?;
        invoice_add_name_link_id::migrate(connection)?;
        name_store_join_add_name_link_id::migrate(connection)?;
        master_list_name_join_add_name_link_id::migrate(connection)?;
        name_tag_join_add_name_link_id::migrate(connection)?;
        requisition_add_name_link_id::migrate(connection)?;
<<<<<<< HEAD
        // Patient link migrations
        program_event_patient_link_id::migrate(connection)?;
=======
        stock_line_add_supplier_link_id::migrate(connection)?;
        barcode_add_manufacturer_link_id::migrate(connection)?;
        program_enrolment_add_patient_link_id::migrate(connection)?;
>>>>>>> a2465859

        // Clinician link migrations
        clinician_link::migrate(connection)?;
        clinician_store_join_add_clinician_link_id::migrate(connection)?;
        encounter_add_clinician_link_id::migrate(connection)?;

        program_enrolment_status::migrate(connection)?;
        encounter_status::migrate(connection)?;
        changelog_deduped::migrate(connection)?;

<<<<<<< HEAD
=======
        // run after indexes, TODO move when moving migrations to v1_07_00
        contact_trace_link_id::migrate(connection)?;
>>>>>>> a2465859
        Ok(())
    }
}

#[cfg(test)]
#[actix_rt::test]
async fn migration_1_06_00() {
    use crate::migrations::*;
    use crate::test_db::*;
    use chrono::NaiveDateTime;
    use diesel::prelude::*;
    use item_link::dsl as item_link_dsl;
    use requisition_line::dsl as requisition_line_dsl;
    use stock_movement::dsl as stock_movement_dsl;
    use stock_on_hand::dsl as stock_on_hand_dsl;

    table! {
        item_link {
            id->Text,
            item_id->Text,
        }
    }
    #[derive(Queryable, Debug, PartialEq)]
    struct ItemLinkRow {
        id: String,
        item_id: String,
    }

    table! {
        stock_on_hand(id) {
            id -> Text,
            item_id -> Text,
            store_id -> Text,
            available_stock_on_hand -> BigInt,
        }
    }
    #[derive(Queryable, Debug, PartialEq)]
    struct StockOnHandRow {
        id: String,
        item_id: String,
        store_id: String,
        available_stock_on_hand: i64,
    }

    table! {
        stock_movement (id) {
            id -> Text,
            item_id -> Text,
            store_id -> Text,
            quantity -> BigInt,
            datetime -> Timestamp,
        }
    }
    #[derive(Queryable, Debug, PartialEq)]
    struct StockMovementRow {
        id: String,
        item_id: String,
        store_id: String,
        quantity: i64,
        datetime: NaiveDateTime,
    }

    table! {
        requisition_line (id) {
            id -> Text,
            requisition_id -> Text,
            item_link_id -> Text,
            requested_quantity -> Integer,
            suggested_quantity -> Integer,
            supply_quantity -> Integer,
            available_stock_on_hand -> Integer ,
            average_monthly_consumption -> Integer,
            snapshot_datetime -> Nullable<Timestamp>,
            approved_quantity -> Integer,
            approval_comment -> Nullable<Text>,
            comment -> Nullable<Text>,
        }
    }

    #[derive(Queryable, Debug, PartialEq, Default)]
    struct RequisitionLineRow {
        id: String,
        requisition_id: String,
        item_link_id: String,
        requested_quantity: i32,
        suggested_quantity: i32,
        supply_quantity: i32,
        available_stock_on_hand: i32,
        average_monthly_consumption: i32,
        snapshot_datetime: Option<NaiveDateTime>,
        approved_quantity: i32,
        approval_comment: Option<String>,
        comment: Option<String>,
    }

    let previous_version = v1_05_00::V1_05_00.version();
    let version = V1_06_00.version();

    let SetupResult { connection, .. } = setup_test(SetupOption {
        db_name: &format!("migration_{version}_aye"),
        version: Some(previous_version.clone()),
        ..Default::default()
    })
    .await;

    sql!(
        &connection,
        r#"
        INSERT INTO item 
            (id, name, code, default_pack_size, type, legacy_record)
        VALUES 
            ('item1', 'item1name', 'item1code', 1, 'STOCK', ''),
            ('item2', 'item2name', 'item2code', 2, 'STOCK', ''),
            ('item3', 'item3name', 'item3code', 3, 'STOCK', ''),
            ('item4', 'item4name', 'item4code', 4, 'STOCK', '');
        "#
    )
    .unwrap();
    sql!(
        &connection,
        r#"
        INSERT INTO
            name (id, name, code, is_customer, is_supplier, type, is_sync_update)
        VALUES
            ('name1', 'name1name', 'name1code', TRUE, FALSE, 'STORE', TRUE),
            ('name2', 'name2name', 'name2code', TRUE, FALSE, 'STORE', TRUE),
            ('name3', 'name3name', 'name3code', TRUE, FALSE, 'STORE', TRUE);
        "#
    )
    .unwrap();
    sql!(
        &connection,
        r#"
        INSERT INTO
            store (id, name_id, code, site_id, store_mode, disabled)
        VALUES
            ('store1', 'name1', 'store1code', 1, 'STORE', FALSE),
            ('store2', 'name2', 'store2code', 1, 'STORE', FALSE),
            ('store3', 'name3', 'store3code', 1, 'STORE', FALSE);
        "#
    )
    .unwrap();

    sql!(
        &connection,
        r#"
        INSERT INTO
        stock_line (
            id,
            item_id,
            store_id,
            cost_price_per_pack,
            sell_price_per_pack,
            available_number_of_packs,
            total_number_of_packs,
            pack_size,
            on_hold
        )
        VALUES
            ('stock_line1', 'item1', 'store1', 1.0, 1.0, 1.0, 1.0, 1.0, FALSE),
            ('stock_line2', 'item1', 'store1', 2.0, 2.0, 2.0, 2.0, 2.0, FALSE),
            ('stock_line3', 'item2', 'store1', 4.0, 4.0, 4.0, 4.0, 4.0, FALSE),
            ('stock_line4', 'item3', 'store2', 8.0, 8.0, 8.0, 8.0, 8.0, FALSE);
        "#
    )
    .unwrap();

    sql!(
    &connection,
        r#"
        INSERT INTO
            invoice (id, name_id, store_id, invoice_number, on_hold, created_datetime, is_system_generated, status, type)
        VALUES
            ('invoice1', 'name1', 'store1', 1, false, '2020-07-09 17:10:40', false, 'PICKED', 'INBOUND_SHIPMENT');
        "#
    )
    .unwrap();

    sql!(
        &connection,
        r#"
        INSERT INTO
        invoice_line (
            id,
            invoice_id,
            item_id,
            item_name,
            item_code,
            cost_price_per_pack,
            sell_price_per_pack,
            total_after_tax,
            total_before_tax,
            number_of_packs,
            pack_size,
            type
        )
        VALUES
            ('invoice_line1', 'invoice1', 'item1', 'item1name', 'item1code', 1, 2, 4, 4, 2, 12, 'STOCK_IN'),
            ('invoice_line2', 'invoice1', 'item1', 'item1name', 'item1code', 1, 3, 6, 6, 2, 12, 'STOCK_IN'),
            ('invoice_line3', 'invoice1', 'item1', 'item1name', 'item1code', 1, 4, 8, 8, 2, 12, 'STOCK_IN'),
            ('invoice_line4', 'invoice1', 'item2', 'item2name', 'item2code', 1, 5, 10, 10, 2, 12, 'STOCK_IN');
        "#
        )
    .unwrap();

    sql!(
        &connection,
        r#"
        INSERT INTO
            requisition (
                id,
                requisition_number,
                store_id,
                created_datetime,
                max_months_of_stock,
                min_months_of_stock,
                status,
                type,
                name_id
            )
        VALUES
            ('requisition1', 1, 'store1', '2021-01-02 00:00:00', 2, 1, 'DRAFT', 'REQUEST', 'name1');
        "#
    )
    .unwrap();

    sql!(
        &connection,
        r#"
        INSERT INTO
        requisition_line (
            id,
            requisition_id,
            item_id,
            requested_quantity,
            suggested_quantity,
            supply_quantity,
            available_stock_on_hand,
            average_monthly_consumption,
            approved_quantity
        )
        VALUES
            ('requisition_line1', 'requisition1', 'item1', 1, 2, 2, 5, 3, 2),
            ('requisition_line2', 'requisition1', 'item1', 1, 2, 2, 5, 3, 2),
            ('requisition_line3', 'requisition1', 'item1', 1, 2, 2, 5, 3, 2),
            ('requisition_line4', 'requisition1', 'item2', 1, 2, 2, 5, 3, 2);
        "#
    )
    .unwrap();

    let old_soh: Vec<StockOnHandRow> = stock_on_hand_dsl::stock_on_hand
        .order(stock_on_hand_dsl::id.asc())
        .load(&connection.connection)
        .unwrap();

    let old_stock_movements: Vec<StockMovementRow> = stock_movement_dsl::stock_movement
        .order(stock_movement_dsl::id.asc())
        .load(&connection.connection)
        .unwrap();

    migrate(&connection, Some(version.clone())).unwrap();
    assert_eq!(get_database_version(&connection), version);

    let expected_item_links = vec![
        ItemLinkRow {
            id: "item1".to_string(),
            item_id: "item1".to_string(),
        },
        ItemLinkRow {
            id: "item2".to_string(),
            item_id: "item2".to_string(),
        },
        ItemLinkRow {
            id: "item3".to_string(),
            item_id: "item3".to_string(),
        },
        ItemLinkRow {
            id: "item4".to_string(),
            item_id: "item4".to_string(),
        },
    ];
    let migration_item_links: Vec<ItemLinkRow> = item_link_dsl::item_link
        .order(item_link_dsl::id)
        .load(&connection.connection)
        .unwrap();
    assert_eq!(expected_item_links, migration_item_links);

    // Tests the view rewrite works correctly and implicitly that the stock_line.item_link_id got populated
    let new_soh: Vec<StockOnHandRow> = stock_on_hand_dsl::stock_on_hand
        .order(stock_on_hand_dsl::id.asc())
        .load(&connection.connection)
        .unwrap();
    assert_eq!(old_soh, new_soh);

    // Tests the view rewrites work correctly and implicitly that the invoice_line.item_link_id got populated
    let new_stock_movements: Vec<StockMovementRow> = stock_movement_dsl::stock_movement
        .order(stock_movement_dsl::id.asc())
        .load(&connection.connection)
        .unwrap();
    assert_eq!(old_stock_movements, new_stock_movements);

    let expected_requisition_lines = vec![
        RequisitionLineRow {
            id: "requisition_line1".to_string(),
            requisition_id: "requisition1".to_string(),
            item_link_id: "item1".to_string(),
            requested_quantity: 1,
            suggested_quantity: 2,
            supply_quantity: 2,
            available_stock_on_hand: 5,
            average_monthly_consumption: 3,
            approved_quantity: 2,
            ..Default::default()
        },
        RequisitionLineRow {
            id: "requisition_line2".to_string(),
            requisition_id: "requisition1".to_string(),
            item_link_id: "item1".to_string(),
            requested_quantity: 1,
            suggested_quantity: 2,
            supply_quantity: 2,
            available_stock_on_hand: 5,
            average_monthly_consumption: 3,
            approved_quantity: 2,
            ..Default::default()
        },
        RequisitionLineRow {
            id: "requisition_line3".to_string(),
            requisition_id: "requisition1".to_string(),
            item_link_id: "item1".to_string(),
            requested_quantity: 1,
            suggested_quantity: 2,
            supply_quantity: 2,
            available_stock_on_hand: 5,
            average_monthly_consumption: 3,
            approved_quantity: 2,
            ..Default::default()
        },
        RequisitionLineRow {
            id: "requisition_line4".to_string(),
            requisition_id: "requisition1".to_string(),
            item_link_id: "item2".to_string(),
            requested_quantity: 1,
            suggested_quantity: 2,
            supply_quantity: 2,
            available_stock_on_hand: 5,
            average_monthly_consumption: 3,
            approved_quantity: 2,
            ..Default::default()
        },
    ];
    let updated_requisition_lines: Vec<RequisitionLineRow> = requisition_line_dsl::requisition_line
        .order(requisition_line_dsl::id.asc())
        .load(&connection.connection)
        .unwrap();

    assert_eq!(expected_requisition_lines, updated_requisition_lines);
}<|MERGE_RESOLUTION|>--- conflicted
+++ resolved
@@ -66,14 +66,11 @@
         master_list_name_join_add_name_link_id::migrate(connection)?;
         name_tag_join_add_name_link_id::migrate(connection)?;
         requisition_add_name_link_id::migrate(connection)?;
-<<<<<<< HEAD
+        stock_line_add_supplier_link_id::migrate(connection)?;
+        barcode_add_manufacturer_link_id::migrate(connection)?;
         // Patient link migrations
         program_event_patient_link_id::migrate(connection)?;
-=======
-        stock_line_add_supplier_link_id::migrate(connection)?;
-        barcode_add_manufacturer_link_id::migrate(connection)?;
         program_enrolment_add_patient_link_id::migrate(connection)?;
->>>>>>> a2465859
 
         // Clinician link migrations
         clinician_link::migrate(connection)?;
@@ -84,11 +81,8 @@
         encounter_status::migrate(connection)?;
         changelog_deduped::migrate(connection)?;
 
-<<<<<<< HEAD
-=======
         // run after indexes, TODO move when moving migrations to v1_07_00
         contact_trace_link_id::migrate(connection)?;
->>>>>>> a2465859
         Ok(())
     }
 }
