use super::{version::Version, Migration};

use crate::StorageConnection;

mod contact_trace;
mod master_list;
mod patient_id_indices;
mod plugin_data;
<<<<<<< HEAD
mod sync_log;
=======
mod program_enrolment_status;
>>>>>>> 1dbf94c5
mod temperature_breach;

pub(crate) struct V1_06_00;

impl Migration for V1_06_00 {
    fn version(&self) -> Version {
        Version::from_str("1.6.0")
    }

    fn migrate(&self, connection: &StorageConnection) -> anyhow::Result<()> {
        contact_trace::migrate(connection)?;
        plugin_data::migrate(connection)?;
        master_list::migrate(connection)?;
        temperature_breach::migrate(connection)?;
        patient_id_indices::migrate(connection)?;
<<<<<<< HEAD
        sync_log::migrate(connection)?;
=======
        program_enrolment_status::migrate(connection)?;
>>>>>>> 1dbf94c5
        Ok(())
    }
}

#[cfg(test)]
#[actix_rt::test]
async fn migration_1_06_00() {
    use crate::migrations::*;
    use crate::test_db::*;

    let version = V1_06_00.version();

    // This test allows checking sql syntax
    let SetupResult { connection, .. } = setup_test(SetupOption {
        db_name: &format!("migration_{version}"),
        version: Some(version.clone()),
        ..Default::default()
    })
    .await;

    assert_eq!(get_database_version(&connection), version);
}<|MERGE_RESOLUTION|>--- conflicted
+++ resolved
@@ -6,11 +6,8 @@
 mod master_list;
 mod patient_id_indices;
 mod plugin_data;
-<<<<<<< HEAD
+mod program_enrolment_status;
 mod sync_log;
-=======
-mod program_enrolment_status;
->>>>>>> 1dbf94c5
 mod temperature_breach;
 
 pub(crate) struct V1_06_00;
@@ -26,11 +23,8 @@
         master_list::migrate(connection)?;
         temperature_breach::migrate(connection)?;
         patient_id_indices::migrate(connection)?;
-<<<<<<< HEAD
         sync_log::migrate(connection)?;
-=======
         program_enrolment_status::migrate(connection)?;
->>>>>>> 1dbf94c5
         Ok(())
     }
 }
