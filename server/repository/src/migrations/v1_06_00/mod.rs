use super::{version::Version, Migration};

use crate::StorageConnection;

mod contact_trace;
mod invoice_add_name_link_id;
mod invoice_line_add_item_link_id;
mod item_add_is_active;
mod item_link_create_table;
mod master_list;
<<<<<<< HEAD
mod master_list_line_add_item_link_id;
mod master_list_name_join_add_name_link_id;
mod name_link;
mod name_store_join_add_name_link_id;
mod name_tag_join_add_name_link_id;
=======
mod patient_id_indices;
>>>>>>> 28ceee69
mod plugin_data;
mod requisition_add_name_link_id;
mod stock_line_add_item_link_id;
mod stocktake_line_add_item_link_id;
mod temperature_breach;

pub(crate) struct V1_06_00;

impl Migration for V1_06_00 {
    fn version(&self) -> Version {
        Version::from_str("1.6.0")
    }

    fn migrate(&self, connection: &StorageConnection) -> anyhow::Result<()> {
        contact_trace::migrate(connection)?;
        plugin_data::migrate(connection)?;
        master_list::migrate(connection)?;
        temperature_breach::migrate(connection)?;
<<<<<<< HEAD

        // Item link migrations
        item_add_is_active::migrate(connection)?;
        item_link_create_table::migrate(connection)?;
        stocktake_line_add_item_link_id::migrate(connection)?;
        stock_line_add_item_link_id::migrate(connection)?;
        invoice_line_add_item_link_id::migrate(connection)?;
        master_list_line_add_item_link_id::migrate(connection)?;

        // Name link migrations
        name_link::migrate(connection)?;
        invoice_add_name_link_id::migrate(connection)?;
        name_store_join_add_name_link_id::migrate(connection)?;
        master_list_name_join_add_name_link_id::migrate(connection)?;
        name_tag_join_add_name_link_id::migrate(connection)?;
        requisition_add_name_link_id::migrate(connection)?;
=======
        patient_id_indices::migrate(connection)?;
>>>>>>> 28ceee69
        Ok(())
    }
}

#[cfg(test)]
#[actix_rt::test]
async fn migration_1_06_00() {
    use crate::migrations::*;
    use crate::test_db::*;
    use chrono::NaiveDateTime;
    use diesel::prelude::*;
    use item_link::dsl as item_link_dsl;
    use stock_movement::dsl as stock_movement_dsl;
    use stock_on_hand::dsl as stock_on_hand_dsl;

    table! {
        item_link {
            id->Text,
            item_id->Text,
        }
    }
    #[derive(Queryable, Debug, PartialEq)]
    struct ItemLinkRow {
        id: String,
        item_id: String,
    }

    table! {
        stock_on_hand(id) {
            id -> Text,
            item_id -> Text,
            store_id -> Text,
            available_stock_on_hand -> BigInt,
        }
    }
    #[derive(Queryable, Debug, PartialEq)]
    struct StockOnHandRow {
        id: String,
        item_id: String,
        store_id: String,
        available_stock_on_hand: i64,
    }

    table! {
        stock_movement (id) {
            id -> Text,
            item_id -> Text,
            store_id -> Text,
            quantity -> BigInt,
            datetime -> Timestamp,
        }
    }
    #[derive(Queryable, Debug, PartialEq)]
    pub struct StockMovementRow {
        pub id: String,
        pub item_id: String,
        pub store_id: String,
        pub quantity: i64,
        pub datetime: NaiveDateTime,
    }

    let previous_version = v1_05_00::V1_05_00.version();
    let version = V1_06_00.version();

    let SetupResult { connection, .. } = setup_test(SetupOption {
        db_name: &format!("migration_{version}"),
        version: Some(previous_version.clone()),
        ..Default::default()
    })
    .await;

    sql!(
        &connection,
        r#"
        INSERT INTO item 
        (id, name, code, default_pack_size, type, legacy_record)
        VALUES 
        ('item1', 'item1name', 'item1code', 1, 'STOCK', ''),
        ('item2', 'item2name', 'item2code', 2, 'STOCK', ''),
        ('item3', 'item3name', 'item3code', 3, 'STOCK', ''),
        ('item4', 'item4name', 'item4code', 4, 'STOCK', '');
    "#
    )
    .unwrap();
    sql!(
        &connection,
        r#"
        INSERT INTO
        name (id, name, code, is_customer, is_supplier, type, is_sync_update)
      VALUES
        ('name1', 'name1name', 'name1code', TRUE, FALSE, 'STORE', TRUE),
        ('name2', 'name2name', 'name2code', TRUE, FALSE, 'STORE', TRUE),
        ('name3', 'name3name', 'name3code', TRUE, FALSE, 'STORE', TRUE);

    "#
    )
    .unwrap();
    sql!(
        &connection,
        r#"
        INSERT INTO
        store (id, name_id, code, site_id, store_mode, disabled)
      VALUES
        ('store1', 'name1', 'store1code', 1, 'STORE', FALSE),
        ('store2', 'name2', 'store2code', 1, 'STORE', FALSE),
        ('store3', 'name3', 'store3code', 1, 'STORE', FALSE);
    "#
    )
    .unwrap();

    sql!(
        &connection,
        r#"
        INSERT INTO
        stock_line (
          id,
          item_id,
          store_id,
          cost_price_per_pack,
          sell_price_per_pack,
          available_number_of_packs,
          total_number_of_packs,
          pack_size,
          on_hold
        )
      VALUES
        ('stock_line1', 'item1', 'store1', 1.0, 1.0, 1.0, 1.0, 1.0, FALSE),
        ('stock_line2', 'item1', 'store1', 2.0, 2.0, 2.0, 2.0, 2.0, FALSE),
        ('stock_line3', 'item2', 'store1', 4.0, 4.0, 4.0, 4.0, 4.0, FALSE),
        ('stock_line4', 'item3', 'store2', 8.0, 8.0, 8.0, 8.0, 8.0, FALSE);
    "#
    )
    .unwrap();

    sql!(
        &connection,
        r#"
        INSERT INTO
            invoice (id, name_id, store_id, invoice_number, on_hold, created_datetime, is_system_generated, status, type)
        VALUES
            ('invoice1', 'name1', 'store1', 1, false, '2020-07-09 17:10:40', false, 'PICKED', 'INBOUND_SHIPMENT');
        "#
    )
    .unwrap();

    sql!(
        &connection,
        r#"
        INSERT INTO
            invoice_line (
                id,
                invoice_id,
                item_id,
                item_name,
                item_code,
                cost_price_per_pack,
                sell_price_per_pack,
                total_after_tax,
                total_before_tax,
                number_of_packs,
                pack_size,
                type
            )
        VALUES
            ('invoice_line1', 'invoice1', 'item1', 'item1name', 'item1code', 1, 2, 4, 4, 2, 12, 'STOCK_IN'),
            ('invoice_line2', 'invoice1', 'item1', 'item1name', 'item1code', 1, 3, 6, 6, 2, 12, 'STOCK_IN'),
            ('invoice_line3', 'invoice1', 'item1', 'item1name', 'item1code', 1, 4, 8, 8, 2, 12, 'STOCK_IN'),
            ('invoice_line4', 'invoice1', 'item2', 'item2name', 'item2code', 1, 5, 10, 10, 2, 12, 'STOCK_IN');
    "#
    )
    .unwrap();

    let old_soh: Vec<StockOnHandRow> = stock_on_hand_dsl::stock_on_hand
        .order(stock_on_hand_dsl::id.asc())
        .load(&connection.connection)
        .unwrap();

    let old_stock_movements: Vec<StockMovementRow> = stock_movement_dsl::stock_movement
        .order(stock_movement_dsl::id.asc())
        .load(&connection.connection)
        .unwrap();

    migrate(&connection, Some(version.clone())).unwrap();
    assert_eq!(get_database_version(&connection), version);

    let expected_item_links = vec![
        ItemLinkRow {
            id: "item1".to_string(),
            item_id: "item1".to_string(),
        },
        ItemLinkRow {
            id: "item2".to_string(),
            item_id: "item2".to_string(),
        },
        ItemLinkRow {
            id: "item3".to_string(),
            item_id: "item3".to_string(),
        },
        ItemLinkRow {
            id: "item4".to_string(),
            item_id: "item4".to_string(),
        },
    ];
    let migration_item_links: Vec<ItemLinkRow> = item_link_dsl::item_link
        .order(item_link_dsl::id)
        .load(&connection.connection)
        .unwrap();
    assert_eq!(expected_item_links, migration_item_links);

    // Tests the view rewrite works correctly and implicitly that the stock_line.item_link_id got populated
    let new_soh: Vec<StockOnHandRow> = stock_on_hand_dsl::stock_on_hand
        .order(stock_on_hand_dsl::id.asc())
        .load(&connection.connection)
        .unwrap();
    assert_eq!(old_soh, new_soh);

    // Tests the view rewrites work correctly and implicitly that the invoice_line.item_link_id got populated
    let new_stock_movements: Vec<StockMovementRow> = stock_movement_dsl::stock_movement
        .order(stock_movement_dsl::id.asc())
        .load(&connection.connection)
        .unwrap();
    assert_eq!(old_stock_movements, new_stock_movements);
}<|MERGE_RESOLUTION|>--- conflicted
+++ resolved
@@ -8,15 +8,12 @@
 mod item_add_is_active;
 mod item_link_create_table;
 mod master_list;
-<<<<<<< HEAD
 mod master_list_line_add_item_link_id;
 mod master_list_name_join_add_name_link_id;
 mod name_link;
 mod name_store_join_add_name_link_id;
 mod name_tag_join_add_name_link_id;
-=======
 mod patient_id_indices;
->>>>>>> 28ceee69
 mod plugin_data;
 mod requisition_add_name_link_id;
 mod stock_line_add_item_link_id;
@@ -35,7 +32,7 @@
         plugin_data::migrate(connection)?;
         master_list::migrate(connection)?;
         temperature_breach::migrate(connection)?;
-<<<<<<< HEAD
+        patient_id_indices::migrate(connection)?;
 
         // Item link migrations
         item_add_is_active::migrate(connection)?;
@@ -52,9 +49,7 @@
         master_list_name_join_add_name_link_id::migrate(connection)?;
         name_tag_join_add_name_link_id::migrate(connection)?;
         requisition_add_name_link_id::migrate(connection)?;
-=======
-        patient_id_indices::migrate(connection)?;
->>>>>>> 28ceee69
+
         Ok(())
     }
 }
