--- conflicted
+++ resolved
@@ -29,10 +29,7 @@
     sql!(
         connection,
         r#"
-<<<<<<< HEAD
-            DROP INDEX IF EXISTS index_encounter_clinician_id;
-=======
->>>>>>> 292bd81d
+            DROP INDEX index_encounter_clinician_id;
             ALTER TABLE encounter DROP COLUMN clinician_id;
             CREATE INDEX "index_encounter_clinician_link_id_fkey" ON "encounter" ("clinician_link_id");
         "#
