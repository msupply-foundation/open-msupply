use super::{version::Version, Migration, MigrationFragment};
use crate::StorageConnection;

mod add_created_from_req_ids_to_requisition;
<<<<<<< HEAD
mod add_master_list_to_changelog;
=======
mod add_margin_to_item_store_join;
>>>>>>> bfc2ee75

pub(crate) struct V2_13_00;
impl Migration for V2_13_00 {
    fn version(&self) -> Version {
        Version::from_str("2.13.0")
    }

    fn migrate(&self, _connection: &StorageConnection) -> anyhow::Result<()> {
        Ok(())
    }

    fn migrate_fragments(&self) -> Vec<Box<dyn MigrationFragment>> {
        vec![
            Box::new(add_created_from_req_ids_to_requisition::Migrate),
<<<<<<< HEAD
            Box::new(add_master_list_to_changelog::Migrate),
=======
            Box::new(add_margin_to_item_store_join::Migrate),
>>>>>>> bfc2ee75
        ]
    }
}

#[cfg(test)]
mod test {
    #[actix_rt::test]
    async fn migration_2_13_00() {
        use crate::migrations::*;
        use crate::test_db::*;
        use v2_12_00::V2_12_00;
        use v2_13_00::V2_13_00;

        let previous_version = V2_12_00.version();
        let version = V2_13_00.version();

        let SetupResult { connection, .. } = setup_test(SetupOption {
            db_name: &format!("migration_{version}"),
            version: Some(previous_version.clone()),
            ..Default::default()
        })
        .await;

        // Run this migration
        migrate(&connection, Some(version.clone())).unwrap();
        assert_eq!(get_database_version(&connection), version);
    }
}<|MERGE_RESOLUTION|>--- conflicted
+++ resolved
@@ -2,11 +2,8 @@
 use crate::StorageConnection;
 
 mod add_created_from_req_ids_to_requisition;
-<<<<<<< HEAD
+mod add_margin_to_item_store_join;
 mod add_master_list_to_changelog;
-=======
-mod add_margin_to_item_store_join;
->>>>>>> bfc2ee75
 
 pub(crate) struct V2_13_00;
 impl Migration for V2_13_00 {
@@ -21,11 +18,8 @@
     fn migrate_fragments(&self) -> Vec<Box<dyn MigrationFragment>> {
         vec![
             Box::new(add_created_from_req_ids_to_requisition::Migrate),
-<<<<<<< HEAD
             Box::new(add_master_list_to_changelog::Migrate),
-=======
             Box::new(add_margin_to_item_store_join::Migrate),
->>>>>>> bfc2ee75
         ]
     }
 }
