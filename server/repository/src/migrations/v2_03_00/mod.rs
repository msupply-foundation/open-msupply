--- conflicted
+++ resolved
@@ -1,11 +1,8 @@
 use super::{version::Version, Migration, MigrationFragment};
 
 use crate::StorageConnection;
-<<<<<<< HEAD
 mod add_vaccinations_table;
-=======
 mod add_vaccine_course_changelog_table_names;
->>>>>>> fd321445
 mod drop_program_deleted_datetime;
 mod remove_num_doses_from_vaccine_course;
 mod remove_vaccine_course_dose_dose_number;
@@ -30,11 +27,8 @@
             Box::new(rename_vaccine_course_schedule_to_dose::Migrate),
             Box::new(remove_num_doses_from_vaccine_course::Migrate),
             Box::new(remove_vaccine_course_dose_dose_number::Migrate),
-<<<<<<< HEAD
+            Box::new(add_vaccine_course_changelog_table_names::Migrate),
             Box::new(add_vaccinations_table::Migrate),
-=======
-            Box::new(add_vaccine_course_changelog_table_names::Migrate),
->>>>>>> fd321445
         ]
     }
 }
