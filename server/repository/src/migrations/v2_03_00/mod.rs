use super::{version::Version, Migration, MigrationFragment};

use crate::StorageConnection;
<<<<<<< HEAD
mod add_report_versioning;
=======
mod add_facility_to_vaccination;
>>>>>>> 9f3fe768
mod add_vaccination_activity_log_types;
mod add_vaccinations_table;
mod add_vaccine_course_changelog_table_names;
mod add_vaccine_doses_to_item;
mod drop_program_deleted_datetime;
mod remove_num_doses_from_vaccine_course;
mod remove_vaccine_course_dose_dose_number;
mod rename_vaccine_course_schedule_to_dose;
mod return_types_rename;

pub(crate) struct V2_03_00;

impl Migration for V2_03_00 {
    fn version(&self) -> Version {
        Version::from_str("2.3.0")
    }

    fn migrate(&self, _connection: &StorageConnection) -> anyhow::Result<()> {
        return_types_rename::migrate(_connection)?;
        Ok(())
    }

    fn migrate_fragments(&self) -> Vec<Box<dyn MigrationFragment>> {
        vec![
            Box::new(drop_program_deleted_datetime::Migrate),
            Box::new(rename_vaccine_course_schedule_to_dose::Migrate),
            Box::new(remove_num_doses_from_vaccine_course::Migrate),
            Box::new(remove_vaccine_course_dose_dose_number::Migrate),
            Box::new(add_vaccine_course_changelog_table_names::Migrate),
            Box::new(add_vaccinations_table::Migrate),
            Box::new(add_vaccination_activity_log_types::Migrate),
            Box::new(add_vaccine_doses_to_item::Migrate),
<<<<<<< HEAD
            Box::new(add_report_versioning::Migrate),
=======
            Box::new(add_facility_to_vaccination::Migrate),
>>>>>>> 9f3fe768
        ]
    }
}

#[cfg(test)]
#[actix_rt::test]
async fn migration_2_03_00() {
    use v2_02_01::V2_02_01;

    use crate::migrations::*;
    use crate::test_db::*;

    let previous_version = V2_02_01.version();
    let version = V2_03_00.version();

    let SetupResult { connection, .. } = setup_test(SetupOption {
        db_name: &format!("migration_{version}"),
        version: Some(previous_version.clone()),
        ..Default::default()
    })
    .await;

    // Run this migration
    migrate(&connection, Some(version.clone())).unwrap();
    assert_eq!(get_database_version(&connection), version);
}<|MERGE_RESOLUTION|>--- conflicted
+++ resolved
@@ -1,11 +1,8 @@
 use super::{version::Version, Migration, MigrationFragment};
 
 use crate::StorageConnection;
-<<<<<<< HEAD
+mod add_facility_to_vaccination;
 mod add_report_versioning;
-=======
-mod add_facility_to_vaccination;
->>>>>>> 9f3fe768
 mod add_vaccination_activity_log_types;
 mod add_vaccinations_table;
 mod add_vaccine_course_changelog_table_names;
@@ -38,11 +35,8 @@
             Box::new(add_vaccinations_table::Migrate),
             Box::new(add_vaccination_activity_log_types::Migrate),
             Box::new(add_vaccine_doses_to_item::Migrate),
-<<<<<<< HEAD
             Box::new(add_report_versioning::Migrate),
-=======
             Box::new(add_facility_to_vaccination::Migrate),
->>>>>>> 9f3fe768
         ]
     }
 }
