use super::{version::Version, Migration};

use crate::StorageConnection;

mod activity_log;
mod assets;
mod decimal_pack_size;
mod decimal_requisition_quantities;
mod demographics;
mod ledger;
mod name_properties;
mod pg_enums;
mod program;
mod property;
mod store_add_name_link_id;
mod v6_sync_api_error_code;
mod vaccine_course;

pub(crate) struct V2_01_00;

impl Migration for V2_01_00 {
    fn version(&self) -> Version {
        Version::from_str("2.1.0")
    }

    fn migrate(&self, connection: &StorageConnection) -> anyhow::Result<()> {
<<<<<<< HEAD
        store_add_name_link_id::migrate(connection)?;
        ledger::migrate(connection)?;
=======
        activity_log::migrate(connection)?;
        // The ledger is migrated in decimal_pack_size because the same views needed to be
        // re-created
        // ledger::migrate(connection)?;
>>>>>>> fc9eb85b
        pg_enums::migrate(connection)?;
        decimal_pack_size::migrate(connection)?;
        decimal_requisition_quantities::migrate(connection)?;
        assets::migrate_assets(connection)?;
        v6_sync_api_error_code::migrate(connection)?;
        property::migrate(connection)?;
        name_properties::migrate_name_properties(connection)?;
        demographics::migrate(connection)?;
        vaccine_course::migrate(connection)?;
        program::migrate(connection)?;
        Ok(())
    }
}

#[cfg(test)]
#[actix_rt::test]
async fn migration_2_01_00() {
    use crate::migrations::*;
    use crate::test_db::*;

    let version = V2_01_00.version();

    // This test allows checking sql syntax
    let SetupResult { connection, .. } = setup_test(SetupOption {
        db_name: &format!("migration_{version}"),
        version: Some(version.clone()),
        ..Default::default()
    })
    .await;

    assert_eq!(get_database_version(&connection), version);
}<|MERGE_RESOLUTION|>--- conflicted
+++ resolved
@@ -24,15 +24,12 @@
     }
 
     fn migrate(&self, connection: &StorageConnection) -> anyhow::Result<()> {
-<<<<<<< HEAD
         store_add_name_link_id::migrate(connection)?;
         ledger::migrate(connection)?;
-=======
         activity_log::migrate(connection)?;
         // The ledger is migrated in decimal_pack_size because the same views needed to be
         // re-created
         // ledger::migrate(connection)?;
->>>>>>> fc9eb85b
         pg_enums::migrate(connection)?;
         decimal_pack_size::migrate(connection)?;
         decimal_requisition_quantities::migrate(connection)?;
