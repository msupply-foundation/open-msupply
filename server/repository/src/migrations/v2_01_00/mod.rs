use super::{version::Version, Migration};

use crate::StorageConnection;

<<<<<<< HEAD
mod decimal_pack_size;
mod decimal_requisition_quantities;
=======
mod assets;
>>>>>>> 30f80f49
mod ledger;
mod pg_enums;
mod v6_sync_api_error_code;

pub(crate) struct V2_01_00;

impl Migration for V2_01_00 {
    fn version(&self) -> Version {
        Version::from_str("2.1.0")
    }

    fn migrate(&self, connection: &StorageConnection) -> anyhow::Result<()> {
        // The ledger is migrated in decimal_pack_size because the same views needed to be
        // re-created
        // ledger::migrate(connection)?;
        pg_enums::migrate(connection)?;
<<<<<<< HEAD
        decimal_pack_size::migrate(connection)?;
        decimal_requisition_quantities::migrate(connection)?;
=======
        assets::migrate_assets(connection)?;
        v6_sync_api_error_code::migrate(connection)?;
>>>>>>> 30f80f49
        Ok(())
    }
}

#[cfg(test)]
#[actix_rt::test]
async fn migration_2_01_00() {
    use crate::migrations::*;
    use crate::test_db::*;

    let version = V2_01_00.version();

    // This test allows checking sql syntax
    let SetupResult { connection, .. } = setup_test(SetupOption {
        db_name: &format!("migration_{version}"),
        version: Some(version.clone()),
        ..Default::default()
    })
    .await;

    assert_eq!(get_database_version(&connection), version);
}<|MERGE_RESOLUTION|>--- conflicted
+++ resolved
@@ -2,12 +2,9 @@
 
 use crate::StorageConnection;
 
-<<<<<<< HEAD
+mod assets;
 mod decimal_pack_size;
 mod decimal_requisition_quantities;
-=======
-mod assets;
->>>>>>> 30f80f49
 mod ledger;
 mod pg_enums;
 mod v6_sync_api_error_code;
@@ -24,13 +21,10 @@
         // re-created
         // ledger::migrate(connection)?;
         pg_enums::migrate(connection)?;
-<<<<<<< HEAD
         decimal_pack_size::migrate(connection)?;
         decimal_requisition_quantities::migrate(connection)?;
-=======
         assets::migrate_assets(connection)?;
         v6_sync_api_error_code::migrate(connection)?;
->>>>>>> 30f80f49
         Ok(())
     }
 }
