--- conflicted
+++ resolved
@@ -24,12 +24,9 @@
         pg_enums::migrate(connection)?;
         assets::migrate_assets(connection)?;
         v6_sync_api_error_code::migrate(connection)?;
-<<<<<<< HEAD
-        vaccine_course::migrate(connection)?;
-=======
         property::migrate(connection)?;
         name_properties::migrate_name_properties(connection)?;
->>>>>>> b7f16493
+        vaccine_course::migrate(connection)?;
         Ok(())
     }
 }
