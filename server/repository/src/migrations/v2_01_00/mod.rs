--- conflicted
+++ resolved
@@ -34,12 +34,9 @@
         v6_sync_api_error_code::migrate(connection)?;
         property::migrate(connection)?;
         name_properties::migrate_name_properties(connection)?;
-<<<<<<< HEAD
-        program::migrate(connection)?;
-=======
         demographics::migrate(connection)?;
         vaccine_course::migrate(connection)?;
->>>>>>> 4d541ee4
+        program::migrate(connection)?;
         Ok(())
     }
 }
