use super::{version::Version, Migration};

use crate::StorageConnection;

mod activity_log;
mod assets;
mod decimal_pack_size;
mod decimal_requisition_quantities;
mod demographics;
mod ledger;
mod name_properties;
mod pg_enums;
mod property;
mod v6_sync_api_error_code;
mod vaccine_course;

pub(crate) struct V2_01_00;

impl Migration for V2_01_00 {
    fn version(&self) -> Version {
        Version::from_str("2.1.0")
    }

    fn migrate(&self, connection: &StorageConnection) -> anyhow::Result<()> {
        activity_log::migrate(connection)?;
        // The ledger is migrated in decimal_pack_size because the same views needed to be
        // re-created
        // ledger::migrate(connection)?;
        pg_enums::migrate(connection)?;
        decimal_pack_size::migrate(connection)?;
        decimal_requisition_quantities::migrate(connection)?;
        assets::migrate_assets(connection)?;
        v6_sync_api_error_code::migrate(connection)?;
        property::migrate(connection)?;
        name_properties::migrate_name_properties(connection)?;
<<<<<<< HEAD
        vaccine_course::migrate(connection)?;
=======
        demographics::migrate(connection)?;
>>>>>>> f9748d5f
        Ok(())
    }
}

#[cfg(test)]
#[actix_rt::test]
async fn migration_2_01_00() {
    use crate::migrations::*;
    use crate::test_db::*;

    let version = V2_01_00.version();

    // This test allows checking sql syntax
    let SetupResult { connection, .. } = setup_test(SetupOption {
        db_name: &format!("migration_{version}"),
        version: Some(version.clone()),
        ..Default::default()
    })
    .await;

    assert_eq!(get_database_version(&connection), version);
}<|MERGE_RESOLUTION|>--- conflicted
+++ resolved
@@ -33,11 +33,8 @@
         v6_sync_api_error_code::migrate(connection)?;
         property::migrate(connection)?;
         name_properties::migrate_name_properties(connection)?;
-<<<<<<< HEAD
+        demographics::migrate(connection)?;
         vaccine_course::migrate(connection)?;
-=======
-        demographics::migrate(connection)?;
->>>>>>> f9748d5f
         Ok(())
     }
 }
