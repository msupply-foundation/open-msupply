--- conflicted
+++ resolved
@@ -30,20 +30,6 @@
     sql!(
         connection,
         r#"
-<<<<<<< HEAD
-        INSERT INTO asset_property (id, key, name, value_type, allowed_values, asset_class_id, asset_category_id) VALUES ('storage_capacity_5c', 'storage_capacity_5c', 'Storage capacity +5 °C (in litres)', 'STRING', NULL, 'fad280b6-8384-41af-84cf-c7b6b4526ef0','7db32eb6-5929-4dd1-a5e9-01e36baa73ad');
-        INSERT INTO asset_property (id, key, name, value_type, allowed_values, asset_class_id, asset_category_id) VALUES ('storage_capacity_20c', 'storage_capacity_20c', 'Storage capacity -20 °C (in litres)', 'STRING', NULL, 'fad280b6-8384-41af-84cf-c7b6b4526ef0','7db32eb6-5929-4dd1-a5e9-01e36baa73ad');
-        INSERT INTO asset_property (id, key, name, value_type, allowed_values, asset_class_id, asset_category_id) VALUES ('storage_capacity_70c', 'storage_capacity_70c', 'Storage capacity -70 °C (in litres)', 'STRING', NULL, 'fad280b6-8384-41af-84cf-c7b6b4526ef0','7db32eb6-5929-4dd1-a5e9-01e36baa73ad');
-        INSERT INTO asset_property (id, key, name, value_type, allowed_values, asset_class_id, asset_category_id) VALUES ('waterpack_storage_capacity', 'waterpack_storage_capacity', 'Waterpack storage capacity (in Kg)', 'STRING', NULL, 'fad280b6-8384-41af-84cf-c7b6b4526ef0','7db32eb6-5929-4dd1-a5e9-01e36baa73ad');
-        INSERT INTO asset_property (id, key, name, value_type, allowed_values, asset_class_id, asset_category_id) VALUES ('waterpack_freezing_capacity', 'waterpack_freezing_capacity', 'Waterpack freezing capacity per 24 hours (in Kg)', 'STRING', NULL, 'fad280b6-8384-41af-84cf-c7b6b4526ef0','7db32eb6-5929-4dd1-a5e9-01e36baa73ad');
-        INSERT INTO asset_property (id, key, name, value_type, allowed_values, asset_class_id, asset_category_id) VALUES ('energy_consumption_stable', 'energy_consumption_stable', 'Energy consumption (stable running, continuous power) (in KW per day)', 'STRING', NULL, 'fad280b6-8384-41af-84cf-c7b6b4526ef0','7db32eb6-5929-4dd1-a5e9-01e36baa73ad');
-        INSERT INTO asset_property (id, key, name, value_type, allowed_values, asset_class_id, asset_category_id) VALUES ('energy_consumption_freezing', 'energy_consumption_freezing', 'Energy consumption during freezing (in KW per day)', 'STRING', NULL, 'fad280b6-8384-41af-84cf-c7b6b4526ef0','7db32eb6-5929-4dd1-a5e9-01e36baa73ad');
-        INSERT INTO asset_property (id, key, name, value_type, allowed_values, asset_class_id, asset_category_id) VALUES ('hold_over_time', 'hold_over_time', 'Hold over time (hours)', 'STRING', NULL, 'fad280b6-8384-41af-84cf-c7b6b4526ef0','7db32eb6-5929-4dd1-a5e9-01e36baa73ad');
-        INSERT INTO asset_property (id, key, name, value_type, allowed_values, asset_class_id, asset_category_id) VALUES ('climate_zone', 'climate_zone', 'Climate zone', 'STRING', NULL, 'fad280b6-8384-41af-84cf-c7b6b4526ef0','7db32eb6-5929-4dd1-a5e9-01e36baa73ad');
-        INSERT INTO asset_property (id, key, name, value_type, allowed_values, asset_class_id, asset_category_id) VALUES ('freeze_protection', 'freeze_protection', 'Freeze protection', 'STRING', NULL, 'fad280b6-8384-41af-84cf-c7b6b4526ef0','7db32eb6-5929-4dd1-a5e9-01e36baa73ad');
-        INSERT INTO asset_property (id, key, name, value_type, allowed_values, asset_class_id, asset_category_id) VALUES ('temperature_monitoring_device', 'temperature_monitoring_device', 'Temperature monitoring device (integrated, external or none)', 'STRING', 'integrated, external, none', 'fad280b6-8384-41af-84cf-c7b6b4526ef0','7db32eb6-5929-4dd1-a5e9-01e36baa73ad');
-        INSERT INTO asset_property (id, key, name, value_type, allowed_values, asset_class_id, asset_category_id) VALUES ('voltage_stabilizer', 'voltage_stabilizer', 'Voltage stabilizer (integrated, external or none)', 'STRING', 'integrated, external, none', 'fad280b6-8384-41af-84cf-c7b6b4526ef0','7db32eb6-5929-4dd1-a5e9-01e36baa73ad');
-=======
         INSERT INTO asset_property (id, key, name, value_type, allowed_values, asset_class_id, asset_category_id) VALUES ('storage_capacity_5c-cr', 'storage_capacity_5c', 'Storage capacity +5 °C (in litres)', 'FLOAT', NULL, 'fad280b6-8384-41af-84cf-c7b6b4526ef0','7db32eb6-5929-4dd1-a5e9-01e36baa73ad');
         INSERT INTO asset_property (id, key, name, value_type, allowed_values, asset_class_id, asset_category_id) VALUES ('storage_capacity_20c-cr', 'storage_capacity_20c', 'Storage capacity -20 °C (in litres)', 'FLOAT', NULL, 'fad280b6-8384-41af-84cf-c7b6b4526ef0','7db32eb6-5929-4dd1-a5e9-01e36baa73ad');
         INSERT INTO asset_property (id, key, name, value_type, allowed_values, asset_class_id, asset_category_id) VALUES ('storage_capacity_70c-cr', 'storage_capacity_70c', 'Storage capacity -70 °C (in litres)', 'FLOAT', NULL, 'fad280b6-8384-41af-84cf-c7b6b4526ef0','7db32eb6-5929-4dd1-a5e9-01e36baa73ad');
@@ -58,7 +44,6 @@
         INSERT INTO asset_property (id, key, name, value_type, allowed_values, asset_class_id, asset_category_id) VALUES ('voltage_stabilizer-cr', 'voltage_stabilizer', 'Voltage stabilizer', 'STRING', 'Integrated, External, None', 'fad280b6-8384-41af-84cf-c7b6b4526ef0','7db32eb6-5929-4dd1-a5e9-01e36baa73ad');
         INSERT INTO asset_property (id, key, name, value_type, allowed_values, asset_class_id, asset_category_id) VALUES ('energy_source-cr', 'energy_source', 'Energy Source', 'STRING', NULL, 'fad280b6-8384-41af-84cf-c7b6b4526ef0','7db32eb6-5929-4dd1-a5e9-01e36baa73ad');
         INSERT INTO asset_property (id, key, name, value_type, allowed_values, asset_class_id, asset_category_id) VALUES ('refrigerant_type-cr', 'refrigerant_type', 'Refrigerant Type(s)', 'STRING', NULL, 'fad280b6-8384-41af-84cf-c7b6b4526ef0','7db32eb6-5929-4dd1-a5e9-01e36baa73ad');
->>>>>>> f3ba2eaa
         "#,
     )?;
 
@@ -109,13 +94,8 @@
     sql!(
         connection,
         r#"
-<<<<<<< HEAD
-        INSERT INTO asset_property (id, key, name, value_type, allowed_values, asset_class_id, asset_category_id) VALUES ('temperature_monitoring_device_ic', 'temperature_monitoring_device', 'Temperature monitoring device (integrated, external or none)', 'STRING', 'integrated, external, none', 'fad280b6-8384-41af-84cf-c7b6b4526ef0','02cbea92-d5bf-4832-863b-c04e093a7760');
-        INSERT INTO asset_property (id, key, name, value_type, allowed_values, asset_class_id, asset_category_id) VALUES ('voltage_stabilizer_ic', 'voltage_stabilizer', 'Voltage stabilizer (integrated, external or none)', 'STRING', 'integrated, external, none', 'fad280b6-8384-41af-84cf-c7b6b4526ef0','02cbea92-d5bf-4832-863b-c04e093a7760');
-=======
         INSERT INTO asset_property (id, key, name, value_type, allowed_values, asset_class_id, asset_category_id) VALUES ('temperature_monitoring_device-ic', 'temperature_monitoring_device', 'Temperature monitoring device', 'STRING', 'Integrated, External, None', 'fad280b6-8384-41af-84cf-c7b6b4526ef0','02cbea92-d5bf-4832-863b-c04e093a7760');
         INSERT INTO asset_property (id, key, name, value_type, allowed_values, asset_class_id, asset_category_id) VALUES ('voltage_stabilizer-ic', 'voltage_stabilizer', 'Voltage stabilizer', 'STRING', 'Integrated, External, None', 'fad280b6-8384-41af-84cf-c7b6b4526ef0','02cbea92-d5bf-4832-863b-c04e093a7760');
->>>>>>> f3ba2eaa
         "#,
     )?;
 
