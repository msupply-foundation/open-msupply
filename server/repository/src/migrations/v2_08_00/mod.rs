--- conflicted
+++ resolved
@@ -27,11 +27,8 @@
             Box::new(add_doses_columns_to_item_variant::Migrate),
             Box::new(add_vvm_status_log_change_log_table_name::Migrate),
             Box::new(add_initial_stocktake_field::Migrate),
-<<<<<<< HEAD
             Box::new(add_view_and_edit_vvm_status_permission::Migrate),
-=======
             Box::new(add_donor_id_to_invoice_and_invoice_lines::Migrate),
->>>>>>> 0ca6ec89
         ]
     }
 }
