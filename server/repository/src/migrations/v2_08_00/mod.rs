--- conflicted
+++ resolved
@@ -5,10 +5,7 @@
 mod add_initial_stocktake_field;
 mod add_vvm_status_log_table;
 mod add_vvm_status_table;
-<<<<<<< HEAD
 mod migrate_reason_option_ids;
-=======
->>>>>>> ecc45225
 
 pub(crate) struct V2_08_00;
 
@@ -23,11 +20,11 @@
 
     fn migrate_fragments(&self) -> Vec<Box<dyn MigrationFragment>> {
         vec![
-            Box::new(migrate_reason_option_ids::Migrate),
             Box::new(add_vvm_status_table::Migrate),
             Box::new(add_vvm_status_log_table::Migrate),
             Box::new(add_doses_columns_to_item_variant::Migrate),
             Box::new(add_initial_stocktake_field::Migrate),
+            Box::new(migrate_reason_option_ids::Migrate),
         ]
     }
 }
