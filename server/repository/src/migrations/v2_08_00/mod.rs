use super::{version::Version, Migration, MigrationFragment};
use crate::StorageConnection;

mod add_donor_id_to_invoice_and_invoice_lines;
mod add_doses_columns_to_item_variant;
mod add_initial_stocktake_field;
mod add_view_and_edit_vvm_status_permission;
mod add_vvm_status_log_change_log_table_name;
mod add_vvm_status_log_table;
mod add_vvm_status_log_update_to_activity_log;
mod add_vvm_status_table;

pub(crate) struct V2_08_00;

impl Migration for V2_08_00 {
    fn version(&self) -> Version {
        Version::from_str("2.8.0")
    }

    fn migrate(&self, _connection: &StorageConnection) -> anyhow::Result<()> {
        Ok(())
    }

    fn migrate_fragments(&self) -> Vec<Box<dyn MigrationFragment>> {
        vec![
            Box::new(add_vvm_status_table::Migrate),
            Box::new(add_vvm_status_log_table::Migrate),
            Box::new(add_doses_columns_to_item_variant::Migrate),
            Box::new(add_vvm_status_log_change_log_table_name::Migrate),
            Box::new(add_initial_stocktake_field::Migrate),
<<<<<<< HEAD
            Box::new(add_vvm_status_log_update_to_activity_log::Migrate),
=======
            Box::new(add_view_and_edit_vvm_status_permission::Migrate),
            Box::new(add_donor_id_to_invoice_and_invoice_lines::Migrate),
>>>>>>> b9a39e39
        ]
    }
}

#[cfg(test)]
mod test {

    #[actix_rt::test]
    async fn migration_2_08_00() {
        use v2_07_00::V2_07_00;
        use v2_08_00::V2_08_00;

        use crate::migrations::*;
        use crate::test_db::*;

        let previous_version = V2_07_00.version();
        let version = V2_08_00.version();

        let SetupResult { connection, .. } = setup_test(SetupOption {
            db_name: &format!("migration_{version}"),
            version: Some(previous_version.clone()),
            ..Default::default()
        })
        .await;

        // Run this migration
        migrate(&connection, Some(version.clone())).unwrap();
        assert_eq!(get_database_version(&connection), version);
    }
}<|MERGE_RESOLUTION|>--- conflicted
+++ resolved
@@ -28,12 +28,9 @@
             Box::new(add_doses_columns_to_item_variant::Migrate),
             Box::new(add_vvm_status_log_change_log_table_name::Migrate),
             Box::new(add_initial_stocktake_field::Migrate),
-<<<<<<< HEAD
-            Box::new(add_vvm_status_log_update_to_activity_log::Migrate),
-=======
             Box::new(add_view_and_edit_vvm_status_permission::Migrate),
             Box::new(add_donor_id_to_invoice_and_invoice_lines::Migrate),
->>>>>>> b9a39e39
+            Box::new(add_vvm_status_log_update_to_activity_log::Migrate),
         ]
     }
 }
