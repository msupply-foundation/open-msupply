--- conflicted
+++ resolved
@@ -1,12 +1,9 @@
 use super::{version::Version, Migration, MigrationFragment};
 use crate::StorageConnection;
 
-<<<<<<< HEAD
 mod add_activity_log_enums;
 mod add_created_fields_to_item_variant;
-=======
 mod add_donor_id_to_invoice_and_invoice_lines;
->>>>>>> 57e382a6
 mod add_doses_columns_to_item_variant;
 mod add_initial_stocktake_field;
 mod add_view_and_edit_vvm_status_permission;
@@ -32,15 +29,12 @@
             Box::new(add_vvm_status_log_table::Migrate),
             Box::new(add_doses_columns_to_item_variant::Migrate),
             Box::new(add_initial_stocktake_field::Migrate),
-<<<<<<< HEAD
             Box::new(add_created_fields_to_item_variant::Migrate),
             Box::new(add_activity_log_enums::Migrate),
             Box::new(add_vvm_status_log_change_log_table_name::Migrate),
-=======
             Box::new(add_view_and_edit_vvm_status_permission::Migrate),
             Box::new(add_donor_id_to_invoice_and_invoice_lines::Migrate),
             Box::new(add_vvm_status_log_update_to_activity_log::Migrate),
->>>>>>> 57e382a6
         ]
     }
 }
