use super::{version::Version, Migration, MigrationFragment};
use crate::StorageConnection;

<<<<<<< HEAD
mod add_campaign_change_log_table_name;
mod add_campaign_table;
=======
mod add_created_fields_to_item_variant;
>>>>>>> d9f10298
mod add_donor_id_to_invoice_and_invoice_lines;
mod add_donor_id_to_stock_lines;
mod add_donor_id_to_stocktake_line;
mod add_doses_columns_to_item_variant;
mod add_initial_stocktake_field;
mod add_item_variant_enums_to_activity_log;
mod add_view_and_edit_vvm_status_permission;
mod add_vvm_status_id_to_stock_line;
mod add_vvm_status_log_change_log_table_name;
mod add_vvm_status_log_table;
mod add_vvm_status_log_update_to_activity_log;
mod add_vvm_status_table;

pub(crate) struct V2_08_00;

impl Migration for V2_08_00 {
    fn version(&self) -> Version {
        Version::from_str("2.8.0")
    }

    fn migrate(&self, _connection: &StorageConnection) -> anyhow::Result<()> {
        Ok(())
    }

    fn migrate_fragments(&self) -> Vec<Box<dyn MigrationFragment>> {
        vec![
            Box::new(add_vvm_status_table::Migrate),
            Box::new(add_vvm_status_log_table::Migrate),
            Box::new(add_doses_columns_to_item_variant::Migrate),
            Box::new(add_initial_stocktake_field::Migrate),
            Box::new(add_created_fields_to_item_variant::Migrate),
            Box::new(add_item_variant_enums_to_activity_log::Migrate),
            Box::new(add_vvm_status_log_change_log_table_name::Migrate),
            Box::new(add_view_and_edit_vvm_status_permission::Migrate),
            Box::new(add_donor_id_to_invoice_and_invoice_lines::Migrate),
            Box::new(add_vvm_status_log_update_to_activity_log::Migrate),
            Box::new(add_vvm_status_id_to_stock_line::Migrate),
<<<<<<< HEAD
            Box::new(add_campaign_table::Migrate),
            Box::new(add_campaign_change_log_table_name::Migrate),
=======
            Box::new(add_donor_id_to_stock_lines::Migrate),
            Box::new(add_donor_id_to_stocktake_line::Migrate),
>>>>>>> d9f10298
        ]
    }
}

#[cfg(test)]
mod test {

    #[actix_rt::test]
    async fn migration_2_08_00() {
        use crate::migrations::*;
        use crate::test_db::*;
        use v2_07_00::V2_07_00;
        use v2_08_00::V2_08_00;

        let previous_version = V2_07_00.version();
        let version = V2_08_00.version();

        let SetupResult { connection, .. } = setup_test(SetupOption {
            db_name: &format!("migration_{version}"),
            version: Some(previous_version.clone()),
            ..Default::default()
        })
        .await;

        // Run this migration
        migrate(&connection, Some(version.clone())).unwrap();
        assert_eq!(get_database_version(&connection), version);
    }
}<|MERGE_RESOLUTION|>--- conflicted
+++ resolved
@@ -1,12 +1,9 @@
 use super::{version::Version, Migration, MigrationFragment};
 use crate::StorageConnection;
 
-<<<<<<< HEAD
 mod add_campaign_change_log_table_name;
 mod add_campaign_table;
-=======
 mod add_created_fields_to_item_variant;
->>>>>>> d9f10298
 mod add_donor_id_to_invoice_and_invoice_lines;
 mod add_donor_id_to_stock_lines;
 mod add_donor_id_to_stocktake_line;
@@ -44,13 +41,10 @@
             Box::new(add_donor_id_to_invoice_and_invoice_lines::Migrate),
             Box::new(add_vvm_status_log_update_to_activity_log::Migrate),
             Box::new(add_vvm_status_id_to_stock_line::Migrate),
-<<<<<<< HEAD
             Box::new(add_campaign_table::Migrate),
             Box::new(add_campaign_change_log_table_name::Migrate),
-=======
             Box::new(add_donor_id_to_stock_lines::Migrate),
             Box::new(add_donor_id_to_stocktake_line::Migrate),
->>>>>>> d9f10298
         ]
     }
 }
