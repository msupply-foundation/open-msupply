use super::{version::Version, Migration, MigrationFragment};
use crate::StorageConnection;

mod add_donor_id_to_invoice_and_invoice_lines;
mod add_doses_columns_to_item_variant;
mod add_initial_stocktake_field;
mod add_view_and_edit_vvm_status_permission;
mod add_vvm_status_log_change_log_table_name;
mod add_vvm_status_log_table;
mod add_vvm_status_id_to_stock_line;
mod add_vvm_status_table;

pub(crate) struct V2_08_00;

impl Migration for V2_08_00 {
    fn version(&self) -> Version {
        Version::from_str("2.8.0")
    }

    fn migrate(&self, _connection: &StorageConnection) -> anyhow::Result<()> {
        Ok(())
    }

    fn migrate_fragments(&self) -> Vec<Box<dyn MigrationFragment>> {
        vec![
            Box::new(add_vvm_status_table::Migrate),
            Box::new(add_vvm_status_log_table::Migrate),
            Box::new(add_doses_columns_to_item_variant::Migrate),
            Box::new(add_vvm_status_log_change_log_table_name::Migrate),
            Box::new(add_initial_stocktake_field::Migrate),
<<<<<<< HEAD
            Box::new(add_vvm_status_id_to_stock_line::Migrate),
=======
            Box::new(add_view_and_edit_vvm_status_permission::Migrate),
            Box::new(add_donor_id_to_invoice_and_invoice_lines::Migrate),
>>>>>>> b9a39e39
        ]
    }
}

#[cfg(test)]
mod test {
    // use crate::{migrations::sql, StorageConnection};

    #[actix_rt::test]
    async fn migration_2_08_00() {
        use crate::migrations::*;
        use crate::test_db::*;
        use v2_07_00::V2_07_00;
        use v2_08_00::V2_08_00;

        let previous_version = V2_07_00.version();
        let version = V2_08_00.version();

        let SetupResult { connection, .. } = setup_test(SetupOption {
            db_name: &format!("migration_{version}"),
            version: Some(previous_version.clone()),
            ..Default::default()
        })
        .await;

        // insert_2_7_0_stock_lines(&connection, "some_store_id").unwrap();

        // Run this migration
        migrate(&connection, Some(version.clone())).unwrap();
        assert_eq!(get_database_version(&connection), version);
    }

    // TODO: write test
    // // Insert stock lines to ensure migration to add vvm_status_id to stock_line works
    // fn insert_2_7_0_stock_lines(
    //     connection: &StorageConnection,
    //     store_id: &str,
    // ) -> anyhow::Result<()> {
    //     let vvm_status_id = "status_1".to_string();
    //     let stock_line_id = "stock_line_id".to_string();
    //     let course_id = "course_id".to_string();
    //     let dose_id = "dose_id".to_string();

    //     sql!(
    //         connection,
    //         r#"
    //         INSERT INTO vvm_status (
    //             	id,
    //                 description,
    //                 code,
    //                 level,
    //                 is_active,
    //                 unusable
    //         ) VALUES (
    //             '{vvm_status_id}',
    //             'status 1',
    //             'status 1',
    //             '1',
    //             true,
    //             false
    //         );

    //         INSERT INTO stock_line (
    //             id TEXT NOT NULL,
    //             store_id TEXT NOT NULL,
    //             cost_price_per_pack REAL NOT NULL,
    //             sell_price_per_pack REAL NOT NULL,
    //             available_number_of_packs REAL NOT NULL,
    //             total_number_of_packs REAL NOT NULL,
    //             on_hold BOOLEAN NOT NULL,
    //             pack_size REAL DEFAULT (0) NOT NULL,
    //         ) VALUES (
    //             '{stock_line_id}',
    //             'program 1',
    //             '{context_id}',
    //             TRUE
    //         );

    //         INSERT INTO vaccine_course (
    //             id,
    //             name,
    //             program_id
    //         ) VALUES (
    //             '{course_id}',
    //             'course 1',
    //             '{program_id}'
    //         );

    //         INSERT INTO vaccine_course_dose (
    //             id,
    //             vaccine_course_id,
    //             label
    //         ) VALUES (
    //             '{dose_id}',
    //             '{course_id}',
    //             'dose 1'
    //         );

    //         INSERT INTO vaccination (
    //             id,
    //             store_id,
    //             program_enrolment_id,
    //             encounter_id,
    //             user_id,
    //             vaccine_course_dose_id,
    //             created_datetime,
    //             vaccination_date,
    //             given
    //         ) VALUES (
    //             '2.6.2-given',
    //             '{store_id}',
    //             'program_enrolment_1',
    //             'encounter_1',
    //             'user_1',
    //             '{dose_id}',
    //             '2025-01-01 00:00:00',
    //             '2025-01-01',
    //             TRUE
    //         ), (
    //             '2.6.2-not-given',
    //             '{store_id}',
    //             'program_enrolment_1',
    //             'encounter_1',
    //             'user_1',
    //             '{dose_id}',
    //             '2025-01-01 00:00:00',
    //             NULL,
    //             FALSE
    // );
    //     "#,
    //     )?;
    //     Ok(())
    // }
}<|MERGE_RESOLUTION|>--- conflicted
+++ resolved
@@ -5,9 +5,9 @@
 mod add_doses_columns_to_item_variant;
 mod add_initial_stocktake_field;
 mod add_view_and_edit_vvm_status_permission;
+mod add_vvm_status_id_to_stock_line;
 mod add_vvm_status_log_change_log_table_name;
 mod add_vvm_status_log_table;
-mod add_vvm_status_id_to_stock_line;
 mod add_vvm_status_table;
 
 pub(crate) struct V2_08_00;
@@ -28,19 +28,15 @@
             Box::new(add_doses_columns_to_item_variant::Migrate),
             Box::new(add_vvm_status_log_change_log_table_name::Migrate),
             Box::new(add_initial_stocktake_field::Migrate),
-<<<<<<< HEAD
-            Box::new(add_vvm_status_id_to_stock_line::Migrate),
-=======
             Box::new(add_view_and_edit_vvm_status_permission::Migrate),
             Box::new(add_donor_id_to_invoice_and_invoice_lines::Migrate),
->>>>>>> b9a39e39
+            Box::new(add_vvm_status_id_to_stock_line::Migrate),
         ]
     }
 }
 
 #[cfg(test)]
 mod test {
-    // use crate::{migrations::sql, StorageConnection};
 
     #[actix_rt::test]
     async fn migration_2_08_00() {
@@ -59,112 +55,8 @@
         })
         .await;
 
-        // insert_2_7_0_stock_lines(&connection, "some_store_id").unwrap();
-
         // Run this migration
         migrate(&connection, Some(version.clone())).unwrap();
         assert_eq!(get_database_version(&connection), version);
     }
-
-    // TODO: write test
-    // // Insert stock lines to ensure migration to add vvm_status_id to stock_line works
-    // fn insert_2_7_0_stock_lines(
-    //     connection: &StorageConnection,
-    //     store_id: &str,
-    // ) -> anyhow::Result<()> {
-    //     let vvm_status_id = "status_1".to_string();
-    //     let stock_line_id = "stock_line_id".to_string();
-    //     let course_id = "course_id".to_string();
-    //     let dose_id = "dose_id".to_string();
-
-    //     sql!(
-    //         connection,
-    //         r#"
-    //         INSERT INTO vvm_status (
-    //             	id,
-    //                 description,
-    //                 code,
-    //                 level,
-    //                 is_active,
-    //                 unusable
-    //         ) VALUES (
-    //             '{vvm_status_id}',
-    //             'status 1',
-    //             'status 1',
-    //             '1',
-    //             true,
-    //             false
-    //         );
-
-    //         INSERT INTO stock_line (
-    //             id TEXT NOT NULL,
-    //             store_id TEXT NOT NULL,
-    //             cost_price_per_pack REAL NOT NULL,
-    //             sell_price_per_pack REAL NOT NULL,
-    //             available_number_of_packs REAL NOT NULL,
-    //             total_number_of_packs REAL NOT NULL,
-    //             on_hold BOOLEAN NOT NULL,
-    //             pack_size REAL DEFAULT (0) NOT NULL,
-    //         ) VALUES (
-    //             '{stock_line_id}',
-    //             'program 1',
-    //             '{context_id}',
-    //             TRUE
-    //         );
-
-    //         INSERT INTO vaccine_course (
-    //             id,
-    //             name,
-    //             program_id
-    //         ) VALUES (
-    //             '{course_id}',
-    //             'course 1',
-    //             '{program_id}'
-    //         );
-
-    //         INSERT INTO vaccine_course_dose (
-    //             id,
-    //             vaccine_course_id,
-    //             label
-    //         ) VALUES (
-    //             '{dose_id}',
-    //             '{course_id}',
-    //             'dose 1'
-    //         );
-
-    //         INSERT INTO vaccination (
-    //             id,
-    //             store_id,
-    //             program_enrolment_id,
-    //             encounter_id,
-    //             user_id,
-    //             vaccine_course_dose_id,
-    //             created_datetime,
-    //             vaccination_date,
-    //             given
-    //         ) VALUES (
-    //             '2.6.2-given',
-    //             '{store_id}',
-    //             'program_enrolment_1',
-    //             'encounter_1',
-    //             'user_1',
-    //             '{dose_id}',
-    //             '2025-01-01 00:00:00',
-    //             '2025-01-01',
-    //             TRUE
-    //         ), (
-    //             '2.6.2-not-given',
-    //             '{store_id}',
-    //             'program_enrolment_1',
-    //             'encounter_1',
-    //             'user_1',
-    //             '{dose_id}',
-    //             '2025-01-01 00:00:00',
-    //             NULL,
-    //             FALSE
-    // );
-    //     "#,
-    //     )?;
-    //     Ok(())
-    // }
 }