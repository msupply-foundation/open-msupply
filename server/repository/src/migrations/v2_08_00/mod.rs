use super::{version::Version, Migration, MigrationFragment};
use crate::StorageConnection;

mod add_created_fields_to_item_variant;
mod add_donor_id_to_invoice_and_invoice_lines;
mod add_donor_id_to_stock_lines;
mod add_donor_id_to_stocktake_line;
mod add_doses_columns_to_item_variant;
mod add_initial_stocktake_field;
mod add_item_variant_enums_to_activity_log;
mod add_open_vial_wastage_to_reason_option_type;
mod add_view_and_edit_vvm_status_permission;
mod add_vvm_status_id_to_stock_line;
mod add_vvm_status_log_change_log_table_name;
mod add_vvm_status_log_table;
mod add_vvm_status_log_update_to_activity_log;
mod add_vvm_status_table;
<<<<<<< HEAD
mod donor_id_to_donor_link_id;
=======
mod migrate_reason_option_ids;
>>>>>>> 820c65ed

pub(crate) struct V2_08_00;

impl Migration for V2_08_00 {
    fn version(&self) -> Version {
        Version::from_str("2.8.0")
    }

    fn migrate(&self, _connection: &StorageConnection) -> anyhow::Result<()> {
        Ok(())
    }

    fn migrate_fragments(&self) -> Vec<Box<dyn MigrationFragment>> {
        vec![
            Box::new(add_vvm_status_table::Migrate),
            Box::new(add_doses_columns_to_item_variant::Migrate),
            Box::new(add_initial_stocktake_field::Migrate),
            Box::new(add_created_fields_to_item_variant::Migrate),
            Box::new(add_item_variant_enums_to_activity_log::Migrate),
            Box::new(add_vvm_status_log_change_log_table_name::Migrate),
            Box::new(add_view_and_edit_vvm_status_permission::Migrate),
            Box::new(add_donor_id_to_invoice_and_invoice_lines::Migrate),
            Box::new(add_vvm_status_log_update_to_activity_log::Migrate),
            Box::new(add_vvm_status_id_to_stock_line::Migrate),
            Box::new(add_donor_id_to_stock_lines::Migrate),
            Box::new(add_donor_id_to_stocktake_line::Migrate),
<<<<<<< HEAD
            Box::new(donor_id_to_donor_link_id::Migrate),
=======
            Box::new(migrate_reason_option_ids::Migrate),
            Box::new(add_vvm_status_log_table::Migrate),
            Box::new(add_open_vial_wastage_to_reason_option_type::Migrate),
>>>>>>> 820c65ed
        ]
    }
}

#[cfg(test)]
mod test {

    #[actix_rt::test]
    async fn migration_2_08_00() {
        use crate::migrations::*;
        use crate::test_db::*;
        use v2_07_00::V2_07_00;
        use v2_08_00::V2_08_00;

        let previous_version = V2_07_00.version();
        let version = V2_08_00.version();

        let SetupResult { connection, .. } = setup_test(SetupOption {
            db_name: &format!("migration_{version}"),
            version: Some(previous_version.clone()),
            ..Default::default()
        })
        .await;

        // Run this migration
        migrate(&connection, Some(version.clone())).unwrap();
        assert_eq!(get_database_version(&connection), version);
    }
}<|MERGE_RESOLUTION|>--- conflicted
+++ resolved
@@ -15,11 +15,8 @@
 mod add_vvm_status_log_table;
 mod add_vvm_status_log_update_to_activity_log;
 mod add_vvm_status_table;
-<<<<<<< HEAD
 mod donor_id_to_donor_link_id;
-=======
 mod migrate_reason_option_ids;
->>>>>>> 820c65ed
 
 pub(crate) struct V2_08_00;
 
@@ -46,13 +43,10 @@
             Box::new(add_vvm_status_id_to_stock_line::Migrate),
             Box::new(add_donor_id_to_stock_lines::Migrate),
             Box::new(add_donor_id_to_stocktake_line::Migrate),
-<<<<<<< HEAD
-            Box::new(donor_id_to_donor_link_id::Migrate),
-=======
             Box::new(migrate_reason_option_ids::Migrate),
             Box::new(add_vvm_status_log_table::Migrate),
             Box::new(add_open_vial_wastage_to_reason_option_type::Migrate),
->>>>>>> 820c65ed
+            Box::new(donor_id_to_donor_link_id::Migrate),
         ]
     }
 }
