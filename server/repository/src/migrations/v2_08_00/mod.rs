--- conflicted
+++ resolved
@@ -37,19 +37,14 @@
             Box::new(add_item_variant_enums_to_activity_log::Migrate),
             Box::new(add_vvm_status_log_change_log_table_name::Migrate),
             Box::new(add_view_and_edit_vvm_status_permission::Migrate),
+            Box::new(add_donor_id_to_invoice_and_invoice_lines::Migrate),
             Box::new(add_vvm_status_log_update_to_activity_log::Migrate),
             Box::new(add_vvm_status_id_to_stock_line::Migrate),
             Box::new(add_donor_id_to_stock_lines::Migrate),
-<<<<<<< HEAD
-            Box::new(migrate_reason_option_ids::Migrate),
-            Box::new(add_donor_id_to_invoice_and_invoice_lines::Migrate),
-            Box::new(add_vvm_status_log_table::Migrate),
-            Box::new(add_open_vial_wastage_to_reason_option_type::Migrate),
-=======
             Box::new(add_donor_id_to_stocktake_line::Migrate),
             Box::new(migrate_reason_option_ids::Migrate),
             Box::new(add_vvm_status_log_table::Migrate),
->>>>>>> d1370a4f
+            Box::new(add_open_vial_wastage_to_reason_option_type::Migrate),
         ]
     }
 }
