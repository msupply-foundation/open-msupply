--- conflicted
+++ resolved
@@ -62,10 +62,7 @@
             Box::new(donor_id_to_donor_link_id::Migrate),
             Box::new(add_campaign_id_to_invoice_line_row::Migrate),
             Box::new(add_population_percentage_to_demographic::Migrate),
-<<<<<<< HEAD
-=======
             Box::new(rename_vaccine_course_is_active_to_use_in_gaps::Migrate),
->>>>>>> 8d2ef4a6
         ]
     }
 }
