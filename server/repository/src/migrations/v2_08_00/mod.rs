use super::{version::Version, Migration, MigrationFragment};
use crate::StorageConnection;

mod add_campaign_change_log_table_name;
mod add_campaign_id_to_invoice_line_row;
mod add_campaign_id_to_stock_line;
mod add_campaign_table;
mod add_created_fields_to_item_variant;
mod add_donor_id_to_invoice_and_invoice_lines;
mod add_donor_id_to_stock_lines;
mod add_donor_id_to_stocktake_line;
mod add_doses_columns_to_item_variant;
mod add_initial_stocktake_field;
mod add_item_variant_enums_to_activity_log;
mod add_open_vial_wastage_to_reason_option_type;
mod add_population_percentage_to_demographic;
mod add_view_and_edit_vvm_status_permission;
mod add_vvm_status_id_to_invoice_line;
mod add_vvm_status_id_to_stock_line;
mod add_vvm_status_log_change_log_table_name;
mod add_vvm_status_log_table;
mod add_vvm_status_log_update_to_activity_log;
mod add_vvm_status_table;
mod donor_id_to_donor_link_id;
mod migrate_reason_option_ids;
mod reintegrate_options_sync_buffer_records;
<<<<<<< HEAD
mod sync_donor_id_to_existing_stock_and_invoice_lines;
=======
mod rename_vaccine_course_is_active_to_use_in_gaps;
>>>>>>> 967e58e1

pub(crate) struct V2_08_00;

impl Migration for V2_08_00 {
    fn version(&self) -> Version {
        Version::from_str("2.8.0")
    }

    fn migrate(&self, _connection: &StorageConnection) -> anyhow::Result<()> {
        Ok(())
    }

    fn migrate_fragments(&self) -> Vec<Box<dyn MigrationFragment>> {
        vec![
            Box::new(add_vvm_status_table::Migrate),
            Box::new(add_doses_columns_to_item_variant::Migrate),
            Box::new(add_initial_stocktake_field::Migrate),
            Box::new(add_created_fields_to_item_variant::Migrate),
            Box::new(add_item_variant_enums_to_activity_log::Migrate),
            Box::new(add_vvm_status_log_change_log_table_name::Migrate),
            Box::new(add_view_and_edit_vvm_status_permission::Migrate),
            Box::new(add_donor_id_to_invoice_and_invoice_lines::Migrate),
            Box::new(add_vvm_status_log_update_to_activity_log::Migrate),
            Box::new(add_vvm_status_id_to_stock_line::Migrate),
            Box::new(add_campaign_table::Migrate),
            Box::new(add_campaign_change_log_table_name::Migrate),
            Box::new(add_donor_id_to_stock_lines::Migrate),
            Box::new(add_donor_id_to_stocktake_line::Migrate),
            Box::new(migrate_reason_option_ids::Migrate),
            Box::new(add_vvm_status_log_table::Migrate),
            Box::new(add_vvm_status_id_to_invoice_line::Migrate),
            Box::new(add_open_vial_wastage_to_reason_option_type::Migrate),
            Box::new(add_campaign_id_to_stock_line::Migrate),
            Box::new(reintegrate_options_sync_buffer_records::Migrate),
            Box::new(donor_id_to_donor_link_id::Migrate),
            Box::new(add_campaign_id_to_invoice_line_row::Migrate),
            Box::new(add_population_percentage_to_demographic::Migrate),
<<<<<<< HEAD
            Box::new(sync_donor_id_to_existing_stock_and_invoice_lines::Migrate),
=======
            Box::new(rename_vaccine_course_is_active_to_use_in_gaps::Migrate),
>>>>>>> 967e58e1
        ]
    }
}

#[cfg(test)]
mod test {

    #[actix_rt::test]
    async fn migration_2_08_00() {
        use crate::migrations::*;
        use crate::test_db::*;
        use v2_07_00::V2_07_00;
        use v2_08_00::V2_08_00;

        let previous_version = V2_07_00.version();
        let version = V2_08_00.version();

        let SetupResult { connection, .. } = setup_test(SetupOption {
            db_name: &format!("migration_{version}"),
            version: Some(previous_version.clone()),
            ..Default::default()
        })
        .await;

        // Run this migration
        migrate(&connection, Some(version.clone())).unwrap();
        assert_eq!(get_database_version(&connection), version);
    }
}<|MERGE_RESOLUTION|>--- conflicted
+++ resolved
@@ -24,11 +24,8 @@
 mod donor_id_to_donor_link_id;
 mod migrate_reason_option_ids;
 mod reintegrate_options_sync_buffer_records;
-<<<<<<< HEAD
+mod rename_vaccine_course_is_active_to_use_in_gaps;
 mod sync_donor_id_to_existing_stock_and_invoice_lines;
-=======
-mod rename_vaccine_course_is_active_to_use_in_gaps;
->>>>>>> 967e58e1
 
 pub(crate) struct V2_08_00;
 
@@ -66,11 +63,8 @@
             Box::new(donor_id_to_donor_link_id::Migrate),
             Box::new(add_campaign_id_to_invoice_line_row::Migrate),
             Box::new(add_population_percentage_to_demographic::Migrate),
-<<<<<<< HEAD
+            Box::new(rename_vaccine_course_is_active_to_use_in_gaps::Migrate),
             Box::new(sync_donor_id_to_existing_stock_and_invoice_lines::Migrate),
-=======
-            Box::new(rename_vaccine_course_is_active_to_use_in_gaps::Migrate),
->>>>>>> 967e58e1
         ]
     }
 }
