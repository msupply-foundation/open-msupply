--- conflicted
+++ resolved
@@ -1,11 +1,8 @@
 use super::{version::Version, Migration, MigrationFragment};
 use crate::StorageConnection;
 
-<<<<<<< HEAD
+mod add_doses_columns_to_item_variant;
 mod add_initial_stocktake_field;
-=======
-mod add_doses_columns_to_item_variant;
->>>>>>> 8492e221
 mod add_vvm_status_table;
 
 pub(crate) struct V2_08_00;
@@ -22,11 +19,8 @@
     fn migrate_fragments(&self) -> Vec<Box<dyn MigrationFragment>> {
         vec![
             Box::new(add_vvm_status_table::Migrate),
-<<<<<<< HEAD
+            Box::new(add_doses_columns_to_item_variant::Migrate),
             Box::new(add_initial_stocktake_field::Migrate),
-=======
-            Box::new(add_doses_columns_to_item_variant::Migrate),
->>>>>>> 8492e221
         ]
     }
 }
