use super::{version::Version, Migration, MigrationFragment};
use crate::StorageConnection;

mod add_campaign_change_log_table_name;
mod add_campaign_id_to_stock_line;
mod add_campaign_table;
mod add_created_fields_to_item_variant;
mod add_donor_id_to_invoice_and_invoice_lines;
mod add_donor_id_to_stock_lines;
mod add_donor_id_to_stocktake_line;
mod add_doses_columns_to_item_variant;
mod add_initial_stocktake_field;
mod add_item_variant_enums_to_activity_log;
mod add_open_vial_wastage_to_reason_option_type;
mod add_view_and_edit_vvm_status_permission;
mod add_vvm_status_id_to_invoice_line;
mod add_vvm_status_id_to_stock_line;
mod add_vvm_status_log_change_log_table_name;
mod add_vvm_status_log_table;
mod add_vvm_status_log_update_to_activity_log;
mod add_vvm_status_table;
mod donor_id_to_donor_link_id;
mod migrate_reason_option_ids;
mod reintegrate_options_sync_buffer_records;

pub(crate) struct V2_08_00;

impl Migration for V2_08_00 {
    fn version(&self) -> Version {
        Version::from_str("2.8.0")
    }

    fn migrate(&self, _connection: &StorageConnection) -> anyhow::Result<()> {
        Ok(())
    }

    fn migrate_fragments(&self) -> Vec<Box<dyn MigrationFragment>> {
        vec![
            Box::new(add_vvm_status_table::Migrate),
            Box::new(add_doses_columns_to_item_variant::Migrate),
            Box::new(add_initial_stocktake_field::Migrate),
            Box::new(add_created_fields_to_item_variant::Migrate),
            Box::new(add_item_variant_enums_to_activity_log::Migrate),
            Box::new(add_vvm_status_log_change_log_table_name::Migrate),
            Box::new(add_view_and_edit_vvm_status_permission::Migrate),
            Box::new(add_donor_id_to_invoice_and_invoice_lines::Migrate),
            Box::new(add_vvm_status_log_update_to_activity_log::Migrate),
            Box::new(add_vvm_status_id_to_stock_line::Migrate),
            Box::new(add_campaign_table::Migrate),
            Box::new(add_campaign_change_log_table_name::Migrate),
            Box::new(add_donor_id_to_stock_lines::Migrate),
            Box::new(add_donor_id_to_stocktake_line::Migrate),
            Box::new(migrate_reason_option_ids::Migrate),
            Box::new(add_vvm_status_log_table::Migrate),
            Box::new(add_vvm_status_id_to_invoice_line::Migrate),
            Box::new(add_open_vial_wastage_to_reason_option_type::Migrate),
<<<<<<< HEAD
=======
            Box::new(add_campaign_id_to_stock_line::Migrate),
            Box::new(reintegrate_options_sync_buffer_records::Migrate),
>>>>>>> 8a8140c7
            Box::new(donor_id_to_donor_link_id::Migrate),
        ]
    }
}

#[cfg(test)]
mod test {

    #[actix_rt::test]
    async fn migration_2_08_00() {
        use crate::migrations::*;
        use crate::test_db::*;
        use v2_07_00::V2_07_00;
        use v2_08_00::V2_08_00;

        let previous_version = V2_07_00.version();
        let version = V2_08_00.version();

        let SetupResult { connection, .. } = setup_test(SetupOption {
            db_name: &format!("migration_{version}"),
            version: Some(previous_version.clone()),
            ..Default::default()
        })
        .await;

        // Run this migration
        migrate(&connection, Some(version.clone())).unwrap();
        assert_eq!(get_database_version(&connection), version);
    }
}<|MERGE_RESOLUTION|>--- conflicted
+++ resolved
@@ -54,11 +54,8 @@
             Box::new(add_vvm_status_log_table::Migrate),
             Box::new(add_vvm_status_id_to_invoice_line::Migrate),
             Box::new(add_open_vial_wastage_to_reason_option_type::Migrate),
-<<<<<<< HEAD
-=======
             Box::new(add_campaign_id_to_stock_line::Migrate),
             Box::new(reintegrate_options_sync_buffer_records::Migrate),
->>>>>>> 8a8140c7
             Box::new(donor_id_to_donor_link_id::Migrate),
         ]
     }
