use super::{version::Version, Migration, MigrationFragment};
use crate::StorageConnection;

mod add_doses_columns_to_item_variant;
<<<<<<< HEAD
mod add_vvm_status_id_to_stock_line;
=======
mod add_initial_stocktake_field;
mod add_vvm_status_log_change_log_table_name;
mod add_vvm_status_log_table;
>>>>>>> 9704a257
mod add_vvm_status_table;

pub(crate) struct V2_08_00;

impl Migration for V2_08_00 {
    fn version(&self) -> Version {
        Version::from_str("2.8.0")
    }

    fn migrate(&self, _connection: &StorageConnection) -> anyhow::Result<()> {
        Ok(())
    }

    fn migrate_fragments(&self) -> Vec<Box<dyn MigrationFragment>> {
        vec![
            Box::new(add_vvm_status_table::Migrate),
            Box::new(add_vvm_status_log_table::Migrate),
            Box::new(add_doses_columns_to_item_variant::Migrate),
<<<<<<< HEAD
            Box::new(add_vvm_status_id_to_stock_line::Migrate),
=======
            Box::new(add_vvm_status_log_change_log_table_name::Migrate),
            Box::new(add_initial_stocktake_field::Migrate),
>>>>>>> 9704a257
        ]
    }
}

#[cfg(test)]
mod test {
    // use crate::{migrations::sql, StorageConnection};

    #[actix_rt::test]
    async fn migration_2_08_00() {
        use crate::migrations::*;
        use crate::test_db::*;
        use v2_07_00::V2_07_00;
        use v2_08_00::V2_08_00;

        let previous_version = V2_07_00.version();
        let version = V2_08_00.version();

        let SetupResult { connection, .. } = setup_test(SetupOption {
            db_name: &format!("migration_{version}"),
            version: Some(previous_version.clone()),
            ..Default::default()
        })
        .await;

        // insert_2_7_0_stock_lines(&connection, "some_store_id").unwrap();

        // Run this migration
        migrate(&connection, Some(version.clone())).unwrap();
        assert_eq!(get_database_version(&connection), version);
    }

    // TODO: write test
    // // Insert stock lines to ensure migration to add vvm_status_id to stock_line works
    // fn insert_2_7_0_stock_lines(
    //     connection: &StorageConnection,
    //     store_id: &str,
    // ) -> anyhow::Result<()> {
    //     let vvm_status_id = "status_1".to_string();
    //     let stock_line_id = "stock_line_id".to_string();
    //     let course_id = "course_id".to_string();
    //     let dose_id = "dose_id".to_string();

    //     sql!(
    //         connection,
    //         r#"
    //         INSERT INTO vvm_status (
    //             	id,
    //                 description,
    //                 code,
    //                 level,
    //                 is_active,
    //                 unusable
    //         ) VALUES (
    //             '{vvm_status_id}',
    //             'status 1',
    //             'status 1',
    //             '1',
    //             true,
    //             false
    //         );

    //         INSERT INTO stock_line (
    //             id TEXT NOT NULL,
    //             store_id TEXT NOT NULL,
    //             cost_price_per_pack REAL NOT NULL,
    //             sell_price_per_pack REAL NOT NULL,
    //             available_number_of_packs REAL NOT NULL,
    //             total_number_of_packs REAL NOT NULL,
    //             on_hold BOOLEAN NOT NULL,
    //             pack_size REAL DEFAULT (0) NOT NULL,
    //         ) VALUES (
    //             '{stock_line_id}',
    //             'program 1',
    //             '{context_id}',
    //             TRUE
    //         );

    //         INSERT INTO vaccine_course (
    //             id,
    //             name,
    //             program_id
    //         ) VALUES (
    //             '{course_id}',
    //             'course 1',
    //             '{program_id}'
    //         );

    //         INSERT INTO vaccine_course_dose (
    //             id,
    //             vaccine_course_id,
    //             label
    //         ) VALUES (
    //             '{dose_id}',
    //             '{course_id}',
    //             'dose 1'
    //         );

    //         INSERT INTO vaccination (
    //             id,
    //             store_id,
    //             program_enrolment_id,
    //             encounter_id,
    //             user_id,
    //             vaccine_course_dose_id,
    //             created_datetime,
    //             vaccination_date,
    //             given
    //         ) VALUES (
    //             '2.6.2-given',
    //             '{store_id}',
    //             'program_enrolment_1',
    //             'encounter_1',
    //             'user_1',
    //             '{dose_id}',
    //             '2025-01-01 00:00:00',
    //             '2025-01-01',
    //             TRUE
    //         ), (
    //             '2.6.2-not-given',
    //             '{store_id}',
    //             'program_enrolment_1',
    //             'encounter_1',
    //             'user_1',
    //             '{dose_id}',
    //             '2025-01-01 00:00:00',
    //             NULL,
    //             FALSE
    // );
    //     "#,
    //     )?;
    //     Ok(())
    // }
}<|MERGE_RESOLUTION|>--- conflicted
+++ resolved
@@ -2,13 +2,10 @@
 use crate::StorageConnection;
 
 mod add_doses_columns_to_item_variant;
-<<<<<<< HEAD
-mod add_vvm_status_id_to_stock_line;
-=======
 mod add_initial_stocktake_field;
 mod add_vvm_status_log_change_log_table_name;
 mod add_vvm_status_log_table;
->>>>>>> 9704a257
+mod add_vvm_status_id_to_stock_line;
 mod add_vvm_status_table;
 
 pub(crate) struct V2_08_00;
@@ -27,12 +24,9 @@
             Box::new(add_vvm_status_table::Migrate),
             Box::new(add_vvm_status_log_table::Migrate),
             Box::new(add_doses_columns_to_item_variant::Migrate),
-<<<<<<< HEAD
-            Box::new(add_vvm_status_id_to_stock_line::Migrate),
-=======
             Box::new(add_vvm_status_log_change_log_table_name::Migrate),
             Box::new(add_initial_stocktake_field::Migrate),
->>>>>>> 9704a257
+            Box::new(add_vvm_status_id_to_stock_line::Migrate),
         ]
     }
 }
