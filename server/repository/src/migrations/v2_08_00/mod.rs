use super::{version::Version, Migration, MigrationFragment};
use crate::StorageConnection;

mod add_created_fields_to_item_variant;
mod add_donor_id_to_invoice_and_invoice_lines;
mod add_donor_id_to_stock_lines;
mod add_donor_id_to_stocktake_line;
mod add_doses_columns_to_item_variant;
mod add_initial_stocktake_field;
mod add_item_variant_enums_to_activity_log;
mod add_view_and_edit_vvm_status_permission;
mod add_vvm_status_id_to_stock_line;
mod add_vvm_status_log_change_log_table_name;
mod add_vvm_status_log_table;
mod add_vvm_status_log_update_to_activity_log;
mod add_vvm_status_table;
mod migrate_reason_option_ids;

pub(crate) struct V2_08_00;

impl Migration for V2_08_00 {
    fn version(&self) -> Version {
        Version::from_str("2.8.0")
    }

    fn migrate(&self, _connection: &StorageConnection) -> anyhow::Result<()> {
        Ok(())
    }

    fn migrate_fragments(&self) -> Vec<Box<dyn MigrationFragment>> {
        vec![
            Box::new(add_vvm_status_table::Migrate),
            Box::new(add_vvm_status_log_table::Migrate),
            Box::new(add_doses_columns_to_item_variant::Migrate),
            Box::new(add_initial_stocktake_field::Migrate),
            Box::new(add_created_fields_to_item_variant::Migrate),
            Box::new(add_item_variant_enums_to_activity_log::Migrate),
            Box::new(add_vvm_status_log_change_log_table_name::Migrate),
            Box::new(add_view_and_edit_vvm_status_permission::Migrate),
            Box::new(add_donor_id_to_invoice_and_invoice_lines::Migrate),
            Box::new(add_vvm_status_log_update_to_activity_log::Migrate),
            Box::new(add_vvm_status_id_to_stock_line::Migrate),
            Box::new(add_donor_id_to_stock_lines::Migrate),
<<<<<<< HEAD
            Box::new(migrate_reason_option_ids::Migrate),
=======
            Box::new(add_donor_id_to_stocktake_line::Migrate),
>>>>>>> d9f10298
        ]
    }
}

#[cfg(test)]
mod test {

    #[actix_rt::test]
    async fn migration_2_08_00() {
        use crate::migrations::*;
        use crate::test_db::*;
        use v2_07_00::V2_07_00;
        use v2_08_00::V2_08_00;

        let previous_version = V2_07_00.version();
        let version = V2_08_00.version();

        let SetupResult { connection, .. } = setup_test(SetupOption {
            db_name: &format!("migration_{version}"),
            version: Some(previous_version.clone()),
            ..Default::default()
        })
        .await;

        // Run this migration
        migrate(&connection, Some(version.clone())).unwrap();
        assert_eq!(get_database_version(&connection), version);
    }
}<|MERGE_RESOLUTION|>--- conflicted
+++ resolved
@@ -41,11 +41,8 @@
             Box::new(add_vvm_status_log_update_to_activity_log::Migrate),
             Box::new(add_vvm_status_id_to_stock_line::Migrate),
             Box::new(add_donor_id_to_stock_lines::Migrate),
-<<<<<<< HEAD
+            Box::new(add_donor_id_to_stocktake_line::Migrate),
             Box::new(migrate_reason_option_ids::Migrate),
-=======
-            Box::new(add_donor_id_to_stocktake_line::Migrate),
->>>>>>> d9f10298
         ]
     }
 }
