--- conflicted
+++ resolved
@@ -13,11 +13,7 @@
 mod add_initial_stocktake_field;
 mod add_item_variant_enums_to_activity_log;
 mod add_open_vial_wastage_to_reason_option_type;
-<<<<<<< HEAD
-mod add_support_upload_table;
-=======
 mod add_population_percentage_to_demographic;
->>>>>>> 11d8e432
 mod add_view_and_edit_vvm_status_permission;
 mod add_vvm_status_id_to_invoice_line;
 mod add_vvm_status_id_to_stock_line;
@@ -66,13 +62,9 @@
             Box::new(reintegrate_options_sync_buffer_records::Migrate),
             Box::new(donor_id_to_donor_link_id::Migrate),
             Box::new(add_campaign_id_to_invoice_line_row::Migrate),
-<<<<<<< HEAD
-            Box::new(add_support_upload_table::Migrate),
-=======
             Box::new(add_population_percentage_to_demographic::Migrate),
             Box::new(rename_vaccine_course_is_active_to_use_in_gaps::Migrate),
             Box::new(sync_donor_id_to_existing_stock_and_invoice_lines::Migrate),
->>>>>>> 11d8e432
         ]
     }
 }
