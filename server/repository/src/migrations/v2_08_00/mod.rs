--- conflicted
+++ resolved
@@ -55,11 +55,8 @@
             Box::new(add_vvm_status_id_to_invoice_line::Migrate),
             Box::new(add_open_vial_wastage_to_reason_option_type::Migrate),
             Box::new(add_campaign_id_to_stock_line::Migrate),
-<<<<<<< HEAD
+            Box::new(reintegrate_options_sync_buffer_records::Migrate),
             Box::new(donor_id_to_donor_link_id::Migrate),
-=======
-            Box::new(reintegrate_options_sync_buffer_records::Migrate),
->>>>>>> c3cbf3a2
         ]
     }
 }
