--- conflicted
+++ resolved
@@ -49,11 +49,8 @@
             Box::new(add_donor_id_to_stocktake_line::Migrate),
             Box::new(migrate_reason_option_ids::Migrate),
             Box::new(add_vvm_status_log_table::Migrate),
-<<<<<<< HEAD
+            Box::new(add_open_vial_wastage_to_reason_option_type::Migrate),
             Box::new(add_campaign_id_to_stock_line::Migrate),
-=======
-            Box::new(add_open_vial_wastage_to_reason_option_type::Migrate),
->>>>>>> 667b3c8a
         ]
     }
 }
