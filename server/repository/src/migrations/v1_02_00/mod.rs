use super::{version::Version, Migration};

use crate::StorageConnection;
mod context_table;
mod log_settings;
<<<<<<< HEAD
mod number_and_permission_type;
mod sensor;
mod store_preference;
=======
>>>>>>> 9780edb7
pub(crate) struct V1_02_00;

impl Migration for V1_02_00 {
    fn version(&self) -> Version {
        Version::from_str("1.2.00")
    }

    fn migrate(&self, connection: &StorageConnection) -> anyhow::Result<()> {
        log_settings::migrate(connection)?;
<<<<<<< HEAD
        invoice::migrate(connection)?;
        number_and_permission_type::migrate(connection)?;
        store_preference::migrate(connection)?;
        sensor::migrate(connection)?;
=======
        context_table::migrate(connection)?;
>>>>>>> 9780edb7
        Ok(())
    }
}

#[cfg(test)]
#[actix_rt::test]
async fn migration_1_02_00() {
    use crate::migrations::*;
    use crate::test_db::*;

    let version = V1_02_00.version();

    // This test allows checking sql syntax
    let SetupResult { connection, .. } = setup_test(SetupOption {
        db_name: &format!("migration_{version}"),
        version: Some(version.clone()),
        ..Default::default()
    })
    .await;

    assert_eq!(get_database_version(&connection), version);
}<|MERGE_RESOLUTION|>--- conflicted
+++ resolved
@@ -3,12 +3,7 @@
 use crate::StorageConnection;
 mod context_table;
 mod log_settings;
-<<<<<<< HEAD
-mod number_and_permission_type;
 mod sensor;
-mod store_preference;
-=======
->>>>>>> 9780edb7
 pub(crate) struct V1_02_00;
 
 impl Migration for V1_02_00 {
@@ -18,14 +13,8 @@
 
     fn migrate(&self, connection: &StorageConnection) -> anyhow::Result<()> {
         log_settings::migrate(connection)?;
-<<<<<<< HEAD
-        invoice::migrate(connection)?;
-        number_and_permission_type::migrate(connection)?;
-        store_preference::migrate(connection)?;
+        context_table::migrate(connection)?;
         sensor::migrate(connection)?;
-=======
-        context_table::migrate(connection)?;
->>>>>>> 9780edb7
         Ok(())
     }
 }
