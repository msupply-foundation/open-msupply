use super::{version::Version, Migration, MigrationFragment};
use crate::StorageConnection;

mod add_can_cancel_finalised_invoices_user_permission;
mod add_excel_template_to_report;
mod add_contact_table;
mod add_mutate_clinician_permission;
mod add_purchase_order_report_context;
mod add_purchase_order_tables;
mod add_purchase_order_to_number_type;
mod add_shipped_number_of_packs_to_invoice_line;
mod add_store_id_to_clinician;
mod extend_name_table_fields;
mod process_clinician_store_join_deletes;
mod resync_existing_vaccination_records;
mod resync_existing_vaccine_course_dose_and_item;
mod resync_existing_vaccine_course_records;
pub(crate) struct V2_09_00;

impl Migration for V2_09_00 {
    fn version(&self) -> Version {
        Version::from_str("2.9.0")
    }

    fn migrate(&self, _connection: &StorageConnection) -> anyhow::Result<()> {
        Ok(())
    }

    fn migrate_fragments(&self) -> Vec<Box<dyn MigrationFragment>> {
        vec![
            Box::new(process_clinician_store_join_deletes::Migrate),
            Box::new(process_clinician_store_join_deletes::Migrate),
            Box::new(add_mutate_clinician_permission::Migrate),
            Box::new(add_store_id_to_clinician::Migrate),
            Box::new(add_purchase_order_tables::Migrate),
            Box::new(extend_name_table_fields::Migrate),
            Box::new(resync_existing_vaccine_course_records::Migrate),
            Box::new(resync_existing_vaccine_course_dose_and_item::Migrate),
            Box::new(add_purchase_order_to_number_type::Migrate),
            Box::new(add_shipped_number_of_packs_to_invoice_line::Migrate),
            Box::new(add_excel_template_to_report::Migrate),
            Box::new(add_purchase_order_report_context::Migrate),
            Box::new(resync_existing_vaccination_records::Migrate),
<<<<<<< HEAD
            Box::new(add_contact_table::Migrate),
=======
            Box::new(add_can_cancel_finalised_invoices_user_permission::Migrate),
>>>>>>> 1d6d4202
        ]
    }
}

#[cfg(test)]
mod test {

    #[actix_rt::test]
    async fn migration_2_09_00() {
        use crate::migrations::*;
        use crate::test_db::*;
        use v2_08_00::V2_08_00;
        use v2_09_00::V2_09_00;

        let previous_version = V2_08_00.version();
        let version = V2_09_00.version();

        let SetupResult { connection, .. } = setup_test(SetupOption {
            db_name: &format!("migration_{version}"),
            version: Some(previous_version.clone()),
            ..Default::default()
        })
        .await;

        // Run this migration
        migrate(&connection, Some(version.clone())).unwrap();
        assert_eq!(get_database_version(&connection), version);
    }
}<|MERGE_RESOLUTION|>--- conflicted
+++ resolved
@@ -41,11 +41,8 @@
             Box::new(add_excel_template_to_report::Migrate),
             Box::new(add_purchase_order_report_context::Migrate),
             Box::new(resync_existing_vaccination_records::Migrate),
-<<<<<<< HEAD
+            Box::new(add_can_cancel_finalised_invoices_user_permission::Migrate),
             Box::new(add_contact_table::Migrate),
-=======
-            Box::new(add_can_cancel_finalised_invoices_user_permission::Migrate),
->>>>>>> 1d6d4202
         ]
     }
 }
