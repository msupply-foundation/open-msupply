--- conflicted
+++ resolved
@@ -27,13 +27,10 @@
             Box::new(add_mutate_clinician_permission::Migrate),
             Box::new(add_store_id_to_clinician::Migrate),
             Box::new(extend_name_table_fields::Migrate),
-<<<<<<< HEAD
-            Box::new(add_excel_template_to_report::Migrate),
-=======
             Box::new(resync_existing_vaccine_course_records::Migrate),
             Box::new(resync_existing_vaccine_course_dose_and_item::Migrate),
             Box::new(add_shipped_number_of_packs_to_invoice_line::Migrate),
->>>>>>> 28c1ee9b
+            Box::new(add_excel_template_to_report::Migrate),
         ]
     }
 }
