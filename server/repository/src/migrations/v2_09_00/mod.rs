--- conflicted
+++ resolved
@@ -29,12 +29,9 @@
             Box::new(extend_name_table_fields::Migrate),
             Box::new(resync_existing_vaccine_course_records::Migrate),
             Box::new(resync_existing_vaccine_course_dose_and_item::Migrate),
-<<<<<<< HEAD
-            Box::new(resync_existing_vaccination_records::Migrate),
-=======
             Box::new(add_shipped_number_of_packs_to_invoice_line::Migrate),
             Box::new(add_excel_template_to_report::Migrate),
->>>>>>> 3f542393
+            Box::new(resync_existing_vaccination_records::Migrate),
         ]
     }
 }
