--- conflicted
+++ resolved
@@ -29,12 +29,9 @@
             Box::new(add_store_id_to_clinician::Migrate),
             Box::new(add_purchase_order_tables::Migrate),
             Box::new(extend_name_table_fields::Migrate),
-<<<<<<< HEAD
             Box::new(add_purchase_order_to_number_type::Migrate),
-=======
             Box::new(resync_existing_vaccine_course_records::Migrate),
             Box::new(resync_existing_vaccine_course_dose_and_item::Migrate),
->>>>>>> 213071c3
         ]
     }
 }
