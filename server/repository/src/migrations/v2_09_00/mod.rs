--- conflicted
+++ resolved
@@ -36,11 +36,8 @@
             Box::new(resync_existing_vaccine_course_dose_and_item::Migrate),
             Box::new(add_purchase_order_to_number_type::Migrate),
             Box::new(add_shipped_number_of_packs_to_invoice_line::Migrate),
-<<<<<<< HEAD
+            Box::new(add_excel_template_to_report::Migrate),
             Box::new(add_purchase_order_report_context::Migrate),
-=======
-            Box::new(add_excel_template_to_report::Migrate),
->>>>>>> 9f989019
         ]
     }
 }
