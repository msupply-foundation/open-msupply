--- conflicted
+++ resolved
@@ -7,11 +7,8 @@
 mod add_store_id_to_clinician;
 mod extend_name_table_fields;
 mod process_clinician_store_join_deletes;
-<<<<<<< HEAD
 mod remove_item_variant_doses_column;
-=======
 mod resync_existing_vaccination_records;
->>>>>>> 10c27c51
 mod resync_existing_vaccine_course_dose_and_item;
 mod resync_existing_vaccine_course_records;
 pub(crate) struct V2_09_00;
@@ -35,11 +32,8 @@
             Box::new(resync_existing_vaccine_course_dose_and_item::Migrate),
             Box::new(add_shipped_number_of_packs_to_invoice_line::Migrate),
             Box::new(add_excel_template_to_report::Migrate),
-<<<<<<< HEAD
+            Box::new(resync_existing_vaccination_records::Migrate),
             Box::new(remove_item_variant_doses_column::Migrate),
-=======
-            Box::new(resync_existing_vaccination_records::Migrate),
->>>>>>> 10c27c51
         ]
     }
 }
