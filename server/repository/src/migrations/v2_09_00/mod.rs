use super::{version::Version, Migration, MigrationFragment};
use crate::StorageConnection;

mod add_can_cancel_finalised_invoices_user_permission;
mod add_excel_template_to_report;
mod add_mutate_clinician_permission;
mod add_purchase_order_report_context;
mod add_purchase_order_tables;
mod add_purchase_order_to_number_type;
mod add_shipped_number_of_packs_to_invoice_line;
mod add_store_id_to_clinician;
mod extend_name_table_fields;
mod process_clinician_store_join_deletes;
mod resync_existing_vaccination_records;
mod resync_existing_vaccine_course_dose_and_item;
mod resync_existing_vaccine_course_records;
pub(crate) struct V2_09_00;

impl Migration for V2_09_00 {
    fn version(&self) -> Version {
        Version::from_str("2.9.0")
    }

    fn migrate(&self, _connection: &StorageConnection) -> anyhow::Result<()> {
        Ok(())
    }

    fn migrate_fragments(&self) -> Vec<Box<dyn MigrationFragment>> {
        vec![
            Box::new(process_clinician_store_join_deletes::Migrate),
            Box::new(process_clinician_store_join_deletes::Migrate),
            Box::new(add_mutate_clinician_permission::Migrate),
            Box::new(add_store_id_to_clinician::Migrate),
            Box::new(add_purchase_order_tables::Migrate),
            Box::new(extend_name_table_fields::Migrate),
            Box::new(resync_existing_vaccine_course_records::Migrate),
            Box::new(resync_existing_vaccine_course_dose_and_item::Migrate),
            Box::new(add_purchase_order_to_number_type::Migrate),
            Box::new(add_shipped_number_of_packs_to_invoice_line::Migrate),
            Box::new(add_excel_template_to_report::Migrate),
            Box::new(add_purchase_order_report_context::Migrate),
<<<<<<< HEAD
            Box::new(add_can_cancel_finalised_invoices_user_permission::Migrate),
=======
            Box::new(resync_existing_vaccination_records::Migrate),
>>>>>>> 9ce61bd7
        ]
    }
}

#[cfg(test)]
mod test {

    #[actix_rt::test]
    async fn migration_2_09_00() {
        use crate::migrations::*;
        use crate::test_db::*;
        use v2_08_00::V2_08_00;
        use v2_09_00::V2_09_00;

        let previous_version = V2_08_00.version();
        let version = V2_09_00.version();

        let SetupResult { connection, .. } = setup_test(SetupOption {
            db_name: &format!("migration_{version}"),
            version: Some(previous_version.clone()),
            ..Default::default()
        })
        .await;

        // Run this migration
        migrate(&connection, Some(version.clone())).unwrap();
        assert_eq!(get_database_version(&connection), version);
    }
}<|MERGE_RESOLUTION|>--- conflicted
+++ resolved
@@ -39,11 +39,8 @@
             Box::new(add_shipped_number_of_packs_to_invoice_line::Migrate),
             Box::new(add_excel_template_to_report::Migrate),
             Box::new(add_purchase_order_report_context::Migrate),
-<<<<<<< HEAD
+            Box::new(resync_existing_vaccination_records::Migrate),
             Box::new(add_can_cancel_finalised_invoices_user_permission::Migrate),
-=======
-            Box::new(resync_existing_vaccination_records::Migrate),
->>>>>>> 9ce61bd7
         ]
     }
 }
