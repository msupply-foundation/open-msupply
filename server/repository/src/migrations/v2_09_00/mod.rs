use super::{version::Version, Migration, MigrationFragment};
use crate::StorageConnection;

mod add_excel_template_to_report;
mod add_mutate_clinician_permission;
mod add_purchase_order_report_context;
mod add_purchase_order_tables;
mod add_purchase_order_to_number_type;
mod add_shipped_number_of_packs_to_invoice_line;
mod add_store_id_to_clinician;
mod extend_name_table_fields;
mod process_clinician_store_join_deletes;
mod resync_existing_vaccination_records;
mod resync_existing_vaccine_course_dose_and_item;
mod resync_existing_vaccine_course_records;
pub(crate) struct V2_09_00;

impl Migration for V2_09_00 {
    fn version(&self) -> Version {
        Version::from_str("2.9.0")
    }

    fn migrate(&self, _connection: &StorageConnection) -> anyhow::Result<()> {
        Ok(())
    }

    fn migrate_fragments(&self) -> Vec<Box<dyn MigrationFragment>> {
        vec![
            Box::new(process_clinician_store_join_deletes::Migrate),
            Box::new(process_clinician_store_join_deletes::Migrate),
            Box::new(add_mutate_clinician_permission::Migrate),
            Box::new(add_store_id_to_clinician::Migrate),
            Box::new(add_purchase_order_tables::Migrate),
            Box::new(extend_name_table_fields::Migrate),
            Box::new(resync_existing_vaccine_course_records::Migrate),
            Box::new(resync_existing_vaccine_course_dose_and_item::Migrate),
            Box::new(add_purchase_order_to_number_type::Migrate),
            Box::new(add_shipped_number_of_packs_to_invoice_line::Migrate),
            Box::new(add_excel_template_to_report::Migrate),
<<<<<<< HEAD
            Box::new(add_purchase_order_report_context::Migrate),
=======
            Box::new(resync_existing_vaccination_records::Migrate),
>>>>>>> eb9c4a37
        ]
    }
}

#[cfg(test)]
mod test {

    #[actix_rt::test]
    async fn migration_2_09_00() {
        use crate::migrations::*;
        use crate::test_db::*;
        use v2_08_00::V2_08_00;
        use v2_09_00::V2_09_00;

        let previous_version = V2_08_00.version();
        let version = V2_09_00.version();

        let SetupResult { connection, .. } = setup_test(SetupOption {
            db_name: &format!("migration_{version}"),
            version: Some(previous_version.clone()),
            ..Default::default()
        })
        .await;

        // Run this migration
        migrate(&connection, Some(version.clone())).unwrap();
        assert_eq!(get_database_version(&connection), version);
    }
}<|MERGE_RESOLUTION|>--- conflicted
+++ resolved
@@ -37,11 +37,8 @@
             Box::new(add_purchase_order_to_number_type::Migrate),
             Box::new(add_shipped_number_of_packs_to_invoice_line::Migrate),
             Box::new(add_excel_template_to_report::Migrate),
-<<<<<<< HEAD
             Box::new(add_purchase_order_report_context::Migrate),
-=======
             Box::new(resync_existing_vaccination_records::Migrate),
->>>>>>> eb9c4a37
         ]
     }
 }
