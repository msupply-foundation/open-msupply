--- conflicted
+++ resolved
@@ -1,11 +1,8 @@
 use super::{version::Version, Migration, MigrationFragment};
 use crate::StorageConnection;
 
-<<<<<<< HEAD
+mod add_excel_template_to_report;
 mod add_contact_table;
-=======
-mod add_excel_template_to_report;
->>>>>>> 9ce61bd7
 mod add_mutate_clinician_permission;
 mod add_purchase_order_report_context;
 mod add_purchase_order_tables;
@@ -40,13 +37,10 @@
             Box::new(resync_existing_vaccine_course_dose_and_item::Migrate),
             Box::new(add_purchase_order_to_number_type::Migrate),
             Box::new(add_shipped_number_of_packs_to_invoice_line::Migrate),
-<<<<<<< HEAD
-            Box::new(add_contact_table::Migrate),
-=======
             Box::new(add_excel_template_to_report::Migrate),
             Box::new(add_purchase_order_report_context::Migrate),
             Box::new(resync_existing_vaccination_records::Migrate),
->>>>>>> 9ce61bd7
+            Box::new(add_contact_table::Migrate),
         ]
     }
 }
