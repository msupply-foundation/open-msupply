--- conflicted
+++ resolved
@@ -3,15 +3,10 @@
 
 mod add_excel_template_to_report;
 mod add_mutate_clinician_permission;
-<<<<<<< HEAD
-mod add_purchase_order_tables;
-mod add_purchase_order_to_number_type;
-=======
 mod add_purchase_order_report_context;
 mod add_purchase_order_tables;
 mod add_purchase_order_to_number_type;
 mod add_shipped_number_of_packs_to_invoice_line;
->>>>>>> a5b59d98
 mod add_store_id_to_clinician;
 mod extend_name_table_fields;
 mod process_clinician_store_join_deletes;
@@ -37,16 +32,13 @@
             Box::new(add_store_id_to_clinician::Migrate),
             Box::new(add_purchase_order_tables::Migrate),
             Box::new(extend_name_table_fields::Migrate),
-<<<<<<< HEAD
-            Box::new(add_purchase_order_to_number_type::Migrate),
-=======
             Box::new(resync_existing_vaccine_course_records::Migrate),
             Box::new(resync_existing_vaccine_course_dose_and_item::Migrate),
             Box::new(add_purchase_order_to_number_type::Migrate),
             Box::new(add_shipped_number_of_packs_to_invoice_line::Migrate),
             Box::new(add_excel_template_to_report::Migrate),
             Box::new(add_purchase_order_report_context::Migrate),
->>>>>>> a5b59d98
+            Box::new(add_purchase_order_to_number_type::Migrate),
         ]
     }
 }
