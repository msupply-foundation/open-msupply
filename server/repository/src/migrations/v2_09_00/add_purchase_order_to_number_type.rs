--- conflicted
+++ resolved
@@ -14,12 +14,7 @@
                 r#"
                     ALTER TYPE number_type ADD VALUE 'PURCHASE_ORDER';
                     ALTER TYPE changelog_table_name ADD VALUE IF NOT EXISTS 'purchase_order';
-<<<<<<< HEAD
                     ALTER TYPE changelog_table_name ADD VALUE IF NOT EXISTS 'purchase_order_line';
-                    -- Below is to be removed before merging to develop
-                    ALTER TABLE purchase_order ALTER COLUMN purchase_order_number TYPE BIGINT;
-=======
->>>>>>> bf9b3251
                 "#
             )?;
         }
