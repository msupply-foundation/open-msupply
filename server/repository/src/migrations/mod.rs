pub mod constants;
mod types;
mod v1_00_04;
mod v1_01_01;
mod v1_01_02;
mod v1_01_03;
mod v1_01_05;
mod v1_01_11;
mod v1_01_12;
mod v1_01_13;
mod v1_01_14;
mod v1_01_15;
mod v1_02_00;
mod v1_02_01;
mod v1_03_00;
mod v1_04_00;
mod v1_05_00;
mod v1_05_04;
mod v1_06_00;
mod v1_07_00;
mod v2_00_00;
mod v2_01_00;
mod v2_02_00;
mod v2_02_01;
mod v2_02_02;
mod v2_03_00;
mod v2_03_01;
mod v2_04_00;
mod v2_04_01;
mod v2_05_00;
mod v2_06_00;
mod v2_06_01;
mod v2_06_02;
mod v2_06_03;
mod v2_07_00;
mod v2_07_04;
mod v2_08_00;
mod v2_08_03;
mod v2_09_00;
mod v2_09_01;
<<<<<<< HEAD
mod v2_10_00;
=======
mod v2_09_02;
>>>>>>> 50d5eeec
mod version;
mod views;

pub(crate) use self::types::*;
use self::v1_00_04::V1_00_04;
use self::v1_01_01::V1_01_01;
use self::v1_01_02::V1_01_02;
use self::v1_01_03::V1_01_03;

pub(crate) mod helpers;
mod templates;

pub use self::version::*;

use crate::{
    run_db_migrations, KeyType, KeyValueStoreRepository, MigrationFragmentLogRepository,
    RepositoryError, StorageConnection,
};
use diesel::connection::SimpleConnection;
use thiserror::Error;

pub(crate) trait Migration {
    fn version(&self) -> Version;
    // Will only run when database version < version
    fn migrate(&self, _: &StorageConnection) -> anyhow::Result<()> {
        Ok(())
    }
    // Will run when database version <= migrate_fragments. And each fragment will run if it hasn't
    // yet run based on fragment identifiers (identifier can be changed to re-run migration, see README.md)
    fn migrate_fragments(&self) -> Vec<Box<dyn MigrationFragment>> {
        Vec::new()
    }
}

pub(crate) trait MigrationFragment {
    fn identifier(&self) -> &'static str;
    fn migrate(&self, _: &StorageConnection) -> anyhow::Result<()> {
        Ok(())
    }
}

#[derive(Debug, Error)]
pub enum MigrationError {
    #[error("The database you are connecting to is a later version ({0}) than the server ({1}). It is unsafe to run with this configuration, the server is stopping")]
    DatabaseVersionAboveAppVersion(Version, Version),
    #[error("Database version is pre release ({0}), it cannot be upgraded")]
    DatabaseVersionIsPreRelease(Version),
    #[error("Migration version ({0}) is higher then app version ({1}), consider increasing app version in root package.json")]
    MigrationAboveAppVersion(Version, Version),
    #[error("Problem dropping or re-creating views")]
    DatabaseViewsError(anyhow::Error),
    #[error("Error during one time migration ({version})")]
    MigrationError {
        source: anyhow::Error,
        version: Version,
    },
    #[error("Error during fragment time migration ({version}) ({identifier})")]
    FragmentMigrationError {
        source: anyhow::Error,
        version: Version,
        identifier: &'static str,
    },
    #[error(transparent)]
    DatabaseError(#[from] RepositoryError),
}

pub fn migrate(
    connection: &StorageConnection,
    to_version: Option<Version>,
) -> Result<Version, MigrationError> {
    let migrations: Vec<Box<dyn Migration>> = vec![
        Box::new(V1_00_04),
        Box::new(V1_01_01),
        Box::new(V1_01_02),
        Box::new(V1_01_03),
        Box::new(v1_01_05::V1_01_05),
        Box::new(v1_01_11::V1_01_11),
        Box::new(v1_01_12::V1_01_12),
        Box::new(v1_01_13::V1_01_13),
        Box::new(v1_01_14::V1_01_14),
        Box::new(v1_01_15::V1_01_15),
        Box::new(v1_02_00::V1_02_00),
        Box::new(v1_02_01::V1_02_01),
        Box::new(v1_03_00::V1_03_00),
        Box::new(v1_04_00::V1_04_00),
        Box::new(v1_05_00::V1_05_00),
        Box::new(v1_05_04::V1_05_04),
        Box::new(v1_06_00::V1_06_00),
        Box::new(v1_07_00::V1_07_00),
        Box::new(v2_00_00::V2_00_00),
        Box::new(v2_01_00::V2_01_00),
        Box::new(v2_02_00::V2_02_00),
        Box::new(v2_02_01::V2_02_01),
        Box::new(v2_02_02::V2_02_02),
        Box::new(v2_03_00::V2_03_00),
        Box::new(v2_03_01::V2_03_01),
        Box::new(v2_04_00::V2_04_00),
        Box::new(v2_04_01::V2_04_01),
        Box::new(v2_05_00::V2_05_00),
        Box::new(v2_06_00::V2_06_00),
        Box::new(v2_06_01::V2_06_01),
        Box::new(v2_06_02::V2_06_02),
        Box::new(v2_06_03::V2_06_03),
        Box::new(v2_07_00::V2_07_00),
        Box::new(v2_07_04::V2_07_04),
        Box::new(v2_08_00::V2_08_00),
        Box::new(v2_08_03::V2_08_03),
        Box::new(v2_09_00::V2_09_00),
        Box::new(v2_09_01::V2_09_01),
<<<<<<< HEAD
        Box::new(v2_10_00::V2_10_00),
=======
        Box::new(v2_09_02::V2_09_02),
>>>>>>> 50d5eeec
    ];

    // Historic diesel migrations
    run_db_migrations(connection).unwrap();

    // Rust migrations
    let to_version = to_version.unwrap_or(Version::from_package_json());

    let starting_database_version = get_database_version(connection);

    // Get migration fragment log repository and create table if it doesn't exist
    create_migration_fragment_table(connection)?;
    let migration_fragment_log_repo = MigrationFragmentLogRepository::new(connection);

    // for `>` see PartialOrd implementation of Version
    if starting_database_version > to_version {
        return Err(MigrationError::DatabaseVersionAboveAppVersion(
            starting_database_version,
            to_version,
        ));
    }

    // From v2.3 we drop all views and re-create them
    let min_version_for_dropping_views = v2_03_00::V2_03_00.version();
    let mut drop_view_has_run = false;

    for migration in &migrations {
        let migration_version = migration.version();

        if migration_version > to_version {
            // During test, when we specify to_version manually, we want migrations
            // to stop at that version, even if there are migrations after specified to_version
            if cfg!(test) {
                break;
            }

            return Err(MigrationError::MigrationAboveAppVersion(
                migration_version,
                to_version,
            ));
        }

        let database_version = get_database_version(connection);

        // Drop view once during migrations, if next migration is 2.3.0 and above
        if !drop_view_has_run && migration_version >= min_version_for_dropping_views {
            drop_views(connection).map_err(MigrationError::DatabaseViewsError)?;
            drop_view_has_run = true;
        }

        // TODO transaction ?

        // Run one time migrations only if we're on the last version, if we're in a test case checking an old creating migrations might fail
        if migration_version > database_version {
            log::info!("Running one time database migration {migration_version}");
            migration
                .migrate(connection)
                .map_err(|source| MigrationError::MigrationError {
                    source,
                    version: migration_version.clone(),
                })?;
            set_database_version(connection, &migration_version)?;
        }

        // Run fragment migrations (can run on current version)
        if migration_version >= database_version {
            for fragment in migration.migrate_fragments() {
                if migration_fragment_log_repo.has_run(migration, &fragment)? {
                    continue;
                }

                fragment.migrate(connection).map_err(|source| {
                    MigrationError::FragmentMigrationError {
                        source,
                        version: migration_version.clone(),
                        identifier: fragment.identifier(),
                    }
                })?;

                migration_fragment_log_repo.insert(migration, &fragment)?;
            }
        }
    }

    let final_database_version = get_database_version(connection);

    // Unwrap is safe here, because we know that the migration vec is not empty
    let last_version_in_migration_vec = migrations.last().unwrap().version();

    // Recreate views only if we've migrated to the latest version
    // Creating Views on an earlier version migration test might fail due to more recent views referencing schema elements that didn't previously exist
    // Note: When Migration tests run, views won't be available
    if final_database_version >= last_version_in_migration_vec && drop_view_has_run {
        rebuild_views(connection).map_err(MigrationError::DatabaseViewsError)?;
    } else {
        log::warn!(
            "Not recreating views, database version is {final_database_version}, last version in migration vec is {last_version_in_migration_vec}"
        );
    }

    set_database_version(connection, &to_version)?;
    Ok(to_version)
}

fn get_database_version(connection: &StorageConnection) -> Version {
    match KeyValueStoreRepository::new(connection).get_string(KeyType::DatabaseVersion) {
        Ok(Some(version_str)) => Version::from_str(&version_str),
        // Rust migrations start at "1.0.3"
        // DatabaseVersion key is introduced in 1.0.4 and first app version to have manual rust migrations
        // is in 1.1.0 (there is an intentional gap between 1.0.4 and 1.1.0 to allow example migrations to be runnable and testable)
        _ => Version::from_str("1.0.3"),
    }
}

fn create_migration_fragment_table(connection: &StorageConnection) -> Result<(), RepositoryError> {
    // Migration fragment table is created in between 2.2 and 2.3 migrations
    // adding it here for easy transition
    sql!(
        connection,
        r#"
            CREATE TABLE IF NOT EXISTS migration_fragment_log (
                version_and_identifier TEXT NOT NULL PRIMARY KEY,
                datetime TIMESTAMP
            );
        "#
    )
    .map_err(|SqlError(_, e)| e)
}

fn set_database_version(
    connection: &StorageConnection,
    new_version: &Version,
) -> Result<(), RepositoryError> {
    KeyValueStoreRepository::new(connection)
        .set_string(KeyType::DatabaseVersion, Some(new_version.to_string()))
}

#[derive(Error, Debug)]
#[error("Sql error {0}")]
pub(crate) struct SqlError(String, #[source] RepositoryError);

/// Will try and execute diesel query return SQL error which contains debug version of SQL statements
#[cfg(test)] // uncomment this when used in queries outside of tests
pub(crate) fn execute_sql_with_error<Q>(
    connection: &StorageConnection,
    query: Q,
) -> Result<usize, SqlError>
where
    Q: diesel::query_dsl::methods::ExecuteDsl<crate::DBConnection>,
    Q: diesel::query_builder::QueryFragment<crate::DBType>,
{
    let debug_query = diesel::debug_query::<crate::DBType, _>(&query).to_string();
    Q::execute(query, connection.lock().connection())
        .map_err(|source| SqlError(debug_query, source.into()))
}

/// Will try and execute batch sql statements, return SQL error which contains sql being run
/// differs to execute_sql_with_error, accepts string query rather then diesel query and
/// allows for multiple statements to be executed
pub(crate) fn batch_execute_sql_with_error(
    connection: &StorageConnection,
    query: &str,
) -> Result<(), SqlError> {
    connection
        .lock()
        .connection()
        .batch_execute(query)
        .map_err(|source| SqlError(query.to_string(), source.into()))
}

/// Macro will create and run SQL query, it's a less verbose way of running SQL in migrations
/// allows batch execution
/// $($arg:tt)* is taken directly from format! macro
macro_rules! sql {
    ($connection:expr, $($arg:tt)*) => {{
        crate::migrations::batch_execute_sql_with_error($connection, &format!($($arg)*))
    }};
}

pub(crate) use sql;
use views::{drop_views, rebuild_views};<|MERGE_RESOLUTION|>--- conflicted
+++ resolved
@@ -38,11 +38,8 @@
 mod v2_08_03;
 mod v2_09_00;
 mod v2_09_01;
-<<<<<<< HEAD
+mod v2_09_02;
 mod v2_10_00;
-=======
-mod v2_09_02;
->>>>>>> 50d5eeec
 mod version;
 mod views;
 
@@ -152,11 +149,8 @@
         Box::new(v2_08_03::V2_08_03),
         Box::new(v2_09_00::V2_09_00),
         Box::new(v2_09_01::V2_09_01),
-<<<<<<< HEAD
+        Box::new(v2_09_02::V2_09_02),
         Box::new(v2_10_00::V2_10_00),
-=======
-        Box::new(v2_09_02::V2_09_02),
->>>>>>> 50d5eeec
     ];
 
     // Historic diesel migrations
