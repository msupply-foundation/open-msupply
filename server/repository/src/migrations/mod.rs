pub mod constants;
mod types;
mod v1_00_04;
mod v1_01_01;
mod v1_01_02;
mod v1_01_03;
mod v1_01_05;
mod v1_01_11;
mod v1_01_12;
mod v1_01_13;
mod v1_01_14;
mod v1_01_15;
mod v1_02_00;
mod v1_02_01;
mod v1_03_00;
mod v1_04_00;
mod v1_05_00;
mod v1_05_04;
mod v1_06_00;
mod v1_07_00;
mod v2_00_00;
mod v2_01_00;
mod v2_02_00;
mod v2_02_01;
mod v2_02_02;
mod v2_03_00;
mod v2_03_01;
mod v2_04_00;
mod v2_04_01;
mod v2_05_00;
mod v2_06_00;
mod v2_06_01;
mod v2_06_02;
mod v2_06_03;
mod v2_07_00;
<<<<<<< HEAD
mod v2_08_00;
=======
mod v2_07_04;
>>>>>>> 63f15561
mod version;
mod views;

pub(crate) use self::types::*;
use self::v1_00_04::V1_00_04;
use self::v1_01_01::V1_01_01;
use self::v1_01_02::V1_01_02;
use self::v1_01_03::V1_01_03;

pub(crate) mod helpers;
mod templates;

pub use self::version::*;

use crate::{
    run_db_migrations, KeyType, KeyValueStoreRepository, MigrationFragmentLogRepository,
    RepositoryError, StorageConnection,
};
use diesel::connection::SimpleConnection;
use thiserror::Error;

pub(crate) trait Migration {
    fn version(&self) -> Version;
    // Will only run when database version < version
    fn migrate(&self, _: &StorageConnection) -> anyhow::Result<()> {
        Ok(())
    }
    // Will run when database version <= migrate_fragments. And each fragment will run if it hasn't
    // yet run based on fragment identifiers (identifier can be changed to re-run migration, see README.md)
    fn migrate_fragments(&self) -> Vec<Box<dyn MigrationFragment>> {
        Vec::new()
    }
}

pub(crate) trait MigrationFragment {
    fn identifier(&self) -> &'static str;
    fn migrate(&self, _: &StorageConnection) -> anyhow::Result<()> {
        Ok(())
    }
}

#[derive(Debug, Error)]
pub enum MigrationError {
    #[error("The database you are connecting to is a later version ({0}) than the server ({1}). It is unsafe to run with this configuration, the server is stopping")]
    DatabaseVersionAboveAppVersion(Version, Version),
    #[error("Database version is pre release ({0}), it cannot be upgraded")]
    DatabaseVersionIsPreRelease(Version),
    #[error("Migration version ({0}) is higher then app version ({1}), consider increasing app version in root package.json")]
    MigrationAboveAppVersion(Version, Version),
    #[error("Problem dropping or re-creating views")]
    DatabaseViewsError(anyhow::Error),
    #[error("Error during one time migration ({version})")]
    MigrationError {
        source: anyhow::Error,
        version: Version,
    },
    #[error("Error during fragment time migration ({version}) ({identifier})")]
    FragmentMigrationError {
        source: anyhow::Error,
        version: Version,
        identifier: &'static str,
    },
    #[error(transparent)]
    DatabaseError(#[from] RepositoryError),
}

pub fn migrate(
    connection: &StorageConnection,
    to_version: Option<Version>,
) -> Result<Version, MigrationError> {
    let migrations: Vec<Box<dyn Migration>> = vec![
        Box::new(V1_00_04),
        Box::new(V1_01_01),
        Box::new(V1_01_02),
        Box::new(V1_01_03),
        Box::new(v1_01_05::V1_01_05),
        Box::new(v1_01_11::V1_01_11),
        Box::new(v1_01_12::V1_01_12),
        Box::new(v1_01_13::V1_01_13),
        Box::new(v1_01_14::V1_01_14),
        Box::new(v1_01_15::V1_01_15),
        Box::new(v1_02_00::V1_02_00),
        Box::new(v1_02_01::V1_02_01),
        Box::new(v1_03_00::V1_03_00),
        Box::new(v1_04_00::V1_04_00),
        Box::new(v1_05_00::V1_05_00),
        Box::new(v1_05_04::V1_05_04),
        Box::new(v1_06_00::V1_06_00),
        Box::new(v1_07_00::V1_07_00),
        Box::new(v2_00_00::V2_00_00),
        Box::new(v2_01_00::V2_01_00),
        Box::new(v2_02_00::V2_02_00),
        Box::new(v2_02_01::V2_02_01),
        Box::new(v2_02_02::V2_02_02),
        Box::new(v2_03_00::V2_03_00),
        Box::new(v2_03_01::V2_03_01),
        Box::new(v2_04_00::V2_04_00),
        Box::new(v2_04_01::V2_04_01),
        Box::new(v2_05_00::V2_05_00),
        Box::new(v2_06_00::V2_06_00),
        Box::new(v2_06_01::V2_06_01),
        Box::new(v2_06_02::V2_06_02),
        Box::new(v2_06_03::V2_06_03),
        Box::new(v2_07_00::V2_07_00),
<<<<<<< HEAD
        Box::new(v2_08_00::V2_08_00),
=======
        Box::new(v2_07_04::V2_07_04),
>>>>>>> 63f15561
    ];

    // Historic diesel migrations
    run_db_migrations(connection).unwrap();

    // Rust migrations
    let to_version = to_version.unwrap_or(Version::from_package_json());

    let starting_database_version = get_database_version(connection);

    // Get migration fragment log repository and create table if it doesn't exist
    create_migration_fragment_table(connection)?;
    let migration_fragment_log_repo = MigrationFragmentLogRepository::new(connection);

    // for `>` see PartialOrd implementation of Version
    if starting_database_version > to_version {
        return Err(MigrationError::DatabaseVersionAboveAppVersion(
            starting_database_version,
            to_version,
        ));
    }

    // From v2.3 we drop all views and re-create them
    let min_version_for_dropping_views = v2_03_00::V2_03_00.version();
    let mut drop_view_has_run = false;

    for migration in &migrations {
        let migration_version = migration.version();

        if migration_version > to_version {
            // During test, when we specify to_version manually, we want migrations
            // to stop at that version, even if there are migrations after specified to_version
            if cfg!(test) {
                break;
            }

            return Err(MigrationError::MigrationAboveAppVersion(
                migration_version,
                to_version,
            ));
        }

        let database_version = get_database_version(connection);

        // Drop view once during migrations, if next migration is 2.3.0 and above
        if !drop_view_has_run && migration_version >= min_version_for_dropping_views {
            drop_views(connection).map_err(MigrationError::DatabaseViewsError)?;
            drop_view_has_run = true;
        }

        // TODO transaction ?

        // Run one time migrations only if we're on the last version, if we're in a test case checking an old creating migrations might fail
        if migration_version > database_version {
            log::info!("Running one time database migration {}", migration_version);
            migration
                .migrate(connection)
                .map_err(|source| MigrationError::MigrationError {
                    source,
                    version: migration_version.clone(),
                })?;
            set_database_version(connection, &migration_version)?;
        }

        // Run fragment migrations (can run on current version)
        if migration_version >= database_version {
            for fragment in migration.migrate_fragments() {
                if migration_fragment_log_repo.has_run(&migration, &fragment)? {
                    continue;
                }

                fragment.migrate(connection).map_err(|source| {
                    MigrationError::FragmentMigrationError {
                        source,
                        version: migration_version.clone(),
                        identifier: fragment.identifier(),
                    }
                })?;

                migration_fragment_log_repo.insert(&migration, &fragment)?;
            }
        }
    }

    let final_database_version = get_database_version(connection);

    // Unwrap is safe here, because we know that the migration vec is not empty
    let last_version_in_migration_vec = migrations.last().unwrap().version();

    // Recreate views only if we've migrated to the latest version
    // Creating Views on an earlier version migration test might fail due to more recent views referencing schema elements that didn't previously exist
    // Note: When Migration tests run, views won't be available
    if final_database_version >= last_version_in_migration_vec && drop_view_has_run {
        rebuild_views(connection).map_err(MigrationError::DatabaseViewsError)?;
    } else {
        log::warn!(
            "Not recreating views, database version is {}, last version in migration vec is {}",
            final_database_version,
            last_version_in_migration_vec
        );
    }

    set_database_version(connection, &to_version)?;
    Ok(to_version)
}

fn get_database_version(connection: &StorageConnection) -> Version {
    match KeyValueStoreRepository::new(connection).get_string(KeyType::DatabaseVersion) {
        Ok(Some(version_str)) => Version::from_str(&version_str),
        // Rust migrations start at "1.0.3"
        // DatabaseVersion key is introduced in 1.0.4 and first app version to have manual rust migrations
        // is in 1.1.0 (there is an intentional gap between 1.0.4 and 1.1.0 to allow example migrations to be runnable and testable)
        _ => Version::from_str("1.0.3"),
    }
}

fn create_migration_fragment_table(connection: &StorageConnection) -> Result<(), RepositoryError> {
    // Migration fragment table is created in between 2.2 and 2.3 migrations
    // adding it here for easy transition
    sql!(
        connection,
        r#"
            CREATE TABLE IF NOT EXISTS migration_fragment_log (
                version_and_identifier TEXT NOT NULL PRIMARY KEY,
                datetime TIMESTAMP
            );
        "#
    )
    .map_err(|SqlError(_, e)| e)
}

fn set_database_version(
    connection: &StorageConnection,
    new_version: &Version,
) -> Result<(), RepositoryError> {
    KeyValueStoreRepository::new(connection)
        .set_string(KeyType::DatabaseVersion, Some(new_version.to_string()))
}

#[derive(Error, Debug)]
#[error("Sql error {0}")]
pub(crate) struct SqlError(String, #[source] RepositoryError);

/// Will try and execute diesel query return SQL error which contains debug version of SQL statements
#[cfg(test)] // uncomment this when used in queries outside of tests
pub(crate) fn execute_sql_with_error<Q>(
    connection: &StorageConnection,
    query: Q,
) -> Result<usize, SqlError>
where
    Q: diesel::query_dsl::methods::ExecuteDsl<crate::DBConnection>,
    Q: diesel::query_builder::QueryFragment<crate::DBType>,
{
    let debug_query = diesel::debug_query::<crate::DBType, _>(&query).to_string();
    Q::execute(query, connection.lock().connection())
        .map_err(|source| SqlError(debug_query, source.into()))
}

/// Will try and execute batch sql statements, return SQL error which contains sql being run
/// differs to execute_sql_with_error, accepts string query rather then diesel query and
/// allows for multiple statements to be executed
pub(crate) fn batch_execute_sql_with_error(
    connection: &StorageConnection,
    query: &str,
) -> Result<(), SqlError> {
    connection
        .lock()
        .connection()
        .batch_execute(query)
        .map_err(|source| SqlError(query.to_string(), source.into()))
}

/// Macro will create and run SQL query, it's a less verbose way of running SQL in migrations
/// allows batch execution
/// $($arg:tt)* is taken directly from format! macro
macro_rules! sql {
    ($connection:expr, $($arg:tt)*) => {{
        crate::migrations::batch_execute_sql_with_error($connection, &format!($($arg)*))
    }};
}

pub(crate) use sql;
use views::{drop_views, rebuild_views};<|MERGE_RESOLUTION|>--- conflicted
+++ resolved
@@ -33,11 +33,8 @@
 mod v2_06_02;
 mod v2_06_03;
 mod v2_07_00;
-<<<<<<< HEAD
+mod v2_07_04;
 mod v2_08_00;
-=======
-mod v2_07_04;
->>>>>>> 63f15561
 mod version;
 mod views;
 
@@ -142,11 +139,8 @@
         Box::new(v2_06_02::V2_06_02),
         Box::new(v2_06_03::V2_06_03),
         Box::new(v2_07_00::V2_07_00),
-<<<<<<< HEAD
+        Box::new(v2_07_04::V2_07_04),
         Box::new(v2_08_00::V2_08_00),
-=======
-        Box::new(v2_07_04::V2_07_04),
->>>>>>> 63f15561
     ];
 
     // Historic diesel migrations
