--- conflicted
+++ resolved
@@ -30,11 +30,8 @@
 mod v2_05_00;
 mod v2_06_00;
 mod v2_06_01;
-<<<<<<< HEAD
 mod v2_06_02;
-=======
 mod v2_07_00;
->>>>>>> 58f19d02
 mod version;
 mod views;
 
@@ -136,11 +133,8 @@
         Box::new(v2_05_00::V2_05_00),
         Box::new(v2_06_00::V2_06_00),
         Box::new(v2_06_01::V2_06_01),
-<<<<<<< HEAD
         Box::new(v2_06_02::V2_06_02),
-=======
         Box::new(v2_07_00::V2_07_00),
->>>>>>> 58f19d02
     ];
 
     // Historic diesel migrations
