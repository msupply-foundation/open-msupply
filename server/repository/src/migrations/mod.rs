mod types;
mod v1_00_04;
mod v1_01_01;
mod v1_01_02;
mod v1_01_03;
mod v1_01_05;
mod v1_01_11;
mod v1_01_12;
mod v1_01_13;
mod v1_01_14;
mod v1_01_15;
mod v1_02_00;
<<<<<<< HEAD
mod v1_03_00;
=======
mod v1_02_01;
>>>>>>> 9116d26e
mod version;

pub(crate) use self::types::*;
use self::v1_00_04::V1_00_04;
use self::v1_01_01::V1_01_01;
use self::v1_01_02::V1_01_02;
use self::v1_01_03::V1_01_03;

mod templates;

pub use self::version::*;

use crate::{
    run_db_migrations, KeyValueStoreRepository, KeyValueType, RepositoryError, StorageConnection,
};
use diesel::connection::SimpleConnection;
use thiserror::Error;

pub(crate) trait Migration {
    fn version(&self) -> Version;
    fn migrate(&self, _: &StorageConnection) -> anyhow::Result<()> {
        Ok(())
    }
}

#[derive(Debug, Error)]
pub enum MigrationError {
    #[error("The database you are connecting to is a later version ({0}) than the server ({1}). It is unsafe to run with this configuration, the server is stopping")]
    DatabaseVersionAboveAppVersion(Version, Version),
    #[error("Database version is pre release ({0}), it cannot be upgraded")]
    DatabaseVersionIsPreRelease(Version),
    #[error("Migration version ({0}) is higher then app version ({1}), consider increasing app version in root package.json")]
    MigrationAboveAppVersion(Version, Version),
    #[error("Error during migration ({version})")]
    MigrationError {
        source: anyhow::Error,
        version: Version,
    },
    #[error(transparent)]
    DatabaseError(#[from] RepositoryError),
}

// TODO: logging
pub fn migrate(
    connection: &StorageConnection,
    to_version: Option<Version>,
) -> Result<Version, MigrationError> {
    let migrations: Vec<Box<dyn Migration>> = vec![
        Box::new(V1_00_04),
        #[cfg(test)]
        Box::new(templates::adding_table::V1_00_05),
        #[cfg(test)]
        Box::new(templates::data_migration::V1_00_06),
        #[cfg(test)]
        Box::new(templates::data_and_schema::V1_00_07),
        #[cfg(test)]
        Box::new(templates::add_data_from_sync_buffer::V1_00_08),
        Box::new(V1_01_01),
        Box::new(V1_01_02),
        Box::new(V1_01_03),
        Box::new(v1_01_05::V1_01_05),
        Box::new(v1_01_11::V1_01_11),
        Box::new(v1_01_12::V1_01_12),
        Box::new(v1_01_13::V1_01_13),
        Box::new(v1_01_14::V1_01_14),
        Box::new(v1_01_15::V1_01_15),
        Box::new(v1_02_00::V1_02_00),
<<<<<<< HEAD
        Box::new(v1_03_00::V1_03_00),
=======
        Box::new(v1_02_01::V1_02_01),
>>>>>>> 9116d26e
    ];

    // Historic diesel migrations
    run_db_migrations(connection).unwrap();

    // Rust migrations
    let to_version = to_version.unwrap_or(Version::from_package_json());

    let database_version = get_database_version(connection);

    // for `>` see PartialOrd implementation of Version
    if database_version > to_version {
        return Err(MigrationError::DatabaseVersionAboveAppVersion(
            database_version,
            to_version,
        ));
    }

    if database_version.is_pre_release() {
        return Err(MigrationError::DatabaseVersionIsPreRelease(
            database_version,
        ));
    }

    for migration in migrations {
        let migration_version = migration.version();

        if migration_version > to_version {
            // During test, when we specify to_version manually, we want migrations
            // to stop at that version, even if there are migrations after specified to_version
            if cfg!(test) {
                break;
            }

            return Err(MigrationError::MigrationAboveAppVersion(
                migration_version,
                to_version,
            ));
        }

        let database_version = get_database_version(connection);

        // TODO transaction ?

        if migration_version > database_version {
            log::info!("Running database migration {}", migration_version);
            migration
                .migrate(connection)
                .map_err(|source| MigrationError::MigrationError {
                    source,
                    version: migration_version.clone(),
                })?;
            set_database_version(connection, &migration_version)?;
        }
    }

    set_database_version(connection, &to_version)?;
    Ok(to_version)
}

fn get_database_version(connection: &StorageConnection) -> Version {
    match KeyValueStoreRepository::new(connection).get_string(KeyValueType::DatabaseVersion) {
        Ok(Some(version_str)) => Version::from_str(&version_str),
        // Rust migrations start at "1.0.3"
        // DatabaseVersion key is introduced in 1.0.4 and first app version to have manual rust migrations
        // is in 1.1.0 (there is intential gap between 1.0.4 and 1.1.0 to allow example migrations to be runnable and testable)
        _ => Version::from_str("1.0.3"),
    }
}

fn set_database_version(
    connection: &StorageConnection,
    new_version: &Version,
) -> Result<(), RepositoryError> {
    KeyValueStoreRepository::new(connection)
        .set_string(KeyValueType::DatabaseVersion, Some(new_version.to_string()))
}

#[derive(Error, Debug)]
#[error("Sql error {0}")]
pub(crate) struct SqlError(String, #[source] RepositoryError);

/// Will try and execute diesel query return SQL error which contains debug version of SQL statements
#[cfg(test)] // uncomment this when used in queries outside of tests
pub(crate) fn execute_sql_with_error<'a, Q>(
    connection: &StorageConnection,
    query: Q,
) -> Result<usize, SqlError>
where
    Q: diesel::query_dsl::methods::ExecuteDsl<crate::DBConnection>,
    Q: diesel::query_builder::QueryFragment<crate::DBType>,
{
    let debug_query = diesel::debug_query::<crate::DBType, _>(&query).to_string();
    Q::execute(query, &connection.connection).map_err(|source| SqlError(debug_query, source.into()))
}

/// Will try and execute batch sql statements, return SQL error which contains sql being run
/// differs to execute_sql_with_error, accepts string query rather then diesel query and
/// allows for multiple statments to be executed
pub(crate) fn batch_execute_sql_with_error(
    connection: &StorageConnection,
    query: &str,
) -> Result<(), SqlError> {
    connection
        .connection
        .batch_execute(query)
        .map_err(|source| SqlError(query.to_string(), source.into()))
}

/// Macro will create and run SQL query, it's a less verbose way of running SQL in migrations
/// allows batch execution
/// $($arg:tt)* is taken directly from format! macro
macro_rules! sql {
    ($connection:expr, $($arg:tt)*) => {{
        crate::migrations::batch_execute_sql_with_error($connection, &format!($($arg)*))
    }};
}

pub(crate) use sql;<|MERGE_RESOLUTION|>--- conflicted
+++ resolved
@@ -10,11 +10,8 @@
 mod v1_01_14;
 mod v1_01_15;
 mod v1_02_00;
-<<<<<<< HEAD
+mod v1_02_01;
 mod v1_03_00;
-=======
-mod v1_02_01;
->>>>>>> 9116d26e
 mod version;
 
 pub(crate) use self::types::*;
@@ -82,11 +79,8 @@
         Box::new(v1_01_14::V1_01_14),
         Box::new(v1_01_15::V1_01_15),
         Box::new(v1_02_00::V1_02_00),
-<<<<<<< HEAD
+        Box::new(v1_02_01::V1_02_01),
         Box::new(v1_03_00::V1_03_00),
-=======
-        Box::new(v1_02_01::V1_02_01),
->>>>>>> 9116d26e
     ];
 
     // Historic diesel migrations
