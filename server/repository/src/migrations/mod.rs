--- conflicted
+++ resolved
@@ -47,10 +47,7 @@
 mod v2_13_00;
 mod v2_13_01;
 mod v2_14_00;
-<<<<<<< HEAD
-=======
 mod v2_15_00;
->>>>>>> e0e5ed47
 mod version;
 mod views;
 
@@ -169,10 +166,7 @@
         Box::new(v2_13_00::V2_13_00),
         Box::new(v2_13_01::V2_13_01),
         Box::new(v2_14_00::V2_14_00),
-<<<<<<< HEAD
-=======
         Box::new(v2_15_00::V2_15_00),
->>>>>>> e0e5ed47
     ];
 
     // Historic diesel migrations
