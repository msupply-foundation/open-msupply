--- conflicted
+++ resolved
@@ -42,11 +42,8 @@
 mod v2_10_00;
 mod v2_10_01;
 mod v2_11_00;
-<<<<<<< HEAD
+mod v2_11_02;
 mod v2_12_00;
-=======
-mod v2_11_02;
->>>>>>> 8629f466
 mod version;
 mod views;
 
@@ -160,11 +157,8 @@
         Box::new(v2_10_00::V2_10_00),
         Box::new(v2_10_01::V2_10_01),
         Box::new(v2_11_00::V2_11_00),
-<<<<<<< HEAD
+        Box::new(v2_11_02::V2_11_02),
         Box::new(v2_12_00::V2_12_00),
-=======
-        Box::new(v2_11_02::V2_11_02),
->>>>>>> 8629f466
     ];
 
     // Historic diesel migrations
