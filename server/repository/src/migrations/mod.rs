--- conflicted
+++ resolved
@@ -29,10 +29,6 @@
 mod v2_04_01;
 mod v2_05_00;
 mod v2_06_00;
-<<<<<<< HEAD
-
-=======
->>>>>>> 9dcac3c7
 mod version;
 mod views;
 
