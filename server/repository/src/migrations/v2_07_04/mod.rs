use super::{version::Version, Migration, MigrationFragment};
use crate::StorageConnection;

mod create_message_table;
mod create_dynamic_cursor_key;
mod create_message_table;

pub(crate) struct V2_07_04;

impl Migration for V2_07_04 {
    fn version(&self) -> Version {
        Version::from_str("2.7.4")
    }

    fn migrate(&self, _connection: &StorageConnection) -> anyhow::Result<()> {
        Ok(())
    }

    fn migrate_fragments(&self) -> Vec<Box<dyn MigrationFragment>> {
<<<<<<< HEAD
        vec![Box::new(create_message_table::Migrate), Box::new(create_dynamic_cursor_key::Migrate)]
=======
        vec![
            Box::new(create_dynamic_cursor_key::Migrate),
            Box::new(create_message_table::Migrate),
        ]
>>>>>>> cbc39c45
    }
}

#[cfg(test)]
#[actix_rt::test]
async fn migration_2_07_04() {
    use crate::migrations::v2_07_00::V2_07_00;
    use crate::migrations::*;
    use crate::test_db::*;

    let previous_version = V2_07_00.version();
    let version = V2_07_04.version();

    let SetupResult { connection, .. } = setup_test(SetupOption {
        db_name: &format!("migration_{version}"),
        version: Some(previous_version.clone()),
        ..Default::default()
    })
    .await;

    // Run this migration
    migrate(&connection, Some(version.clone())).unwrap();
    assert_eq!(get_database_version(&connection), version);
}<|MERGE_RESOLUTION|>--- conflicted
+++ resolved
@@ -1,7 +1,6 @@
 use super::{version::Version, Migration, MigrationFragment};
 use crate::StorageConnection;
 
-mod create_message_table;
 mod create_dynamic_cursor_key;
 mod create_message_table;
 
@@ -17,14 +16,10 @@
     }
 
     fn migrate_fragments(&self) -> Vec<Box<dyn MigrationFragment>> {
-<<<<<<< HEAD
-        vec![Box::new(create_message_table::Migrate), Box::new(create_dynamic_cursor_key::Migrate)]
-=======
         vec![
             Box::new(create_dynamic_cursor_key::Migrate),
             Box::new(create_message_table::Migrate),
         ]
->>>>>>> cbc39c45
     }
 }
 
