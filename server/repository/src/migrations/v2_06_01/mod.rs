--- conflicted
+++ resolved
@@ -19,11 +19,8 @@
     fn migrate_fragments(&self) -> Vec<Box<dyn MigrationFragment>> {
         vec![
             Box::new(change_vaccination_date_to_nullable::Migrate),
-<<<<<<< HEAD
             Box::new(remove_plugins::Migrate),
-=======
             Box::new(add_internal_order_report_type::Migrate),
->>>>>>> 627ab818
         ]
     }
 }
