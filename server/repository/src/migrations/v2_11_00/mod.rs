use super::{version::Version, Migration, MigrationFragment};
use crate::StorageConnection;

mod add_ignore_for_orders_to_item_store_join;
mod add_permission_to_verify_inbound_shipment;
mod add_purchase_order_line_status_enums;
mod update_goods_received_report_context;

pub(crate) struct V2_11_00;

impl Migration for V2_11_00 {
    fn version(&self) -> Version {
        Version::from_str("2.11.0")
    }

    fn migrate(&self, _connection: &StorageConnection) -> anyhow::Result<()> {
        Ok(())
    }

    fn migrate_fragments(&self) -> Vec<Box<dyn MigrationFragment>> {
        vec![
            Box::new(add_permission_to_verify_inbound_shipment::Migrate),
            Box::new(update_goods_received_report_context::Migrate),
<<<<<<< HEAD
            Box::new(add_purchase_order_line_status_enums::Migrate),
=======
            Box::new(add_ignore_for_orders_to_item_store_join::Migrate),
>>>>>>> f91d57a2
        ]
    }
}

#[cfg(test)]
mod test {

    #[actix_rt::test]
    async fn migration_2_11_00() {
        use crate::migrations::*;
        use crate::test_db::*;
        use v2_10_00::V2_10_00;
        use v2_11_00::V2_11_00;

        let previous_version = V2_10_00.version();
        let version = V2_11_00.version();

        let SetupResult { connection, .. } = setup_test(SetupOption {
            db_name: &format!("migration_{version}"),
            version: Some(previous_version.clone()),
            ..Default::default()
        })
        .await;

        // Run this migration
        migrate(&connection, Some(version.clone())).unwrap();
        assert_eq!(get_database_version(&connection), version);
    }
}<|MERGE_RESOLUTION|>--- conflicted
+++ resolved
@@ -21,11 +21,8 @@
         vec![
             Box::new(add_permission_to_verify_inbound_shipment::Migrate),
             Box::new(update_goods_received_report_context::Migrate),
-<<<<<<< HEAD
             Box::new(add_purchase_order_line_status_enums::Migrate),
-=======
             Box::new(add_ignore_for_orders_to_item_store_join::Migrate),
->>>>>>> f91d57a2
         ]
     }
 }
