use super::{version::Version, Migration, MigrationFragment};
use crate::StorageConnection;

<<<<<<< HEAD
mod add_log_tag_sensor_type;
=======
mod add_ignore_for_orders_to_item_store_join;
>>>>>>> a4f4d815
mod add_permission_to_verify_inbound_shipment;
mod add_purchase_order_line_status_enums;
mod update_goods_received_report_context;

pub(crate) struct V2_11_00;

impl Migration for V2_11_00 {
    fn version(&self) -> Version {
        Version::from_str("2.11.0")
    }

    fn migrate(&self, _connection: &StorageConnection) -> anyhow::Result<()> {
        Ok(())
    }

    fn migrate_fragments(&self) -> Vec<Box<dyn MigrationFragment>> {
        vec![
            Box::new(add_permission_to_verify_inbound_shipment::Migrate),
            Box::new(update_goods_received_report_context::Migrate),
<<<<<<< HEAD
            Box::new(add_log_tag_sensor_type::Migrate),
=======
            Box::new(add_purchase_order_line_status_enums::Migrate),
            Box::new(add_ignore_for_orders_to_item_store_join::Migrate),
>>>>>>> a4f4d815
        ]
    }
}

#[cfg(test)]
mod test {

    #[actix_rt::test]
    async fn migration_2_11_00() {
        use crate::migrations::*;
        use crate::test_db::*;
        use v2_10_00::V2_10_00;
        use v2_11_00::V2_11_00;

        let previous_version = V2_10_00.version();
        let version = V2_11_00.version();

        let SetupResult { connection, .. } = setup_test(SetupOption {
            db_name: &format!("migration_{version}"),
            version: Some(previous_version.clone()),
            ..Default::default()
        })
        .await;

        // Run this migration
        migrate(&connection, Some(version.clone())).unwrap();
        assert_eq!(get_database_version(&connection), version);
    }
}<|MERGE_RESOLUTION|>--- conflicted
+++ resolved
@@ -1,11 +1,8 @@
 use super::{version::Version, Migration, MigrationFragment};
 use crate::StorageConnection;
 
-<<<<<<< HEAD
+mod add_ignore_for_orders_to_item_store_join;
 mod add_log_tag_sensor_type;
-=======
-mod add_ignore_for_orders_to_item_store_join;
->>>>>>> a4f4d815
 mod add_permission_to_verify_inbound_shipment;
 mod add_purchase_order_line_status_enums;
 mod update_goods_received_report_context;
@@ -25,12 +22,9 @@
         vec![
             Box::new(add_permission_to_verify_inbound_shipment::Migrate),
             Box::new(update_goods_received_report_context::Migrate),
-<<<<<<< HEAD
             Box::new(add_log_tag_sensor_type::Migrate),
-=======
             Box::new(add_purchase_order_line_status_enums::Migrate),
             Box::new(add_ignore_for_orders_to_item_store_join::Migrate),
->>>>>>> a4f4d815
         ]
     }
 }
