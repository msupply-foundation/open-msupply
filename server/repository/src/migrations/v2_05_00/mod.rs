use super::{version::Version, Migration, MigrationFragment};

mod abbreviation_create_table;
mod add_contact_form_table;
mod add_email_queue_table;
mod add_emergency_orders;
mod diagnosis_create_table;
mod item_direction_create_table;
mod new_store_preferences;
mod remove_contact_form_site_id;
mod remove_unique_description_on_tmp_breach;

use crate::StorageConnection;

pub(crate) struct V2_05_00;

impl Migration for V2_05_00 {
    fn version(&self) -> Version {
        Version::from_str("2.5.0")
    }

    fn migrate(&self, _connection: &StorageConnection) -> anyhow::Result<()> {
        Ok(())
    }

    fn migrate_fragments(&self) -> Vec<Box<dyn MigrationFragment>> {
        vec![
            Box::new(add_contact_form_table::Migrate),
            Box::new(new_store_preferences::Migrate),
            Box::new(remove_unique_description_on_tmp_breach::Migrate),
            Box::new(add_emergency_orders::Migrate),
            Box::new(abbreviation_create_table::Migrate),
            Box::new(remove_contact_form_site_id::Migrate),
            Box::new(item_direction_create_table::Migrate),
<<<<<<< HEAD
            Box::new(diagnosis_create_table::Migrate),
=======
            Box::new(add_email_queue_table::Migrate),
>>>>>>> e17fd118
        ]
    }
}

#[cfg(test)]
#[actix_rt::test]
async fn migration_2_05_00() {
    use v2_04_01::V2_04_01;

    use crate::migrations::*;
    use crate::test_db::*;

    let previous_version = V2_04_01.version();
    let version = V2_05_00.version();

    let SetupResult { connection, .. } = setup_test(SetupOption {
        db_name: &format!("migration_{version}"),
        version: Some(previous_version.clone()),
        ..Default::default()
    })
    .await;

    // Run this migration
    migrate(&connection, Some(version.clone())).unwrap();
    assert_eq!(get_database_version(&connection), version);
}<|MERGE_RESOLUTION|>--- conflicted
+++ resolved
@@ -32,11 +32,8 @@
             Box::new(abbreviation_create_table::Migrate),
             Box::new(remove_contact_form_site_id::Migrate),
             Box::new(item_direction_create_table::Migrate),
-<<<<<<< HEAD
             Box::new(diagnosis_create_table::Migrate),
-=======
             Box::new(add_email_queue_table::Migrate),
->>>>>>> e17fd118
         ]
     }
 }
