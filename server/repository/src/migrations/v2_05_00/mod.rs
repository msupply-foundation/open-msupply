use super::{version::Version, Migration, MigrationFragment};

mod abbreviation_create_table;
mod add_contact_form_table;
mod add_email_queue_table;
mod add_emergency_orders;
mod diagnosis_add_to_invoice;
mod diagnosis_create_table;
mod item_direction_create_table;
mod new_store_preferences;
mod remove_contact_form_site_id;
mod remove_unique_description_on_tmp_breach;

use crate::StorageConnection;

pub(crate) struct V2_05_00;

impl Migration for V2_05_00 {
    fn version(&self) -> Version {
        Version::from_str("2.5.0")
    }

    fn migrate(&self, _connection: &StorageConnection) -> anyhow::Result<()> {
        Ok(())
    }

    fn migrate_fragments(&self) -> Vec<Box<dyn MigrationFragment>> {
        vec![
            Box::new(add_contact_form_table::Migrate),
            Box::new(new_store_preferences::Migrate),
            Box::new(remove_unique_description_on_tmp_breach::Migrate),
            Box::new(add_emergency_orders::Migrate),
            Box::new(abbreviation_create_table::Migrate),
            Box::new(remove_contact_form_site_id::Migrate),
            Box::new(item_direction_create_table::Migrate),
            Box::new(diagnosis_create_table::Migrate),
<<<<<<< HEAD
            Box::new(diagnosis_add_to_invoice::Migrate),
=======
            Box::new(add_email_queue_table::Migrate),
>>>>>>> 1416d329
        ]
    }
}

#[cfg(test)]
#[actix_rt::test]
async fn migration_2_05_00() {
    use v2_04_01::V2_04_01;

    use crate::migrations::*;
    use crate::test_db::*;

    let previous_version = V2_04_01.version();
    let version = V2_05_00.version();

    let SetupResult { connection, .. } = setup_test(SetupOption {
        db_name: &format!("migration_{version}"),
        version: Some(previous_version.clone()),
        ..Default::default()
    })
    .await;

    // Run this migration
    migrate(&connection, Some(version.clone())).unwrap();
    assert_eq!(get_database_version(&connection), version);
}<|MERGE_RESOLUTION|>--- conflicted
+++ resolved
@@ -34,11 +34,8 @@
             Box::new(remove_contact_form_site_id::Migrate),
             Box::new(item_direction_create_table::Migrate),
             Box::new(diagnosis_create_table::Migrate),
-<<<<<<< HEAD
+            Box::new(add_email_queue_table::Migrate),
             Box::new(diagnosis_add_to_invoice::Migrate),
-=======
-            Box::new(add_email_queue_table::Migrate),
->>>>>>> 1416d329
         ]
     }
 }
