use super::{version::Version, Migration, MigrationFragment};

mod add_emergency_orders;
mod new_store_preferences;
mod remove_unique_description_on_tmp_breach;

use crate::StorageConnection;

pub(crate) struct V2_05_00;

impl Migration for V2_05_00 {
    fn version(&self) -> Version {
        Version::from_str("2.5.0")
    }

    fn migrate(&self, _connection: &StorageConnection) -> anyhow::Result<()> {
        Ok(())
    }

    fn migrate_fragments(&self) -> Vec<Box<dyn MigrationFragment>> {
        vec![
            Box::new(new_store_preferences::Migrate),
<<<<<<< HEAD
            Box::new(remove_unique_description_on_tmp_breach::Migrate),
=======
            Box::new(add_emergency_orders::Migrate),
>>>>>>> 41f37b8b
        ]
    }
}

#[cfg(test)]
#[actix_rt::test]
async fn migration_2_05_00() {
    use v2_04_00::V2_04_00;

    use crate::migrations::*;
    use crate::test_db::*;

    let previous_version = V2_04_00.version();
    let version = V2_05_00.version();

    let SetupResult { connection, .. } = setup_test(SetupOption {
        db_name: &format!("migration_{version}"),
        version: Some(previous_version.clone()),
        ..Default::default()
    })
    .await;

    // Run this migration
    migrate(&connection, Some(version.clone())).unwrap();
    assert_eq!(get_database_version(&connection), version);
}<|MERGE_RESOLUTION|>--- conflicted
+++ resolved
@@ -20,11 +20,8 @@
     fn migrate_fragments(&self) -> Vec<Box<dyn MigrationFragment>> {
         vec![
             Box::new(new_store_preferences::Migrate),
-<<<<<<< HEAD
             Box::new(remove_unique_description_on_tmp_breach::Migrate),
-=======
             Box::new(add_emergency_orders::Migrate),
->>>>>>> 41f37b8b
         ]
     }
 }
