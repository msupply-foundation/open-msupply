use super::{version::Version, Migration, MigrationFragment};

mod abbreviation_create_table;
mod add_contact_form_table;
mod add_elmis_code_to_program;
mod add_email_queue_table;
mod add_email_retry_at;
mod add_emergency_orders;
mod diagnosis_add_to_invoice;
mod diagnosis_create_table;
mod item_direction_create_table;
mod new_store_preferences;
mod remove_contact_form_site_id;
mod remove_unique_description_on_tmp_breach;

use crate::StorageConnection;

pub(crate) struct V2_05_00;

impl Migration for V2_05_00 {
    fn version(&self) -> Version {
        Version::from_str("2.5.0")
    }

    fn migrate(&self, _connection: &StorageConnection) -> anyhow::Result<()> {
        Ok(())
    }

    fn migrate_fragments(&self) -> Vec<Box<dyn MigrationFragment>> {
        vec![
            Box::new(add_contact_form_table::Migrate),
            Box::new(new_store_preferences::Migrate),
            Box::new(remove_unique_description_on_tmp_breach::Migrate),
            Box::new(add_emergency_orders::Migrate),
            Box::new(abbreviation_create_table::Migrate),
            Box::new(remove_contact_form_site_id::Migrate),
            Box::new(item_direction_create_table::Migrate),
            Box::new(diagnosis_create_table::Migrate),
            Box::new(add_email_queue_table::Migrate),
            Box::new(add_elmis_code_to_program::Migrate),
<<<<<<< HEAD
            Box::new(add_email_retry_at::Migrate),
=======
            Box::new(diagnosis_add_to_invoice::Migrate),
>>>>>>> d36246d3
        ]
    }
}

#[cfg(test)]
#[actix_rt::test]
async fn migration_2_05_00() {
    use v2_04_01::V2_04_01;

    use crate::migrations::*;
    use crate::test_db::*;

    let previous_version = V2_04_01.version();
    let version = V2_05_00.version();

    let SetupResult { connection, .. } = setup_test(SetupOption {
        db_name: &format!("migration_{version}"),
        version: Some(previous_version.clone()),
        ..Default::default()
    })
    .await;

    // Run this migration
    migrate(&connection, Some(version.clone())).unwrap();
    assert_eq!(get_database_version(&connection), version);
}<|MERGE_RESOLUTION|>--- conflicted
+++ resolved
@@ -38,11 +38,8 @@
             Box::new(diagnosis_create_table::Migrate),
             Box::new(add_email_queue_table::Migrate),
             Box::new(add_elmis_code_to_program::Migrate),
-<<<<<<< HEAD
+            Box::new(diagnosis_add_to_invoice::Migrate),
             Box::new(add_email_retry_at::Migrate),
-=======
-            Box::new(diagnosis_add_to_invoice::Migrate),
->>>>>>> d36246d3
         ]
     }
 }
