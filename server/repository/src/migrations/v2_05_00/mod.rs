--- conflicted
+++ resolved
@@ -28,11 +28,8 @@
             Box::new(remove_unique_description_on_tmp_breach::Migrate),
             Box::new(add_emergency_orders::Migrate),
             Box::new(abbreviation_create_table::Migrate),
-<<<<<<< HEAD
             Box::new(remove_contact_form_site_id::Migrate),
-=======
             Box::new(item_direction_create_table::Migrate),
->>>>>>> aff371d2
         ]
     }
 }
