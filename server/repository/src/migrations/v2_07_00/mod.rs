use super::{version::Version, Migration, MigrationFragment};
use crate::StorageConnection;

mod add_expected_delivery_datetime_to_invoice;
mod add_linked_invoice_id_to_invoice_line;
mod add_preference_table;
mod new_stocktake_fields;

pub(crate) struct V2_07_00;

impl Migration for V2_07_00 {
    fn version(&self) -> Version {
        Version::from_str("2.7.0")
    }

    fn migrate(&self, _connection: &StorageConnection) -> anyhow::Result<()> {
        Ok(())
    }

    fn migrate_fragments(&self) -> Vec<Box<dyn MigrationFragment>> {
        vec![
            Box::new(add_preference_table::Migrate),
            Box::new(add_linked_invoice_id_to_invoice_line::Migrate),
<<<<<<< HEAD
            Box::new(add_expected_delivery_datetime_to_invoice::Migrate),
=======
            Box::new(new_stocktake_fields::Migrate),
>>>>>>> 0eec4201
        ]
    }
}

#[cfg(test)]
#[actix_rt::test]
async fn migration_2_07_00() {
    use v2_06_00::V2_06_00;

    use crate::migrations::*;
    use crate::test_db::*;

    let previous_version = V2_06_00.version();
    let version = V2_07_00.version();

    let SetupResult { connection, .. } = setup_test(SetupOption {
        db_name: &format!("migration_{version}"),
        version: Some(previous_version.clone()),
        ..Default::default()
    })
    .await;

    // Run this migration
    migrate(&connection, Some(version.clone())).unwrap();
    assert_eq!(get_database_version(&connection), version);
}<|MERGE_RESOLUTION|>--- conflicted
+++ resolved
@@ -21,11 +21,8 @@
         vec![
             Box::new(add_preference_table::Migrate),
             Box::new(add_linked_invoice_id_to_invoice_line::Migrate),
-<<<<<<< HEAD
             Box::new(add_expected_delivery_datetime_to_invoice::Migrate),
-=======
             Box::new(new_stocktake_fields::Migrate),
->>>>>>> 0eec4201
         ]
     }
 }
