use super::{version::Version, Migration, MigrationFragment};
use crate::StorageConnection;

mod add_linked_invoice_id_to_invoice_line;
mod add_patient_link_id_to_vaccination;
mod add_preference_table;
mod new_stocktake_fields;
mod asset_data_matrix_locked_fields;
mod asset_data_matrix_permission;


pub(crate) struct V2_07_00;

impl Migration for V2_07_00 {
    fn version(&self) -> Version {
        Version::from_str("2.7.0")
    }

    fn migrate(&self, _connection: &StorageConnection) -> anyhow::Result<()> {
        Ok(())
    }

    fn migrate_fragments(&self) -> Vec<Box<dyn MigrationFragment>> {
        vec![
            Box::new(add_preference_table::Migrate),
            Box::new(add_linked_invoice_id_to_invoice_line::Migrate),
            Box::new(new_stocktake_fields::Migrate),
<<<<<<< HEAD
            Box::new(add_patient_link_id_to_vaccination::Migrate),
=======
            Box::new(asset_data_matrix_permission::Migrate),
            Box::new(asset_data_matrix_locked_fields::Migrate),
>>>>>>> 2b663a1f
        ]
    }
}

#[cfg(test)]
#[actix_rt::test]
async fn migration_2_07_00() {
    use v2_06_00::V2_06_00;

    use crate::migrations::*;
    use crate::test_db::*;

    let previous_version = V2_06_00.version();
    let version = V2_07_00.version();

    let SetupResult { connection, .. } = setup_test(SetupOption {
        db_name: &format!("migration_{version}"),
        version: Some(previous_version.clone()),
        ..Default::default()
    })
    .await;

    // Run this migration
    migrate(&connection, Some(version.clone())).unwrap();
    assert_eq!(get_database_version(&connection), version);
}<|MERGE_RESOLUTION|>--- conflicted
+++ resolved
@@ -4,10 +4,9 @@
 mod add_linked_invoice_id_to_invoice_line;
 mod add_patient_link_id_to_vaccination;
 mod add_preference_table;
-mod new_stocktake_fields;
 mod asset_data_matrix_locked_fields;
 mod asset_data_matrix_permission;
-
+mod new_stocktake_fields;
 
 pub(crate) struct V2_07_00;
 
@@ -25,12 +24,9 @@
             Box::new(add_preference_table::Migrate),
             Box::new(add_linked_invoice_id_to_invoice_line::Migrate),
             Box::new(new_stocktake_fields::Migrate),
-<<<<<<< HEAD
-            Box::new(add_patient_link_id_to_vaccination::Migrate),
-=======
             Box::new(asset_data_matrix_permission::Migrate),
             Box::new(asset_data_matrix_locked_fields::Migrate),
->>>>>>> 2b663a1f
+            Box::new(add_patient_link_id_to_vaccination::Migrate),
         ]
     }
 }
