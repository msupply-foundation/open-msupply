use super::{version::Version, Migration, MigrationFragment};
use crate::StorageConnection;

mod add_expected_delivery_date_to_invoice;
<<<<<<< HEAD
mod add_given_store_id_to_vaccination;
=======
mod add_item_warning_join_table;
>>>>>>> 6c29d21e
mod add_linked_invoice_id_to_invoice_line;
mod add_patient_link_id_to_vaccination;
mod add_preference_table;
mod add_warning_table;
mod asset_data_matrix_locked_fields;
mod asset_data_matrix_permission;
mod change_vaccination_date_to_not_nullable;
mod new_stocktake_fields;
mod remove_encounter_clinician_constraint;
<<<<<<< HEAD
=======
mod trigger_patient_visibility_sync;
>>>>>>> 6c29d21e
pub(crate) struct V2_07_00;

impl Migration for V2_07_00 {
    fn version(&self) -> Version {
        Version::from_str("2.7.0")
    }

    fn migrate(&self, _connection: &StorageConnection) -> anyhow::Result<()> {
        Ok(())
    }

    fn migrate_fragments(&self) -> Vec<Box<dyn MigrationFragment>> {
        vec![
            Box::new(add_preference_table::Migrate),
            Box::new(add_linked_invoice_id_to_invoice_line::Migrate),
            Box::new(add_expected_delivery_date_to_invoice::Migrate),
            Box::new(new_stocktake_fields::Migrate),
            Box::new(asset_data_matrix_permission::Migrate),
            Box::new(asset_data_matrix_locked_fields::Migrate),
            Box::new(add_patient_link_id_to_vaccination::Migrate),
            Box::new(change_vaccination_date_to_not_nullable::Migrate),
            Box::new(remove_encounter_clinician_constraint::Migrate),
<<<<<<< HEAD
            Box::new(add_given_store_id_to_vaccination::Migrate),
=======
            Box::new(add_warning_table::Migrate),
            Box::new(add_item_warning_join_table::Migrate),
            Box::new(trigger_patient_visibility_sync::Migrate),
>>>>>>> 6c29d21e
        ]
    }
}

#[cfg(test)]
#[actix_rt::test]
async fn migration_2_07_00() {
    use v2_06_00::V2_06_00;

    use crate::migrations::*;
    use crate::test_db::*;

    let previous_version = V2_06_00.version();
    let version = V2_07_00.version();

    let SetupResult { connection, .. } = setup_test(SetupOption {
        db_name: &format!("migration_{version}"),
        version: Some(previous_version.clone()),
        ..Default::default()
    })
    .await;

    // Run this migration
    migrate(&connection, Some(version.clone())).unwrap();
    assert_eq!(get_database_version(&connection), version);
}<|MERGE_RESOLUTION|>--- conflicted
+++ resolved
@@ -2,11 +2,8 @@
 use crate::StorageConnection;
 
 mod add_expected_delivery_date_to_invoice;
-<<<<<<< HEAD
 mod add_given_store_id_to_vaccination;
-=======
 mod add_item_warning_join_table;
->>>>>>> 6c29d21e
 mod add_linked_invoice_id_to_invoice_line;
 mod add_patient_link_id_to_vaccination;
 mod add_preference_table;
@@ -16,10 +13,7 @@
 mod change_vaccination_date_to_not_nullable;
 mod new_stocktake_fields;
 mod remove_encounter_clinician_constraint;
-<<<<<<< HEAD
-=======
 mod trigger_patient_visibility_sync;
->>>>>>> 6c29d21e
 pub(crate) struct V2_07_00;
 
 impl Migration for V2_07_00 {
@@ -42,13 +36,10 @@
             Box::new(add_patient_link_id_to_vaccination::Migrate),
             Box::new(change_vaccination_date_to_not_nullable::Migrate),
             Box::new(remove_encounter_clinician_constraint::Migrate),
-<<<<<<< HEAD
-            Box::new(add_given_store_id_to_vaccination::Migrate),
-=======
             Box::new(add_warning_table::Migrate),
             Box::new(add_item_warning_join_table::Migrate),
             Box::new(trigger_patient_visibility_sync::Migrate),
->>>>>>> 6c29d21e
+            Box::new(add_given_store_id_to_vaccination::Migrate),
         ]
     }
 }
