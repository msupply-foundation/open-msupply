--- conflicted
+++ resolved
@@ -39,12 +39,8 @@
             Box::new(remove_encounter_clinician_constraint::Migrate),
             Box::new(add_warning_table::Migrate),
             Box::new(add_item_warning_join_table::Migrate),
-            Box::new(trigger_patient_visibility_sync::Migrate),
-<<<<<<< HEAD
+            Box::new(add_given_store_id_to_vaccination::Migrate),
             Box::new(add_central_patient_visibility_processor_pg_enum_type::Migrate),
-=======
-            Box::new(add_given_store_id_to_vaccination::Migrate),
->>>>>>> e596fea2
         ]
     }
 }
