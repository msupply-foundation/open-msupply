--- conflicted
+++ resolved
@@ -8,13 +8,8 @@
 mod asset_data_matrix_locked_fields;
 mod asset_data_matrix_permission;
 mod new_stocktake_fields;
-<<<<<<< HEAD
 mod remove_encounter_clinician_constraint;
-
-=======
-mod remove_name_store_join_constraint;
 mod change_vaccination_date_to_not_nullable;
->>>>>>> 0c5d0026
 pub(crate) struct V2_07_00;
 
 impl Migration for V2_07_00 {
@@ -35,12 +30,8 @@
             Box::new(asset_data_matrix_permission::Migrate),
             Box::new(asset_data_matrix_locked_fields::Migrate),
             Box::new(add_patient_link_id_to_vaccination::Migrate),
-<<<<<<< HEAD
+            Box::new(change_vaccination_date_to_not_nullable::Migrate),
             Box::new(remove_encounter_clinician_constraint::Migrate),
-=======
-            Box::new(remove_name_store_join_constraint::Migrate),
-            Box::new(change_vaccination_date_to_not_nullable::Migrate),
->>>>>>> 0c5d0026
         ]
     }
 }
