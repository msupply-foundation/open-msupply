--- conflicted
+++ resolved
@@ -3,11 +3,8 @@
 
 mod add_linked_invoice_id_to_invoice_line;
 mod add_preference_table;
-<<<<<<< HEAD
+mod new_stocktake_fields;
 mod asset_data_matrix_permission;
-=======
-mod new_stocktake_fields;
->>>>>>> 75328934
 
 pub(crate) struct V2_07_00;
 
@@ -24,11 +21,8 @@
         vec![
             Box::new(add_preference_table::Migrate),
             Box::new(add_linked_invoice_id_to_invoice_line::Migrate),
-<<<<<<< HEAD
+            Box::new(new_stocktake_fields::Migrate),
             Box::new(asset_data_matrix_permission::Migrate),
-=======
-            Box::new(new_stocktake_fields::Migrate),
->>>>>>> 75328934
         ]
     }
 }
