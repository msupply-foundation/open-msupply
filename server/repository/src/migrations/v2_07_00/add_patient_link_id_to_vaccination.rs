--- conflicted
+++ resolved
@@ -51,11 +51,7 @@
                 INSERT INTO changelog (table_name, record_id, row_action, store_id, name_link_id)
                     SELECT 'vaccination', id, 'UPSERT', store_id, patient_link_id
                     FROM vaccination
-<<<<<<< HEAD
-                    WHERE patient_link_id <> '';
-=======
                     WHERE patient_link_id IN (SELECT id from name_link);
->>>>>>> e596fea2
             "#
         )?;
 
