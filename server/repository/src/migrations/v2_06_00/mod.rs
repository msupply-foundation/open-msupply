--- conflicted
+++ resolved
@@ -22,11 +22,8 @@
 mod plugin_data;
 mod prescribed_quantity_store_pref;
 mod printer_create_table;
-<<<<<<< HEAD
-=======
 mod reinitialise_reports;
 mod report_add_prescription_context;
->>>>>>> a2999573
 
 pub(crate) struct V2_06_00;
 
@@ -59,14 +56,11 @@
             Box::new(printer_create_table::Migrate),
             Box::new(add_insurance_fields_to_invoice::Migrate),
             Box::new(add_cancelled_status_to_invoice::Migrate),
-<<<<<<< HEAD
-=======
             Box::new(report_add_prescription_context::Migrate),
             Box::new(add_cancellation_fields_to_invoice::Migrate),
             Box::new(reinitialise_reports::Migrate),
             Box::new(add_report_sync::Migrate),
             Box::new(add_form_schema_sync::Migrate),
->>>>>>> a2999573
         ]
     }
 }
