--- conflicted
+++ resolved
@@ -54,12 +54,9 @@
             Box::new(printer_create_table::Migrate),
             Box::new(add_insurance_fields_to_invoice::Migrate),
             Box::new(add_cancelled_status_to_invoice::Migrate),
-<<<<<<< HEAD
+            Box::new(report_add_prescription_context::Migrate),
             Box::new(add_report_sync::Migrate),
             Box::new(add_form_schema_sync::Migrate),
-=======
-            Box::new(report_add_prescription_context::Migrate),
->>>>>>> d44619d8
         ]
     }
 }
