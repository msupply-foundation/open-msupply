--- conflicted
+++ resolved
@@ -56,12 +56,9 @@
             Box::new(add_insurance_fields_to_invoice::Migrate),
             Box::new(add_cancelled_status_to_invoice::Migrate),
             Box::new(report_add_prescription_context::Migrate),
-<<<<<<< HEAD
             Box::new(add_cancellation_fields_to_invoice::Migrate),
-=======
             Box::new(add_report_sync::Migrate),
             Box::new(add_form_schema_sync::Migrate),
->>>>>>> b657a712
         ]
     }
 }
