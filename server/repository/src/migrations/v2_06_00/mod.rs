--- conflicted
+++ resolved
@@ -3,11 +3,8 @@
 
 mod add_create_invoice_from_requisition_permission;
 mod add_index_to_sync_buffer;
-<<<<<<< HEAD
+mod add_insurance_provider;
 mod add_masterlist_id_to_invoice;
-=======
-mod add_insurance_provider;
->>>>>>> e123dfc3
 mod add_name_next_of_kin_id;
 mod add_program_deleted_datetime;
 mod backend_plugins;
@@ -30,11 +27,8 @@
             Box::new(backend_plugins::Migrate),
             Box::new(add_create_invoice_from_requisition_permission::Migrate),
             Box::new(add_name_next_of_kin_id::Migrate),
-<<<<<<< HEAD
             Box::new(add_masterlist_id_to_invoice::Migrate),
-=======
             Box::new(add_insurance_provider::Migrate),
->>>>>>> e123dfc3
         ]
     }
 }
