--- conflicted
+++ resolved
@@ -3,20 +3,12 @@
 
 mod add_create_invoice_from_requisition_permission;
 mod add_index_to_sync_buffer;
-<<<<<<< HEAD
+mod add_insurance_provider;
 mod add_load_plugin_processor_pg_enum_type;
-mod add_name_next_of_kin_id;
-mod add_program_deleted_datetime;
-mod backend_plugins;
-
-use crate::StorageConnection;
-=======
-mod add_insurance_provider;
 mod add_name_next_of_kin_id;
 mod add_program_deleted_datetime;
 mod add_program_id_to_invoice;
 mod backend_plugins;
->>>>>>> 08bcc3e6
 
 pub(crate) struct V2_06_00;
 
@@ -36,12 +28,9 @@
             Box::new(backend_plugins::Migrate),
             Box::new(add_create_invoice_from_requisition_permission::Migrate),
             Box::new(add_name_next_of_kin_id::Migrate),
-<<<<<<< HEAD
             Box::new(add_load_plugin_processor_pg_enum_type::Migrate),
-=======
             Box::new(add_program_id_to_invoice::Migrate),
             Box::new(add_insurance_provider::Migrate),
->>>>>>> 08bcc3e6
         ]
     }
 }
