--- conflicted
+++ resolved
@@ -34,11 +34,8 @@
             Box::new(add_name_next_of_kin_id::Migrate),
             Box::new(add_program_id_to_invoice::Migrate),
             Box::new(add_insurance_provider::Migrate),
-<<<<<<< HEAD
-=======
             Box::new(prescribed_quantity_store_pref::Migrate),
             Box::new(add_name_next_of_kin_name::Migrate),
->>>>>>> a671bbbc
             Box::new(add_name_insurance_join::Migrate),
         ]
     }
