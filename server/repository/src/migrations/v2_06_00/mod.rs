--- conflicted
+++ resolved
@@ -15,11 +15,7 @@
 mod add_program_id_to_invoice;
 mod backend_plugins;
 mod prescribed_quantity_store_pref;
-<<<<<<< HEAD
-mod add_cancelled_status_to_invoice;
-=======
 mod printer_create_table;
->>>>>>> a11fe345
 
 pub(crate) struct V2_06_00;
 
@@ -46,11 +42,8 @@
             Box::new(prescribed_quantity_store_pref::Migrate),
             Box::new(add_name_next_of_kin_name::Migrate),
             Box::new(add_name_insurance_join::Migrate),
-<<<<<<< HEAD
-=======
             Box::new(printer_create_table::Migrate),
             Box::new(add_insurance_fields_to_invoice::Migrate),
->>>>>>> a11fe345
             Box::new(add_cancelled_status_to_invoice::Migrate),
         ]
     }
