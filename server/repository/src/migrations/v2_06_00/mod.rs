use super::{version::Version, Migration, MigrationFragment};
use crate::StorageConnection;

mod add_create_invoice_from_requisition_permission;
mod add_index_to_sync_buffer;
mod add_insurance_fields_to_invoice;
mod add_insurance_provider;
mod add_invoice_line_prescribed_quantity;
mod add_load_plugin_processor_pg_enum_type;
mod add_name_insurance_join;
mod add_name_next_of_kin_id;
mod add_name_next_of_kin_name;
mod add_program_deleted_datetime;
mod add_program_id_to_invoice;
mod backend_plugins;
mod prescribed_quantity_store_pref;
mod add_cancelled_status_to_invoice;

pub(crate) struct V2_06_00;

impl Migration for V2_06_00 {
    fn version(&self) -> Version {
        Version::from_str("2.6.0")
    }

    fn migrate(&self, _connection: &StorageConnection) -> anyhow::Result<()> {
        Ok(())
    }

    fn migrate_fragments(&self) -> Vec<Box<dyn MigrationFragment>> {
        vec![
            Box::new(add_index_to_sync_buffer::Migrate),
            Box::new(add_invoice_line_prescribed_quantity::Migrate),
            Box::new(add_program_deleted_datetime::Migrate),
            Box::new(backend_plugins::Migrate),
            Box::new(add_create_invoice_from_requisition_permission::Migrate),
            Box::new(add_name_next_of_kin_id::Migrate),
            Box::new(add_load_plugin_processor_pg_enum_type::Migrate),
            Box::new(add_program_id_to_invoice::Migrate),
            Box::new(add_insurance_provider::Migrate),
            Box::new(prescribed_quantity_store_pref::Migrate),
            Box::new(add_name_next_of_kin_name::Migrate),
            Box::new(add_name_insurance_join::Migrate),
<<<<<<< HEAD
            Box::new(add_insurance_fields_to_invoice::Migrate),
=======
            Box::new(add_cancelled_status_to_invoice::Migrate),
>>>>>>> 74ba1372
        ]
    }
}

#[cfg(test)]
#[actix_rt::test]
async fn migration_2_06_00() {
    use v2_05_00::V2_05_00;

    use crate::migrations::*;
    use crate::test_db::*;

    let previous_version = V2_05_00.version();
    let version = V2_06_00.version();

    let SetupResult { connection, .. } = setup_test(SetupOption {
        db_name: &format!("migration_{version}"),
        version: Some(previous_version.clone()),
        ..Default::default()
    })
    .await;

    // Run this migration
    migrate(&connection, Some(version.clone())).unwrap();
    assert_eq!(get_database_version(&connection), version);
}<|MERGE_RESOLUTION|>--- conflicted
+++ resolved
@@ -1,6 +1,7 @@
 use super::{version::Version, Migration, MigrationFragment};
 use crate::StorageConnection;
 
+mod add_cancelled_status_to_invoice;
 mod add_create_invoice_from_requisition_permission;
 mod add_index_to_sync_buffer;
 mod add_insurance_fields_to_invoice;
@@ -14,7 +15,6 @@
 mod add_program_id_to_invoice;
 mod backend_plugins;
 mod prescribed_quantity_store_pref;
-mod add_cancelled_status_to_invoice;
 
 pub(crate) struct V2_06_00;
 
@@ -41,11 +41,8 @@
             Box::new(prescribed_quantity_store_pref::Migrate),
             Box::new(add_name_next_of_kin_name::Migrate),
             Box::new(add_name_insurance_join::Migrate),
-<<<<<<< HEAD
             Box::new(add_insurance_fields_to_invoice::Migrate),
-=======
             Box::new(add_cancelled_status_to_invoice::Migrate),
->>>>>>> 74ba1372
         ]
     }
 }
