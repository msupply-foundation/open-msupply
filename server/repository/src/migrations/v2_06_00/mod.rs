use super::{version::Version, Migration, MigrationFragment};
use crate::StorageConnection;

mod add_cancellation_fields_to_invoice;
mod add_cancelled_status_to_invoice;
mod add_create_invoice_from_requisition_permission;
mod add_form_schema_sync;
mod add_index_to_sync_buffer;
mod add_insurance_fields_to_invoice;
mod add_insurance_provider;
mod add_invoice_line_prescribed_quantity;
mod add_load_plugin_processor_pg_enum_type;
mod add_name_insurance_join;
mod add_name_next_of_kin_id;
mod add_name_next_of_kin_name;
mod add_program_deleted_datetime;
mod add_program_id_on_stocktake;
mod add_program_id_to_invoice;
mod add_report_sync;
mod backend_plugins;
mod frontend_plugins;
mod plugin_data;
mod prescribed_quantity_store_pref;
mod printer_create_table;
mod reinitialise_reports;
mod report_add_prescription_context;

pub(crate) struct V2_06_00;

impl Migration for V2_06_00 {
    fn version(&self) -> Version {
        Version::from_str("2.6.0")
    }

    fn migrate(&self, _connection: &StorageConnection) -> anyhow::Result<()> {
        Ok(())
    }

    fn migrate_fragments(&self) -> Vec<Box<dyn MigrationFragment>> {
        vec![
            Box::new(add_index_to_sync_buffer::Migrate),
            Box::new(add_invoice_line_prescribed_quantity::Migrate),
            Box::new(add_program_deleted_datetime::Migrate),
            Box::new(backend_plugins::Migrate),
            Box::new(add_create_invoice_from_requisition_permission::Migrate),
            Box::new(add_name_next_of_kin_id::Migrate),
            Box::new(add_load_plugin_processor_pg_enum_type::Migrate),
            Box::new(add_program_id_to_invoice::Migrate),
            Box::new(add_insurance_provider::Migrate),
            Box::new(plugin_data::Migrate),
            Box::new(frontend_plugins::Migrate),
            Box::new(prescribed_quantity_store_pref::Migrate),
            Box::new(add_name_next_of_kin_name::Migrate),
            Box::new(add_program_id_on_stocktake::Migrate),
            Box::new(add_name_insurance_join::Migrate),
            Box::new(printer_create_table::Migrate),
            Box::new(add_insurance_fields_to_invoice::Migrate),
            Box::new(add_cancelled_status_to_invoice::Migrate),
            Box::new(report_add_prescription_context::Migrate),
<<<<<<< HEAD
            Box::new(reinitialise_reports::Migrate),
=======
            Box::new(add_cancellation_fields_to_invoice::Migrate),
>>>>>>> 39187f85
            Box::new(add_report_sync::Migrate),
            Box::new(add_form_schema_sync::Migrate),
        ]
    }
}

#[cfg(test)]
#[actix_rt::test]
async fn migration_2_06_00() {
    use v2_05_00::V2_05_00;

    use crate::migrations::*;
    use crate::test_db::*;

    let previous_version = V2_05_00.version();
    let version = V2_06_00.version();

    let SetupResult { connection, .. } = setup_test(SetupOption {
        db_name: &format!("migration_{version}"),
        version: Some(previous_version.clone()),
        ..Default::default()
    })
    .await;

    // Run this migration
    migrate(&connection, Some(version.clone())).unwrap();
    assert_eq!(get_database_version(&connection), version);
}<|MERGE_RESOLUTION|>--- conflicted
+++ resolved
@@ -57,11 +57,8 @@
             Box::new(add_insurance_fields_to_invoice::Migrate),
             Box::new(add_cancelled_status_to_invoice::Migrate),
             Box::new(report_add_prescription_context::Migrate),
-<<<<<<< HEAD
+            Box::new(add_cancellation_fields_to_invoice::Migrate),
             Box::new(reinitialise_reports::Migrate),
-=======
-            Box::new(add_cancellation_fields_to_invoice::Migrate),
->>>>>>> 39187f85
             Box::new(add_report_sync::Migrate),
             Box::new(add_form_schema_sync::Migrate),
         ]
