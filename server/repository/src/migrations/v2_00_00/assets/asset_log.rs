use crate::migrations::DATETIME;
use crate::{migrations::sql, StorageConnection};

pub(crate) fn migrate(connection: &StorageConnection) -> anyhow::Result<()> {
    #[cfg(feature = "postgres")]
    sql!(
        connection,
        r#"
          CREATE TYPE asset_log_status AS ENUM (
            'NOT_IN_USE',
            'FUNCTIONING',
            'FUNCTIONING_BUT_NEEDS_ATTENTION',
            'NOT_FUNCTIONING',
            'DECOMMISSIONED'
          );
<<<<<<< HEAD
          CREATE TABLE asset_log (
            id TEXT NOT NULL PRIMARY KEY,
            asset_id TEXT NOT NULL REFERENCES asset(id),
            user_id TEXT NOT NULL REFERENCES user_account(id),
            status asset_log_status,
            reason_id TEXT REFERENCES asset_log_reason(id),
            comment TEXT,
            type TEXT,
            log_datetime {DATETIME} NOT NULL
          );
        "#
    )?;
    #[cfg(not(feature = "postgres"))]
=======
        "#
    )?;

    const ASSET_LOG_STATUS_ENUM_TYPE: &str = if cfg!(feature = "postgres") {
        "asset_log_status"
    } else {
        "TEXT"
    };

>>>>>>> 7f6daa0f
    sql!(
        connection,
        r#"
        CREATE TABLE asset_log (
            id TEXT NOT NULL PRIMARY KEY,
            asset_id TEXT NOT NULL REFERENCES asset(id),
            user_id TEXT NOT NULL REFERENCES user_account(id),
            status {ASSET_LOG_STATUS_ENUM_TYPE},
            reason_id TEXT REFERENCES asset_log_reason(id),
            comment TEXT,
            type TEXT,
            log_datetime {DATETIME} NOT NULL
          );
        "#,
    )?;

    if cfg!(feature = "postgres") {
        sql!(
            connection,
            r#"
                ALTER TYPE changelog_table_name ADD VALUE IF NOT EXISTS 'asset_log';
            "#
        )?;
    }

    Ok(())
}<|MERGE_RESOLUTION|>--- conflicted
+++ resolved
@@ -13,21 +13,6 @@
             'NOT_FUNCTIONING',
             'DECOMMISSIONED'
           );
-<<<<<<< HEAD
-          CREATE TABLE asset_log (
-            id TEXT NOT NULL PRIMARY KEY,
-            asset_id TEXT NOT NULL REFERENCES asset(id),
-            user_id TEXT NOT NULL REFERENCES user_account(id),
-            status asset_log_status,
-            reason_id TEXT REFERENCES asset_log_reason(id),
-            comment TEXT,
-            type TEXT,
-            log_datetime {DATETIME} NOT NULL
-          );
-        "#
-    )?;
-    #[cfg(not(feature = "postgres"))]
-=======
         "#
     )?;
 
@@ -37,7 +22,6 @@
         "TEXT"
     };
 
->>>>>>> 7f6daa0f
     sql!(
         connection,
         r#"
