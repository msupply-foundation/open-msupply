--- conflicted
+++ resolved
@@ -46,11 +46,7 @@
         stock_on_hand_add_item_name::migrate(connection)?;
         currency_add_is_active::migrate(connection)?;
         stocktake_line_add_item_name::migrate(connection)?;
-<<<<<<< HEAD
-
-=======
         name_created_datetime::migrate(connection)?;
->>>>>>> 7f6daa0f
         Ok(())
     }
 }
