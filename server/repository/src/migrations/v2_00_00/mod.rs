--- conflicted
+++ resolved
@@ -16,10 +16,10 @@
 mod requisition_line_add_item_name;
 mod returns;
 mod stock_on_hand_add_item_name;
+mod stocktake_line_add_item_name;
 mod store_add_created_date;
 mod sync_file_reference;
 mod user_change_last_synced_to_optional;
-mod stocktake_line_add_item_name;
 
 pub(crate) struct V2_00_00;
 
@@ -45,11 +45,8 @@
         requisition_line_add_item_name::migrate(connection)?;
         stock_on_hand_add_item_name::migrate(connection)?;
         currency_add_is_active::migrate(connection)?;
-<<<<<<< HEAD
         invoice_rename_tax::migrate(connection)?;
-=======
         stocktake_line_add_item_name::migrate(connection)?;
->>>>>>> 11cd96ac
         Ok(())
     }
 }
