use super::{version::Version, Migration, MigrationFragment};

mod add_bundled_item_table;
mod add_cold_storage_type_table;
mod add_demographic_indicator_types_to_activity_log;
mod add_expected_lifespan_to_assets;
mod add_item_variant_id_to_stock_line_and_invoice_line;
mod add_item_variant_id_to_stocktake_line;
mod add_manual_requisition_line_fields;
mod add_reason_option_table;
mod add_store_pref_use_extra_fields;
mod add_unserviceable_status_to_asset_status_enum;
mod delete_pack_variant;
mod indicator_indexes;
mod indicator_line_column_create_tables;
mod indicator_value_create_table;
mod item_changelog;
mod item_variant;
mod program_indicator_create_table;

use crate::StorageConnection;

pub(crate) struct V2_04_00;

impl Migration for V2_04_00 {
    fn version(&self) -> Version {
        Version::from_str("2.4.0")
    }

    fn migrate(&self, _connection: &StorageConnection) -> anyhow::Result<()> {
        Ok(())
    }

    fn migrate_fragments(&self) -> Vec<Box<dyn MigrationFragment>> {
        vec![
            Box::new(delete_pack_variant::Migrate),
            Box::new(add_reason_option_table::Migrate),
            Box::new(add_manual_requisition_line_fields::Migrate),
            Box::new(add_unserviceable_status_to_asset_status_enum::Migrate),
            Box::new(add_expected_lifespan_to_assets::Migrate),
            Box::new(add_cold_storage_type_table::Migrate),
            Box::new(item_variant::Migrate),
            Box::new(program_indicator_create_table::Migrate),
            Box::new(add_item_variant_id_to_stock_line_and_invoice_line::Migrate),
            Box::new(indicator_line_column_create_tables::Migrate),
            Box::new(indicator_value_create_table::Migrate),
            Box::new(add_bundled_item_table::Migrate),
            Box::new(add_demographic_indicator_types_to_activity_log::Migrate),
            Box::new(indicator_indexes::Migrate),
            Box::new(add_store_pref_use_extra_fields::Migrate),
<<<<<<< HEAD
            Box::new(item_changelog::Migrate),
=======
            Box::new(add_item_variant_id_to_stocktake_line::Migrate),
>>>>>>> 6cbb74e1
        ]
    }
}

#[cfg(test)]
#[actix_rt::test]
async fn migration_2_04_00() {
    use v2_03_00::V2_03_00;

    use crate::migrations::*;
    use crate::test_db::*;

    let previous_version = V2_03_00.version();
    let version = V2_04_00.version();

    let SetupResult { connection, .. } = setup_test(SetupOption {
        db_name: &format!("migration_{version}"),
        version: Some(previous_version.clone()),
        ..Default::default()
    })
    .await;

    // Run this migration
    migrate(&connection, Some(version.clone())).unwrap();
    assert_eq!(get_database_version(&connection), version);
}<|MERGE_RESOLUTION|>--- conflicted
+++ resolved
@@ -48,11 +48,8 @@
             Box::new(add_demographic_indicator_types_to_activity_log::Migrate),
             Box::new(indicator_indexes::Migrate),
             Box::new(add_store_pref_use_extra_fields::Migrate),
-<<<<<<< HEAD
+            Box::new(add_item_variant_id_to_stocktake_line::Migrate),
             Box::new(item_changelog::Migrate),
-=======
-            Box::new(add_item_variant_id_to_stocktake_line::Migrate),
->>>>>>> 6cbb74e1
         ]
     }
 }
