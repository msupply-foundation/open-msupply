--- conflicted
+++ resolved
@@ -30,11 +30,8 @@
             Box::new(add_expected_lifespan_to_assets::Migrate),
             Box::new(add_cold_storage_type_table::Migrate),
             Box::new(item_variant::Migrate),
-<<<<<<< HEAD
+            Box::new(program_indicator_create_table::Migrate),
             Box::new(add_item_variant_id_to_stock_line_and_invoice_line::Migrate),
-=======
-            Box::new(program_indicator_create_table::Migrate),
->>>>>>> f895b95d
         ]
     }
 }
