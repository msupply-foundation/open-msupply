use crate::NameStoreJoinRow;

use super::{mock_name_a, mock_name_store_a, mock_name_store_b, program_master_list_store};

pub fn store_a_join_name_b() -> NameStoreJoinRow {
    NameStoreJoinRow {
        id: String::from("name_store_join_b"),
        name_link_id: String::from("name_store_b"),
        store_id: String::from("store_a"),
        name_is_customer: true,
        name_is_supplier: false,
    }
}

pub fn store_a_join_name_c() -> NameStoreJoinRow {
    NameStoreJoinRow {
        id: String::from("name_store_join_c"),
        name_link_id: String::from("name_store_c"),
        store_id: String::from("store_a"),
        name_is_customer: false,
        name_is_supplier: true,
    }
}

pub fn store_a_join_name_d() -> NameStoreJoinRow {
    NameStoreJoinRow {
        id: String::from("mock_name_store_join_d"),
        name_link_id: String::from("name_a"), // Note store_a.name_ID == "name_store_a", so this isn't a self relation.
        store_id: String::from("store_a"),
        name_is_customer: false,
        name_is_supplier: true,
    }
}

pub fn store_a_join_name_e() -> NameStoreJoinRow {
    NameStoreJoinRow {
        id: String::from("mock_name_store_join_e"),
        name_link_id: String::from("name_a"),
        store_id: String::from("store_c"),
        name_is_customer: false,
        name_is_supplier: true,
    }
}

<<<<<<< HEAD
pub fn mock_name_store_join_customer_a() -> NameStoreJoinRow {
    NameStoreJoinRow {
        id: String::from("name_store_join_customer_a"),
        name_link_id: String::from("name_customer_a"),
        store_id: String::from("store_a"),
        name_is_customer: true,
        name_is_supplier: false,
    }
}

pub fn mock_patient_store_join() -> NameStoreJoinRow {
=======
pub fn store_a_join_test_id() -> NameStoreJoinRow {
>>>>>>> 985f26bd
    NameStoreJoinRow {
        id: String::from("mock_patient_store_join"),
        name_link_id: String::from("testId"),
        store_id: String::from("store_a"),
        name_is_customer: true,
        name_is_supplier: true,
    }
}

pub fn mock_patient_store_join_b() -> NameStoreJoinRow {
    NameStoreJoinRow {
        id: String::from("mock_patient_store_join_b"),
        name_link_id: String::from("patient2"),
        store_id: String::from("store_a"),
        name_is_customer: true,
        name_is_supplier: true,
    }
}

pub fn name_store_join_program_a() -> NameStoreJoinRow {
    NameStoreJoinRow {
        id: "mock_name_store_master_list_join_a".to_string(),
        store_id: program_master_list_store().id,
        name_link_id: mock_name_store_a().id,
        name_is_customer: true,
        name_is_supplier: false,
    }
}

pub fn name_store_join_program_b() -> NameStoreJoinRow {
    NameStoreJoinRow {
        id: "mock_name_store_master_list_join_b".to_string(),
        store_id: program_master_list_store().id,
        name_link_id: mock_name_store_b().id,
        name_is_customer: false,
        name_is_supplier: true,
    }
}

pub fn name_store_join_program_a_name_a() -> NameStoreJoinRow {
    NameStoreJoinRow {
        id: "mock_name_store_join_a_name_a".to_string(),
        store_id: program_master_list_store().id,
        name_link_id: mock_name_a().id,
        name_is_customer: false,
        name_is_supplier: true,
    }
}

pub fn mock_name_store_joins() -> Vec<NameStoreJoinRow> {
    vec![
<<<<<<< HEAD
        mock_name_store_join_a(),
        mock_name_store_join_b(),
        mock_name_store_join_c(),
        mock_name_store_join_d(),
        mock_name_store_join_e(),
        mock_name_store_join_customer_a(),
        mock_patient_store_join(),
=======
        store_a_join_name_b(),
        store_a_join_name_c(),
        store_a_join_name_d(),
        store_a_join_name_e(),
        store_a_join_test_id(),
>>>>>>> 985f26bd
        mock_patient_store_join_b(),
        name_store_join_program_a(),
        name_store_join_program_b(),
        name_store_join_program_a_name_a(),
    ]
}<|MERGE_RESOLUTION|>--- conflicted
+++ resolved
@@ -42,7 +42,6 @@
     }
 }
 
-<<<<<<< HEAD
 pub fn mock_name_store_join_customer_a() -> NameStoreJoinRow {
     NameStoreJoinRow {
         id: String::from("name_store_join_customer_a"),
@@ -53,10 +52,7 @@
     }
 }
 
-pub fn mock_patient_store_join() -> NameStoreJoinRow {
-=======
 pub fn store_a_join_test_id() -> NameStoreJoinRow {
->>>>>>> 985f26bd
     NameStoreJoinRow {
         id: String::from("mock_patient_store_join"),
         name_link_id: String::from("testId"),
@@ -108,21 +104,12 @@
 
 pub fn mock_name_store_joins() -> Vec<NameStoreJoinRow> {
     vec![
-<<<<<<< HEAD
-        mock_name_store_join_a(),
-        mock_name_store_join_b(),
-        mock_name_store_join_c(),
-        mock_name_store_join_d(),
-        mock_name_store_join_e(),
-        mock_name_store_join_customer_a(),
-        mock_patient_store_join(),
-=======
         store_a_join_name_b(),
         store_a_join_name_c(),
         store_a_join_name_d(),
         store_a_join_name_e(),
         store_a_join_test_id(),
->>>>>>> 985f26bd
+        mock_name_store_join_customer_a(),
         mock_patient_store_join_b(),
         name_store_join_program_a(),
         name_store_join_program_b(),
