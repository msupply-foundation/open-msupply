--- conflicted
+++ resolved
@@ -86,6 +86,7 @@
         name_id: mock_name_store_a().id,
         name_is_customer: true,
         name_is_supplier: false,
+        is_sync_update: false,
     }
 }
 
@@ -96,6 +97,7 @@
         name_id: mock_name_store_b().id,
         name_is_customer: false,
         name_is_supplier: true,
+        is_sync_update: false,
     }
 }
 
@@ -106,6 +108,7 @@
         name_id: mock_name_a().id,
         name_is_customer: false,
         name_is_supplier: true,
+        is_sync_update: false,
     }
 }
 
@@ -116,13 +119,10 @@
         mock_name_store_join_c(),
         mock_name_store_join_d(),
         mock_name_store_join_e(),
-<<<<<<< HEAD
         mock_patient_store_join(),
         mock_patient_store_join_b(),
-=======
         name_store_join_program_a(),
         name_store_join_program_b(),
         name_store_join_program_a_name_a(),
->>>>>>> caa3c882
     ]
 }