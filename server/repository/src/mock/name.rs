--- conflicted
+++ resolved
@@ -108,13 +108,10 @@
         mock_name_c(),
         mock_name_invad(),
         mock_name_master_list_filter_test(),
-<<<<<<< HEAD
-        mock_patient(),
-        mock_patient_b(),
-=======
         mock_name_store_a(),
         mock_name_store_b(),
         mock_name_store_c(),
->>>>>>> 398c4268
+        mock_patient(),
+        mock_patient_b(),
     ]
 }