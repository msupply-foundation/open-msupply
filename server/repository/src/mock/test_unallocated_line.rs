use chrono::NaiveDate;
use util::inline_init;

use crate::{InvoiceLineRow, InvoiceLineRowType, InvoiceRow, InvoiceRowStatus, InvoiceRowType};

use super::MockData;

pub fn mock_test_unallocated_line() -> MockData {
    let mut result = MockData::default();
    result
        .invoices
        .push(mock_new_invoice_with_unallocated_line());
    result
        .invoices
        .push(mock_new_invoice_with_unallocated_line2());
    result.invoices.push(mock_allocated_invoice());
    result.invoice_lines.push(mock_unallocated_line());
    result.invoice_lines.push(mock_unallocated_line2());
    result
}

pub fn mock_new_invoice_with_unallocated_line() -> InvoiceRow {
    inline_init(|r: &mut InvoiceRow| {
        r.id = "unallocated_line_new_invoice".to_owned();
        r.name_link_id = "name_store_a".to_owned();
        r.store_id = "store_c".to_owned();
        r.invoice_number = 1;
        r.r#type = InvoiceRowType::OutboundShipment;
        r.status = InvoiceRowStatus::New;
        r.created_datetime = NaiveDate::from_ymd_opt(1970, 1, 5)
            .unwrap()
            .and_hms_milli_opt(15, 30, 0, 0)
            .unwrap();
    })
}

pub fn mock_unallocated_line() -> InvoiceLineRow {
    InvoiceLineRow {
        id: "unallocated_line_new_invoice_line_1".to_owned(),
        invoice_id: "unallocated_line_new_invoice".to_owned(),
        item_link_id: "item_a".to_owned(),
        item_name: "Item A".to_owned(),
        item_code: "item_a_code".to_owned(),
        stock_line_id: None,
        location_id: None,
        batch: None,
        expiry_date: None,
        pack_size: 1,
        cost_price_per_pack: 0.0,
        sell_price_per_pack: 0.0,
        total_before_tax: 0.0,
        total_after_tax: 0.0,
        tax: None,
        r#type: InvoiceLineRowType::UnallocatedStock,
        number_of_packs: 1.0,
        note: None,
        inventory_adjustment_reason_id: None,
<<<<<<< HEAD
        return_reason_id: None,
=======
        foreign_currency_price_before_tax: None,
>>>>>>> 068faea9
    }
}

// Used to test successfull insert where another invoice has row with the item id in unallocated line
// to make sure filtering for `UnallocatedLineForItemAlreadyExistsInInvoice` is done for invoice (not globally)
pub fn mock_new_invoice_with_unallocated_line2() -> InvoiceRow {
    inline_init(|r: &mut InvoiceRow| {
        r.id = "unallocated_line_new_invoice2".to_owned();
        r.name_link_id = "name_store_a".to_owned();
        r.store_id = "store_a".to_owned();
        r.invoice_number = 2;
        r.r#type = InvoiceRowType::OutboundShipment;
        r.status = InvoiceRowStatus::New;
        r.created_datetime = NaiveDate::from_ymd_opt(1970, 1, 5)
            .unwrap()
            .and_hms_milli_opt(15, 30, 0, 0)
            .unwrap();
    })
}

pub fn mock_unallocated_line2() -> InvoiceLineRow {
    InvoiceLineRow {
        id: "unallocated_line_new_invoice2_line_1".to_owned(),
        invoice_id: "unallocated_line_new_invoice2".to_owned(),
        item_link_id: "item_b".to_owned(),
        item_name: "Item B".to_owned(),
        item_code: "item_b_code".to_owned(),
        stock_line_id: None,
        location_id: None,
        batch: None,
        expiry_date: None,
        pack_size: 1,
        cost_price_per_pack: 0.0,
        sell_price_per_pack: 0.0,
        total_before_tax: 0.0,
        total_after_tax: 0.0,
        tax: None,
        r#type: InvoiceLineRowType::UnallocatedStock,
        number_of_packs: 1.0,
        note: None,
        inventory_adjustment_reason_id: None,
<<<<<<< HEAD
        return_reason_id: None,
=======
        foreign_currency_price_before_tax: None,
>>>>>>> 068faea9
    }
}

pub fn mock_allocated_invoice() -> InvoiceRow {
    inline_init(|r: &mut InvoiceRow| {
        r.id = "unallocated_line_allocated_invoice".to_owned();
        r.name_link_id = "name_store_a".to_owned();
        r.store_id = "store_a".to_owned();
        r.invoice_number = 1;
        r.r#type = InvoiceRowType::OutboundShipment;
        r.status = InvoiceRowStatus::Allocated;
        r.created_datetime = NaiveDate::from_ymd_opt(1970, 1, 5)
            .unwrap()
            .and_hms_milli_opt(15, 30, 0, 0)
            .unwrap();
        r.allocated_datetime = Some(
            NaiveDate::from_ymd_opt(1970, 1, 5)
                .unwrap()
                .and_hms_milli_opt(15, 30, 0, 0)
                .unwrap(),
        );
    })
}<|MERGE_RESOLUTION|>--- conflicted
+++ resolved
@@ -55,11 +55,8 @@
         number_of_packs: 1.0,
         note: None,
         inventory_adjustment_reason_id: None,
-<<<<<<< HEAD
         return_reason_id: None,
-=======
         foreign_currency_price_before_tax: None,
->>>>>>> 068faea9
     }
 }
 
@@ -101,11 +98,8 @@
         number_of_packs: 1.0,
         note: None,
         inventory_adjustment_reason_id: None,
-<<<<<<< HEAD
         return_reason_id: None,
-=======
         foreign_currency_price_before_tax: None,
->>>>>>> 068faea9
     }
 }
 
