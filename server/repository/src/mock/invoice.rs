use chrono::{NaiveDate, Utc};
use util::inline_init;

use crate::{InvoiceLineRow, InvoiceLineType, InvoiceRow, InvoiceStatus, InvoiceType};

pub fn mock_outbound_shipment_a() -> InvoiceRow {
    inline_init(|r: &mut InvoiceRow| {
        r.id = String::from("outbound_shipment_a");
        r.name_link_id = String::from("name_store_a");
        r.store_id = String::from("store_b");
        r.invoice_number = 1;
        r.r#type = InvoiceType::OutboundShipment;
        r.status = InvoiceStatus::Picked;
        r.comment = Some("Sort comment test ab".to_owned());
        r.their_reference = Some(String::from(""));
        r.created_datetime = NaiveDate::from_ymd_opt(1970, 1, 1)
            .unwrap()
            .and_hms_milli_opt(12, 30, 0, 0)
            .unwrap();
        r.picked_datetime = Some(Utc::now().naive_utc());
    })
}

pub fn mock_outbound_shipment_b() -> InvoiceRow {
    inline_init(|r: &mut InvoiceRow| {
        r.id = String::from("outbound_shipment_b");
        r.name_link_id = String::from("name_store_a");
        r.store_id = String::from("store_c");
        r.invoice_number = 2;
        r.r#type = InvoiceType::OutboundShipment;
        r.status = InvoiceStatus::Shipped;
        r.comment = Some("Sort comment test Ab".to_owned());
        r.their_reference = Some(String::from(""));
        r.created_datetime = NaiveDate::from_ymd_opt(1970, 1, 2)
            .unwrap()
            .and_hms_milli_opt(15, 30, 0, 0)
            .unwrap();
        r.picked_datetime = Some(Utc::now().naive_utc());
        r.shipped_datetime = Some(Utc::now().naive_utc());
        r.allocated_datetime = Some(
            NaiveDate::from_ymd_opt(1970, 1, 2)
                .unwrap()
                .and_hms_milli_opt(15, 30, 0, 0)
                .unwrap(),
        );
    })
}

pub fn mock_outbound_shipment_c() -> InvoiceRow {
    inline_init(|r: &mut InvoiceRow| {
        r.id = String::from("outbound_shipment_c");
        r.name_link_id = String::from("name_store_a");
        r.store_id = String::from("store_c");
        r.invoice_number = 3;
        r.r#type = InvoiceType::OutboundShipment;
        r.status = InvoiceStatus::New;
        r.comment = Some("Sort comment test aB".to_owned());
        r.their_reference = Some(String::from(""));
        r.created_datetime = NaiveDate::from_ymd_opt(1970, 1, 2)
            .unwrap()
            .and_hms_milli_opt(15, 30, 0, 0)
            .unwrap();
    })
}

pub fn mock_outbound_shipment_d() -> InvoiceRow {
    inline_init(|r: &mut InvoiceRow| {
        r.id = String::from("outbound_shipment_d");
        r.name_link_id = String::from("name_store_a");
        r.store_id = String::from("store_c");
        r.invoice_number = 9;
        r.r#type = InvoiceType::OutboundShipment;
        r.status = InvoiceStatus::Picked;
        r.comment = Some("Sort comment test ba".to_owned());
        r.their_reference = Some(String::from(""));
        r.created_datetime = NaiveDate::from_ymd_opt(1970, 1, 2)
            .unwrap()
            .and_hms_milli_opt(15, 30, 0, 0)
            .unwrap();
        r.picked_datetime = Some(
            NaiveDate::from_ymd_opt(1970, 1, 2)
                .unwrap()
                .and_hms_milli_opt(15, 30, 0, 0)
                .unwrap(),
        );
        r.allocated_datetime = Some(
            NaiveDate::from_ymd_opt(1970, 1, 2)
                .unwrap()
                .and_hms_milli_opt(15, 30, 0, 0)
                .unwrap(),
        );
    })
}

pub fn mock_outbound_shipment_e() -> InvoiceRow {
    inline_init(|r: &mut InvoiceRow| {
        r.id = String::from("outbound_shipment_e");
        r.name_link_id = String::from("name_store_a");
        r.store_id = String::from("store_a");
        r.invoice_number = 3;
        r.r#type = InvoiceType::OutboundShipment;
        r.status = InvoiceStatus::New;
        r.comment = Some("Sort comment test aB".to_owned());
        r.their_reference = Some(String::from(""));
        r.created_datetime = NaiveDate::from_ymd_opt(1970, 1, 2)
            .unwrap()
            .and_hms_milli_opt(15, 30, 0, 0)
            .unwrap();
    })
}

// Added for CI update
pub fn mock_outbound_shipment_picked() -> InvoiceRow {
    inline_init(|r: &mut InvoiceRow| {
        r.id = String::from("outbound_shipment_picked");
        r.name_link_id = String::from("name_store_a");
        r.store_id = String::from("store_c");
        r.invoice_number = 3;
        r.r#type = InvoiceType::OutboundShipment;
        r.status = InvoiceStatus::Picked;
        r.comment = Some("Sort comment test Ba".to_owned());
        r.their_reference = Some(String::from(""));
        r.created_datetime = NaiveDate::from_ymd_opt(1970, 1, 7)
            .unwrap()
            .and_hms_milli_opt(15, 30, 0, 0)
            .unwrap();
        r.picked_datetime = Some(Utc::now().naive_utc());
        r.allocated_datetime = Some(
            NaiveDate::from_ymd_opt(1970, 1, 7)
                .unwrap()
                .and_hms_milli_opt(15, 30, 0, 0)
                .unwrap(),
        );
    })
}

pub fn mock_outbound_shipment_shipped() -> InvoiceRow {
    inline_init(|r: &mut InvoiceRow| {
        r.id = String::from("outbound_shipment_shipped");
        r.name_link_id = String::from("name_store_a");
        r.store_id = String::from("store_c");
        r.invoice_number = 3;
        r.r#type = InvoiceType::OutboundShipment;
        r.status = InvoiceStatus::Shipped;
        r.comment = Some("Sort comment test bA".to_owned());
        r.their_reference = Some(String::from(""));
        r.created_datetime = NaiveDate::from_ymd_opt(1970, 1, 5)
            .unwrap()
            .and_hms_milli_opt(15, 30, 0, 0)
            .unwrap();
        r.picked_datetime = Some(Utc::now().naive_utc());
        r.shipped_datetime = Some(Utc::now().naive_utc());
        r.allocated_datetime = Some(
            NaiveDate::from_ymd_opt(1970, 1, 5)
                .unwrap()
                .and_hms_milli_opt(15, 30, 0, 0)
                .unwrap(),
        );
    })
}

// Added for CI delete test
pub fn mock_outbound_shipment_no_lines() -> InvoiceRow {
    inline_init(|r: &mut InvoiceRow| {
        r.id = String::from("outbound_shipment_no_lines");
        r.name_link_id = String::from("name_store_a");
        r.store_id = String::from("store_c");
        r.invoice_number = 3;
        r.r#type = InvoiceType::OutboundShipment;
        r.status = InvoiceStatus::Picked;
        r.comment = Some("Sort comment test ac".to_owned());
        r.their_reference = Some(String::from(""));
        r.created_datetime = NaiveDate::from_ymd_opt(1970, 1, 6)
            .unwrap()
            .and_hms_milli_opt(15, 30, 0, 0)
            .unwrap();
        r.picked_datetime = Some(Utc::now().naive_utc());
        r.allocated_datetime = Some(
            NaiveDate::from_ymd_opt(1970, 1, 6)
                .unwrap()
                .and_hms_milli_opt(15, 30, 0, 0)
                .unwrap(),
        );
    })
}

pub fn mock_new_outbound_shipment_no_lines() -> InvoiceRow {
    inline_init(|r: &mut InvoiceRow| {
        r.id = String::from("new_outbound_shipment_no_lines");
        r.name_link_id = String::from("name_store_a");
        r.store_id = String::from("store_c");
        r.r#type = InvoiceType::OutboundShipment;
        r.status = InvoiceStatus::New;
    })
}

pub fn mock_new_outbound_shipment_no_stockline() -> InvoiceRow {
    inline_init(|r: &mut InvoiceRow| {
        r.id = String::from("mock_new_outbound_shipment_no_stockline");
        r.name_link_id = String::from("name_store_a");
        r.store_id = String::from("store_c");
        r.r#type = InvoiceType::OutboundShipment;
        r.status = InvoiceStatus::New;
        r.created_datetime = NaiveDate::from_ymd_opt(1970, 1, 6)
            .unwrap()
            .and_hms_milli_opt(15, 30, 0, 0)
            .unwrap();
    })
}

pub fn mock_outbound_shipment_on_hold() -> InvoiceRow {
    inline_init(|r: &mut InvoiceRow| {
        r.id = String::from("outbound_shipment_on_hold");
        r.name_link_id = String::from("name_store_a");
        r.store_id = String::from("store_a");
        r.invoice_number = 10;
        r.on_hold = true;
        r.r#type = InvoiceType::OutboundShipment;
        r.status = InvoiceStatus::Allocated;
        r.comment = Some("Sort comment test Ba".to_owned());
        r.their_reference = Some(String::from(""));
        r.created_datetime = NaiveDate::from_ymd_opt(1970, 1, 7)
            .unwrap()
            .and_hms_milli_opt(15, 30, 0, 0)
            .unwrap();
        r.allocated_datetime = Some(
            NaiveDate::from_ymd_opt(1970, 1, 7)
                .unwrap()
                .and_hms_milli_opt(15, 30, 0, 0)
                .unwrap(),
        );
    })
}

pub fn mock_inbound_shipment_a() -> InvoiceRow {
    inline_init(|r: &mut InvoiceRow| {
        r.id = String::from("inbound_shipment_a");
        r.name_link_id = String::from("name_store_b");
        r.store_id = String::from("store_a");
        r.invoice_number = 4;
        r.r#type = InvoiceType::InboundShipment;
        r.status = InvoiceStatus::Delivered;
        r.comment = Some("Sort comment test Ac".to_owned());
        r.their_reference = Some(String::from(""));
        r.created_datetime = NaiveDate::from_ymd_opt(1970, 1, 3)
            .unwrap()
            .and_hms_milli_opt(20, 30, 0, 0)
            .unwrap();
        r.delivered_datetime = NaiveDate::from_ymd_opt(1970, 1, 3)
            .unwrap()
            .and_hms_milli_opt(21, 30, 0, 0);
    })
}

pub fn mock_inbound_shipment_b() -> InvoiceRow {
    inline_init(|r: &mut InvoiceRow| {
        r.id = String::from("inbound_shipment_b");
        r.name_link_id = String::from("name_store_c");
        r.store_id = String::from("store_a");
        r.invoice_number = 5;
        r.r#type = InvoiceType::InboundShipment;
        r.status = InvoiceStatus::Verified;
        r.comment = Some("Sort comment test aC".to_owned());
        r.their_reference = Some(String::from(""));
        r.created_datetime = NaiveDate::from_ymd_opt(1970, 1, 4)
            .unwrap()
            .and_hms_milli_opt(21, 30, 0, 0)
            .unwrap();
        r.allocated_datetime = Some(
            NaiveDate::from_ymd_opt(1970, 1, 4)
                .unwrap()
                .and_hms_milli_opt(21, 30, 0, 0)
                .unwrap(),
        );
        r.delivered_datetime = Some(Utc::now().naive_utc());
        r.verified_datetime = Some(Utc::now().naive_utc());
    })
}

pub fn mock_inbound_shipment_c() -> InvoiceRow {
    inline_init(|r: &mut InvoiceRow| {
        r.id = String::from("inbound_shipment_c");
        r.name_link_id = String::from("name_store_c");
        r.store_id = String::from("store_a");
        r.invoice_number = 6;
        r.r#type = InvoiceType::InboundShipment;
        r.status = InvoiceStatus::New;
        r.comment = Some("Sort comment test ca".to_owned());
        r.their_reference = Some(String::from(""));
        r.created_datetime = NaiveDate::from_ymd_opt(1970, 1, 4)
            .unwrap()
            .and_hms_milli_opt(21, 30, 0, 0)
            .unwrap();
        r.default_donor_id = Some("donor_a".to_owned());
    })
}

pub fn mock_inbound_shipment_d() -> InvoiceRow {
    inline_init(|r: &mut InvoiceRow| {
        r.id = String::from("inbound_shipment_d");
        r.name_link_id = String::from("name_store_c");
        r.store_id = String::from("store_a");
        r.invoice_number = 7;
        r.r#type = InvoiceType::InboundShipment;
        r.status = InvoiceStatus::Delivered;
        r.comment = Some("Sort comment test Ca".to_owned());
        r.their_reference = Some(String::from(""));
        r.created_datetime = NaiveDate::from_ymd_opt(1970, 1, 4)
            .unwrap()
            .and_hms_milli_opt(21, 30, 0, 0)
            .unwrap();
        r.delivered_datetime = Some(
            NaiveDate::from_ymd_opt(1970, 1, 4)
                .unwrap()
                .and_hms_milli_opt(21, 30, 0, 0)
                .unwrap(),
        );
    })
}

pub fn mock_inbound_shipment_e() -> InvoiceRow {
    inline_init(|r: &mut InvoiceRow| {
        r.id = String::from("inbound_shipment_e");
        r.name_link_id = String::from("name_store_c");
        r.store_id = String::from("store_a");
        r.invoice_number = 7;
        r.r#type = InvoiceType::InboundShipment;
        r.status = InvoiceStatus::New;
        r.on_hold = true;
        r.comment = Some("Sort comment test".to_owned());
        r.their_reference = Some(String::from(""));
        r.created_datetime = NaiveDate::from_ymd_opt(1970, 1, 4)
            .unwrap()
            .and_hms_milli_opt(21, 30, 0, 0)
            .unwrap();
    })
}

pub fn mock_inbound_shipment_f() -> InvoiceRow {
    inline_init(|r: &mut InvoiceRow| {
        r.id = String::from("inbound_shipment_f");
        r.name_link_id = String::from("name_store_c");
        r.store_id = String::from("store_a");
        r.invoice_number = 8;
        r.r#type = InvoiceType::InboundShipment;
<<<<<<< HEAD
        r.status = InvoiceStatus::New;
=======
        r.status = InvoiceStatus::Delivered;
>>>>>>> 97afff4d
        r.on_hold = true;
        r.comment = Some("Sort comment test".to_owned());
        r.their_reference = Some(String::from(""));
        r.created_datetime = NaiveDate::from_ymd_opt(1970, 1, 4)
            .unwrap()
            .and_hms_milli_opt(21, 30, 0, 0)
            .unwrap();
    })
}

pub fn mock_empty_draft_inbound_shipment() -> InvoiceRow {
    inline_init(|r: &mut InvoiceRow| {
        r.id = String::from("empty_draft_inbound_shipment");
        r.name_link_id = String::from("name_store_c");
        r.store_id = String::from("store_a");
        r.invoice_number = 8;
        r.r#type = InvoiceType::InboundShipment;
        r.status = InvoiceStatus::New;
        r.comment = Some("Sort comment test AC".to_owned());
        r.their_reference = Some(String::from(""));
        r.created_datetime = NaiveDate::from_ymd_opt(1970, 1, 4)
            .unwrap()
            .and_hms_milli_opt(21, 30, 0, 0)
            .unwrap();
    })
}

pub fn mock_unique_number_inbound_shipment() -> InvoiceRow {
    inline_init(|r: &mut InvoiceRow| {
        r.id = String::from("mock_unique_number_inbound_shipment");
        r.name_link_id = String::from("name_store_c");
        r.store_id = String::from("store_a");
        r.name_store_id = Some(String::from("store_a"));
        r.invoice_number = 9999999;
        r.r#type = InvoiceType::InboundShipment;
        r.status = InvoiceStatus::New;
        r.created_datetime = NaiveDate::from_ymd_opt(1970, 1, 4)
            .unwrap()
            .and_hms_milli_opt(21, 30, 0, 0)
            .unwrap();
    })
}

pub fn mock_transferred_inbound_shipment_a() -> InvoiceRow {
    inline_init(|r: &mut InvoiceRow| {
        r.id = String::from("transferred_inbound_shipment_a");
        r.name_link_id = String::from("name_store_a");
        r.store_id = String::from("store_b");
        r.invoice_number = 9;
        r.r#type = InvoiceType::InboundShipment;
        r.status = InvoiceStatus::Delivered;
        r.comment = Some("Sort comment test Ac".to_owned());
        r.their_reference = Some(String::from(""));
        r.created_datetime = NaiveDate::from_ymd_opt(1970, 1, 3)
            .unwrap()
            .and_hms_milli_opt(20, 30, 0, 0)
            .unwrap();
        r.delivered_datetime = NaiveDate::from_ymd_opt(1970, 1, 3)
            .unwrap()
            .and_hms_milli_opt(21, 30, 0, 0);
        r.linked_invoice_id = Some(String::from("store_a"));
    })
}

pub fn mock_outbound_shipment_line_a() -> InvoiceLineRow {
    inline_init(|r: &mut InvoiceLineRow| {
        r.id = String::from("outbound_shipment_line_a");
        r.invoice_id = String::from("outbound_shipment_c");
        r.item_link_id = String::from("item_a");
        r.item_name = String::from("Item A");
        r.item_code = String::from("a");
        r.pack_size = 1.0;
        r.cost_price_per_pack = 0.0;
        r.sell_price_per_pack = 0.0;
        r.total_before_tax = 0.0;
        r.total_after_tax = 0.0;
        r.r#type = InvoiceLineType::StockOut;
        r.number_of_packs = 0.0;
    })
}

pub fn mock_prescription_a() -> InvoiceRow {
    inline_init(|r: &mut InvoiceRow| {
        r.id = String::from("prescription_a");
        r.name_link_id = String::from("testId");
        r.store_id = String::from("store_a");
        r.invoice_number = 1;
        r.r#type = InvoiceType::Prescription;
        r.status = InvoiceStatus::New;
        r.created_datetime = NaiveDate::from_ymd_opt(1970, 1, 1)
            .unwrap()
            .and_hms_milli_opt(21, 30, 0, 0)
            .unwrap();
    })
}

pub fn mock_prescription_picked() -> InvoiceRow {
    inline_init(|r: &mut InvoiceRow| {
        r.id = String::from("prescription_picked");
        r.name_link_id = String::from("testId");
        r.store_id = String::from("store_a");
        r.invoice_number = 1;
        r.r#type = InvoiceType::Prescription;
        r.status = InvoiceStatus::Picked;
        r.created_datetime = NaiveDate::from_ymd_opt(1970, 1, 1)
            .unwrap()
            .and_hms_milli_opt(21, 30, 0, 0)
            .unwrap();
    })
}

pub fn mock_prescription_verified() -> InvoiceRow {
    inline_init(|r: &mut InvoiceRow| {
        r.id = String::from("prescription_verified");
        r.name_link_id = String::from("testId");
        r.store_id = String::from("store_a");
        r.invoice_number = 1;
        r.r#type = InvoiceType::Prescription;
        r.status = InvoiceStatus::Verified;
        r.created_datetime = NaiveDate::from_ymd_opt(1970, 1, 1)
            .unwrap()
            .and_hms_milli_opt(21, 30, 0, 0)
            .unwrap();
    })
}

pub fn mock_prescription_cancelled() -> InvoiceRow {
    inline_init(|r: &mut InvoiceRow| {
        r.id = String::from("prescription_cancelled");
        r.name_link_id = String::from("testId");
        r.store_id = String::from("store_a");
        r.invoice_number = 1;
        r.r#type = InvoiceType::Prescription;
        r.status = InvoiceStatus::Cancelled;
        r.created_datetime = NaiveDate::from_ymd_opt(1970, 1, 1)
            .unwrap()
            .and_hms_milli_opt(21, 30, 0, 0)
            .unwrap();
    })
}

pub fn mock_supplier_return_a() -> InvoiceRow {
    inline_init(|r: &mut InvoiceRow| {
        r.id = String::from("supplier_return_a");
        r.name_link_id = String::from("name_store_a");
        r.store_id = String::from("store_a");
        r.invoice_number = 1;
        r.r#type = InvoiceType::SupplierReturn;
        r.status = InvoiceStatus::Picked;
        r.their_reference = Some(String::from(""));
        r.created_datetime = NaiveDate::from_ymd_opt(1970, 1, 1)
            .unwrap()
            .and_hms_milli_opt(12, 30, 0, 0)
            .unwrap();
        r.picked_datetime = Some(Utc::now().naive_utc());
    })
}

pub fn mock_supplier_return_b() -> InvoiceRow {
    inline_init(|r: &mut InvoiceRow| {
        r.id = String::from("supplier_return_b");
        r.name_link_id = String::from("name_store_a");
        r.store_id = String::from("store_b");
        r.invoice_number = 2;
        r.r#type = InvoiceType::SupplierReturn;
        r.status = InvoiceStatus::New;
        r.their_reference = Some(String::from(""));
        r.created_datetime = NaiveDate::from_ymd_opt(1970, 1, 1)
            .unwrap()
            .and_hms_milli_opt(12, 30, 0, 0)
            .unwrap();
    })
}

pub fn mock_customer_return_a() -> InvoiceRow {
    inline_init(|r: &mut InvoiceRow| {
        r.id = String::from("customer_return_a");
        r.name_link_id = String::from("name_store_a");
        r.store_id = String::from("store_b");
        r.invoice_number = 1;
        r.r#type = InvoiceType::CustomerReturn;
        r.status = InvoiceStatus::Delivered;
        r.created_datetime = NaiveDate::from_ymd_opt(1970, 1, 1)
            .unwrap()
            .and_hms_milli_opt(12, 30, 0, 0)
            .unwrap();
        r.delivered_datetime = Some(Utc::now().naive_utc());
    })
}

pub fn mock_customer_return_b() -> InvoiceRow {
    inline_init(|r: &mut InvoiceRow| {
        r.id = String::from("customer_return_b");
        r.name_link_id = String::from("name_store_a");
        r.store_id = String::from("store_b");
        r.invoice_number = 2;
        r.r#type = InvoiceType::CustomerReturn;
        r.status = InvoiceStatus::New;
        r.created_datetime = NaiveDate::from_ymd_opt(1970, 1, 1)
            .unwrap()
            .and_hms_opt(12, 30, 0)
            .unwrap();
    })
}

pub fn mock_outbound_shipments() -> Vec<InvoiceRow> {
    vec![
        mock_outbound_shipment_a(),
        mock_outbound_shipment_b(),
        mock_outbound_shipment_c(),
        mock_outbound_shipment_d(),
        mock_outbound_shipment_e(),
        mock_outbound_shipment_shipped(),
        mock_outbound_shipment_picked(),
        mock_outbound_shipment_no_lines(),
        mock_new_outbound_shipment_no_lines(),
        mock_new_outbound_shipment_no_stockline(),
        mock_outbound_shipment_on_hold(),
        mock_prescription_a(),
        mock_prescription_picked(),
        mock_prescription_verified(),
        mock_prescription_cancelled(),
    ]
}

pub fn mock_outbound_shipment_lines() -> Vec<InvoiceLineRow> {
    vec![mock_outbound_shipment_line_a()]
}

pub fn mock_inbound_shipments() -> Vec<InvoiceRow> {
    vec![
        mock_inbound_shipment_a(),
        mock_inbound_shipment_b(),
        mock_inbound_shipment_c(),
        mock_inbound_shipment_d(),
        mock_inbound_shipment_e(),
        mock_inbound_shipment_f(),
        mock_empty_draft_inbound_shipment(),
        mock_unique_number_inbound_shipment(),
        mock_transferred_inbound_shipment_a(),
    ]
}

pub fn mock_supplier_returns() -> Vec<InvoiceRow> {
    vec![mock_supplier_return_a(), mock_supplier_return_b()]
}

pub fn mock_customer_returns() -> Vec<InvoiceRow> {
    vec![mock_customer_return_a(), mock_customer_return_b()]
}

pub fn mock_invoices() -> Vec<InvoiceRow> {
    let mut mock_invoices: Vec<InvoiceRow> = Vec::new();

    mock_invoices.extend(mock_outbound_shipments());
    mock_invoices.extend(mock_inbound_shipments());
    mock_invoices.extend(mock_supplier_returns());
    mock_invoices.extend(mock_customer_returns());

    mock_invoices
}<|MERGE_RESOLUTION|>--- conflicted
+++ resolved
@@ -343,11 +343,7 @@
         r.store_id = String::from("store_a");
         r.invoice_number = 8;
         r.r#type = InvoiceType::InboundShipment;
-<<<<<<< HEAD
-        r.status = InvoiceStatus::New;
-=======
         r.status = InvoiceStatus::Delivered;
->>>>>>> 97afff4d
         r.on_hold = true;
         r.comment = Some("Sort comment test".to_owned());
         r.their_reference = Some(String::from(""));
