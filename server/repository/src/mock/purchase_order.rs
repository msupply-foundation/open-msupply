<<<<<<< HEAD
use crate::{db_diesel, mock::mock_store_a, PurchaseOrderRow};
=======
use util::inline_init;

use crate::{
    db_diesel,
    mock::{mock_store_a, mock_store_b},
    PurchaseOrderRow,
};
>>>>>>> 9be6c6d4

pub fn mock_purchase_order_a() -> PurchaseOrderRow {
    PurchaseOrderRow {
        id: "test_purchase_order_a".to_string(),
        store_id: mock_store_a().id,
        status: db_diesel::purchase_order_row::PurchaseOrderStatus::New,
        supplier_name_link_id: "name_a".to_string(),
        purchase_order_number: 1234567890,
        ..Default::default()
    }
}

pub fn mock_purchase_order_b() -> PurchaseOrderRow {
    inline_init(|r: &mut PurchaseOrderRow| {
        r.id = "test_purchase_order_b".to_string();
        r.store_id = mock_store_a().id;
        r.status = db_diesel::purchase_order_row::PurchaseOrderStatus::New;
        r.supplier_name_link_id = "name_a".to_string();
        r.purchase_order_number = 9876543210;
    })
}

pub fn mock_purchase_order_b_finalised() -> PurchaseOrderRow {
    PurchaseOrderRow {
        id: "test_purchase_order_b_confirmed".to_string(),
        store_id: mock_store_a().id,
        status: db_diesel::purchase_order_row::PurchaseOrderStatus::Finalised,
        supplier_name_link_id: "name_a".to_string(),
        purchase_order_number: 9876543210,
        ..Default::default()
    }
}

pub fn mock_purchase_order_c() -> PurchaseOrderRow {
    inline_init(|r: &mut PurchaseOrderRow| {
        r.id = "test_purchase_order_c".to_string();
        r.store_id = mock_store_a().id;
        r.status = db_diesel::purchase_order_row::PurchaseOrderStatus::Finalised;
        r.supplier_name_link_id = "name_a".to_string();
        r.purchase_order_number = 3;
    })
}

pub fn mock_purchase_order_d() -> PurchaseOrderRow {
    inline_init(|r: &mut PurchaseOrderRow| {
        r.id = "test_purchase_order_d".to_string();
        r.store_id = mock_store_b().id;
        r.status = db_diesel::purchase_order_row::PurchaseOrderStatus::New;
        r.supplier_name_link_id = "name_a".to_string();
        r.purchase_order_number = 3;
    })
}

pub fn mock_purchase_orders() -> Vec<PurchaseOrderRow> {
    vec![
        mock_purchase_order_a(),
        mock_purchase_order_b(),
        mock_purchase_order_b_finalised(),
        mock_purchase_order_c(),
        mock_purchase_order_d(),
    ]
}<|MERGE_RESOLUTION|>--- conflicted
+++ resolved
@@ -1,14 +1,8 @@
-<<<<<<< HEAD
-use crate::{db_diesel, mock::mock_store_a, PurchaseOrderRow};
-=======
-use util::inline_init;
-
 use crate::{
     db_diesel,
     mock::{mock_store_a, mock_store_b},
     PurchaseOrderRow,
 };
->>>>>>> 9be6c6d4
 
 pub fn mock_purchase_order_a() -> PurchaseOrderRow {
     PurchaseOrderRow {
@@ -22,13 +16,14 @@
 }
 
 pub fn mock_purchase_order_b() -> PurchaseOrderRow {
-    inline_init(|r: &mut PurchaseOrderRow| {
-        r.id = "test_purchase_order_b".to_string();
-        r.store_id = mock_store_a().id;
-        r.status = db_diesel::purchase_order_row::PurchaseOrderStatus::New;
-        r.supplier_name_link_id = "name_a".to_string();
-        r.purchase_order_number = 9876543210;
-    })
+    PurchaseOrderRow {
+        id: "test_purchase_order_b".to_string(),
+        store_id: mock_store_a().id,
+        status: db_diesel::purchase_order_row::PurchaseOrderStatus::New,
+        supplier_name_link_id: "name_a".to_string(),
+        purchase_order_number: 9876543210,
+        ..Default::default()
+    }
 }
 
 pub fn mock_purchase_order_b_finalised() -> PurchaseOrderRow {
@@ -43,23 +38,25 @@
 }
 
 pub fn mock_purchase_order_c() -> PurchaseOrderRow {
-    inline_init(|r: &mut PurchaseOrderRow| {
-        r.id = "test_purchase_order_c".to_string();
-        r.store_id = mock_store_a().id;
-        r.status = db_diesel::purchase_order_row::PurchaseOrderStatus::Finalised;
-        r.supplier_name_link_id = "name_a".to_string();
-        r.purchase_order_number = 3;
-    })
+    PurchaseOrderRow {
+        id: "test_purchase_order_c".to_string(),
+        store_id: mock_store_a().id,
+        status: db_diesel::purchase_order_row::PurchaseOrderStatus::Finalised,
+        supplier_name_link_id: "name_a".to_string(),
+        purchase_order_number: 3,
+        ..Default::default()
+    }
 }
 
 pub fn mock_purchase_order_d() -> PurchaseOrderRow {
-    inline_init(|r: &mut PurchaseOrderRow| {
-        r.id = "test_purchase_order_d".to_string();
-        r.store_id = mock_store_b().id;
-        r.status = db_diesel::purchase_order_row::PurchaseOrderStatus::New;
-        r.supplier_name_link_id = "name_a".to_string();
-        r.purchase_order_number = 3;
-    })
+    PurchaseOrderRow {
+        id: "test_purchase_order_d".to_string(),
+        store_id: mock_store_b().id,
+        status: db_diesel::purchase_order_row::PurchaseOrderStatus::New,
+        supplier_name_link_id: "name_a".to_string(),
+        purchase_order_number: 3,
+        ..Default::default()
+    }
 }
 
 pub fn mock_purchase_orders() -> Vec<PurchaseOrderRow> {
