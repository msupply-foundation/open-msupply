--- conflicted
+++ resolved
@@ -13,6 +13,16 @@
         r.status = db_diesel::purchase_order_row::PurchaseOrderStatus::New;
         r.supplier_name_link_id = "name_a".to_string();
         r.purchase_order_number = 1234567890;
+    })
+}
+
+pub fn mock_purchase_order_b() -> PurchaseOrderRow {
+    inline_init(|r: &mut PurchaseOrderRow| {
+        r.id = "test_purchase_order_b".to_string();
+        r.store_id = mock_store_a().id;
+        r.status = db_diesel::purchase_order_row::PurchaseOrderStatus::New;
+        r.supplier_name_link_id = Some("name_a".to_string());
+        r.purchase_order_number = 9876543210;
     })
 }
 
@@ -47,14 +57,11 @@
 }
 
 pub fn mock_purchase_orders() -> Vec<PurchaseOrderRow> {
-<<<<<<< HEAD
     vec![
         mock_purchase_order_a(),
         mock_purchase_order_b(),
+        mock_purchase_order_b_finalised(),
         mock_purchase_order_c(),
         mock_purchase_order_d(),
     ]
-=======
-    vec![mock_purchase_order_a(), mock_purchase_order_b_finalised()]
->>>>>>> 3edb7663
 }