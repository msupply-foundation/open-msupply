--- conflicted
+++ resolved
@@ -194,13 +194,8 @@
                     sell_price_per_pack: 32.0,
                     total_before_tax: 278.26,
                     total_after_tax: 320.0,
-<<<<<<< HEAD
-                    tax: Some(15.0),
-                    r#type: InvoiceLineType::StockOut,
-=======
                     tax_percentage: Some(15.0),
                     r#type: InvoiceLineRowType::StockOut,
->>>>>>> df5d697c
                     number_of_packs: 10.0,
                     note: None,
                     inventory_adjustment_reason_id: None,
@@ -241,13 +236,8 @@
                     sell_price_per_pack: 32.0,
                     total_before_tax: 278.26,
                     total_after_tax: 320.0,
-<<<<<<< HEAD
-                    tax: Some(15.0),
-                    r#type: InvoiceLineType::StockOut,
-=======
                     tax_percentage: Some(15.0),
                     r#type: InvoiceLineRowType::StockOut,
->>>>>>> df5d697c
                     number_of_packs: 10.0,
                     note: None,
                     inventory_adjustment_reason_id: None,
@@ -310,13 +300,8 @@
                 sell_price_per_pack: 32.0,
                 total_before_tax: 278.26,
                 total_after_tax: 320.0,
-<<<<<<< HEAD
-                tax: Some(15.0),
-                r#type: InvoiceLineType::StockOut,
-=======
                 tax_percentage: Some(15.0),
                 r#type: InvoiceLineRowType::StockOut,
->>>>>>> df5d697c
                 number_of_packs: 10.0,
                 note: None,
                 inventory_adjustment_reason_id: None,
@@ -378,13 +363,8 @@
                 sell_price_per_pack: 32.0,
                 total_before_tax: 278.26,
                 total_after_tax: 320.0,
-<<<<<<< HEAD
-                tax: Some(15.0),
-                r#type: InvoiceLineType::StockOut,
-=======
                 tax_percentage: Some(15.0),
                 r#type: InvoiceLineRowType::StockOut,
->>>>>>> df5d697c
                 number_of_packs: 10.0,
                 note: None,
                 inventory_adjustment_reason_id: None,
