--- conflicted
+++ resolved
@@ -1,17 +1,10 @@
-<<<<<<< HEAD
 use chrono::NaiveDate;
-use util::inline_init;
-
-use crate::{mock::mock_item_restricted_location_type_b, StockLineRow};
-
-=======
->>>>>>> f51c170c
+
 use super::mock_vaccine_item_a;
 use crate::{
-    mock::{mock_item_a, mock_store_c},
+    mock::{mock_item_a, mock_item_restricted_location_type_b, mock_store_c},
     StockLineRow,
 };
-use chrono::NaiveDate;
 
 pub fn mock_stock_line_a() -> StockLineRow {
     StockLineRow {
@@ -317,10 +310,7 @@
     mock_stock_lines.extend(mock_stock_line_on_hold());
     mock_stock_lines.extend(mock_stock_line_location_is_on_hold());
     mock_stock_lines.extend(mock_vaccine_stock_lines());
-<<<<<<< HEAD
+    mock_stock_lines.push(stock_line_with_volume());
     mock_stock_lines.extend(vec![mock_stock_line_restricted_location_type_b()]);
-=======
-    mock_stock_lines.push(stock_line_with_volume());
->>>>>>> f51c170c
     mock_stock_lines
 }