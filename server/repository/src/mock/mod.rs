--- conflicted
+++ resolved
@@ -245,11 +245,8 @@
     pub indicator_lines: Vec<IndicatorLineRow>,
     pub indicator_columns: Vec<IndicatorColumnRow>,
     pub indicator_values: Vec<IndicatorValueRow>,
-<<<<<<< HEAD
     pub categories: Vec<CategoryRow>,
-=======
     pub options: Vec<ReasonOptionRow>,
->>>>>>> a8c8a431
 }
 
 impl MockData {
@@ -330,11 +327,8 @@
     pub indicator_lines: bool,
     pub indicator_columns: bool,
     pub indicator_values: bool,
-<<<<<<< HEAD
     pub categories: bool,
-=======
     pub options: bool,
->>>>>>> a8c8a431
 }
 
 impl MockDataInserts {
@@ -404,11 +398,8 @@
             indicator_lines: true,
             indicator_columns: true,
             indicator_values: true,
-<<<<<<< HEAD
             categories: true,
-=======
             options: true,
->>>>>>> a8c8a431
         }
     }
 
@@ -727,13 +718,13 @@
         self
     }
 
-<<<<<<< HEAD
     pub fn categories(mut self) -> Self {
         self.categories = true;
-=======
+        self
+    }
+
     pub fn options(mut self) -> Self {
         self.options = true;
->>>>>>> a8c8a431
         self
     }
 }
@@ -1338,16 +1329,16 @@
                 repo.upsert_one(row).unwrap();
             }
         }
-<<<<<<< HEAD
         if inserts.categories {
             let repo = CategoryRowRepository::new(connection);
             for row in &mock_data.categories {
-=======
+                repo.upsert_one(row).unwrap();
+            }
+        }
 
         if inserts.options {
             let repo = ReasonOptionRowRepository::new(connection);
             for row in &mock_data.options {
->>>>>>> a8c8a431
                 repo.upsert_one(row).unwrap();
             }
         }
@@ -1424,11 +1415,8 @@
             mut indicator_lines,
             mut indicator_columns,
             mut indicator_values,
-<<<<<<< HEAD
             mut categories,
-=======
             mut options,
->>>>>>> a8c8a431
         } = other;
 
         self.user_accounts.append(&mut user_accounts);
@@ -1498,11 +1486,8 @@
         self.indicator_lines.append(&mut indicator_lines);
         self.indicator_columns.append(&mut indicator_columns);
         self.indicator_values.append(&mut indicator_values);
-<<<<<<< HEAD
         self.categories.append(&mut categories);
-=======
         self.options.append(&mut options);
->>>>>>> a8c8a431
         self
     }
 }