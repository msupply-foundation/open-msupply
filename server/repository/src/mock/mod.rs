--- conflicted
+++ resolved
@@ -243,12 +243,9 @@
     pub store_preferences: Vec<StorePreferenceRow>,
     pub reason_options: Vec<ReasonOptionRow>,
     pub vvm_statuses: Vec<VVMStatusRow>,
-<<<<<<< HEAD
+    pub campaigns: Vec<CampaignRow>,
     pub purchase_order: Vec<PurchaseOrderRow>,
     pub purchase_order_line: Vec<PurchaseOrderLineRow>,
-=======
-    pub campaigns: Vec<CampaignRow>,
->>>>>>> a5e16642
 }
 
 impl MockData {
@@ -336,12 +333,9 @@
     pub store_preferences: bool,
     pub reason_options: bool,
     pub vvm_statuses: bool,
-<<<<<<< HEAD
+    pub campaigns: bool,
     pub purchase_order: bool,
     pub purchase_order_line: bool,
-=======
-    pub campaigns: bool,
->>>>>>> a5e16642
 }
 
 impl MockDataInserts {
@@ -418,12 +412,9 @@
             printer: true,
             store_preferences: true,
             reason_options: true,
-<<<<<<< HEAD
+            campaigns: true,
             purchase_order: true,
             purchase_order_line: true,
-=======
-            campaigns: true,
->>>>>>> a5e16642
         }
     }
 
@@ -884,12 +875,9 @@
             reports: mock_reports(),
             printer: mock_printers(),
             vvm_statuses: mock_vvm_statuses(),
-<<<<<<< HEAD
+            campaigns: mock_campaigns(),
             purchase_order: mock_purchase_orders(),
             purchase_order_line: mock_purchase_order_lines(),
-=======
-            campaigns: mock_campaigns(),
->>>>>>> a5e16642
             ..Default::default()
         },
     );
@@ -1441,7 +1429,12 @@
                 repo.upsert_one(row).unwrap();
             }
         }
-<<<<<<< HEAD
+        if inserts.campaigns {
+            let repo = CampaignRowRepository::new(connection);
+            for row in &mock_data.campaigns {
+                repo.upsert_one(row).unwrap();
+            }
+        }
         if inserts.purchase_order {
             let repo = PurchaseOrderRowRepository::new(connection);
             for row in &mock_data.purchase_order {
@@ -1451,11 +1444,6 @@
         if inserts.purchase_order_line {
             let repo = PurchaseOrderLineRowRepository::new(connection);
             for row in &mock_data.purchase_order_line {
-=======
-        if inserts.campaigns {
-            let repo = CampaignRowRepository::new(connection);
-            for row in &mock_data.campaigns {
->>>>>>> a5e16642
                 repo.upsert_one(row).unwrap();
             }
         }
@@ -1538,12 +1526,9 @@
             mut store_preferences,
             mut reason_options,
             mut vvm_statuses,
-<<<<<<< HEAD
+            mut campaigns,
             mut purchase_order,
             mut purchase_order_line,
-=======
-            mut campaigns,
->>>>>>> a5e16642
         } = other;
 
         self.user_accounts.append(&mut user_accounts);
@@ -1617,12 +1602,9 @@
         self.reason_options.append(&mut reason_options);
         self.store_preferences.append(&mut store_preferences);
         self.vvm_statuses.append(&mut vvm_statuses);
-<<<<<<< HEAD
+        self.campaigns.append(&mut campaigns);
         self.purchase_order.append(&mut purchase_order);
         self.purchase_order_line.append(&mut purchase_order_line);
-=======
-        self.campaigns.append(&mut campaigns);
->>>>>>> a5e16642
         self
     }
 }