--- conflicted
+++ resolved
@@ -1050,11 +1050,8 @@
             mut clinicians,
             mut clinician_store_joins,
             mut contexts,
-<<<<<<< HEAD
+            mut pack_variants,
             mut assets,
-=======
-            mut pack_variants,
->>>>>>> eb4ecd0d
             plugin_data: _,
         } = other;
 
@@ -1106,11 +1103,8 @@
         self.clinician_store_joins
             .append(&mut clinician_store_joins);
         self.contexts.append(&mut contexts);
-<<<<<<< HEAD
+        self.pack_variants.append(&mut pack_variants);
         self.assets.append(&mut assets);
-=======
-        self.pack_variants.append(&mut pack_variants);
->>>>>>> eb4ecd0d
 
         self
     }
