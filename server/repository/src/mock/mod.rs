--- conflicted
+++ resolved
@@ -243,11 +243,8 @@
     pub program_indicators: Vec<ProgramIndicatorRow>,
     pub indicator_lines: Vec<IndicatorLineRow>,
     pub indicator_columns: Vec<IndicatorColumnRow>,
-<<<<<<< HEAD
+    pub indicator_values: Vec<IndicatorValueRow>,
     pub options: Vec<ReasonOptionRow>,
-=======
-    pub indicator_values: Vec<IndicatorValueRow>,
->>>>>>> cc588a38
 }
 
 impl MockData {
@@ -327,11 +324,8 @@
     pub program_indicators: bool,
     pub indicator_lines: bool,
     pub indicator_columns: bool,
-<<<<<<< HEAD
+    pub indicator_values: bool,
     pub options: bool,
-=======
-    pub indicator_values: bool,
->>>>>>> cc588a38
 }
 
 impl MockDataInserts {
@@ -400,11 +394,8 @@
             program_indicators: true,
             indicator_lines: true,
             indicator_columns: true,
-<<<<<<< HEAD
+            indicator_values: true,
             options: true,
-=======
-            indicator_values: true,
->>>>>>> cc588a38
         }
     }
 
@@ -714,18 +705,18 @@
         self
     }
 
-<<<<<<< HEAD
+    pub fn program_indicators(mut self) -> Self {
+        self.program_indicators = true;
+        self
+    }
+
+    pub fn indicator_values(mut self) -> Self {
+        self.indicator_values = true;
+        self
+    }
+
     pub fn options(mut self) -> Self {
         self.options = true;
-=======
-    pub fn program_indicators(mut self) -> Self {
-        self.program_indicators = true;
-        self
-    }
-
-    pub fn indicator_values(mut self) -> Self {
-        self.indicator_values = true;
->>>>>>> cc588a38
         self
     }
 }
@@ -817,11 +808,8 @@
             program_indicators: mock_program_indicators(),
             indicator_lines: mock_indicator_lines(),
             indicator_columns: mock_indicator_columns(),
-<<<<<<< HEAD
+            indicator_values: mock_indicator_values(),
             options: mock_options(),
-=======
-            indicator_values: mock_indicator_values(),
->>>>>>> cc588a38
             ..Default::default()
         },
     );
@@ -1327,16 +1315,16 @@
                 repo.upsert_one(row).unwrap();
             }
         }
-<<<<<<< HEAD
+        if inserts.indicator_values {
+            let repo = IndicatorValueRowRepository::new(connection);
+            for row in &mock_data.indicator_values {
+                repo.upsert_one(row).unwrap();
+            }
+        }
 
         if inserts.options {
             let repo = ReasonOptionRowRepository::new(connection);
             for row in &mock_data.options {
-=======
-        if inserts.indicator_values {
-            let repo = IndicatorValueRowRepository::new(connection);
-            for row in &mock_data.indicator_values {
->>>>>>> cc588a38
                 repo.upsert_one(row).unwrap();
             }
         }
@@ -1412,11 +1400,8 @@
             mut program_indicators,
             mut indicator_lines,
             mut indicator_columns,
-<<<<<<< HEAD
+            mut indicator_values,
             mut options,
-=======
-            mut indicator_values,
->>>>>>> cc588a38
         } = other;
 
         self.user_accounts.append(&mut user_accounts);
@@ -1485,11 +1470,8 @@
         self.program_indicators.append(&mut program_indicators);
         self.indicator_lines.append(&mut indicator_lines);
         self.indicator_columns.append(&mut indicator_columns);
-<<<<<<< HEAD
+        self.indicator_values.append(&mut indicator_values);
         self.options.append(&mut options);
-=======
-        self.indicator_values.append(&mut indicator_values);
->>>>>>> cc588a38
         self
     }
 }