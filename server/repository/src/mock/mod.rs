--- conflicted
+++ resolved
@@ -1,12 +1,8 @@
 use std::{collections::HashMap, ops::Index, vec};
 
 mod activity_log;
-<<<<<<< HEAD
 mod asset;
 mod asset_log;
-=======
-pub mod asset;
->>>>>>> 0a46d7b6
 mod barcode;
 mod clinician;
 pub mod common;
@@ -105,14 +101,10 @@
 pub use user_account::*;
 
 use crate::{
-<<<<<<< HEAD
     assets::{
         asset_log_row::{AssetLogRow, AssetLogRowRepository},
         asset_row::{AssetRow, AssetRowRepository},
     },
-=======
-    assets::asset_row::{AssetRow, AssetRowRepository},
->>>>>>> 0a46d7b6
     ActivityLogRow, ActivityLogRowRepository, BarcodeRow, BarcodeRowRepository, ClinicianRow,
     ClinicianRowRepository, ClinicianStoreJoinRow, ClinicianStoreJoinRowRepository, ContextRow,
     ContextRowRepository, Document, DocumentRegistryRow, DocumentRegistryRowRepository,
