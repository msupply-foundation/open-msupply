use std::{collections::HashMap, ops::Index};

pub mod common;
mod full_invoice;
mod full_master_list;
mod invoice;
mod invoice_line;
mod item;
mod location;
mod log;
mod name;
mod name_store_join;
mod number;
mod stock_line;
mod stocktake;
mod stocktake_line;
mod store;
mod test_invoice_count_service;
mod test_invoice_loaders;
pub mod test_item_stats;
mod test_master_list_repository;
mod test_name_query;
mod test_name_store_id;
mod test_outbound_shipment_update;
pub mod test_remaining_to_supply;
mod test_remote_pull;
mod test_requisition_line_repository;
mod test_requisition_queries;
mod test_requisition_repository;
mod test_requisition_service;
mod test_service_lines;
mod test_stocktake;
mod test_stocktake_line;
mod test_unallocated_line;
mod unit;
mod user_account;

use common::*;
pub use full_invoice::*;
pub use full_master_list::*;
pub use invoice::*;
pub use invoice_line::*;
pub use item::*;
pub use location::*;
pub use name::*;
pub use name_store_join::*;
pub use number::*;
pub use stock_line::*;
pub use stocktake::*;
pub use stocktake_line::*;
pub use store::*;
pub use test_invoice_count_service::*;
pub use test_invoice_loaders::*;
pub use test_master_list_repository::*;
pub use test_name_query::*;
pub use test_name_store_id::*;
pub use test_outbound_shipment_update::*;
pub use test_remote_pull::*;
pub use test_requisition_line_repository::*;
pub use test_requisition_queries::*;
pub use test_requisition_repository::*;
pub use test_requisition_service::*;
pub use test_service_lines::*;
pub use test_stocktake::*;
pub use test_stocktake_line::*;
pub use test_unallocated_line::*;
pub use user_account::*;

use crate::{
<<<<<<< HEAD
    InvoiceLineRow, InvoiceLineRowRepository, InvoiceRow, ItemRow, KeyValueStoreRepository,
    KeyValueStoreRow, LocationRow, LocationRowRepository, NumberRow, NumberRowRepository,
    RequisitionLineRow, RequisitionLineRowRepository, RequisitionRow, RequisitionRowRepository,
    StockLineRowRepository, StocktakeLineRowRepository, StocktakeRowRepository, SyncBufferRow,
    SyncBufferRowRepository, UserAccountRow, UserAccountRowRepository, UserPermissionRow,
    UserPermissionRowRepository, UserStoreJoinRow, UserStoreJoinRowRepository,
=======
    InvoiceLineRow, InvoiceLineRowRepository, InvoiceRow, ItemRow, LocationRow,
    LocationRowRepository, LogRow, LogRowRepository, NumberRow, NumberRowRepository,
    RequisitionLineRow, RequisitionLineRowRepository, RequisitionRow, RequisitionRowRepository,
    StockLineRowRepository, StocktakeLineRowRepository, StocktakeRowRepository, UserAccountRow,
    UserAccountRowRepository, UserPermissionRow, UserPermissionRowRepository, UserStoreJoinRow,
    UserStoreJoinRowRepository,
>>>>>>> efc7bafb
};

use self::{log::mock_logs, unit::mock_units};

use super::{
    InvoiceRowRepository, ItemRowRepository, NameRow, NameRowRepository, NameStoreJoinRepository,
    NameStoreJoinRow, StockLineRow, StocktakeLineRow, StocktakeRow, StorageConnection, StoreRow,
    StoreRowRepository, UnitRow, UnitRowRepository,
};

#[derive(Default, Clone)]
pub struct MockData {
    pub user_accounts: Vec<UserAccountRow>,
    pub user_store_joins: Vec<UserStoreJoinRow>,
    pub user_permissions: Vec<UserPermissionRow>,
    pub names: Vec<NameRow>,
    pub stores: Vec<StoreRow>,
    pub units: Vec<UnitRow>,
    pub items: Vec<ItemRow>,
    pub locations: Vec<LocationRow>,
    pub name_store_joins: Vec<NameStoreJoinRow>,
    pub full_requisitions: Vec<FullMockRequisition>,
    pub invoices: Vec<InvoiceRow>,
    pub stock_lines: Vec<StockLineRow>,
    pub invoice_lines: Vec<InvoiceLineRow>,
    pub full_invoices: HashMap<String, FullMockInvoice>,
    pub full_master_lists: Vec<FullMockMasterList>,
    pub numbers: Vec<NumberRow>,
    pub requisitions: Vec<RequisitionRow>,
    pub requisition_lines: Vec<RequisitionLineRow>,
    pub stocktakes: Vec<StocktakeRow>,
    pub stocktake_lines: Vec<StocktakeLineRow>,
<<<<<<< HEAD
    pub sync_buffer_rows: Vec<SyncBufferRow>,
    pub key_value_store_rows: Vec<KeyValueStoreRow>,
}

impl MockData {
    pub async fn insert(&self, connection: &StorageConnection) {
        insert_mock_data(
            connection,
            MockDataInserts::all(),
            MockDataCollection {
                data: vec![("".to_string(), self.clone())],
            },
        )
        .await;
    }
=======
    pub logs: Vec<LogRow>,
>>>>>>> efc7bafb
}

#[derive(Default)]
pub struct MockDataInserts {
    pub user_accounts: bool,
    pub user_store_joins: bool,
    pub user_permissions: bool,
    pub names: bool,
    pub stores: bool,
    pub units: bool,
    pub items: bool,
    pub locations: bool,
    pub name_store_joins: bool,
    pub full_requisitions: bool,
    pub invoices: bool,
    pub stock_lines: bool,
    pub invoice_lines: bool,
    pub full_invoices: bool,
    pub full_master_lists: bool,
    pub numbers: bool,
    pub requisitions: bool,
    pub requisition_lines: bool,
    pub stocktakes: bool,
    pub stocktake_lines: bool,
<<<<<<< HEAD
    pub sync_buffer_rows: bool,
    pub key_value_store_rows: bool,
=======
    pub logs: bool,
>>>>>>> efc7bafb
}

impl MockDataInserts {
    pub fn all() -> Self {
        MockDataInserts {
            user_accounts: true,
            user_store_joins: true,
            user_permissions: true,
            names: true,
            stores: true,
            units: true,
            items: true,
            locations: true,
            name_store_joins: true,
            full_requisitions: true,
            invoices: true,
            stock_lines: true,
            invoice_lines: true,
            full_invoices: true,
            full_master_lists: true,
            numbers: true,
            requisitions: true,
            requisition_lines: true,
            stocktakes: true,
            stocktake_lines: true,
<<<<<<< HEAD
            sync_buffer_rows: true,
            key_value_store_rows: true,
=======
            logs: true,
>>>>>>> efc7bafb
        }
    }

    pub fn none() -> Self {
        MockDataInserts::default()
    }

    pub fn user_accounts(mut self) -> Self {
        self.user_accounts = true;
        self
    }

    pub fn user_store_joins(mut self) -> Self {
        self.user_store_joins = true;
        self
    }

    pub fn user_permissions(mut self) -> Self {
        self.user_permissions = true;
        self
    }

    pub fn names(mut self) -> Self {
        self.names = true;
        self
    }

    pub fn stores(mut self) -> Self {
        self.stores = true;
        self
    }

    pub fn units(mut self) -> Self {
        self.units = true;
        self
    }

    pub fn items(mut self) -> Self {
        self.items = true;
        self
    }

    pub fn locations(mut self) -> Self {
        self.locations = true;
        self
    }

    pub fn name_store_joins(mut self) -> Self {
        self.name_store_joins = true;
        self
    }

    pub fn invoices(mut self) -> Self {
        self.invoices = true;
        self
    }

    pub fn full_requisitions(mut self) -> Self {
        self.full_requisitions = true;
        self
    }

    pub fn stock_lines(mut self) -> Self {
        self.stock_lines = true;
        self
    }

    pub fn invoice_lines(mut self) -> Self {
        self.invoice_lines = true;
        self
    }

    pub fn full_invoices(mut self) -> Self {
        self.full_invoices = true;
        self
    }

    pub fn full_master_list(mut self) -> Self {
        self.full_master_lists = true;
        self
    }

    pub fn stocktakes(mut self) -> Self {
        self.stocktakes = true;
        self
    }

    pub fn stocktake_lines(mut self) -> Self {
        self.stocktake_lines = true;
        self
    }

<<<<<<< HEAD
    pub fn key_value_store_rows(mut self) -> Self {
        self.key_value_store_rows = true;
=======
    pub fn logs(mut self) -> Self {
        self.logs = true;
>>>>>>> efc7bafb
        self
    }
}

#[derive(Default)]
pub struct MockDataCollection {
    // Note: can't use a HashMap since mock data should be inserted in order
    pub data: Vec<(String, MockData)>,
}

impl MockDataCollection {
    pub fn insert(&mut self, name: &str, data: MockData) {
        self.data.push((name.to_string(), data));
    }

    pub fn get_mut(&mut self, name: &str) -> &mut MockData {
        for (n, data) in &mut self.data {
            if n != name {
                continue;
            }
            return data;
        }
        unreachable!("Missing mock data");
    }
}

impl Index<&str> for MockDataCollection {
    type Output = MockData;

    fn index(&self, name: &str) -> &Self::Output {
        &self.data.iter().find(|entry| entry.0 == name).unwrap().1
    }
}

fn all_mock_data() -> MockDataCollection {
    let mut data: MockDataCollection = Default::default();
    data.insert(
        "base",
        MockData {
            user_accounts: mock_user_accounts(),
            user_store_joins: mock_user_store_joins(),
            user_permissions: mock_user_permissions(),
            names: mock_names(),
            stores: mock_stores(),
            units: mock_units(),
            items: mock_items(),
            locations: mock_locations(),
            name_store_joins: mock_name_store_joins(),
            full_requisitions: vec![],
            invoices: mock_invoices(),
            stock_lines: mock_stock_lines(),
            invoice_lines: mock_invoice_lines(),
            full_invoices: mock_full_invoices(),
            full_master_lists: mock_full_master_lists(),
            numbers: mock_numbers(),
            stocktakes: mock_stocktake_data(),
            stocktake_lines: mock_stocktake_line_data(),
            requisitions: vec![],
            requisition_lines: vec![],
<<<<<<< HEAD
            sync_buffer_rows: vec![],
            key_value_store_rows: vec![],
=======
            logs: mock_logs(),
>>>>>>> efc7bafb
        },
    );
    data.insert(
        "test_invoice_count_service_data",
        test_invoice_count_service_data(),
    );
    data.insert(
        "test_outbound_shipment_update_data",
        test_outbound_shipment_update_data(),
    );
    data.insert("test_stocktake_line_data", test_stocktake_line_data());
    data.insert("test_stocktake_data", test_stocktake_data());
    data.insert("mock_test_unallocated_line", mock_test_unallocated_line());
    data.insert("mock_test_name_store_id", mock_test_name_store_id());
    data.insert(
        "mock_test_requisition_repository",
        mock_test_requisition_repository(),
    );
    data.insert(
        "mock_test_requisition_line_repository",
        mock_test_requisition_line_repository(),
    );
    data.insert(
        "mock_test_requisition_service",
        mock_test_requisition_service(),
    );
    data.insert(
        "mock_test_requisition_queries",
        mock_test_requisition_queries(),
    );
    data.insert(
        "mock_test_master_list_repository",
        mock_test_master_list_repository(),
    );
    data.insert("mock_test_invoice_loaders", mock_test_invoice_loaders());
    data.insert("mock_test_remote_pull", mock_test_remote_pull());
    data.insert("mock_test_service_item", mock_test_service_item());
    data.insert("mock_test_name_query", mock_test_name_query());
    data
}

pub async fn insert_all_mock_data(
    connection: &StorageConnection,
    inserts: MockDataInserts,
) -> MockDataCollection {
    insert_mock_data(connection, inserts, all_mock_data()).await
}

pub async fn insert_extra_mock_data(connection: &StorageConnection, extra_mock_data: MockData) {
    insert_mock_data(
        connection,
        MockDataInserts::all(),
        MockDataCollection {
            data: vec![("extra_data".to_string(), extra_mock_data)],
        },
    )
    .await;
}

pub async fn insert_mock_data(
    connection: &StorageConnection,
    inserts: MockDataInserts,
    mock_data: MockDataCollection,
) -> MockDataCollection {
    for (_, mock_data) in &mock_data.data {
        if inserts.names {
            let repo = NameRowRepository::new(connection);
            for row in &mock_data.names {
                repo.insert_one(&row).await.unwrap();
            }
        }

        if inserts.stores {
            let repo = StoreRowRepository::new(connection);
            for row in &mock_data.stores {
                repo.insert_one(&row).await.unwrap();
            }
        }

        if inserts.user_accounts {
            let repo = UserAccountRowRepository::new(connection);
            for row in &mock_data.user_accounts {
                repo.insert_one(&row).unwrap();
            }
        }

        if inserts.user_store_joins {
            let repo = UserStoreJoinRowRepository::new(connection);
            for row in &mock_data.user_store_joins {
                repo.upsert_one(&row).unwrap();
            }
        }

        if inserts.user_permissions {
            let repo = UserPermissionRowRepository::new(connection);
            for row in &mock_data.user_permissions {
                repo.upsert_one(&row).unwrap();
            }
        }

        if inserts.units {
            let repo = UnitRowRepository::new(connection);
            for row in &mock_data.units {
                repo.upsert_one(&row).unwrap();
            }
        }

        if inserts.items {
            let repo = ItemRowRepository::new(connection);
            for row in &mock_data.items {
                repo.insert_one(&row).await.unwrap();
            }
        }

        if inserts.locations {
            let repo = LocationRowRepository::new(connection);
            for row in &mock_data.locations {
                repo.upsert_one(&row).unwrap();
            }
        }

        if inserts.name_store_joins {
            let repo = NameStoreJoinRepository::new(connection);
            for row in &mock_data.name_store_joins {
                repo.upsert_one(&row).unwrap();
            }
        }

        if inserts.full_requisitions {
            for row in mock_data.full_requisitions.iter() {
                insert_full_mock_requisition(&row, connection)
            }
        }

        if inserts.requisitions {
            for row in &mock_data.requisitions {
                let repo = RequisitionRowRepository::new(connection);
                repo.upsert_one(row).unwrap();
            }
        }

        if inserts.requisition_lines {
            for row in &mock_data.requisition_lines {
                let repo = RequisitionLineRowRepository::new(connection);
                repo.upsert_one(row).unwrap();
            }
        }

        if inserts.invoices {
            let repo = InvoiceRowRepository::new(connection);
            for row in &mock_data.invoices {
                repo.upsert_one(&row).unwrap();
            }
        }

        if inserts.stock_lines {
            let repo = StockLineRowRepository::new(connection);
            for row in &mock_data.stock_lines {
                repo.upsert_one(&row).unwrap();
            }
        }

        if inserts.invoice_lines {
            let repo = InvoiceLineRowRepository::new(connection);
            for row in &mock_data.invoice_lines {
                repo.upsert_one(&row).unwrap();
            }
        }

        if inserts.full_invoices {
            for row in mock_data.full_invoices.values() {
                insert_full_mock_invoice(row, connection)
            }
        }

        if inserts.full_master_lists {
            for row in mock_data.full_master_lists.iter() {
                insert_full_mock_master_list(row, connection)
            }
        }

        if inserts.numbers {
            let repo = NumberRowRepository::new(connection);
            for row in &mock_data.numbers {
                repo.upsert_one(&row).unwrap();
            }
        }

        if inserts.stocktakes {
            let repo = StocktakeRowRepository::new(connection);
            for row in &mock_data.stocktakes {
                repo.upsert_one(row).unwrap();
            }
        }

        if inserts.stocktake_lines {
            let repo = StocktakeLineRowRepository::new(connection);
            for row in &mock_data.stocktake_lines {
                repo.upsert_one(row).unwrap();
            }
        }

<<<<<<< HEAD
        if inserts.sync_buffer_rows {
            let repo = SyncBufferRowRepository::new(connection);
            for row in &mock_data.sync_buffer_rows {
                repo.upsert_one(row).unwrap();
            }
        }

        if inserts.key_value_store_rows {
            let repo = KeyValueStoreRepository::new(connection);
            for row in &mock_data.key_value_store_rows {
                repo.upsert_one(&row).unwrap();
=======
        if inserts.logs {
            for row in &mock_data.logs {
                let repo = LogRowRepository::new(connection);
                repo.insert_one(row).unwrap();
>>>>>>> efc7bafb
            }
        }
    }

    mock_data
}

impl MockData {
    pub fn join(mut self, other: MockData) -> MockData {
        let MockData {
            mut user_accounts,
            mut names,
            mut stores,
            mut units,
            mut items,
            mut locations,
            mut name_store_joins,
            mut full_requisitions,
            mut invoices,
            mut stock_lines,
            mut invoice_lines,
            full_invoices: _,
            mut full_master_lists,
            mut numbers,
            mut requisitions,
            mut requisition_lines,
            mut stocktakes,
            mut stocktake_lines,
            user_store_joins: _,
            user_permissions: _,
<<<<<<< HEAD
            sync_buffer_rows: _,
            mut key_value_store_rows,
=======
            mut logs,
>>>>>>> efc7bafb
        } = other;

        self.user_accounts.append(&mut user_accounts);
        self.names.append(&mut names);
        self.stores.append(&mut stores);
        self.units.append(&mut units);
        self.items.append(&mut items);
        self.locations.append(&mut locations);
        self.full_requisitions.append(&mut full_requisitions);
        self.invoices.append(&mut invoices);
        self.invoice_lines.append(&mut invoice_lines);
        // self.full_invoices.append(&mut full_invoices);
        self.full_master_lists.append(&mut full_master_lists);
        self.numbers.append(&mut numbers);
        self.requisitions.append(&mut requisitions);
        self.requisition_lines.append(&mut requisition_lines);
        self.stocktakes.append(&mut stocktakes);
        self.stocktake_lines.append(&mut stocktake_lines);
        self.name_store_joins.append(&mut name_store_joins);
        self.stock_lines.append(&mut stock_lines);
<<<<<<< HEAD
        self.key_value_store_rows.append(&mut key_value_store_rows);
=======
        self.logs.append(&mut logs);
>>>>>>> efc7bafb

        self
    }
}<|MERGE_RESOLUTION|>--- conflicted
+++ resolved
@@ -67,21 +67,13 @@
 pub use user_account::*;
 
 use crate::{
-<<<<<<< HEAD
     InvoiceLineRow, InvoiceLineRowRepository, InvoiceRow, ItemRow, KeyValueStoreRepository,
-    KeyValueStoreRow, LocationRow, LocationRowRepository, NumberRow, NumberRowRepository,
-    RequisitionLineRow, RequisitionLineRowRepository, RequisitionRow, RequisitionRowRepository,
-    StockLineRowRepository, StocktakeLineRowRepository, StocktakeRowRepository, SyncBufferRow,
-    SyncBufferRowRepository, UserAccountRow, UserAccountRowRepository, UserPermissionRow,
-    UserPermissionRowRepository, UserStoreJoinRow, UserStoreJoinRowRepository,
-=======
-    InvoiceLineRow, InvoiceLineRowRepository, InvoiceRow, ItemRow, LocationRow,
-    LocationRowRepository, LogRow, LogRowRepository, NumberRow, NumberRowRepository,
-    RequisitionLineRow, RequisitionLineRowRepository, RequisitionRow, RequisitionRowRepository,
-    StockLineRowRepository, StocktakeLineRowRepository, StocktakeRowRepository, UserAccountRow,
+    KeyValueStoreRow, LocationRow, LocationRowRepository, LogRow, LogRowRepository, NumberRow,
+    NumberRowRepository, RequisitionLineRow, RequisitionLineRowRepository, RequisitionRow,
+    RequisitionRowRepository, StockLineRowRepository, StocktakeLineRowRepository,
+    StocktakeRowRepository, SyncBufferRow, SyncBufferRowRepository, UserAccountRow,
     UserAccountRowRepository, UserPermissionRow, UserPermissionRowRepository, UserStoreJoinRow,
     UserStoreJoinRowRepository,
->>>>>>> efc7bafb
 };
 
 use self::{log::mock_logs, unit::mock_units};
@@ -114,9 +106,9 @@
     pub requisition_lines: Vec<RequisitionLineRow>,
     pub stocktakes: Vec<StocktakeRow>,
     pub stocktake_lines: Vec<StocktakeLineRow>,
-<<<<<<< HEAD
     pub sync_buffer_rows: Vec<SyncBufferRow>,
     pub key_value_store_rows: Vec<KeyValueStoreRow>,
+    pub logs: Vec<LogRow>,
 }
 
 impl MockData {
@@ -130,9 +122,6 @@
         )
         .await;
     }
-=======
-    pub logs: Vec<LogRow>,
->>>>>>> efc7bafb
 }
 
 #[derive(Default)]
@@ -157,12 +146,9 @@
     pub requisition_lines: bool,
     pub stocktakes: bool,
     pub stocktake_lines: bool,
-<<<<<<< HEAD
     pub sync_buffer_rows: bool,
     pub key_value_store_rows: bool,
-=======
     pub logs: bool,
->>>>>>> efc7bafb
 }
 
 impl MockDataInserts {
@@ -188,12 +174,9 @@
             requisition_lines: true,
             stocktakes: true,
             stocktake_lines: true,
-<<<<<<< HEAD
             sync_buffer_rows: true,
             key_value_store_rows: true,
-=======
             logs: true,
->>>>>>> efc7bafb
         }
     }
 
@@ -286,13 +269,13 @@
         self
     }
 
-<<<<<<< HEAD
     pub fn key_value_store_rows(mut self) -> Self {
         self.key_value_store_rows = true;
-=======
+        self
+    }
+
     pub fn logs(mut self) -> Self {
         self.logs = true;
->>>>>>> efc7bafb
         self
     }
 }
@@ -352,12 +335,9 @@
             stocktake_lines: mock_stocktake_line_data(),
             requisitions: vec![],
             requisition_lines: vec![],
-<<<<<<< HEAD
             sync_buffer_rows: vec![],
             key_value_store_rows: vec![],
-=======
             logs: mock_logs(),
->>>>>>> efc7bafb
         },
     );
     data.insert(
@@ -560,7 +540,6 @@
             }
         }
 
-<<<<<<< HEAD
         if inserts.sync_buffer_rows {
             let repo = SyncBufferRowRepository::new(connection);
             for row in &mock_data.sync_buffer_rows {
@@ -572,12 +551,13 @@
             let repo = KeyValueStoreRepository::new(connection);
             for row in &mock_data.key_value_store_rows {
                 repo.upsert_one(&row).unwrap();
-=======
+            }
+        }
+
         if inserts.logs {
             for row in &mock_data.logs {
                 let repo = LogRowRepository::new(connection);
                 repo.insert_one(row).unwrap();
->>>>>>> efc7bafb
             }
         }
     }
@@ -608,12 +588,9 @@
             mut stocktake_lines,
             user_store_joins: _,
             user_permissions: _,
-<<<<<<< HEAD
             sync_buffer_rows: _,
             mut key_value_store_rows,
-=======
             mut logs,
->>>>>>> efc7bafb
         } = other;
 
         self.user_accounts.append(&mut user_accounts);
@@ -634,11 +611,8 @@
         self.stocktake_lines.append(&mut stocktake_lines);
         self.name_store_joins.append(&mut name_store_joins);
         self.stock_lines.append(&mut stock_lines);
-<<<<<<< HEAD
         self.key_value_store_rows.append(&mut key_value_store_rows);
-=======
         self.logs.append(&mut logs);
->>>>>>> efc7bafb
 
         self
     }
