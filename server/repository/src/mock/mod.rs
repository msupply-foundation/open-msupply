use std::{collections::HashMap, ops::Index};

mod full_invoice;
mod full_master_list;
mod invoice;
mod invoice_line;
mod item;
mod location;
mod name;
mod name_store_join;
mod number;
mod requisition;
mod requisition_line;
mod stock_line;
mod stock_take;
mod store;
mod test_invoice_count_service;
mod test_outbound_shipment_update;
mod unit;
mod user_account;

pub use full_invoice::mock_full_invoices;
pub use full_master_list::*;
pub use invoice::{mock_invoices, mock_outbound_shipment_a, mock_outbound_shipments};
pub use invoice_line::{mock_invoice_lines, mock_outbound_shipment_invoice_lines};
pub use item::mock_items;
pub use location::mock_locations;
pub use name::{mock_name_store_a, mock_name_store_b, mock_names};
pub use name_store_join::mock_name_store_joins;
pub use number::*;
pub use requisition::mock_requisitions;
pub use requisition_line::mock_requisition_lines;
pub use stock_line::mock_stock_lines;
pub use stock_take::*;
pub use store::*;
pub use test_invoice_count_service::*;
pub use test_outbound_shipment_update::*;
pub use user_account::mock_user_accounts;

use crate::{
<<<<<<< HEAD
    InvoiceLineRowRepository, LocationRowRepository, StockLineRowRepository, StockTakeRowRepository,
=======
    InvoiceLineRowRepository, LocationRowRepository, NumberRowRepository, StockLineRowRepository,
>>>>>>> 1e58210c
};

use self::{
    full_invoice::{insert_full_mock_invoice, FullMockInvoice},
    unit::mock_units,
};

use super::{
    db_diesel::{
        InvoiceRepository, ItemRepository, NameRepository, NameStoreJoinRepository,
        StorageConnection, StoreRepository, UnitRowRepository,
    },
    schema::*,
};

#[derive(Default)]
pub struct MockData {
    pub names: Vec<NameRow>,
    pub stores: Vec<StoreRow>,
    pub units: Vec<UnitRow>,
    pub items: Vec<ItemRow>,
    pub locations: Vec<LocationRow>,
    pub name_store_joins: Vec<NameStoreJoinRow>,
    pub invoices: Vec<InvoiceRow>,
    pub stock_lines: Vec<StockLineRow>,
    pub invoice_lines: Vec<InvoiceLineRow>,
    pub full_invoices: HashMap<String, FullMockInvoice>,
    pub full_master_list: HashMap<String, FullMockMasterList>,
<<<<<<< HEAD
    pub stock_takes: Vec<StockTakeRow>,
=======
    pub numbers: Vec<NumberRow>,
>>>>>>> 1e58210c
}
pub struct MockDataInserts {
    pub names: bool,
    pub stores: bool,
    pub units: bool,
    pub items: bool,
    pub locations: bool,
    pub name_store_joins: bool,
    pub invoices: bool,
    pub stock_lines: bool,
    pub invoice_lines: bool,
    pub full_invoices: bool,
    pub full_master_list: bool,
<<<<<<< HEAD
    pub stock_takes: bool,
=======
    pub numbers: bool,
>>>>>>> 1e58210c
}

impl MockDataInserts {
    pub fn all() -> Self {
        MockDataInserts {
            names: true,
            stores: true,
            units: true,
            items: true,
            locations: true,
            name_store_joins: true,
            invoices: true,
            stock_lines: true,
            invoice_lines: true,
            full_invoices: true,
            full_master_list: true,
<<<<<<< HEAD
            stock_takes: true,
=======
            numbers: true,
>>>>>>> 1e58210c
        }
    }

    pub fn none() -> Self {
        MockDataInserts {
            names: false,
            stores: false,
            units: false,
            items: false,
            locations: false,
            name_store_joins: false,
            invoices: false,
            stock_lines: false,
            invoice_lines: false,
            full_invoices: false,
            full_master_list: false,
<<<<<<< HEAD
            stock_takes: false,
=======
            numbers: false,
>>>>>>> 1e58210c
        }
    }

    pub fn names(mut self) -> Self {
        self.names = true;
        self
    }

    pub fn stores(mut self) -> Self {
        self.stores = true;
        self
    }

    pub fn units(mut self) -> Self {
        self.units = true;
        self
    }

    pub fn items(mut self) -> Self {
        self.items = true;
        self
    }

    pub fn locations(mut self) -> Self {
        self.locations = true;
        self
    }

    pub fn name_store_joins(mut self) -> Self {
        self.name_store_joins = true;
        self
    }

    pub fn invoices(mut self) -> Self {
        self.invoices = true;
        self
    }

    pub fn stock_lines(mut self) -> Self {
        self.stock_lines = true;
        self
    }

    pub fn invoice_lines(mut self) -> Self {
        self.invoice_lines = true;
        self
    }

    pub fn full_invoices(mut self) -> Self {
        self.full_invoices = true;
        self
    }

    pub fn full_master_list(mut self) -> Self {
        self.full_master_list = true;
        self
    }

    pub fn stock_takes(mut self) -> Self {
        self.stock_takes = true;
        self
    }
}

#[derive(Default)]
pub struct MockDataCollection {
    // Note: can't use a HashMap since mock data should be inserted in order
    data: Vec<(String, MockData)>,
}

impl MockDataCollection {
    pub fn insert(&mut self, name: &str, data: MockData) {
        self.data.push((name.to_string(), data));
    }

    pub fn get_mut(&mut self, name: &str) -> &mut MockData {
        for (n, data) in &mut self.data {
            if n != name {
                continue;
            }
            return data;
        }
        unreachable!("Missing mock data");
    }
}

impl Index<&str> for MockDataCollection {
    type Output = MockData;

    fn index(&self, name: &str) -> &Self::Output {
        &self.data.iter().find(|entry| entry.0 == name).unwrap().1
    }
}

fn all_mock_data() -> MockDataCollection {
    let mut data: MockDataCollection = Default::default();
    data.insert(
        "base",
        MockData {
            names: mock_names(),
            stores: mock_stores(),
            units: mock_units(),
            items: mock_items(),
            locations: mock_locations(),
            name_store_joins: mock_name_store_joins(),
            invoices: mock_invoices(),
            stock_lines: mock_stock_lines(),
            invoice_lines: mock_invoice_lines(),
            full_invoices: mock_full_invoices(),
            full_master_list: mock_full_master_list(),
<<<<<<< HEAD
            stock_takes: mock_stock_take_data(),
=======
            numbers: mock_numbers(),
>>>>>>> 1e58210c
        },
    );
    data.insert(
        "test_invoice_count_service_data",
        test_invoice_count_service_data(),
    );
    data.insert(
        "test_outbound_shipment_update_data",
        test_outbound_shipment_update_data(),
    );

    data
}

pub async fn insert_mock_data(
    connection: &StorageConnection,
    inserts: MockDataInserts,
) -> MockDataCollection {
    let all_mock_data = all_mock_data();
    for (_, mock_data) in &all_mock_data.data {
        if inserts.names {
            let repo = NameRepository::new(connection);
            for row in &mock_data.names {
                repo.insert_one(&row).await.unwrap();
            }
        }

        if inserts.stores {
            let repo = StoreRepository::new(connection);
            for row in &mock_data.stores {
                repo.insert_one(&row).await.unwrap();
            }
        }

        if inserts.units {
            let repo = UnitRowRepository::new(connection);
            for row in &mock_data.units {
                repo.upsert_one(&row).unwrap();
            }
        }

        if inserts.items {
            let repo = ItemRepository::new(connection);
            for row in &mock_data.items {
                repo.insert_one(&row).await.unwrap();
            }
        }

        if inserts.locations {
            let repo = LocationRowRepository::new(connection);
            for row in &mock_data.locations {
                repo.upsert_one(&row).unwrap();
            }
        }

        if inserts.name_store_joins {
            let repo = NameStoreJoinRepository::new(connection);
            for row in &mock_data.name_store_joins {
                repo.upsert_one(&row).unwrap();
            }
        }

        if inserts.invoices {
            let repo = InvoiceRepository::new(connection);
            for row in &mock_data.invoices {
                repo.upsert_one(&row).unwrap();
            }
        }

        if inserts.stock_lines {
            let repo = StockLineRowRepository::new(connection);
            for row in &mock_data.stock_lines {
                repo.upsert_one(&row).unwrap();
            }
        }

        if inserts.invoice_lines {
            let repo = InvoiceLineRowRepository::new(connection);
            for row in &mock_data.invoice_lines {
                repo.upsert_one(&row).unwrap();
            }
        }

        if inserts.full_invoices {
            for row in mock_data.full_invoices.values() {
                insert_full_mock_invoice(row, connection)
            }
        }

        if inserts.full_master_list {
            for row in mock_data.full_master_list.values() {
                insert_full_mock_master_list(row, connection)
            }
        }

<<<<<<< HEAD
        if inserts.stock_takes {
            for row in &mock_data.stock_takes {
                let repo = StockTakeRowRepository::new(connection);
                repo.upsert_one(row).unwrap();
=======
        if inserts.numbers {
            let repo = NumberRowRepository::new(connection);
            for row in &mock_data.numbers {
                repo.upsert_one(&row).unwrap();
>>>>>>> 1e58210c
            }
        }
    }

    all_mock_data
}<|MERGE_RESOLUTION|>--- conflicted
+++ resolved
@@ -38,11 +38,8 @@
 pub use user_account::mock_user_accounts;
 
 use crate::{
-<<<<<<< HEAD
-    InvoiceLineRowRepository, LocationRowRepository, StockLineRowRepository, StockTakeRowRepository,
-=======
     InvoiceLineRowRepository, LocationRowRepository, NumberRowRepository, StockLineRowRepository,
->>>>>>> 1e58210c
+    StockTakeRowRepository,
 };
 
 use self::{
@@ -71,11 +68,8 @@
     pub invoice_lines: Vec<InvoiceLineRow>,
     pub full_invoices: HashMap<String, FullMockInvoice>,
     pub full_master_list: HashMap<String, FullMockMasterList>,
-<<<<<<< HEAD
+    pub numbers: Vec<NumberRow>,
     pub stock_takes: Vec<StockTakeRow>,
-=======
-    pub numbers: Vec<NumberRow>,
->>>>>>> 1e58210c
 }
 pub struct MockDataInserts {
     pub names: bool,
@@ -89,11 +83,8 @@
     pub invoice_lines: bool,
     pub full_invoices: bool,
     pub full_master_list: bool,
-<<<<<<< HEAD
+    pub numbers: bool,
     pub stock_takes: bool,
-=======
-    pub numbers: bool,
->>>>>>> 1e58210c
 }
 
 impl MockDataInserts {
@@ -110,11 +101,8 @@
             invoice_lines: true,
             full_invoices: true,
             full_master_list: true,
-<<<<<<< HEAD
+            numbers: true,
             stock_takes: true,
-=======
-            numbers: true,
->>>>>>> 1e58210c
         }
     }
 
@@ -131,11 +119,8 @@
             invoice_lines: false,
             full_invoices: false,
             full_master_list: false,
-<<<<<<< HEAD
+            numbers: false,
             stock_takes: false,
-=======
-            numbers: false,
->>>>>>> 1e58210c
         }
     }
 
@@ -246,11 +231,8 @@
             invoice_lines: mock_invoice_lines(),
             full_invoices: mock_full_invoices(),
             full_master_list: mock_full_master_list(),
-<<<<<<< HEAD
+            numbers: mock_numbers(),
             stock_takes: mock_stock_take_data(),
-=======
-            numbers: mock_numbers(),
->>>>>>> 1e58210c
         },
     );
     data.insert(
@@ -346,17 +328,17 @@
             }
         }
 
-<<<<<<< HEAD
-        if inserts.stock_takes {
-            for row in &mock_data.stock_takes {
-                let repo = StockTakeRowRepository::new(connection);
-                repo.upsert_one(row).unwrap();
-=======
         if inserts.numbers {
             let repo = NumberRowRepository::new(connection);
             for row in &mock_data.numbers {
                 repo.upsert_one(&row).unwrap();
->>>>>>> 1e58210c
+            }
+        }
+
+        if inserts.stock_takes {
+            let repo = StockTakeRowRepository::new(connection);
+            for row in &mock_data.stock_takes {
+                repo.upsert_one(row).unwrap();
             }
         }
     }
