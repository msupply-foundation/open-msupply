--- conflicted
+++ resolved
@@ -252,11 +252,8 @@
     pub indicator_values: Vec<IndicatorValueRow>,
     pub categories: Vec<CategoryRow>,
     pub options: Vec<ReasonOptionRow>,
-<<<<<<< HEAD
     pub contact_form: Vec<ContactFormRow>,
-=======
     pub reports: Vec<crate::ReportRow>,
->>>>>>> e53416ec
 }
 
 impl MockData {
@@ -339,11 +336,8 @@
     pub indicator_values: bool,
     pub categories: bool,
     pub options: bool,
-<<<<<<< HEAD
     pub contact_form: bool,
-=======
     pub reports: bool,
->>>>>>> e53416ec
 }
 
 impl MockDataInserts {
@@ -415,11 +409,8 @@
             indicator_values: true,
             categories: true,
             options: true,
-<<<<<<< HEAD
             contact_form: true,
-=======
             reports: true,
->>>>>>> e53416ec
         }
     }
 
@@ -748,13 +739,13 @@
         self
     }
 
-<<<<<<< HEAD
     pub fn contact_form(mut self) -> Self {
         self.contact_form = true;
-=======
+        self
+    }
+
     pub fn reports(mut self) -> Self {
         self.reports = true;
->>>>>>> e53416ec
         self
     }
 }
@@ -848,11 +839,8 @@
             indicator_columns: mock_indicator_columns(),
             indicator_values: mock_indicator_values(),
             options: mock_options(),
-<<<<<<< HEAD
             contact_form: mock_contact_form(),
-=======
             reports: mock_reports(),
->>>>>>> e53416ec
             ..Default::default()
         },
     );
@@ -1378,15 +1366,16 @@
             }
         }
 
-<<<<<<< HEAD
         if inserts.contact_form {
             let repo = ContactFormRowRepository::new(connection);
             for row in &mock_data.contact_form {
-=======
+                repo.upsert_one(row).unwrap();
+            }
+        }
+
         if inserts.reports {
             let repo = ReportRowRepository::new(connection);
             for row in &mock_data.reports {
->>>>>>> e53416ec
                 repo.upsert_one(row).unwrap();
             }
         }
@@ -1465,11 +1454,8 @@
             mut indicator_values,
             mut categories,
             mut options,
-<<<<<<< HEAD
             mut contact_form,
-=======
             mut reports,
->>>>>>> e53416ec
         } = other;
 
         self.user_accounts.append(&mut user_accounts);
@@ -1541,11 +1527,8 @@
         self.indicator_values.append(&mut indicator_values);
         self.categories.append(&mut categories);
         self.options.append(&mut options);
-<<<<<<< HEAD
         self.contact_form.append(&mut contact_form);
-=======
         self.reports.append(&mut reports);
->>>>>>> e53416ec
         self
     }
 }