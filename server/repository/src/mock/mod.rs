use std::{collections::HashMap, ops::Index};

pub mod common;
mod form_schema;
mod full_invoice;
mod full_master_list;
mod invoice;
mod invoice_line;
mod item;
mod location;
mod log;
mod name;
mod name_store_join;
mod number;
mod stock_line;
mod stocktake;
mod stocktake_line;
mod store;
mod test_invoice_count_service;
mod test_invoice_loaders;
pub mod test_item_stats;
mod test_master_list_repository;
mod test_name_query;
mod test_name_store_id;
mod test_outbound_shipment_update;
pub mod test_remaining_to_supply;
mod test_remote_pull;
mod test_requisition_line_repository;
mod test_requisition_queries;
mod test_requisition_repository;
mod test_requisition_service;
mod test_service_lines;
mod test_stocktake;
mod test_stocktake_line;
mod test_sync_processor;
mod test_unallocated_line;
mod unit;
mod user_account;

use common::*;
pub use form_schema::*;
pub use full_invoice::*;
pub use full_master_list::*;
pub use invoice::*;
pub use invoice_line::*;
pub use item::*;
pub use location::*;
pub use name::*;
pub use name_store_join::*;
pub use number::*;
pub use stock_line::*;
pub use stocktake::*;
pub use stocktake_line::*;
pub use store::*;
pub use test_invoice_count_service::*;
pub use test_invoice_loaders::*;
pub use test_master_list_repository::*;
pub use test_name_query::*;
pub use test_name_store_id::*;
pub use test_outbound_shipment_update::*;
pub use test_remote_pull::*;
pub use test_requisition_line_repository::*;
pub use test_requisition_queries::*;
pub use test_requisition_repository::*;
pub use test_requisition_service::*;
pub use test_service_lines::*;
pub use test_stocktake::*;
pub use test_stocktake_line::*;
pub use test_sync_processor::*;
pub use test_unallocated_line::*;
pub use user_account::*;

use crate::{
<<<<<<< HEAD
    FormSchema, FormSchemaRowRepository, InvoiceLineRow, InvoiceLineRowRepository, InvoiceRow,
    ItemRow, LocationRow, LocationRowRepository, NumberRow, NumberRowRepository,
=======
    InvoiceLineRow, InvoiceLineRowRepository, InvoiceRow, ItemRow, LocationRow,
    LocationRowRepository, LogRow, LogRowRepository, NumberRow, NumberRowRepository,
>>>>>>> a36f667e
    RequisitionLineRow, RequisitionLineRowRepository, RequisitionRow, RequisitionRowRepository,
    StockLineRowRepository, StocktakeLineRowRepository, StocktakeRowRepository, UserAccountRow,
    UserAccountRowRepository, UserPermissionRow, UserPermissionRowRepository, UserStoreJoinRow,
    UserStoreJoinRowRepository,
};

use self::{log::mock_logs, unit::mock_units};

use super::{
    InvoiceRowRepository, ItemRowRepository, NameRow, NameRowRepository, NameStoreJoinRepository,
    NameStoreJoinRow, StockLineRow, StocktakeLineRow, StocktakeRow, StorageConnection, StoreRow,
    StoreRowRepository, UnitRow, UnitRowRepository,
};

#[derive(Default, Clone)]
pub struct MockData {
    pub user_accounts: Vec<UserAccountRow>,
    pub user_store_joins: Vec<UserStoreJoinRow>,
    pub user_permissions: Vec<UserPermissionRow>,
    pub names: Vec<NameRow>,
    pub stores: Vec<StoreRow>,
    pub units: Vec<UnitRow>,
    pub items: Vec<ItemRow>,
    pub locations: Vec<LocationRow>,
    pub name_store_joins: Vec<NameStoreJoinRow>,
    pub full_requisitions: Vec<FullMockRequisition>,
    pub invoices: Vec<InvoiceRow>,
    pub stock_lines: Vec<StockLineRow>,
    pub invoice_lines: Vec<InvoiceLineRow>,
    pub full_invoices: HashMap<String, FullMockInvoice>,
    pub full_master_lists: Vec<FullMockMasterList>,
    pub numbers: Vec<NumberRow>,
    pub requisitions: Vec<RequisitionRow>,
    pub requisition_lines: Vec<RequisitionLineRow>,
    pub stocktakes: Vec<StocktakeRow>,
    pub stocktake_lines: Vec<StocktakeLineRow>,
<<<<<<< HEAD
    pub form_schemas: Vec<FormSchema>,
=======
    pub logs: Vec<LogRow>,
>>>>>>> a36f667e
}

#[derive(Default)]
pub struct MockDataInserts {
    pub user_accounts: bool,
    pub user_store_joins: bool,
    pub user_permissions: bool,
    pub names: bool,
    pub stores: bool,
    pub units: bool,
    pub items: bool,
    pub locations: bool,
    pub name_store_joins: bool,
    pub full_requisitions: bool,
    pub invoices: bool,
    pub stock_lines: bool,
    pub invoice_lines: bool,
    pub full_invoices: bool,
    pub full_master_lists: bool,
    pub numbers: bool,
    pub requisitions: bool,
    pub requisition_lines: bool,
    pub stocktakes: bool,
    pub stocktake_lines: bool,
<<<<<<< HEAD
    pub form_schemas: bool,
=======
    pub logs: bool,
>>>>>>> a36f667e
}

impl MockDataInserts {
    pub fn all() -> Self {
        MockDataInserts {
            user_accounts: true,
            user_store_joins: true,
            user_permissions: true,
            names: true,
            stores: true,
            units: true,
            items: true,
            locations: true,
            name_store_joins: true,
            full_requisitions: true,
            invoices: true,
            stock_lines: true,
            invoice_lines: true,
            full_invoices: true,
            full_master_lists: true,
            numbers: true,
            requisitions: true,
            requisition_lines: true,
            stocktakes: true,
            stocktake_lines: true,
<<<<<<< HEAD
            form_schemas: true,
=======
            logs: true,
>>>>>>> a36f667e
        }
    }

    pub fn none() -> Self {
        MockDataInserts::default()
    }

    pub fn user_accounts(mut self) -> Self {
        self.user_accounts = true;
        self
    }

    pub fn user_store_joins(mut self) -> Self {
        self.user_store_joins = true;
        self
    }

    pub fn user_permissions(mut self) -> Self {
        self.user_permissions = true;
        self
    }

    pub fn names(mut self) -> Self {
        self.names = true;
        self
    }

    pub fn stores(mut self) -> Self {
        self.stores = true;
        self
    }

    pub fn units(mut self) -> Self {
        self.units = true;
        self
    }

    pub fn items(mut self) -> Self {
        self.items = true;
        self
    }

    pub fn locations(mut self) -> Self {
        self.locations = true;
        self
    }

    pub fn name_store_joins(mut self) -> Self {
        self.name_store_joins = true;
        self
    }

    pub fn invoices(mut self) -> Self {
        self.invoices = true;
        self
    }

    pub fn stock_lines(mut self) -> Self {
        self.stock_lines = true;
        self
    }

    pub fn invoice_lines(mut self) -> Self {
        self.invoice_lines = true;
        self
    }

    pub fn full_invoices(mut self) -> Self {
        self.full_invoices = true;
        self
    }

    pub fn full_master_list(mut self) -> Self {
        self.full_master_lists = true;
        self
    }

    pub fn stocktakes(mut self) -> Self {
        self.stocktakes = true;
        self
    }

    pub fn stocktake_lines(mut self) -> Self {
        self.stocktake_lines = true;
        self
    }

<<<<<<< HEAD
    pub fn form_schemas(mut self) -> Self {
        self.form_schemas = true;
=======
    pub fn logs(mut self) -> Self {
        self.logs = true;
>>>>>>> a36f667e
        self
    }
}

#[derive(Default)]
pub struct MockDataCollection {
    // Note: can't use a HashMap since mock data should be inserted in order
    pub data: Vec<(String, MockData)>,
}

impl MockDataCollection {
    pub fn insert(&mut self, name: &str, data: MockData) {
        self.data.push((name.to_string(), data));
    }

    pub fn get_mut(&mut self, name: &str) -> &mut MockData {
        for (n, data) in &mut self.data {
            if n != name {
                continue;
            }
            return data;
        }
        unreachable!("Missing mock data");
    }
}

impl Index<&str> for MockDataCollection {
    type Output = MockData;

    fn index(&self, name: &str) -> &Self::Output {
        &self.data.iter().find(|entry| entry.0 == name).unwrap().1
    }
}

fn all_mock_data() -> MockDataCollection {
    let mut data: MockDataCollection = Default::default();
    data.insert(
        "base",
        MockData {
            user_accounts: mock_user_accounts(),
            user_store_joins: mock_user_store_joins(),
            user_permissions: mock_user_permissions(),
            names: mock_names(),
            stores: mock_stores(),
            units: mock_units(),
            items: mock_items(),
            locations: mock_locations(),
            name_store_joins: mock_name_store_joins(),
            full_requisitions: vec![],
            invoices: mock_invoices(),
            stock_lines: mock_stock_lines(),
            invoice_lines: mock_invoice_lines(),
            full_invoices: mock_full_invoices(),
            full_master_lists: mock_full_master_lists(),
            numbers: mock_numbers(),
            stocktakes: mock_stocktake_data(),
            stocktake_lines: mock_stocktake_line_data(),
            requisitions: vec![],
            requisition_lines: vec![],
<<<<<<< HEAD
            form_schemas: mock_form_schemas(),
=======
            logs: mock_logs(),
>>>>>>> a36f667e
        },
    );
    data.insert(
        "test_invoice_count_service_data",
        test_invoice_count_service_data(),
    );
    data.insert(
        "test_outbound_shipment_update_data",
        test_outbound_shipment_update_data(),
    );
    data.insert("test_stocktake_line_data", test_stocktake_line_data());
    data.insert("test_stocktake_data", test_stocktake_data());
    data.insert("mock_test_unallocated_line", mock_test_unallocated_line());
    data.insert("mock_test_name_store_id", mock_test_name_store_id());
    data.insert(
        "mock_test_requisition_repository",
        mock_test_requisition_repository(),
    );
    data.insert(
        "mock_test_requisition_line_repository",
        mock_test_requisition_line_repository(),
    );
    data.insert(
        "mock_test_requisition_service",
        mock_test_requisition_service(),
    );
    data.insert(
        "mock_test_requisition_queries",
        mock_test_requisition_queries(),
    );
    data.insert(
        "mock_test_master_list_repository",
        mock_test_master_list_repository(),
    );
    data.insert("mock_test_sync_processor", mock_test_sync_processor());
    data.insert("mock_test_invoice_loaders", mock_test_invoice_loaders());
    data.insert("mock_test_remote_pull", mock_test_remote_pull());
    data.insert("mock_test_service_item", mock_test_service_item());
    data.insert("mock_test_name_query", mock_test_name_query());
    data
}

pub async fn insert_all_mock_data(
    connection: &StorageConnection,
    inserts: MockDataInserts,
) -> MockDataCollection {
    insert_mock_data(connection, inserts, all_mock_data()).await
}

pub async fn insert_mock_data(
    connection: &StorageConnection,
    inserts: MockDataInserts,
    mock_data: MockDataCollection,
) -> MockDataCollection {
    for (_, mock_data) in &mock_data.data {
        if inserts.names {
            let repo = NameRowRepository::new(connection);
            for row in &mock_data.names {
                repo.insert_one(&row).await.unwrap();
            }
        }

        if inserts.stores {
            let repo = StoreRowRepository::new(connection);
            for row in &mock_data.stores {
                repo.insert_one(&row).await.unwrap();
            }
        }

        if inserts.user_accounts {
            let repo = UserAccountRowRepository::new(connection);
            for row in &mock_data.user_accounts {
                repo.insert_one(&row).unwrap();
            }
        }

        if inserts.user_store_joins {
            let repo = UserStoreJoinRowRepository::new(connection);
            for row in &mock_data.user_store_joins {
                repo.upsert_one(&row).unwrap();
            }
        }

        if inserts.user_permissions {
            let repo = UserPermissionRowRepository::new(connection);
            for row in &mock_data.user_permissions {
                repo.upsert_one(&row).unwrap();
            }
        }

        if inserts.units {
            let repo = UnitRowRepository::new(connection);
            for row in &mock_data.units {
                repo.upsert_one(&row).unwrap();
            }
        }

        if inserts.items {
            let repo = ItemRowRepository::new(connection);
            for row in &mock_data.items {
                repo.insert_one(&row).await.unwrap();
            }
        }

        if inserts.locations {
            let repo = LocationRowRepository::new(connection);
            for row in &mock_data.locations {
                repo.upsert_one(&row).unwrap();
            }
        }

        if inserts.name_store_joins {
            let repo = NameStoreJoinRepository::new(connection);
            for row in &mock_data.name_store_joins {
                repo.upsert_one(&row).unwrap();
            }
        }

        if inserts.full_requisitions {
            for row in mock_data.full_requisitions.iter() {
                insert_full_mock_requisition(&row, connection)
            }
        }

        if inserts.requisitions {
            for row in &mock_data.requisitions {
                let repo = RequisitionRowRepository::new(connection);
                repo.upsert_one(row).unwrap();
            }
        }

        if inserts.requisition_lines {
            for row in &mock_data.requisition_lines {
                let repo = RequisitionLineRowRepository::new(connection);
                repo.upsert_one(row).unwrap();
            }
        }

        if inserts.invoices {
            let repo = InvoiceRowRepository::new(connection);
            for row in &mock_data.invoices {
                repo.upsert_one(&row).unwrap();
            }
        }

        if inserts.stock_lines {
            let repo = StockLineRowRepository::new(connection);
            for row in &mock_data.stock_lines {
                repo.upsert_one(&row).unwrap();
            }
        }

        if inserts.invoice_lines {
            let repo = InvoiceLineRowRepository::new(connection);
            for row in &mock_data.invoice_lines {
                repo.upsert_one(&row).unwrap();
            }
        }

        if inserts.full_invoices {
            for row in mock_data.full_invoices.values() {
                insert_full_mock_invoice(row, connection)
            }
        }

        if inserts.full_master_lists {
            for row in mock_data.full_master_lists.iter() {
                insert_full_mock_master_list(row, connection)
            }
        }

        if inserts.numbers {
            let repo = NumberRowRepository::new(connection);
            for row in &mock_data.numbers {
                repo.upsert_one(&row).unwrap();
            }
        }

        if inserts.stocktakes {
            let repo = StocktakeRowRepository::new(connection);
            for row in &mock_data.stocktakes {
                repo.upsert_one(row).unwrap();
            }
        }

        if inserts.stocktake_lines {
            for row in &mock_data.stocktake_lines {
                let repo = StocktakeLineRowRepository::new(connection);
                repo.upsert_one(row).unwrap();
            }
        }

<<<<<<< HEAD
        if inserts.form_schemas {
            for row in &mock_data.form_schemas {
                let repo = FormSchemaRowRepository::new(connection);
                repo.upsert_one(row).unwrap();
=======
        if inserts.logs {
            for row in &mock_data.logs {
                let repo = LogRowRepository::new(connection);
                repo.insert_one(row).unwrap();
>>>>>>> a36f667e
            }
        }
    }

    mock_data
}

impl MockData {
    pub fn join(mut self, other: MockData) -> MockData {
        let MockData {
            mut user_accounts,
            mut names,
            mut stores,
            mut units,
            mut items,
            mut locations,
            mut name_store_joins,
            mut full_requisitions,
            mut invoices,
            mut stock_lines,
            mut invoice_lines,
            full_invoices: _,
            mut full_master_lists,
            mut numbers,
            mut requisitions,
            mut requisition_lines,
            mut stocktakes,
            mut stocktake_lines,
            user_store_joins: _,
            user_permissions: _,
<<<<<<< HEAD
            mut form_schemas,
=======
            mut logs,
>>>>>>> a36f667e
        } = other;

        self.user_accounts.append(&mut user_accounts);
        self.names.append(&mut names);
        self.stores.append(&mut stores);
        self.units.append(&mut units);
        self.items.append(&mut items);
        self.locations.append(&mut locations);
        self.full_requisitions.append(&mut full_requisitions);
        self.invoices.append(&mut invoices);
        self.invoice_lines.append(&mut invoice_lines);
        // self.full_invoices.append(&mut full_invoices);
        self.full_master_lists.append(&mut full_master_lists);
        self.numbers.append(&mut numbers);
        self.requisitions.append(&mut requisitions);
        self.requisition_lines.append(&mut requisition_lines);
        self.stocktakes.append(&mut stocktakes);
        self.stocktake_lines.append(&mut stocktake_lines);
        self.name_store_joins.append(&mut name_store_joins);
        self.stock_lines.append(&mut stock_lines);
<<<<<<< HEAD
        self.form_schemas.append(&mut form_schemas);
=======
        self.logs.append(&mut logs);
>>>>>>> a36f667e

        self
    }
}<|MERGE_RESOLUTION|>--- conflicted
+++ resolved
@@ -71,17 +71,12 @@
 pub use user_account::*;
 
 use crate::{
-<<<<<<< HEAD
     FormSchema, FormSchemaRowRepository, InvoiceLineRow, InvoiceLineRowRepository, InvoiceRow,
-    ItemRow, LocationRow, LocationRowRepository, NumberRow, NumberRowRepository,
-=======
-    InvoiceLineRow, InvoiceLineRowRepository, InvoiceRow, ItemRow, LocationRow,
-    LocationRowRepository, LogRow, LogRowRepository, NumberRow, NumberRowRepository,
->>>>>>> a36f667e
-    RequisitionLineRow, RequisitionLineRowRepository, RequisitionRow, RequisitionRowRepository,
-    StockLineRowRepository, StocktakeLineRowRepository, StocktakeRowRepository, UserAccountRow,
-    UserAccountRowRepository, UserPermissionRow, UserPermissionRowRepository, UserStoreJoinRow,
-    UserStoreJoinRowRepository,
+    ItemRow, LocationRow, LocationRowRepository, LogRow, LogRowRepository, NumberRow,
+    NumberRowRepository, RequisitionLineRow, RequisitionLineRowRepository, RequisitionRow,
+    RequisitionRowRepository, StockLineRowRepository, StocktakeLineRowRepository,
+    StocktakeRowRepository, UserAccountRow, UserAccountRowRepository, UserPermissionRow,
+    UserPermissionRowRepository, UserStoreJoinRow, UserStoreJoinRowRepository,
 };
 
 use self::{log::mock_logs, unit::mock_units};
@@ -114,11 +109,8 @@
     pub requisition_lines: Vec<RequisitionLineRow>,
     pub stocktakes: Vec<StocktakeRow>,
     pub stocktake_lines: Vec<StocktakeLineRow>,
-<<<<<<< HEAD
+    pub logs: Vec<LogRow>,
     pub form_schemas: Vec<FormSchema>,
-=======
-    pub logs: Vec<LogRow>,
->>>>>>> a36f667e
 }
 
 #[derive(Default)]
@@ -143,11 +135,8 @@
     pub requisition_lines: bool,
     pub stocktakes: bool,
     pub stocktake_lines: bool,
-<<<<<<< HEAD
+    pub logs: bool,
     pub form_schemas: bool,
-=======
-    pub logs: bool,
->>>>>>> a36f667e
 }
 
 impl MockDataInserts {
@@ -173,11 +162,8 @@
             requisition_lines: true,
             stocktakes: true,
             stocktake_lines: true,
-<<<<<<< HEAD
+            logs: true,
             form_schemas: true,
-=======
-            logs: true,
->>>>>>> a36f667e
         }
     }
 
@@ -265,13 +251,13 @@
         self
     }
 
-<<<<<<< HEAD
+    pub fn logs(mut self) -> Self {
+        self.logs = true;
+        self
+    }
+
     pub fn form_schemas(mut self) -> Self {
         self.form_schemas = true;
-=======
-    pub fn logs(mut self) -> Self {
-        self.logs = true;
->>>>>>> a36f667e
         self
     }
 }
@@ -331,11 +317,8 @@
             stocktake_lines: mock_stocktake_line_data(),
             requisitions: vec![],
             requisition_lines: vec![],
-<<<<<<< HEAD
+            logs: mock_logs(),
             form_schemas: mock_form_schemas(),
-=======
-            logs: mock_logs(),
->>>>>>> a36f667e
         },
     );
     data.insert(
@@ -528,17 +511,17 @@
             }
         }
 
-<<<<<<< HEAD
+        if inserts.logs {
+            for row in &mock_data.logs {
+                let repo = LogRowRepository::new(connection);
+                repo.insert_one(row).unwrap();
+            }
+        }
+
         if inserts.form_schemas {
             for row in &mock_data.form_schemas {
                 let repo = FormSchemaRowRepository::new(connection);
                 repo.upsert_one(row).unwrap();
-=======
-        if inserts.logs {
-            for row in &mock_data.logs {
-                let repo = LogRowRepository::new(connection);
-                repo.insert_one(row).unwrap();
->>>>>>> a36f667e
             }
         }
     }
@@ -569,11 +552,8 @@
             mut stocktake_lines,
             user_store_joins: _,
             user_permissions: _,
-<<<<<<< HEAD
+            mut logs,
             mut form_schemas,
-=======
-            mut logs,
->>>>>>> a36f667e
         } = other;
 
         self.user_accounts.append(&mut user_accounts);
@@ -594,11 +574,8 @@
         self.stocktake_lines.append(&mut stocktake_lines);
         self.name_store_joins.append(&mut name_store_joins);
         self.stock_lines.append(&mut stock_lines);
-<<<<<<< HEAD
+        self.logs.append(&mut logs);
         self.form_schemas.append(&mut form_schemas);
-=======
-        self.logs.append(&mut logs);
->>>>>>> a36f667e
 
         self
     }
