--- conflicted
+++ resolved
@@ -367,7 +367,11 @@
         self
     }
 
-<<<<<<< HEAD
+    pub fn programs(mut self) -> Self {
+        self.programs = true;
+        self
+    }
+
     pub fn form_schemas(mut self) -> Self {
         self.form_schemas = true;
         self
@@ -375,10 +379,6 @@
 
     pub fn documents(mut self) -> Self {
         self.documents = true;
-=======
-    pub fn programs(mut self) -> Self {
-        self.programs = true;
->>>>>>> d847fe4a
         self
     }
 }
