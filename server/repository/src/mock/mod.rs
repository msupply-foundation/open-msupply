use std::{collections::HashMap, ops::Index, vec};

mod activity_log;
mod barcode;
pub mod common;
mod document;
mod form_schema;
mod full_invoice;
mod full_master_list;
mod invoice;
mod invoice_line;
mod item;
mod location;
mod name;
mod name_store_join;
mod name_tag;
mod number;
mod period_and_period_schedule;
mod stock_line;
mod stocktake;
mod stocktake_line;
mod store;
mod test_invoice_count_service;
mod test_invoice_loaders;
pub mod test_item_stats;
mod test_master_list_repository;
mod test_name_query;
mod test_name_store_id;
mod test_outbound_shipment_update;
pub mod test_remaining_to_supply;
mod test_remote_pull;
mod test_requisition_line_repository;
mod test_requisition_queries;
mod test_requisition_repository;
mod test_requisition_service;
mod test_service_lines;
mod test_stocktake;
mod test_stocktake_line;
mod test_unallocated_line;
mod unit;
mod user_account;

pub use barcode::*;
use common::*;
pub use document::*;
pub use form_schema::*;
pub use full_invoice::*;
pub use full_master_list::*;
pub use invoice::*;
pub use invoice_line::*;
pub use item::*;
pub use location::*;
pub use name::*;
pub use name_store_join::*;
pub use name_tag::*;
pub use number::*;
pub use period_and_period_schedule::*;
pub use stock_line::*;
pub use stocktake::*;
pub use stocktake_line::*;
pub use store::*;
pub use test_invoice_count_service::*;
pub use test_invoice_loaders::*;
pub use test_master_list_repository::*;
pub use test_name_query::*;
pub use test_name_store_id::*;
pub use test_outbound_shipment_update::*;
pub use test_remote_pull::*;
pub use test_requisition_line_repository::*;
pub use test_requisition_queries::*;
pub use test_requisition_repository::*;
pub use test_requisition_service::*;
pub use test_service_lines::*;
pub use test_stocktake::*;
pub use test_stocktake_line::*;
pub use test_unallocated_line::*;
pub use user_account::*;

use crate::{
<<<<<<< HEAD
    ActivityLogRow, ActivityLogRowRepository, BarcodeRow, BarcodeRowRepository, Document,
    DocumentRepository, FormSchema, FormSchemaRowRepository, InventoryAdjustmentReasonRow,
    InventoryAdjustmentReasonRowRepository, InvoiceLineRow, InvoiceLineRowRepository, InvoiceRow,
    ItemRow, KeyValueStoreRepository, KeyValueStoreRow, LocationRow, LocationRowRepository,
    NameTagRow, NameTagRowRepository, NumberRow, NumberRowRepository, PeriodRow,
    PeriodRowRepository, PeriodScheduleRow, PeriodScheduleRowRepository, RequisitionLineRow,
=======
    ActivityLogRow, ActivityLogRowRepository, BarcodeRow, BarcodeRowRepository,
    InventoryAdjustmentReasonRow, InventoryAdjustmentReasonRowRepository, InvoiceLineRow,
    InvoiceLineRowRepository, InvoiceRow, ItemRow, KeyValueStoreRepository, KeyValueStoreRow,
    LocationRow, LocationRowRepository, MasterListNameJoinRepository, MasterListNameJoinRow,
    MasterListRow, MasterListRowRepository, NameTagJoinRepository, NameTagJoinRow, NameTagRow,
    NameTagRowRepository, NumberRow, NumberRowRepository, PeriodRow, PeriodRowRepository,
    PeriodScheduleRow, PeriodScheduleRowRepository, ProgramRequisitionOrderTypeRow,
    ProgramRequisitionOrderTypeRowRepository, ProgramRequisitionSettingsRow,
    ProgramRequisitionSettingsRowRepository, ProgramRow, ProgramRowRepository, RequisitionLineRow,
>>>>>>> 6df08184
    RequisitionLineRowRepository, RequisitionRow, RequisitionRowRepository, StockLineRowRepository,
    StocktakeLineRowRepository, StocktakeRowRepository, SyncBufferRow, SyncBufferRowRepository,
    SyncLogRow, SyncLogRowRepository, UserAccountRow, UserAccountRowRepository, UserPermissionRow,
    UserPermissionRowRepository, UserStoreJoinRow, UserStoreJoinRowRepository,
};

use self::{activity_log::mock_activity_logs, unit::mock_units};

use super::{
    InvoiceRowRepository, ItemRowRepository, NameRow, NameRowRepository, NameStoreJoinRepository,
    NameStoreJoinRow, StockLineRow, StocktakeLineRow, StocktakeRow, StorageConnection, StoreRow,
    StoreRowRepository, UnitRow, UnitRowRepository,
};

#[derive(Default, Clone)]
pub struct MockData {
    pub user_accounts: Vec<UserAccountRow>,
    pub user_store_joins: Vec<UserStoreJoinRow>,
    pub user_permissions: Vec<UserPermissionRow>,
    pub names: Vec<NameRow>,
    pub name_tags: Vec<NameTagRow>,
    pub period_schedules: Vec<PeriodScheduleRow>,
    pub periods: Vec<PeriodRow>,
    pub stores: Vec<StoreRow>,
    pub units: Vec<UnitRow>,
    pub items: Vec<ItemRow>,
    pub locations: Vec<LocationRow>,
    pub name_store_joins: Vec<NameStoreJoinRow>,
    pub full_requisitions: Vec<FullMockRequisition>,
    pub invoices: Vec<InvoiceRow>,
    pub stock_lines: Vec<StockLineRow>,
    pub invoice_lines: Vec<InvoiceLineRow>,
    pub full_invoices: HashMap<String, FullMockInvoice>,
    pub full_master_lists: Vec<FullMockMasterList>,
    pub master_lists: Vec<MasterListRow>,
    pub master_list_name_joins: Vec<MasterListNameJoinRow>,
    pub numbers: Vec<NumberRow>,
    pub requisitions: Vec<RequisitionRow>,
    pub requisition_lines: Vec<RequisitionLineRow>,
    pub stocktakes: Vec<StocktakeRow>,
    pub stocktake_lines: Vec<StocktakeLineRow>,
    pub form_schemas: Vec<FormSchema>,
    pub documents: Vec<Document>,
    pub sync_buffer_rows: Vec<SyncBufferRow>,
    pub key_value_store_rows: Vec<KeyValueStoreRow>,
    pub activity_logs: Vec<ActivityLogRow>,
    pub sync_logs: Vec<SyncLogRow>,
    pub name_tag_rows: Vec<NameTagRow>,
    pub name_tag_join_rows: Vec<NameTagJoinRow>,
    pub inventory_adjustment_reasons: Vec<InventoryAdjustmentReasonRow>,
    pub program_requisition_settings: Vec<ProgramRequisitionSettingsRow>,
    pub programs: Vec<ProgramRow>,
    pub requisition_order_types: Vec<ProgramRequisitionOrderTypeRow>,
    pub barcodes: Vec<BarcodeRow>,
}

impl MockData {
    pub fn insert(&self, connection: &StorageConnection) {
        insert_mock_data(
            connection,
            MockDataInserts::all(),
            MockDataCollection {
                data: vec![("".to_string(), self.clone())],
            },
        );
    }
}

#[derive(Default)]
pub struct MockDataInserts {
    pub user_accounts: bool,
    pub user_store_joins: bool,
    pub user_permissions: bool,
    pub names: bool,
    pub name_tags: bool,
    pub period_schedules: bool,
    pub periods: bool,
    pub stores: bool,
    pub units: bool,
    pub items: bool,
    pub locations: bool,
    pub name_store_joins: bool,
    pub full_requisitions: bool,
    pub invoices: bool,
    pub stock_lines: bool,
    pub invoice_lines: bool,
    pub full_invoices: bool,
    pub full_master_lists: bool,
    pub numbers: bool,
    pub requisitions: bool,
    pub requisition_lines: bool,
    pub stocktakes: bool,
    pub stocktake_lines: bool,
    pub logs: bool,
    pub form_schemas: bool,
    pub documents: bool,
    pub sync_buffer_rows: bool,
    pub key_value_store_rows: bool,
    pub activity_logs: bool,
    pub sync_logs: bool,
    pub inventory_adjustment_reasons: bool,
    pub barcodes: bool,
}

impl MockDataInserts {
    pub fn all() -> Self {
        MockDataInserts {
            user_accounts: true,
            user_store_joins: true,
            user_permissions: true,
            names: true,
            name_tags: true,
            period_schedules: true,
            periods: true,
            stores: true,
            units: true,
            items: true,
            locations: true,
            name_store_joins: true,
            full_requisitions: true,
            invoices: true,
            stock_lines: true,
            invoice_lines: true,
            full_invoices: true,
            full_master_lists: true,
            numbers: true,
            requisitions: true,
            requisition_lines: true,
            stocktakes: true,
            stocktake_lines: true,
            logs: true,
            form_schemas: true,
            documents: true,
            sync_buffer_rows: true,
            key_value_store_rows: true,
            activity_logs: true,
            sync_logs: true,
            inventory_adjustment_reasons: true,
            barcodes: true,
        }
    }

    pub fn none() -> Self {
        MockDataInserts::default()
    }

    pub fn user_accounts(mut self) -> Self {
        self.user_accounts = true;
        self
    }

    pub fn user_store_joins(mut self) -> Self {
        self.user_store_joins = true;
        self
    }

    pub fn user_permissions(mut self) -> Self {
        self.user_permissions = true;
        self
    }

    pub fn names(mut self) -> Self {
        self.names = true;
        self
    }

    pub fn name_tags(mut self) -> Self {
        self.name_tags = true;
        self
    }

    pub fn period_schedules(mut self) -> Self {
        self.period_schedules = true;
        self
    }

    pub fn periods(mut self) -> Self {
        self.periods = true;
        self
    }

    pub fn numbers(mut self) -> Self {
        self.numbers = true;
        self
    }

    pub fn stores(mut self) -> Self {
        self.stores = true;
        self
    }

    pub fn units(mut self) -> Self {
        self.units = true;
        self
    }

    pub fn items(mut self) -> Self {
        self.items = true;
        self
    }

    pub fn locations(mut self) -> Self {
        self.locations = true;
        self
    }

    pub fn name_store_joins(mut self) -> Self {
        self.name_store_joins = true;
        self
    }

    pub fn invoices(mut self) -> Self {
        self.invoices = true;
        self
    }

    pub fn full_requisitions(mut self) -> Self {
        self.full_requisitions = true;
        self
    }

    pub fn stock_lines(mut self) -> Self {
        self.stock_lines = true;
        self
    }

    pub fn invoice_lines(mut self) -> Self {
        self.invoice_lines = true;
        self
    }

    pub fn full_invoices(mut self) -> Self {
        self.full_invoices = true;
        self
    }

    pub fn full_master_list(mut self) -> Self {
        self.full_master_lists = true;
        self
    }

    pub fn stocktakes(mut self) -> Self {
        self.stocktakes = true;
        self
    }

    pub fn stocktake_lines(mut self) -> Self {
        self.stocktake_lines = true;
        self
    }

    pub fn key_value_store_rows(mut self) -> Self {
        self.key_value_store_rows = true;
        self
    }

    pub fn activity_logs(mut self) -> Self {
        self.activity_logs = true;
        self
    }

    pub fn sync_logs(mut self) -> Self {
        self.sync_logs = true;
        self
    }

    pub fn inventory_adjustment_reasons(mut self) -> Self {
        self.inventory_adjustment_reasons = true;
        self
    }

    pub fn barcodes(mut self) -> Self {
        self.barcodes = true;
        self
    }

    pub fn form_schemas(mut self) -> Self {
        self.form_schemas = true;
        self
    }

    pub fn documents(mut self) -> Self {
        self.documents = true;
        self
    }
}

#[derive(Default)]
pub struct MockDataCollection {
    // Note: can't use a HashMap since mock data should be inserted in order
    pub data: Vec<(String, MockData)>,
}

impl MockDataCollection {
    pub fn insert(&mut self, name: &str, data: MockData) {
        self.data.push((name.to_string(), data));
    }

    pub fn get_mut(&mut self, name: &str) -> &mut MockData {
        for (n, data) in &mut self.data {
            if n != name {
                continue;
            }
            return data;
        }
        unreachable!("Missing mock data");
    }
}

impl Index<&str> for MockDataCollection {
    type Output = MockData;

    fn index(&self, name: &str) -> &Self::Output {
        &self.data.iter().find(|entry| entry.0 == name).unwrap().1
    }
}

fn all_mock_data() -> MockDataCollection {
    let mut data: MockDataCollection = Default::default();
    data.insert(
        "base",
        MockData {
            user_accounts: mock_user_accounts(),
            user_store_joins: mock_user_store_joins(),
            user_permissions: mock_user_permissions(),
            names: mock_names(),
            name_tags: mock_name_tags(),
            period_schedules: mock_period_schedules(),
            periods: mock_periods(),
            stores: mock_stores(),
            units: mock_units(),
            items: mock_items(),
            locations: mock_locations(),
            name_store_joins: mock_name_store_joins(),
            invoices: mock_invoices(),
            stock_lines: mock_stock_lines(),
            invoice_lines: mock_invoice_lines(),
            full_invoices: mock_full_invoices(),
            full_master_lists: mock_full_master_lists(),
            numbers: mock_numbers(),
            stocktakes: mock_stocktake_data(),
            stocktake_lines: mock_stocktake_line_data(),
<<<<<<< HEAD
            requisitions: vec![],
            requisition_lines: vec![],
            form_schemas: mock_form_schemas(),
            documents: mock_documents(),
            sync_buffer_rows: vec![],
            key_value_store_rows: vec![],
=======
>>>>>>> 6df08184
            activity_logs: mock_activity_logs(),
            ..Default::default()
        },
    );
    data.insert(
        "test_invoice_count_service_data",
        test_invoice_count_service_data(),
    );
    data.insert(
        "test_outbound_shipment_update_data",
        test_outbound_shipment_update_data(),
    );
    data.insert("test_stocktake_line_data", test_stocktake_line_data());
    data.insert("test_stocktake_data", test_stocktake_data());
    data.insert("mock_test_unallocated_line", mock_test_unallocated_line());
    data.insert("mock_test_name_store_id", mock_test_name_store_id());
    data.insert(
        "mock_test_requisition_repository",
        mock_test_requisition_repository(),
    );
    data.insert(
        "mock_test_requisition_line_repository",
        mock_test_requisition_line_repository(),
    );
    data.insert(
        "mock_test_requisition_service",
        mock_test_requisition_service(),
    );
    data.insert(
        "mock_test_requisition_queries",
        mock_test_requisition_queries(),
    );
    data.insert(
        "mock_test_master_list_repository",
        mock_test_master_list_repository(),
    );
    data.insert("mock_test_invoice_loaders", mock_test_invoice_loaders());
    data.insert("mock_test_remote_pull", mock_test_remote_pull());
    data.insert("mock_test_service_item", mock_test_service_item());
    data.insert("mock_test_name_query", mock_test_name_query());
    data
}

pub async fn insert_all_mock_data(
    connection: &StorageConnection,
    inserts: MockDataInserts,
) -> MockDataCollection {
    insert_mock_data(connection, inserts, all_mock_data())
}

pub fn insert_extra_mock_data(connection: &StorageConnection, extra_mock_data: MockData) {
    insert_mock_data(
        connection,
        MockDataInserts::all(),
        MockDataCollection {
            data: vec![("extra_data".to_string(), extra_mock_data)],
        },
    );
}

pub fn insert_mock_data(
    connection: &StorageConnection,
    inserts: MockDataInserts,
    mock_data: MockDataCollection,
) -> MockDataCollection {
    for (_, mock_data) in &mock_data.data {
        if inserts.names {
            let repo = NameRowRepository::new(connection);
            for row in &mock_data.names {
                repo.upsert_one(&row).unwrap();
            }
        }

        if inserts.name_tags {
            let repo = NameTagRowRepository::new(connection);
            for row in &mock_data.name_tags {
                repo.upsert_one(&row).unwrap();
            }
        }

        if inserts.period_schedules {
            let repo = PeriodScheduleRowRepository::new(connection);
            for row in &mock_data.period_schedules {
                repo.upsert_one(&row).unwrap();
            }
        }

        if inserts.periods {
            let repo = PeriodRowRepository::new(connection);
            for row in &mock_data.periods {
                repo.upsert_one(&row).unwrap();
            }
        }

        if inserts.stores {
            let repo = StoreRowRepository::new(connection);
            for row in &mock_data.stores {
                repo.upsert_one(&row).unwrap();
            }
        }

        if inserts.user_accounts {
            let repo = UserAccountRowRepository::new(connection);
            for row in &mock_data.user_accounts {
                repo.insert_one(&row).unwrap();
            }
        }

        if inserts.user_store_joins {
            let repo = UserStoreJoinRowRepository::new(connection);
            for row in &mock_data.user_store_joins {
                repo.upsert_one(&row).unwrap();
            }
        }

        if inserts.user_permissions {
            let repo = UserPermissionRowRepository::new(connection);
            for row in &mock_data.user_permissions {
                repo.upsert_one(&row).unwrap();
            }
        }

        if inserts.units {
            let repo = UnitRowRepository::new(connection);
            for row in &mock_data.units {
                repo.upsert_one(&row).unwrap();
            }
        }

        if inserts.items {
            let repo = ItemRowRepository::new(connection);
            for row in &mock_data.items {
                repo.upsert_one(&row).unwrap();
            }
        }

        if inserts.locations {
            let repo = LocationRowRepository::new(connection);
            for row in &mock_data.locations {
                repo.upsert_one(&row).unwrap();
            }
        }

        if inserts.name_store_joins {
            let repo = NameStoreJoinRepository::new(connection);
            for row in &mock_data.name_store_joins {
                repo.upsert_one(&row).unwrap();
            }
        }

        if inserts.full_requisitions {
            for row in mock_data.full_requisitions.iter() {
                insert_full_mock_requisition(&row, connection)
            }
        }

        if inserts.requisitions {
            for row in &mock_data.requisitions {
                let repo = RequisitionRowRepository::new(connection);
                repo.upsert_one(row).unwrap();
            }
        }

        if inserts.requisition_lines {
            for row in &mock_data.requisition_lines {
                let repo = RequisitionLineRowRepository::new(connection);
                repo.upsert_one(row).unwrap();
            }
        }

        if inserts.invoices {
            let repo = InvoiceRowRepository::new(connection);
            for row in &mock_data.invoices {
                repo.upsert_one(&row).unwrap();
            }
        }

        if inserts.stock_lines {
            let repo = StockLineRowRepository::new(connection);
            for row in &mock_data.stock_lines {
                repo.upsert_one(&row).unwrap();
            }
        }

        if inserts.invoice_lines {
            let repo = InvoiceLineRowRepository::new(connection);
            for row in &mock_data.invoice_lines {
                repo.upsert_one(&row).unwrap();
            }
        }

        if inserts.full_invoices {
            for row in mock_data.full_invoices.values() {
                insert_full_mock_invoice(row, connection)
            }
        }

        if inserts.full_master_lists {
            for row in mock_data.full_master_lists.iter() {
                insert_full_mock_master_list(row, connection)
            }
        }

        for row in &mock_data.master_lists {
            let repo = MasterListRowRepository::new(connection);
            repo.upsert_one(&row).unwrap();
        }

        for row in &mock_data.master_list_name_joins {
            let repo = MasterListNameJoinRepository::new(connection);
            repo.upsert_one(&row).unwrap();
        }

        if inserts.numbers {
            let repo = NumberRowRepository::new(connection);
            for row in &mock_data.numbers {
                repo.upsert_one(&row).unwrap();
            }
        }

        if inserts.stocktakes {
            let repo = StocktakeRowRepository::new(connection);
            for row in &mock_data.stocktakes {
                repo.upsert_one(row).unwrap();
            }
        }

        if inserts.stocktake_lines {
            let repo = StocktakeLineRowRepository::new(connection);
            for row in &mock_data.stocktake_lines {
                repo.upsert_one(row).unwrap();
            }
        }

        if inserts.sync_buffer_rows {
            let repo = SyncBufferRowRepository::new(connection);
            for row in &mock_data.sync_buffer_rows {
                repo.upsert_one(row).unwrap();
            }
        }

        if inserts.key_value_store_rows {
            let repo = KeyValueStoreRepository::new(connection);
            for row in &mock_data.key_value_store_rows {
                repo.upsert_one(&row).unwrap();
            }
        }

        if inserts.activity_logs {
            for row in &mock_data.activity_logs {
                let repo = ActivityLogRowRepository::new(connection);
                repo.insert_one(row).unwrap();
            }
        }

        if inserts.form_schemas {
            for row in &mock_data.form_schemas {
                let repo = FormSchemaRowRepository::new(connection);
                repo.upsert_one(row).unwrap();
            }
        }

        if inserts.documents {
            for row in &mock_data.documents {
                let repo = DocumentRepository::new(connection);
                repo.insert(row, false).unwrap();
            }
        }
        if inserts.sync_logs {
            for row in &mock_data.sync_logs {
                let repo = SyncLogRowRepository::new(connection);
                repo.upsert_one(row).unwrap();
            }
        }

        if inserts.inventory_adjustment_reasons {
            for row in &mock_data.inventory_adjustment_reasons {
                let repo = InventoryAdjustmentReasonRowRepository::new(connection);
                repo.upsert_one(row).unwrap();
            }
        }

        for row in &mock_data.name_tag_rows {
            let repo = NameTagRowRepository::new(connection);
            repo.upsert_one(row).unwrap();
        }

        for row in &mock_data.name_tag_join_rows {
            let repo = NameTagJoinRepository::new(connection);
            repo.upsert_one(row).unwrap();
        }

        for row in &mock_data.programs {
            let repo = ProgramRowRepository::new(connection);
            repo.upsert_one(row).unwrap();
        }

        for row in &mock_data.program_requisition_settings {
            let repo = ProgramRequisitionSettingsRowRepository::new(connection);
            repo.upsert_one(row).unwrap();
        }

        for row in &mock_data.requisition_order_types {
            let repo = ProgramRequisitionOrderTypeRowRepository::new(connection);
            repo.upsert_one(row).unwrap();
        }

        if inserts.barcodes {
            for row in &mock_data.barcodes {
                let repo = BarcodeRowRepository::new(connection);
                repo.upsert_one(row).unwrap();
            }
        }
    }
    mock_data
}

impl MockData {
    pub fn join(mut self, other: MockData) -> MockData {
        let MockData {
            mut user_accounts,
            mut names,
            mut name_tags,
            mut period_schedules,
            mut periods,
            mut stores,
            mut units,
            mut items,
            mut locations,
            mut name_store_joins,
            mut full_requisitions,
            mut invoices,
            mut stock_lines,
            mut invoice_lines,
            full_invoices: _,
            mut full_master_lists,
            mut numbers,
            mut requisitions,
            mut requisition_lines,
            mut stocktakes,
            mut stocktake_lines,
            user_store_joins: _,
            user_permissions: _,
            mut form_schemas,
            mut documents,
            sync_buffer_rows: _,
            mut key_value_store_rows,
            mut activity_logs,
            mut sync_logs,
            mut inventory_adjustment_reasons,
            mut name_tag_join_rows,
            mut name_tag_rows,
            mut program_requisition_settings,
            mut programs,
            mut master_lists,
            mut master_list_name_joins,
            mut requisition_order_types,
            mut barcodes,
        } = other;

        self.user_accounts.append(&mut user_accounts);
        self.names.append(&mut names);
        self.name_tags.append(&mut name_tags);
        self.period_schedules.append(&mut period_schedules);
        self.periods.append(&mut periods);
        self.stores.append(&mut stores);
        self.units.append(&mut units);
        self.items.append(&mut items);
        self.locations.append(&mut locations);
        self.full_requisitions.append(&mut full_requisitions);
        self.invoices.append(&mut invoices);
        self.invoice_lines.append(&mut invoice_lines);
        // self.full_invoices.append(&mut full_invoices);
        self.full_master_lists.append(&mut full_master_lists);
        self.numbers.append(&mut numbers);
        self.requisitions.append(&mut requisitions);
        self.requisition_lines.append(&mut requisition_lines);
        self.stocktakes.append(&mut stocktakes);
        self.stocktake_lines.append(&mut stocktake_lines);
        self.name_store_joins.append(&mut name_store_joins);
        self.stock_lines.append(&mut stock_lines);
        self.form_schemas.append(&mut form_schemas);
        self.documents.append(&mut documents);
        self.key_value_store_rows.append(&mut key_value_store_rows);
        self.activity_logs.append(&mut activity_logs);
        self.sync_logs.append(&mut sync_logs);
        self.inventory_adjustment_reasons
            .append(&mut inventory_adjustment_reasons);
        self.name_tag_join_rows.append(&mut name_tag_join_rows);
        self.name_tag_rows.append(&mut name_tag_rows);
        self.program_requisition_settings
            .append(&mut program_requisition_settings);
        self.programs.append(&mut programs);
        self.master_lists.append(&mut master_lists);
        self.master_list_name_joins
            .append(&mut master_list_name_joins);
        self.requisition_order_types
            .append(&mut requisition_order_types);
        self.barcodes.append(&mut barcodes);

        self
    }
}<|MERGE_RESOLUTION|>--- conflicted
+++ resolved
@@ -77,24 +77,16 @@
 pub use user_account::*;
 
 use crate::{
-<<<<<<< HEAD
     ActivityLogRow, ActivityLogRowRepository, BarcodeRow, BarcodeRowRepository, Document,
     DocumentRepository, FormSchema, FormSchemaRowRepository, InventoryAdjustmentReasonRow,
     InventoryAdjustmentReasonRowRepository, InvoiceLineRow, InvoiceLineRowRepository, InvoiceRow,
     ItemRow, KeyValueStoreRepository, KeyValueStoreRow, LocationRow, LocationRowRepository,
-    NameTagRow, NameTagRowRepository, NumberRow, NumberRowRepository, PeriodRow,
-    PeriodRowRepository, PeriodScheduleRow, PeriodScheduleRowRepository, RequisitionLineRow,
-=======
-    ActivityLogRow, ActivityLogRowRepository, BarcodeRow, BarcodeRowRepository,
-    InventoryAdjustmentReasonRow, InventoryAdjustmentReasonRowRepository, InvoiceLineRow,
-    InvoiceLineRowRepository, InvoiceRow, ItemRow, KeyValueStoreRepository, KeyValueStoreRow,
-    LocationRow, LocationRowRepository, MasterListNameJoinRepository, MasterListNameJoinRow,
-    MasterListRow, MasterListRowRepository, NameTagJoinRepository, NameTagJoinRow, NameTagRow,
-    NameTagRowRepository, NumberRow, NumberRowRepository, PeriodRow, PeriodRowRepository,
-    PeriodScheduleRow, PeriodScheduleRowRepository, ProgramRequisitionOrderTypeRow,
+    MasterListNameJoinRepository, MasterListNameJoinRow, MasterListRow, MasterListRowRepository,
+    NameTagJoinRepository, NameTagJoinRow, NameTagRow, NameTagRowRepository, NumberRow,
+    NumberRowRepository, PeriodRow, PeriodRowRepository, PeriodScheduleRow,
+    PeriodScheduleRowRepository, ProgramRequisitionOrderTypeRow,
     ProgramRequisitionOrderTypeRowRepository, ProgramRequisitionSettingsRow,
     ProgramRequisitionSettingsRowRepository, ProgramRow, ProgramRowRepository, RequisitionLineRow,
->>>>>>> 6df08184
     RequisitionLineRowRepository, RequisitionRow, RequisitionRowRepository, StockLineRowRepository,
     StocktakeLineRowRepository, StocktakeRowRepository, SyncBufferRow, SyncBufferRowRepository,
     SyncLogRow, SyncLogRowRepository, UserAccountRow, UserAccountRowRepository, UserPermissionRow,
@@ -437,15 +429,8 @@
             numbers: mock_numbers(),
             stocktakes: mock_stocktake_data(),
             stocktake_lines: mock_stocktake_line_data(),
-<<<<<<< HEAD
-            requisitions: vec![],
-            requisition_lines: vec![],
             form_schemas: mock_form_schemas(),
             documents: mock_documents(),
-            sync_buffer_rows: vec![],
-            key_value_store_rows: vec![],
-=======
->>>>>>> 6df08184
             activity_logs: mock_activity_logs(),
             ..Default::default()
         },
