use crate::ProgramRow;

use super::{context_immunisation_program, context_program_a, mock_master_list_program};

pub fn mock_program_a() -> ProgramRow {
    ProgramRow {
        id: "program_a".to_string(),
        master_list_id: Some(mock_master_list_program().master_list.id),
        name: "program_a".to_string(),
<<<<<<< HEAD
        context_id: "program_a".to_string(),
=======
        context_id: context_program_a().id,
>>>>>>> e26e365e
        is_immunisation: false,
    }
}

pub fn mock_immunisation_program() -> ProgramRow {
    ProgramRow {
        id: "immunisation_program".to_string(),
        master_list_id: None,
        name: "immunisation_program".to_string(),
<<<<<<< HEAD
        context_id: "immunisation_program".to_string(),
=======
        context_id: context_immunisation_program().id,
>>>>>>> e26e365e
        is_immunisation: true,
    }
}

pub fn mock_programs() -> Vec<ProgramRow> {
    vec![mock_program_a(), mock_immunisation_program()]
}<|MERGE_RESOLUTION|>--- conflicted
+++ resolved
@@ -7,11 +7,7 @@
         id: "program_a".to_string(),
         master_list_id: Some(mock_master_list_program().master_list.id),
         name: "program_a".to_string(),
-<<<<<<< HEAD
-        context_id: "program_a".to_string(),
-=======
         context_id: context_program_a().id,
->>>>>>> e26e365e
         is_immunisation: false,
     }
 }
@@ -21,11 +17,7 @@
         id: "immunisation_program".to_string(),
         master_list_id: None,
         name: "immunisation_program".to_string(),
-<<<<<<< HEAD
-        context_id: "immunisation_program".to_string(),
-=======
         context_id: context_immunisation_program().id,
->>>>>>> e26e365e
         is_immunisation: true,
     }
 }
