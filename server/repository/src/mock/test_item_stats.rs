use chrono::{Duration, Utc};
use util::{constants::AVG_NUMBER_OF_DAYS_IN_A_MONTH, uuid::uuid};

use crate::{
    InvoiceLineRow, InvoiceLineType, InvoiceRow, InvoiceType, ItemRow, ItemType, StockLineRow,
};

use super::{mock_name_a, mock_store_a, mock_store_b, MockData};

const ITEM1_INDEX: usize = 0;
const ITEM2_INDEX: usize = 1;
const ITEM2_TRANSFER_INDEX: usize = 2;

fn consumption_points() -> MockData {
    let invoice_id = uuid();
    MockData {
        invoices: vec![
            InvoiceRow {
                id: invoice_id.clone(),
                store_id: mock_store_a().id,
                name_link_id: mock_name_a().id,
                r#type: InvoiceType::OutboundShipment,
                ..Default::default()
            },
            InvoiceRow {
                id: format!("{}-invoice-2", invoice_id),
                store_id: mock_store_a().id,
                name_link_id: mock_name_a().id,
                r#type: InvoiceType::OutboundShipment,
                linked_invoice_id: Some(invoice_id.clone()),
                ..Default::default()
            },
        ],
        invoice_lines: vec![
            InvoiceLineRow {
                id: format!("{}-line-item1", invoice_id),
                invoice_id: invoice_id.clone(),
                item_link_id: item().id,
                r#type: InvoiceLineType::StockOut,
                pack_size: 1.0,
                ..Default::default()
            },
            InvoiceLineRow {
                id: format!("{}-line-item2", invoice_id),
                invoice_id: invoice_id.clone(),
                item_link_id: item2().id,
                r#type: InvoiceLineType::StockOut,
                pack_size: 1.0,
                ..Default::default()
            },
            InvoiceLineRow {
                id: format!("{}-invoice-2-line-item3", invoice_id),
                // Invoice 2 = transfer
                invoice_id: format!("{}-invoice-2", invoice_id),
                item_link_id: item2().id,
                r#type: InvoiceLineType::StockOut,
                pack_size: 1.0,
                ..Default::default()
            },
        ],
        ..Default::default()
    }
}

pub fn mock_item_stats() -> MockData {
    MockData {
        items: vec![item(), item2()],
        stock_lines: vec![
            stock_line1(),
            stock_line2(),
            stock_line3(),
            stock_line_1_store_b(),
            stock_line1_item2(),
        ],
        ..Default::default()
    }
    .join({
        let mut u = consumption_points();
        // ~3 days ago
        u.invoices[0].picked_datetime = Some(Utc::now().naive_utc() - Duration::days(3));
        u.invoice_lines[ITEM1_INDEX].number_of_packs = 5.0;
        u.invoice_lines[ITEM1_INDEX].pack_size = 3.0;
        // Remove item2 line so it isn't counted in 1 month scenario
        u.invoice_lines.remove(ITEM2_INDEX);
        u
    })
    .join({
        let mut u = consumption_points();
        // ~32.4 days ago
        u.invoices[0].picked_datetime = Some(
            Utc::now().naive_utc() - Duration::days((AVG_NUMBER_OF_DAYS_IN_A_MONTH + 2.0) as i64),
        );
        u.invoice_lines[ITEM1_INDEX].number_of_packs = 1000.0;
        u.invoice_lines[ITEM2_INDEX].number_of_packs = 30.0;
        // 34 days ago - Transfer invoice - intended to fall outside of custom days test
        u.invoices[1].picked_datetime = Some(Utc::now().naive_utc() - Duration::days(34 as i64));
        u.invoice_lines[ITEM2_TRANSFER_INDEX].number_of_packs = 2.0;
        u.invoice_lines[ITEM2_TRANSFER_INDEX].pack_size = 10.0;
        u
    })
    .join({
        // ~92.3 days ago
        let mut u = consumption_points();
        u.invoices[0].picked_datetime = Some(
            Utc::now().naive_utc()
                - Duration::days((AVG_NUMBER_OF_DAYS_IN_A_MONTH * 3.0 + 1.0) as i64),
        );
        u.invoice_lines[ITEM1_INDEX].number_of_packs = 100000.0;
        u.invoice_lines[ITEM2_INDEX].number_of_packs = 100000.0;
        u
    })
    .join({
        let mut u = consumption_points();
        // ~60.9 days ago
        u.invoices[0].picked_datetime = Some(
            Utc::now().naive_utc() - Duration::days((AVG_NUMBER_OF_DAYS_IN_A_MONTH * 2.0) as i64),
        );
        u.invoices[0].store_id = mock_store_b().id;
        u.invoice_lines[ITEM1_INDEX].number_of_packs = 50.0;
        u
    })
}

// defaults
pub fn item1_amc_3_months() -> f64 {
    (3 * 5 + 1000) as f64 / 3.0
}

pub fn item2_amc_3_months() -> f64 {
    50.0 / 3.0
}

// Custom days
pub fn item1_amc_number_of_days_pref() -> f64 {
    (5.0 * 3.0) / 1.0
}

pub fn item2_amc_number_of_days_pref() -> f64 {
    0.0
}

// Transfer line packs * pack size
pub fn item2_transfer_units() -> f64 {
    2.0 * 10.0
}

// AMC excluding transferred units
pub fn item2_amc_3_months_excluding_transfer() -> f64 {
    item2_amc_3_months() - (item2_transfer_units() / 3.0)
}

// 1 month lookback
pub fn item1_amc_1_months() -> f64 {
    (3 * 5) as f64 / 1.0
}

pub fn item1_amc_3_months_store_b() -> f64 {
    50.0 / 3.0
}

// with period end date (also 1 month lookback)
pub fn period_end_date() -> chrono::NaiveDate {
    util::date_now() - chrono::Duration::days(4)
}

pub fn item1_amc_1_months_period_end_date() -> f64 {
<<<<<<< HEAD
    1000.0 / 1.0
=======
    (1000.0 + 15.0) / 1.0
>>>>>>> f5a210e9
}

pub fn item2_amc_1_months_period_end_date() -> f64 {
    30.0 / 1.0
}

pub fn item() -> ItemRow {
    let id = "item".to_string();
    ItemRow {
        id: id.clone(),
        name: id.clone(),
        code: id.clone(),
        r#type: ItemType::Stock,
        ..Default::default()
    }
}

pub fn stock_line1() -> StockLineRow {
    let id = "stock_line1".to_string();
    StockLineRow {
        id: id.clone(),
        item_link_id: item().id,
        store_id: mock_store_a().id,
        pack_size: 10.0,
        available_number_of_packs: 1.0,
        total_number_of_packs: 40.0,
        supplier_link_id: Some(String::from("name_store_b")),
        ..Default::default()
    }
}

pub fn stock_line2() -> StockLineRow {
    let id = "stock_line2".to_string();
    StockLineRow {
        id: id.clone(),
        item_link_id: item().id,
        store_id: mock_store_a().id,
        available_number_of_packs: 20.0,
        pack_size: 10.0,
        total_number_of_packs: 40.0,
        supplier_link_id: Some(String::from("name_store_b")),
        ..Default::default()
    }
}

pub fn stock_line3() -> StockLineRow {
    let id = "stock_line3".to_string();
    StockLineRow {
        id: id.clone(),
        item_link_id: item().id,
        store_id: mock_store_a().id,
        available_number_of_packs: 10.0,
        pack_size: 1.0,
        total_number_of_packs: 40.0,
        supplier_link_id: Some(String::from("name_store_b")),
        ..Default::default()
    }
}

pub fn item_1_soh() -> f64 {
    10.0 + 20.0 * 10.0 + 10.0
}

pub fn stock_line_1_store_b() -> StockLineRow {
    let id = "stock_line_1_store_b".to_string();
    StockLineRow {
        id: id.clone(),
        item_link_id: item().id,
        store_id: mock_store_b().id,
        available_number_of_packs: 1.0,
        pack_size: 10.0,
        total_number_of_packs: 40.0,
        supplier_link_id: Some(String::from("name_store_b")),
        ..Default::default()
    }
}

pub fn item_1_store_b_soh() -> f64 {
    10.0
}

pub fn item2() -> ItemRow {
    let id = "item2".to_string();
    ItemRow {
        id: id.clone(),
        name: id.clone(),
        code: id.clone(),
        r#type: ItemType::Stock,
        ..Default::default()
    }
}

pub fn stock_line1_item2() -> StockLineRow {
    let id = "stock_line1_item2".to_string();
    StockLineRow {
        id: id.clone(),
        item_link_id: item2().id,
        store_id: mock_store_a().id,
        available_number_of_packs: 11.0,
        pack_size: 2.0,
        total_number_of_packs: 40.0,
        supplier_link_id: Some(String::from("name_store_b")),
        ..Default::default()
    }
}

pub fn item_2_soh() -> f64 {
    2.0 * 11.0
}<|MERGE_RESOLUTION|>--- conflicted
+++ resolved
@@ -164,11 +164,7 @@
 }
 
 pub fn item1_amc_1_months_period_end_date() -> f64 {
-<<<<<<< HEAD
-    1000.0 / 1.0
-=======
     (1000.0 + 15.0) / 1.0
->>>>>>> f5a210e9
 }
 
 pub fn item2_amc_1_months_period_end_date() -> f64 {
