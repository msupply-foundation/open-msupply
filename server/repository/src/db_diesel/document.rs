--- conflicted
+++ resolved
@@ -114,7 +114,6 @@
     pub status: DocumentStatus,
     pub owner_name_id: Option<String>,
     pub context: Option<String>,
-    pub is_sync_update: bool,
 }
 
 #[derive(Clone)]
@@ -215,9 +214,9 @@
     }
 
     /// Inserts a document
-    pub fn insert(&self, doc: &Document) -> Result<(), RepositoryError> {
+    pub fn insert(&self, doc: &Document, is_sync_update: bool) -> Result<(), RepositoryError> {
         diesel::insert_into(document::dsl::document)
-            .values(doc.to_row()?)
+            .values(doc.to_row(is_sync_update)?)
             .execute(&self.connection.connection)?;
         Ok(())
     }
@@ -333,6 +332,7 @@
             status,
             owner_name_id,
             context,
+            is_sync_update: _,
         } = self;
 
         let parents: Vec<String> =
@@ -360,32 +360,12 @@
             context,
         };
 
-<<<<<<< HEAD
         Ok(document)
     }
-=======
-    let document = Document {
-        id: row.id,
-        name: row.name,
-        parent_ids: parents,
-        user_id: row.user_id,
-        timestamp: DateTime::<Utc>::from_utc(row.timestamp, Utc),
-        r#type: row.r#type,
-        data,
-        form_schema_id: row.form_schema_id,
-        status: row.status,
-        comment: row.comment,
-        owner_name_id: row.owner_name_id,
-        context: row.context,
-        is_sync_update: row.is_sync_update,
-    };
-
-    Ok(document)
->>>>>>> ad4bc39a
 }
 
 impl Document {
-    pub fn to_row(&self) -> Result<DocumentRow, RepositoryError> {
+    pub fn to_row(&self, is_sync_update: bool) -> Result<DocumentRow, RepositoryError> {
         let parents =
             serde_json::to_string(&self.parent_ids).map_err(|err| RepositoryError::DBError {
                 msg: "Can't serialize parents".to_string(),
@@ -395,7 +375,6 @@
             msg: "Can't serialize data".to_string(),
             extra: format!("{}", err),
         })?;
-<<<<<<< HEAD
         Ok(DocumentRow {
             id: self.id.to_owned(),
             name: self.name.to_owned(),
@@ -408,27 +387,7 @@
             status: self.status.to_owned(),
             owner_name_id: self.owner_name_id.to_owned(),
             context: self.context.to_owned(),
+            is_sync_update,
         })
     }
-=======
-    let data = serde_json::to_string(&doc.data).map_err(|err| RepositoryError::DBError {
-        msg: "Can't serialize data".to_string(),
-        extra: format!("{}", err),
-    })?;
-    Ok(DocumentRow {
-        id: doc.id.to_owned(),
-        name: doc.name.to_owned(),
-        parent_ids: parents,
-        user_id: doc.user_id.to_owned(),
-        timestamp: doc.timestamp.naive_utc(),
-        r#type: doc.r#type.to_owned(),
-        data,
-        form_schema_id: doc.form_schema_id.clone(),
-        status: doc.status.to_owned(),
-        comment: doc.comment.to_owned(),
-        owner_name_id: doc.owner_name_id.to_owned(),
-        context: doc.context.to_owned(),
-        is_sync_update: doc.is_sync_update,
-    })
->>>>>>> ad4bc39a
 }