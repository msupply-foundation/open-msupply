--- conflicted
+++ resolved
@@ -114,12 +114,9 @@
 pub struct DocumentFilter {
     pub name: Option<StringFilter>,
     pub r#type: Option<EqualFilter<String>>,
-<<<<<<< HEAD
-    pub data: Option<SimpleStringFilter>,
-=======
     pub owner: Option<EqualFilter<String>>,
     pub context: Option<EqualFilter<String>>,
->>>>>>> 133ea70b
+    pub data: Option<SimpleStringFilter>,
 }
 
 impl DocumentFilter {
@@ -127,12 +124,9 @@
         DocumentFilter {
             name: None,
             r#type: None,
-<<<<<<< HEAD
             data: None,
-=======
             owner: None,
             context: None,
->>>>>>> 133ea70b
         }
     }
 
@@ -146,18 +140,18 @@
         self
     }
 
-<<<<<<< HEAD
+    pub fn owner(mut self, filter: EqualFilter<String>) -> Self {
+        self.r#type = Some(filter);
+        self
+    }
+
+    pub fn context(mut self, filter: EqualFilter<String>) -> Self {
+        self.r#type = Some(filter);
+        self
+    }
+
     pub fn data(mut self, filter: SimpleStringFilter) -> Self {
         self.data = Some(filter);
-=======
-    pub fn owner(mut self, filter: EqualFilter<String>) -> Self {
-        self.r#type = Some(filter);
-        self
-    }
-
-    pub fn context(mut self, filter: EqualFilter<String>) -> Self {
-        self.r#type = Some(filter);
->>>>>>> 133ea70b
         self
     }
 }
@@ -196,25 +190,19 @@
     pub fn query(&self, filter: Option<DocumentFilter>) -> Result<Vec<Document>, RepositoryError> {
         let mut query = latest_document::dsl::latest_document.into_boxed();
         if let Some(f) = filter {
-<<<<<<< HEAD
-            let DocumentFilter { name, r#type, data } = f;
-
-            apply_string_filter!(query, name, latest_document::dsl::name);
-            apply_equal_filter!(query, r#type, latest_document::dsl::type_);
-            apply_simple_string_filter!(query, data, latest_document::dsl::data);
-=======
             let DocumentFilter {
                 name,
                 r#type,
                 owner,
                 context,
+                data,
             } = f;
 
             apply_string_filter!(query, name, latest_document::dsl::name);
             apply_equal_filter!(query, r#type, latest_document::dsl::type_);
             apply_equal_filter!(query, owner, latest_document::dsl::owner);
             apply_equal_filter!(query, context, latest_document::dsl::context);
->>>>>>> 133ea70b
+            apply_simple_string_filter!(query, data, latest_document::dsl::data);
         }
         let rows: Vec<DocumentRow> = query.load(&self.connection.connection)?;
 
@@ -232,25 +220,19 @@
     ) -> Result<Vec<Document>, RepositoryError> {
         let mut query = document::dsl::document.into_boxed();
         if let Some(f) = filter {
-<<<<<<< HEAD
-            let DocumentFilter { name, r#type, data } = f;
-
-            apply_string_filter!(query, name, document::dsl::name);
-            apply_equal_filter!(query, r#type, document::dsl::type_);
-            apply_simple_string_filter!(query, data, document::dsl::data);
-=======
             let DocumentFilter {
                 name,
                 r#type,
                 owner,
                 context,
+                data,
             } = f;
 
             apply_string_filter!(query, name, document::dsl::name);
             apply_equal_filter!(query, r#type, document::dsl::type_);
             apply_equal_filter!(query, owner, document::dsl::owner);
             apply_equal_filter!(query, context, document::dsl::context);
->>>>>>> 133ea70b
+            apply_simple_string_filter!(query, data, document::dsl::data);
         }
         let rows: Vec<DocumentRow> = query
             .order(document::dsl::timestamp.desc())
