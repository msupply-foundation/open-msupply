--- conflicted
+++ resolved
@@ -14,11 +14,7 @@
         id -> Text,
         rnr_form_id -> Text,
         item_id -> Text,
-<<<<<<< HEAD
-        requisition_id -> Nullable<Text>,
-=======
         requisition_line_id -> Nullable<Text>,
->>>>>>> 1f90d0f2
         previous_monthly_consumption_values -> Text,
         average_monthly_consumption -> Double,
         initial_balance -> Double,
@@ -56,11 +52,7 @@
     pub id: String,
     pub rnr_form_id: String,
     pub item_id: String,
-<<<<<<< HEAD
-    pub requisition_id: Option<String>,
-=======
     pub requisition_line_id: Option<String>,
->>>>>>> 1f90d0f2
     pub previous_monthly_consumption_values: String,
     pub average_monthly_consumption: f64,
     pub initial_balance: f64,
