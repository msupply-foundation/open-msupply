use super::{
    item_link_row::item_link::dsl as item_link_dsl,
    item_row::{item, item::dsl as item_dsl},
    master_list_line_row::master_list_line::dsl as master_list_line_dsl,
    master_list_name_join::master_list_name_join::dsl as master_list_name_join_dsl,
    master_list_row::master_list::dsl as master_list_dsl,
    store_row::store::dsl as store_dsl,
    unit_row::{unit, unit::dsl as unit_dsl},
    DBType, ItemRow, ItemRowType, StorageConnection, UnitRow,
};

use diesel::{
    dsl::{IntoBoxed, LeftJoin},
    prelude::*,
};
use util::inline_init;

use crate::{
    diesel_macros::{
        apply_equal_filter, apply_sort, apply_sort_no_case, apply_string_filter,
        apply_string_or_filter,
    },
    repository_error::RepositoryError,
    EqualFilter, Pagination, Sort, StringFilter,
};

#[derive(PartialEq, Debug, Clone, Default)]
pub struct Item {
    pub item_row: ItemRow,
    pub unit_row: Option<UnitRow>,
}

pub enum ItemSortField {
    Name,
    Code,
    Type,
}

pub type ItemSort = Sort<ItemSortField>;

#[derive(Clone, Default)]
pub struct ItemFilter {
    pub id: Option<EqualFilter<String>>,
    pub name: Option<StringFilter>,
    pub code: Option<StringFilter>,
    pub r#type: Option<EqualFilter<ItemRowType>>,
    /// If true it only returns ItemAndMasterList that have a name join row
    pub is_visible: Option<bool>,
    pub code_or_name: Option<StringFilter>,
    pub is_active: Option<bool>,
}

impl ItemFilter {
    pub fn new() -> ItemFilter {
        Self::default()
    }

    pub fn id(mut self, filter: EqualFilter<String>) -> Self {
        self.id = Some(filter);
        self
    }

    pub fn name(mut self, filter: StringFilter) -> Self {
        self.name = Some(filter);
        self
    }

    pub fn code(mut self, filter: StringFilter) -> Self {
        self.code = Some(filter);
        self
    }

    pub fn r#type(mut self, filter: EqualFilter<ItemRowType>) -> Self {
        self.r#type = Some(filter);
        self
    }

    pub fn is_visible(mut self, value: bool) -> Self {
        self.is_visible = Some(value);
        self
    }

    pub fn code_or_name(mut self, filter: StringFilter) -> Self {
        self.code_or_name = Some(filter);
        self
    }

    pub fn is_active(mut self, value: bool) -> Self {
        self.is_active = Some(value);
        self
    }
}

type ItemAndUnit = (ItemRow, Option<UnitRow>);

pub struct ItemRepository<'a> {
    connection: &'a mut StorageConnection,
}

impl<'a> ItemRepository<'a> {
    pub fn new(connection: &'a mut StorageConnection) -> Self {
        ItemRepository { connection }
    }

    pub fn count(
        &self,
        store_id: String,
        filter: Option<ItemFilter>,
    ) -> Result<i64, RepositoryError> {
        let query = create_filtered_query(store_id, filter);

        Ok(query.count().get_result(&mut self.connection.connection)?)
    }

    pub fn query_one(
        &self,
        store_id: Option<String>,
        filter: ItemFilter,
    ) -> Result<Option<Item>, RepositoryError> {
        Ok(self.query_by_filter(filter, store_id)?.pop())
    }

    pub fn query_by_filter(
        &self,
        filter: ItemFilter,
        store_id: Option<String>,
    ) -> Result<Vec<Item>, RepositoryError> {
        self.query(Pagination::all(), Some(filter), None, store_id)
    }

    pub fn query(
        &self,
        pagination: Pagination,
        filter: Option<ItemFilter>,
        sort: Option<ItemSort>,
        store_id: Option<String>,
    ) -> Result<Vec<Item>, RepositoryError> {
        let mut query = create_filtered_query(store_id.unwrap_or_default(), filter);

        if let Some(sort) = sort {
            match sort.key {
                ItemSortField::Name => {
                    apply_sort_no_case!(query, sort, item_dsl::name);
                }
                ItemSortField::Code => {
                    apply_sort_no_case!(query, sort, item_dsl::code);
                }
                ItemSortField::Type => {
                    apply_sort!(query, sort, item_dsl::type_);
                }
            }
        } else {
            query = query.order(item_dsl::id.asc())
        }

        let final_query = query
            .offset(pagination.offset as i64)
            .limit(pagination.limit as i64);

        // Debug diesel query
        // println!(
        //    "{}",
        //     diesel::debug_query::<DBType, _>(&final_query).to_string()
        // );

<<<<<<< HEAD
        let result = final_query.load::<ItemAndMasterList>(&mut self.connection.connection)?;
=======
        let result = final_query.load::<ItemAndUnit>(&self.connection.connection)?;
>>>>>>> 2ca48bab

        Ok(result.into_iter().map(to_domain).collect())
    }
}

fn to_domain((item_row, unit_row): ItemAndUnit) -> Item {
    Item { item_row, unit_row }
}

type BoxedItemQuery = IntoBoxed<'static, LeftJoin<item::table, unit::table>, DBType>;

fn create_filtered_query(store_id: String, filter: Option<ItemFilter>) -> BoxedItemQuery {
    let mut query = item_dsl::item.left_join(unit_dsl::unit).into_boxed();

    if let Some(f) = filter {
        let ItemFilter {
            id,
            name,
            code,
            r#type,
            is_visible,
            code_or_name,
            is_active,
        } = f;

        // or filter need to be applied before and filters
        if code_or_name.is_some() {
            apply_string_filter!(query, code_or_name.clone(), item_dsl::code);
            apply_string_or_filter!(query, code_or_name, item_dsl::name);
        }

        apply_equal_filter!(query, id, item_dsl::id);
        apply_string_filter!(query, code, item_dsl::code);
        apply_string_filter!(query, name, item_dsl::name);
        apply_equal_filter!(query, r#type, item_dsl::type_);

        if let Some(is_active) = is_active {
            query = query.filter(item_dsl::is_active.eq(is_active));
        }

        let visible_item_ids = item_link_dsl::item_link
            .select(item_link_dsl::item_id)
            .inner_join(
                master_list_line_dsl::master_list_line
                    .on(master_list_line_dsl::item_link_id.eq(item_link_dsl::id)),
            )
            .inner_join(
                master_list_dsl::master_list
                    .on(master_list_dsl::id.eq(master_list_line_dsl::master_list_id)),
            )
            .inner_join(
                master_list_name_join_dsl::master_list_name_join
                    .on(master_list_name_join_dsl::master_list_id.eq(master_list_dsl::id)),
            )
            .inner_join(
                store_dsl::store.on(store_dsl::name_id
                    .eq(master_list_name_join_dsl::name_link_id)
                    .and(store_dsl::id.eq(store_id.clone()))),
            )
            .filter(store_dsl::id.eq(store_id.clone()))
            .into_boxed();

        query = match is_visible {
            Some(true) => query.filter(item_dsl::id.eq_any(visible_item_ids)),
            Some(false) => query.filter(item_dsl::id.ne_all(visible_item_ids)),
            None => query,
        }
    }
    query
}

impl Item {
    pub fn unit_name(&self) -> Option<&str> {
        self.unit_row
            .as_ref()
            .map(|unit_row| unit_row.name.as_str())
    }
}

impl ItemRowType {
    pub fn equal_to(&self) -> EqualFilter<Self> {
        inline_init(|r: &mut EqualFilter<Self>| r.equal_to = Some(self.clone()))
    }

    pub fn not_equal_to(&self) -> EqualFilter<Self> {
        inline_init(|r: &mut EqualFilter<Self>| r.not_equal_to = Some(self.clone()))
    }
}

#[cfg(test)]
mod tests {
    use std::convert::TryFrom;

    use util::inline_init;

    use crate::{
        mock::{mock_item_b, mock_item_link_from_item, MockDataInserts},
        test_db, EqualFilter, ItemFilter, ItemLinkRowRepository, ItemRepository, ItemRow,
        ItemRowRepository, ItemRowType, MasterListLineRow, MasterListLineRowRepository,
        MasterListNameJoinRepository, MasterListNameJoinRow, MasterListRow,
        MasterListRowRepository, NameRow, NameRowRepository, Pagination, StoreRow,
        StoreRowRepository, StringFilter, DEFAULT_PAGINATION_LIMIT,
    };

    use super::{Item, ItemSort, ItemSortField};

    impl PartialEq<ItemRow> for Item {
        fn eq(&self, other: &ItemRow) -> bool {
            self.item_row.id == other.id
                && self.item_row.name == other.name
                && self.item_row.code == other.code
        }
    }

    // TODO this is very repetitive, although it's ok for tests to be 'wet' I think we can do better (and still have readable tests)
    fn data() -> Vec<ItemRow> {
        let mut rows = Vec::new();
        for index in 0..200 {
            rows.push(inline_init(|r: &mut ItemRow| {
                r.id = format!("id{:05}", index);
                r.name = format!("name{}", index);
                r.code = format!("code{}", index);
                r.r#type = ItemRowType::Stock;
            }));
        }
        rows
    }

    #[actix_rt::test]
    async fn test_item_query_repository() {
        // Prepare
        let (_, storage_connection, _, _) =
            test_db::setup_all("test_item_query_repository", MockDataInserts::none()).await;
        let item_query_repository = ItemRepository::new(&mut storage_connection);

        let rows = data();
        for row in rows.iter() {
            ItemRowRepository::new(&mut storage_connection)
                .upsert_one(row)
                .unwrap();
        }

        let default_page_size = usize::try_from(DEFAULT_PAGINATION_LIMIT).unwrap();

        // Test
        // .count()
        assert_eq!(
            usize::try_from(item_query_repository.count("".to_string(), None).unwrap()).unwrap(),
            rows.len()
        );

        // .query, no pagination (default)
        assert_eq!(
            item_query_repository
                .query(Pagination::new(), None, None, None)
                .unwrap()
                .len(),
            default_page_size
        );

        // .query, pagination (offset 10)
        let result = item_query_repository
            .query(
                Pagination {
                    offset: 10,
                    limit: DEFAULT_PAGINATION_LIMIT,
                },
                None,
                None,
                None,
            )
            .unwrap();
        assert_eq!(result.len(), default_page_size);
        assert_eq!(result[0], rows[10]);
        assert_eq!(
            result[default_page_size - 1],
            rows[10 + default_page_size - 1]
        );

        // .query, pagination (first 10)
        let result = item_query_repository
            .query(
                Pagination {
                    offset: 0,
                    limit: 10,
                },
                None,
                None,
                None,
            )
            .unwrap();
        assert_eq!(result.len(), 10);
        assert_eq!((*result.last().unwrap()), rows[9]);

        // .query, pagination (offset 150, first 90) <- more then records in table
        let result = item_query_repository
            .query(
                Pagination {
                    offset: 150,
                    limit: 90,
                },
                None,
                None,
                None,
            )
            .unwrap();
        assert_eq!(result.len(), rows.len() - 150);
        assert_eq!((*result.last().unwrap()), (*rows.last().unwrap()));
    }

    #[actix_rt::test]
    async fn test_item_query_filter_repository() {
        let (_, storage_connection, _, _) = test_db::setup_all(
            "test_item_query_filter_repository",
            MockDataInserts::none()
                .units()
                .items()
                .names()
                .full_master_list(),
        )
        .await;
        let item_query_repository = ItemRepository::new(&mut storage_connection);

        // test any id filter:
        let results = item_query_repository
            .query(
                Pagination::new(),
                Some(
                    ItemFilter::new()
                        .id(EqualFilter::equal_any(vec![
                            "item_b".to_string(),
                            "item_c".to_string(),
                        ]))
                        // query invisible rows
                        .is_visible(false),
                ),
                None,
                Some("store_a".to_string()),
            )
            .unwrap();
        assert_eq!(results.len(), 2);

        // test code_or_name
        let results = item_query_repository
            .query(
                Pagination::new(),
                Some(ItemFilter::new().code_or_name(StringFilter::equal_to(&mock_item_b().name))),
                None,
                Some("store_a".to_string()),
            )
            .unwrap();
        assert_eq!(results[0].item_row.id, mock_item_b().id);
        let results = item_query_repository
            .query(
                Pagination::new(),
                Some(ItemFilter::new().code_or_name(StringFilter::equal_to(&mock_item_b().code))),
                None,
                Some("store_a".to_string()),
            )
            .unwrap();
        assert_eq!(results[0].item_row.id, mock_item_b().id);
        // no result when having an `AND code is "does not exist"` clause
        let results = item_query_repository
            .query(
                Pagination::new(),
                Some(
                    ItemFilter::new()
                        .code(StringFilter::equal_to("does not exist"))
                        .code_or_name(StringFilter::equal_to(&mock_item_b().name)),
                ),
                None,
                Some("store_a".to_string()),
            )
            .unwrap();
        assert_eq!(results.len(), 0);
    }

    // TODO not sure where this fits, seems like this unit test has a lot of dependencies
    // I think test snapshot-like functionality is need ?

    // Really wanted to test visibility join, so added here for now

    #[actix_rt::test]
    async fn test_item_query_repository_visibility() {
        // Prepare
        let (_, storage_connection, _, _) = test_db::setup_all(
            "test_item_query_repository_visibility",
            MockDataInserts::none(),
        )
        .await;
        let item_query_repository = ItemRepository::new(&mut storage_connection);

        let item_rows = vec![
            inline_init(|r: &mut ItemRow| {
                r.id = "item1".to_owned();
                r.name = "name1".to_owned();
                r.code = "name1".to_owned();
                r.r#type = ItemRowType::Stock;
            }),
            inline_init(|r: &mut ItemRow| {
                r.id = "item2".to_owned();
                r.name = "name2".to_owned();
                r.code = "name2".to_owned();
                r.r#type = ItemRowType::Stock;
            }),
            inline_init(|r: &mut ItemRow| {
                r.id = "item3".to_owned();
                r.name = "name3".to_owned();
                r.code = "name3".to_owned();
                r.r#type = ItemRowType::Stock;
            }),
            inline_init(|r: &mut ItemRow| {
                r.id = "item4".to_owned();
                r.name = "name4".to_owned();
                r.code = "name4".to_owned();
                r.r#type = ItemRowType::Stock;
            }),
            inline_init(|r: &mut ItemRow| {
                r.id = "item5".to_owned();
                r.name = "name5".to_owned();
                r.code = "name5".to_owned();
                r.r#type = ItemRowType::Stock;
            }),
        ];

        let item_link_rows = vec![
            mock_item_link_from_item(&item_rows[0]),
            mock_item_link_from_item(&item_rows[1]),
            mock_item_link_from_item(&item_rows[2]),
            mock_item_link_from_item(&item_rows[3]),
            mock_item_link_from_item(&item_rows[4]),
        ];

        let master_list_rows = vec![
            MasterListRow {
                id: "master_list1".to_owned(),
                name: "".to_owned(),
                code: "".to_owned(),
                description: "".to_owned(),
                is_active: true,
            },
            MasterListRow {
                id: "master_list2".to_owned(),
                name: "".to_owned(),
                code: "".to_owned(),
                description: "".to_owned(),
                is_active: true,
            },
        ];

        let master_list_line_rows = vec![
            MasterListLineRow {
                id: "id1".to_owned(),
                item_link_id: "item1".to_owned(),
                master_list_id: "master_list1".to_owned(),
            },
            MasterListLineRow {
                id: "id2".to_owned(),
                item_link_id: "item2".to_owned(),
                master_list_id: "master_list1".to_owned(),
            },
            MasterListLineRow {
                id: "id3".to_owned(),
                item_link_id: "item3".to_owned(),
                master_list_id: "master_list2".to_owned(),
            },
            MasterListLineRow {
                id: "id4".to_owned(),
                item_link_id: "item4".to_owned(),
                master_list_id: "master_list2".to_owned(),
            },
        ];

        let name_row = inline_init(|r: &mut NameRow| {
            r.id = "name1".to_owned();
            r.name = "".to_owned();
            r.code = "".to_owned();
            r.is_supplier = true;
            r.is_customer = true;
        });

        let store_row = inline_init(|r: &mut StoreRow| {
            r.id = "name1_store".to_owned();
            r.name_id = "name1".to_owned();
        });

        let master_list_name_join_1 = MasterListNameJoinRow {
            id: "id1".to_owned(),
            name_link_id: "name1".to_owned(),
            master_list_id: "master_list1".to_owned(),
        };

        for row in item_rows.iter() {
<<<<<<< HEAD
            ItemRowRepository::new(&mut storage_connection)
                .upsert_one(&row)
=======
            ItemRowRepository::new(&storage_connection)
                .upsert_one(row)
                .unwrap();
        }

        for row in item_link_rows.iter() {
            ItemLinkRowRepository::new(&storage_connection)
                .upsert_one(row)
>>>>>>> 2ca48bab
                .unwrap();
        }

        for row in master_list_rows {
            MasterListRowRepository::new(&mut storage_connection)
                .upsert_one(&row)
                .unwrap();
        }

        for row in master_list_line_rows {
            MasterListLineRowRepository::new(&mut storage_connection)
                .upsert_one(&row)
                .unwrap();
        }

        NameRowRepository::new(&mut storage_connection)
            .upsert_one(&name_row)
            .unwrap();

        StoreRowRepository::new(&mut storage_connection)
            .upsert_one(&store_row)
            .unwrap();

        // Before adding any joins
        let results0 = item_query_repository
            .query(Pagination::new(), None, None, None)
            .unwrap();

        assert_eq!(results0, item_rows);

        // item1 and item2 visible
        MasterListNameJoinRepository::new(&mut storage_connection)
            .upsert_one(&master_list_name_join_1)
            .unwrap();

        // test is_visible filter:
        let results = item_query_repository
            .query(
                Pagination::new(),
                // query invisible rows
                Some(ItemFilter::new().is_visible(false)),
                None,
                Some("name1_store".to_string()),
            )
            .unwrap();
        assert_eq!(results.len(), 3);
        // get visible rows
        let results = item_query_repository
            .query(
                Pagination::new(),
                Some(ItemFilter::new().is_visible(true)),
                None,
                Some("name1_store".to_string()),
            )
            .unwrap();
        assert_eq!(results.len(), 2);
    }

    #[actix_rt::test]
    async fn test_item_query_sort() {
        let (_, connection, _, _) =
            test_db::setup_all("test_item_query_sort", MockDataInserts::all()).await;
        let repo = ItemRepository::new(&mut connection);

        let mut items = repo.query(Pagination::new(), None, None, None).unwrap();

        let sorted = repo
            .query(
                Pagination::new(),
                None,
                Some(ItemSort {
                    key: ItemSortField::Name,
                    desc: None,
                }),
                None,
            )
            .unwrap();

        items.sort_by(|a, b| {
            a.item_row
                .name
                .to_lowercase()
                .cmp(&b.item_row.name.to_lowercase())
        });

        for (count, item) in items.iter().enumerate() {
            assert_eq!(
                item.item_row.name.clone().to_lowercase(),
                sorted[count].item_row.name.clone().to_lowercase(),
            );
        }

        let sorted = repo
            .query(
                Pagination::new(),
                None,
                Some(ItemSort {
                    key: ItemSortField::Code,
                    desc: Some(true),
                }),
                None,
            )
            .unwrap();

        items.sort_by(|b, a| {
            a.item_row
                .code
                .to_lowercase()
                .cmp(&b.item_row.code.to_lowercase())
        });

        for (count, item) in items.iter().enumerate() {
            assert_eq!(
                item.item_row.code.clone().to_lowercase(),
                sorted[count].item_row.code.clone().to_lowercase(),
            );
        }
    }
}<|MERGE_RESOLUTION|>--- conflicted
+++ resolved
@@ -163,11 +163,7 @@
         //     diesel::debug_query::<DBType, _>(&final_query).to_string()
         // );
 
-<<<<<<< HEAD
-        let result = final_query.load::<ItemAndMasterList>(&mut self.connection.connection)?;
-=======
         let result = final_query.load::<ItemAndUnit>(&self.connection.connection)?;
->>>>>>> 2ca48bab
 
         Ok(result.into_iter().map(to_domain).collect())
     }
@@ -561,11 +557,7 @@
         };
 
         for row in item_rows.iter() {
-<<<<<<< HEAD
             ItemRowRepository::new(&mut storage_connection)
-                .upsert_one(&row)
-=======
-            ItemRowRepository::new(&storage_connection)
                 .upsert_one(row)
                 .unwrap();
         }
@@ -573,7 +565,6 @@
         for row in item_link_rows.iter() {
             ItemLinkRowRepository::new(&storage_connection)
                 .upsert_one(row)
->>>>>>> 2ca48bab
                 .unwrap();
         }
 
