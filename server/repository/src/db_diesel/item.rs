use super::{
    item_link_row::item_link::dsl as item_link_dsl,
    item_row::{item, item::dsl as item_dsl},
    master_list_line_row::master_list_line::dsl as master_list_line_dsl,
    master_list_name_join::master_list_name_join::dsl as master_list_name_join_dsl,
    master_list_row::master_list::dsl as master_list_dsl,
    store_row::store::dsl as store_dsl,
    unit_row::{unit, unit::dsl as unit_dsl},
    DBType, ItemRow, ItemType, StorageConnection, UnitRow,
};

use diesel::{
    dsl::{IntoBoxed, LeftJoin},
    prelude::*,
};
use util::inline_init;

use crate::{
    diesel_macros::{
        apply_equal_filter, apply_sort, apply_sort_no_case, apply_string_filter,
        apply_string_or_filter,
    },
    repository_error::RepositoryError,
    EqualFilter, Pagination, Sort, StringFilter,
};

#[derive(PartialEq, Debug, Clone, Default)]
pub struct Item {
    pub item_row: ItemRow,
    pub unit_row: Option<UnitRow>,
}

pub enum ItemSortField {
    Name,
    Code,
    Type,
}

pub type ItemSort = Sort<ItemSortField>;

#[derive(Clone, Default)]
pub struct ItemFilter {
    pub id: Option<EqualFilter<String>>,
    pub name: Option<StringFilter>,
    pub code: Option<StringFilter>,
    pub r#type: Option<EqualFilter<ItemType>>,
    /// If true it only returns ItemAndMasterList that have a name join row
    pub is_visible: Option<bool>,
    pub code_or_name: Option<StringFilter>,
    pub is_active: Option<bool>,
}

impl ItemFilter {
    pub fn new() -> ItemFilter {
        Self::default()
    }

    pub fn id(mut self, filter: EqualFilter<String>) -> Self {
        self.id = Some(filter);
        self
    }

    pub fn name(mut self, filter: StringFilter) -> Self {
        self.name = Some(filter);
        self
    }

    pub fn code(mut self, filter: StringFilter) -> Self {
        self.code = Some(filter);
        self
    }

    pub fn r#type(mut self, filter: EqualFilter<ItemType>) -> Self {
        self.r#type = Some(filter);
        self
    }

    pub fn is_visible(mut self, value: bool) -> Self {
        self.is_visible = Some(value);
        self
    }

    pub fn code_or_name(mut self, filter: StringFilter) -> Self {
        self.code_or_name = Some(filter);
        self
    }

    pub fn is_active(mut self, value: bool) -> Self {
        self.is_active = Some(value);
        self
    }
}

type ItemAndUnit = (ItemRow, Option<UnitRow>);

pub struct ItemRepository<'a> {
    connection: &'a StorageConnection,
}

impl<'a> ItemRepository<'a> {
    pub fn new(connection: &'a StorageConnection) -> Self {
        ItemRepository { connection }
    }

    pub fn count(
        &self,
        store_id: String,
        filter: Option<ItemFilter>,
    ) -> Result<i64, RepositoryError> {
        let query = create_filtered_query(store_id, filter);

        Ok(query
            .count()
            .get_result(self.connection.lock().connection())?)
    }

    pub fn query_one(
        &self,
        store_id: Option<String>,
        filter: ItemFilter,
    ) -> Result<Option<Item>, RepositoryError> {
        Ok(self.query_by_filter(filter, store_id)?.pop())
    }

    pub fn query_by_filter(
        &self,
        filter: ItemFilter,
        store_id: Option<String>,
    ) -> Result<Vec<Item>, RepositoryError> {
        self.query(Pagination::all(), Some(filter), None, store_id)
    }

    pub fn query(
        &self,
        pagination: Pagination,
        filter: Option<ItemFilter>,
        sort: Option<ItemSort>,
        store_id: Option<String>,
    ) -> Result<Vec<Item>, RepositoryError> {
        let mut query = create_filtered_query(store_id.unwrap_or_default(), filter);

        if let Some(sort) = sort {
            match sort.key {
                ItemSortField::Name => {
                    apply_sort_no_case!(query, sort, item_dsl::name);
                }
                ItemSortField::Code => {
                    apply_sort_no_case!(query, sort, item_dsl::code);
                }
                ItemSortField::Type => {
                    apply_sort!(query, sort, item_dsl::type_);
                }
            }
        } else {
            query = query.order(item_dsl::id.asc())
        }

        let final_query = query
            .offset(pagination.offset as i64)
            .limit(pagination.limit as i64);

        // Debug diesel query
        // println!(
        //    "{}",
        //     diesel::debug_query::<DBType, _>(&final_query).to_string()
        // );

        let result = final_query.load::<ItemAndUnit>(self.connection.lock().connection())?;

        Ok(result.into_iter().map(to_domain).collect())
    }
}

fn to_domain((item_row, unit_row): ItemAndUnit) -> Item {
    Item { item_row, unit_row }
}

type BoxedItemQuery = IntoBoxed<'static, LeftJoin<item::table, unit::table>, DBType>;

fn create_filtered_query(store_id: String, filter: Option<ItemFilter>) -> BoxedItemQuery {
    let mut query = item_dsl::item.left_join(unit_dsl::unit).into_boxed();

    if let Some(f) = filter {
        let ItemFilter {
            id,
            name,
            code,
            r#type,
            is_visible,
            code_or_name,
            is_active,
        } = f;

        // or filter need to be applied before and filters
        if code_or_name.is_some() {
            apply_string_filter!(query, code_or_name.clone(), item_dsl::code);
            apply_string_or_filter!(query, code_or_name, item_dsl::name);
        }

        apply_equal_filter!(query, id, item_dsl::id);
        apply_string_filter!(query, code, item_dsl::code);
        apply_string_filter!(query, name, item_dsl::name);
        apply_equal_filter!(query, r#type, item_dsl::type_);

        if let Some(is_active) = is_active {
            query = query.filter(item_dsl::is_active.eq(is_active));
        }

        let visible_item_ids = item_link_dsl::item_link
            .select(item_link_dsl::item_id)
            .inner_join(
                master_list_line_dsl::master_list_line
                    .on(master_list_line_dsl::item_link_id.eq(item_link_dsl::id)),
            )
            .inner_join(
                master_list_dsl::master_list
                    .on(master_list_dsl::id.eq(master_list_line_dsl::master_list_id)),
            )
            .inner_join(
                master_list_name_join_dsl::master_list_name_join
                    .on(master_list_name_join_dsl::master_list_id.eq(master_list_dsl::id)),
            )
            .inner_join(
                store_dsl::store.on(store_dsl::name_link_id
                    .eq(master_list_name_join_dsl::name_link_id)
                    .and(store_dsl::id.eq(store_id.clone()))),
            )
            .filter(store_dsl::id.eq(store_id.clone()))
            .into_boxed();

        query = match is_visible {
            Some(true) => query.filter(item_dsl::id.eq_any(visible_item_ids)),
            Some(false) => query.filter(item_dsl::id.ne_all(visible_item_ids)),
            None => query,
        }
    }
    query
}

impl Item {
    pub fn unit_name(&self) -> Option<&str> {
        self.unit_row
            .as_ref()
            .map(|unit_row| unit_row.name.as_str())
    }
}

impl ItemType {
    pub fn equal_to(&self) -> EqualFilter<Self> {
        inline_init(|r: &mut EqualFilter<Self>| r.equal_to = Some(self.clone()))
    }

    pub fn not_equal_to(&self) -> EqualFilter<Self> {
        inline_init(|r: &mut EqualFilter<Self>| r.not_equal_to = Some(self.clone()))
    }
}

#[cfg(test)]
mod tests {
    use std::convert::TryFrom;

    use util::inline_init;

    use crate::{
        mock::{mock_item_b, mock_item_link_from_item, MockDataInserts},
        test_db, EqualFilter, ItemFilter, ItemLinkRowRepository, ItemRepository, ItemRow,
        ItemRowRepository, ItemType, MasterListLineRow, MasterListLineRowRepository,
        MasterListNameJoinRepository, MasterListNameJoinRow, MasterListRow,
        MasterListRowRepository, NameRow, NameRowRepository, Pagination, StoreRow,
        StoreRowRepository, StringFilter, DEFAULT_PAGINATION_LIMIT,
    };

    use super::{Item, ItemSort, ItemSortField};

    impl PartialEq<ItemRow> for Item {
        fn eq(&self, other: &ItemRow) -> bool {
            self.item_row.id == other.id
                && self.item_row.name == other.name
                && self.item_row.code == other.code
        }
    }

    // TODO this is very repetitive, although it's ok for tests to be 'wet' I think we can do better (and still have readable tests)
    fn data() -> Vec<ItemRow> {
        let mut rows = Vec::new();
        for index in 0..200 {
            rows.push(inline_init(|r: &mut ItemRow| {
                r.id = format!("id{:05}", index);
                r.name = format!("name{}", index);
                r.code = format!("code{}", index);
                r.r#type = ItemType::Stock;
            }));
        }
        rows
    }

    #[actix_rt::test]
    async fn test_item_query_repository() {
        // Prepare
        let (_, storage_connection, _, _) =
            test_db::setup_all("test_item_query_repository", MockDataInserts::none()).await;

        let rows = data();
        for row in rows.iter() {
            ItemRowRepository::new(&storage_connection)
                .upsert_one(row)
                .unwrap();
        }

        let default_page_size = usize::try_from(DEFAULT_PAGINATION_LIMIT).unwrap();
        let item_query_repository = ItemRepository::new(&storage_connection);

        // Test
        // .count()
        assert_eq!(
            usize::try_from(item_query_repository.count("".to_string(), None).unwrap()).unwrap(),
            rows.len()
        );

        // .query, no pagination (default)
        assert_eq!(
            item_query_repository
                .query(Pagination::new(), None, None, None)
                .unwrap()
                .len(),
            default_page_size
        );

        // .query, pagination (offset 10)
        let result = item_query_repository
            .query(
                Pagination {
                    offset: 10,
                    limit: DEFAULT_PAGINATION_LIMIT,
                },
                None,
                None,
                None,
            )
            .unwrap();
        assert_eq!(result.len(), default_page_size);
        assert_eq!(result[0], rows[10]);
        assert_eq!(
            result[default_page_size - 1],
            rows[10 + default_page_size - 1]
        );

        // .query, pagination (first 10)
        let result = item_query_repository
            .query(
                Pagination {
                    offset: 0,
                    limit: 10,
                },
                None,
                None,
                None,
            )
            .unwrap();
        assert_eq!(result.len(), 10);
        assert_eq!((*result.last().unwrap()), rows[9]);

        // .query, pagination (offset 150, first 90) <- more then records in table
        let result = item_query_repository
            .query(
                Pagination {
                    offset: 150,
                    limit: 90,
                },
                None,
                None,
                None,
            )
            .unwrap();
        assert_eq!(result.len(), rows.len() - 150);
        assert_eq!((*result.last().unwrap()), (*rows.last().unwrap()));
    }

    #[actix_rt::test]
    async fn test_item_query_filter_repository() {
        let (_, storage_connection, _, _) = test_db::setup_all(
            "test_item_query_filter_repository",
            MockDataInserts::none()
                .units()
                .items()
                .names()
                .full_master_list(),
        )
        .await;
        let item_query_repository = ItemRepository::new(&storage_connection);

        // test any id filter:
        let results = item_query_repository
            .query(
                Pagination::new(),
                Some(
                    ItemFilter::new()
                        .id(EqualFilter::equal_any(vec![
                            "item_b".to_string(),
                            "item_c".to_string(),
                        ]))
                        // query invisible rows
                        .is_visible(false),
                ),
                None,
                Some("store_a".to_string()),
            )
            .unwrap();
        assert_eq!(results.len(), 2);

        // test code_or_name
        let results = item_query_repository
            .query(
                Pagination::new(),
                Some(ItemFilter::new().code_or_name(StringFilter::equal_to(&mock_item_b().name))),
                None,
                Some("store_a".to_string()),
            )
            .unwrap();
        assert_eq!(results[0].item_row.id, mock_item_b().id);
        let results = item_query_repository
            .query(
                Pagination::new(),
                Some(ItemFilter::new().code_or_name(StringFilter::equal_to(&mock_item_b().code))),
                None,
                Some("store_a".to_string()),
            )
            .unwrap();
        assert_eq!(results[0].item_row.id, mock_item_b().id);
        // no result when having an `AND code is "does not exist"` clause
        let results = item_query_repository
            .query(
                Pagination::new(),
                Some(
                    ItemFilter::new()
                        .code(StringFilter::equal_to("does not exist"))
                        .code_or_name(StringFilter::equal_to(&mock_item_b().name)),
                ),
                None,
                Some("store_a".to_string()),
            )
            .unwrap();
        assert_eq!(results.len(), 0);
    }

    // TODO not sure where this fits, seems like this unit test has a lot of dependencies
    // I think test snapshot-like functionality is need ?

    // Really wanted to test visibility join, so added here for now

    #[actix_rt::test]
    async fn test_item_query_repository_visibility() {
        // Prepare
        let (_, storage_connection, _, _) = test_db::setup_all(
            "test_item_query_repository_visibility",
            MockDataInserts::none(),
        )
        .await;

        let item_rows = vec![
            inline_init(|r: &mut ItemRow| {
                r.id = "item1".to_string();
                r.name = "name1".to_string();
                r.code = "name1".to_string();
                r.r#type = ItemType::Stock;
            }),
            inline_init(|r: &mut ItemRow| {
                r.id = "item2".to_string();
                r.name = "name2".to_string();
                r.code = "name2".to_string();
                r.r#type = ItemType::Stock;
            }),
            inline_init(|r: &mut ItemRow| {
                r.id = "item3".to_string();
                r.name = "name3".to_string();
                r.code = "name3".to_string();
                r.r#type = ItemType::Stock;
            }),
            inline_init(|r: &mut ItemRow| {
                r.id = "item4".to_string();
                r.name = "name4".to_string();
                r.code = "name4".to_string();
                r.r#type = ItemType::Stock;
            }),
            inline_init(|r: &mut ItemRow| {
                r.id = "item5".to_string();
                r.name = "name5".to_string();
                r.code = "name5".to_string();
                r.r#type = ItemType::Stock;
            }),
        ];

        let item_link_rows = vec![
            mock_item_link_from_item(&item_rows[0]),
            mock_item_link_from_item(&item_rows[1]),
            mock_item_link_from_item(&item_rows[2]),
            mock_item_link_from_item(&item_rows[3]),
            mock_item_link_from_item(&item_rows[4]),
        ];

        let master_list_rows = vec![
            MasterListRow {
                id: "master_list1".to_string(),
                name: "".to_string(),
                code: "".to_string(),
                description: "".to_string(),
                is_active: true,
            },
            MasterListRow {
                id: "master_list2".to_string(),
                name: "".to_string(),
                code: "".to_string(),
                description: "".to_string(),
                is_active: true,
            },
        ];

        let master_list_line_rows = vec![
            MasterListLineRow {
                id: "id1".to_string(),
                item_link_id: "item1".to_string(),
                master_list_id: "master_list1".to_string(),
            },
            MasterListLineRow {
                id: "id2".to_string(),
                item_link_id: "item2".to_string(),
                master_list_id: "master_list1".to_string(),
            },
            MasterListLineRow {
                id: "id3".to_string(),
                item_link_id: "item3".to_string(),
                master_list_id: "master_list2".to_string(),
            },
            MasterListLineRow {
                id: "id4".to_string(),
                item_link_id: "item4".to_string(),
                master_list_id: "master_list2".to_string(),
            },
        ];

        let name_row = inline_init(|r: &mut NameRow| {
            r.id = "name1".to_string();
            r.name = "".to_string();
            r.code = "".to_string();
            r.is_supplier = true;
            r.is_customer = true;
        });

        let store_row = inline_init(|r: &mut StoreRow| {
<<<<<<< HEAD
            r.id = "name1_store".to_string();
            r.name_id = "name1".to_string();
=======
            r.id = "name1_store".to_owned();
            r.name_link_id = "name1".to_owned();
>>>>>>> e9929d00
        });

        let master_list_name_join_1 = MasterListNameJoinRow {
            id: "id1".to_string(),
            name_link_id: "name1".to_string(),
            master_list_id: "master_list1".to_string(),
        };

        for row in item_rows.iter() {
            ItemRowRepository::new(&storage_connection)
                .upsert_one(row)
                .unwrap();
        }

        for row in item_link_rows.iter() {
            ItemLinkRowRepository::new(&storage_connection)
                .upsert_one(row)
                .unwrap();
        }

        for row in master_list_rows {
            MasterListRowRepository::new(&storage_connection)
                .upsert_one(&row)
                .unwrap();
        }

        for row in master_list_line_rows {
            MasterListLineRowRepository::new(&storage_connection)
                .upsert_one(&row)
                .unwrap();
        }

        NameRowRepository::new(&storage_connection)
            .upsert_one(&name_row)
            .unwrap();

        StoreRowRepository::new(&storage_connection)
            .upsert_one(&store_row)
            .unwrap();

        // Before adding any joins
        let results0 = ItemRepository::new(&storage_connection)
            .query(Pagination::new(), None, None, None)
            .unwrap();

        assert_eq!(results0, item_rows);

        // item1 and item2 visible
        MasterListNameJoinRepository::new(&storage_connection)
            .upsert_one(&master_list_name_join_1)
            .unwrap();

        // test is_visible filter:
        let results = ItemRepository::new(&storage_connection)
            .query(
                Pagination::new(),
                // query invisible rows
                Some(ItemFilter::new().is_visible(false)),
                None,
                Some("name1_store".to_string()),
            )
            .unwrap();
        assert_eq!(results.len(), 3);
        // get visible rows
        let results = ItemRepository::new(&storage_connection)
            .query(
                Pagination::new(),
                Some(ItemFilter::new().is_visible(true)),
                None,
                Some("name1_store".to_string()),
            )
            .unwrap();
        assert_eq!(results.len(), 2);
    }

    #[actix_rt::test]
    async fn test_item_query_sort() {
        let (_, connection, _, _) =
            test_db::setup_all("test_item_query_sort", MockDataInserts::all()).await;
        let repo = ItemRepository::new(&connection);

        let mut items = repo.query(Pagination::new(), None, None, None).unwrap();

        let sorted = repo
            .query(
                Pagination::new(),
                None,
                Some(ItemSort {
                    key: ItemSortField::Name,
                    desc: None,
                }),
                None,
            )
            .unwrap();

        items.sort_by(|a, b| {
            a.item_row
                .name
                .to_lowercase()
                .cmp(&b.item_row.name.to_lowercase())
        });

        for (count, item) in items.iter().enumerate() {
            assert_eq!(
                item.item_row.name.clone().to_lowercase(),
                sorted[count].item_row.name.clone().to_lowercase(),
            );
        }

        let sorted = repo
            .query(
                Pagination::new(),
                None,
                Some(ItemSort {
                    key: ItemSortField::Code,
                    desc: Some(true),
                }),
                None,
            )
            .unwrap();

        items.sort_by(|b, a| {
            a.item_row
                .code
                .to_lowercase()
                .cmp(&b.item_row.code.to_lowercase())
        });

        for (count, item) in items.iter().enumerate() {
            assert_eq!(
                item.item_row.code.clone().to_lowercase(),
                sorted[count].item_row.code.clone().to_lowercase(),
            );
        }
    }
}<|MERGE_RESOLUTION|>--- conflicted
+++ resolved
@@ -547,13 +547,8 @@
         });
 
         let store_row = inline_init(|r: &mut StoreRow| {
-<<<<<<< HEAD
             r.id = "name1_store".to_string();
-            r.name_id = "name1".to_string();
-=======
-            r.id = "name1_store".to_owned();
-            r.name_link_id = "name1".to_owned();
->>>>>>> e9929d00
+            r.name_link_id = "name1".to_string();
         });
 
         let master_list_name_join_1 = MasterListNameJoinRow {
