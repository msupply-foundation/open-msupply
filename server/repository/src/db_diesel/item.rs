use super::{
    item_link_row::item_link::dsl as item_link_dsl,
    item_row::{item, item::dsl as item_dsl},
    master_list_line_row::master_list_line::dsl as master_list_line_dsl,
    master_list_name_join::master_list_name_join::dsl as master_list_name_join_dsl,
    master_list_row::master_list::dsl as master_list_dsl,
    store_row::store::dsl as store_dsl,
    unit_row::{unit, unit::dsl as unit_dsl},
    DBType, ItemRow, ItemRowType, StorageConnection, UnitRow,
};

use diesel::{
    dsl::{IntoBoxed, LeftJoin},
    prelude::*,
};

use crate::{
    diesel_macros::{
        apply_equal_filter, apply_sort, apply_sort_no_case, apply_string_filter,
        apply_string_or_filter,
    },
    repository_error::RepositoryError,
    EqualFilter, Pagination, Sort, StringFilter,
};

#[derive(PartialEq, Debug, Clone, Default)]
pub struct Item {
    pub item_row: ItemRow,
    pub unit_row: Option<UnitRow>,
}

pub enum ItemSortField {
    Name,
    Code,
    Type,
}

pub type ItemSort = Sort<ItemSortField>;

#[derive(Clone)]
pub struct ItemFilter {
    pub id: Option<EqualFilter<String>>,
    pub name: Option<StringFilter>,
    pub code: Option<StringFilter>,
    pub r#type: Option<EqualFilter<ItemRowType>>,
    /// If true it only returns ItemAndMasterList that have a name join row
    pub is_visible: Option<bool>,
    pub code_or_name: Option<StringFilter>,
    pub is_active: Option<bool>,
}

impl ItemFilter {
    pub fn new() -> ItemFilter {
        ItemFilter {
            id: None,
            name: None,
            code: None,
            r#type: None,
            is_visible: None,
            code_or_name: None,
            is_active: None,
        }
    }

    pub fn id(mut self, filter: EqualFilter<String>) -> Self {
        self.id = Some(filter);
        self
    }

    pub fn name(mut self, filter: StringFilter) -> Self {
        self.name = Some(filter);
        self
    }

    pub fn code(mut self, filter: StringFilter) -> Self {
        self.code = Some(filter);
        self
    }

    pub fn r#type(mut self, filter: EqualFilter<ItemRowType>) -> Self {
        self.r#type = Some(filter);
        self
    }

    pub fn is_visible(mut self, value: bool) -> Self {
        self.is_visible = Some(value);
        self
    }

    pub fn code_or_name(mut self, filter: StringFilter) -> Self {
        self.code_or_name = Some(filter);
        self
    }

    pub fn is_active(mut self, value: bool) -> Self {
        self.is_active = Some(value);
        self
    }
}

type ItemAndUnit = (ItemRow, Option<UnitRow>);

pub struct ItemRepository<'a> {
    connection: &'a StorageConnection,
}

impl<'a> ItemRepository<'a> {
    pub fn new(connection: &'a StorageConnection) -> Self {
        ItemRepository { connection }
    }

    pub fn count(
        &self,
        store_id: String,
        filter: Option<ItemFilter>,
    ) -> Result<i64, RepositoryError> {
        let query = create_filtered_query(store_id, filter);

        Ok(query.count().get_result(&self.connection.connection)?)
    }

    pub fn query_one(
        &self,
        store_id: Option<String>,
        filter: ItemFilter,
    ) -> Result<Option<Item>, RepositoryError> {
        Ok(self.query_by_filter(filter, store_id)?.pop())
    }

    pub fn query_by_filter(
        &self,
        filter: ItemFilter,
        store_id: Option<String>,
    ) -> Result<Vec<Item>, RepositoryError> {
        self.query(Pagination::all(), Some(filter), None, store_id)
    }

    pub fn query(
        &self,
        pagination: Pagination,
        filter: Option<ItemFilter>,
        sort: Option<ItemSort>,
        store_id: Option<String>,
    ) -> Result<Vec<Item>, RepositoryError> {
        let mut query = create_filtered_query(store_id.unwrap_or_default(), filter);

        if let Some(sort) = sort {
            match sort.key {
                ItemSortField::Name => {
                    apply_sort_no_case!(query, sort, item_dsl::name);
                }
                ItemSortField::Code => {
                    apply_sort_no_case!(query, sort, item_dsl::code);
                }
                ItemSortField::Type => {
                    apply_sort!(query, sort, item_dsl::type_);
                }
            }
        } else {
            query = query.order(item_dsl::id.asc())
        }

        let final_query = query
            .offset(pagination.offset as i64)
            .limit(pagination.limit as i64);

        // Debug diesel query
        // println!(
        //    "{}",
        //     diesel::debug_query::<DBType, _>(&final_query).to_string()
        // );

        let result = final_query.load::<ItemAndUnit>(&self.connection.connection)?;

        Ok(result.into_iter().map(to_domain).collect())
    }
}

fn to_domain((item_row, unit_row): ItemAndUnit) -> Item {
    Item { item_row, unit_row }
}

type BoxedItemQuery = IntoBoxed<'static, LeftJoin<item::table, unit::table>, DBType>;

fn create_filtered_query(store_id: String, filter: Option<ItemFilter>) -> BoxedItemQuery {
    let mut query = item_dsl::item.left_join(unit_dsl::unit).into_boxed();

    if let Some(f) = filter {
        let ItemFilter {
            id,
            name,
            code,
            r#type,
            is_visible,
            code_or_name,
            is_active,
        } = f;

        // or filter need to be applied before and filters
        if code_or_name.is_some() {
            apply_string_filter!(query, code_or_name.clone(), item_dsl::code);
            apply_string_or_filter!(query, code_or_name, item_dsl::name);
        }

        apply_equal_filter!(query, id, item_dsl::id);
        apply_string_filter!(query, code, item_dsl::code);
        apply_string_filter!(query, name, item_dsl::name);
        apply_equal_filter!(query, r#type, item_dsl::type_);

        if let Some(is_active) = is_active {
            query = query.filter(item_dsl::is_active.eq(is_active));
        }

        let visible_item_ids = item_link_dsl::item_link
            .select(item_link_dsl::item_id)
            .inner_join(
                master_list_line_dsl::master_list_line
                    .on(master_list_line_dsl::item_link_id.eq(item_link_dsl::id)),
            )
            .inner_join(
                master_list_dsl::master_list
                    .on(master_list_dsl::id.eq(master_list_line_dsl::master_list_id)),
            )
            .inner_join(
                master_list_name_join_dsl::master_list_name_join
                    .on(master_list_name_join_dsl::master_list_id.eq(master_list_dsl::id)),
            )
            .inner_join(
<<<<<<< HEAD
                store_dsl::store.on(store_dsl::name_id
                    .eq(master_list_name_join_dsl::name_link_id)
                    .and(store_dsl::id.eq(store_id))),
=======
                store_dsl::store.on(store_dsl::name_id.eq(master_list_name_join_dsl::name_id)),
>>>>>>> da0d8d60
            )
            .filter(store_dsl::id.eq(store_id))
            .into_boxed();

        query = match is_visible {
            Some(true) => query.filter(item_dsl::id.eq_any(visible_item_ids)),
            Some(false) => query.filter(item_dsl::id.ne_all(visible_item_ids)),
            None => query,
        }
    }
    query
}

impl Item {
    pub fn unit_name(&self) -> Option<&str> {
        self.unit_row
            .as_ref()
            .map(|unit_row| unit_row.name.as_str())
    }
}

#[cfg(test)]
mod tests {
    use std::convert::TryFrom;

    use util::inline_init;

    use crate::{
<<<<<<< HEAD
        mock::{mock_item_b, mock_name_link_from_name, MockDataInserts},
        test_db, EqualFilter, ItemFilter, ItemRepository, ItemRow, ItemRowRepository, ItemRowType,
        MasterListLineRow, MasterListLineRowRepository, MasterListNameJoinRepository,
        MasterListNameJoinRow, MasterListRow, MasterListRowRepository, NameLinkRowRepository,
        NameRow, NameRowRepository, Pagination, StoreRow, StoreRowRepository, StringFilter,
        DEFAULT_PAGINATION_LIMIT,
=======
        mock::{mock_item_b, mock_item_link_from_item, MockDataInserts},
        test_db, EqualFilter, ItemFilter, ItemLinkRowRepository, ItemRepository, ItemRow,
        ItemRowRepository, ItemRowType, MasterListLineRow, MasterListLineRowRepository,
        MasterListNameJoinRepository, MasterListNameJoinRow, MasterListRow,
        MasterListRowRepository, NameRow, NameRowRepository, Pagination, StoreRow,
        StoreRowRepository, StringFilter, DEFAULT_PAGINATION_LIMIT,
>>>>>>> da0d8d60
    };

    use super::{Item, ItemSort, ItemSortField};

    impl PartialEq<ItemRow> for Item {
        fn eq(&self, other: &ItemRow) -> bool {
            self.item_row.id == other.id
                && self.item_row.name == other.name
                && self.item_row.code == other.code
        }
    }

    // TODO this is very repetitive, although it's ok for tests to be 'wet' I think we can do better (and still have readable tests)
    fn data() -> Vec<ItemRow> {
        let mut rows = Vec::new();
        for index in 0..200 {
            rows.push(inline_init(|r: &mut ItemRow| {
                r.id = format!("id{:05}", index);
                r.name = format!("name{}", index);
                r.code = format!("code{}", index);
                r.r#type = ItemRowType::Stock;
            }));
        }
        rows
    }

    #[actix_rt::test]
    async fn test_item_query_repository() {
        // Prepare
        let (_, storage_connection, _, _) =
            test_db::setup_all("test_item_query_repository", MockDataInserts::none()).await;
        let item_query_repository = ItemRepository::new(&storage_connection);

        let rows = data();
        for row in rows.iter() {
            ItemRowRepository::new(&storage_connection)
                .upsert_one(row)
                .unwrap();
        }

        let default_page_size = usize::try_from(DEFAULT_PAGINATION_LIMIT).unwrap();

        // Test
        // .count()
        assert_eq!(
            usize::try_from(item_query_repository.count("".to_string(), None).unwrap()).unwrap(),
            rows.len()
        );

        // .query, no pagination (default)
        assert_eq!(
            item_query_repository
                .query(Pagination::new(), None, None, None)
                .unwrap()
                .len(),
            default_page_size
        );

        // .query, pagination (offset 10)
        let result = item_query_repository
            .query(
                Pagination {
                    offset: 10,
                    limit: DEFAULT_PAGINATION_LIMIT,
                },
                None,
                None,
                None,
            )
            .unwrap();
        assert_eq!(result.len(), default_page_size);
        assert_eq!(result[0], rows[10]);
        assert_eq!(
            result[default_page_size - 1],
            rows[10 + default_page_size - 1]
        );

        // .query, pagination (first 10)
        let result = item_query_repository
            .query(
                Pagination {
                    offset: 0,
                    limit: 10,
                },
                None,
                None,
                None,
            )
            .unwrap();
        assert_eq!(result.len(), 10);
        assert_eq!((*result.last().unwrap()), rows[9]);

        // .query, pagination (offset 150, first 90) <- more then records in table
        let result = item_query_repository
            .query(
                Pagination {
                    offset: 150,
                    limit: 90,
                },
                None,
                None,
                None,
            )
            .unwrap();
        assert_eq!(result.len(), rows.len() - 150);
        assert_eq!((*result.last().unwrap()), (*rows.last().unwrap()));
    }

    #[actix_rt::test]
    async fn test_item_query_filter_repository() {
        let (_, storage_connection, _, _) = test_db::setup_all(
            "test_item_query_filter_repository",
            MockDataInserts::none()
                .units()
                .items()
                .names()
                .full_master_list(),
        )
        .await;
        let item_query_repository = ItemRepository::new(&storage_connection);

        // test any id filter:
        let results = item_query_repository
            .query(
                Pagination::new(),
                Some(
                    ItemFilter::new()
                        .id(EqualFilter::equal_any(vec![
                            "item_b".to_string(),
                            "item_c".to_string(),
                        ]))
                        // query invisible rows
                        .is_visible(false),
                ),
                None,
                Some("store_a".to_string()),
            )
            .unwrap();
        assert_eq!(results.len(), 2);

        // test code_or_name
        let results = item_query_repository
            .query(
                Pagination::new(),
                Some(ItemFilter::new().code_or_name(StringFilter::equal_to(&mock_item_b().name))),
                None,
                Some("store_a".to_string()),
            )
            .unwrap();
        assert_eq!(results[0].item_row.id, mock_item_b().id);
        let results = item_query_repository
            .query(
                Pagination::new(),
                Some(ItemFilter::new().code_or_name(StringFilter::equal_to(&mock_item_b().code))),
                None,
                Some("store_a".to_string()),
            )
            .unwrap();
        assert_eq!(results[0].item_row.id, mock_item_b().id);
        // no result when having an `AND code is "does not exist"` clause
        let results = item_query_repository
            .query(
                Pagination::new(),
                Some(
                    ItemFilter::new()
                        .code(StringFilter::equal_to("does not exist"))
                        .code_or_name(StringFilter::equal_to(&mock_item_b().name)),
                ),
                None,
                Some("store_a".to_string()),
            )
            .unwrap();
        assert_eq!(results.len(), 0);
    }

    // TODO not sure where this fits, seems like this unit test has a lot of dependencies
    // I think test snapshot-like functionality is need ?

    // Really wanted to test visibility join, so added here for now

    #[actix_rt::test]
    async fn test_item_query_repository_visibility() {
        // Prepare
        let (_, storage_connection, _, _) = test_db::setup_all(
            "test_item_query_repository_visibility",
            MockDataInserts::none(),
        )
        .await;
        let item_query_repository = ItemRepository::new(&storage_connection);

        let item_rows = vec![
            inline_init(|r: &mut ItemRow| {
                r.id = "item1".to_owned();
                r.name = "name1".to_owned();
                r.code = "name1".to_owned();
                r.r#type = ItemRowType::Stock;
            }),
            inline_init(|r: &mut ItemRow| {
                r.id = "item2".to_owned();
                r.name = "name2".to_owned();
                r.code = "name2".to_owned();
                r.r#type = ItemRowType::Stock;
            }),
            inline_init(|r: &mut ItemRow| {
                r.id = "item3".to_owned();
                r.name = "name3".to_owned();
                r.code = "name3".to_owned();
                r.r#type = ItemRowType::Stock;
            }),
            inline_init(|r: &mut ItemRow| {
                r.id = "item4".to_owned();
                r.name = "name4".to_owned();
                r.code = "name4".to_owned();
                r.r#type = ItemRowType::Stock;
            }),
            inline_init(|r: &mut ItemRow| {
                r.id = "item5".to_owned();
                r.name = "name5".to_owned();
                r.code = "name5".to_owned();
                r.r#type = ItemRowType::Stock;
            }),
        ];

        let item_link_rows = vec![
            mock_item_link_from_item(&item_rows[0]),
            mock_item_link_from_item(&item_rows[1]),
            mock_item_link_from_item(&item_rows[2]),
            mock_item_link_from_item(&item_rows[3]),
            mock_item_link_from_item(&item_rows[4]),
        ];

        let master_list_rows = vec![
            MasterListRow {
                id: "master_list1".to_owned(),
                name: "".to_owned(),
                code: "".to_owned(),
                description: "".to_owned(),
                is_active: true,
            },
            MasterListRow {
                id: "master_list2".to_owned(),
                name: "".to_owned(),
                code: "".to_owned(),
                description: "".to_owned(),
                is_active: true,
            },
        ];

        let master_list_line_rows = vec![
            MasterListLineRow {
                id: "id1".to_owned(),
                item_id: "item1".to_owned(),
                master_list_id: "master_list1".to_owned(),
            },
            MasterListLineRow {
                id: "id2".to_owned(),
                item_id: "item2".to_owned(),
                master_list_id: "master_list1".to_owned(),
            },
            MasterListLineRow {
                id: "id3".to_owned(),
                item_id: "item3".to_owned(),
                master_list_id: "master_list2".to_owned(),
            },
            MasterListLineRow {
                id: "id4".to_owned(),
                item_id: "item4".to_owned(),
                master_list_id: "master_list2".to_owned(),
            },
        ];

        let name_row = inline_init(|r: &mut NameRow| {
            r.id = "name1".to_owned();
            r.name = "".to_owned();
            r.code = "".to_owned();
            r.is_supplier = true;
            r.is_customer = true;
        });

        let store_row = inline_init(|r: &mut StoreRow| {
            r.id = "name1_store".to_owned();
            r.name_id = "name1".to_owned();
        });

        let master_list_name_join_1 = MasterListNameJoinRow {
            id: "id1".to_owned(),
            name_id: "name1".to_owned(),
            master_list_id: "master_list1".to_owned(),
        };

        for row in item_rows.iter() {
            ItemRowRepository::new(&storage_connection)
                .upsert_one(&row)
                .unwrap();
        }

        for row in item_link_rows.iter() {
            ItemLinkRowRepository::new(&storage_connection)
                .upsert_one(&row)
                .unwrap();
        }

        for row in master_list_rows {
            MasterListRowRepository::new(&storage_connection)
                .upsert_one(&row)
                .unwrap();
        }

        for row in master_list_line_rows {
            MasterListLineRowRepository::new(&storage_connection)
                .upsert_one(&row)
                .unwrap();
        }

        NameRowRepository::new(&storage_connection)
            .upsert_one(&name_row)
            .unwrap();

        NameLinkRowRepository::new(&storage_connection)
            .upsert_one(&mock_name_link_from_name(&name_row))
            .unwrap();

        StoreRowRepository::new(&storage_connection)
            .upsert_one(&store_row)
            .unwrap();

        // Before adding any joins
        let results0 = item_query_repository
            .query(Pagination::new(), None, None, None)
            .unwrap();

        assert_eq!(results0, item_rows);

        // item1 and item2 visible
        MasterListNameJoinRepository::new(&storage_connection)
            .upsert_one(&master_list_name_join_1)
            .unwrap();

        // test is_visible filter:
        let results = item_query_repository
            .query(
                Pagination::new(),
                // query invisible rows
                Some(ItemFilter::new().is_visible(false)),
                None,
                Some("name1_store".to_string()),
            )
            .unwrap();
        assert_eq!(results.len(), 3);
        // get visible rows
        let results = item_query_repository
            .query(
                Pagination::new(),
                Some(ItemFilter::new().is_visible(true)),
                None,
                Some("name1_store".to_string()),
            )
            .unwrap();
        assert_eq!(results.len(), 2);
    }

    #[actix_rt::test]
    async fn test_item_query_sort() {
        let (_, connection, _, _) =
            test_db::setup_all("test_item_query_sort", MockDataInserts::all()).await;
        let repo = ItemRepository::new(&connection);

        let mut items = repo.query(Pagination::new(), None, None, None).unwrap();

        let sorted = repo
            .query(
                Pagination::new(),
                None,
                Some(ItemSort {
                    key: ItemSortField::Name,
                    desc: None,
                }),
                None,
            )
            .unwrap();

        items.sort_by(|a, b| {
            a.item_row
                .name
                .to_lowercase()
                .cmp(&b.item_row.name.to_lowercase())
        });

        for (count, item) in items.iter().enumerate() {
            assert_eq!(
                item.item_row.name.clone().to_lowercase(),
                sorted[count].item_row.name.clone().to_lowercase(),
            );
        }

        let sorted = repo
            .query(
                Pagination::new(),
                None,
                Some(ItemSort {
                    key: ItemSortField::Code,
                    desc: Some(true),
                }),
                None,
            )
            .unwrap();

        items.sort_by(|b, a| {
            a.item_row
                .code
                .to_lowercase()
                .cmp(&b.item_row.code.to_lowercase())
        });

        for (count, item) in items.iter().enumerate() {
            assert_eq!(
                item.item_row.code.clone().to_lowercase(),
                sorted[count].item_row.code.clone().to_lowercase(),
            );
        }
    }
}<|MERGE_RESOLUTION|>--- conflicted
+++ resolved
@@ -226,15 +226,11 @@
                     .on(master_list_name_join_dsl::master_list_id.eq(master_list_dsl::id)),
             )
             .inner_join(
-<<<<<<< HEAD
                 store_dsl::store.on(store_dsl::name_id
                     .eq(master_list_name_join_dsl::name_link_id)
-                    .and(store_dsl::id.eq(store_id))),
-=======
-                store_dsl::store.on(store_dsl::name_id.eq(master_list_name_join_dsl::name_id)),
->>>>>>> da0d8d60
-            )
-            .filter(store_dsl::id.eq(store_id))
+                    .and(store_dsl::id.eq(store_id.clone()))),
+            )
+            .filter(store_dsl::id.eq(store_id.clone()))
             .into_boxed();
 
         query = match is_visible {
@@ -261,21 +257,12 @@
     use util::inline_init;
 
     use crate::{
-<<<<<<< HEAD
-        mock::{mock_item_b, mock_name_link_from_name, MockDataInserts},
-        test_db, EqualFilter, ItemFilter, ItemRepository, ItemRow, ItemRowRepository, ItemRowType,
-        MasterListLineRow, MasterListLineRowRepository, MasterListNameJoinRepository,
-        MasterListNameJoinRow, MasterListRow, MasterListRowRepository, NameLinkRowRepository,
-        NameRow, NameRowRepository, Pagination, StoreRow, StoreRowRepository, StringFilter,
-        DEFAULT_PAGINATION_LIMIT,
-=======
-        mock::{mock_item_b, mock_item_link_from_item, MockDataInserts},
+        mock::{mock_item_b, mock_item_link_from_item, mock_name_link_from_name, MockDataInserts},
         test_db, EqualFilter, ItemFilter, ItemLinkRowRepository, ItemRepository, ItemRow,
         ItemRowRepository, ItemRowType, MasterListLineRow, MasterListLineRowRepository,
         MasterListNameJoinRepository, MasterListNameJoinRow, MasterListRow,
-        MasterListRowRepository, NameRow, NameRowRepository, Pagination, StoreRow,
-        StoreRowRepository, StringFilter, DEFAULT_PAGINATION_LIMIT,
->>>>>>> da0d8d60
+        MasterListRowRepository, NameLinkRowRepository, NameRow, NameRowRepository, Pagination,
+        StoreRow, StoreRowRepository, StringFilter, DEFAULT_PAGINATION_LIMIT,
     };
 
     use super::{Item, ItemSort, ItemSortField};
