--- conflicted
+++ resolved
@@ -207,21 +207,16 @@
         apply_string_filter!(query, name, item_dsl::name);
         apply_equal_filter!(query, r#type, item_dsl::type_);
 
-<<<<<<< HEAD
         if let Some(is_active) = is_active {
             query = query.filter(item_dsl::is_active.eq(is_active));
         }
 
-        let visible_item_ids = master_list_line_dsl::master_list_line
-            .select(master_list_line_dsl::item_id)
-=======
         let visible_item_ids = item_link_dsl::item_link
             .select(item_link_dsl::item_id)
             .inner_join(
                 master_list_line_dsl::master_list_line
                     .on(master_list_line_dsl::item_link_id.eq(item_link_dsl::id)),
             )
->>>>>>> 6860f314
             .inner_join(
                 master_list_dsl::master_list
                     .on(master_list_dsl::id.eq(master_list_line_dsl::master_list_id)),
@@ -315,7 +310,7 @@
             rows.len()
         );
 
-        // .query, no pagenation (default)
+        // .query, no pagination (default)
         assert_eq!(
             item_query_repository
                 .query(Pagination::new(), None, None, None)
@@ -324,7 +319,7 @@
             default_page_size
         );
 
-        // .query, pagenation (offset 10)
+        // .query, pagination (offset 10)
         let result = item_query_repository
             .query(
                 Pagination {
@@ -343,7 +338,7 @@
             rows[10 + default_page_size - 1]
         );
 
-        // .query, pagenation (first 10)
+        // .query, pagination (first 10)
         let result = item_query_repository
             .query(
                 Pagination {
@@ -358,7 +353,7 @@
         assert_eq!(result.len(), 10);
         assert_eq!((*result.last().unwrap()), rows[9]);
 
-        // .query, pagenation (offset 150, first 90) <- more then records in table
+        // .query, pagination (offset 150, first 90) <- more then records in table
         let result = item_query_repository
             .query(
                 Pagination {
