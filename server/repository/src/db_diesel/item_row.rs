use crate::{Delete, Upsert};

use super::{
    item_link_row::item_link, item_row::item::dsl::*, name_link_row::name_link, unit_row::unit,
    ItemLinkRow, ItemLinkRowRepository, RepositoryError, StorageConnection,
};

use diesel::prelude::*;
use diesel_derive_enum::DbEnum;

table! {
    item (id) {
        id -> Text,
        name -> Text,
        code -> Text,
        unit_id -> Nullable<Text>,
        default_pack_size -> Integer,
        #[sql_name = "type"] type_ -> crate::db_diesel::item_row::ItemRowTypeMapping,
        // TODO, this is temporary, remove
        legacy_record -> Text,
        is_active -> Bool,
    }
}

table! {
    item_is_visible (id) {
        id -> Text,
        is_visible -> Bool,
    }
}

joinable!(item -> unit (unit_id));
joinable!(item_is_visible -> item (id));
allow_tables_to_appear_in_same_query!(item, item_link);
allow_tables_to_appear_in_same_query!(item, name_link);

#[derive(DbEnum, Debug, Clone, PartialEq, Eq)]
#[DbValueStyle = "SCREAMING_SNAKE_CASE"]
pub enum ItemRowType {
    Stock,
    Service,
    NonStock,
}

#[derive(Clone, Insertable, Queryable, Debug, PartialEq, AsChangeset, Eq)]
#[diesel(table_name = item)]
pub struct ItemRow {
    pub id: String,
    pub name: String,
    pub code: String,
    pub unit_id: Option<String>,
    pub default_pack_size: i32,
    #[diesel(column_name = type_)]
    pub r#type: ItemRowType,
    // TODO, this is temporary, remove
    pub legacy_record: String,
    pub is_active: bool,
}

impl Default for ItemRow {
    fn default() -> Self {
        Self {
            id: Default::default(),
            name: Default::default(),
            code: Default::default(),
            unit_id: Default::default(),
            default_pack_size: Default::default(),
            r#type: ItemRowType::Stock,
            legacy_record: Default::default(),
            is_active: true,
        }
    }
}

pub struct ItemRowRepository<'a> {
    connection: &'a mut StorageConnection,
}

fn insert_or_ignore_item_link(
    connection: &StorageConnection,
    item_row: &ItemRow,
) -> Result<(), RepositoryError> {
    let item_link_row = ItemLinkRow {
        id: item_row.id.clone(),
        item_id: item_row.id.clone(),
    };
    ItemLinkRowRepository::new(connection).insert_one_or_ignore(&item_link_row)?;
    Ok(())
}

impl<'a> ItemRowRepository<'a> {
    pub fn new(connection: &'a mut StorageConnection) -> Self {
        ItemRowRepository { connection }
    }

    #[cfg(feature = "postgres")]
    pub fn upsert_one(&self, item_row: &ItemRow) -> Result<(), RepositoryError> {
        diesel::insert_into(item)
            .values(item_row)
            .on_conflict(id)
            .do_update()
            .set(item_row)
<<<<<<< HEAD
            .execute(&mut self.connection.connection)?;
=======
            .execute(&self.connection.connection)?;

        insert_or_ignore_item_link(&self.connection, item_row)?;
>>>>>>> 2ca48bab
        Ok(())
    }

    #[cfg(not(feature = "postgres"))]
    pub fn upsert_one(&self, item_row: &ItemRow) -> Result<(), RepositoryError> {
        diesel::replace_into(item)
            .values(item_row)
<<<<<<< HEAD
            .execute(&mut self.connection.connection)?;
=======
            .execute(&self.connection.connection)?;

        insert_or_ignore_item_link(self.connection, item_row)?;
>>>>>>> 2ca48bab
        Ok(())
    }

    pub async fn insert_one(&mut self, item_row: &ItemRow) -> Result<(), RepositoryError> {
        diesel::insert_into(item)
            .values(item_row)
<<<<<<< HEAD
            .execute(&mut self.connection.connection)?;
=======
            .execute(&self.connection.connection)?;

        insert_or_ignore_item_link(self.connection, item_row)?;
>>>>>>> 2ca48bab
        Ok(())
    }

    pub async fn find_all(&mut self) -> Result<Vec<ItemRow>, RepositoryError> {
        let result = item.load(&mut self.connection.connection);
        Ok(result?)
    }

    pub fn find_active_by_id(&self, item_id: &str) -> Result<Option<ItemRow>, RepositoryError> {
        let result = self
            .find_one_by_id(item_id)?
            .and_then(|r| r.is_active.then_some(r));
        Ok(result)
    }

    fn find_one_by_id(&self, item_id: &str) -> Result<Option<ItemRow>, RepositoryError> {
        let result = item
            .filter(id.eq(item_id))
            .first(&mut self.connection.connection)
            .optional()?;
        Ok(result)
    }

    pub fn find_many_by_id(&self, ids: &[String]) -> Result<Vec<ItemRow>, RepositoryError> {
        let result = item
            .filter(id.eq_any(ids))
            .load(&mut self.connection.connection)?;
        Ok(result)
    }

    pub fn delete(&self, item_id: &str) -> Result<(), RepositoryError> {
<<<<<<< HEAD
        diesel::delete(item.filter(id.eq(item_id))).execute(&mut self.connection.connection)?;
=======
        diesel::update(item.filter(id.eq(item_id)))
            .set(is_active.eq(false))
            .execute(&self.connection.connection)?;
>>>>>>> 2ca48bab
        Ok(())
    }
}

#[derive(Debug, Clone)]
pub struct ItemRowDelete(pub String);
impl Delete for ItemRowDelete {
    fn delete(&self, con: &StorageConnection) -> Result<(), RepositoryError> {
        ItemRowRepository::new(con).delete(&self.0)
    }
    // Test only
    fn assert_deleted(&self, con: &StorageConnection) {
        assert!(matches!(
            ItemRowRepository::new(con).find_one_by_id(&self.0),
            Ok(Some(ItemRow {
                is_active: false,
                ..
            })) | Ok(None)
        ));
    }
}

impl Upsert for ItemRow {
    fn upsert_sync(&self, con: &StorageConnection) -> Result<(), RepositoryError> {
        ItemRowRepository::new(con).upsert_one(self)
    }

    // Test only
    fn assert_upserted(&self, con: &StorageConnection) {
        assert_eq!(
            ItemRowRepository::new(con).find_active_by_id(&self.id),
            Ok(Some(self.clone()))
        )
    }
}<|MERGE_RESOLUTION|>--- conflicted
+++ resolved
@@ -100,13 +100,9 @@
             .on_conflict(id)
             .do_update()
             .set(item_row)
-<<<<<<< HEAD
             .execute(&mut self.connection.connection)?;
-=======
-            .execute(&self.connection.connection)?;
 
         insert_or_ignore_item_link(&self.connection, item_row)?;
->>>>>>> 2ca48bab
         Ok(())
     }
 
@@ -114,26 +110,18 @@
     pub fn upsert_one(&self, item_row: &ItemRow) -> Result<(), RepositoryError> {
         diesel::replace_into(item)
             .values(item_row)
-<<<<<<< HEAD
             .execute(&mut self.connection.connection)?;
-=======
-            .execute(&self.connection.connection)?;
 
         insert_or_ignore_item_link(self.connection, item_row)?;
->>>>>>> 2ca48bab
         Ok(())
     }
 
     pub async fn insert_one(&mut self, item_row: &ItemRow) -> Result<(), RepositoryError> {
         diesel::insert_into(item)
             .values(item_row)
-<<<<<<< HEAD
             .execute(&mut self.connection.connection)?;
-=======
-            .execute(&self.connection.connection)?;
 
         insert_or_ignore_item_link(self.connection, item_row)?;
->>>>>>> 2ca48bab
         Ok(())
     }
 
@@ -165,13 +153,9 @@
     }
 
     pub fn delete(&self, item_id: &str) -> Result<(), RepositoryError> {
-<<<<<<< HEAD
-        diesel::delete(item.filter(id.eq(item_id))).execute(&mut self.connection.connection)?;
-=======
         diesel::update(item.filter(id.eq(item_id)))
             .set(is_active.eq(false))
             .execute(&self.connection.connection)?;
->>>>>>> 2ca48bab
         Ok(())
     }
 }
