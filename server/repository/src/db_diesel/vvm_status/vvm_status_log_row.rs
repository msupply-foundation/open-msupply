--- conflicted
+++ resolved
@@ -79,12 +79,6 @@
         self.insert_changelog(row, RowActionType::Upsert)
     }
 
-<<<<<<< HEAD
-    pub fn delete(&self, log_id: &str) -> Result<(), RepositoryError> {
-        diesel::delete(vvm_status_log.filter(id.eq(log_id)))
-            .execute(self.connection.lock().connection())?;
-        Ok(())
-=======
     pub fn delete(&self, log_id: &str) -> Result<Option<i64>, RepositoryError> {
         let old_row = self.find_one_by_id(log_id)?;
         let change_log_id = match old_row {
@@ -96,7 +90,6 @@
         diesel::delete(vvm_status_log.filter(id.eq(log_id)))
             .execute(self.connection.lock().connection())?;
         Ok(Some(change_log_id))
->>>>>>> b767d128
     }
 
     fn insert_changelog(
