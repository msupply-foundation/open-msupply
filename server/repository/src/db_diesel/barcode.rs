use super::{
    barcode_row::{barcode, barcode::dsl as barcode_dsl},
    name_link_row::{name_link, name_link::dsl as name_link_dsl},
    name_row::{name, name::dsl as name_dsl},
    BarcodeRow, DBType, NameLinkRow, NameRow, StorageConnection,
};
use diesel::{
    helper_types::{InnerJoin, IntoBoxed, LeftJoin},
    prelude::*,
};

use crate::{
    diesel_macros::{apply_equal_filter, apply_sort_no_case},
    repository_error::RepositoryError,
};

use crate::{EqualFilter, Pagination, Sort};

#[derive(PartialEq, Debug, Clone)]
pub struct Barcode {
    pub barcode_row: BarcodeRow,
    pub manufacturer_name_row: Option<NameRow>,
}

#[derive(Clone, PartialEq, Debug, Default)]
pub struct BarcodeFilter {
    pub id: Option<EqualFilter<String>>,
    pub gtin: Option<EqualFilter<String>>,
    pub item_id: Option<EqualFilter<String>>,
    pub pack_size: Option<EqualFilter<i32>>,
}

#[derive(PartialEq, Debug)]
pub enum BarcodeSortField {
    Id,
    Barcode,
}

pub type BarcodeSort = Sort<BarcodeSortField>;
type BarcodeJoin = (BarcodeRow, Option<(NameLinkRow, NameRow)>);

pub struct BarcodeRepository<'a> {
    connection: &'a mut StorageConnection,
}

impl<'a> BarcodeRepository<'a> {
    pub fn new(connection: &'a mut StorageConnection) -> Self {
        BarcodeRepository { connection }
    }

    pub fn count(&self, filter: Option<BarcodeFilter>) -> Result<i64, RepositoryError> {
        let query = create_filtered_query(filter);
        Ok(query.count().get_result(&mut self.connection.connection)?)
    }

    pub fn query_by_filter(&self, filter: BarcodeFilter) -> Result<Vec<Barcode>, RepositoryError> {
        self.query(Pagination::all(), Some(filter), None)
    }

    pub fn query(
        &self,
        pagination: Pagination,
        filter: Option<BarcodeFilter>,
        sort: Option<BarcodeSort>,
    ) -> Result<Vec<Barcode>, RepositoryError> {
        let mut query = create_filtered_query(filter);
        if let Some(sort) = sort {
            match sort.key {
                BarcodeSortField::Id => {
                    apply_sort_no_case!(query, sort, barcode_dsl::id)
                }
                BarcodeSortField::Barcode => {
                    apply_sort_no_case!(query, sort, barcode_dsl::gtin)
                }
            }
        } else {
            query = query.order(barcode_dsl::gtin.asc())
        }

        let result = query
            .offset(pagination.offset as i64)
            .limit(pagination.limit as i64)
<<<<<<< HEAD
            .load::<BarcodeRow>(&mut self.connection.connection)?;
=======
            .load::<BarcodeJoin>(&self.connection.connection)?;
>>>>>>> 2ca48bab

        Ok(result.into_iter().map(to_domain).collect())
    }
}

type BoxedBarcodeQuery =
    IntoBoxed<'static, LeftJoin<barcode::table, InnerJoin<name_link::table, name::table>>, DBType>;

fn create_filtered_query(filter: Option<BarcodeFilter>) -> BoxedBarcodeQuery {
    let mut query = barcode_dsl::barcode
        .left_join(name_link_dsl::name_link.inner_join(name_dsl::name))
        .into_boxed();

    if let Some(filter) = filter {
        apply_equal_filter!(query, filter.id, barcode_dsl::id);
        apply_equal_filter!(query, filter.gtin, barcode_dsl::gtin);
        apply_equal_filter!(query, filter.item_id, barcode_dsl::item_id);
        apply_equal_filter!(query, filter.pack_size, barcode_dsl::pack_size);
    }

    query
}

fn to_domain((barcode_row, name_link): BarcodeJoin) -> Barcode {
    Barcode {
        barcode_row,
        manufacturer_name_row: name_link.map(|(_, name)| name),
    }
}

impl BarcodeFilter {
    pub fn new() -> BarcodeFilter {
        Self::default()
    }

    pub fn id(mut self, filter: EqualFilter<String>) -> Self {
        self.id = Some(filter);
        self
    }

    pub fn gtin(mut self, filter: EqualFilter<String>) -> Self {
        self.gtin = Some(filter);
        self
    }

    pub fn item_id(mut self, filter: EqualFilter<String>) -> Self {
        self.item_id = Some(filter);
        self
    }

    pub fn pack_size(mut self, filter: EqualFilter<i32>) -> Self {
        self.pack_size = Some(filter);
        self
    }
}<|MERGE_RESOLUTION|>--- conflicted
+++ resolved
@@ -80,11 +80,7 @@
         let result = query
             .offset(pagination.offset as i64)
             .limit(pagination.limit as i64)
-<<<<<<< HEAD
-            .load::<BarcodeRow>(&mut self.connection.connection)?;
-=======
             .load::<BarcodeJoin>(&self.connection.connection)?;
->>>>>>> 2ca48bab
 
         Ok(result.into_iter().map(to_domain).collect())
     }
