--- conflicted
+++ resolved
@@ -49,11 +49,7 @@
       argument_schema_id -> Nullable<Text>,
       is_custom -> Bool,
       version -> Text,
-<<<<<<< HEAD
-      code -> Nullable<Text>,
-=======
       code -> Text,
->>>>>>> af4b8e5c
   }
 }
 
@@ -77,11 +73,7 @@
     pub argument_schema_id: Option<String>,
     pub is_custom: bool,
     pub version: String,
-<<<<<<< HEAD
-    pub code: Option<String>,
-=======
     pub code: String,
->>>>>>> af4b8e5c
 }
 
 impl Default for ReportRow {
@@ -95,11 +87,7 @@
             comment: Default::default(),
             sub_context: Default::default(),
             argument_schema_id: Default::default(),
-<<<<<<< HEAD
-            is_custom: Default::default(),
-=======
             is_custom: true,
->>>>>>> af4b8e5c
             version: Default::default(),
             code: Default::default(),
         }
