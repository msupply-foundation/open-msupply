--- conflicted
+++ resolved
@@ -32,10 +32,7 @@
     Report,
     Prescription,
     InternalOrder,
-<<<<<<< HEAD
-    PurchaseOrder,
-=======
->>>>>>> ec5c4eeb
+    PurchaseOrder,,
 }
 
 table! {
