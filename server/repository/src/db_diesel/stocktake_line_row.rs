--- conflicted
+++ resolved
@@ -1,11 +1,7 @@
 use super::{
     inventory_adjustment_reason_row::inventory_adjustment_reason, item_link_row::item_link,
-<<<<<<< HEAD
-    location_row::location, reason_option_row::reason_option, stock_line_row::stock_line,
-=======
-    location_row::location, name_link_row::name_link, stock_line_row::stock_line,
->>>>>>> d9f10298
-    stocktake_row::stocktake, StorageConnection,
+    location_row::location, name_link_row::name_link, reason_option_row::reason_option,
+    stock_line_row::stock_line, stocktake_row::stocktake, StorageConnection,
 };
 
 use crate::{repository_error::RepositoryError, Delete, Upsert};
@@ -39,11 +35,8 @@
         note -> Nullable<Text>,
         inventory_adjustment_reason_id -> Nullable<Text>,
         item_variant_id -> Nullable<Text>,
-<<<<<<< HEAD
+        donor_link_id -> Nullable<Text>,
         reason_option_id -> Nullable<Text>,
-=======
-        donor_link_id -> Nullable<Text>,
->>>>>>> d9f10298
     }
 }
 
@@ -82,11 +75,8 @@
     pub note: Option<String>,
     pub inventory_adjustment_reason_id: Option<String>,
     pub item_variant_id: Option<String>,
-<<<<<<< HEAD
+    pub donor_link_id: Option<String>,
     pub reason_option_id: Option<String>,
-=======
-    pub donor_link_id: Option<String>,
->>>>>>> d9f10298
 }
 
 pub struct StocktakeLineRowRepository<'a> {
