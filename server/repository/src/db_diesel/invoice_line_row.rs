use super::{
    inventory_adjustment_reason_row::inventory_adjustment_reason,
    invoice_line_row::invoice_line::dsl::*, invoice_row::invoice, item_link_row::item_link,
    location_row::location, name_link_row::name_link, return_reason_row::return_reason,
    stock_line_row::stock_line, vvm_status::vvm_status_row::vvm_status, StorageConnection,
};

use crate::repository_error::RepositoryError;
use crate::{
    ChangeLogInsertRow, ChangelogRepository, ChangelogTableName, InvoiceRowRepository,
    RowActionType,
};
use crate::{Delete, Upsert};

use diesel::prelude::*;

use chrono::NaiveDate;
use diesel_derive_enum::DbEnum;

table! {
    invoice_line (id) {
        id -> Text,
        invoice_id -> Text,
        item_link_id -> Text,
        item_name -> Text,
        item_code -> Text,
        stock_line_id -> Nullable<Text>,
        location_id -> Nullable<Text>,
        batch -> Nullable<Text>,
        expiry_date -> Nullable<Date>,
        pack_size -> Double,
        cost_price_per_pack -> Double,
        sell_price_per_pack -> Double,
        total_before_tax -> Double,
        total_after_tax -> Double,
        tax_percentage -> Nullable<Double>,
        #[sql_name = "type"] type_ -> crate::db_diesel::invoice_line_row::InvoiceLineTypeMapping,
        number_of_packs -> Double,
        prescribed_quantity -> Nullable<Double>,
        note -> Nullable<Text>,
        inventory_adjustment_reason_id -> Nullable<Text>,
        return_reason_id -> Nullable<Text>,
        foreign_currency_price_before_tax -> Nullable<Double>,
        item_variant_id -> Nullable<Text>,
        linked_invoice_id -> Nullable<Text>,
<<<<<<< HEAD
        vvm_status_id -> Nullable<Text>,
=======
        donor_id -> Nullable<Text>,
>>>>>>> ec0c0ed0
    }
}

joinable!(invoice_line -> item_link (item_link_id));
joinable!(invoice_line -> stock_line (stock_line_id));
joinable!(invoice_line -> invoice (invoice_id));
joinable!(invoice_line -> location (location_id));
joinable!(invoice_line -> inventory_adjustment_reason (inventory_adjustment_reason_id));
joinable!(invoice_line -> return_reason (return_reason_id));
joinable!(invoice_line -> vvm_status (vvm_status_id));
allow_tables_to_appear_in_same_query!(invoice_line, item_link);
allow_tables_to_appear_in_same_query!(invoice_line, name_link);
allow_tables_to_appear_in_same_query!(invoice_line, inventory_adjustment_reason);

#[derive(DbEnum, Debug, Clone, PartialEq, Eq, Default)]
#[DbValueStyle = "SCREAMING_SNAKE_CASE"]
pub enum InvoiceLineType {
    #[default]
    StockIn,
    StockOut,
    UnallocatedStock,
    Service,
}

#[derive(Clone, Queryable, Insertable, AsChangeset, Debug, PartialEq, Default)]
#[diesel(treat_none_as_null = true)]
#[diesel(table_name = invoice_line)]
pub struct InvoiceLineRow {
    pub id: String,
    pub invoice_id: String,
    pub item_link_id: String,
    pub item_name: String,
    pub item_code: String,
    pub stock_line_id: Option<String>,
    pub location_id: Option<String>,
    pub batch: Option<String>,
    pub expiry_date: Option<NaiveDate>,
    pub pack_size: f64,
    pub cost_price_per_pack: f64,
    /// Sell price before tax
    pub sell_price_per_pack: f64,
    pub total_before_tax: f64,
    pub total_after_tax: f64,
    /// Optional column to store line a line specific tax value
    pub tax_percentage: Option<f64>,
    #[diesel(column_name = "type_")]
    pub r#type: InvoiceLineType,
    pub number_of_packs: f64,
    pub prescribed_quantity: Option<f64>,
    pub note: Option<String>,
    pub inventory_adjustment_reason_id: Option<String>,
    pub return_reason_id: Option<String>,
    pub foreign_currency_price_before_tax: Option<f64>,
    pub item_variant_id: Option<String>,
    pub linked_invoice_id: Option<String>,
<<<<<<< HEAD
    pub vvm_status_id: Option<String>,
=======
    pub donor_id: Option<String>,
>>>>>>> ec0c0ed0
}

pub struct InvoiceLineRowRepository<'a> {
    connection: &'a StorageConnection,
}

impl<'a> InvoiceLineRowRepository<'a> {
    pub fn new(connection: &'a StorageConnection) -> Self {
        InvoiceLineRowRepository { connection }
    }

    pub fn upsert_one(&self, row: &InvoiceLineRow) -> Result<i64, RepositoryError> {
        diesel::insert_into(invoice_line)
            .values(row)
            .on_conflict(id)
            .do_update()
            .set(row)
            .execute(self.connection.lock().connection())?;
        self.insert_changelog(row, RowActionType::Upsert)
    }

    fn insert_changelog(
        &self,
        row: &InvoiceLineRow,
        action: RowActionType,
    ) -> Result<i64, RepositoryError> {
        let invoice = InvoiceRowRepository::new(self.connection).find_one_by_id(&row.invoice_id)?;
        let invoice = match invoice {
            Some(invoice) => invoice,
            None => return Err(RepositoryError::NotFound),
        };

        let row = ChangeLogInsertRow {
            table_name: ChangelogTableName::InvoiceLine,
            record_id: row.id.clone(),
            row_action: action,
            store_id: Some(invoice.store_id.clone()),
            name_link_id: Some(invoice.name_link_id.clone()),
        };

        ChangelogRepository::new(self.connection).insert(&row)
    }

    pub fn update_inventory_adjustment_reason_id(
        &self,
        record_id: &str,
        reason_id: Option<String>,
    ) -> Result<(), RepositoryError> {
        diesel::update(invoice_line)
            .filter(id.eq(record_id))
            .set(inventory_adjustment_reason_id.eq(reason_id))
            .execute(self.connection.lock().connection())?;
        Ok(())
    }

    pub fn update_return_reason_id(
        &self,
        record_id: &str,
        reason_id: Option<String>,
    ) -> Result<(), RepositoryError> {
        diesel::update(invoice_line)
            .filter(id.eq(record_id))
            .set(return_reason_id.eq(reason_id))
            .execute(self.connection.lock().connection())?;
        Ok(())
    }

    pub fn update_tax(
        &self,
        record_id: &str,
        tax_input: Option<f64>,
        total_after_tax_calculation: f64,
    ) -> Result<(), RepositoryError> {
        diesel::update(invoice_line)
            .filter(id.eq(record_id))
            .set((
                tax_percentage.eq(tax_input),
                total_after_tax.eq(total_after_tax_calculation),
            ))
            .execute(self.connection.lock().connection())?;
        Ok(())
    }

    pub fn update_currency(
        &self,
        record_id: &str,
        foreign_currency_price_before_tax_calculation: Option<f64>,
    ) -> Result<(), RepositoryError> {
        diesel::update(invoice_line)
            .filter(id.eq(record_id))
            .set(
                foreign_currency_price_before_tax.eq(foreign_currency_price_before_tax_calculation),
            )
            .execute(self.connection.lock().connection())?;
        Ok(())
    }

    pub fn delete(&self, invoice_line_id: &str) -> Result<Option<i64>, RepositoryError> {
        let old_row = self.find_one_by_id(invoice_line_id)?;
        let change_log_id = match old_row {
            Some(old_row) => self.insert_changelog(&old_row, RowActionType::Delete)?,
            None => {
                return Ok(None);
            }
        };

        diesel::delete(invoice_line.filter(id.eq(invoice_line_id)))
            .execute(self.connection.lock().connection())?;
        Ok(Some(change_log_id))
    }

    pub fn find_one_by_id(
        &self,
        invoice_line_id: &str,
    ) -> Result<Option<InvoiceLineRow>, RepositoryError> {
        let result = invoice_line
            .filter(id.eq(invoice_line_id))
            .first(self.connection.lock().connection())
            .optional()?;
        Ok(result)
    }

    pub fn find_many_by_id(&self, ids: &[String]) -> Result<Vec<InvoiceLineRow>, RepositoryError> {
        let result = invoice_line
            .filter(id.eq_any(ids))
            .load(self.connection.lock().connection())?;
        Ok(result)
    }

    pub fn find_many_by_invoice_and_batch_id(
        &self,
        stock_line_id_param: &str,
        invoice_id_param: &str,
    ) -> Result<Vec<InvoiceLineRow>, RepositoryError> {
        Ok(invoice_line
            .filter(invoice_id.eq(invoice_id_param))
            .filter(stock_line_id.eq(stock_line_id_param))
            .load(self.connection.lock().connection())?)
    }

    pub fn find_many_by_invoice_id(
        &self,
        invoice_id_param: &str,
    ) -> Result<Vec<InvoiceLineRow>, RepositoryError> {
        let result = invoice_line
            .filter(invoice_id.eq(invoice_id_param))
            .get_results(self.connection.lock().connection())?;
        Ok(result)
    }
}

#[derive(Debug, Clone)]
pub struct InvoiceLineRowDelete(pub String);
impl Delete for InvoiceLineRowDelete {
    fn delete(&self, con: &StorageConnection) -> Result<Option<i64>, RepositoryError> {
        let change_log_id = InvoiceLineRowRepository::new(con).delete(&self.0)?;
        Ok(change_log_id)
    }
    // Test only
    fn assert_deleted(&self, con: &StorageConnection) {
        assert_eq!(
            InvoiceLineRowRepository::new(con).find_one_by_id(&self.0),
            Ok(None)
        )
    }
}

impl Upsert for InvoiceLineRow {
    fn upsert(&self, con: &StorageConnection) -> Result<Option<i64>, RepositoryError> {
        let change_log_id = InvoiceLineRowRepository::new(con).upsert_one(self)?;
        Ok(Some(change_log_id))
    }

    // Test only
    fn assert_upserted(&self, con: &StorageConnection) {
        assert_eq!(
            InvoiceLineRowRepository::new(con).find_one_by_id(&self.id),
            Ok(Some(self.clone()))
        )
    }
}<|MERGE_RESOLUTION|>--- conflicted
+++ resolved
@@ -43,11 +43,8 @@
         foreign_currency_price_before_tax -> Nullable<Double>,
         item_variant_id -> Nullable<Text>,
         linked_invoice_id -> Nullable<Text>,
-<<<<<<< HEAD
+        donor_id -> Nullable<Text>,
         vvm_status_id -> Nullable<Text>,
-=======
-        donor_id -> Nullable<Text>,
->>>>>>> ec0c0ed0
     }
 }
 
@@ -103,11 +100,8 @@
     pub foreign_currency_price_before_tax: Option<f64>,
     pub item_variant_id: Option<String>,
     pub linked_invoice_id: Option<String>,
-<<<<<<< HEAD
+    pub donor_id: Option<String>,
     pub vvm_status_id: Option<String>,
-=======
-    pub donor_id: Option<String>,
->>>>>>> ec0c0ed0
 }
 
 pub struct InvoiceLineRowRepository<'a> {
