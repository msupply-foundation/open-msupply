--- conflicted
+++ resolved
@@ -45,13 +45,9 @@
         vvm_status_id -> Nullable<Text>,
         reason_option_id -> Nullable<Text>,
         campaign_id -> Nullable<Text>,
-<<<<<<< HEAD
         program_id -> Nullable<Text>,
-        shipped_number_of_packs -> Nullable<Double>
-=======
         shipped_number_of_packs -> Nullable<Double>,
         shipped_pack_size -> Nullable<Double>
->>>>>>> 431a96b6
     }
 }
 
