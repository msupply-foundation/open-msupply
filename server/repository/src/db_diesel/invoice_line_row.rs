use super::{
    invoice_line_row::invoice_line::dsl::*, invoice_row::invoice, item_link_row::item_link,
    location_row::location, name_link_row::name_link, reason_option_row::reason_option,
    stock_line_row::stock_line, vvm_status::vvm_status_row::vvm_status, StorageConnection,
};

use crate::repository_error::RepositoryError;
use crate::{
    ChangeLogInsertRow, ChangelogRepository, ChangelogTableName, InvoiceRowRepository,
    RowActionType,
};
use crate::{Delete, Upsert};

use diesel::prelude::*;

use chrono::NaiveDate;
use diesel_derive_enum::DbEnum;

table! {
    invoice_line (id) {
        id -> Text,
        invoice_id -> Text,
        item_link_id -> Text,
        item_name -> Text,
        item_code -> Text,
        stock_line_id -> Nullable<Text>,
        location_id -> Nullable<Text>,
        batch -> Nullable<Text>,
        expiry_date -> Nullable<Date>,
        pack_size -> Double,
        cost_price_per_pack -> Double,
        sell_price_per_pack -> Double,
        total_before_tax -> Double,
        total_after_tax -> Double,
        tax_percentage -> Nullable<Double>,
        #[sql_name = "type"] type_ -> crate::db_diesel::invoice_line_row::InvoiceLineTypeMapping,
        number_of_packs -> Double,
        prescribed_quantity -> Nullable<Double>,
        note -> Nullable<Text>,
        foreign_currency_price_before_tax -> Nullable<Double>,
        item_variant_id -> Nullable<Text>,
        linked_invoice_id -> Nullable<Text>,
<<<<<<< HEAD
        donor_link_id -> Nullable<Text>,
=======
        donor_id -> Nullable<Text>,
        vvm_status_id -> Nullable<Text>,
>>>>>>> 4d313f38
        reason_option_id -> Nullable<Text>,
    }
}

joinable!(invoice_line -> item_link (item_link_id));
joinable!(invoice_line -> stock_line (stock_line_id));
joinable!(invoice_line -> invoice (invoice_id));
joinable!(invoice_line -> location (location_id));
joinable!(invoice_line -> vvm_status (vvm_status_id));
joinable!(invoice_line -> reason_option (reason_option_id));

allow_tables_to_appear_in_same_query!(invoice_line, item_link);
allow_tables_to_appear_in_same_query!(invoice_line, name_link);
allow_tables_to_appear_in_same_query!(invoice_line, reason_option);

#[derive(DbEnum, Debug, Clone, PartialEq, Eq, Default)]
#[DbValueStyle = "SCREAMING_SNAKE_CASE"]
pub enum InvoiceLineType {
    #[default]
    StockIn,
    StockOut,
    UnallocatedStock,
    Service,
}

#[derive(Clone, Queryable, Insertable, AsChangeset, Debug, PartialEq, Default)]
#[diesel(treat_none_as_null = true)]
#[diesel(table_name = invoice_line)]
pub struct InvoiceLineRow {
    pub id: String,
    pub invoice_id: String,
    pub item_link_id: String,
    pub item_name: String,
    pub item_code: String,
    pub stock_line_id: Option<String>,
    pub location_id: Option<String>,
    pub batch: Option<String>,
    pub expiry_date: Option<NaiveDate>,
    pub pack_size: f64,
    pub cost_price_per_pack: f64,
    /// Sell price before tax
    pub sell_price_per_pack: f64,
    pub total_before_tax: f64,
    pub total_after_tax: f64,
    /// Optional column to store line a line specific tax value
    pub tax_percentage: Option<f64>,
    #[diesel(column_name = "type_")]
    pub r#type: InvoiceLineType,
    pub number_of_packs: f64,
    pub prescribed_quantity: Option<f64>,
    pub note: Option<String>,
    pub foreign_currency_price_before_tax: Option<f64>,
    pub item_variant_id: Option<String>,
    pub linked_invoice_id: Option<String>,
<<<<<<< HEAD
    pub donor_link_id: Option<String>,
=======
    pub donor_id: Option<String>,
    pub vvm_status_id: Option<String>,
>>>>>>> 4d313f38
    pub reason_option_id: Option<String>,
}

pub struct InvoiceLineRowRepository<'a> {
    connection: &'a StorageConnection,
}

impl<'a> InvoiceLineRowRepository<'a> {
    pub fn new(connection: &'a StorageConnection) -> Self {
        InvoiceLineRowRepository { connection }
    }

    pub fn upsert_one(&self, row: &InvoiceLineRow) -> Result<i64, RepositoryError> {
        diesel::insert_into(invoice_line)
            .values(row)
            .on_conflict(id)
            .do_update()
            .set(row)
            .execute(self.connection.lock().connection())?;
        self.insert_changelog(row, RowActionType::Upsert)
    }

    fn insert_changelog(
        &self,
        row: &InvoiceLineRow,
        action: RowActionType,
    ) -> Result<i64, RepositoryError> {
        let invoice = InvoiceRowRepository::new(self.connection).find_one_by_id(&row.invoice_id)?;
        let invoice = match invoice {
            Some(invoice) => invoice,
            None => return Err(RepositoryError::NotFound),
        };

        let row = ChangeLogInsertRow {
            table_name: ChangelogTableName::InvoiceLine,
            record_id: row.id.clone(),
            row_action: action,
            store_id: Some(invoice.store_id.clone()),
            name_link_id: Some(invoice.name_link_id.clone()),
        };

        ChangelogRepository::new(self.connection).insert(&row)
    }

    pub fn update_reason_option_id(
        &self,
        record_id: &str,
        reason_id: Option<String>,
    ) -> Result<(), RepositoryError> {
        diesel::update(invoice_line)
            .filter(id.eq(record_id))
            .set(reason_option_id.eq(reason_id))
            .execute(self.connection.lock().connection())?;
        Ok(())
    }

    pub fn update_tax(
        &self,
        record_id: &str,
        tax_input: Option<f64>,
        total_after_tax_calculation: f64,
    ) -> Result<(), RepositoryError> {
        diesel::update(invoice_line)
            .filter(id.eq(record_id))
            .set((
                tax_percentage.eq(tax_input),
                total_after_tax.eq(total_after_tax_calculation),
            ))
            .execute(self.connection.lock().connection())?;
        Ok(())
    }

    pub fn update_currency(
        &self,
        record_id: &str,
        foreign_currency_price_before_tax_calculation: Option<f64>,
    ) -> Result<(), RepositoryError> {
        diesel::update(invoice_line)
            .filter(id.eq(record_id))
            .set(
                foreign_currency_price_before_tax.eq(foreign_currency_price_before_tax_calculation),
            )
            .execute(self.connection.lock().connection())?;
        Ok(())
    }

    pub fn delete(&self, invoice_line_id: &str) -> Result<Option<i64>, RepositoryError> {
        let old_row = self.find_one_by_id(invoice_line_id)?;
        let change_log_id = match old_row {
            Some(old_row) => self.insert_changelog(&old_row, RowActionType::Delete)?,
            None => {
                return Ok(None);
            }
        };

        diesel::delete(invoice_line.filter(id.eq(invoice_line_id)))
            .execute(self.connection.lock().connection())?;
        Ok(Some(change_log_id))
    }

    pub fn find_one_by_id(
        &self,
        invoice_line_id: &str,
    ) -> Result<Option<InvoiceLineRow>, RepositoryError> {
        let result = invoice_line
            .filter(id.eq(invoice_line_id))
            .first(self.connection.lock().connection())
            .optional()?;
        Ok(result)
    }

    pub fn find_many_by_id(&self, ids: &[String]) -> Result<Vec<InvoiceLineRow>, RepositoryError> {
        let result = invoice_line
            .filter(id.eq_any(ids))
            .load(self.connection.lock().connection())?;
        Ok(result)
    }

    pub fn find_many_by_invoice_and_batch_id(
        &self,
        stock_line_id_param: &str,
        invoice_id_param: &str,
    ) -> Result<Vec<InvoiceLineRow>, RepositoryError> {
        Ok(invoice_line
            .filter(invoice_id.eq(invoice_id_param))
            .filter(stock_line_id.eq(stock_line_id_param))
            .load(self.connection.lock().connection())?)
    }

    pub fn find_many_by_invoice_id(
        &self,
        invoice_id_param: &str,
    ) -> Result<Vec<InvoiceLineRow>, RepositoryError> {
        let result = invoice_line
            .filter(invoice_id.eq(invoice_id_param))
            .get_results(self.connection.lock().connection())?;
        Ok(result)
    }
}

#[derive(Debug, Clone)]
pub struct InvoiceLineRowDelete(pub String);
impl Delete for InvoiceLineRowDelete {
    fn delete(&self, con: &StorageConnection) -> Result<Option<i64>, RepositoryError> {
        let change_log_id = InvoiceLineRowRepository::new(con).delete(&self.0)?;
        Ok(change_log_id)
    }
    // Test only
    fn assert_deleted(&self, con: &StorageConnection) {
        assert_eq!(
            InvoiceLineRowRepository::new(con).find_one_by_id(&self.0),
            Ok(None)
        )
    }
}

impl Upsert for InvoiceLineRow {
    fn upsert(&self, con: &StorageConnection) -> Result<Option<i64>, RepositoryError> {
        let change_log_id = InvoiceLineRowRepository::new(con).upsert_one(self)?;
        Ok(Some(change_log_id))
    }

    // Test only
    fn assert_upserted(&self, con: &StorageConnection) {
        assert_eq!(
            InvoiceLineRowRepository::new(con).find_one_by_id(&self.id),
            Ok(Some(self.clone()))
        )
    }
}<|MERGE_RESOLUTION|>--- conflicted
+++ resolved
@@ -40,12 +40,8 @@
         foreign_currency_price_before_tax -> Nullable<Double>,
         item_variant_id -> Nullable<Text>,
         linked_invoice_id -> Nullable<Text>,
-<<<<<<< HEAD
         donor_link_id -> Nullable<Text>,
-=======
-        donor_id -> Nullable<Text>,
         vvm_status_id -> Nullable<Text>,
->>>>>>> 4d313f38
         reason_option_id -> Nullable<Text>,
     }
 }
@@ -100,12 +96,8 @@
     pub foreign_currency_price_before_tax: Option<f64>,
     pub item_variant_id: Option<String>,
     pub linked_invoice_id: Option<String>,
-<<<<<<< HEAD
     pub donor_link_id: Option<String>,
-=======
-    pub donor_id: Option<String>,
     pub vvm_status_id: Option<String>,
->>>>>>> 4d313f38
     pub reason_option_id: Option<String>,
 }
 
