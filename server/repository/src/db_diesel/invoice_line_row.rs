--- conflicted
+++ resolved
@@ -34,11 +34,8 @@
         number_of_packs -> Double,
         note -> Nullable<Text>,
         inventory_adjustment_reason_id -> Nullable<Text>,
-<<<<<<< HEAD
         return_reason_id -> Nullable<Text>,
-=======
         foreign_currency_price_before_tax -> Nullable<Double>,
->>>>>>> 068faea9
     }
 }
 
@@ -92,11 +89,8 @@
     pub number_of_packs: f64,
     pub note: Option<String>,
     pub inventory_adjustment_reason_id: Option<String>,
-<<<<<<< HEAD
     pub return_reason_id: Option<String>,
-=======
     pub foreign_currency_price_before_tax: Option<f64>,
->>>>>>> 068faea9
 }
 
 pub struct InvoiceLineRowRepository<'a> {
@@ -127,23 +121,6 @@
         Ok(())
     }
 
-<<<<<<< HEAD
-    pub fn update_tax(
-        &self,
-        record_id: &str,
-        tax_input: Option<f64>,
-        total_after_tax_calculation: f64,
-    ) -> Result<(), RepositoryError> {
-        diesel::update(invoice_line)
-            .filter(id.eq(record_id))
-            .set((
-                tax.eq(tax_input),
-                total_after_tax.eq(total_after_tax_calculation),
-            ))
-            .execute(&self.connection.connection)?;
-        Ok(())
-    }
-
     pub fn update_return_reason_id(
         &self,
         record_id: &str,
@@ -156,8 +133,6 @@
         Ok(())
     }
 
-=======
->>>>>>> 068faea9
     pub fn delete(&self, invoice_line_id: &str) -> Result<(), RepositoryError> {
         diesel::delete(invoice_line.filter(id.eq(invoice_line_id)))
             .execute(&self.connection.connection)?;
