use super::{
    campaign_row::campaign, invoice_line_row::invoice_line::dsl::*, invoice_row::invoice,
    item_link_row::item_link, location_row::location, name_link_row::name_link,
    reason_option_row::reason_option, stock_line_row::stock_line,
    vvm_status::vvm_status_row::vvm_status, StorageConnection,
};

use crate::repository_error::RepositoryError;
use crate::{
    ChangeLogInsertRow, ChangelogRepository, ChangelogTableName, InvoiceRowRepository,
    RowActionType,
};
use crate::{Delete, Upsert};

use diesel::prelude::*;

use chrono::NaiveDate;
use diesel_derive_enum::DbEnum;

table! {
    invoice_line (id) {
        id -> Text,
        invoice_id -> Text,
        item_link_id -> Text,
        item_name -> Text,
        item_code -> Text,
        stock_line_id -> Nullable<Text>,
        location_id -> Nullable<Text>,
        batch -> Nullable<Text>,
        expiry_date -> Nullable<Date>,
        pack_size -> Double,
        cost_price_per_pack -> Double,
        sell_price_per_pack -> Double,
        total_before_tax -> Double,
        total_after_tax -> Double,
        tax_percentage -> Nullable<Double>,
        #[sql_name = "type"] type_ -> crate::db_diesel::invoice_line_row::InvoiceLineTypeMapping,
        number_of_packs -> Double,
        prescribed_quantity -> Nullable<Double>,
        note -> Nullable<Text>,
        foreign_currency_price_before_tax -> Nullable<Double>,
        item_variant_id -> Nullable<Text>,
        linked_invoice_id -> Nullable<Text>,
        donor_link_id -> Nullable<Text>,
        vvm_status_id -> Nullable<Text>,
        reason_option_id -> Nullable<Text>,
        campaign_id -> Nullable<Text>,
        shipped_number_of_packs -> Nullable<Double>,
<<<<<<< HEAD
        volume_per_pack -> Double,
=======
        shipped_pack_size -> Nullable<Double>
>>>>>>> 431a96b6
    }
}

joinable!(invoice_line -> item_link (item_link_id));
joinable!(invoice_line -> stock_line (stock_line_id));
joinable!(invoice_line -> invoice (invoice_id));
joinable!(invoice_line -> location (location_id));
joinable!(invoice_line -> vvm_status (vvm_status_id));
joinable!(invoice_line -> reason_option (reason_option_id));
joinable!(invoice_line -> campaign (campaign_id));

allow_tables_to_appear_in_same_query!(invoice_line, item_link);
allow_tables_to_appear_in_same_query!(invoice_line, name_link);
allow_tables_to_appear_in_same_query!(invoice_line, reason_option);

#[derive(DbEnum, Debug, Clone, PartialEq, Eq, Default)]
#[DbValueStyle = "SCREAMING_SNAKE_CASE"]
pub enum InvoiceLineType {
    #[default]
    StockIn,
    StockOut,
    UnallocatedStock,
    Service,
}

#[derive(Clone, Queryable, Insertable, AsChangeset, Debug, PartialEq, Default)]
#[diesel(treat_none_as_null = true)]
#[diesel(table_name = invoice_line)]
pub struct InvoiceLineRow {
    pub id: String,
    pub invoice_id: String,
    pub item_link_id: String,
    pub item_name: String,
    pub item_code: String,
    pub stock_line_id: Option<String>,
    pub location_id: Option<String>,
    pub batch: Option<String>,
    pub expiry_date: Option<NaiveDate>,
    pub pack_size: f64,
    pub cost_price_per_pack: f64,
    /// Sell price before tax
    pub sell_price_per_pack: f64,
    pub total_before_tax: f64,
    pub total_after_tax: f64,
    /// Optional column to store line a line specific tax value
    pub tax_percentage: Option<f64>,
    #[diesel(column_name = "type_")]
    pub r#type: InvoiceLineType,
    pub number_of_packs: f64,
    pub prescribed_quantity: Option<f64>,
    pub note: Option<String>,
    pub foreign_currency_price_before_tax: Option<f64>,
    pub item_variant_id: Option<String>,
    pub linked_invoice_id: Option<String>,
    pub donor_link_id: Option<String>,
    pub vvm_status_id: Option<String>,
    pub reason_option_id: Option<String>,
    pub campaign_id: Option<String>,
    pub shipped_number_of_packs: Option<f64>,
<<<<<<< HEAD
    pub volume_per_pack: f64,
=======
    pub shipped_pack_size: Option<f64>,
>>>>>>> 431a96b6
}

pub struct InvoiceLineRowRepository<'a> {
    connection: &'a StorageConnection,
}

impl<'a> InvoiceLineRowRepository<'a> {
    pub fn new(connection: &'a StorageConnection) -> Self {
        InvoiceLineRowRepository { connection }
    }

    pub fn upsert_one(&self, row: &InvoiceLineRow) -> Result<i64, RepositoryError> {
        diesel::insert_into(invoice_line)
            .values(row)
            .on_conflict(id)
            .do_update()
            .set(row)
            .execute(self.connection.lock().connection())?;
        self.insert_changelog(row, RowActionType::Upsert)
    }

    fn insert_changelog(
        &self,
        row: &InvoiceLineRow,
        action: RowActionType,
    ) -> Result<i64, RepositoryError> {
        let invoice = InvoiceRowRepository::new(self.connection).find_one_by_id(&row.invoice_id)?;
        let invoice = match invoice {
            Some(invoice) => invoice,
            None => return Err(RepositoryError::NotFound),
        };

        let row = ChangeLogInsertRow {
            table_name: ChangelogTableName::InvoiceLine,
            record_id: row.id.clone(),
            row_action: action,
            store_id: Some(invoice.store_id.clone()),
            name_link_id: Some(invoice.name_link_id.clone()),
        };

        ChangelogRepository::new(self.connection).insert(&row)
    }

    pub fn update_reason_option_id(
        &self,
        record_id: &str,
        reason_id: Option<String>,
    ) -> Result<(), RepositoryError> {
        diesel::update(invoice_line)
            .filter(id.eq(record_id))
            .set(reason_option_id.eq(reason_id))
            .execute(self.connection.lock().connection())?;
        Ok(())
    }

    pub fn update_tax(
        &self,
        record_id: &str,
        tax_input: Option<f64>,
        total_after_tax_calculation: f64,
    ) -> Result<(), RepositoryError> {
        diesel::update(invoice_line)
            .filter(id.eq(record_id))
            .set((
                tax_percentage.eq(tax_input),
                total_after_tax.eq(total_after_tax_calculation),
            ))
            .execute(self.connection.lock().connection())?;
        Ok(())
    }

    pub fn update_currency(
        &self,
        record_id: &str,
        foreign_currency_price_before_tax_calculation: Option<f64>,
    ) -> Result<(), RepositoryError> {
        diesel::update(invoice_line)
            .filter(id.eq(record_id))
            .set(
                foreign_currency_price_before_tax.eq(foreign_currency_price_before_tax_calculation),
            )
            .execute(self.connection.lock().connection())?;
        Ok(())
    }

    pub fn update_note_by_invoice_and_item_id(
        &self,
        invoice: &str,
        item_link: &str,
        new_note: Option<String>,
    ) -> Result<(), RepositoryError> {
        diesel::update(invoice_line)
            .filter(invoice_id.eq(invoice))
            .filter(item_link_id.eq(item_link))
            .set(note.eq(new_note))
            .execute(self.connection.lock().connection())?;
        Ok(())
    }

    pub fn delete(&self, invoice_line_id: &str) -> Result<Option<i64>, RepositoryError> {
        let old_row = self.find_one_by_id(invoice_line_id)?;
        let change_log_id = match old_row {
            Some(old_row) => self.insert_changelog(&old_row, RowActionType::Delete)?,
            None => {
                return Ok(None);
            }
        };

        diesel::delete(invoice_line.filter(id.eq(invoice_line_id)))
            .execute(self.connection.lock().connection())?;
        Ok(Some(change_log_id))
    }

    pub fn find_one_by_id(
        &self,
        invoice_line_id: &str,
    ) -> Result<Option<InvoiceLineRow>, RepositoryError> {
        let result = invoice_line
            .filter(id.eq(invoice_line_id))
            .first(self.connection.lock().connection())
            .optional()?;
        Ok(result)
    }

    pub fn find_many_by_id(&self, ids: &[String]) -> Result<Vec<InvoiceLineRow>, RepositoryError> {
        let result = invoice_line
            .filter(id.eq_any(ids))
            .load(self.connection.lock().connection())?;
        Ok(result)
    }

    pub fn find_many_by_invoice_and_batch_id(
        &self,
        stock_line_id_param: &str,
        invoice_id_param: &str,
    ) -> Result<Vec<InvoiceLineRow>, RepositoryError> {
        Ok(invoice_line
            .filter(invoice_id.eq(invoice_id_param))
            .filter(stock_line_id.eq(stock_line_id_param))
            .load(self.connection.lock().connection())?)
    }

    pub fn find_many_by_invoice_id(
        &self,
        invoice_id_param: &str,
    ) -> Result<Vec<InvoiceLineRow>, RepositoryError> {
        let result = invoice_line
            .filter(invoice_id.eq(invoice_id_param))
            .get_results(self.connection.lock().connection())?;
        Ok(result)
    }
}

#[derive(Debug, Clone)]
pub struct InvoiceLineRowDelete(pub String);
impl Delete for InvoiceLineRowDelete {
    fn delete(&self, con: &StorageConnection) -> Result<Option<i64>, RepositoryError> {
        let change_log_id = InvoiceLineRowRepository::new(con).delete(&self.0)?;
        Ok(change_log_id)
    }
    // Test only
    fn assert_deleted(&self, con: &StorageConnection) {
        assert_eq!(
            InvoiceLineRowRepository::new(con).find_one_by_id(&self.0),
            Ok(None)
        )
    }
}

impl Upsert for InvoiceLineRow {
    fn upsert(&self, con: &StorageConnection) -> Result<Option<i64>, RepositoryError> {
        let change_log_id = InvoiceLineRowRepository::new(con).upsert_one(self)?;
        Ok(Some(change_log_id))
    }

    // Test only
    fn assert_upserted(&self, con: &StorageConnection) {
        assert_eq!(
            InvoiceLineRowRepository::new(con).find_one_by_id(&self.id),
            Ok(Some(self.clone()))
        )
    }
}<|MERGE_RESOLUTION|>--- conflicted
+++ resolved
@@ -46,11 +46,8 @@
         reason_option_id -> Nullable<Text>,
         campaign_id -> Nullable<Text>,
         shipped_number_of_packs -> Nullable<Double>,
-<<<<<<< HEAD
         volume_per_pack -> Double,
-=======
         shipped_pack_size -> Nullable<Double>
->>>>>>> 431a96b6
     }
 }
 
@@ -110,11 +107,8 @@
     pub reason_option_id: Option<String>,
     pub campaign_id: Option<String>,
     pub shipped_number_of_packs: Option<f64>,
-<<<<<<< HEAD
     pub volume_per_pack: f64,
-=======
     pub shipped_pack_size: Option<f64>,
->>>>>>> 431a96b6
 }
 
 pub struct InvoiceLineRowRepository<'a> {
