--- conflicted
+++ resolved
@@ -20,11 +20,7 @@
 #[derive(
     Clone, Insertable, Queryable, Debug, PartialEq, AsChangeset, Eq, Serialize, Deserialize, Default,
 )]
-<<<<<<< HEAD
-#[diesel(table_name = asset_type)]
-=======
-#[table_name = "asset_catalogue_type"]
->>>>>>> 34a1c63e
+#[diesel(table_name = asset_catalogue_type)]
 pub struct AssetTypeRow {
     pub id: String,
     pub name: String,
@@ -67,13 +63,8 @@
         Ok(())
     }
 
-<<<<<<< HEAD
     pub fn find_all(&mut self) -> Result<Vec<AssetTypeRow>, RepositoryError> {
-        let result = asset_type.load(self.connection.lock().connection());
-=======
-    pub fn find_all(&self) -> Result<Vec<AssetTypeRow>, RepositoryError> {
-        let result = asset_catalogue_type.load(&self.connection.connection);
->>>>>>> 34a1c63e
+        let result = asset_catalogue_type.load(self.connection.lock().connection());
         Ok(result?)
     }
 
