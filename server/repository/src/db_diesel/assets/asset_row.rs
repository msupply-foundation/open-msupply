--- conflicted
+++ resolved
@@ -31,13 +31,9 @@
     }
 }
 
-<<<<<<< HEAD
 #[derive(
     Clone, Insertable, Queryable, Debug, PartialEq, AsChangeset, Eq, Default, Serialize, Deserialize,
 )]
-=======
-#[derive(Clone, Insertable, Queryable, Debug, PartialEq, AsChangeset, Eq, Default, Serialize)]
->>>>>>> 131839ae
 #[table_name = "asset"]
 pub struct AssetRow {
     pub id: String,
