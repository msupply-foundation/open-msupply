use super::asset_row::asset::dsl::*;
use crate::asset_log_row::latest_asset_log;
use crate::db_diesel::store_row::store;
use crate::{
    ChangeLogInsertRow, ChangelogRepository, ChangelogTableName, Delete, RepositoryError,
    RowActionType, StorageConnection, Upsert,
};
use chrono::{NaiveDate, NaiveDateTime};
use diesel::prelude::*;
use serde::{Deserialize, Serialize};

table! {
    asset (id) {
        id -> Text,
        notes -> Nullable<Text>,
        asset_number -> Nullable<Text>,
        asset_category_id -> Nullable<Text>,
        asset_class_id -> Nullable<Text>,
        asset_catalogue_type_id -> Nullable<Text>,
        store_id -> Nullable<Text>,
        serial_number -> Nullable<Text>,
        asset_catalogue_item_id -> Nullable<Text>,
        installation_date -> Nullable<Date>,
        replacement_date -> Nullable<Date>,
        created_datetime -> Timestamp,
        modified_datetime -> Timestamp,
        deleted_datetime -> Nullable<Timestamp>,
        properties -> Nullable<Text>,
        donor_name_id -> Nullable<Text>,
        warranty_start -> Nullable<Date>,
        warranty_end -> Nullable<Date>,
        needs_replacement -> Nullable<Bool>,
        locked_fields_json -> Nullable<Text>,
    }
}

joinable!(asset -> store (store_id));
allow_tables_to_appear_in_same_query!(latest_asset_log, asset, store);

#[derive(
    Clone, Insertable, Queryable, Debug, PartialEq, AsChangeset, Eq, Default, Serialize, Deserialize,
)]
#[diesel(treat_none_as_null = true)]
#[diesel(table_name = asset)]
pub struct AssetRow {
    pub id: String,
    pub notes: Option<String>,
    pub asset_number: Option<String>,
    pub asset_category_id: Option<String>,
    pub asset_class_id: Option<String>,
    #[diesel(column_name = "asset_catalogue_type_id")]
    pub asset_type_id: Option<String>,
    pub store_id: Option<String>,
    pub serial_number: Option<String>,
    #[diesel(column_name = "asset_catalogue_item_id")]
    pub catalogue_item_id: Option<String>,
    pub installation_date: Option<NaiveDate>,
    pub replacement_date: Option<NaiveDate>,
    pub created_datetime: NaiveDateTime,
    pub modified_datetime: NaiveDateTime,
    pub deleted_datetime: Option<NaiveDateTime>,
    pub properties: Option<String>,
    pub donor_name_id: Option<String>,
    pub warranty_start: Option<NaiveDate>,
    pub warranty_end: Option<NaiveDate>,
    pub needs_replacement: Option<bool>,
    pub locked_fields_json: Option<String>,
}

pub struct AssetRowRepository<'a> {
    connection: &'a StorageConnection,
}

impl<'a> AssetRowRepository<'a> {
    pub fn new(connection: &'a StorageConnection) -> Self {
        AssetRowRepository { connection }
    }

    pub fn _upsert_one(&self, asset_row: &AssetRow) -> Result<(), RepositoryError> {
        diesel::insert_into(asset)
            .values(asset_row)
            .on_conflict(id)
            .do_update()
            .set(asset_row)
            .execute(self.connection.lock().connection())?;
        Ok(())
    }

    pub fn upsert_one(
        &self,
        asset_row: &AssetRow,
        original_store_id: Option<String>,
    ) -> Result<i64, RepositoryError> {
        self._upsert_one(asset_row)?;
        let changelog_id = self.insert_changelog(
            asset_row.id.to_string(),
            RowActionType::Upsert,
            asset_row.store_id.clone(),
        )?;

        if let Some(original_store) = original_store_id {
<<<<<<< HEAD
            // Insert "delete" changelog for the original store
            self.insert_changelog(
                asset_row.id.to_string(),
                RowActionType::Delete,
=======
            // Insert upsert changelog for original store
            // if store is on different site it should be synced there
            // with new store_id, making it invisible in that store
            self.insert_changelog(
                asset_row.id.to_string(),
                RowActionType::Upsert,
>>>>>>> 3c2392aa
                Some(original_store),
            )?;
        }
        Ok(changelog_id)
    }

    fn insert_changelog(
        &self,
        asset_id: String,
        action: RowActionType,
        asset_store_id: Option<String>,
    ) -> Result<i64, RepositoryError> {
        let row = ChangeLogInsertRow {
            table_name: ChangelogTableName::Asset,
            record_id: asset_id,
            row_action: action,
            store_id: asset_store_id,
            ..Default::default()
        };
        ChangelogRepository::new(self.connection).insert(&row)
    }

    pub fn find_all(&mut self) -> Result<Vec<AssetRow>, RepositoryError> {
        let result = asset
            .filter(deleted_datetime.is_null())
            .load(self.connection.lock().connection());
        Ok(result?)
    }

    pub fn find_one_by_id(&self, asset_id: &str) -> Result<Option<AssetRow>, RepositoryError> {
        let result = asset
            .filter(id.eq(asset_id))
            .first(self.connection.lock().connection())
            .optional()?;
        Ok(result)
    }

    pub fn mark_deleted(&self, asset_id: &str) -> Result<i64, RepositoryError> {
        diesel::update(asset.filter(id.eq(asset_id)))
            .set(deleted_datetime.eq(Some(chrono::Utc::now().naive_utc())))
            .execute(self.connection.lock().connection())?;

        let asset_row = AssetRowRepository::find_one_by_id(self, asset_id)?;

        self.insert_changelog(
            asset_id.to_string(),
            RowActionType::Upsert,
            asset_row.and_then(|row| row.store_id),
        )
    }
}

impl Upsert for AssetRow {
    fn upsert(&self, con: &StorageConnection) -> Result<Option<i64>, RepositoryError> {
        let cursor_id = AssetRowRepository::new(con).upsert_one(self, None)?;
        Ok(Some(cursor_id))
    }

    // Test only
    fn assert_upserted(&self, con: &StorageConnection) {
        assert_eq!(
            AssetRowRepository::new(con).find_one_by_id(&self.id),
            Ok(Some(self.clone()))
        )
    }
}

#[derive(Debug, Clone)]
pub struct AssetRowDelete(pub String);
impl Delete for AssetRowDelete {
    fn delete(&self, con: &StorageConnection) -> Result<Option<i64>, RepositoryError> {
        let cursor_id = AssetRowRepository::new(con).mark_deleted(&self.0)?;
        Ok(Some(cursor_id))
    }

    // Test only
    fn assert_deleted(&self, con: &StorageConnection) {
        assert_eq!(
            AssetRowRepository::new(con).find_one_by_id(&self.0),
            Ok(None)
        );
    }
}<|MERGE_RESOLUTION|>--- conflicted
+++ resolved
@@ -99,19 +99,12 @@
         )?;
 
         if let Some(original_store) = original_store_id {
-<<<<<<< HEAD
-            // Insert "delete" changelog for the original store
-            self.insert_changelog(
-                asset_row.id.to_string(),
-                RowActionType::Delete,
-=======
             // Insert upsert changelog for original store
             // if store is on different site it should be synced there
             // with new store_id, making it invisible in that store
             self.insert_changelog(
                 asset_row.id.to_string(),
                 RowActionType::Upsert,
->>>>>>> 3c2392aa
                 Some(original_store),
             )?;
         }
