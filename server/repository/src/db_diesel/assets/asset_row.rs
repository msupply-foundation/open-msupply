--- conflicted
+++ resolved
@@ -92,11 +92,7 @@
         original_store_id: Option<String>,
     ) -> Result<i64, RepositoryError> {
         self._upsert_one(asset_row)?;
-<<<<<<< HEAD
-        self.insert_changelog(
-=======
         let changelog_id = self.insert_changelog(
->>>>>>> f567a2eb
             asset_row.id.to_string(),
             RowActionType::Upsert,
             asset_row.store_id.clone(),
