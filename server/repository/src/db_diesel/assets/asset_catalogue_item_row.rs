use super::asset_catalogue_item_row::asset_catalogue_item::dsl::*;

use serde::{Deserialize, Serialize};

use crate::RepositoryError;
use crate::StorageConnection;
use crate::Upsert;

use diesel::prelude::*;

table! {
    asset_catalogue_item (id) {
        id -> Text,
        sub_catalogue -> Text,
        asset_category_id -> Text,
        asset_class_id -> Text,
        code -> Text,
        manufacturer -> Nullable<Text>,
        model -> Text,
        asset_catalogue_type_id -> Text,
    }
}

#[derive(
    Clone, Insertable, Queryable, Debug, PartialEq, AsChangeset, Eq, Default, Serialize, Deserialize,
)]
#[diesel(table_name = asset_catalogue_item)]
#[diesel(treat_none_as_null = true)]
pub struct AssetCatalogueItemRow {
    pub id: String,
    pub sub_catalogue: String,
    #[diesel(column_name = "asset_category_id")]
    pub category_id: String,
    #[diesel(column_name = "asset_class_id")]
    pub class_id: String,
    pub code: String,
    pub manufacturer: Option<String>,
    pub model: String,
<<<<<<< HEAD
    #[diesel(column_name = "asset_type_id")]
=======
    #[column_name = "asset_catalogue_type_id"]
>>>>>>> 34a1c63e
    pub type_id: String,
}

pub struct AssetCatalogueItemRowRepository<'a> {
    connection: &'a StorageConnection,
}

impl<'a> AssetCatalogueItemRowRepository<'a> {
    pub fn new(connection: &'a StorageConnection) -> Self {
        AssetCatalogueItemRowRepository { connection }
    }

    #[cfg(feature = "postgres")]
    pub fn upsert_one(
        &self,
        asset_catalogue_item_row: &AssetCatalogueItemRow,
    ) -> Result<(), RepositoryError> {
        diesel::insert_into(asset_catalogue_item)
            .values(asset_catalogue_item_row)
            .on_conflict(id)
            .do_update()
            .set(asset_catalogue_item_row)
            .execute(self.connection.lock().connection())?;
        Ok(())
    }

    #[cfg(not(feature = "postgres"))]
    pub fn upsert_one(
        &self,
        asset_catalogue_item_row: &AssetCatalogueItemRow,
    ) -> Result<(), RepositoryError> {
        diesel::replace_into(asset_catalogue_item)
            .values(asset_catalogue_item_row)
            .execute(self.connection.lock().connection())?;
        Ok(())
    }

    pub fn insert_one(
        &self,
        asset_catalogue_item_row: &AssetCatalogueItemRow,
    ) -> Result<(), RepositoryError> {
        diesel::insert_into(asset_catalogue_item)
            .values(asset_catalogue_item_row)
            .execute(self.connection.lock().connection())?;
        Ok(())
    }

    pub fn find_all(&mut self) -> Result<Vec<AssetCatalogueItemRow>, RepositoryError> {
        let result = asset_catalogue_item.load(self.connection.lock().connection())?;
        Ok(result)
    }

    pub fn find_one_by_id(
        &self,
        asset_catalogue_item_id: &str,
    ) -> Result<Option<AssetCatalogueItemRow>, RepositoryError> {
        let result = asset_catalogue_item
            .filter(id.eq(asset_catalogue_item_id))
            .first(self.connection.lock().connection())
            .optional()?;
        Ok(result)
    }

    pub fn delete(&self, asset_catalogue_item_id: &str) -> Result<(), RepositoryError> {
        diesel::delete(asset_catalogue_item)
            .filter(id.eq(asset_catalogue_item_id))
            .execute(self.connection.lock().connection())?;
        Ok(())
    }
}

impl Upsert for AssetCatalogueItemRow {
    fn upsert_sync(&self, con: &StorageConnection) -> Result<(), RepositoryError> {
        AssetCatalogueItemRowRepository::new(con).upsert_one(self)
    }

    // Test only
    fn assert_upserted(&self, con: &StorageConnection) {
        assert_eq!(
            AssetCatalogueItemRowRepository::new(con).find_one_by_id(&self.id),
            Ok(Some(self.clone()))
        )
    }
}<|MERGE_RESOLUTION|>--- conflicted
+++ resolved
@@ -36,11 +36,7 @@
     pub code: String,
     pub manufacturer: Option<String>,
     pub model: String,
-<<<<<<< HEAD
-    #[diesel(column_name = "asset_type_id")]
-=======
-    #[column_name = "asset_catalogue_type_id"]
->>>>>>> 34a1c63e
+    #[diesel(column_name = "asset_catalogue_type_id")]
     pub type_id: String,
 }
 
