--- conflicted
+++ resolved
@@ -42,22 +42,7 @@
 
 impl AssetFilter {
     pub fn new() -> AssetFilter {
-<<<<<<< HEAD
-        AssetFilter {
-            id: None,
-            notes: None,
-            code: None,
-            serial_number: None,
-            class_id: None,
-            category_id: None,
-            type_id: None,
-            catalogue_item_id: None,
-            installation_date: None,
-            replacement_date: None,
-        }
-=======
         Self::default()
->>>>>>> f625225c
     }
 
     pub fn id(mut self, filter: EqualFilter<String>) -> Self {
