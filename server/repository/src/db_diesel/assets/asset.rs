use super::asset_row::{
    asset::{self, dsl as asset_dsl},
    AssetRow,
};

use diesel::{dsl::IntoBoxed, prelude::*};

use crate::{
    diesel_macros::{
        apply_date_filter, apply_equal_filter, apply_sort, apply_sort_no_case, apply_string_filter,
    },
    repository_error::RepositoryError,
    DBType, DateFilter, EqualFilter, Pagination, Sort, StorageConnection, StringFilter,
};

pub type Asset = AssetRow;

pub enum AssetSortField {
    SerialNumber,
    InstallationDate,
    ReplacementDate,
    ModifiedDatetime,
    Notes,
}

pub type AssetSort = Sort<AssetSortField>;

#[derive(Clone, Default)]
pub struct AssetFilter {
    pub id: Option<EqualFilter<String>>,
    pub notes: Option<StringFilter>,
    pub asset_number: Option<StringFilter>,
    pub serial_number: Option<StringFilter>,
    pub class_id: Option<EqualFilter<String>>,
    pub category_id: Option<EqualFilter<String>>,
    pub type_id: Option<EqualFilter<String>>,
    pub catalogue_item_id: Option<EqualFilter<String>>,
    pub installation_date: Option<DateFilter>,
    pub replacement_date: Option<DateFilter>,
    pub is_non_catalogue: Option<bool>,
}

impl AssetFilter {
    pub fn new() -> AssetFilter {
        Self::default()
    }

    pub fn id(mut self, filter: EqualFilter<String>) -> Self {
        self.id = Some(filter);
        self
    }

    pub fn notes(mut self, filter: StringFilter) -> Self {
        self.notes = Some(filter);
        self
    }

    pub fn asset_number(mut self, filter: StringFilter) -> Self {
        self.asset_number = Some(filter);
        self
    }

    pub fn serial_number(mut self, filter: StringFilter) -> Self {
        self.serial_number = Some(filter);
        self
    }

    pub fn class_id(mut self, filter: EqualFilter<String>) -> Self {
        self.class_id = Some(filter);
        self
    }

    pub fn category_id(mut self, filter: EqualFilter<String>) -> Self {
        self.category_id = Some(filter);
        self
    }

    pub fn type_id(mut self, filter: EqualFilter<String>) -> Self {
        self.type_id = Some(filter);
        self
    }

    pub fn catalogue_item_id(mut self, filter: EqualFilter<String>) -> Self {
        self.catalogue_item_id = Some(filter);
        self
    }

    pub fn installation_date(mut self, filter: DateFilter) -> Self {
        self.installation_date = Some(filter);
        self
    }

    pub fn replacement_date(mut self, filter: DateFilter) -> Self {
        self.replacement_date = Some(filter);
        self
    }

    pub fn is_non_catalogue(mut self, filter: bool) -> Self {
        self.is_non_catalogue = Some(filter);
        self
    }
}

pub struct AssetRepository<'a> {
    connection: &'a StorageConnection,
}

impl<'a> AssetRepository<'a> {
    pub fn new(connection: &'a StorageConnection) -> Self {
        AssetRepository { connection }
    }

    pub fn count(&self, filter: Option<AssetFilter>) -> Result<i64, RepositoryError> {
        let query = create_filtered_query(filter);

        Ok(query.count().get_result(&self.connection.connection)?)
    }

    pub fn query_one(&self, filter: AssetFilter) -> Result<Option<Asset>, RepositoryError> {
        Ok(self.query_by_filter(filter)?.pop())
    }

    pub fn query_by_filter(&self, filter: AssetFilter) -> Result<Vec<Asset>, RepositoryError> {
        self.query(Pagination::all(), Some(filter), None)
    }

    pub fn query(
        &self,
        pagination: Pagination,
        filter: Option<AssetFilter>,
        sort: Option<AssetSort>,
    ) -> Result<Vec<Asset>, RepositoryError> {
        let mut query = create_filtered_query(filter);

        if let Some(sort) = sort {
            match sort.key {
                AssetSortField::SerialNumber => {
                    apply_sort_no_case!(query, sort, asset_dsl::serial_number);
                }
                AssetSortField::InstallationDate => {
                    apply_sort!(query, sort, asset_dsl::installation_date)
                }
                AssetSortField::ReplacementDate => {
                    apply_sort!(query, sort, asset_dsl::replacement_date)
                }
                AssetSortField::ModifiedDatetime => {
                    apply_sort!(query, sort, asset_dsl::modified_datetime)
                }
                AssetSortField::Notes => {
                    apply_sort!(query, sort, asset_dsl::notes)
                }
            }
        } else {
            query = query.order(asset_dsl::id.asc())
        }

        let final_query = query
            .offset(pagination.offset as i64)
            .limit(pagination.limit as i64);

        // Debug diesel query
<<<<<<< HEAD
        // println!(
        //    "{}",
        //     diesel::debug_query::<DBType, _>(&final_query).to_string()
        // );
=======
        println!("{}", diesel::debug_query::<DBType, _>(&final_query));
>>>>>>> 391ec039

        let result = final_query.load::<Asset>(&self.connection.connection)?;

        Ok(result.into_iter().map(to_domain).collect())
    }
}

fn to_domain(asset_row: AssetRow) -> Asset {
    asset_row
}

type BoxedAssetQuery = IntoBoxed<'static, asset::table, DBType>;

fn create_filtered_query(filter: Option<AssetFilter>) -> BoxedAssetQuery {
    let mut query = asset_dsl::asset.into_boxed();

    if let Some(f) = filter {
        let AssetFilter {
            id,
            notes,
            asset_number,
            serial_number,
            class_id,
            category_id,
            type_id,
            catalogue_item_id,
            installation_date,
            replacement_date,
            is_non_catalogue,
        } = f;

        apply_equal_filter!(query, id, asset_dsl::id);
        apply_string_filter!(query, notes, asset_dsl::notes);
        apply_string_filter!(query, asset_number, asset_dsl::asset_number);
        apply_string_filter!(query, serial_number, asset_dsl::serial_number);

        apply_equal_filter!(query, catalogue_item_id, asset_dsl::asset_catalogue_item_id);
        apply_date_filter!(query, installation_date, asset_dsl::installation_date);
        apply_date_filter!(query, replacement_date, asset_dsl::replacement_date);

        apply_equal_filter!(query, category_id, asset_dsl::asset_category_id);
        apply_equal_filter!(query, class_id, asset_dsl::asset_class_id);
        apply_equal_filter!(query, type_id, asset_dsl::asset_type_id);

        if let Some(value) = is_non_catalogue {
            apply_equal_filter!(
                query,
                Some(EqualFilter::is_null(value)),
                asset_dsl::asset_catalogue_item_id
            );
        }
    }
    query.filter(asset_dsl::deleted_datetime.is_null()) // Don't include any deleted items
}

#[cfg(test)]
mod tests {
    use crate::{
        assets::{
            asset::AssetRepository,
            asset_row::{AssetRow, AssetRowRepository},
        },
        mock::{mock_store_a, MockDataInserts},
        test_db, EqualFilter,
    };

    use super::AssetFilter;

    #[actix_rt::test]
    async fn test_asset_query_repository() {
        // Prepare
        let (_, storage_connection, _, _) = test_db::setup_all(
            "test_asset_query_repository",
            MockDataInserts::none().stores(),
        )
        .await;

        // Create an asset without catalogue item
        let asset_repository = AssetRepository::new(&storage_connection);
        let asset_row_repository = AssetRowRepository::new(&storage_connection);

        let asset_id = "test_asset_id".to_string();
        let serial_number = "test_serial_number".to_string();
        let asset = AssetRow {
            id: asset_id.clone(),
            notes: Some("test_note".to_string()),
            store_id: Some(mock_store_a().id),
            serial_number: Some(serial_number.clone()),
            ..Default::default()
        };

        let _result = asset_row_repository.upsert_one(&asset).unwrap();

        // Query by id
        let result = asset_repository
            .query_one(AssetFilter::new().id(EqualFilter::equal_to(&asset_id)))
            .unwrap()
            .unwrap();
        assert_eq!(result.id, asset_id);
        assert_eq!(result.serial_number, Some(serial_number));
    }
}<|MERGE_RESOLUTION|>--- conflicted
+++ resolved
@@ -159,14 +159,10 @@
             .limit(pagination.limit as i64);
 
         // Debug diesel query
-<<<<<<< HEAD
         // println!(
         //    "{}",
         //     diesel::debug_query::<DBType, _>(&final_query).to_string()
         // );
-=======
-        println!("{}", diesel::debug_query::<DBType, _>(&final_query));
->>>>>>> 391ec039
 
         let result = final_query.load::<Asset>(&self.connection.connection)?;
 
