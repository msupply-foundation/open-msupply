--- conflicted
+++ resolved
@@ -71,11 +71,8 @@
     TemperatureBreach,
     TemperatureBreachConfig,
     TemperatureLog,
-<<<<<<< HEAD
     PackVariant,
-=======
     Currency,
->>>>>>> 40c5ca58
 }
 
 #[derive(Clone, Queryable, Debug, PartialEq, Insertable)]
