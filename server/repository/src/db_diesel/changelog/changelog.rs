--- conflicted
+++ resolved
@@ -128,13 +128,10 @@
     Preference,
     VVMStatusLog,
     Campaign,
-<<<<<<< HEAD
-    SupportUpload,
-=======
     SyncMessage,
     PurchaseOrder,
     PurchaseOrderLine,
->>>>>>> 11d8e432
+    SupportUpload,
 }
 
 pub(crate) enum ChangeLogSyncStyle {
@@ -214,13 +211,10 @@
             ChangelogTableName::Preference => ChangeLogSyncStyle::RemoteAndCentral,
             ChangelogTableName::VVMStatusLog => ChangeLogSyncStyle::Legacy,
             ChangelogTableName::Campaign => ChangeLogSyncStyle::Central,
-<<<<<<< HEAD
-            ChangelogTableName::SupportUpload => ChangeLogSyncStyle::RemoteAndCentral,
-=======
             ChangelogTableName::SyncMessage => ChangeLogSyncStyle::Remote,
             ChangelogTableName::PurchaseOrder => ChangeLogSyncStyle::Legacy,
             ChangelogTableName::PurchaseOrderLine => ChangeLogSyncStyle::Legacy,
->>>>>>> 11d8e432
+            ChangelogTableName::SupportUpload => ChangeLogSyncStyle::RemoteAndCentral,
         }
     }
 }
