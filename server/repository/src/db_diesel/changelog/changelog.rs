--- conflicted
+++ resolved
@@ -126,12 +126,9 @@
     FormSchema,
     PluginData,
     Preference,
-<<<<<<< HEAD
     VVMStatusLog,
     Campaign,
-=======
     SyncMessage,
->>>>>>> 63f15561
 }
 
 pub(crate) enum ChangeLogSyncStyle {
@@ -208,14 +205,10 @@
             ChangelogTableName::Report => ChangeLogSyncStyle::Central,
             ChangelogTableName::FormSchema => ChangeLogSyncStyle::Central,
             ChangelogTableName::PluginData => ChangeLogSyncStyle::RemoteAndCentral,
-<<<<<<< HEAD
             ChangelogTableName::Preference => ChangeLogSyncStyle::RemoteAndCentral,
             ChangelogTableName::VVMStatusLog => ChangeLogSyncStyle::Legacy,
             ChangelogTableName::Campaign => ChangeLogSyncStyle::Central,
-=======
-            ChangelogTableName::Preference => ChangeLogSyncStyle::Central,
             ChangelogTableName::SyncMessage => ChangeLogSyncStyle::Remote,
->>>>>>> 63f15561
         }
     }
 }
