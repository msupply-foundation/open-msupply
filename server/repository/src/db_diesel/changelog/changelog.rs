use crate::{
    db_diesel::store_row::store, diesel_macros::apply_equal_filter, name_link, DBType, EqualFilter,
    NameLinkRow, RepositoryError, StorageConnection,
};
use diesel::{
    helper_types::{IntoBoxed, LeftJoin},
    prelude::*,
};
use serde::{Deserialize, Serialize};
use std::convert::TryInto;
use strum::EnumIter;
use strum::IntoEnumIterator;
use util::inline_init;

use diesel_derive_enum::DbEnum;

table! {
    changelog (cursor) {
        cursor -> BigInt,
        table_name -> crate::db_diesel::changelog::ChangelogTableNameMapping,
        record_id -> Text,
        row_action -> crate::db_diesel::changelog::ChangelogActionMapping,
        name_link_id -> Nullable<Text>,
        store_id -> Nullable<Text>,
        is_sync_update -> Bool,
        source_site_id -> Nullable<Integer>,
    }
}

table! {
    changelog_deduped (cursor) {
        cursor -> BigInt,
        table_name -> crate::db_diesel::changelog::ChangelogTableNameMapping,
        record_id -> Text,
        row_action -> crate::db_diesel::changelog::ChangelogActionMapping,
        name_link_id -> Nullable<Text>,
        store_id -> Nullable<Text>,
        is_sync_update -> Bool,
        source_site_id -> Nullable<Integer>,
    }
}

joinable!(changelog_deduped -> name_link (name_link_id));
allow_tables_to_appear_in_same_query!(changelog_deduped, name_link);

#[cfg(not(feature = "postgres"))]
no_arg_sql_function!(
    last_insert_rowid,
    diesel::sql_types::BigInt,
    "Represents the SQL last_insert_row() function"
);

#[derive(DbEnum, Debug, Clone, PartialEq, Eq)]
#[DbValueStyle = "SCREAMING_SNAKE_CASE"]
pub enum ChangelogAction {
    Upsert,
    Delete,
}

#[derive(DbEnum, Debug, Clone, PartialEq, Eq, Default, Serialize, Deserialize, EnumIter)]
#[DbValueStyle = "snake_case"]
pub enum ChangelogTableName {
    Number,
    Location,
    LocationMovement,
    StockLine,
    Invoice,
    InvoiceLine,
    Stocktake,
    StocktakeLine,
    Requisition,
    RequisitionLine,
    ActivityLog,
    InventoryAdjustmentReason,
    Barcode,
    Clinician,
    ClinicianStoreJoin,
    Name,
    NameStoreJoin,
    Document,
    Sensor,
    TemperatureBreach,
    TemperatureBreachConfig,
    TemperatureLog,
    PackVariant,
    Currency,
    AssetClass,
    AssetCategory,
    AssetType,
    AssetCatalogueItem,
    #[default]
    SyncFileReference,
    Asset,
    AssetLog,
}

pub(crate) enum ChangeLogSyncStyle {
    Legacy,
    Central,
    Remote,
    File,
    // Transfer,
    // Patient??  etc
}
// When adding a new change log record type, specify how it should be synced
// If new requirements are needed a different ChangeLogSyncStyle can be added
impl ChangelogTableName {
    pub(crate) fn sync_style(&self) -> ChangeLogSyncStyle {
        match self {
            ChangelogTableName::Number => ChangeLogSyncStyle::Legacy,
            ChangelogTableName::Location => ChangeLogSyncStyle::Legacy,
            ChangelogTableName::LocationMovement => ChangeLogSyncStyle::Legacy,
            ChangelogTableName::StockLine => ChangeLogSyncStyle::Legacy,
            ChangelogTableName::Invoice => ChangeLogSyncStyle::Legacy,
            ChangelogTableName::InvoiceLine => ChangeLogSyncStyle::Legacy,
            ChangelogTableName::Stocktake => ChangeLogSyncStyle::Legacy,
            ChangelogTableName::StocktakeLine => ChangeLogSyncStyle::Legacy,
            ChangelogTableName::Requisition => ChangeLogSyncStyle::Legacy,
            ChangelogTableName::RequisitionLine => ChangeLogSyncStyle::Legacy,
            ChangelogTableName::ActivityLog => ChangeLogSyncStyle::Legacy,
            ChangelogTableName::InventoryAdjustmentReason => ChangeLogSyncStyle::Legacy,
            ChangelogTableName::Barcode => ChangeLogSyncStyle::Legacy,
            ChangelogTableName::Clinician => ChangeLogSyncStyle::Legacy,
            ChangelogTableName::ClinicianStoreJoin => ChangeLogSyncStyle::Legacy,
            ChangelogTableName::Name => ChangeLogSyncStyle::Legacy,
            ChangelogTableName::NameStoreJoin => ChangeLogSyncStyle::Legacy,
            ChangelogTableName::Document => ChangeLogSyncStyle::Legacy,
            ChangelogTableName::Sensor => ChangeLogSyncStyle::Legacy,
            ChangelogTableName::TemperatureBreach => ChangeLogSyncStyle::Legacy,
            ChangelogTableName::TemperatureBreachConfig => ChangeLogSyncStyle::Legacy,
            ChangelogTableName::TemperatureLog => ChangeLogSyncStyle::Legacy,
            ChangelogTableName::Currency => ChangeLogSyncStyle::Legacy,
            ChangelogTableName::PackVariant => ChangeLogSyncStyle::Central,
            ChangelogTableName::AssetClass => ChangeLogSyncStyle::Central,
            ChangelogTableName::AssetCategory => ChangeLogSyncStyle::Central,
            ChangelogTableName::AssetType => ChangeLogSyncStyle::Central,
            ChangelogTableName::AssetCatalogueItem => ChangeLogSyncStyle::Central,
            ChangelogTableName::Asset => ChangeLogSyncStyle::Remote,
            ChangelogTableName::SyncFileReference => ChangeLogSyncStyle::File,
            ChangelogTableName::AssetLog => ChangeLogSyncStyle::Remote,
        }
    }
}

#[derive(Debug, PartialEq, Insertable)]
#[table_name = "changelog"]
pub struct ChangeLogInsertRow {
    pub table_name: ChangelogTableName,
    pub record_id: String,
    pub row_action: ChangelogAction,
    pub name_link_id: Option<String>,
    pub store_id: Option<String>,
}

#[derive(Clone, Queryable, Debug, PartialEq, Insertable)]
#[diesel(table_name = changelog)]
pub struct ChangelogRow {
    pub cursor: i64,
    pub table_name: ChangelogTableName,
    pub record_id: String,
    pub row_action: ChangelogAction,
    #[column_name = "name_link_id"]
    pub name_id: Option<String>,
    pub store_id: Option<String>,
    pub is_sync_update: bool,
    pub source_site_id: Option<i32>,
}

#[derive(Default, Clone)]
pub struct ChangelogFilter {
    pub table_name: Option<EqualFilter<ChangelogTableName>>,
    pub name_id: Option<EqualFilter<String>>,
    pub store_id: Option<EqualFilter<String>>,
    pub record_id: Option<EqualFilter<String>>,
    pub action: Option<EqualFilter<ChangelogAction>>,
    pub is_sync_update: Option<EqualFilter<bool>>,
    pub source_site_id: Option<EqualFilter<i32>>,
}

pub struct ChangelogRepository<'a> {
    connection: &'a mut StorageConnection,
}

type ChangelogJoin = (ChangelogRow, Option<NameLinkRow>);

impl<'a> ChangelogRepository<'a> {
    pub fn new(connection: &'a mut StorageConnection) -> Self {
        ChangelogRepository { connection }
    }

    /// Returns changelog rows order by operation sequence in asc order
    ///
    /// # Arguments
    ///
    /// * `earliest` - Starting cursor (first returned changelogs may be ahead in sequence from starting cursor)
    /// * `limit` - Maximum number of entries to be returned
    /// * `filter` - Extra filter to apply on change_logs
    pub fn changelogs(
        &self,
        earliest: u64,
        limit: u32,
        filter: Option<ChangelogFilter>,
    ) -> Result<Vec<ChangelogRow>, RepositoryError> {
        let query = create_filtered_query(earliest, filter).limit(limit.into());

        // // Debug diesel query
        // println!(
        //     "{}",
        //     diesel::debug_query::<crate::DBType, _>(&query).to_string()
        // );

<<<<<<< HEAD
        let result = query.load(&mut self.connection.connection)?;
        Ok(result)
=======
        let result: Vec<ChangelogJoin> = query.load(&self.connection.connection)?;
        Ok(result
            .into_iter()
            .map(|(change_log_row, name_link_row)| ChangelogRow {
                cursor: change_log_row.cursor,
                table_name: change_log_row.table_name,
                record_id: change_log_row.record_id,
                row_action: change_log_row.row_action,
                name_id: name_link_row.map(|r| r.name_id),
                store_id: change_log_row.store_id,
                is_sync_update: change_log_row.is_sync_update,
                source_site_id: change_log_row.source_site_id,
            })
            .collect())
>>>>>>> 2ca48bab
    }

    pub fn count(
        &self,
        earliest: u64,
        filter: Option<ChangelogFilter>,
    ) -> Result<u64, RepositoryError> {
        let result = create_filtered_query(earliest, filter)
            .count()
            .get_result::<i64>(&mut self.connection.connection)?;
        Ok(result as u64)
    }

    pub fn outgoing_sync_records_from_central(
        &self,
        earliest: u64,
        batch_size: u32,
        sync_site_id: i32,
        is_initialized: bool,
    ) -> Result<Vec<ChangelogRow>, RepositoryError> {
        let query = create_filtered_outgoing_sync_query(earliest, sync_site_id, is_initialized)
            .order(changelog_deduped::cursor.asc())
            .limit(batch_size.into());

        // Debug diesel query
        // println!(
        //     "{}",
        //     diesel::debug_query::<crate::DBType, _>(&query).to_string()
        // );

        let result: Vec<ChangelogJoin> = query.load(&self.connection.connection)?;
        Ok(result
            .into_iter()
            .map(|(change_log_row, name_link_row)| ChangelogRow {
                cursor: change_log_row.cursor,
                table_name: change_log_row.table_name,
                record_id: change_log_row.record_id,
                row_action: change_log_row.row_action,
                name_id: name_link_row.map(|r| r.name_id),
                store_id: change_log_row.store_id,
                is_sync_update: change_log_row.is_sync_update,
                source_site_id: change_log_row.source_site_id,
            })
            .collect())
    }

    /// This returns the number of changelog records that should be evaluated to send to the remote site when doing a v6_pull
    /// This looks up associated records to decide if change log should be sent to the site or not
    /// Update this method when adding new record types to the system
    pub fn count_outgoing_sync_records_from_central(
        &self,
        earliest: u64,
        sync_site_id: i32,
        is_initialized: bool,
    ) -> Result<u64, RepositoryError> {
        let result = create_filtered_outgoing_sync_query(earliest, sync_site_id, is_initialized)
            .count()
            .get_result::<i64>(&self.connection.connection)?;
        Ok(result as u64)
    }

    /// Returns latest change log
    /// After initial sync we use this method to get the latest cursor to make sure we don't try to push any records that were synced to this site on initialisation
    pub fn latest_cursor(&self) -> Result<u64, RepositoryError> {
<<<<<<< HEAD
        let result = changelog::dsl::changelog
            .select(diesel::dsl::max(changelog::dsl::cursor))
            .first::<Option<i64>>(&mut self.connection.connection)?;
        Ok(result.unwrap_or(0) as u64)
    }

    // Drop all change logs (for tests), can't set test flag as it's used in another crate
    pub fn drop_all(&self) -> Result<(), RepositoryError> {
        diesel::delete(changelog::dsl::changelog).execute(&mut self.connection.connection)?;
=======
        let result = changelog::table
            .select(diesel::dsl::max(changelog::cursor))
            .first::<Option<i64>>(&self.connection.connection)?;
        Ok(result.unwrap_or(0) as u64)
    }

    // Delete all change logs with cursor greater-equal cursor_ge
    pub fn delete(&self, cursor_ge: i64) -> Result<(), RepositoryError> {
        diesel::delete(changelog::dsl::changelog)
            .filter(changelog::dsl::cursor.ge(cursor_ge))
            .execute(&self.connection.connection)?;
>>>>>>> 2ca48bab
        Ok(())
    }

    // Needed for tests, when is_sync_update needs to be reset when records were inserted via
    // PullUpsertRecord (but not through sync)
    pub fn reset_is_sync_update(&self, from_cursor: u64) -> Result<(), RepositoryError> {
<<<<<<< HEAD
        diesel::update(changelog::dsl::changelog)
            .set(changelog::dsl::is_sync_update.eq(false))
            .filter(changelog::dsl::cursor.gt(from_cursor as i64))
            .execute(&mut self.connection.connection)?;
=======
        diesel::update(changelog::table)
            .set(changelog::is_sync_update.eq(false))
            .filter(changelog::cursor.gt(from_cursor as i64))
            .execute(&self.connection.connection)?;
>>>>>>> 2ca48bab
        Ok(())
    }

    pub fn set_source_site_id_and_is_sync_update(
        &self,
        cursor_id: i64,
        source_site_id: Option<i32>,
    ) -> Result<(), RepositoryError> {
        diesel::update(changelog::table)
            .set((
                changelog::source_site_id.eq(source_site_id),
                changelog::is_sync_update.eq(true),
            ))
            .filter(changelog::cursor.eq(cursor_id))
            .execute(&self.connection.connection)?;
        Ok(())
    }

    /// Inserts a changelog record, and returns the cursor of the inserted record
    #[cfg(feature = "postgres")]
    pub fn insert(&self, row: &ChangeLogInsertRow) -> Result<i64, RepositoryError> {
        // Insert the record, and then return the cursor of the inserted record
        // Using a returning clause makes this thread safe
        let cursor_id = diesel::insert_into(changelog::table)
            .values(row)
            .returning(changelog::cursor)
            .get_results(&self.connection.connection)?
            .pop()
            .unwrap_or_default(); // This shouldn't happen, maybe should unwrap or panic?

        Ok(cursor_id)
    }

    #[cfg(not(feature = "postgres"))]
    pub fn insert(&self, row: &ChangeLogInsertRow) -> Result<i64, RepositoryError> {
        // Insert the record, and then return the cursor of the inserted record
        // SQLite docs say this is safe if you don't have different threads sharing a single connection
        diesel::insert_into(changelog::table)
            .values(row)
            .execute(&self.connection.connection)?;
        let cursor_id =
            diesel::select(last_insert_rowid).get_result::<i64>(&self.connection.connection)?;
        Ok(cursor_id)
    }
}

type BoxedChangelogQuery =
    IntoBoxed<'static, LeftJoin<changelog_deduped::table, name_link::table>, DBType>;

fn create_filtered_query(earliest: u64, filter: Option<ChangelogFilter>) -> BoxedChangelogQuery {
    let mut query = changelog_deduped::table
        .left_join(name_link::table)
        .filter(changelog_deduped::cursor.ge(earliest.try_into().unwrap_or(0)))
        .into_boxed();

    if let Some(f) = filter {
        let ChangelogFilter {
            table_name,
            name_id,
            store_id,
            record_id,
            is_sync_update,
            action,
            source_site_id,
        } = f;

        apply_equal_filter!(query, table_name, changelog_deduped::table_name);
        apply_equal_filter!(query, name_id, name_link::name_id);
        apply_equal_filter!(query, store_id, changelog_deduped::store_id);
        apply_equal_filter!(query, record_id, changelog_deduped::record_id);
        apply_equal_filter!(query, action, changelog_deduped::row_action);
        apply_equal_filter!(query, is_sync_update, changelog_deduped::is_sync_update);
        apply_equal_filter!(query, source_site_id, changelog_deduped::source_site_id);
    }

    query
}

// The idea for this method is to build a query in such a way as to allow
// extracting all relevant records for a site from change_log
// A resulting SQL might look something like this...
//
// SELECT * FROM changelog_dedup
// WHERE cursor > {remote site SyncPullCursorV6} AND last_sync_site_id != {remote site id}
// AND
// (
// 	table_name in {central_record_names}
//  OR
// 	(table_name in {transfer record names}  AND name_id IN {name_ids of active stores on remote site})
//  OR
// 	// Special cases
// 	(table_name in {patient record name} AND patient_id IN {select name_id from name_store_join where store_id in {active stores on remote site})
// )

/// This looks up associated records to decide if change log should be sent to the site or not
/// Update this method when adding new sync styles to the system
fn create_filtered_outgoing_sync_query(
    earliest: u64,
    sync_site_id: i32,
    is_initialized: bool,
) -> BoxedChangelogQuery {
    let mut query = changelog_deduped::table
        .left_join(name_link::table)
        .filter(changelog_deduped::cursor.ge(earliest.try_into().unwrap_or(0)))
        .into_boxed();

    // If we are initialising, we want to send all the records for the site, even ones that originally came from the site
    // The rest of the time we want to exclude any records that were created by the site

    if is_initialized {
        query = query.filter(
            changelog_deduped::source_site_id
                .ne(Some(sync_site_id))
                .or(changelog_deduped::source_site_id.is_null()),
        )
    }

    // Loop through all the Sync tables and add them to the query if they have the right sync style

    // Central Records

    let central_sync_table_names: Vec<ChangelogTableName> = ChangelogTableName::iter()
        .filter(|table| matches!(table.sync_style(), ChangeLogSyncStyle::Central))
        .collect();

    // Remote Records
    let remote_sync_table_names: Vec<ChangelogTableName> = ChangelogTableName::iter()
        .filter(|table| matches!(table.sync_style(), ChangeLogSyncStyle::Remote))
        .collect();

    let active_stores_for_site = store::table
        .filter(store::site_id.eq(sync_site_id))
        .select(store::id.nullable())
        .into_boxed();

    // Filter the query for the matching records for each type
    query = query.filter(
        changelog_deduped::table_name
            .eq_any(central_sync_table_names)
            .or(changelog_deduped::table_name.eq(ChangelogTableName::SyncFileReference)) // All sites get all sync file references (not necessarily files)
            .or(changelog_deduped::table_name
                .eq_any(remote_sync_table_names)
                .and(changelog_deduped::store_id.eq_any(active_stores_for_site))),
        // Any other special cases could be handled here...
    );

    query
}

// Only used in tests (cfg flag doesn't seem to work for inline_init even in tests)
impl Default for ChangelogRow {
    fn default() -> Self {
        Self {
            row_action: ChangelogAction::Upsert,
            table_name: ChangelogTableName::Invoice,
            // Default
            cursor: Default::default(),
            record_id: Default::default(),
            name_id: Default::default(),
            store_id: Default::default(),
            is_sync_update: Default::default(),
            source_site_id: Default::default(),
        }
    }
}

impl ChangelogFilter {
    pub fn new() -> Self {
        Default::default()
    }

    pub fn table_name(mut self, filter: EqualFilter<ChangelogTableName>) -> Self {
        self.table_name = Some(filter);
        self
    }

    pub fn name_id(mut self, filter: EqualFilter<String>) -> Self {
        self.name_id = Some(filter);
        self
    }

    pub fn store_id(mut self, filter: EqualFilter<String>) -> Self {
        self.store_id = Some(filter);
        self
    }

    pub fn record_id(mut self, filter: EqualFilter<String>) -> Self {
        self.record_id = Some(filter);
        self
    }

    pub fn action(mut self, filter: EqualFilter<ChangelogAction>) -> Self {
        self.action = Some(filter);
        self
    }

    pub fn is_sync_update(mut self, filter: EqualFilter<bool>) -> Self {
        self.is_sync_update = Some(filter);
        self
    }

    pub fn source_site_id(mut self, filter: EqualFilter<i32>) -> Self {
        self.source_site_id = Some(filter);
        self
    }
}

impl ChangelogTableName {
    pub fn equal_to(&self) -> EqualFilter<Self> {
        inline_init(|r: &mut EqualFilter<Self>| r.equal_to = Some(self.clone()))
    }
}

impl ChangelogAction {
    pub fn equal_to(&self) -> EqualFilter<Self> {
        inline_init(|r: &mut EqualFilter<Self>| r.equal_to = Some(self.clone()))
    }
}<|MERGE_RESOLUTION|>--- conflicted
+++ resolved
@@ -209,10 +209,6 @@
         //     diesel::debug_query::<crate::DBType, _>(&query).to_string()
         // );
 
-<<<<<<< HEAD
-        let result = query.load(&mut self.connection.connection)?;
-        Ok(result)
-=======
         let result: Vec<ChangelogJoin> = query.load(&self.connection.connection)?;
         Ok(result
             .into_iter()
@@ -227,7 +223,6 @@
                 source_site_id: change_log_row.source_site_id,
             })
             .collect())
->>>>>>> 2ca48bab
     }
 
     pub fn count(
@@ -292,20 +287,9 @@
     /// Returns latest change log
     /// After initial sync we use this method to get the latest cursor to make sure we don't try to push any records that were synced to this site on initialisation
     pub fn latest_cursor(&self) -> Result<u64, RepositoryError> {
-<<<<<<< HEAD
-        let result = changelog::dsl::changelog
-            .select(diesel::dsl::max(changelog::dsl::cursor))
-            .first::<Option<i64>>(&mut self.connection.connection)?;
-        Ok(result.unwrap_or(0) as u64)
-    }
-
-    // Drop all change logs (for tests), can't set test flag as it's used in another crate
-    pub fn drop_all(&self) -> Result<(), RepositoryError> {
-        diesel::delete(changelog::dsl::changelog).execute(&mut self.connection.connection)?;
-=======
         let result = changelog::table
             .select(diesel::dsl::max(changelog::cursor))
-            .first::<Option<i64>>(&self.connection.connection)?;
+            .first::<Option<i64>>(&mut self.connection.connection)?;
         Ok(result.unwrap_or(0) as u64)
     }
 
@@ -314,24 +298,16 @@
         diesel::delete(changelog::dsl::changelog)
             .filter(changelog::dsl::cursor.ge(cursor_ge))
             .execute(&self.connection.connection)?;
->>>>>>> 2ca48bab
         Ok(())
     }
 
     // Needed for tests, when is_sync_update needs to be reset when records were inserted via
     // PullUpsertRecord (but not through sync)
     pub fn reset_is_sync_update(&self, from_cursor: u64) -> Result<(), RepositoryError> {
-<<<<<<< HEAD
-        diesel::update(changelog::dsl::changelog)
-            .set(changelog::dsl::is_sync_update.eq(false))
-            .filter(changelog::dsl::cursor.gt(from_cursor as i64))
-            .execute(&mut self.connection.connection)?;
-=======
         diesel::update(changelog::table)
             .set(changelog::is_sync_update.eq(false))
             .filter(changelog::cursor.gt(from_cursor as i64))
-            .execute(&self.connection.connection)?;
->>>>>>> 2ca48bab
+            .execute(&mut self.connection.connection)?;
         Ok(())
     }
 
