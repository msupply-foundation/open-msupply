use crate::{
    db_diesel::store_row::store, diesel_macros::apply_equal_filter, name_link, DBType, EqualFilter,
    LockedConnection, NameLinkRow, RepositoryError, StorageConnection,
};
use diesel::{
    helper_types::{IntoBoxed, LeftJoin},
    prelude::*,
};
use serde::{Deserialize, Serialize};
use std::convert::TryInto;
use strum::EnumIter;
use strum::IntoEnumIterator;
use util::inline_init;

use diesel_derive_enum::DbEnum;

table! {
    changelog (cursor) {
        cursor -> BigInt,
        table_name -> crate::db_diesel::changelog::ChangelogTableNameMapping,
        record_id -> Text,
        row_action -> crate::db_diesel::changelog::RowActionTypeMapping,
        name_link_id -> Nullable<Text>,
        store_id -> Nullable<Text>,
        is_sync_update -> Bool,
        source_site_id -> Nullable<Integer>,
    }
}

table! {
    changelog_deduped (cursor) {
        cursor -> BigInt,
        table_name -> crate::db_diesel::changelog::ChangelogTableNameMapping,
        record_id -> Text,
        row_action -> crate::db_diesel::changelog::RowActionTypeMapping,
        name_link_id -> Nullable<Text>,
        store_id -> Nullable<Text>,
        is_sync_update -> Bool,
        source_site_id -> Nullable<Integer>,
    }
}

joinable!(changelog_deduped -> name_link (name_link_id));
allow_tables_to_appear_in_same_query!(changelog_deduped, name_link);

#[cfg(not(feature = "postgres"))]
define_sql_function!(
    fn last_insert_rowid() -> BigInt
);

#[derive(DbEnum, Debug, Clone, PartialEq, Eq, Default)]
#[DbValueStyle = "SCREAMING_SNAKE_CASE"]
pub enum RowActionType {
    #[default]
    Upsert,
    Delete,
}

#[derive(DbEnum, Debug, Clone, PartialEq, Eq, Default, Serialize, Deserialize, EnumIter)]
#[DbValueStyle = "snake_case"]
pub enum ChangelogTableName {
    Number,
    Location,
    LocationMovement,
    StockLine,
    Invoice,
    InvoiceLine,
    Stocktake,
    StocktakeLine,
    Requisition,
    RequisitionLine,
    ActivityLog,
    InventoryAdjustmentReason,
    Barcode,
    Clinician,
    ClinicianStoreJoin,
    ColdStorageType,
    Name,
    NameStoreJoin,
    Document,
    Sensor,
    TemperatureBreach,
    TemperatureBreachConfig,
    TemperatureLog,
    PackVariant,
    Currency,
    AssetClass,
    AssetCategory,
    AssetCatalogueType,
    AssetCatalogueItem,
    AssetCatalogueItemProperty,
    AssetCatalogueProperty,
    AssetInternalLocation,
    #[default]
    SyncFileReference,
    Asset,
    AssetLog,
    AssetLogReason,
    AssetProperty,
    Property,
    NameProperty,
    NameOmsFields,
    RnrForm,
    RnrFormLine,
    Demographic,
    VaccineCourse,
    VaccineCourseItem,
    VaccineCourseDose,
    Vaccination,
    ItemVariant,
    PackagingVariant,
    IndicatorValue,
    BundledItem,
<<<<<<< HEAD
    Category,
    ItemCategory,
=======
    Item,
>>>>>>> 8e50ce6a
}

pub(crate) enum ChangeLogSyncStyle {
    Legacy,
    Central,
    Remote,
    File,
    // Transfer,
    // Patient??  etc
}
// When adding a new change log record type, specify how it should be synced
// If new requirements are needed a different ChangeLogSyncStyle can be added
impl ChangelogTableName {
    pub(crate) fn sync_style(&self) -> ChangeLogSyncStyle {
        match self {
            ChangelogTableName::Number => ChangeLogSyncStyle::Legacy,
            ChangelogTableName::Location => ChangeLogSyncStyle::Legacy,
            ChangelogTableName::LocationMovement => ChangeLogSyncStyle::Legacy,
            ChangelogTableName::StockLine => ChangeLogSyncStyle::Legacy,
            ChangelogTableName::Invoice => ChangeLogSyncStyle::Legacy,
            ChangelogTableName::InvoiceLine => ChangeLogSyncStyle::Legacy,
            ChangelogTableName::Stocktake => ChangeLogSyncStyle::Legacy,
            ChangelogTableName::StocktakeLine => ChangeLogSyncStyle::Legacy,
            ChangelogTableName::Requisition => ChangeLogSyncStyle::Legacy,
            ChangelogTableName::RequisitionLine => ChangeLogSyncStyle::Legacy,
            ChangelogTableName::ActivityLog => ChangeLogSyncStyle::Legacy,
            ChangelogTableName::InventoryAdjustmentReason => ChangeLogSyncStyle::Legacy,
            ChangelogTableName::Barcode => ChangeLogSyncStyle::Legacy,
            ChangelogTableName::Clinician => ChangeLogSyncStyle::Legacy,
            ChangelogTableName::ClinicianStoreJoin => ChangeLogSyncStyle::Legacy,
            ChangelogTableName::Name => ChangeLogSyncStyle::Legacy,
            ChangelogTableName::NameStoreJoin => ChangeLogSyncStyle::Legacy,
            ChangelogTableName::Document => ChangeLogSyncStyle::Legacy,
            ChangelogTableName::Sensor => ChangeLogSyncStyle::Legacy,
            ChangelogTableName::TemperatureBreach => ChangeLogSyncStyle::Legacy,
            ChangelogTableName::TemperatureBreachConfig => ChangeLogSyncStyle::Legacy,
            ChangelogTableName::TemperatureLog => ChangeLogSyncStyle::Legacy,
            ChangelogTableName::Currency => ChangeLogSyncStyle::Legacy,
            ChangelogTableName::Item => ChangeLogSyncStyle::Legacy,
            ChangelogTableName::PackVariant => ChangeLogSyncStyle::Central,
            ChangelogTableName::AssetClass => ChangeLogSyncStyle::Central,
            ChangelogTableName::AssetCategory => ChangeLogSyncStyle::Central,
            ChangelogTableName::AssetCatalogueType => ChangeLogSyncStyle::Central,
            ChangelogTableName::AssetCatalogueItem => ChangeLogSyncStyle::Central,
            ChangelogTableName::Asset => ChangeLogSyncStyle::Remote,
            ChangelogTableName::AssetInternalLocation => ChangeLogSyncStyle::Remote,
            ChangelogTableName::SyncFileReference => ChangeLogSyncStyle::File,
            ChangelogTableName::AssetLog => ChangeLogSyncStyle::Remote,
            ChangelogTableName::AssetCatalogueItemProperty => ChangeLogSyncStyle::Central,
            ChangelogTableName::AssetCatalogueProperty => ChangeLogSyncStyle::Central,
            ChangelogTableName::AssetLogReason => ChangeLogSyncStyle::Central,
            ChangelogTableName::AssetProperty => ChangeLogSyncStyle::Central,
            ChangelogTableName::Property => ChangeLogSyncStyle::Central,
            ChangelogTableName::NameProperty => ChangeLogSyncStyle::Central,
            ChangelogTableName::NameOmsFields => ChangeLogSyncStyle::Central,
            ChangelogTableName::RnrForm => ChangeLogSyncStyle::Remote,
            ChangelogTableName::RnrFormLine => ChangeLogSyncStyle::Remote,
            ChangelogTableName::Demographic => ChangeLogSyncStyle::Central,
            ChangelogTableName::VaccineCourse => ChangeLogSyncStyle::Central,
            ChangelogTableName::VaccineCourseItem => ChangeLogSyncStyle::Central,
            ChangelogTableName::VaccineCourseDose => ChangeLogSyncStyle::Central,
            ChangelogTableName::Vaccination => ChangeLogSyncStyle::Remote,
            ChangelogTableName::ColdStorageType => ChangeLogSyncStyle::Legacy,
            ChangelogTableName::ItemVariant => ChangeLogSyncStyle::Central,
            ChangelogTableName::PackagingVariant => ChangeLogSyncStyle::Central,
            ChangelogTableName::IndicatorValue => ChangeLogSyncStyle::Legacy,
            ChangelogTableName::BundledItem => ChangeLogSyncStyle::Central,
            ChangelogTableName::Category => ChangeLogSyncStyle::Central,
            ChangelogTableName::ItemCategory => ChangeLogSyncStyle::Central,
        }
    }
}

#[derive(Debug, PartialEq, Insertable, Default)]
#[diesel(table_name = changelog)]
pub struct ChangeLogInsertRow {
    pub table_name: ChangelogTableName,
    pub record_id: String,
    pub row_action: RowActionType,
    pub name_link_id: Option<String>,
    pub store_id: Option<String>,
}

#[derive(Clone, Queryable, Debug, PartialEq, Insertable)]
#[diesel(table_name = changelog)]
pub struct ChangelogRow {
    pub cursor: i64,
    pub table_name: ChangelogTableName,
    pub record_id: String,
    pub row_action: RowActionType,
    #[diesel(column_name = "name_link_id")]
    pub name_id: Option<String>,
    pub store_id: Option<String>,
    pub is_sync_update: bool,
    pub source_site_id: Option<i32>,
}

#[derive(Default, Clone)]
pub struct ChangelogFilter {
    pub table_name: Option<EqualFilter<ChangelogTableName>>,
    pub name_id: Option<EqualFilter<String>>,
    pub store_id: Option<EqualFilter<String>>,
    pub record_id: Option<EqualFilter<String>>,
    pub action: Option<EqualFilter<RowActionType>>,
    pub is_sync_update: Option<EqualFilter<bool>>,
    pub source_site_id: Option<EqualFilter<i32>>,
}

pub struct ChangelogRepository<'a> {
    connection: &'a StorageConnection,
}

type ChangelogJoin = (ChangelogRow, Option<NameLinkRow>);

impl<'a> ChangelogRepository<'a> {
    pub fn new(connection: &'a StorageConnection) -> Self {
        ChangelogRepository { connection }
    }

    /// Returns changelog rows order by operation sequence in asc order
    ///
    /// # Arguments
    ///
    /// * `earliest` - Starting cursor (first returned changelogs may be ahead in sequence from starting cursor)
    /// * `limit` - Maximum number of entries to be returned
    /// * `filter` - Extra filter to apply on change_logs
    pub fn changelogs(
        &self,
        earliest: u64,
        limit: u32,
        filter: Option<ChangelogFilter>,
    ) -> Result<Vec<ChangelogRow>, RepositoryError> {
        let result = with_locked_changelog_table(self.connection, |locked_con| {
            let query = create_filtered_query(earliest, filter)
                .order(changelog_deduped::dsl::cursor.asc())
                .limit(limit.into());

            // // Debug diesel query
            // println!(
            //     "{}",
            //     diesel::debug_query::<crate::DBType, _>(&query).to_string()
            // );

            let result: Vec<ChangelogJoin> = query.load(locked_con.connection())?;
            Ok(result
                .into_iter()
                .map(|(change_log_row, name_link_row)| ChangelogRow {
                    cursor: change_log_row.cursor,
                    table_name: change_log_row.table_name,
                    record_id: change_log_row.record_id,
                    row_action: change_log_row.row_action,
                    name_id: name_link_row.map(|r| r.name_id),
                    store_id: change_log_row.store_id,
                    is_sync_update: change_log_row.is_sync_update,
                    source_site_id: change_log_row.source_site_id,
                })
                .collect())
        })?;
        Ok(result)
    }

    pub fn count(
        &self,
        earliest: u64,
        filter: Option<ChangelogFilter>,
    ) -> Result<u64, RepositoryError> {
        let result = create_filtered_query(earliest, filter)
            .count()
            .get_result::<i64>(self.connection.lock().connection())?;
        Ok(result as u64)
    }

    pub fn outgoing_sync_records_from_central(
        &self,
        earliest: u64,
        batch_size: u32,
        sync_site_id: i32,
        is_initialized: bool,
    ) -> Result<Vec<ChangelogRow>, RepositoryError> {
        let result = with_locked_changelog_table(self.connection, |locked_con| {
            let query = create_filtered_outgoing_sync_query(earliest, sync_site_id, is_initialized)
                .order(changelog_deduped::cursor.asc())
                .limit(batch_size.into());

            // Debug diesel query
            // println!(
            //     "{}",
            //     diesel::debug_query::<crate::DBType, _>(&query).to_string()
            // );

            let result: Vec<ChangelogJoin> = query.load(locked_con.connection())?;
            Ok(result
                .into_iter()
                .map(|(change_log_row, name_link_row)| ChangelogRow {
                    cursor: change_log_row.cursor,
                    table_name: change_log_row.table_name,
                    record_id: change_log_row.record_id,
                    row_action: change_log_row.row_action,
                    name_id: name_link_row.map(|r| r.name_id),
                    store_id: change_log_row.store_id,
                    is_sync_update: change_log_row.is_sync_update,
                    source_site_id: change_log_row.source_site_id,
                })
                .collect())
        })?;
        Ok(result)
    }

    /// This returns the number of changelog records that should be evaluated to send to the remote site when doing a v6_pull
    /// This looks up associated records to decide if change log should be sent to the site or not
    /// Update this method when adding new record types to the system
    pub fn count_outgoing_sync_records_from_central(
        &self,
        earliest: u64,
        sync_site_id: i32,
        is_initialized: bool,
    ) -> Result<u64, RepositoryError> {
        let result = create_filtered_outgoing_sync_query(earliest, sync_site_id, is_initialized)
            .count()
            .get_result::<i64>(self.connection.lock().connection())?;
        Ok(result as u64)
    }

    /// Returns latest change log
    /// After initial sync we use this method to get the latest cursor to make sure we don't try to push any records that were synced to this site on initialisation
    pub fn latest_cursor(&self) -> Result<u64, RepositoryError> {
        let result = changelog::table
            .select(diesel::dsl::max(changelog::cursor))
            .first::<Option<i64>>(self.connection.lock().connection())?;
        Ok(result.unwrap_or(0) as u64)
    }

    // Delete all change logs with cursor greater-equal cursor_ge
    pub fn delete(&self, cursor_ge: i64) -> Result<(), RepositoryError> {
        diesel::delete(changelog::dsl::changelog)
            .filter(changelog::dsl::cursor.ge(cursor_ge))
            .execute(self.connection.lock().connection())?;
        Ok(())
    }

    // Needed for tests, when is_sync_update needs to be reset when records were inserted via
    // PullUpsertRecord (but not through sync)
    #[cfg(feature = "integration_test")]
    pub fn reset_is_sync_update(&self, from_cursor: u64) -> Result<(), RepositoryError> {
        diesel::update(changelog::table)
            .set(changelog::is_sync_update.eq(false))
            .filter(changelog::cursor.gt(from_cursor as i64))
            .execute(self.connection.lock().connection())?;
        Ok(())
    }

    pub fn set_source_site_id_and_is_sync_update(
        &self,
        cursor_id: i64,
        source_site_id: Option<i32>,
    ) -> Result<(), RepositoryError> {
        diesel::update(changelog::table)
            .set((
                changelog::source_site_id.eq(source_site_id),
                changelog::is_sync_update.eq(true),
            ))
            .filter(changelog::cursor.eq(cursor_id))
            .execute(self.connection.lock().connection())?;
        Ok(())
    }

    /// Inserts a changelog record, and returns the cursor of the inserted record
    #[cfg(feature = "postgres")]
    pub fn insert(&self, row: &ChangeLogInsertRow) -> Result<i64, RepositoryError> {
        // Insert the record, and then return the cursor of the inserted record
        // Using a returning clause makes this thread safe
        let cursor_id = diesel::insert_into(changelog::table)
            .values(row)
            .returning(changelog::cursor)
            .get_results(self.connection.lock().connection())?
            .pop()
            .unwrap_or_default(); // This shouldn't happen, maybe should unwrap or panic?

        Ok(cursor_id)
    }

    #[cfg(not(feature = "postgres"))]
    pub fn insert(&self, row: &ChangeLogInsertRow) -> Result<i64, RepositoryError> {
        // Insert the record, and then return the cursor of the inserted record
        // SQLite docs say this is safe if you don't have different threads sharing a single connection
        diesel::insert_into(changelog::table)
            .values(row)
            .execute(self.connection.lock().connection())?;
        let cursor_id = diesel::select(last_insert_rowid())
            .get_result::<i64>(self.connection.lock().connection())?;
        Ok(cursor_id)
    }
}

type BoxedChangelogQuery =
    IntoBoxed<'static, LeftJoin<changelog_deduped::table, name_link::table>, DBType>;

fn create_filtered_query(earliest: u64, filter: Option<ChangelogFilter>) -> BoxedChangelogQuery {
    let mut query = changelog_deduped::table
        .left_join(name_link::table)
        .filter(changelog_deduped::cursor.ge(earliest.try_into().unwrap_or(0)))
        .into_boxed();

    if let Some(f) = filter {
        let ChangelogFilter {
            table_name,
            name_id,
            store_id,
            record_id,
            is_sync_update,
            action,
            source_site_id,
        } = f;

        apply_equal_filter!(query, table_name, changelog_deduped::table_name);
        apply_equal_filter!(query, name_id, name_link::name_id);
        apply_equal_filter!(query, store_id, changelog_deduped::store_id);
        apply_equal_filter!(query, record_id, changelog_deduped::record_id);
        apply_equal_filter!(query, action, changelog_deduped::row_action);
        apply_equal_filter!(query, is_sync_update, changelog_deduped::is_sync_update);
        apply_equal_filter!(query, source_site_id, changelog_deduped::source_site_id);
    }

    query
}

// The idea for this method is to build a query in such a way as to allow
// extracting all relevant records for a site from change_log
// A resulting SQL might look something like this...
//
// SELECT * FROM changelog_dedup
// WHERE cursor > {remote site SyncPullCursorV6} AND last_sync_site_id != {remote site id}
// AND
// (
// 	table_name in {central_record_names}
//  OR
// 	(table_name in {transfer record names}  AND name_id IN {name_ids of active stores on remote site})
//  OR
// 	// Special cases
// 	(table_name in {patient record name} AND patient_id IN {select name_id from name_store_join where store_id in {active stores on remote site})
// )

/// This looks up associated records to decide if change log should be sent to the site or not
/// Update this method when adding new sync styles to the system
fn create_filtered_outgoing_sync_query(
    earliest: u64,
    sync_site_id: i32,
    is_initialized: bool,
) -> BoxedChangelogQuery {
    let mut query = changelog_deduped::table
        .left_join(name_link::table)
        .filter(changelog_deduped::cursor.ge(earliest.try_into().unwrap_or(0)))
        .into_boxed();

    // If we are initialising, we want to send all the records for the site, even ones that originally came from the site
    // The rest of the time we want to exclude any records that were created by the site

    if is_initialized {
        query = query.filter(
            changelog_deduped::source_site_id
                .ne(Some(sync_site_id))
                .or(changelog_deduped::source_site_id.is_null()),
        )
    }

    // Loop through all the Sync tables and add them to the query if they have the right sync style

    // Central Records

    let central_sync_table_names: Vec<ChangelogTableName> = ChangelogTableName::iter()
        .filter(|table| matches!(table.sync_style(), ChangeLogSyncStyle::Central))
        .collect();

    // Remote Records
    let remote_sync_table_names: Vec<ChangelogTableName> = ChangelogTableName::iter()
        .filter(|table| matches!(table.sync_style(), ChangeLogSyncStyle::Remote))
        .collect();

    let active_stores_for_site = store::table
        .filter(store::site_id.eq(sync_site_id))
        .select(store::id.nullable())
        .into_boxed();

    // Filter the query for the matching records for each type
    query = query.filter(
        changelog_deduped::table_name
            .eq_any(central_sync_table_names)
            .or(changelog_deduped::table_name.eq(ChangelogTableName::SyncFileReference)) // All sites get all sync file references (not necessarily files)
            .or(changelog_deduped::table_name
                .eq_any(remote_sync_table_names)
                .and(changelog_deduped::store_id.eq_any(active_stores_for_site))),
        // Any other special cases could be handled here...
    );

    query
}

/// Runs some DB operation with a fully locked `changelog` table.
/// This only applies for for Postgres and does nothing for Sqlite.
///
/// Motivation:
/// When querying changelog entries, ongoing transactions might continue adding changelog entries
/// to the queried range of changelogs.
/// This is because Postgres has Read Committed isolation level (instead of Serialized in Sqlite).
/// However, we assume that there will be no new changelog entries in the queried range in the
/// future, e.g. when updating the cursor position.
///
/// For example, a changelog may contain [1, 3, 4, 5] while another (slow) tx is about to commit a
/// changelog row with cursor = 2.
/// We need to wait for this changelog 2 to be added before doing the changelogs() query, otherwise
/// we might update the latest changelog cursor to 5 and the changelog with cursor = 2 will be left
/// unhandled when continuing from the latest cursor position.
///
/// Locking the changelog table will wait for ongoing writers and will prevent new writers while
/// reading the changelog.
fn with_locked_changelog_table<T, F>(
    connection: &StorageConnection,
    f: F,
) -> Result<T, RepositoryError>
where
    F: FnOnce(&mut LockedConnection) -> Result<T, RepositoryError>,
{
    if cfg!(feature = "postgres") {
        use diesel::connection::SimpleConnection;
        let result = connection.transaction_sync_etc(
            |con| {
                let mut locked_con = con.lock();
                locked_con
                    .connection()
                    .batch_execute("LOCK TABLE ONLY changelog IN ACCESS EXCLUSIVE MODE")?;

                f(&mut locked_con)
            },
            false,
        )?;

        Ok(result)
    } else {
        let mut locked_con = connection.lock();
        f(&mut locked_con)
    }
}

// Only used in tests (cfg flag doesn't seem to work for inline_init even in tests)
impl Default for ChangelogRow {
    fn default() -> Self {
        Self {
            row_action: RowActionType::Upsert,
            table_name: ChangelogTableName::Invoice,
            // Default
            cursor: Default::default(),
            record_id: Default::default(),
            name_id: Default::default(),
            store_id: Default::default(),
            is_sync_update: Default::default(),
            source_site_id: Default::default(),
        }
    }
}

impl ChangelogFilter {
    pub fn new() -> Self {
        Default::default()
    }

    pub fn table_name(mut self, filter: EqualFilter<ChangelogTableName>) -> Self {
        self.table_name = Some(filter);
        self
    }

    pub fn name_id(mut self, filter: EqualFilter<String>) -> Self {
        self.name_id = Some(filter);
        self
    }

    pub fn store_id(mut self, filter: EqualFilter<String>) -> Self {
        self.store_id = Some(filter);
        self
    }

    pub fn record_id(mut self, filter: EqualFilter<String>) -> Self {
        self.record_id = Some(filter);
        self
    }

    pub fn action(mut self, filter: EqualFilter<RowActionType>) -> Self {
        self.action = Some(filter);
        self
    }

    pub fn is_sync_update(mut self, filter: EqualFilter<bool>) -> Self {
        self.is_sync_update = Some(filter);
        self
    }

    pub fn source_site_id(mut self, filter: EqualFilter<i32>) -> Self {
        self.source_site_id = Some(filter);
        self
    }
}

impl ChangelogTableName {
    pub fn equal_to(&self) -> EqualFilter<Self> {
        inline_init(|r: &mut EqualFilter<Self>| r.equal_to = Some(self.clone()))
    }
}

impl RowActionType {
    pub fn equal_to(&self) -> EqualFilter<Self> {
        inline_init(|r: &mut EqualFilter<Self>| r.equal_to = Some(self.clone()))
    }
}

#[cfg(test)]
mod test {
    use tokio::sync::oneshot;
    use util::inline_init;

    use crate::{
        mock::MockDataInserts, test_db::setup_all, ChangelogRepository, ClinicianRow,
        ClinicianRowRepository, RepositoryError, TransactionError,
    };

    /// Example from with_locked_changelog_table() comment
    #[tokio::test(flavor = "multi_thread", worker_threads = 2)]
    async fn test_late_changelog_rows() {
        let (_, connection, connection_manager, _) =
            setup_all("test_late_changelog_rows", MockDataInserts::none()).await;

        ClinicianRowRepository::new(&connection)
            .upsert_one(&inline_init(|r: &mut ClinicianRow| {
                r.id = String::from("1");
                r.is_active = true;
            }))
            .unwrap();

        let (sender, receiver) = oneshot::channel::<()>();
        let manager_2 = connection_manager.clone();
        let process_2 = tokio::spawn(async move {
            let connection = manager_2.connection().unwrap();
            let result: Result<(), TransactionError<RepositoryError>> = connection
                .transaction_sync(|con| {
                    ClinicianRowRepository::new(con)
                        .upsert_one(&inline_init(|r: &mut ClinicianRow| {
                            r.id = String::from("2");
                            r.is_active = true;
                        }))
                        .unwrap();
                    sender.send(()).unwrap();
                    std::thread::sleep(core::time::Duration::from_millis(100));
                    Ok(())
                });
            result
        });
        receiver.await.unwrap();
        ClinicianRowRepository::new(&connection)
            .upsert_one(&inline_init(|r: &mut ClinicianRow| {
                r.id = String::from("3");
                r.is_active = true;
            }))
            .unwrap();

        let changelogs = ChangelogRepository::new(&connection)
            .changelogs(0, 10, None)
            .unwrap();
        assert_eq!(changelogs.len(), 3);

        // being good and awaiting the task to finish orderly and check it did run fine
        process_2.await.unwrap().unwrap();
    }
}<|MERGE_RESOLUTION|>--- conflicted
+++ resolved
@@ -111,12 +111,9 @@
     PackagingVariant,
     IndicatorValue,
     BundledItem,
-<<<<<<< HEAD
+    Item,
     Category,
     ItemCategory,
-=======
-    Item,
->>>>>>> 8e50ce6a
 }
 
 pub(crate) enum ChangeLogSyncStyle {
