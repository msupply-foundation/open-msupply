use crate::{
    db_diesel::store_row::store, diesel_macros::apply_equal_filter, name_link, DBType, EqualFilter,
    NameLinkRow, RepositoryError, StorageConnection,
};
use diesel::{
    helper_types::{IntoBoxed, LeftJoin},
    prelude::*,
};
use serde::{Deserialize, Serialize};
use std::convert::TryInto;
use strum::EnumIter;
use strum::IntoEnumIterator;
use util::inline_init;

use diesel_derive_enum::DbEnum;

table! {
    changelog (cursor) {
        cursor -> BigInt,
        table_name -> crate::db_diesel::changelog::ChangelogTableNameMapping,
        record_id -> Text,
        row_action -> crate::db_diesel::changelog::ChangelogActionMapping,
        name_link_id -> Nullable<Text>,
        store_id -> Nullable<Text>,
        is_sync_update -> Bool,
        source_site_id -> Nullable<Integer>,
    }
}

table! {
    changelog_deduped (cursor) {
        cursor -> BigInt,
        table_name -> crate::db_diesel::changelog::ChangelogTableNameMapping,
        record_id -> Text,
        row_action -> crate::db_diesel::changelog::ChangelogActionMapping,
        name_link_id -> Nullable<Text>,
        store_id -> Nullable<Text>,
        is_sync_update -> Bool,
        source_site_id -> Nullable<Integer>,
    }
}

joinable!(changelog_deduped -> name_link (name_link_id));
allow_tables_to_appear_in_same_query!(changelog_deduped, name_link);

table! {
    #[sql_name = "changelog"]
    changelog_insert (cursor) {
        cursor -> BigInt,
        table_name -> crate::db_diesel::changelog::ChangelogTableNameMapping,
        record_id -> Text,
        row_action -> crate::db_diesel::changelog::ChangelogActionMapping,
        name_link_id -> Nullable<Text>,
        store_id -> Nullable<Text>,
    }
}

#[cfg(not(feature = "postgres"))]
no_arg_sql_function!(
    last_insert_rowid,
    diesel::sql_types::BigInt,
    "Represents the SQL last_insert_row() function"
);

#[derive(DbEnum, Debug, Clone, PartialEq, Eq)]
#[DbValueStyle = "SCREAMING_SNAKE_CASE"]
pub enum ChangelogAction {
    Upsert,
    Delete,
}

<<<<<<< HEAD
#[derive(DbEnum, Debug, Clone, PartialEq, Eq, EnumIter)]
=======
#[derive(DbEnum, Debug, Clone, PartialEq, Eq, Default, Serialize, Deserialize)]
>>>>>>> 65caaa6f
#[DbValueStyle = "snake_case"]
pub enum ChangelogTableName {
    Number,
    Location,
    LocationMovement,
    StockLine,
    Invoice,
    InvoiceLine,
    Stocktake,
    StocktakeLine,
    Requisition,
    RequisitionLine,
    ActivityLog,
    InventoryAdjustmentReason,
    Barcode,
    Clinician,
    ClinicianStoreJoin,
    Name,
    NameStoreJoin,
    Document,
    Sensor,
    TemperatureBreach,
    TemperatureBreachConfig,
    TemperatureLog,
    PackVariant,
    Currency,
    AssetClass,
    AssetCategory,
    AssetType,
    AssetCatalogueItem,
<<<<<<< HEAD
    Asset,
}

pub(crate) enum ChangeLogSyncStyle {
    Legacy,
    Central,
    Remote,
    // Transfer,
    // Files?? Patient??  etc
}
// When adding a new change log record type, specify how it should be synced
// If new requirements are needed a different ChangeLogSyncStyle can be added
impl ChangelogTableName {
    pub(crate) fn sync_style(&self) -> ChangeLogSyncStyle {
        match self {
            ChangelogTableName::Number => ChangeLogSyncStyle::Legacy,
            ChangelogTableName::Location => ChangeLogSyncStyle::Legacy,
            ChangelogTableName::LocationMovement => ChangeLogSyncStyle::Legacy,
            ChangelogTableName::StockLine => ChangeLogSyncStyle::Legacy,
            ChangelogTableName::Invoice => ChangeLogSyncStyle::Legacy,
            ChangelogTableName::InvoiceLine => ChangeLogSyncStyle::Legacy,
            ChangelogTableName::Stocktake => ChangeLogSyncStyle::Legacy,
            ChangelogTableName::StocktakeLine => ChangeLogSyncStyle::Legacy,
            ChangelogTableName::Requisition => ChangeLogSyncStyle::Legacy,
            ChangelogTableName::RequisitionLine => ChangeLogSyncStyle::Legacy,
            ChangelogTableName::ActivityLog => ChangeLogSyncStyle::Legacy,
            ChangelogTableName::InventoryAdjustmentReason => ChangeLogSyncStyle::Legacy,
            ChangelogTableName::Barcode => ChangeLogSyncStyle::Legacy,
            ChangelogTableName::Clinician => ChangeLogSyncStyle::Legacy,
            ChangelogTableName::ClinicianStoreJoin => ChangeLogSyncStyle::Legacy,
            ChangelogTableName::Name => ChangeLogSyncStyle::Legacy,
            ChangelogTableName::NameStoreJoin => ChangeLogSyncStyle::Legacy,
            ChangelogTableName::Document => ChangeLogSyncStyle::Legacy,
            ChangelogTableName::Sensor => ChangeLogSyncStyle::Legacy,
            ChangelogTableName::TemperatureBreach => ChangeLogSyncStyle::Legacy,
            ChangelogTableName::TemperatureBreachConfig => ChangeLogSyncStyle::Legacy,
            ChangelogTableName::TemperatureLog => ChangeLogSyncStyle::Legacy,
            ChangelogTableName::Currency => ChangeLogSyncStyle::Legacy,
            ChangelogTableName::PackVariant => ChangeLogSyncStyle::Central,
            ChangelogTableName::AssetClass => ChangeLogSyncStyle::Central,
            ChangelogTableName::AssetCategory => ChangeLogSyncStyle::Central,
            ChangelogTableName::AssetType => ChangeLogSyncStyle::Central,
            ChangelogTableName::AssetCatalogueItem => ChangeLogSyncStyle::Central,
            ChangelogTableName::Asset => ChangeLogSyncStyle::Remote,
        }
    }
}

#[derive(Debug, PartialEq, Insertable)]
#[table_name = "changelog_insert"]
pub struct ChangeLogInsertRow {
    pub table_name: ChangelogTableName,
    pub record_id: String,
    pub row_action: ChangelogAction,
    pub name_link_id: Option<String>,
    pub store_id: Option<String>,
=======
    #[default]
    SyncFileReference,
>>>>>>> 65caaa6f
}

#[derive(Clone, Queryable, Debug, PartialEq, Insertable)]
#[table_name = "changelog"]
pub struct ChangelogRow {
    pub cursor: i64,
    pub table_name: ChangelogTableName,
    pub record_id: String,
    pub row_action: ChangelogAction,
    #[column_name = "name_link_id"]
    pub name_id: Option<String>,
    pub store_id: Option<String>,
    pub is_sync_update: bool,
    pub source_site_id: Option<i32>,
}

#[derive(Default, Clone)]
pub struct ChangelogFilter {
    pub table_name: Option<EqualFilter<ChangelogTableName>>,
    pub name_id: Option<EqualFilter<String>>,
    pub store_id: Option<EqualFilter<String>>,
    pub record_id: Option<EqualFilter<String>>,
    pub action: Option<EqualFilter<ChangelogAction>>,
    pub is_sync_update: Option<EqualFilter<bool>>,
    pub source_site_id: Option<EqualFilter<i32>>,
}

pub struct ChangelogRepository<'a> {
    connection: &'a StorageConnection,
}

type ChangelogJoin = (ChangelogRow, Option<NameLinkRow>);

impl<'a> ChangelogRepository<'a> {
    pub fn new(connection: &'a StorageConnection) -> Self {
        ChangelogRepository { connection }
    }

    /// Returns changelog rows order by operation sequence in asc order
    ///
    /// # Arguments
    ///
    /// * `earliest` - Starting cursor (first returned changelogs may be ahead in sequence from starting cursor)
    /// * `limit` - Maximum number of entries to be returned
    /// * `filter` - Extra filter to apply on change_logs
    pub fn changelogs(
        &self,
        earliest: u64,
        limit: u32,
        filter: Option<ChangelogFilter>,
    ) -> Result<Vec<ChangelogRow>, RepositoryError> {
        let query = create_filtered_query(earliest, filter)
            .order(changelog_deduped::cursor.asc())
            .limit(limit.into());

        // // Debug diesel query
        // println!(
        //     "{}",
        //     diesel::debug_query::<crate::DBType, _>(&query).to_string()
        // );

        let result: Vec<ChangelogJoin> = query.load(&self.connection.connection)?;
        Ok(result
            .into_iter()
            .map(|(change_log_row, name_link_row)| ChangelogRow {
                cursor: change_log_row.cursor,
                table_name: change_log_row.table_name,
                record_id: change_log_row.record_id,
                row_action: change_log_row.row_action,
                name_id: name_link_row.map(|r| r.name_id),
                store_id: change_log_row.store_id,
                is_sync_update: change_log_row.is_sync_update,
                source_site_id: change_log_row.source_site_id,
            })
            .collect())
    }

    pub fn count(
        &self,
        earliest: u64,
        filter: Option<ChangelogFilter>,
    ) -> Result<u64, RepositoryError> {
        let result = create_filtered_query(earliest, filter)
            .count()
            .get_result::<i64>(&self.connection.connection)?;
        Ok(result as u64)
    }

    pub fn outgoing_sync_records(
        &self,
        earliest: u64,
        batch_size: u32,
        sync_site_id: i32,
        is_initialized: bool,
    ) -> Result<Vec<ChangelogRow>, RepositoryError> {
        let query = create_filtered_outgoing_sync_query(earliest, sync_site_id, is_initialized)
            .order(changelog_deduped::cursor.asc())
            .limit(batch_size.into());

        // Debug diesel query
        // println!(
        //     "{}",
        //     diesel::debug_query::<crate::DBType, _>(&query).to_string()
        // );

        let result: Vec<ChangelogJoin> = query.load(&self.connection.connection)?;
        Ok(result
            .into_iter()
            .map(|(change_log_row, name_link_row)| ChangelogRow {
                cursor: change_log_row.cursor,
                table_name: change_log_row.table_name,
                record_id: change_log_row.record_id,
                row_action: change_log_row.row_action,
                name_id: name_link_row.map(|r| r.name_id),
                store_id: change_log_row.store_id,
                is_sync_update: change_log_row.is_sync_update,
                source_site_id: change_log_row.source_site_id,
            })
            .collect())
    }

    /// This returns the number of changelog records that should be evaluated to send to the remote site when doing a v6_pull
    /// This looks up associated records to decide if change log should be sent to the site or not
    /// Update this method when adding new record types to the system
    pub fn count_outgoing_sync_records(
        &self,
        earliest: u64,
        sync_site_id: i32,
        is_initialized: bool,
    ) -> Result<u64, RepositoryError> {
        let result = create_filtered_outgoing_sync_query(earliest, sync_site_id, is_initialized)
            .count()
            .get_result::<i64>(&self.connection.connection)?;
        Ok(result as u64)
    }

    /// Returns latest change log
    /// After initial sync we use this method to get the latest cursor to make sure we don't try to push any records that were synced to this site on initialisation
    pub fn latest_cursor(&self) -> Result<u64, RepositoryError> {
        let result = changelog::table
            .select(diesel::dsl::max(changelog::cursor))
            .first::<Option<i64>>(&self.connection.connection)?;
        Ok(result.unwrap_or(0) as u64)
    }

    // Delete all change logs with cursor greater-equal cursor_ge
    pub fn delete(&self, cursor_ge: i64) -> Result<(), RepositoryError> {
        diesel::delete(changelog::dsl::changelog)
            .filter(changelog::dsl::cursor.ge(cursor_ge))
            .execute(&self.connection.connection)?;
        Ok(())
    }

    // Needed for tests, when is_sync_update needs to be reset when records were inserted via
    // PullUpsertRecord (but not through sync)
    pub fn reset_is_sync_update(&self, from_cursor: u64) -> Result<(), RepositoryError> {
        diesel::update(changelog::table)
            .set(changelog::is_sync_update.eq(false))
            .filter(changelog::cursor.gt(from_cursor as i64))
            .execute(&self.connection.connection)?;
        Ok(())
    }

    pub fn set_source_site_id_and_is_sync_update(
        &self,
        cursor_id: i64,
        source_site_id: Option<i32>,
    ) -> Result<(), RepositoryError> {
        diesel::update(changelog::table)
            .set((
                changelog::source_site_id.eq(source_site_id),
                changelog::is_sync_update.eq(true),
            ))
            .filter(changelog::cursor.eq(cursor_id))
            .execute(&self.connection.connection)?;
        Ok(())
    }

    /// Inserts a changelog record, and returns the cursor of the inserted record
    #[cfg(feature = "postgres")]
    pub fn insert(&self, row: &ChangeLogInsertRow) -> Result<i64, RepositoryError> {
        // Insert the record, and then return the cursor of the inserted record
        // Using a returning clause makes this thread safe
        let cursor_id = diesel::insert_into(changelog_insert::table)
            .values(row)
            .returning(changelog_insert::cursor)
            .get_results(&self.connection.connection)?
            .pop()
            .unwrap_or_default(); // This shouldn't happen, maybe should unwrap or panic?

        Ok(cursor_id)
    }

    #[cfg(not(feature = "postgres"))]
    pub fn insert(&self, row: &ChangeLogInsertRow) -> Result<i64, RepositoryError> {
        // Insert the record, and then return the cursor of the inserted record
        // SQLite docs say this is safe if you don't have different threads sharing a single connection
        diesel::insert_into(changelog_insert::table)
            .values(row)
            .execute(&self.connection.connection)?;
        let cursor_id =
            diesel::select(last_insert_rowid).get_result::<i64>(&self.connection.connection)?;
        Ok(cursor_id)
    }
}

type BoxedChangelogQuery =
    IntoBoxed<'static, LeftJoin<changelog_deduped::table, name_link::table>, DBType>;

fn create_filtered_query(earliest: u64, filter: Option<ChangelogFilter>) -> BoxedChangelogQuery {
    let mut query = changelog_deduped::table
        .left_join(name_link::table)
        .filter(changelog_deduped::cursor.ge(earliest.try_into().unwrap_or(0)))
        .into_boxed();

    if let Some(f) = filter {
        let ChangelogFilter {
            table_name,
            name_id,
            store_id,
            record_id,
            is_sync_update,
            action,
            source_site_id,
        } = f;

        apply_equal_filter!(query, table_name, changelog_deduped::table_name);
        apply_equal_filter!(query, name_id, name_link::name_id);
        apply_equal_filter!(query, store_id, changelog_deduped::store_id);
        apply_equal_filter!(query, record_id, changelog_deduped::record_id);
        apply_equal_filter!(query, action, changelog_deduped::row_action);
        apply_equal_filter!(query, is_sync_update, changelog_deduped::is_sync_update);
        apply_equal_filter!(query, source_site_id, changelog_deduped::source_site_id);
    }

    query
}

/// This looks up associated records to decide if change log should be sent to the site or not
/// Update this method when adding new sync styles to the system
fn create_filtered_outgoing_sync_query(
    earliest: u64,
    sync_site_id: i32,
    is_initialized: bool,
) -> BoxedChangelogQuery {
    let mut query = changelog_deduped::table
        .left_join(name_link::table)
        .filter(changelog_deduped::cursor.ge(earliest.try_into().unwrap_or(0)))
        .into_boxed();

    // If we are initialising, we want to send all the records for the site, even ones that originally came from the site
    // The rest of the time we want to exclude any records that were created by the site

    if is_initialized {
        query = query
            .filter(
                changelog_deduped::source_site_id
                    .ne(Some(sync_site_id.clone()))
                    .or(changelog_deduped::source_site_id.is_null()),
            )
            .filter(changelog_deduped::is_sync_update.eq(false))
    }

    // Loop through all the Sync tables and add them to the query if they have the right sync style

    // Central Records

    let central_sync_table_names: Vec<ChangelogTableName> = ChangelogTableName::iter()
        .filter(|table| match table.sync_style() {
            ChangeLogSyncStyle::Central => true,
            _ => false,
        })
        .collect();

    // Remote Records
    let remote_sync_table_names: Vec<ChangelogTableName> = ChangelogTableName::iter()
        .filter(|table| match table.sync_style() {
            ChangeLogSyncStyle::Remote => true,
            _ => false,
        })
        .collect();

    let active_stores_for_site = store::table
        .filter(store::site_id.eq(sync_site_id))
        .select(store::id.nullable())
        .into_boxed();

    // Filter the query for the matching records for each type
    query = query.filter(
        changelog_deduped::table_name
            .eq_any(central_sync_table_names)
            .or(changelog_deduped::table_name
                .eq_any(remote_sync_table_names)
                .and(changelog_deduped::store_id.eq_any(active_stores_for_site))), // TODO Should this use name_link?
                                                                                   // Any other special cases could be handled here...
    );

    query
}

// Only used in tests (cfg flag doesn't seem to work for inline_init even in tests)
impl Default for ChangelogRow {
    fn default() -> Self {
        Self {
            row_action: ChangelogAction::Upsert,
            table_name: ChangelogTableName::Invoice,
            // Default
            cursor: Default::default(),
            record_id: Default::default(),
            name_id: Default::default(),
            store_id: Default::default(),
            is_sync_update: Default::default(),
            source_site_id: Default::default(),
        }
    }
}

impl ChangelogFilter {
    pub fn new() -> Self {
        Default::default()
    }

    pub fn table_name(mut self, filter: EqualFilter<ChangelogTableName>) -> Self {
        self.table_name = Some(filter);
        self
    }

    pub fn name_id(mut self, filter: EqualFilter<String>) -> Self {
        self.name_id = Some(filter);
        self
    }

    pub fn store_id(mut self, filter: EqualFilter<String>) -> Self {
        self.store_id = Some(filter);
        self
    }

    pub fn record_id(mut self, filter: EqualFilter<String>) -> Self {
        self.record_id = Some(filter);
        self
    }

    pub fn action(mut self, filter: EqualFilter<ChangelogAction>) -> Self {
        self.action = Some(filter);
        self
    }

    pub fn is_sync_update(mut self, filter: EqualFilter<bool>) -> Self {
        self.is_sync_update = Some(filter);
        self
    }

    pub fn source_site_id(mut self, filter: EqualFilter<i32>) -> Self {
        self.source_site_id = Some(filter);
        self
    }
}

impl ChangelogTableName {
    pub fn equal_to(&self) -> EqualFilter<Self> {
        inline_init(|r: &mut EqualFilter<Self>| r.equal_to = Some(self.clone()))
    }
}

impl ChangelogAction {
    pub fn equal_to(&self) -> EqualFilter<Self> {
        inline_init(|r: &mut EqualFilter<Self>| r.equal_to = Some(self.clone()))
    }
}<|MERGE_RESOLUTION|>--- conflicted
+++ resolved
@@ -69,11 +69,7 @@
     Delete,
 }
 
-<<<<<<< HEAD
-#[derive(DbEnum, Debug, Clone, PartialEq, Eq, EnumIter)]
-=======
-#[derive(DbEnum, Debug, Clone, PartialEq, Eq, Default, Serialize, Deserialize)]
->>>>>>> 65caaa6f
+#[derive(DbEnum, Debug, Clone, PartialEq, Eq, Default, Serialize, Deserialize, EnumIter)]
 #[DbValueStyle = "snake_case"]
 pub enum ChangelogTableName {
     Number,
@@ -104,7 +100,8 @@
     AssetCategory,
     AssetType,
     AssetCatalogueItem,
-<<<<<<< HEAD
+    #[default]
+    SyncFileReference,
     Asset,
 }
 
@@ -112,8 +109,9 @@
     Legacy,
     Central,
     Remote,
+    File,
     // Transfer,
-    // Files?? Patient??  etc
+    // Patient??  etc
 }
 // When adding a new change log record type, specify how it should be synced
 // If new requirements are needed a different ChangeLogSyncStyle can be added
@@ -149,6 +147,7 @@
             ChangelogTableName::AssetType => ChangeLogSyncStyle::Central,
             ChangelogTableName::AssetCatalogueItem => ChangeLogSyncStyle::Central,
             ChangelogTableName::Asset => ChangeLogSyncStyle::Remote,
+            ChangelogTableName::SyncFileReference => ChangeLogSyncStyle::File,
         }
     }
 }
@@ -161,10 +160,6 @@
     pub row_action: ChangelogAction,
     pub name_link_id: Option<String>,
     pub store_id: Option<String>,
-=======
-    #[default]
-    SyncFileReference,
->>>>>>> 65caaa6f
 }
 
 #[derive(Clone, Queryable, Debug, PartialEq, Insertable)]
