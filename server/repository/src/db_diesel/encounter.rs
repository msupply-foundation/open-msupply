--- conflicted
+++ resolved
@@ -285,11 +285,7 @@
         let result = query
             .offset(pagination.offset as i64)
             .limit(pagination.limit as i64)
-<<<<<<< HEAD
-            .load::<Encounter>(&mut self.connection.connection)?;
-=======
             .load::<EncounterJoin>(&self.connection.connection)?;
->>>>>>> 2ca48bab
 
         Ok(result.into_iter().map(to_domain).collect())
     }
