--- conflicted
+++ resolved
@@ -1,16 +1,7 @@
-<<<<<<< HEAD
-use super::{barcode_row::barcode::dsl as barcode_dsl, StorageConnection};
-
-use crate::{
-    db_diesel::{invoice_line_row::invoice_line, item_row::item},
-    repository_error::RepositoryError,
-    Upsert,
-=======
 use super::{
     barcode_row::barcode::dsl as barcode_dsl, invoice_line_row::invoice_line,
     item_link_row::item_link, item_row::item, name_link_row::name_link, RepositoryError,
     StorageConnection,
->>>>>>> 6c6e3ee0
 };
 
 use diesel::prelude::*;
