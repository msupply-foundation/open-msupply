--- conflicted
+++ resolved
@@ -4,11 +4,7 @@
 };
 
 use crate::{
-<<<<<<< HEAD
-    diesel_macros::{apply_equal_filter, apply_sort_no_case},
-=======
     diesel_macros::{apply_equal_filter, apply_sort, apply_sort_no_case},
->>>>>>> 4d345b6f
     item_link,
     purchase_order_row::purchase_order::{self},
     EqualFilter, Pagination, PurchaseOrderLineRow, PurchaseOrderRow, Sort,
