use super::{
    barcode_row::{barcode, barcode::dsl as barcode_dsl},
    item_link_row::{item_link, item_link::dsl as item_link_dsl},
    item_row::{item, item::dsl as item_dsl},
    location_row::{location, location::dsl as location_dsl},
    name_link_row::{name_link, name_link::dsl as name_link_dsl},
    name_row::{name, name::dsl as name_dsl},
    stock_line_row::{stock_line, stock_line::dsl as stock_line_dsl},
    DBType, LocationRow, StockLineRow, StorageConnection,
};

use crate::{
    diesel_macros::{
        apply_date_filter, apply_equal_filter, apply_sort, apply_sort_asc_nulls_last,
        apply_sort_no_case,
    },
    location::{LocationFilter, LocationRepository},
    repository_error::RepositoryError,
    BarcodeRow, DateFilter, EqualFilter, ItemFilter, ItemLinkRow, ItemRepository, ItemRow,
    NameLinkRow, NameRow, Pagination, Sort, StringFilter,
};

use diesel::{
    dsl::{InnerJoin, IntoBoxed, LeftJoin},
    prelude::*,
};

#[derive(Debug, PartialEq, Clone, Default)]
pub struct StockLine {
    pub stock_line_row: StockLineRow,
    pub item_row: ItemRow,
    pub location_row: Option<LocationRow>,
    pub supplier_name_row: Option<NameRow>,
    pub barcode_row: Option<BarcodeRow>,
}

pub enum StockLineSortField {
    ExpiryDate,
    NumberOfPacks,
    ItemCode,
    ItemName,
    Batch,
    PackSize,
    SupplierName,
    LocationCode,
}

#[derive(Debug, Clone, Default)]
pub struct StockLineFilter {
    pub id: Option<EqualFilter<String>>,
    pub item_code_or_name: Option<StringFilter>,
    pub item_id: Option<EqualFilter<String>>,
    pub location_id: Option<EqualFilter<String>>,
    pub is_available: Option<bool>,
    pub expiry_date: Option<DateFilter>,
    pub store_id: Option<EqualFilter<String>>,
    pub has_packs_in_store: Option<bool>,
    pub location: Option<LocationFilter>,
}

pub type StockLineSort = Sort<StockLineSortField>;

type StockLineJoin = (
    StockLineRow,
    (ItemLinkRow, ItemRow),
    Option<LocationRow>,
    Option<(NameLinkRow, NameRow)>,
    Option<BarcodeRow>,
);
pub struct StockLineRepository<'a> {
    connection: &'a mut StorageConnection,
}

impl<'a> StockLineRepository<'a> {
    pub fn new(connection: &'a mut StorageConnection) -> Self {
        StockLineRepository { connection }
    }

    pub fn count(
        &self,
        filter: Option<StockLineFilter>,
        store_id: Option<String>,
    ) -> Result<i64, RepositoryError> {
        let mut query = create_filtered_query(filter.clone());
        query = apply_item_filter(query, filter, self.connection, store_id.unwrap_or_default());

        Ok(query.count().get_result(&mut self.connection.connection)?)
    }

    pub fn query_by_filter(
        &self,
        filter: StockLineFilter,
        store_id: Option<String>,
    ) -> Result<Vec<StockLine>, RepositoryError> {
        self.query(Pagination::all(), Some(filter), None, store_id)
    }

    pub fn query(
        &self,
        pagination: Pagination,
        filter: Option<StockLineFilter>,
        sort: Option<StockLineSort>,
        store_id: Option<String>,
    ) -> Result<Vec<StockLine>, RepositoryError> {
        let mut query = create_filtered_query(filter.clone());
        query = apply_item_filter(query, filter, self.connection, store_id.unwrap_or_default());

        if let Some(sort) = sort {
            match sort.key {
                StockLineSortField::NumberOfPacks => {
                    apply_sort!(query, sort, stock_line_dsl::total_number_of_packs);
                }
                StockLineSortField::ExpiryDate => {
                    // TODO: would prefer to have extra parameter on Sort.nulls_last
                    apply_sort_asc_nulls_last!(query, sort, stock_line_dsl::expiry_date);
                }
                StockLineSortField::ItemCode => {
                    apply_sort_no_case!(query, sort, item_dsl::code);
                }
                StockLineSortField::ItemName => {
                    apply_sort_no_case!(query, sort, item_dsl::name);
                }
                StockLineSortField::Batch => {
                    apply_sort_no_case!(query, sort, stock_line_dsl::batch);
                }
                StockLineSortField::PackSize => {
                    apply_sort!(query, sort, stock_line_dsl::pack_size);
                }
                StockLineSortField::SupplierName => {
                    apply_sort_no_case!(query, sort, name_dsl::name_);
                }
                StockLineSortField::LocationCode => {
                    apply_sort_no_case!(query, sort, location_dsl::code);
                }
            }
        } else {
            query = query.order(stock_line_dsl::id.asc())
        }

        let final_query = query
            .offset(pagination.offset as i64)
            .limit(pagination.limit as i64);

        // Debug diesel query
        // println!(
        //     "{}",
        //     diesel::debug_query::<DBType, _>(&final_query).to_string()
        // );

        let result = final_query.load::<StockLineJoin>(&mut self.connection.connection)?;

        Ok(result.into_iter().map(to_domain).collect())
    }
}

type BoxedStockLineQuery = IntoBoxed<
    'static,
    LeftJoin<
        LeftJoin<
            LeftJoin<
                InnerJoin<stock_line::table, InnerJoin<item_link::table, item::table>>,
                location::table,
            >,
            InnerJoin<name_link::table, name::table>,
        >,
        barcode::table,
    >,
    DBType,
>;

fn create_filtered_query(filter: Option<StockLineFilter>) -> BoxedStockLineQuery {
    let mut query = stock_line_dsl::stock_line
        .inner_join(item_link_dsl::item_link.inner_join(item_dsl::item))
        .left_join(location_dsl::location)
        .left_join(name_link_dsl::name_link.inner_join(name_dsl::name))
        .left_join(barcode_dsl::barcode)
        .into_boxed();

    if let Some(f) = filter {
        let StockLineFilter {
            expiry_date,
            id,
            is_available,
            item_code_or_name: _,
            item_id,
            location_id,
            store_id,
            has_packs_in_store,
            location,
        } = f;

        apply_equal_filter!(query, id, stock_line_dsl::id);
        apply_equal_filter!(query, item_id, item::id);
        apply_equal_filter!(query, location_id, stock_line_dsl::location_id);
        apply_date_filter!(query, expiry_date, stock_line_dsl::expiry_date);
        apply_equal_filter!(query, store_id, stock_line_dsl::store_id);

        query = match has_packs_in_store {
            Some(true) => query.filter(stock_line_dsl::total_number_of_packs.gt(0.0)),
            Some(false) => query.filter(stock_line_dsl::total_number_of_packs.le(0.0)),
            None => query,
        };

        query = match is_available {
            Some(true) => query.filter(stock_line_dsl::available_number_of_packs.gt(0.0)),
            Some(false) => query.filter(stock_line_dsl::available_number_of_packs.le(0.0)),
            None => query,
        };

        if location.is_some() {
            let location_ids = LocationRepository::create_filtered_query(location)
                .select(location_dsl::id.nullable());
            query = query.filter(stock_line_dsl::location_id.eq_any(location_ids));
        }
    }

    query
}

fn apply_item_filter(
    query: BoxedStockLineQuery,
    filter: Option<StockLineFilter>,
    connection: &StorageConnection,
    store_id: String,
) -> BoxedStockLineQuery {
    if let Some(f) = filter {
        if let Some(item_code_or_name) = &f.item_code_or_name {
            let mut item_filter = ItemFilter::new();
            item_filter.code_or_name = Some(item_code_or_name.clone());
            item_filter.is_visible = Some(true);
<<<<<<< HEAD
            let items = ItemRepository::new(&mut connection)
=======
            item_filter.is_active = Some(true);
            let items = ItemRepository::new(connection)
>>>>>>> 2ca48bab
                .query_by_filter(item_filter, Some(store_id))
                .unwrap_or_default(); // if there is a database issue, allow the filter to fail silently
            let item_ids: Vec<String> = items.into_iter().map(|item| item.item_row.id).collect();

            return query.filter(item::id.eq_any(item_ids));
        }
    }
    query
}

fn to_domain(
    (stock_line_row, (_, item_row), location_row, name_link_join, barcode_row): StockLineJoin,
) -> StockLine {
    StockLine {
        stock_line_row,
        item_row,
        location_row,
        supplier_name_row: name_link_join.map(|(_, name_row)| name_row),
        barcode_row,
    }
}

impl StockLineFilter {
    pub fn new() -> StockLineFilter {
        Self::default()
    }

    pub fn id(mut self, filter: EqualFilter<String>) -> Self {
        self.id = Some(filter);
        self
    }

    pub fn item_id(mut self, filter: EqualFilter<String>) -> Self {
        self.item_id = Some(filter);
        self
    }

    pub fn location_id(mut self, filter: EqualFilter<String>) -> Self {
        self.location_id = Some(filter);
        self
    }

    pub fn expiry_date(mut self, filter: DateFilter) -> Self {
        self.expiry_date = Some(filter);
        self
    }

    pub fn store_id(mut self, filter: EqualFilter<String>) -> Self {
        self.store_id = Some(filter);
        self
    }

    pub fn is_available(mut self, filter: bool) -> Self {
        self.is_available = Some(filter);
        self
    }

    pub fn has_packs_in_store(mut self, filter: bool) -> Self {
        self.has_packs_in_store = Some(filter);
        self
    }

    pub fn location(mut self, filter: LocationFilter) -> Self {
        self.location = Some(filter);
        self
    }
}

impl StockLine {
    pub fn location_name(&self) -> Option<&str> {
        self.location_row
            .as_ref()
            .map(|location_row| location_row.name.as_str())
    }

    pub fn available_quantity(&self) -> f64 {
        self.stock_line_row.available_number_of_packs * self.stock_line_row.pack_size as f64
    }

    pub fn supplier_name(&self) -> Option<&str> {
        self.supplier_name_row
            .as_ref()
            .map(|name_row| name_row.name.as_str())
    }

    pub fn barcode(&self) -> Option<&str> {
        self.barcode_row
            .as_ref()
            .map(|barcode_row| barcode_row.gtin.as_str())
    }
}

#[cfg(test)]
mod test {
    use chrono::NaiveDate;
    use util::inline_init;

    use crate::{
        mock::MockDataInserts,
        mock::{mock_item_a, mock_store_a, MockData},
        test_db, ItemRow, Pagination, StockLine, StockLineFilter, StockLineRepository,
        StockLineRow, StockLineSort, StockLineSortField,
    };

    fn from_row(stock_line_row: StockLineRow, item_row: ItemRow) -> StockLine {
        inline_init(|r: &mut StockLine| {
            r.stock_line_row = stock_line_row;
            r.item_row = item_row;
        })
    }

    #[actix_rt::test]
    async fn test_stock_line_sort() {
        // expiry one
        fn line1() -> StockLineRow {
            inline_init(|r: &mut StockLineRow| {
                r.id = "line1".to_string();
                r.store_id = mock_store_a().id;
                r.item_link_id = mock_item_a().id;
                r.expiry_date = Some(NaiveDate::from_ymd_opt(2021, 1, 1).unwrap());
            })
        }
        // expiry two
        fn line2() -> StockLineRow {
            inline_init(|r: &mut StockLineRow| {
                r.id = "line2".to_string();
                r.store_id = mock_store_a().id;
                r.item_link_id = mock_item_a().id;
                r.expiry_date = Some(NaiveDate::from_ymd_opt(2021, 2, 1).unwrap());
            })
        }
        // expiry one (expiry null)
        fn line3() -> StockLineRow {
            inline_init(|r: &mut StockLineRow| {
                r.id = "line3".to_string();
                r.store_id = mock_store_a().id;
                r.item_link_id = mock_item_a().id;
                r.expiry_date = None;
            })
        }

        let (_, connection, _, _) = test_db::setup_all_with_data(
            "test_stock_line_sort",
            MockDataInserts::none().stores().items().names().units(),
            inline_init(|r: &mut MockData| {
                // make sure to insert in wrong order
                r.stock_lines = vec![line3(), line2(), line1()];
            }),
        )
        .await;

        let repo = StockLineRepository::new(&mut connection);
        // Asc by expiry date
        let sort = StockLineSort {
            key: StockLineSortField::ExpiryDate,
            desc: Some(false),
        };
        // Make sure NULLS are last
        assert_eq!(
            vec![
                from_row(line1(), mock_item_a()),
                from_row(line2(), mock_item_a()),
                from_row(line3(), mock_item_a())
            ],
            repo.query(Pagination::new(), None, Some(sort), Some(mock_store_a().id))
                .unwrap()
        );
        // Desc by expiry date
        let sort = StockLineSort {
            key: StockLineSortField::ExpiryDate,
            desc: Some(true),
        };
        // Make sure NULLS are first
        assert_eq!(
            vec![
                from_row(line3(), mock_item_a()),
                from_row(line2(), mock_item_a()),
                from_row(line1(), mock_item_a())
            ],
            repo.query(Pagination::new(), None, Some(sort), Some(mock_store_a().id))
                .unwrap()
        );
    }

    #[actix_rt::test]
    async fn test_stock_line_is_available() {
        // Stock not available
        fn line1() -> StockLineRow {
            inline_init(|r: &mut StockLineRow| {
                r.id = "line1".to_string();
                r.store_id = mock_store_a().id;
                r.item_link_id = mock_item_a().id;
                r.expiry_date = Some(NaiveDate::from_ymd_opt(2021, 1, 1).unwrap());
                r.available_number_of_packs = 0.0;
            })
        }

        // Stock available
        fn line2() -> StockLineRow {
            inline_init(|r: &mut StockLineRow| {
                r.id = "line2".to_string();
                r.store_id = mock_store_a().id;
                r.item_link_id = mock_item_a().id;
                r.expiry_date = Some(NaiveDate::from_ymd_opt(2021, 2, 1).unwrap());
                r.available_number_of_packs = 1.0;
            })
        }

        let (_, connection, _, _) = test_db::setup_all_with_data(
            "test_stock_line_is_available",
            MockDataInserts::none().stores().items().names().units(),
            inline_init(|r: &mut MockData| {
                r.stock_lines = vec![line1(), line2()];
            }),
        )
        .await;

        let repo = StockLineRepository::new(&mut connection);

        // Stock not available
        assert_eq!(
            vec![from_row(line1(), mock_item_a())],
            repo.query(
                Pagination::new(),
                Some(StockLineFilter::new().is_available(false)),
                None,
                Some(mock_store_a().id)
            )
            .unwrap()
        );

        // Stock available
        assert_eq!(
            vec![from_row(line2(), mock_item_a())],
            repo.query(
                Pagination::new(),
                Some(StockLineFilter::new().is_available(true)),
                None,
                Some(mock_store_a().id)
            )
            .unwrap()
        );
    }
}<|MERGE_RESOLUTION|>--- conflicted
+++ resolved
@@ -228,12 +228,7 @@
             let mut item_filter = ItemFilter::new();
             item_filter.code_or_name = Some(item_code_or_name.clone());
             item_filter.is_visible = Some(true);
-<<<<<<< HEAD
-            let items = ItemRepository::new(&mut connection)
-=======
             item_filter.is_active = Some(true);
-            let items = ItemRepository::new(connection)
->>>>>>> 2ca48bab
                 .query_by_filter(item_filter, Some(store_id))
                 .unwrap_or_default(); // if there is a database issue, allow the filter to fail silently
             let item_ids: Vec<String> = items.into_iter().map(|item| item.item_row.id).collect();
