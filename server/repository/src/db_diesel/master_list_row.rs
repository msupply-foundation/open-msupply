--- conflicted
+++ resolved
@@ -57,13 +57,8 @@
         master_list_id: &str,
     ) -> Result<MasterListRow, RepositoryError> {
         let result = master_list
-<<<<<<< HEAD
-            .filter(id.eq(master_list_id))
+            .filter(id.eq(master_list_id).and(is_active.eq(true)))
             .first(&mut self.connection.connection)?;
-=======
-            .filter(id.eq(master_list_id).and(is_active.eq(true)))
-            .first(&self.connection.connection)?;
->>>>>>> 7000a1ba
         Ok(result)
     }
 
@@ -72,13 +67,8 @@
         master_list_id: &str,
     ) -> Result<Option<MasterListRow>, RepositoryError> {
         let result = master_list
-<<<<<<< HEAD
-            .filter(id.eq(master_list_id))
+            .filter(id.eq(master_list_id).and(is_active.eq(true)))
             .first(&mut self.connection.connection)
-=======
-            .filter(id.eq(master_list_id).and(is_active.eq(true)))
-            .first(&self.connection.connection)
->>>>>>> 7000a1ba
             .optional()?;
         Ok(result)
     }
