--- conflicted
+++ resolved
@@ -34,15 +34,6 @@
     pub location: Option<LocationFilter>,
 }
 
-<<<<<<< HEAD
-impl EqualFilter<TemperatureBreachType> {
-    pub fn equal_to_breach_type(value: &TemperatureBreachType) -> Self {
-        inline_init(|r: &mut Self| r.equal_to = Some(value.to_owned()))
-    }
-}
-
-=======
->>>>>>> 34a1c63e
 #[derive(PartialEq, Debug)]
 pub enum TemperatureBreachSortField {
     Id,
@@ -156,23 +147,6 @@
 
 type BoxedTemperatureBreachQuery = temperature_breach::BoxedQuery<'static, DBType>;
 
-<<<<<<< HEAD
-impl TemperatureBreachType {
-    pub fn equal_to(&self) -> EqualFilter<Self> {
-        inline_init(|r: &mut EqualFilter<Self>| r.equal_to = Some(self.clone()))
-    }
-
-    pub fn not_equal_to(&self) -> EqualFilter<Self> {
-        inline_init(|r: &mut EqualFilter<Self>| r.not_equal_to = Some(self.clone()))
-    }
-
-    pub fn equal_any(value: Vec<Self>) -> EqualFilter<Self> {
-        inline_init(|r: &mut EqualFilter<Self>| r.equal_any = Some(value))
-    }
-}
-
-=======
->>>>>>> 34a1c63e
 fn to_domain(temperature_breach_row: TemperatureBreachRow) -> TemperatureBreach {
     TemperatureBreach {
         temperature_breach_row,
@@ -182,7 +156,7 @@
 impl TemperatureBreachFilter {
     pub fn new() -> TemperatureBreachFilter {
         Self::default()
-        }
+    }
 
     pub fn id(mut self, filter: EqualFilter<String>) -> Self {
         self.id = Some(filter);
@@ -225,7 +199,7 @@
     }
 }
 
-impl TemperatureBreachRowType {
+impl TemperatureBreachType {
     pub fn equal_to(&self) -> EqualFilter<Self> {
         EqualFilter {
             equal_to: Some(self.clone()),
