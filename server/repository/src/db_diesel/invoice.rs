use super::{
    clinician_link_row::clinician_link, clinician_row::clinician, invoice_line_row::invoice_line,
    invoice_row::invoice, name_link_row::name_link, name_row::name, store_row::store, ClinicianRow,
    DBType, InvoiceRow, InvoiceStatus, InvoiceType, NameRow, RepositoryError, StorageConnection,
    StoreRow,
};

use crate::{
    diesel_extensions::datetime_coalesce,
    diesel_macros::{
        apply_date_time_filter, apply_equal_filter, apply_sort, apply_sort_no_case,
        apply_string_filter,
    },
    ClinicianLinkRow, NameLinkRow,
};

use crate::{DatetimeFilter, EqualFilter, Pagination, Sort, StringFilter};

use diesel::{
    dsl::{InnerJoin, IntoBoxed, LeftJoin},
    prelude::*,
};
use util::inline_init;

#[derive(PartialEq, Debug, Clone, Default)]
pub struct Invoice {
    pub invoice_row: InvoiceRow,
    pub name_row: NameRow,
    pub store_row: StoreRow,
    pub clinician_row: Option<ClinicianRow>,
}
#[derive(Clone, Default)]
pub struct InvoiceFilter {
    pub id: Option<EqualFilter<String>>,
    pub invoice_number: Option<EqualFilter<i64>>,
    pub name_id: Option<EqualFilter<String>>,
    pub name: Option<StringFilter>,
    pub store_id: Option<EqualFilter<String>>,
    pub user_id: Option<EqualFilter<String>>,
    pub r#type: Option<EqualFilter<InvoiceType>>,
    pub status: Option<EqualFilter<InvoiceStatus>>,
    pub on_hold: Option<bool>,
    pub comment: Option<StringFilter>,
    pub their_reference: Option<EqualFilter<String>>,
    pub transport_reference: Option<EqualFilter<String>>,
    pub created_datetime: Option<DatetimeFilter>,
    pub allocated_datetime: Option<DatetimeFilter>,
    pub picked_datetime: Option<DatetimeFilter>,
    pub shipped_datetime: Option<DatetimeFilter>,
    pub delivered_datetime: Option<DatetimeFilter>,
    pub verified_datetime: Option<DatetimeFilter>,
    pub colour: Option<EqualFilter<String>>,
    pub requisition_id: Option<EqualFilter<String>>,
    pub linked_invoice_id: Option<EqualFilter<String>>,
    pub stock_line_id: Option<String>,
    pub is_program_invoice: Option<bool>,
<<<<<<< HEAD
=======
    pub is_cancellation: Option<bool>,
>>>>>>> 384faad8
}

pub enum InvoiceSortField {
    Type,
    OtherPartyName,
    InvoiceNumber,
    Comment,
    Status,
    CreatedDatetime,
    AllocatedDatetime,
    PickedDatetime,
    ShippedDatetime,
    DeliveredDatetime,
    VerifiedDatetime,
    TheirReference,
    TransportReference,
    InvoiceDatetime,
}

pub type InvoiceSort = Sort<InvoiceSortField>;

pub struct InvoiceRepository<'a> {
    connection: &'a StorageConnection,
}

type InvoiceJoin = (
    InvoiceRow,
    (NameLinkRow, NameRow),
    StoreRow,
    Option<(ClinicianLinkRow, ClinicianRow)>,
);

impl<'a> InvoiceRepository<'a> {
    pub fn new(connection: &'a StorageConnection) -> Self {
        InvoiceRepository { connection }
    }

    pub fn count(&self, filter: Option<InvoiceFilter>) -> Result<i64, RepositoryError> {
        // TODO (beyond M1), check that store_id matches current store
        let query = create_filtered_query(filter);

        Ok(query
            .count()
            .get_result(self.connection.lock().connection())?)
    }

    pub fn query_by_filter(&self, filter: InvoiceFilter) -> Result<Vec<Invoice>, RepositoryError> {
        self.query(Pagination::all(), Some(filter), None)
    }

    pub fn query_one(&self, filter: InvoiceFilter) -> Result<Option<Invoice>, RepositoryError> {
        Ok(self.query_by_filter(filter)?.pop())
    }

    /// Gets all invoices
    pub fn query(
        &self,
        pagination: Pagination,
        filter: Option<InvoiceFilter>,
        sort: Option<InvoiceSort>,
    ) -> Result<Vec<Invoice>, RepositoryError> {
        let mut query = create_filtered_query(filter);

        if let Some(sort) = sort {
            match sort.key {
                InvoiceSortField::Type => {
                    apply_sort!(query, sort, invoice::type_);
                }
                InvoiceSortField::Status => {
                    apply_sort!(query, sort, invoice::status);
                }
                InvoiceSortField::CreatedDatetime => {
                    apply_sort!(query, sort, invoice::created_datetime);
                }
                InvoiceSortField::InvoiceDatetime => {
                    apply_sort!(
                        query,
                        sort,
                        datetime_coalesce::coalesce(
                            invoice::backdated_datetime,
                            invoice::created_datetime
                        )
                    );
                }
                InvoiceSortField::AllocatedDatetime => {
                    apply_sort!(query, sort, invoice::allocated_datetime);
                }
                InvoiceSortField::PickedDatetime => {
                    apply_sort!(query, sort, invoice::picked_datetime);
                }
                InvoiceSortField::ShippedDatetime => {
                    apply_sort!(query, sort, invoice::shipped_datetime);
                }
                InvoiceSortField::DeliveredDatetime => {
                    apply_sort!(query, sort, invoice::delivered_datetime);
                }
                InvoiceSortField::VerifiedDatetime => {
                    apply_sort!(query, sort, invoice::verified_datetime);
                }
                InvoiceSortField::OtherPartyName => {
                    apply_sort_no_case!(query, sort, name::name_);
                }
                InvoiceSortField::InvoiceNumber => {
                    apply_sort!(query, sort, invoice::invoice_number);
                }
                InvoiceSortField::Comment => {
                    apply_sort_no_case!(query, sort, invoice::comment);
                }
                InvoiceSortField::TheirReference => {
                    apply_sort_no_case!(query, sort, invoice::their_reference);
                }
                InvoiceSortField::TransportReference => {
                    apply_sort_no_case!(query, sort, invoice::transport_reference);
                }
            }
        } else {
            query = query.order(invoice::id.asc())
        }

        // Debug diesel query
        // println!("{}", diesel::debug_query::<DBType, _>(&query).to_string());

        let result = query
            .offset(pagination.offset as i64)
            .limit(pagination.limit as i64)
            .load::<InvoiceJoin>(self.connection.lock().connection())?;

        Ok(result.into_iter().map(to_domain).collect())
    }

    pub fn find_one_by_id(&self, record_id: &str) -> Result<InvoiceJoin, RepositoryError> {
        Ok(invoice::table
            .filter(invoice::id.eq(record_id))
            .inner_join(name_link::table.inner_join(name::table))
            .inner_join(store::table)
            .left_join(clinician_link::table.inner_join(clinician::table))
            .first::<InvoiceJoin>(self.connection.lock().connection())?)
    }
}

fn to_domain((invoice_row, (_, name_row), store_row, clinician_link_join): InvoiceJoin) -> Invoice {
    Invoice {
        invoice_row,
        name_row,
        store_row,
        clinician_row: clinician_link_join.map(|(_, clinician_row)| clinician_row),
    }
}

type BoxedInvoiceQuery = IntoBoxed<
    'static,
    LeftJoin<
        InnerJoin<
            InnerJoin<invoice::table, InnerJoin<name_link::table, name::table>>,
            store::table,
        >,
        InnerJoin<clinician_link::table, clinician::table>,
    >,
    DBType,
>;

fn create_filtered_query(filter: Option<InvoiceFilter>) -> BoxedInvoiceQuery {
    let mut query = invoice::table
        .inner_join(name_link::table.inner_join(name::table))
        .inner_join(store::table)
        .left_join(clinician_link::table.inner_join(clinician::table))
        .into_boxed();

    if let Some(f) = filter {
        let InvoiceFilter {
            id,
            invoice_number,
            name_id,
            name,
            store_id,
            user_id,
            r#type,
            status,
            on_hold,
            comment,
            their_reference,
            transport_reference,
            created_datetime,
            allocated_datetime,
            picked_datetime,
            shipped_datetime,
            delivered_datetime,
            verified_datetime,
            colour,
            requisition_id,
            linked_invoice_id,
            stock_line_id,
            is_program_invoice,
<<<<<<< HEAD
=======
            is_cancellation,
>>>>>>> 384faad8
        } = f;

        apply_equal_filter!(query, id, invoice::id);
        apply_equal_filter!(query, invoice_number, invoice::invoice_number);
        apply_equal_filter!(query, name_id, name::id);
        apply_string_filter!(query, name, name::name_);
        apply_equal_filter!(query, store_id, invoice::store_id);
        apply_equal_filter!(query, their_reference, invoice::their_reference);
        apply_equal_filter!(query, requisition_id, invoice::requisition_id);
        apply_string_filter!(query, comment, invoice::comment);
        apply_equal_filter!(query, linked_invoice_id, invoice::linked_invoice_id);
        apply_equal_filter!(query, user_id, invoice::user_id);
        apply_equal_filter!(query, transport_reference, invoice::transport_reference);
        apply_equal_filter!(query, colour, invoice::colour);

        apply_equal_filter!(query, r#type, invoice::type_);
        apply_equal_filter!(query, status, invoice::status);

        if let Some(value) = on_hold {
            query = query.filter(invoice::on_hold.eq(value));
        }

        apply_date_time_filter!(query, created_datetime, invoice::created_datetime);
        apply_date_time_filter!(query, allocated_datetime, invoice::allocated_datetime);
        apply_date_time_filter!(query, picked_datetime, invoice::picked_datetime);
        apply_date_time_filter!(query, shipped_datetime, invoice::shipped_datetime);
        apply_date_time_filter!(query, delivered_datetime, invoice::delivered_datetime);
        apply_date_time_filter!(query, verified_datetime, invoice::verified_datetime);

        if let Some(stock_line_id) = stock_line_id {
            let invoice_line_query = invoice_line::table
                .filter(invoice_line::stock_line_id.eq(stock_line_id))
                .select(invoice_line::invoice_id);

            query = query.filter(invoice::id.eq_any(invoice_line_query));
        }

        if is_program_invoice.is_some() {
            query = query.filter(invoice::program_id.is_not_null());
        }
<<<<<<< HEAD
=======

        if let Some(value) = is_cancellation {
            query = query.filter(invoice::is_cancellation.eq(value));
        }
>>>>>>> 384faad8
    }
    query
}

impl InvoiceStatus {
    pub fn equal_to(&self) -> EqualFilter<Self> {
        inline_init(|r: &mut EqualFilter<Self>| r.equal_to = Some(self.clone()))
    }

    pub fn not_equal_to(&self) -> EqualFilter<Self> {
        inline_init(|r: &mut EqualFilter<Self>| r.not_equal_to = Some(self.clone()))
    }

    pub fn equal_any(value: Vec<Self>) -> EqualFilter<Self> {
        inline_init(|r: &mut EqualFilter<Self>| r.equal_any = Some(value))
    }
}

impl InvoiceType {
    pub fn equal_to(&self) -> EqualFilter<Self> {
        inline_init(|r: &mut EqualFilter<Self>| r.equal_to = Some(self.clone()))
    }

    pub fn not_equal_to(&self) -> EqualFilter<Self> {
        inline_init(|r: &mut EqualFilter<Self>| r.not_equal_to = Some(self.clone()))
    }

    pub fn equal_any(value: Vec<Self>) -> EqualFilter<Self> {
        inline_init(|r: &mut EqualFilter<Self>| r.equal_any = Some(value))
    }
}

impl InvoiceFilter {
    pub fn new() -> InvoiceFilter {
        InvoiceFilter::default()
    }

    pub fn id(mut self, filter: EqualFilter<String>) -> Self {
        self.id = Some(filter);
        self
    }

    pub fn user_id(mut self, filter: EqualFilter<String>) -> Self {
        self.user_id = Some(filter);
        self
    }

    pub fn r#type(mut self, filter: EqualFilter<InvoiceType>) -> Self {
        self.r#type = Some(filter);
        self
    }

    pub fn invoice_number(mut self, filter: EqualFilter<i64>) -> Self {
        self.invoice_number = Some(filter);
        self
    }

    pub fn status(mut self, filter: EqualFilter<InvoiceStatus>) -> Self {
        self.status = Some(filter);
        self
    }

    pub fn on_hold(mut self, filter: bool) -> Self {
        self.on_hold = Some(filter);
        self
    }

    pub fn transport_reference(mut self, filter: EqualFilter<String>) -> Self {
        self.transport_reference = Some(filter);
        self
    }

    pub fn created_datetime(mut self, filter: DatetimeFilter) -> Self {
        self.created_datetime = Some(filter);
        self
    }

    pub fn allocated_datetime(mut self, filter: DatetimeFilter) -> Self {
        self.allocated_datetime = Some(filter);
        self
    }

    pub fn picked_datetime(mut self, filter: DatetimeFilter) -> Self {
        self.picked_datetime = Some(filter);
        self
    }

    pub fn shipped_datetime(mut self, filter: DatetimeFilter) -> Self {
        self.shipped_datetime = Some(filter);
        self
    }

    pub fn delivered_datetime(mut self, filter: DatetimeFilter) -> Self {
        self.delivered_datetime = Some(filter);
        self
    }

    pub fn verified_datetime(mut self, filter: DatetimeFilter) -> Self {
        self.verified_datetime = Some(filter);
        self
    }

    pub fn colour(mut self, filter: EqualFilter<String>) -> Self {
        self.colour = Some(filter);
        self
    }

    pub fn requisition_id(mut self, filter: EqualFilter<String>) -> Self {
        self.requisition_id = Some(filter);
        self
    }

    pub fn linked_invoice_id(mut self, filter: EqualFilter<String>) -> Self {
        self.linked_invoice_id = Some(filter);
        self
    }

    pub fn store_id(mut self, filter: EqualFilter<String>) -> Self {
        self.store_id = Some(filter);
        self
    }

    pub fn name_id(mut self, filter: EqualFilter<String>) -> Self {
        self.name_id = Some(filter);
        self
    }

    pub fn name(mut self, filter: StringFilter) -> Self {
        self.name = Some(filter);
        self
    }

    pub fn their_reference(mut self, filter: EqualFilter<String>) -> Self {
        self.their_reference = Some(filter);
        self
    }

    pub fn by_id(id: &str) -> InvoiceFilter {
        InvoiceFilter::new().id(EqualFilter::equal_to(id))
    }

    pub fn new_match_linked_invoice_id(id: &str) -> InvoiceFilter {
        InvoiceFilter::new().linked_invoice_id(EqualFilter::equal_to(id))
    }

    pub fn stock_line_id(mut self, stock_line_id: String) -> Self {
        self.stock_line_id = Some(stock_line_id);
        self
    }

    pub fn is_cancellation(mut self, filter: bool) -> Self {
        self.is_cancellation = Some(filter);
        self
    }
}

impl InvoiceStatus {
    pub fn index(&self) -> u8 {
        match self {
            InvoiceStatus::New => 1,
            InvoiceStatus::Allocated => 2,
            InvoiceStatus::Picked => 3,
            InvoiceStatus::Shipped => 4,
            InvoiceStatus::Delivered => 5,
            InvoiceStatus::Verified => 6,
            InvoiceStatus::Cancelled => 7,
        }
    }
}

impl Invoice {
    pub fn other_party_name(&self) -> &str {
        &self.name_row.name
    }
    pub fn other_party_id(&self) -> &str {
        &self.name_row.id
    }
    pub fn other_party_store_id(&self) -> &Option<String> {
        &self.invoice_row.name_store_id
    }
}

#[cfg(test)]
mod tests {
    use std::cmp::Ordering;

    use super::{InvoiceRepository, InvoiceSort, InvoiceSortField};
    use crate::Pagination;
    use crate::{mock::MockDataInserts, test_db};

    #[actix_rt::test]
    async fn test_invoice_query_sort() {
        let (_, connection, _, _) =
            test_db::setup_all("test_invoice_query_sort", MockDataInserts::all()).await;
        let repo = InvoiceRepository::new(&connection);

        let mut invoices = repo.query(Pagination::new(), None, None).unwrap();

        let sorted = repo
            .query(
                Pagination::new(),
                None,
                Some(InvoiceSort {
                    key: InvoiceSortField::Comment,
                    desc: None,
                }),
            )
            .unwrap();

        invoices.sort_by(
            |a, b| match (&a.invoice_row.comment, &b.invoice_row.comment) {
                (None, None) => Ordering::Equal,
                (Some(_), None) => Ordering::Greater,
                (None, Some(_)) => Ordering::Less,
                (Some(a), Some(b)) => a.to_lowercase().cmp(&b.to_lowercase()),
            },
        );

        for (count, invoice) in invoices.iter().enumerate() {
            assert_eq!(
                invoice
                    .invoice_row
                    .comment
                    .clone()
                    .map(|comment| comment.to_lowercase()),
                sorted[count]
                    .invoice_row
                    .comment
                    .clone()
                    .map(|comment| comment.to_lowercase()),
            );
        }
    }
}<|MERGE_RESOLUTION|>--- conflicted
+++ resolved
@@ -54,10 +54,7 @@
     pub linked_invoice_id: Option<EqualFilter<String>>,
     pub stock_line_id: Option<String>,
     pub is_program_invoice: Option<bool>,
-<<<<<<< HEAD
-=======
     pub is_cancellation: Option<bool>,
->>>>>>> 384faad8
 }
 
 pub enum InvoiceSortField {
@@ -251,10 +248,7 @@
             linked_invoice_id,
             stock_line_id,
             is_program_invoice,
-<<<<<<< HEAD
-=======
             is_cancellation,
->>>>>>> 384faad8
         } = f;
 
         apply_equal_filter!(query, id, invoice::id);
@@ -295,13 +289,10 @@
         if is_program_invoice.is_some() {
             query = query.filter(invoice::program_id.is_not_null());
         }
-<<<<<<< HEAD
-=======
 
         if let Some(value) = is_cancellation {
             query = query.filter(invoice::is_cancellation.eq(value));
         }
->>>>>>> 384faad8
     }
     query
 }
