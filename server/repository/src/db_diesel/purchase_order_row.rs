--- conflicted
+++ resolved
@@ -186,7 +186,21 @@
     }
 }
 
-<<<<<<< HEAD
+impl Upsert for PurchaseOrderRow {
+    fn upsert(&self, con: &StorageConnection) -> Result<Option<i64>, RepositoryError> {
+        let change_log_id = PurchaseOrderRowRepository::new(con).upsert_one(self)?;
+        Ok(Some(change_log_id))
+    }
+
+    // Test only
+    fn assert_upserted(&self, con: &StorageConnection) {
+        assert_eq!(
+            PurchaseOrderRowRepository::new(con).find_one_by_id(&self.id),
+            Ok(Some(self.clone()))
+        )
+    }
+}
+
 #[cfg(test)]
 mod test {
     use crate::mock::{mock_store_a, MockDataInserts};
@@ -222,19 +236,5 @@
             let result = repo.find_one_by_id(&id).unwrap().unwrap();
             assert_eq!(result.status, row.status);
         }
-=======
-impl Upsert for PurchaseOrderRow {
-    fn upsert(&self, con: &StorageConnection) -> Result<Option<i64>, RepositoryError> {
-        let change_log_id = PurchaseOrderRowRepository::new(con).upsert_one(self)?;
-        Ok(Some(change_log_id))
-    }
-
-    // Test only
-    fn assert_upserted(&self, con: &StorageConnection) {
-        assert_eq!(
-            PurchaseOrderRowRepository::new(con).find_one_by_id(&self.id),
-            Ok(Some(self.clone()))
-        )
->>>>>>> ef430701
     }
 }