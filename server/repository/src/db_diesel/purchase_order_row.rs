--- conflicted
+++ resolved
@@ -14,11 +14,7 @@
                     store_id -> Text,
                     user_id -> Nullable<Text>,
                     supplier_name_link_id ->  Nullable<Text>,
-<<<<<<< HEAD
-                    purchase_order_number -> Nullable<Integer>,
-=======
                     purchase_order_number -> BigInt,
->>>>>>> 4d345b6f
                     status -> crate::db_diesel::purchase_order_row::PurchaseOrderStatusMapping,
                     created_datetime -> Timestamp,
                     confirmed_datetime ->  Nullable<Timestamp>,
@@ -64,11 +60,7 @@
     pub store_id: String,
     pub user_id: Option<String>,
     pub supplier_name_link_id: Option<String>,
-<<<<<<< HEAD
-    pub purchase_order_number: Option<i32>,
-=======
     pub purchase_order_number: i64,
->>>>>>> 4d345b6f
     pub status: PurchaseOrderStatus,
     pub created_datetime: NaiveDateTime,
     pub confirmed_datetime: Option<NaiveDateTime>,
