--- conflicted
+++ resolved
@@ -173,7 +173,17 @@
             .execute(self.connection.lock().connection())?;
         Ok(())
     }
-<<<<<<< HEAD
+
+    pub fn find_max_purchase_order_number(
+        &self,
+        store_id: &str,
+    ) -> Result<Option<i64>, RepositoryError> {
+        let result = purchase_order::table
+            .filter(purchase_order::store_id.eq(store_id))
+            .select(max(purchase_order::purchase_order_number))
+            .first(self.connection.lock().connection())?;
+        Ok(result)
+    }
 }
 
 #[cfg(test)]
@@ -211,17 +221,5 @@
             let result = repo.find_one_by_id(&id).unwrap().unwrap();
             assert_eq!(result.status, row.status);
         }
-=======
-
-    pub fn find_max_purchase_order_number(
-        &self,
-        store_id: &str,
-    ) -> Result<Option<i64>, RepositoryError> {
-        let result = purchase_order::table
-            .filter(purchase_order::store_id.eq(store_id))
-            .select(max(purchase_order::purchase_order_number))
-            .first(self.connection.lock().connection())?;
-        Ok(result)
->>>>>>> f229991a
     }
 }