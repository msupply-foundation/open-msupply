--- conflicted
+++ resolved
@@ -33,10 +33,7 @@
 mod name_tag_row;
 mod number_row;
 mod period;
-<<<<<<< HEAD
-=======
 mod program_requisition;
->>>>>>> 4b769942
 mod report;
 mod report_row;
 mod requisition;
@@ -95,10 +92,7 @@
 pub use name_tag_row::*;
 pub use number_row::*;
 pub use period::*;
-<<<<<<< HEAD
-=======
 pub use program_requisition::*;
->>>>>>> 4b769942
 pub use report::*;
 pub use report_row::*;
 pub use requisition::*;
