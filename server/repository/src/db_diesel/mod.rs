use crate::repository_error::RepositoryError;

pub mod activity_log;
mod activity_log_row;
pub mod barcode;
mod barcode_row;
pub mod changelog;
pub mod clinician;
mod clinician_row;
mod clinician_store_join_row;
pub mod consumption;
pub mod contact_trace;
pub mod contact_trace_row;
mod context_row;
pub mod diesel_schema;
pub mod document;
pub mod document_registry;
mod document_registry_config;
mod document_registry_row;
pub mod encounter;
pub mod encounter_row;
mod filter_restriction;
mod filter_sort_pagination;
pub mod form_schema;
mod form_schema_row;
pub mod inventory_adjustment_reason;
mod inventory_adjustment_reason_row;
pub mod invoice;
pub mod invoice_line;
mod invoice_line_row;
mod invoice_row;
pub mod item;
mod item_row;
pub mod key_value_store;
pub mod location;
pub mod location_movement;
mod location_movement_row;
mod location_row;
pub mod master_list;
pub mod master_list_line;
mod master_list_line_row;
pub mod master_list_name_join;
mod master_list_row;
pub mod name;
mod name_row;
pub mod name_store_join;
pub mod name_tag;
pub mod name_tag_join;
mod name_tag_row;
mod number_row;
mod patient;
pub mod period;
pub mod program_enrolment;
mod program_enrolment_row;
pub mod program_event;
mod program_event_row;
mod program_requisition;
pub mod report;
mod report_row;
<<<<<<< HEAD
mod requisition;
mod requisition_line;
pub mod sensor;
mod sensor_row;
mod stock_line;
=======
pub mod requisition;
pub mod requisition_line;
pub mod stock_line;
>>>>>>> 4a4b4786
mod stock_line_row;
pub mod stock_movement;
pub mod stock_on_hand;
pub mod stocktake;
pub mod stocktake_line;
mod stocktake_line_row;
mod stocktake_row;
mod storage_connection;
pub mod store;
mod store_preference_row;
mod store_row;
pub mod sync_buffer;
pub mod sync_log;
mod sync_log_row;
pub mod temperature_breach;
mod temperature_breach_config;
mod temperature_breach_config_row;
mod temperature_breach_row;
pub mod temperature_log;
mod temperature_log_row;
mod unit_row;
mod user;
pub mod user_permission;
mod user_permission_row;
mod user_row;
mod user_store_join_row;

pub use activity_log_row::*;
pub use barcode_row::*;
pub use changelog::*;
pub use clinician::*;
pub use clinician_row::*;
pub use clinician_store_join_row::*;
pub use consumption::*;
pub use context_row::*;
pub use document::*;
pub use document_registry::*;
pub use document_registry_config::*;
pub use document_registry_row::*;
pub use encounter::*;
pub use encounter_row::*;
pub use filter_sort_pagination::*;
pub use form_schema::*;
pub use form_schema_row::*;
pub use inventory_adjustment_reason_row::*;
pub use invoice::*;
pub use invoice_line::*;
pub use invoice_line_row::*;
pub use invoice_row::*;
pub use item::*;
pub use item_row::*;
pub use key_value_store::*;
pub use location_movement_row::*;
pub use location_row::*;
pub use master_list::*;
pub use master_list_line::*;
pub use master_list_line_row::*;
pub use master_list_name_join::*;
pub use master_list_row::*;
pub use name::*;
pub use name_row::*;
pub use name_store_join::*;
pub use name_tag::*;
pub use name_tag_join::*;
pub use name_tag_row::*;
pub use number_row::*;
pub use patient::*;
pub use period::*;
pub use program_enrolment::*;
pub use program_enrolment_row::*;
pub use program_event::*;
pub use program_event_row::*;
pub use program_requisition::*;
pub use report::*;
pub use report_row::*;
pub use requisition::*;
pub use requisition_line::*;
pub use sensor::*;
pub use sensor_row::*;
pub use stock_line::*;
pub use stock_line_row::*;
pub use stock_movement::*;
pub use stock_on_hand::*;
pub use stocktake::*;
pub use stocktake_line::*;
pub use stocktake_line_row::*;
pub use stocktake_row::*;
pub use storage_connection::*;
pub use store::*;
pub use store_preference_row::*;
pub use store_row::*;
pub use sync_buffer::*;
pub use sync_log::*;
pub use sync_log_row::*;
pub use temperature_breach::*;
pub use temperature_breach_config::*;
pub use temperature_breach_config_row::*;
pub use temperature_breach_row::*;
pub use temperature_log::*;
pub use temperature_log_row::*;
pub use unit_row::*;
pub use user::*;
pub use user_permission::*;
pub use user_permission_row::*;
pub use user_row::*;
pub use user_store_join_row::*;

use diesel::{
    prelude::*,
    r2d2::{ConnectionManager, Pool, PooledConnection},
    result::{DatabaseErrorKind as DieselDatabaseErrorKind, Error as DieselError},
};

#[cfg(not(feature = "postgres"))]
pub type DBBackendConnection = SqliteConnection;

#[cfg(feature = "postgres")]
pub type DBBackendConnection = PgConnection;

#[cfg(not(feature = "postgres"))]
pub type DBType = diesel::sqlite::Sqlite;

#[cfg(feature = "postgres")]
pub type DBType = diesel::pg::Pg;

pub type DBConnection = PooledConnection<ConnectionManager<DBBackendConnection>>;

impl From<DieselError> for RepositoryError {
    fn from(err: DieselError) -> Self {
        use RepositoryError as Error;
        match err {
            DieselError::InvalidCString(extra) => {
                Error::as_db_error("DIESEL_INVALID_C_STRING", extra)
            }
            DieselError::DatabaseError(err, extra) => {
                let extra = format!("{:?}", extra);
                match err {
                    DieselDatabaseErrorKind::UniqueViolation => Error::UniqueViolation(extra),
                    DieselDatabaseErrorKind::ForeignKeyViolation => {
                        Error::ForeignKeyViolation(extra)
                    }
                    DieselDatabaseErrorKind::UnableToSendCommand => {
                        Error::as_db_error("UNABLE_TO_SEND_COMMAND", extra)
                    }
                    DieselDatabaseErrorKind::SerializationFailure => {
                        Error::as_db_error("SERIALIZATION_FAILURE", extra)
                    }
                    DieselDatabaseErrorKind::__Unknown => Error::as_db_error("UNKNOWN", extra),
                }
            }
            DieselError::NotFound => RepositoryError::NotFound,
            DieselError::QueryBuilderError(extra) => {
                Error::as_db_error("DIESEL_QUERY_BUILDER_ERROR", extra)
            }
            DieselError::DeserializationError(extra) => {
                Error::as_db_error("DIESEL_DESERIALIZATION_ERROR", extra)
            }
            DieselError::SerializationError(extra) => {
                Error::as_db_error("DIESEL_SERIALIZATION_ERROR", extra)
            }
            DieselError::RollbackTransaction => {
                Error::as_db_error("DIESEL_ROLLBACK_TRANSACTION", "")
            }
            DieselError::AlreadyInTransaction => {
                Error::as_db_error("DIESEL_ALREADY_IN_TRANSACTION", "")
            }
            _ => {
                // try to get a more detailed diesel msg:
                let diesel_msg = format!("{}", err);
                Error::as_db_error("DIESEL_UNKNOWN", diesel_msg)
            }
        }
    }
}

fn get_connection(
    pool: &Pool<ConnectionManager<DBBackendConnection>>,
) -> Result<DBConnection, RepositoryError> {
    pool.get().map_err(|error| RepositoryError::DBError {
        msg: "Failed to open Connection".to_string(),
        extra: format!("{:?}", error),
    })
}<|MERGE_RESOLUTION|>--- conflicted
+++ resolved
@@ -57,17 +57,14 @@
 mod program_requisition;
 pub mod report;
 mod report_row;
-<<<<<<< HEAD
 mod requisition;
+pub mod requisition;
 mod requisition_line;
+pub mod requisition_line;
 pub mod sensor;
 mod sensor_row;
 mod stock_line;
-=======
-pub mod requisition;
-pub mod requisition_line;
 pub mod stock_line;
->>>>>>> 4a4b4786
 mod stock_line_row;
 pub mod stock_movement;
 pub mod stock_on_hand;
