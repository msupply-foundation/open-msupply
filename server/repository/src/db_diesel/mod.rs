use crate::repository_error::RepositoryError;

mod activity_log;
mod activity_log_row;
mod barcode;
mod barcode_row;
mod changelog;
mod clinician;
mod clinician_row;
mod clinician_store_join_row;
mod consumption;
pub mod diesel_schema;
mod document;
mod document_registry;
mod document_registry_config;
mod document_registry_row;
mod encounter;
mod encounter_row;
mod filter_restriction;
mod filter_sort_pagination;
mod form_schema;
mod form_schema_row;
mod inventory_adjustment_reason;
mod inventory_adjustment_reason_row;
mod invoice;
mod invoice_line;
mod invoice_line_row;
mod invoice_row;
mod item;
mod item_row;
mod key_value_store;
mod location;
mod location_movement;
mod location_movement_row;
mod location_row;
mod master_list;
mod master_list_line;
mod master_list_line_row;
mod master_list_name_join;
mod master_list_row;
mod name;
mod name_row;
mod name_store_join;
mod name_tag_join;
mod name_tag_row;
mod number_row;
<<<<<<< HEAD
mod program_enrolment;
mod program_enrolment_row;
mod program_event;
mod program_event_row;
=======
mod period;
mod program_requisition;
>>>>>>> 30fab837
mod report;
mod report_row;
mod requisition;
mod requisition_line;
mod stock_line;
mod stock_line_row;
mod stock_movement;
mod stock_on_hand;
mod stocktake;
mod stocktake_line;
mod stocktake_line_row;
mod stocktake_row;
mod storage_connection;
mod store;
mod store_preference_row;
mod store_row;
mod sync_buffer;
mod sync_log;
mod sync_log_row;
mod unit_row;
mod user;
mod user_permission;
mod user_permission_row;
mod user_row;
mod user_store_join_row;

pub use activity_log::*;
pub use activity_log_row::*;
pub use barcode::*;
pub use barcode_row::*;
pub use changelog::*;
pub use clinician::*;
pub use clinician_row::*;
pub use clinician_store_join_row::*;
pub use consumption::*;
pub use document::*;
pub use document_registry::*;
pub use document_registry_config::*;
pub use document_registry_row::*;
pub use encounter::*;
pub use encounter_row::*;
pub use filter_sort_pagination::*;
pub use form_schema::*;
pub use form_schema_row::*;
pub use inventory_adjustment_reason::*;
pub use inventory_adjustment_reason_row::*;
pub use invoice::*;
pub use invoice_line::*;
pub use invoice_line_row::*;
pub use invoice_row::*;
pub use item::*;
pub use item_row::*;
pub use key_value_store::*;
pub use location::*;
pub use location_movement::*;
pub use location_movement_row::*;
pub use location_row::*;
pub use master_list::*;
pub use master_list_line::*;
pub use master_list_line_row::*;
pub use master_list_name_join::*;
pub use master_list_row::*;
pub use name::*;
pub use name_row::*;
pub use name_store_join::*;
pub use name_tag_join::*;
pub use name_tag_row::*;
pub use number_row::*;
<<<<<<< HEAD
pub use program_enrolment::*;
pub use program_enrolment_row::*;
pub use program_event::*;
pub use program_event_row::*;
=======
pub use period::*;
pub use program_requisition::*;
>>>>>>> 30fab837
pub use report::*;
pub use report_row::*;
pub use requisition::*;
pub use requisition_line::*;
pub use stock_line::*;
pub use stock_line_row::*;
pub use stock_movement::*;
pub use stock_on_hand::*;
pub use stocktake::*;
pub use stocktake_line::*;
pub use stocktake_line_row::*;
pub use stocktake_row::*;
pub use storage_connection::*;
pub use store::*;
pub use store_preference_row::*;
pub use store_row::*;
pub use sync_buffer::*;
pub use sync_log::*;
pub use sync_log_row::*;
pub use unit_row::*;
pub use user::*;
pub use user_permission::*;
pub use user_permission_row::*;
pub use user_row::*;
pub use user_store_join_row::*;

use diesel::{
    prelude::*,
    r2d2::{ConnectionManager, Pool, PooledConnection},
    result::{DatabaseErrorKind as DieselDatabaseErrorKind, Error as DieselError},
};

#[cfg(not(feature = "postgres"))]
pub type DBBackendConnection = SqliteConnection;

#[cfg(feature = "postgres")]
pub type DBBackendConnection = PgConnection;

#[cfg(not(feature = "postgres"))]
pub type DBType = diesel::sqlite::Sqlite;

#[cfg(feature = "postgres")]
pub type DBType = diesel::pg::Pg;

pub type DBConnection = PooledConnection<ConnectionManager<DBBackendConnection>>;

impl From<DieselError> for RepositoryError {
    fn from(err: DieselError) -> Self {
        use RepositoryError as Error;
        match err {
            DieselError::InvalidCString(extra) => {
                Error::as_db_error("DIESEL_INVALID_C_STRING", extra)
            }
            DieselError::DatabaseError(err, extra) => {
                let extra = format!("{:?}", extra);
                match err {
                    DieselDatabaseErrorKind::UniqueViolation => Error::UniqueViolation(extra),
                    DieselDatabaseErrorKind::ForeignKeyViolation => {
                        Error::ForeignKeyViolation(extra)
                    }
                    DieselDatabaseErrorKind::UnableToSendCommand => {
                        Error::as_db_error("UNABLE_TO_SEND_COMMAND", extra)
                    }
                    DieselDatabaseErrorKind::SerializationFailure => {
                        Error::as_db_error("SERIALIZATION_FAILURE", extra)
                    }
                    DieselDatabaseErrorKind::__Unknown => Error::as_db_error("UNKNOWN", extra),
                }
            }
            DieselError::NotFound => RepositoryError::NotFound,
            DieselError::QueryBuilderError(extra) => {
                Error::as_db_error("DIESEL_QUERY_BUILDER_ERROR", extra)
            }
            DieselError::DeserializationError(extra) => {
                Error::as_db_error("DIESEL_DESERIALIZATION_ERROR", extra)
            }
            DieselError::SerializationError(extra) => {
                Error::as_db_error("DIESEL_SERIALIZATION_ERROR", extra)
            }
            DieselError::RollbackTransaction => {
                Error::as_db_error("DIESEL_ROLLBACK_TRANSACTION", "")
            }
            DieselError::AlreadyInTransaction => {
                Error::as_db_error("DIESEL_ALREADY_IN_TRANSACTION", "")
            }
            _ => {
                // try to get a more detailed diesel msg:
                let diesel_msg = format!("{}", err);
                Error::as_db_error("DIESEL_UNKNOWN", diesel_msg)
            }
        }
    }
}

fn get_connection(
    pool: &Pool<ConnectionManager<DBBackendConnection>>,
) -> Result<DBConnection, RepositoryError> {
    pool.get().map_err(|error| RepositoryError::DBError {
        msg: "Failed to open Connection".to_string(),
        extra: format!("{:?}", error),
    })
}<|MERGE_RESOLUTION|>--- conflicted
+++ resolved
@@ -44,15 +44,12 @@
 mod name_tag_join;
 mod name_tag_row;
 mod number_row;
-<<<<<<< HEAD
+mod period;
+mod program_requisition;
 mod program_enrolment;
 mod program_enrolment_row;
 mod program_event;
 mod program_event_row;
-=======
-mod period;
-mod program_requisition;
->>>>>>> 30fab837
 mod report;
 mod report_row;
 mod requisition;
@@ -121,15 +118,12 @@
 pub use name_tag_join::*;
 pub use name_tag_row::*;
 pub use number_row::*;
-<<<<<<< HEAD
+pub use period::*;
+pub use program_requisition::*;
 pub use program_enrolment::*;
 pub use program_enrolment_row::*;
 pub use program_event::*;
 pub use program_event_row::*;
-=======
-pub use period::*;
-pub use program_requisition::*;
->>>>>>> 30fab837
 pub use report::*;
 pub use report_row::*;
 pub use requisition::*;
