use crate::repository_error::RepositoryError;

pub mod activity_log;
mod activity_log_row;
pub mod barcode;
mod barcode_row;
pub mod changelog;
pub mod clinician;
mod clinician_row;
mod clinician_store_join_row;
pub mod consumption;
pub mod contact_trace;
pub mod contact_trace_row;
mod context_row;
pub mod diesel_schema;
pub mod document;
pub mod document_registry;
mod document_registry_config;
mod document_registry_row;
pub mod encounter;
pub mod encounter_row;
mod filter_restriction;
mod filter_sort_pagination;
pub mod form_schema;
mod form_schema_row;
pub mod inventory_adjustment_reason;
mod inventory_adjustment_reason_row;
pub mod invoice;
pub mod invoice_line;
mod invoice_line_row;
mod invoice_row;
pub mod item;
mod item_row;
pub mod key_value_store;
pub mod location;
pub mod location_movement;
mod location_movement_row;
mod location_row;
pub mod master_list;
pub mod master_list_line;
mod master_list_line_row;
pub mod master_list_name_join;
mod master_list_row;
pub mod name;
mod name_row;
pub mod name_store_join;
pub mod name_tag;
pub mod name_tag_join;
mod name_tag_row;
mod number_row;
mod patient;
<<<<<<< HEAD
mod period;
mod plugin_data;
mod plugin_data_row;
mod program_enrolment;
=======
pub mod period;
pub mod program_enrolment;
>>>>>>> 4a4b4786
mod program_enrolment_row;
pub mod program_event;
mod program_event_row;
mod program_requisition;
pub mod report;
mod report_row;
pub mod requisition;
pub mod requisition_line;
pub mod stock_line;
mod stock_line_row;
pub mod stock_movement;
pub mod stock_on_hand;
pub mod stocktake;
pub mod stocktake_line;
mod stocktake_line_row;
mod stocktake_row;
mod storage_connection;
pub mod store;
mod store_preference_row;
mod store_row;
pub mod sync_buffer;
pub mod sync_log;
mod sync_log_row;
mod unit_row;
mod user;
pub mod user_permission;
mod user_permission_row;
mod user_row;
mod user_store_join_row;

pub use activity_log_row::*;
pub use barcode_row::*;
pub use changelog::*;
pub use clinician::*;
pub use clinician_row::*;
pub use clinician_store_join_row::*;
pub use consumption::*;
pub use context_row::*;
pub use document::*;
pub use document_registry::*;
pub use document_registry_config::*;
pub use document_registry_row::*;
pub use encounter::*;
pub use encounter_row::*;
pub use filter_sort_pagination::*;
pub use form_schema::*;
pub use form_schema_row::*;
pub use inventory_adjustment_reason_row::*;
pub use invoice::*;
pub use invoice_line::*;
pub use invoice_line_row::*;
pub use invoice_row::*;
pub use item::*;
pub use item_row::*;
pub use key_value_store::*;
pub use location_movement_row::*;
pub use location_row::*;
pub use master_list::*;
pub use master_list_line::*;
pub use master_list_line_row::*;
pub use master_list_name_join::*;
pub use master_list_row::*;
pub use name::*;
pub use name_row::*;
pub use name_store_join::*;
pub use name_tag::*;
pub use name_tag_join::*;
pub use name_tag_row::*;
pub use number_row::*;
pub use patient::*;
pub use period::*;
pub use plugin_data::*;
pub use plugin_data_row::*;
pub use program_enrolment::*;
pub use program_enrolment_row::*;
pub use program_event::*;
pub use program_event_row::*;
pub use program_requisition::*;
pub use report::*;
pub use report_row::*;
pub use requisition::*;
pub use requisition_line::*;
pub use stock_line::*;
pub use stock_line_row::*;
pub use stock_movement::*;
pub use stock_on_hand::*;
pub use stocktake::*;
pub use stocktake_line::*;
pub use stocktake_line_row::*;
pub use stocktake_row::*;
pub use storage_connection::*;
pub use store::*;
pub use store_preference_row::*;
pub use store_row::*;
pub use sync_buffer::*;
pub use sync_log::*;
pub use sync_log_row::*;
pub use unit_row::*;
pub use user::*;
pub use user_permission::*;
pub use user_permission_row::*;
pub use user_row::*;
pub use user_store_join_row::*;

use diesel::{
    prelude::*,
    r2d2::{ConnectionManager, Pool, PooledConnection},
    result::{DatabaseErrorKind as DieselDatabaseErrorKind, Error as DieselError},
};

#[cfg(not(feature = "postgres"))]
pub type DBBackendConnection = SqliteConnection;

#[cfg(feature = "postgres")]
pub type DBBackendConnection = PgConnection;

#[cfg(not(feature = "postgres"))]
pub type DBType = diesel::sqlite::Sqlite;

#[cfg(feature = "postgres")]
pub type DBType = diesel::pg::Pg;

pub type DBConnection = PooledConnection<ConnectionManager<DBBackendConnection>>;

impl From<DieselError> for RepositoryError {
    fn from(err: DieselError) -> Self {
        use RepositoryError as Error;
        match err {
            DieselError::InvalidCString(extra) => {
                Error::as_db_error("DIESEL_INVALID_C_STRING", extra)
            }
            DieselError::DatabaseError(err, extra) => {
                let extra = format!("{:?}", extra);
                match err {
                    DieselDatabaseErrorKind::UniqueViolation => Error::UniqueViolation(extra),
                    DieselDatabaseErrorKind::ForeignKeyViolation => {
                        Error::ForeignKeyViolation(extra)
                    }
                    DieselDatabaseErrorKind::UnableToSendCommand => {
                        Error::as_db_error("UNABLE_TO_SEND_COMMAND", extra)
                    }
                    DieselDatabaseErrorKind::SerializationFailure => {
                        Error::as_db_error("SERIALIZATION_FAILURE", extra)
                    }
                    DieselDatabaseErrorKind::__Unknown => Error::as_db_error("UNKNOWN", extra),
                }
            }
            DieselError::NotFound => RepositoryError::NotFound,
            DieselError::QueryBuilderError(extra) => {
                Error::as_db_error("DIESEL_QUERY_BUILDER_ERROR", extra)
            }
            DieselError::DeserializationError(extra) => {
                Error::as_db_error("DIESEL_DESERIALIZATION_ERROR", extra)
            }
            DieselError::SerializationError(extra) => {
                Error::as_db_error("DIESEL_SERIALIZATION_ERROR", extra)
            }
            DieselError::RollbackTransaction => {
                Error::as_db_error("DIESEL_ROLLBACK_TRANSACTION", "")
            }
            DieselError::AlreadyInTransaction => {
                Error::as_db_error("DIESEL_ALREADY_IN_TRANSACTION", "")
            }
            _ => {
                // try to get a more detailed diesel msg:
                let diesel_msg = format!("{}", err);
                Error::as_db_error("DIESEL_UNKNOWN", diesel_msg)
            }
        }
    }
}

fn get_connection(
    pool: &Pool<ConnectionManager<DBBackendConnection>>,
) -> Result<DBConnection, RepositoryError> {
    pool.get().map_err(|error| RepositoryError::DBError {
        msg: "Failed to open Connection".to_string(),
        extra: format!("{:?}", error),
    })
}<|MERGE_RESOLUTION|>--- conflicted
+++ resolved
@@ -49,15 +49,12 @@
 mod name_tag_row;
 mod number_row;
 mod patient;
-<<<<<<< HEAD
 mod period;
+pub mod period;
 mod plugin_data;
 mod plugin_data_row;
 mod program_enrolment;
-=======
-pub mod period;
 pub mod program_enrolment;
->>>>>>> 4a4b4786
 mod program_enrolment_row;
 pub mod program_event;
 mod program_event_row;
