use super::StorageConnection;

use crate::{
    db_diesel::user_permission_row::user_permission::dsl as user_permission_dsl,
    repository_error::RepositoryError,
};

use diesel::prelude::*;

use diesel_derive_enum::DbEnum;

table! {
  user_permission (id) {
      id -> Text,
      user_id -> Text,
      store_id -> Nullable<Text>,
      permission -> crate::db_diesel::user_permission_row::PermissionMapping,
  }
}

#[derive(DbEnum, Debug, Clone, PartialEq, Eq, Hash)]
#[DbValueStyle = "SCREAMING_SNAKE_CASE"]
pub enum Permission {
    ServerAdmin,

    /// User has access to the store this permission is associated with.
    /// This acts like a master switch to enable/disable all user's permissions associated with a store.
    StoreAccess,
    // location,
    LocationMutate,
    // stock line
    StockLineQuery,
    // stocktake
    StocktakeQuery,
    StocktakeMutate,
    // requisition
    RequisitionQuery,
    RequisitionMutate,
    // outbound shipment
    OutboundShipmentQuery,
    OutboundShipmentMutate,
    // inbound shipment
    InboundShipmentQuery,
    InboundShipmentMutate,
    // reporting
    Report,
<<<<<<< HEAD
    // document
    Document,
    // patients
    PatientQuery,
    PatientMutate,
=======
    LogQuery,
>>>>>>> a36f667e
}

#[derive(Clone, Queryable, Insertable, Debug, PartialEq, Eq, AsChangeset)]
#[table_name = "user_permission"]
pub struct UserPermissionRow {
    pub id: String,
    pub user_id: String,
    pub store_id: Option<String>,
    pub permission: Permission,
}

pub struct UserPermissionRowRepository<'a> {
    connection: &'a StorageConnection,
}

impl<'a> UserPermissionRowRepository<'a> {
    pub fn new(connection: &'a StorageConnection) -> Self {
        UserPermissionRowRepository { connection }
    }

    #[cfg(feature = "postgres")]
    pub fn upsert_one(&self, row: &UserPermissionRow) -> Result<(), RepositoryError> {
        diesel::insert_into(user_permission_dsl::user_permission)
            .values(row)
            .on_conflict(user_permission_dsl::id)
            .do_update()
            .set(row)
            .execute(&self.connection.connection)?;
        Ok(())
    }

    #[cfg(not(feature = "postgres"))]
    pub fn upsert_one(&self, row: &UserPermissionRow) -> Result<(), RepositoryError> {
        diesel::replace_into(user_permission_dsl::user_permission)
            .values(row)
            .execute(&self.connection.connection)?;
        Ok(())
    }

    pub fn find_one_by_id(&self, id: &str) -> Result<Option<UserPermissionRow>, RepositoryError> {
        let result = user_permission_dsl::user_permission
            .filter(user_permission_dsl::id.eq(id))
            .first(&self.connection.connection)
            .optional()?;
        Ok(result)
    }

    pub fn delete_by_user_id(&self, user_id: &str) -> Result<(), RepositoryError> {
        diesel::delete(
            user_permission_dsl::user_permission.filter(user_permission_dsl::user_id.eq(user_id)),
        )
        .execute(&self.connection.connection)?;
        Ok(())
    }
}<|MERGE_RESOLUTION|>--- conflicted
+++ resolved
@@ -44,15 +44,12 @@
     InboundShipmentMutate,
     // reporting
     Report,
-<<<<<<< HEAD
+    LogQuery,
     // document
     Document,
     // patients
     PatientQuery,
     PatientMutate,
-=======
-    LogQuery,
->>>>>>> a36f667e
 }
 
 #[derive(Clone, Queryable, Insertable, Debug, PartialEq, Eq, AsChangeset)]
