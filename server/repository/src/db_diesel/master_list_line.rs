use crate::{
    diesel_macros::{apply_equal_filter, apply_sort_no_case},
    repository_error::RepositoryError,
    EqualFilter, ItemLinkRow, ItemRow, ItemRowType, Pagination, Sort,
};

use super::{
    item_link_row::{item_link, item_link::dsl as item_link_dsl},
    item_row::{item, item::dsl as item_dsl},
    master_list_line_row::{master_list_line, master_list_line::dsl as master_list_line_dsl},
    DBType, MasterListLineRow, StorageConnection,
};

use diesel::{
    helper_types::{InnerJoin, IntoBoxed},
    prelude::*,
};

#[derive(Clone, Debug, PartialEq)]
pub struct MasterListLine {
    pub id: String,
    pub item_id: String,
    pub master_list_id: String,
}

type MasterListLineJoin = (MasterListLineRow, (ItemLinkRow, ItemRow));

#[derive(Clone, Debug, PartialEq, Default)]
pub struct MasterListLineFilter {
    pub id: Option<EqualFilter<String>>,
    pub item_id: Option<EqualFilter<String>>,
    pub master_list_id: Option<EqualFilter<String>>,
    pub item_type: Option<EqualFilter<ItemRowType>>,
}

pub enum MasterListLineSortField {
    Name,
    Code,
}

pub type MasterListLineSort = Sort<MasterListLineSortField>;

pub struct MasterListLineRepository<'a> {
    connection: &'a mut StorageConnection,
}

impl<'a> MasterListLineRepository<'a> {
    pub fn new(connection: &'a mut StorageConnection) -> Self {
        MasterListLineRepository { connection }
    }

    pub fn count(&self, filter: Option<MasterListLineFilter>) -> Result<i64, RepositoryError> {
        // TODO (beyond M1), check that store_id matches current store
        let query = create_filtered_query(filter)?;

        Ok(query.count().get_result(&mut self.connection.connection)?)
    }

    pub fn query_by_filter(
        &self,
        filter: MasterListLineFilter,
    ) -> Result<Vec<MasterListLine>, RepositoryError> {
        // TODO (beyond M1), check that store_id matches current store
        let mut query = create_filtered_query(Some(filter))?;

        query = query.order(master_list_line_dsl::id.asc());

<<<<<<< HEAD
        let result = query.load::<MasterListLineRow>(&mut self.connection.connection)?;
=======
        let result = query.load::<MasterListLineJoin>(&self.connection.connection)?;
>>>>>>> 2ca48bab

        Ok(result.into_iter().map(to_domain).collect())
    }

    pub fn query(
        &self,
        pagination: Pagination,
        filter: Option<MasterListLineFilter>,
        sort: Option<MasterListLineSort>,
    ) -> Result<Vec<MasterListLine>, RepositoryError> {
        // TODO (beyond M1), check that store_id matches current store
        let mut query = create_filtered_query(filter)?;

        if let Some(sort) = sort {
            match sort.key {
                MasterListLineSortField::Name => {
                    apply_sort_no_case!(query, sort, item_dsl::name);
                }
                MasterListLineSortField::Code => {
                    apply_sort_no_case!(query, sort, item_dsl::code);
                }
            }
        } else {
            query = query.order(master_list_line_dsl::id.asc())
        }

        let result = query
            .offset(pagination.offset as i64)
            .limit(pagination.limit as i64)
<<<<<<< HEAD
            .load::<MasterListLineRow>(&mut self.connection.connection)?;
=======
            .load::<MasterListLineJoin>(&self.connection.connection)?;
>>>>>>> 2ca48bab

        Ok(result.into_iter().map(to_domain).collect())
    }
}

type BoxedMasterListLineQuery = IntoBoxed<
    'static,
    InnerJoin<master_list_line::table, InnerJoin<item_link::table, item::table>>,
    DBType,
>;

fn create_filtered_query(
    filter: Option<MasterListLineFilter>,
) -> Result<BoxedMasterListLineQuery, RepositoryError> {
    let mut query = master_list_line_dsl::master_list_line
        .inner_join(item_link_dsl::item_link.inner_join(item_dsl::item))
        .into_boxed();

    if let Some(f) = filter {
        apply_equal_filter!(query, f.id, master_list_line_dsl::id);
        apply_equal_filter!(query, f.item_id, item_dsl::id);
        apply_equal_filter!(
            query,
            f.master_list_id,
            master_list_line_dsl::master_list_id
        );
        apply_equal_filter!(query, f.item_type, item_dsl::type_)
    }

    Ok(query)
}

fn to_domain((master_list_line_row, (_, item_row)): MasterListLineJoin) -> MasterListLine {
    MasterListLine {
        id: master_list_line_row.id,
        master_list_id: master_list_line_row.master_list_id,
        item_id: item_row.id,
    }
}

impl MasterListLineFilter {
    pub fn new() -> MasterListLineFilter {
        Self::default()
    }

    pub fn id(mut self, filter: EqualFilter<String>) -> Self {
        self.id = Some(filter);
        self
    }

    pub fn item_id(mut self, filter: EqualFilter<String>) -> Self {
        self.item_id = Some(filter);
        self
    }

    pub fn master_list_id(mut self, filter: EqualFilter<String>) -> Self {
        self.master_list_id = Some(filter);
        self
    }

    pub fn item_type(mut self, filter: EqualFilter<ItemRowType>) -> Self {
        self.item_type = Some(filter);
        self
    }
}<|MERGE_RESOLUTION|>--- conflicted
+++ resolved
@@ -65,11 +65,7 @@
 
         query = query.order(master_list_line_dsl::id.asc());
 
-<<<<<<< HEAD
-        let result = query.load::<MasterListLineRow>(&mut self.connection.connection)?;
-=======
         let result = query.load::<MasterListLineJoin>(&self.connection.connection)?;
->>>>>>> 2ca48bab
 
         Ok(result.into_iter().map(to_domain).collect())
     }
@@ -99,11 +95,7 @@
         let result = query
             .offset(pagination.offset as i64)
             .limit(pagination.limit as i64)
-<<<<<<< HEAD
-            .load::<MasterListLineRow>(&mut self.connection.connection)?;
-=======
             .load::<MasterListLineJoin>(&self.connection.connection)?;
->>>>>>> 2ca48bab
 
         Ok(result.into_iter().map(to_domain).collect())
     }
