use super::{
    invoice_line::invoice_stats::dsl as invoice_stats_dsl,
    invoice_line_row::{invoice_line, invoice_line::dsl as invoice_line_dsl},
    invoice_row::{invoice, invoice::dsl as invoice_dsl},
<<<<<<< HEAD
    item_link_row::{item_link, item_link::dsl as item_link_dsl},
=======
    item_row::{item, item::dsl as item_dsl},
>>>>>>> f701d845
    location_row::{location, location::dsl as location_dsl},
    stock_line_row::{stock_line, stock_line::dsl as stock_line_dsl},
    DBType, InvoiceLineRow, InvoiceLineRowType, InvoiceRow, LocationRow, StorageConnection,
};

use crate::{
<<<<<<< HEAD
    diesel_macros::apply_equal_filter, repository_error::RepositoryError, EqualFilter,
    InvoiceRowStatus, InvoiceRowType, ItemLinkRow, StockLineRow,
=======
    diesel_macros::{
        apply_equal_filter, apply_sort, apply_sort_asc_nulls_last, apply_sort_no_case,
    },
    repository_error::RepositoryError,
    EqualFilter, InvoiceRowStatus, InvoiceRowType, ItemRow, Pagination, Sort, StockLineRow,
>>>>>>> f701d845
};

use diesel::{
    dsl::{InnerJoin, IntoBoxed, LeftJoin},
    prelude::*,
};
use util::inline_init;

table! {
    invoice_stats (invoice_id) {
        invoice_id -> Text,
        total_before_tax -> Double,
        total_after_tax -> Double,
        stock_total_before_tax -> Double,
        stock_total_after_tax -> Double,
        service_total_before_tax -> Double,
        service_total_after_tax -> Double,
        tax_percentage -> Nullable<Double>,
    }
}

#[derive(Clone, Insertable, Queryable, Debug, PartialEq)]
#[table_name = "invoice_stats"]
pub struct PricingRow {
    pub invoice_id: String,
    pub total_before_tax: f64,
    pub total_after_tax: f64,
    pub stock_total_before_tax: f64,
    pub stock_total_after_tax: f64,
    pub service_total_before_tax: f64,
    pub service_total_after_tax: f64,
    pub tax_percentage: Option<f64>,
}

#[derive(PartialEq, Debug, Clone, Default)]
pub struct InvoiceLine {
    pub invoice_line_row: InvoiceLineRow,
    pub invoice_row: InvoiceRow,
    pub item_row_option: Option<ItemRow>,
    pub location_row_option: Option<LocationRow>,
    pub stock_line_option: Option<StockLineRow>,
}

pub enum InvoiceLineSortField {
    ItemCode,
    ItemName,
    /// Invoice line batch
    Batch,
    /// Invoice line expiry date
    ExpiryDate,
    /// Invoice line pack size
    PackSize,
    /// Invoice line item stock location name
    LocationName,
}

pub type InvoiceLineSort = Sort<InvoiceLineSortField>;

#[derive(Clone)]
pub struct InvoiceLineFilter {
    pub id: Option<EqualFilter<String>>,
    pub store_id: Option<EqualFilter<String>>,
    pub invoice_id: Option<EqualFilter<String>>,
    pub item_id: Option<EqualFilter<String>>,
    pub r#type: Option<EqualFilter<InvoiceLineRowType>>,
    pub location_id: Option<EqualFilter<String>>,
    pub requisition_id: Option<EqualFilter<String>>,
    pub number_of_packs: Option<EqualFilter<f64>>,
    pub invoice_type: Option<EqualFilter<InvoiceRowType>>,
    pub invoice_status: Option<EqualFilter<InvoiceRowStatus>>,
    pub stock_line_id: Option<EqualFilter<String>>,
}

impl InvoiceLineFilter {
    pub fn new() -> InvoiceLineFilter {
        InvoiceLineFilter {
            id: None,
            store_id: None,
            invoice_id: None,
            r#type: None,
            item_id: None,
            location_id: None,
            requisition_id: None,
            number_of_packs: None,
            invoice_type: None,
            invoice_status: None,
            stock_line_id: None,
        }
    }

    pub fn id(mut self, filter: EqualFilter<String>) -> Self {
        self.id = Some(filter);
        self
    }

    pub fn store_id(mut self, filter: EqualFilter<String>) -> Self {
        self.store_id = Some(filter);
        self
    }

    pub fn invoice_id(mut self, filter: EqualFilter<String>) -> Self {
        self.invoice_id = Some(filter);
        self
    }

    pub fn item_id(mut self, filter: EqualFilter<String>) -> Self {
        self.item_id = Some(filter);
        self
    }

    pub fn r#type(mut self, filter: EqualFilter<InvoiceLineRowType>) -> Self {
        self.r#type = Some(filter);
        self
    }

    pub fn location_id(mut self, filter: EqualFilter<String>) -> Self {
        self.location_id = Some(filter);
        self
    }

    pub fn requisition_id(mut self, filter: EqualFilter<String>) -> Self {
        self.requisition_id = Some(filter);
        self
    }

    pub fn number_of_packs(mut self, filter: EqualFilter<f64>) -> Self {
        self.number_of_packs = Some(filter);
        self
    }

    pub fn invoice_type(mut self, filter: EqualFilter<InvoiceRowType>) -> Self {
        self.invoice_type = Some(filter);
        self
    }

    pub fn invoice_status(mut self, filter: EqualFilter<InvoiceRowStatus>) -> Self {
        self.invoice_status = Some(filter);
        self
    }

    pub fn stock_line_id(mut self, filter: EqualFilter<String>) -> Self {
        self.stock_line_id = Some(filter);
        self
    }
}

type InvoiceLineJoin = (
    InvoiceLineRow,
    InvoiceRow,
<<<<<<< HEAD
    ItemLinkRow,
=======
    Option<ItemRow>,
>>>>>>> f701d845
    Option<LocationRow>,
    Option<StockLineRow>,
);

pub struct InvoiceLineRepository<'a> {
    connection: &'a StorageConnection,
}

impl<'a> InvoiceLineRepository<'a> {
    pub fn new(connection: &'a StorageConnection) -> Self {
        InvoiceLineRepository { connection }
    }

    pub fn count(&self, filter: Option<InvoiceLineFilter>) -> Result<i64, RepositoryError> {
        // TODO (beyond M1), check that store_id matches current store
        let query = create_filtered_query(filter);

        Ok(query.count().get_result(&self.connection.connection)?)
    }

    pub fn query_by_filter(
        &self,
        filter: InvoiceLineFilter,
    ) -> Result<Vec<InvoiceLine>, RepositoryError> {
        self.query(Pagination::all(), Some(filter), None)
    }

    pub fn query_one(
        &self,
        filter: InvoiceLineFilter,
    ) -> Result<Option<InvoiceLine>, RepositoryError> {
        Ok(self.query_by_filter(filter)?.pop())
    }

    pub fn query(
        &self,
        pagination: Pagination,
        filter: Option<InvoiceLineFilter>,
        sort: Option<InvoiceLineSort>,
    ) -> Result<Vec<InvoiceLine>, RepositoryError> {
        let mut query = create_filtered_query(filter);

        if let Some(sort) = sort {
            match sort.key {
                InvoiceLineSortField::ItemName => {
                    apply_sort_no_case!(query, sort, item_dsl::name);
                }
                InvoiceLineSortField::ItemCode => {
                    apply_sort_no_case!(query, sort, item_dsl::code);
                }
                InvoiceLineSortField::Batch => {
                    apply_sort_no_case!(query, sort, invoice_line_dsl::batch);
                }
                InvoiceLineSortField::ExpiryDate => {
                    apply_sort_asc_nulls_last!(query, sort, invoice_line_dsl::expiry_date);
                }
                InvoiceLineSortField::PackSize => {
                    apply_sort!(query, sort, invoice_line_dsl::pack_size);
                }
                InvoiceLineSortField::LocationName => {
                    apply_sort_no_case!(query, sort, location_dsl::name);
                }
            };
        } else {
            query = query.order_by(invoice_line_dsl::id.asc());
        }

        let result = query
            .offset(pagination.offset as i64)
            .limit(pagination.limit as i64)
            .load::<InvoiceLineJoin>(&self.connection.connection)?;

        Ok(result.into_iter().map(to_domain).collect())
    }

    /// Calculates invoice line stats for a given invoice ids
    pub fn stats(&self, invoice_ids: &[String]) -> Result<Vec<PricingRow>, RepositoryError> {
        let results: Vec<PricingRow> = invoice_stats_dsl::invoice_stats
            .filter(invoice_stats_dsl::invoice_id.eq_any(invoice_ids))
            .load(&self.connection.connection)?;
        Ok(results)
    }
}

type BoxedInvoiceLineQuery = IntoBoxed<
    'static,
    LeftJoin<
        LeftJoin<
<<<<<<< HEAD
            InnerJoin<InnerJoin<invoice_line::table, invoice::table>, item_link::table>,
=======
            LeftJoin<InnerJoin<invoice_line::table, invoice::table>, item::table>,
>>>>>>> f701d845
            location::table,
        >,
        stock_line::table,
    >,
    DBType,
>;

fn create_filtered_query(filter: Option<InvoiceLineFilter>) -> BoxedInvoiceLineQuery {
    let mut query = invoice_line_dsl::invoice_line
        .inner_join(invoice_dsl::invoice)
<<<<<<< HEAD
        .inner_join(item_link_dsl::item_link)
=======
        .left_join(item_dsl::item)
>>>>>>> f701d845
        .left_join(location_dsl::location)
        .left_join(stock_line_dsl::stock_line)
        .into_boxed();

    if let Some(f) = filter {
        let InvoiceLineFilter {
            id,
            store_id,
            invoice_id,
            item_id,
            r#type,
            location_id,
            requisition_id,
            number_of_packs,
            invoice_type,
            invoice_status,
            stock_line_id,
        } = f;

        apply_equal_filter!(query, id, invoice_line_dsl::id);
        apply_equal_filter!(query, store_id, invoice_dsl::store_id);
        apply_equal_filter!(query, requisition_id, invoice_dsl::requisition_id);
        apply_equal_filter!(query, invoice_id, invoice_line_dsl::invoice_id);
        apply_equal_filter!(query, location_id, invoice_line_dsl::location_id);
        apply_equal_filter!(query, item_id, item_link::item_id);
        apply_equal_filter!(query, r#type, invoice_line_dsl::type_);
        apply_equal_filter!(query, number_of_packs, invoice_line_dsl::number_of_packs);
        apply_equal_filter!(query, invoice_type, invoice_dsl::type_);
        apply_equal_filter!(query, invoice_status, invoice_dsl::status);
        apply_equal_filter!(query, stock_line_id, stock_line_dsl::id);
    }

    query
}

fn to_domain(
<<<<<<< HEAD
    (invoice_line_row, invoice_row, _item_link_row, location_row_option, stock_line_option): InvoiceLineJoin,
=======
    (invoice_line_row, invoice_row, item_row_option, location_row_option, stock_line_option): InvoiceLineJoin,
>>>>>>> f701d845
) -> InvoiceLine {
    InvoiceLine {
        invoice_line_row,
        invoice_row,
        item_row_option,
        location_row_option,
        stock_line_option,
    }
}

impl InvoiceLine {
    pub fn location_name(&self) -> Option<&str> {
        self.location_row_option
            .as_ref()
            .map(|location_row| location_row.name.as_str())
    }

    pub fn pricing(&self) -> PricingRow {
        let row = &self.invoice_line_row;
        let is_stock = matches!(row.r#type, InvoiceLineRowType::StockIn)
            || matches!(row.r#type, InvoiceLineRowType::StockOut);
        let is_service = matches!(row.r#type, InvoiceLineRowType::Service);

        PricingRow {
            invoice_id: row.invoice_id.clone(),
            total_before_tax: row.total_before_tax,
            total_after_tax: row.total_after_tax,
            stock_total_before_tax: is_stock.then(|| row.total_before_tax).unwrap_or(0.0),
            stock_total_after_tax: is_stock.then(|| row.total_after_tax).unwrap_or(0.0),
            service_total_before_tax: is_service.then(|| row.total_before_tax).unwrap_or(0.0),
            service_total_after_tax: is_service.then(|| row.total_after_tax).unwrap_or(0.0),
            tax_percentage: row.tax,
        }
    }
}

impl InvoiceLineRowType {
    pub fn equal_to(&self) -> EqualFilter<Self> {
        inline_init(|r: &mut EqualFilter<Self>| r.equal_to = Some(self.clone()))
    }
    pub fn not_equal_to(&self) -> EqualFilter<Self> {
        inline_init(|r: &mut EqualFilter<Self>| r.not_equal_to = Some(self.clone()))
    }
}<|MERGE_RESOLUTION|>--- conflicted
+++ resolved
@@ -2,27 +2,20 @@
     invoice_line::invoice_stats::dsl as invoice_stats_dsl,
     invoice_line_row::{invoice_line, invoice_line::dsl as invoice_line_dsl},
     invoice_row::{invoice, invoice::dsl as invoice_dsl},
-<<<<<<< HEAD
     item_link_row::{item_link, item_link::dsl as item_link_dsl},
-=======
     item_row::{item, item::dsl as item_dsl},
->>>>>>> f701d845
     location_row::{location, location::dsl as location_dsl},
     stock_line_row::{stock_line, stock_line::dsl as stock_line_dsl},
     DBType, InvoiceLineRow, InvoiceLineRowType, InvoiceRow, LocationRow, StorageConnection,
 };
 
 use crate::{
-<<<<<<< HEAD
-    diesel_macros::apply_equal_filter, repository_error::RepositoryError, EqualFilter,
-    InvoiceRowStatus, InvoiceRowType, ItemLinkRow, StockLineRow,
-=======
     diesel_macros::{
         apply_equal_filter, apply_sort, apply_sort_asc_nulls_last, apply_sort_no_case,
     },
     repository_error::RepositoryError,
-    EqualFilter, InvoiceRowStatus, InvoiceRowType, ItemRow, Pagination, Sort, StockLineRow,
->>>>>>> f701d845
+    EqualFilter, InvoiceRowStatus, InvoiceRowType, ItemLinkRow, ItemRow, Pagination, Sort,
+    StockLineRow,
 };
 
 use diesel::{
@@ -61,7 +54,7 @@
 pub struct InvoiceLine {
     pub invoice_line_row: InvoiceLineRow,
     pub invoice_row: InvoiceRow,
-    pub item_row_option: Option<ItemRow>,
+    pub item_row: ItemRow,
     pub location_row_option: Option<LocationRow>,
     pub stock_line_option: Option<StockLineRow>,
 }
@@ -171,12 +164,8 @@
 
 type InvoiceLineJoin = (
     InvoiceLineRow,
+    (ItemLinkRow, ItemRow),
     InvoiceRow,
-<<<<<<< HEAD
-    ItemLinkRow,
-=======
-    Option<ItemRow>,
->>>>>>> f701d845
     Option<LocationRow>,
     Option<StockLineRow>,
 );
@@ -265,11 +254,10 @@
     'static,
     LeftJoin<
         LeftJoin<
-<<<<<<< HEAD
-            InnerJoin<InnerJoin<invoice_line::table, invoice::table>, item_link::table>,
-=======
-            LeftJoin<InnerJoin<invoice_line::table, invoice::table>, item::table>,
->>>>>>> f701d845
+            InnerJoin<
+                InnerJoin<invoice_line::table, InnerJoin<item_link::table, item::table>>,
+                invoice::table,
+            >,
             location::table,
         >,
         stock_line::table,
@@ -279,12 +267,8 @@
 
 fn create_filtered_query(filter: Option<InvoiceLineFilter>) -> BoxedInvoiceLineQuery {
     let mut query = invoice_line_dsl::invoice_line
+        .inner_join(item_link_dsl::item_link.inner_join(item_dsl::item))
         .inner_join(invoice_dsl::invoice)
-<<<<<<< HEAD
-        .inner_join(item_link_dsl::item_link)
-=======
-        .left_join(item_dsl::item)
->>>>>>> f701d845
         .left_join(location_dsl::location)
         .left_join(stock_line_dsl::stock_line)
         .into_boxed();
@@ -321,16 +305,12 @@
 }
 
 fn to_domain(
-<<<<<<< HEAD
-    (invoice_line_row, invoice_row, _item_link_row, location_row_option, stock_line_option): InvoiceLineJoin,
-=======
-    (invoice_line_row, invoice_row, item_row_option, location_row_option, stock_line_option): InvoiceLineJoin,
->>>>>>> f701d845
+    (invoice_line_row, (_, item_row),invoice_row,  location_row_option, stock_line_option): InvoiceLineJoin,
 ) -> InvoiceLine {
     InvoiceLine {
         invoice_line_row,
         invoice_row,
-        item_row_option,
+        item_row,
         location_row_option,
         stock_line_option,
     }
