use super::{
    item_link_row::{item_link, item_link::dsl as item_link_dsl},
    item_row::{item, item::dsl as item_dsl},
    location_row::{location, location::dsl as location_dsl},
    stock_line_row::{stock_line, stock_line::dsl as stock_line_dsl},
    stocktake_line_row::stocktake_line::{self, dsl as stocktake_line_dsl},
    LocationRow, StockLineRow, StocktakeLineRow, StorageConnection,
};

use diesel::{
    dsl::{InnerJoin, IntoBoxed, LeftJoin},
    prelude::*,
};

use crate::{
    diesel_macros::{
        apply_equal_filter, apply_sort, apply_sort_asc_nulls_last, apply_sort_no_case,
    },
<<<<<<< HEAD
    DBType, EqualFilter, ItemLinkRow, ItemRow, Pagination, RepositoryError, Sort,
=======
    DBType, EqualFilter, ItemFilter, ItemRepository, ItemRow, Pagination, RepositoryError, Sort,
    StringFilter,
>>>>>>> 6254560b
};

#[derive(Clone)]
pub struct StocktakeLineFilter {
    pub id: Option<EqualFilter<String>>,
    pub stocktake_id: Option<EqualFilter<String>>,
    pub location_id: Option<EqualFilter<String>>,
    pub item_code_or_name: Option<StringFilter>,
}

impl StocktakeLineFilter {
    pub fn new() -> StocktakeLineFilter {
        StocktakeLineFilter {
            id: None,
            stocktake_id: None,
            location_id: None,
            item_code_or_name: None,
        }
    }

    pub fn id(mut self, filter: EqualFilter<String>) -> Self {
        self.id = Some(filter);
        self
    }

    pub fn stocktake_id(mut self, filter: EqualFilter<String>) -> Self {
        self.stocktake_id = Some(filter);
        self
    }

    pub fn location_id(mut self, filter: EqualFilter<String>) -> Self {
        self.location_id = Some(filter);
        self
    }
}

pub enum StocktakeLineSortField {
    ItemCode,
    ItemName,
    /// Stocktake line batch
    Batch,
    /// Stocktake line expiry date
    ExpiryDate,
    /// Stocktake line pack size
    PackSize,
    /// Stocktake line item stock location code
    LocationCode,
}

pub type StocktakeLineSort = Sort<StocktakeLineSortField>;

type StocktakeLineJoin = (
    StocktakeLineRow,
    (ItemLinkRow, ItemRow),
    Option<StockLineRow>,
    Option<LocationRow>,
);

#[derive(Debug, Clone, PartialEq, Default)]
pub struct StocktakeLine {
    pub line: StocktakeLineRow,
    pub item: ItemRow,
    pub stock_line: Option<StockLineRow>,
    pub location: Option<LocationRow>,
}

pub struct StocktakeLineRepository<'a> {
    connection: &'a StorageConnection,
}

impl<'a> StocktakeLineRepository<'a> {
    pub fn new(connection: &'a StorageConnection) -> Self {
        StocktakeLineRepository { connection }
    }

    pub fn count(
        &self,
        filter: Option<StocktakeLineFilter>,
        store_id: Option<String>,
    ) -> Result<i64, RepositoryError> {
        let mut query = create_filtered_query(filter.clone());
        query = apply_item_filter(
            query,
            filter,
            &self.connection,
            store_id.unwrap_or_default(),
        );
        Ok(query.count().get_result(&self.connection.connection)?)
    }

    pub fn query_by_filter(
        &self,
        filter: StocktakeLineFilter,
        store_id: Option<String>,
    ) -> Result<Vec<StocktakeLine>, RepositoryError> {
        self.query(Pagination::all(), Some(filter), None, store_id)
    }

    /// Query stocktake lines
    /// Note `store_id` is only required when filtering by item code or name
    pub fn query(
        &self,
        pagination: Pagination,
        filter: Option<StocktakeLineFilter>,
        sort: Option<StocktakeLineSort>,
        store_id: Option<String>,
    ) -> Result<Vec<StocktakeLine>, RepositoryError> {
        let mut query = create_filtered_query(filter.clone());
        query = apply_item_filter(
            query,
            filter,
            &self.connection,
            store_id.unwrap_or_default(),
        );

        if let Some(sort) = sort {
            match sort.key {
                StocktakeLineSortField::ItemName => {
                    apply_sort_no_case!(query, sort, item_dsl::name);
                }
                StocktakeLineSortField::ItemCode => {
                    apply_sort_no_case!(query, sort, item_dsl::code);
                }
                StocktakeLineSortField::Batch => {
                    apply_sort_no_case!(query, sort, stocktake_line_dsl::batch);
                }
                StocktakeLineSortField::ExpiryDate => {
                    apply_sort_asc_nulls_last!(query, sort, stocktake_line_dsl::expiry_date);
                }
                StocktakeLineSortField::PackSize => {
                    apply_sort!(query, sort, stocktake_line_dsl::pack_size);
                }
                StocktakeLineSortField::LocationCode => {
                    apply_sort_no_case!(query, sort, location_dsl::code);
                }
            };
        } else {
            query = query.order_by(stocktake_line_dsl::id.asc());
        }

        let result = query
            .offset(pagination.offset as i64)
            .limit(pagination.limit as i64)
            .load::<StocktakeLineJoin>(&self.connection.connection)?;

        Ok(result.into_iter().map(to_domain).collect())
    }
}

type BoxedStocktakeLineQuery = IntoBoxed<
    'static,
    LeftJoin<
        LeftJoin<
            InnerJoin<stocktake_line::table, InnerJoin<item_link::table, item::table>>,
            stock_line::table,
        >,
        location::table,
    >,
    DBType,
>;

fn create_filtered_query(filter: Option<StocktakeLineFilter>) -> BoxedStocktakeLineQuery {
    let mut query = stocktake_line_dsl::stocktake_line
        .inner_join(item_link_dsl::item_link.inner_join(item_dsl::item))
        .left_join(stock_line_dsl::stock_line)
        .left_join(location_dsl::location)
        .into_boxed();

    if let Some(f) = filter {
        apply_equal_filter!(query, f.id, stocktake_line_dsl::id);
        apply_equal_filter!(query, f.stocktake_id, stocktake_line_dsl::stocktake_id);
        apply_equal_filter!(query, f.location_id, stocktake_line_dsl::location_id);
    }

    query
}

<<<<<<< HEAD
pub fn to_domain((line, (_, item), stock_line, location): StocktakeLineJoin) -> StocktakeLine {
    StocktakeLine {
        line,
        item,
        stock_line,
        location,
    }
=======
fn apply_item_filter(
    query: BoxedStocktakeLineQuery,
    filter: Option<StocktakeLineFilter>,
    connection: &StorageConnection,
    store_id: String,
) -> BoxedStocktakeLineQuery {
    if let Some(f) = filter {
        if let Some(item_code_or_name) = &f.item_code_or_name {
            let mut item_filter = ItemFilter::new();
            item_filter.code_or_name = Some(item_code_or_name.clone());
            item_filter.is_visible = Some(true);
            let items = ItemRepository::new(connection)
                .query_by_filter(item_filter, Some(store_id))
                .unwrap_or(Vec::new()); // if there is a database issue, allow the filter to fail silently
            let item_ids: Vec<String> = items.into_iter().map(|item| item.item_row.id).collect();

            return query.filter(stocktake_line_dsl::item_id.eq_any(item_ids));
        }
    }
    query
>>>>>>> 6254560b
}<|MERGE_RESOLUTION|>--- conflicted
+++ resolved
@@ -16,12 +16,8 @@
     diesel_macros::{
         apply_equal_filter, apply_sort, apply_sort_asc_nulls_last, apply_sort_no_case,
     },
-<<<<<<< HEAD
-    DBType, EqualFilter, ItemLinkRow, ItemRow, Pagination, RepositoryError, Sort,
-=======
     DBType, EqualFilter, ItemFilter, ItemRepository, ItemRow, Pagination, RepositoryError, Sort,
     StringFilter,
->>>>>>> 6254560b
 };
 
 #[derive(Clone)]
@@ -199,7 +195,6 @@
     query
 }
 
-<<<<<<< HEAD
 pub fn to_domain((line, (_, item), stock_line, location): StocktakeLineJoin) -> StocktakeLine {
     StocktakeLine {
         line,
@@ -207,7 +202,8 @@
         stock_line,
         location,
     }
-=======
+}
+
 fn apply_item_filter(
     query: BoxedStocktakeLineQuery,
     filter: Option<StocktakeLineFilter>,
@@ -228,5 +224,4 @@
         }
     }
     query
->>>>>>> 6254560b
 }