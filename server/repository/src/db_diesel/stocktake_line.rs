use super::{
    item_link_row::{item_link, item_link::dsl as item_link_dsl},
    item_row::{item, item::dsl as item_dsl},
    location_row::{location, location::dsl as location_dsl},
    stock_line_row::{stock_line, stock_line::dsl as stock_line_dsl},
    stocktake_line_row::stocktake_line::{self, dsl as stocktake_line_dsl},
    LocationRow, StockLineRow, StocktakeLineRow, StorageConnection,
};

use diesel::{
    dsl::{InnerJoin, IntoBoxed, LeftJoin},
    prelude::*,
};

use crate::{
    diesel_macros::{
        apply_equal_filter, apply_sort, apply_sort_asc_nulls_last, apply_sort_no_case,
    },
    DBType, EqualFilter, ItemFilter, ItemLinkRow, ItemRepository, ItemRow, Pagination,
    RepositoryError, Sort, StringFilter,
};

#[derive(Clone, Default)]
pub struct StocktakeLineFilter {
    pub id: Option<EqualFilter<String>>,
    pub stocktake_id: Option<EqualFilter<String>>,
    pub location_id: Option<EqualFilter<String>>,
    pub item_code_or_name: Option<StringFilter>,
}

impl StocktakeLineFilter {
    pub fn new() -> StocktakeLineFilter {
        Self::default()
    }

    pub fn id(mut self, filter: EqualFilter<String>) -> Self {
        self.id = Some(filter);
        self
    }

    pub fn stocktake_id(mut self, filter: EqualFilter<String>) -> Self {
        self.stocktake_id = Some(filter);
        self
    }

    pub fn location_id(mut self, filter: EqualFilter<String>) -> Self {
        self.location_id = Some(filter);
        self
    }
}

pub enum StocktakeLineSortField {
    ItemCode,
    ItemName,
    /// Stocktake line batch
    Batch,
    /// Stocktake line expiry date
    ExpiryDate,
    /// Stocktake line pack size
    PackSize,
    /// Stocktake line item stock location code
    LocationCode,
}

pub type StocktakeLineSort = Sort<StocktakeLineSortField>;

type StocktakeLineJoin = (
    StocktakeLineRow,
    (ItemLinkRow, ItemRow),
    Option<StockLineRow>,
    Option<LocationRow>,
);

#[derive(Debug, Clone, PartialEq, Default)]
pub struct StocktakeLine {
    pub line: StocktakeLineRow,
    pub item: ItemRow,
    pub stock_line: Option<StockLineRow>,
    pub location: Option<LocationRow>,
}

pub struct StocktakeLineRepository<'a> {
    connection: &'a mut StorageConnection,
}

impl<'a> StocktakeLineRepository<'a> {
    pub fn new(connection: &'a mut StorageConnection) -> Self {
        StocktakeLineRepository { connection }
    }

<<<<<<< HEAD
    pub fn count(&self, filter: Option<StocktakeLineFilter>) -> Result<i64, RepositoryError> {
        let query = create_filtered_query(filter);
        Ok(query.count().get_result(&mut self.connection.connection)?)
=======
    pub fn count(
        &self,
        filter: Option<StocktakeLineFilter>,
        store_id: Option<String>,
    ) -> Result<i64, RepositoryError> {
        let mut query = create_filtered_query(filter.clone());
        query = apply_item_filter(query, filter, self.connection, store_id.unwrap_or_default());
        Ok(query.count().get_result(&self.connection.connection)?)
>>>>>>> 2ca48bab
    }

    pub fn query_by_filter(
        &self,
        filter: StocktakeLineFilter,
        store_id: Option<String>,
    ) -> Result<Vec<StocktakeLine>, RepositoryError> {
        self.query(Pagination::all(), Some(filter), None, store_id)
    }

    /// Query stocktake lines
    /// Note `store_id` is only required when filtering by item code or name
    pub fn query(
        &self,
        pagination: Pagination,
        filter: Option<StocktakeLineFilter>,
        sort: Option<StocktakeLineSort>,
        store_id: Option<String>,
    ) -> Result<Vec<StocktakeLine>, RepositoryError> {
        let mut query = create_filtered_query(filter.clone());
        query = apply_item_filter(query, filter, self.connection, store_id.unwrap_or_default());

        if let Some(sort) = sort {
            match sort.key {
                StocktakeLineSortField::ItemName => {
                    apply_sort_no_case!(query, sort, item_dsl::name);
                }
                StocktakeLineSortField::ItemCode => {
                    apply_sort_no_case!(query, sort, item_dsl::code);
                }
                StocktakeLineSortField::Batch => {
                    apply_sort_no_case!(query, sort, stocktake_line_dsl::batch);
                }
                StocktakeLineSortField::ExpiryDate => {
                    apply_sort_asc_nulls_last!(query, sort, stocktake_line_dsl::expiry_date);
                }
                StocktakeLineSortField::PackSize => {
                    apply_sort!(query, sort, stocktake_line_dsl::pack_size);
                }
                StocktakeLineSortField::LocationCode => {
                    apply_sort_no_case!(query, sort, location_dsl::code);
                }
            };
        } else {
            query = query.order_by(stocktake_line_dsl::id.asc());
        }

        let result = query
            .offset(pagination.offset as i64)
            .limit(pagination.limit as i64)
            .load::<StocktakeLineJoin>(&mut self.connection.connection)?;

        Ok(result.into_iter().map(to_domain).collect())
    }
}

type BoxedStocktakeLineQuery = IntoBoxed<
    'static,
    LeftJoin<
        LeftJoin<
            InnerJoin<stocktake_line::table, InnerJoin<item_link::table, item::table>>,
            stock_line::table,
        >,
        location::table,
    >,
    DBType,
>;

fn create_filtered_query(filter: Option<StocktakeLineFilter>) -> BoxedStocktakeLineQuery {
    let mut query = stocktake_line_dsl::stocktake_line
        .inner_join(item_link_dsl::item_link.inner_join(item_dsl::item))
        .left_join(stock_line_dsl::stock_line)
        .left_join(location_dsl::location)
        .into_boxed();

    if let Some(f) = filter {
        apply_equal_filter!(query, f.id, stocktake_line_dsl::id);
        apply_equal_filter!(query, f.stocktake_id, stocktake_line_dsl::stocktake_id);
        apply_equal_filter!(query, f.location_id, stocktake_line_dsl::location_id);
    }

    query
}

fn to_domain((line, (_, item), stock_line, location): StocktakeLineJoin) -> StocktakeLine {
    StocktakeLine {
        line,
        item,
        stock_line,
        location,
    }
}

fn apply_item_filter(
    query: BoxedStocktakeLineQuery,
    filter: Option<StocktakeLineFilter>,
    connection: &StorageConnection,
    store_id: String,
) -> BoxedStocktakeLineQuery {
    if let Some(f) = filter {
        if let Some(item_code_or_name) = &f.item_code_or_name {
            let mut item_filter = ItemFilter::new();
            item_filter.code_or_name = Some(item_code_or_name.clone());
            item_filter.is_visible = Some(true);
            let items = ItemRepository::new(connection)
                .query_by_filter(item_filter, Some(store_id))
                .unwrap_or_default(); // if there is a database issue, allow the filter to fail silently
            let item_ids: Vec<String> = items.into_iter().map(|item| item.item_row.id).collect();

            return query.filter(item_dsl::id.eq_any(item_ids));
        }
    }
    query
}<|MERGE_RESOLUTION|>--- conflicted
+++ resolved
@@ -88,11 +88,6 @@
         StocktakeLineRepository { connection }
     }
 
-<<<<<<< HEAD
-    pub fn count(&self, filter: Option<StocktakeLineFilter>) -> Result<i64, RepositoryError> {
-        let query = create_filtered_query(filter);
-        Ok(query.count().get_result(&mut self.connection.connection)?)
-=======
     pub fn count(
         &self,
         filter: Option<StocktakeLineFilter>,
@@ -100,8 +95,6 @@
     ) -> Result<i64, RepositoryError> {
         let mut query = create_filtered_query(filter.clone());
         query = apply_item_filter(query, filter, self.connection, store_id.unwrap_or_default());
-        Ok(query.count().get_result(&self.connection.connection)?)
->>>>>>> 2ca48bab
     }
 
     pub fn query_by_filter(
