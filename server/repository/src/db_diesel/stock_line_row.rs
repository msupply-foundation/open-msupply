--- conflicted
+++ resolved
@@ -31,11 +31,8 @@
         supplier_link_id -> Nullable<Text>,
         barcode_id -> Nullable<Text>,
         item_variant_id -> Nullable<Text>,
-<<<<<<< HEAD
         donor_id -> Nullable<Text>,
-=======
         vvm_status_id -> Nullable<Text>,
->>>>>>> 41d74b71
     }
 }
 
@@ -68,11 +65,8 @@
     pub supplier_link_id: Option<String>,
     pub barcode_id: Option<String>,
     pub item_variant_id: Option<String>,
-<<<<<<< HEAD
     pub donor_id: Option<String>,
-=======
     pub vvm_status_id: Option<String>,
->>>>>>> 41d74b71
 }
 
 pub struct StockLineRowRepository<'a> {
