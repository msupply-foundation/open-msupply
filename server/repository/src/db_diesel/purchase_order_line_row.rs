--- conflicted
+++ resolved
@@ -156,17 +156,10 @@
             p.status = PurchaseOrderStatus::New;
             p.store_id = mock_store_a().id.clone();
             p.created_datetime = chrono::Utc::now().naive_utc();
-<<<<<<< HEAD
-        });
-
-        let result = purchase_order_repo.upsert_one(&row);
-        assert!(result.is_ok());
-=======
             p.purchase_order_number = 1;
         });
 
         let _ = purchase_order_repo.upsert_one(&row);
->>>>>>> be756625
 
         let line = inline_init(|l: &mut PurchaseOrderLineRow| {
             l.id = "test-line-1".to_string();
@@ -175,17 +168,9 @@
             l.item_code = "test-item-1".to_string();
         });
 
-<<<<<<< HEAD
-        let result = repo.upsert_one(&line);
-        assert!(result.is_ok());
-
-        let line = repo.find_one_by_id(&line.id).unwrap().unwrap();
-        assert_eq!(line.id, "test-line-1".to_string());
-=======
         let _ = repo.upsert_one(&line);
 
         let result = repo.find_one_by_id(&line.id).unwrap().unwrap();
         assert_eq!(result.id, "test-line-1".to_string());
->>>>>>> be756625
     }
 }