--- conflicted
+++ resolved
@@ -15,15 +15,9 @@
     purchase_order_line (id) {
         id ->  Text,
         purchase_order_id -> Text,
-<<<<<<< HEAD
         line_number -> BigInt,
         item_link_id -> Text,
         item_name -> Nullable<Text>,
-=======
-        line_number -> Nullable<BigInt>,
-        item_link_id -> Nullable<Text>,
-        item_name ->  Nullable<Text>,
->>>>>>> ef430701
         number_of_packs ->  Nullable<Double>,
         pack_size ->  Nullable<Double>,
         requested_quantity ->  Nullable<Double>,
@@ -48,13 +42,8 @@
 pub struct PurchaseOrderLineRow {
     pub id: String,
     pub purchase_order_id: String,
-<<<<<<< HEAD
     pub line_number: i64,
     pub item_link_id: String,
-=======
-    pub line_number: Option<i64>,
-    pub item_link_id: Option<String>,
->>>>>>> ef430701
     pub item_name: Option<String>,
     pub number_of_packs: Option<f64>,
     pub pack_size: Option<f64>,
@@ -139,7 +128,32 @@
             .load::<PurchaseOrderLineRow>(self.connection.lock().connection())?;
         Ok(result)
     }
-<<<<<<< HEAD
+
+    pub fn find_max_purchase_order_line_number(
+        &self,
+        purchase_order_id: &str,
+    ) -> Result<Option<i64>, RepositoryError> {
+        let result = purchase_order_line::table
+            .filter(purchase_order_line::purchase_order_id.eq(purchase_order_id))
+            .select(max(purchase_order_line::line_number))
+            .first(self.connection.lock().connection())?;
+        Ok(result)
+    }
+}
+
+impl Upsert for PurchaseOrderLineRow {
+    fn upsert(&self, con: &StorageConnection) -> Result<Option<i64>, RepositoryError> {
+        let change_log_id = PurchaseOrderLineRowRepository::new(con).upsert_one(self)?;
+        Ok(Some(change_log_id))
+    }
+
+    // Test only
+    fn assert_upserted(&self, con: &StorageConnection) {
+        assert_eq!(
+            PurchaseOrderLineRowRepository::new(con).find_one_by_id(&self.id),
+            Ok(Some(self.clone()))
+        )
+    }
 }
 
 // purchase order line basic upsert and query operation test:
@@ -181,32 +195,5 @@
 
         let result = repo.find_one_by_id(&line.id).unwrap().unwrap();
         assert_eq!(result.id, "test-line-1".to_string());
-=======
-
-    pub fn find_max_purchase_order_line_number(
-        &self,
-        purchase_order_id: &str,
-    ) -> Result<Option<i64>, RepositoryError> {
-        let result = purchase_order_line::table
-            .filter(purchase_order_line::purchase_order_id.eq(purchase_order_id))
-            .select(max(purchase_order_line::line_number))
-            .first(self.connection.lock().connection())?;
-        Ok(result)
-    }
-}
-
-impl Upsert for PurchaseOrderLineRow {
-    fn upsert(&self, con: &StorageConnection) -> Result<Option<i64>, RepositoryError> {
-        let change_log_id = PurchaseOrderLineRowRepository::new(con).upsert_one(self)?;
-        Ok(Some(change_log_id))
-    }
-
-    // Test only
-    fn assert_upserted(&self, con: &StorageConnection) {
-        assert_eq!(
-            PurchaseOrderLineRowRepository::new(con).find_one_by_id(&self.id),
-            Ok(Some(self.clone()))
-        )
->>>>>>> ef430701
     }
 }