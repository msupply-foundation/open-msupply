use super::{
    location_row::location, sensor_row::sensor::dsl as sensor_dsl, store_row::store,
    StorageConnection,
};

use crate::repository_error::RepositoryError;

use chrono::NaiveDateTime;
use diesel::prelude::*;
use diesel_derive_enum::DbEnum;
use serde::{Deserialize, Serialize};

table! {
    sensor (id) {
        id -> Text,
        name -> Text,
        serial -> Text,
        location_id -> Nullable<Text>,
        store_id -> Nullable<Text>,
        battery_level -> Nullable<Integer>,
        log_interval -> Nullable<Integer>,
        is_active -> Bool,
        last_connection_datetime -> Nullable<Timestamp>,
        #[sql_name = "type"] type_ -> crate::db_diesel::sensor_row::SensorTypeMapping,
    }
}

table! {
    #[sql_name = "sensor"]
    sensor_is_sync_update (id) {
        id -> Text,
        is_sync_update -> Bool,
    }
}

joinable!(sensor -> store (store_id));
joinable!(sensor -> location (location_id));

<<<<<<< HEAD
#[derive(serde::Serialize, Clone, Queryable, Insertable, AsChangeset, Debug, PartialEq)]
=======
#[derive(DbEnum, Debug, Clone, PartialEq, Eq, Serialize, Deserialize)]
#[DbValueStyle = "SCREAMING_SNAKE_CASE"]
pub enum SensorType {
    BlueMaestro,
    Laird,
}

#[derive(Clone, Queryable, Insertable, AsChangeset, Debug, PartialEq)]
>>>>>>> 085a4227
#[changeset_options(treat_none_as_null = "true")]
#[table_name = "sensor"]
pub struct SensorRow {
    pub id: String,
    pub name: String,
    pub serial: String,
    pub location_id: Option<String>,
    pub store_id: Option<String>,
    pub battery_level: Option<i32>,
    pub log_interval: Option<i32>,
    pub is_active: bool,
    pub last_connection_datetime: Option<NaiveDateTime>,
    #[column_name = "type_"]
    pub r#type: SensorType,
}

impl Default for SensorRow {
    fn default() -> Self {
        SensorRow {
            id: Default::default(),
            name: Default::default(),
            serial: Default::default(),
            location_id: None,
            store_id: None,
            battery_level: None,
            log_interval: None,
            is_active: false,
            last_connection_datetime: None,
            r#type: SensorType::BlueMaestro,
        }
    }
}
pub struct SensorRowRepository<'a> {
    connection: &'a StorageConnection,
}

impl<'a> SensorRowRepository<'a> {
    pub fn new(connection: &'a StorageConnection) -> Self {
        SensorRowRepository { connection }
    }

    #[cfg(feature = "postgres")]
    pub fn _upsert_one(&self, row: &SensorRow) -> Result<(), RepositoryError> {
        diesel::insert_into(sensor_dsl::sensor)
            .values(row)
            .on_conflict(sensor_dsl::id)
            .do_update()
            .set(row)
            .execute(&self.connection.connection)?;
        Ok(())
    }

    #[cfg(not(feature = "postgres"))]
    pub fn _upsert_one(&self, row: &SensorRow) -> Result<(), RepositoryError> {
        diesel::replace_into(sensor_dsl::sensor)
            .values(row)
            .execute(&self.connection.connection)?;
        Ok(())
    }

    pub fn upsert_one(&self, row: &SensorRow) -> Result<(), RepositoryError> {
        self._upsert_one(row)?;
        Ok(())
    }

    pub fn find_one_by_id(&self, id: &str) -> Result<Option<SensorRow>, RepositoryError> {
        let result = sensor_dsl::sensor
            .filter(sensor_dsl::id.eq(id))
            .first(&self.connection.connection)
            .optional()?;
        Ok(result)
    }

    pub fn find_many_by_id(&self, ids: &[String]) -> Result<Vec<SensorRow>, RepositoryError> {
        Ok(sensor_dsl::sensor
            .filter(sensor_dsl::id.eq_any(ids))
            .load(&self.connection.connection)?)
    }
}<|MERGE_RESOLUTION|>--- conflicted
+++ resolved
@@ -36,9 +36,6 @@
 joinable!(sensor -> store (store_id));
 joinable!(sensor -> location (location_id));
 
-<<<<<<< HEAD
-#[derive(serde::Serialize, Clone, Queryable, Insertable, AsChangeset, Debug, PartialEq)]
-=======
 #[derive(DbEnum, Debug, Clone, PartialEq, Eq, Serialize, Deserialize)]
 #[DbValueStyle = "SCREAMING_SNAKE_CASE"]
 pub enum SensorType {
@@ -46,8 +43,15 @@
     Laird,
 }
 
-#[derive(Clone, Queryable, Insertable, AsChangeset, Debug, PartialEq)]
->>>>>>> 085a4227
+pub fn get_sensor_type(serial: String) -> SensorType {
+    match serial.split('|').nth(1) {
+        Some("BLUE_MAESTRO") => SensorType::BlueMaestro,
+        Some("LAIRD") => SensorType::Laird,
+        _ => SensorType::BlueMaestro,
+    }
+}
+
+#[derive(Clone, Queryable, Insertable, AsChangeset, Debug, PartialEq, Serialize)]
 #[changeset_options(treat_none_as_null = "true")]
 #[table_name = "sensor"]
 pub struct SensorRow {
