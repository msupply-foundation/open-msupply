use std::any::Any;

use super::{
    clinician_link_row::clinician_link, invoice_row::invoice::dsl::*, item_link_row::item_link,
    name_link_row::name_link, store_row::store, user_row::user_account, StorageConnection,
};

use crate::{repository_error::RepositoryError, Delete, Upsert};

use diesel::{dsl::max, prelude::*};

use chrono::NaiveDateTime;
use diesel_derive_enum::DbEnum;
use serde::{Deserialize, Serialize};
use util::Defaults;

table! {
    invoice (id) {
        id -> Text,
        name_link_id -> Text,
        name_store_id -> Nullable<Text>,
        store_id -> Text,
        user_id -> Nullable<Text>,
        invoice_number -> BigInt,
        #[sql_name = "type"] type_ -> crate::db_diesel::invoice_row::InvoiceRowTypeMapping,
        status -> crate::db_diesel::invoice_row::InvoiceRowStatusMapping,
        on_hold -> Bool,
        comment -> Nullable<Text>,
        their_reference -> Nullable<Text>,
        transport_reference -> Nullable<Text>,
        created_datetime -> Timestamp,
        allocated_datetime -> Nullable<Timestamp>,
        picked_datetime -> Nullable<Timestamp>,
        shipped_datetime -> Nullable<Timestamp>,
        delivered_datetime -> Nullable<Timestamp>,
        verified_datetime -> Nullable<Timestamp>,
        colour -> Nullable<Text>,
        requisition_id -> Nullable<Text>,
        linked_invoice_id -> Nullable<Text>,
        tax -> Nullable<Double>,
        clinician_link_id -> Nullable<Text>,
    }
}

joinable!(invoice -> name_link (name_link_id));
joinable!(invoice -> store (store_id));
joinable!(invoice -> user_account (user_id));
joinable!(invoice -> clinician_link (clinician_link_id));
allow_tables_to_appear_in_same_query!(invoice, item_link);
allow_tables_to_appear_in_same_query!(invoice, name_link);

#[derive(DbEnum, Debug, Clone, PartialEq, Eq, Serialize, Deserialize)]
#[serde(rename_all = "SCREAMING_SNAKE_CASE")]
#[DbValueStyle = "SCREAMING_SNAKE_CASE"]
pub enum InvoiceRowType {
    OutboundShipment,
    InboundShipment,
    Prescription,
    // Initially we had single inventory adjustment InvoiceRowType, this was changed to two separate types
    // central server may have old inventory adjustment type, thus map it to inventory additions
    #[serde(alias = "INVENTORY_ADJUSTMENT")]
    InventoryAddition,
    InventoryReduction,
    Repack,
}

#[derive(DbEnum, Debug, Clone, PartialEq, Eq, Serialize, Deserialize)]
#[serde(rename_all = "SCREAMING_SNAKE_CASE")]
#[DbValueStyle = "SCREAMING_SNAKE_CASE"]
pub enum InvoiceRowStatus {
    New,
    Allocated,
    Picked,
    Shipped,
    Delivered,
    Verified,
}

#[derive(Clone, Queryable, Insertable, AsChangeset, Debug, PartialEq)]
#[changeset_options(treat_none_as_null = "true")]
#[table_name = "invoice"]
pub struct InvoiceRow {
    pub id: String,
    pub name_link_id: String,
    pub name_store_id: Option<String>,
    pub store_id: String,
    pub user_id: Option<String>,
    pub invoice_number: i64,
    #[column_name = "type_"]
    pub r#type: InvoiceRowType,
    pub status: InvoiceRowStatus,
    pub on_hold: bool,
    pub comment: Option<String>,
    pub their_reference: Option<String>,
    pub transport_reference: Option<String>,
    pub created_datetime: NaiveDateTime,
    pub allocated_datetime: Option<NaiveDateTime>,
    pub picked_datetime: Option<NaiveDateTime>,
    pub shipped_datetime: Option<NaiveDateTime>,
    pub delivered_datetime: Option<NaiveDateTime>,
    pub verified_datetime: Option<NaiveDateTime>,
    pub colour: Option<String>,
    pub requisition_id: Option<String>,
    pub linked_invoice_id: Option<String>,
    pub tax: Option<f64>,
    pub clinician_link_id: Option<String>,
}

impl Default for InvoiceRow {
    fn default() -> Self {
        Self {
            created_datetime: Defaults::naive_date_time(),
            r#type: InvoiceRowType::InboundShipment,
            status: InvoiceRowStatus::New,
            // Defaults
            id: Default::default(),
            user_id: Default::default(),
            name_link_id: Default::default(),
            name_store_id: Default::default(),
            store_id: Default::default(),
            invoice_number: Default::default(),
            on_hold: Default::default(),
            comment: Default::default(),
            their_reference: Default::default(),
            transport_reference: Default::default(),
            allocated_datetime: Default::default(),
            picked_datetime: Default::default(),
            shipped_datetime: Default::default(),
            delivered_datetime: Default::default(),
            verified_datetime: Default::default(),
            colour: Default::default(),
            requisition_id: Default::default(),
            linked_invoice_id: Default::default(),
            tax: Default::default(),
            clinician_link_id: Default::default(),
        }
    }
}

pub struct InvoiceRowRepository<'a> {
    connection: &'a StorageConnection,
}

impl<'a> InvoiceRowRepository<'a> {
    pub fn new(connection: &'a StorageConnection) -> Self {
        InvoiceRowRepository { connection }
    }

    #[cfg(feature = "postgres")]
    pub fn upsert_one(&self, row: &InvoiceRow) -> Result<(), RepositoryError> {
        diesel::insert_into(invoice)
            .values(row)
            .on_conflict(id)
            .do_update()
            .set(row)
            .execute(&self.connection.connection)?;
        Ok(())
    }

    #[cfg(not(feature = "postgres"))]
    pub fn upsert_one(&self, row: &InvoiceRow) -> Result<(), RepositoryError> {
        diesel::replace_into(invoice)
            .values(row)
            .execute(&self.connection.connection)?;
        Ok(())
    }

    pub fn delete(&self, invoice_id: &str) -> Result<(), RepositoryError> {
        diesel::delete(invoice.filter(id.eq(invoice_id))).execute(&self.connection.connection)?;
        Ok(())
    }

    pub fn find_one_by_id(&self, invoice_id: &str) -> Result<InvoiceRow, RepositoryError> {
        let result = invoice
            .filter(id.eq(invoice_id))
            .first(&self.connection.connection);
        result.map_err(|err| RepositoryError::from(err))
    }

    // TODO replace find_one_by_id with this one
    pub fn find_one_by_id_option(
        &self,
        invoice_id: &str,
    ) -> Result<Option<InvoiceRow>, RepositoryError> {
        let result = invoice
            .filter(id.eq(invoice_id))
            .first(&self.connection.connection)
            .optional()?;
        Ok(result)
    }

    pub fn find_many_by_id(&self, ids: &[String]) -> Result<Vec<InvoiceRow>, RepositoryError> {
        let result = invoice
            .filter(id.eq_any(ids))
            .load(&self.connection.connection)?;
        Ok(result)
    }

    pub fn find_max_invoice_number(
        &self,
        r#type: InvoiceRowType,
        store: &str,
    ) -> Result<Option<i64>, RepositoryError> {
        let result = invoice
            .filter(type_.eq(r#type).and(store_id.eq(store)))
            .select(max(invoice_number))
            .first(&self.connection.connection)?;
        Ok(result)
    }
<<<<<<< HEAD
}

pub struct OutboundShipmentRowRepository<'a> {
    connection: &'a StorageConnection,
}

impl<'a> OutboundShipmentRowRepository<'a> {
    pub fn new(connection: &'a StorageConnection) -> Self {
        OutboundShipmentRowRepository { connection }
    }

    pub async fn find_many_by_name_id(
        &self,
        name: &str,
    ) -> Result<Vec<InvoiceRow>, RepositoryError> {
        let result = invoice
            .filter(
                type_
                    .eq(InvoiceRowType::OutboundShipment)
                    .and(name_id.eq(name)),
            )
            .get_results(&self.connection.connection)?;
        Ok(result)
    }

    pub fn find_many_by_store_id(&self, store: &str) -> Result<Vec<InvoiceRow>, RepositoryError> {
        let result = invoice
            .filter(
                type_
                    .eq(InvoiceRowType::OutboundShipment)
                    .and(store_id.eq(store)),
            )
            .get_results(&self.connection.connection)?;
        Ok(result)
    }
}

#[derive(Debug, Clone)]
pub struct InvoiceRowDelete(pub String);
impl Delete for InvoiceRowDelete {
    fn delete(&self, con: &StorageConnection) -> Result<(), RepositoryError> {
        InvoiceRowRepository::new(con).delete(&self.0)
    }
    // Test only
    fn assert_deleted(&self, con: &StorageConnection) {
        assert_eq!(
            InvoiceRowRepository::new(con).find_one_by_id_option(&self.0),
            Ok(None)
        )
    }
}

impl Upsert for InvoiceRow {
    fn upsert_sync(&self, con: &StorageConnection) -> Result<(), RepositoryError> {
        InvoiceRowRepository::new(con).upsert_one(self)
    }

    // Test only
    fn assert_upserted(&self, con: &StorageConnection) {
        assert_eq!(
            InvoiceRowRepository::new(con).find_one_by_id_option(&self.id),
            Ok(Some(self.clone()))
        )
    }

    fn as_mut_any(&mut self) -> Option<&mut dyn Any> {
        Some(self)
    }
=======
>>>>>>> 6c6e3ee0
}<|MERGE_RESOLUTION|>--- conflicted
+++ resolved
@@ -207,42 +207,6 @@
             .first(&self.connection.connection)?;
         Ok(result)
     }
-<<<<<<< HEAD
-}
-
-pub struct OutboundShipmentRowRepository<'a> {
-    connection: &'a StorageConnection,
-}
-
-impl<'a> OutboundShipmentRowRepository<'a> {
-    pub fn new(connection: &'a StorageConnection) -> Self {
-        OutboundShipmentRowRepository { connection }
-    }
-
-    pub async fn find_many_by_name_id(
-        &self,
-        name: &str,
-    ) -> Result<Vec<InvoiceRow>, RepositoryError> {
-        let result = invoice
-            .filter(
-                type_
-                    .eq(InvoiceRowType::OutboundShipment)
-                    .and(name_id.eq(name)),
-            )
-            .get_results(&self.connection.connection)?;
-        Ok(result)
-    }
-
-    pub fn find_many_by_store_id(&self, store: &str) -> Result<Vec<InvoiceRow>, RepositoryError> {
-        let result = invoice
-            .filter(
-                type_
-                    .eq(InvoiceRowType::OutboundShipment)
-                    .and(store_id.eq(store)),
-            )
-            .get_results(&self.connection.connection)?;
-        Ok(result)
-    }
 }
 
 #[derive(Debug, Clone)]
@@ -276,6 +240,4 @@
     fn as_mut_any(&mut self) -> Option<&mut dyn Any> {
         Some(self)
     }
-=======
->>>>>>> 6c6e3ee0
 }