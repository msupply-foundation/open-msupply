use std::any::Any;

use super::{
    clinician_link_row::clinician_link, currency_row::currency, invoice_row::invoice::dsl::*,
    item_link_row::item_link, name_link_row::name_link, store_row::store, user_row::user_account,
    StorageConnection,
};

use crate::{repository_error::RepositoryError, Delete, Upsert};

use diesel::{dsl::max, prelude::*};

use chrono::NaiveDateTime;
use diesel_derive_enum::DbEnum;
use serde::{Deserialize, Serialize};
use util::Defaults;

table! {
    invoice (id) {
        id -> Text,
        name_link_id -> Text,
        name_store_id -> Nullable<Text>,
        store_id -> Text,
        user_id -> Nullable<Text>,
        invoice_number -> BigInt,
        #[sql_name = "type"] type_ -> crate::db_diesel::invoice_row::InvoiceRowTypeMapping,
        status -> crate::db_diesel::invoice_row::InvoiceRowStatusMapping,
        on_hold -> Bool,
        comment -> Nullable<Text>,
        their_reference -> Nullable<Text>,
        transport_reference -> Nullable<Text>,
        created_datetime -> Timestamp,
        allocated_datetime -> Nullable<Timestamp>,
        picked_datetime -> Nullable<Timestamp>,
        shipped_datetime -> Nullable<Timestamp>,
        delivered_datetime -> Nullable<Timestamp>,
        verified_datetime -> Nullable<Timestamp>,
        colour -> Nullable<Text>,
        requisition_id -> Nullable<Text>,
        linked_invoice_id -> Nullable<Text>,
        tax -> Nullable<Double>,
        currency_id -> Nullable<Text>,
        currency_rate -> Double,
        clinician_link_id -> Nullable<Text>,
        original_shipment_id -> Nullable<Text>,
    }
}

joinable!(invoice -> name_link (name_link_id));
joinable!(invoice -> store (store_id));
joinable!(invoice -> user_account (user_id));
joinable!(invoice -> currency (currency_id));
joinable!(invoice -> clinician_link (clinician_link_id));
allow_tables_to_appear_in_same_query!(invoice, item_link);
allow_tables_to_appear_in_same_query!(invoice, name_link);

#[derive(DbEnum, Debug, Clone, PartialEq, Eq, Serialize, Deserialize)]
#[serde(rename_all = "SCREAMING_SNAKE_CASE")]
#[DbValueStyle = "SCREAMING_SNAKE_CASE"]
pub enum InvoiceRowType {
    OutboundShipment,
    InboundShipment,
    Prescription,
    // Initially we had single inventory adjustment InvoiceRowType, this was changed to two separate types
    // central server may have old inventory adjustment type, thus map it to inventory additions
    #[serde(alias = "INVENTORY_ADJUSTMENT")]
    InventoryAddition,
    InventoryReduction,
    Repack,
    InboundReturn,
    OutboundReturn,
}

#[derive(DbEnum, Debug, Clone, PartialEq, Eq, Serialize, Deserialize)]
#[serde(rename_all = "SCREAMING_SNAKE_CASE")]
#[DbValueStyle = "SCREAMING_SNAKE_CASE"]
pub enum InvoiceRowStatus {
    New,
    Allocated,
    Picked,
    Shipped,
    Delivered,
    Verified,
}

#[derive(Clone, Queryable, Insertable, AsChangeset, Debug, PartialEq)]
#[diesel(treat_none_as_null = true)]
#[diesel(table_name = invoice)]
pub struct InvoiceRow {
    pub id: String,
    pub name_link_id: String,
    pub name_store_id: Option<String>,
    pub store_id: String,
    pub user_id: Option<String>,
    pub invoice_number: i64,
    #[diesel(column_name = type_)]
    pub r#type: InvoiceRowType,
    pub status: InvoiceRowStatus,
    pub on_hold: bool,
    pub comment: Option<String>,
    pub their_reference: Option<String>,
    pub transport_reference: Option<String>,
    pub created_datetime: NaiveDateTime,
    pub allocated_datetime: Option<NaiveDateTime>,
    pub picked_datetime: Option<NaiveDateTime>,
    pub shipped_datetime: Option<NaiveDateTime>,
    pub delivered_datetime: Option<NaiveDateTime>,
    pub verified_datetime: Option<NaiveDateTime>,
    pub colour: Option<String>,
    pub requisition_id: Option<String>,
    pub linked_invoice_id: Option<String>,
    pub tax: Option<f64>,
    pub currency_id: Option<String>,
    pub currency_rate: f64,
    pub clinician_link_id: Option<String>,
    pub original_shipment_id: Option<String>,
}

impl Default for InvoiceRow {
    fn default() -> Self {
        Self {
            created_datetime: Defaults::naive_date_time(),
            r#type: InvoiceRowType::InboundShipment,
            status: InvoiceRowStatus::New,
            // Defaults
            id: Default::default(),
            user_id: Default::default(),
            name_link_id: Default::default(),
            name_store_id: Default::default(),
            store_id: Default::default(),
            invoice_number: Default::default(),
            on_hold: Default::default(),
            comment: Default::default(),
            their_reference: Default::default(),
            transport_reference: Default::default(),
            allocated_datetime: Default::default(),
            picked_datetime: Default::default(),
            shipped_datetime: Default::default(),
            delivered_datetime: Default::default(),
            verified_datetime: Default::default(),
            colour: Default::default(),
            requisition_id: Default::default(),
            linked_invoice_id: Default::default(),
            tax: Default::default(),
            currency_id: Default::default(),
            currency_rate: Default::default(),
            clinician_link_id: Default::default(),
            original_shipment_id: Default::default(),
        }
    }
}

pub struct InvoiceRowRepository<'a> {
    connection: &'a mut StorageConnection,
}

impl<'a> InvoiceRowRepository<'a> {
    pub fn new(connection: &'a mut StorageConnection) -> Self {
        InvoiceRowRepository { connection }
    }

    #[cfg(feature = "postgres")]
    pub fn upsert_one(&self, row: &InvoiceRow) -> Result<(), RepositoryError> {
        diesel::insert_into(invoice)
            .values(row)
            .on_conflict(id)
            .do_update()
            .set(row)
            .execute(&mut self.connection.connection)?;
        Ok(())
    }

    #[cfg(not(feature = "postgres"))]
    pub fn upsert_one(&self, row: &InvoiceRow) -> Result<(), RepositoryError> {
        diesel::replace_into(invoice)
            .values(row)
            .execute(&mut self.connection.connection)?;
        Ok(())
    }

    pub fn delete(&self, invoice_id: &str) -> Result<(), RepositoryError> {
        diesel::delete(invoice.filter(id.eq(invoice_id)))
            .execute(&mut self.connection.connection)?;
        Ok(())
    }

    pub fn find_one_by_id(&self, invoice_id: &str) -> Result<InvoiceRow, RepositoryError> {
        let result = invoice
            .filter(id.eq(invoice_id))
<<<<<<< HEAD
            .first(&mut self.connection.connection);
        result.map_err(|err| RepositoryError::from(err))
=======
            .first(&self.connection.connection);
        result.map_err(RepositoryError::from)
>>>>>>> 2ca48bab
    }

    // TODO replace find_one_by_id with this one
    pub fn find_one_by_id_option(
        &self,
        invoice_id: &str,
    ) -> Result<Option<InvoiceRow>, RepositoryError> {
        let result = invoice
            .filter(id.eq(invoice_id))
            .first(&mut self.connection.connection)
            .optional()?;
        Ok(result)
    }

    pub fn find_many_by_id(&self, ids: &[String]) -> Result<Vec<InvoiceRow>, RepositoryError> {
        let result = invoice
            .filter(id.eq_any(ids))
            .load(&mut self.connection.connection)?;
        Ok(result)
    }

    pub fn find_max_invoice_number(
        &self,
        r#type: InvoiceRowType,
        store: &str,
    ) -> Result<Option<i64>, RepositoryError> {
        let result = invoice
            .filter(type_.eq(r#type).and(store_id.eq(store)))
            .select(max(invoice_number))
            .first(&mut self.connection.connection)?;
        Ok(result)
    }
}

<<<<<<< HEAD
pub struct OutboundShipmentRowRepository<'a> {
    connection: &'a mut StorageConnection,
}

impl<'a> OutboundShipmentRowRepository<'a> {
    pub fn new(connection: &'a mut StorageConnection) -> Self {
        OutboundShipmentRowRepository { connection }
    }

    pub async fn find_many_by_name_id(
        &mut self,
        name: &str,
    ) -> Result<Vec<InvoiceRow>, RepositoryError> {
        let result = invoice
            .filter(
                type_
                    .eq(InvoiceRowType::OutboundShipment)
                    .and(name_id.eq(name)),
            )
            .get_results(&mut self.connection.connection)?;
        Ok(result)
    }

    pub fn find_many_by_store_id(&self, store: &str) -> Result<Vec<InvoiceRow>, RepositoryError> {
        let result = invoice
            .filter(
                type_
                    .eq(InvoiceRowType::OutboundShipment)
                    .and(store_id.eq(store)),
            )
            .get_results(&mut self.connection.connection)?;
        Ok(result)
=======
#[derive(Debug, Clone)]
pub struct InvoiceRowDelete(pub String);
impl Delete for InvoiceRowDelete {
    fn delete(&self, con: &StorageConnection) -> Result<(), RepositoryError> {
        InvoiceRowRepository::new(con).delete(&self.0)
    }
    // Test only
    fn assert_deleted(&self, con: &StorageConnection) {
        assert_eq!(
            InvoiceRowRepository::new(con).find_one_by_id_option(&self.0),
            Ok(None)
        )
    }
}

impl Upsert for InvoiceRow {
    fn upsert_sync(&self, con: &StorageConnection) -> Result<(), RepositoryError> {
        InvoiceRowRepository::new(con).upsert_one(self)
    }

    // Test only
    fn assert_upserted(&self, con: &StorageConnection) {
        assert_eq!(
            InvoiceRowRepository::new(con).find_one_by_id_option(&self.id),
            Ok(Some(self.clone()))
        )
    }

    fn as_mut_any(&mut self) -> Option<&mut dyn Any> {
        Some(self)
>>>>>>> 2ca48bab
    }
}<|MERGE_RESOLUTION|>--- conflicted
+++ resolved
@@ -187,13 +187,8 @@
     pub fn find_one_by_id(&self, invoice_id: &str) -> Result<InvoiceRow, RepositoryError> {
         let result = invoice
             .filter(id.eq(invoice_id))
-<<<<<<< HEAD
             .first(&mut self.connection.connection);
-        result.map_err(|err| RepositoryError::from(err))
-=======
-            .first(&self.connection.connection);
         result.map_err(RepositoryError::from)
->>>>>>> 2ca48bab
     }
 
     // TODO replace find_one_by_id with this one
@@ -228,40 +223,6 @@
     }
 }
 
-<<<<<<< HEAD
-pub struct OutboundShipmentRowRepository<'a> {
-    connection: &'a mut StorageConnection,
-}
-
-impl<'a> OutboundShipmentRowRepository<'a> {
-    pub fn new(connection: &'a mut StorageConnection) -> Self {
-        OutboundShipmentRowRepository { connection }
-    }
-
-    pub async fn find_many_by_name_id(
-        &mut self,
-        name: &str,
-    ) -> Result<Vec<InvoiceRow>, RepositoryError> {
-        let result = invoice
-            .filter(
-                type_
-                    .eq(InvoiceRowType::OutboundShipment)
-                    .and(name_id.eq(name)),
-            )
-            .get_results(&mut self.connection.connection)?;
-        Ok(result)
-    }
-
-    pub fn find_many_by_store_id(&self, store: &str) -> Result<Vec<InvoiceRow>, RepositoryError> {
-        let result = invoice
-            .filter(
-                type_
-                    .eq(InvoiceRowType::OutboundShipment)
-                    .and(store_id.eq(store)),
-            )
-            .get_results(&mut self.connection.connection)?;
-        Ok(result)
-=======
 #[derive(Debug, Clone)]
 pub struct InvoiceRowDelete(pub String);
 impl Delete for InvoiceRowDelete {
@@ -292,6 +253,5 @@
 
     fn as_mut_any(&mut self) -> Option<&mut dyn Any> {
         Some(self)
->>>>>>> 2ca48bab
     }
 }