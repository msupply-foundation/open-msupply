--- conflicted
+++ resolved
@@ -114,7 +114,7 @@
         finalised_datetime,
         name_id,
         name,
-        color,
+        colour,
         their_reference,
         comment,
         store_id,
@@ -137,21 +137,13 @@
             requisition_dsl::finalised_datetime
         );
 
-<<<<<<< HEAD
         apply_equal_filter!(query, name_id, requisition_dsl::name_id);
-        apply_equal_filter!(query, name, name_dsl::name_);
-        apply_equal_filter!(query, color, requisition_dsl::color);
-        apply_equal_filter!(query, their_reference, requisition_dsl::their_reference);
-        apply_equal_filter!(query, comment, requisition_dsl::comment);
+        apply_simple_string_filter!(query, name, name_dsl::name_);
+        apply_equal_filter!(query, colour, requisition_dsl::colour);
+        apply_simple_string_filter!(query, their_reference, requisition_dsl::their_reference);
+        apply_simple_string_filter!(query, comment, requisition_dsl::comment);
 
         apply_equal_filter!(query, store_id, requisition_dsl::store_id);
-=======
-        apply_equal_filter!(query, f.name_id, requisition_dsl::name_id);
-        apply_simple_string_filter!(query, f.name, name_dsl::name_);
-        apply_equal_filter!(query, f.colour, requisition_dsl::colour);
-        apply_simple_string_filter!(query, f.their_reference, requisition_dsl::their_reference);
-        apply_simple_string_filter!(query, f.comment, requisition_dsl::comment);
->>>>>>> 0eb67198
     }
 
     Ok(query)
