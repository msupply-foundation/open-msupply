--- conflicted
+++ resolved
@@ -19,18 +19,11 @@
     pub sent_datetime: Option<DatetimeFilter>,
     pub finalised_datetime: Option<DatetimeFilter>,
     pub name_id: Option<EqualFilter<String>>,
-<<<<<<< HEAD
-    pub name: Option<EqualFilter<String>>,
-    pub color: Option<EqualFilter<String>>,
-    pub their_reference: Option<EqualFilter<String>>,
-    pub comment: Option<EqualFilter<String>>,
-    pub store_id: Option<EqualFilter<String>>,
-=======
     pub name: Option<SimpleStringFilter>,
     pub colour: Option<EqualFilter<String>>,
     pub their_reference: Option<SimpleStringFilter>,
     pub comment: Option<SimpleStringFilter>,
->>>>>>> 0eb67198
+    pub store_id: Option<EqualFilter<String>>,
 }
 
 pub enum RequisitionSortField {
