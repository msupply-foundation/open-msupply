use super::{
    name_link_row::{name_link, name_link::dsl as name_link_dsl},
    name_row::{name, name::dsl as name_dsl},
    name_store_join::{name_store_join, name_store_join::dsl as name_store_join_dsl},
    store_row::{store, store::dsl as store_dsl},
    DBType, NameRow, NameStoreJoinRow, StorageConnection, StoreRow,
};

use crate::{
    diesel_macros::{apply_equal_filter, apply_sort_no_case, apply_string_filter},
    repository_error::RepositoryError,
    EqualFilter, NameLinkRow, NameType, Pagination, Sort, StringFilter,
};

use diesel::{
    dsl::{And, Eq, IntoBoxed, LeftJoin},
    helper_types::InnerJoin,
    prelude::*,
};
use util::{constants::SYSTEM_NAME_CODES, inline_init};

#[derive(PartialEq, Debug, Clone, Default)]
pub struct Name {
    pub name_row: NameRow,
    pub name_store_join_row: Option<NameStoreJoinRow>,
    pub store_row: Option<StoreRow>,
}

#[derive(Clone, Default, PartialEq, Debug)]
pub struct NameFilter {
    pub id: Option<EqualFilter<String>>,
    pub name: Option<StringFilter>,
    pub code: Option<StringFilter>,
    pub is_customer: Option<bool>,
    pub is_supplier: Option<bool>,
    pub is_patient: Option<bool>,
    pub is_store: Option<bool>,
    pub store_code: Option<StringFilter>,
    pub is_visible: Option<bool>,
    pub is_system_name: Option<bool>,
    pub r#type: Option<EqualFilter<NameType>>,

    pub phone: Option<StringFilter>,
    pub address1: Option<StringFilter>,
    pub address2: Option<StringFilter>,
    pub country: Option<StringFilter>,
    pub email: Option<StringFilter>,
}

impl EqualFilter<NameType> {
    pub fn equal_to_name_type(value: &NameType) -> Self {
        inline_init(|r: &mut Self| r.equal_to = Some(value.to_owned()))
    }
}

#[derive(PartialEq, Debug)]
pub enum NameSortField {
    Name,
    Code,
    Phone,
    Address1,
    Address2,
    Country,
    Email,
}

pub type NameSort = Sort<NameSortField>;

type NameAndNameStoreJoin = (
    NameRow,
    (NameLinkRow, Option<NameStoreJoinRow>),
    Option<StoreRow>,
);

pub struct NameRepository<'a> {
    connection: &'a mut StorageConnection,
}

impl<'a> NameRepository<'a> {
    pub fn new(connection: &'a mut StorageConnection) -> Self {
        NameRepository { connection }
    }

    pub fn count(
        &self,
        store_id: &str,
        filter: Option<NameFilter>,
    ) -> Result<i64, RepositoryError> {
        let query = Self::create_filtered_query(store_id.to_string(), filter);

        Ok(query.count().get_result(&mut self.connection.connection)?)
    }

    pub fn query_by_filter(
        &self,
        store_id: &str,
        filter: NameFilter,
    ) -> Result<Vec<Name>, RepositoryError> {
        self.query(store_id, Pagination::new(), Some(filter), None)
    }

    pub fn query_one(
        &self,
        store_id: &str,
        filter: NameFilter,
    ) -> Result<Option<Name>, RepositoryError> {
        Ok(self.query_by_filter(store_id, filter)?.pop())
    }

    pub fn query(
        &self,
        store_id: &str,
        pagination: Pagination,
        filter: Option<NameFilter>,
        sort: Option<NameSort>,
    ) -> Result<Vec<Name>, RepositoryError> {
        let mut query = Self::create_filtered_query(store_id.to_string(), filter);

        if let Some(sort) = sort {
            match sort.key {
                NameSortField::Name => {
                    apply_sort_no_case!(query, sort, name_dsl::name_);
                }
                NameSortField::Code => {
                    apply_sort_no_case!(query, sort, name_dsl::code);
                }
                NameSortField::Phone => apply_sort_no_case!(query, sort, name_dsl::phone),
                NameSortField::Address1 => apply_sort_no_case!(query, sort, name_dsl::address1),
                NameSortField::Address2 => apply_sort_no_case!(query, sort, name_dsl::address2),
                NameSortField::Country => apply_sort_no_case!(query, sort, name_dsl::country),
                NameSortField::Email => apply_sort_no_case!(query, sort, name_dsl::email),
            }
        } else {
            query = query.order(name_dsl::id.asc())
        }

        let final_query = query
            .offset(pagination.offset as i64)
            .limit(pagination.limit as i64);

        // Debug diesel query
        // println!(
        //     "{}",
        //     diesel::debug_query::<DBType, _>(&final_query).to_string()
        // );

        let result = final_query.load::<NameAndNameStoreJoin>(&mut self.connection.connection)?;

        Ok(result.into_iter().map(Name::from_join).collect())
    }

    /// Returns a list of names left joined to name_store_join (for name_store_joins matching store_id parameter)
    /// Names will still be present in result even if name_store_join doesn't match store_id in parameters
    /// but it's considered invisible in subseqent filters.
    pub fn create_filtered_query(store_id: String, filter: Option<NameFilter>) -> BoxedNameQuery {
        let mut query = name_dsl::name
            .inner_join(
                name_link_dsl::name_link.left_join(
                    name_store_join_dsl::name_store_join.on(name_store_join_dsl::name_link_id
                        .eq(name_link_dsl::id)
                        .and(name_store_join_dsl::store_id.eq(store_id.clone()))),
                ),
            )
            .left_join(store_dsl::store)
            .into_boxed();

        if let Some(f) = filter {
            let NameFilter {
                id,
                name,
                code,
                is_customer,
                is_supplier,
                is_store,
                store_code,
                is_visible,
                is_system_name,
                r#type,
                phone,
                address1,
                address2,
                country,
                email,
                is_patient,
            } = f;

            apply_equal_filter!(query, id, name_dsl::id);
            apply_string_filter!(query, code, name_dsl::code);

            apply_string_filter!(query, name, name_dsl::name_);
            apply_string_filter!(query, store_code, store_dsl::code);
            apply_equal_filter!(query, r#type, name_dsl::type_);

            apply_string_filter!(query, phone, name_dsl::phone);
            apply_string_filter!(query, address1, name_dsl::address1);
            apply_string_filter!(query, address2, name_dsl::address2);
            apply_string_filter!(query, country, name_dsl::country);
            apply_string_filter!(query, email, name_dsl::email);

            if let Some(is_customer) = is_customer {
                query = query.filter(name_store_join_dsl::name_is_customer.eq(is_customer));
            }
            if let Some(is_supplier) = is_supplier {
                query = query.filter(name_store_join_dsl::name_is_supplier.eq(is_supplier));
            }

            query = match is_patient {
                Some(true) => query.filter(name_dsl::type_.eq(NameType::Patient)),
                Some(false) => query.filter(name_dsl::type_.ne(NameType::Patient)),
                None => query,
            };

            query = match is_visible {
                Some(true) => query.filter(name_store_join_dsl::id.is_not_null()),
                Some(false) => query.filter(name_store_join_dsl::id.is_null()),
                None => query,
            };

            query = match is_system_name {
                Some(true) => query.filter(name_dsl::code.eq_any(SYSTEM_NAME_CODES)),
                Some(false) => query.filter(name_dsl::code.ne_all(SYSTEM_NAME_CODES)),
                None => query,
            };

            query = match is_store {
                Some(true) => query.filter(store_dsl::id.is_not_null()),
                Some(false) => query.filter(store_dsl::id.is_null()),
                None => query,
            };
        };

        query
    }
}

impl Name {
    pub fn from_join(
        (name_row, (_name_link_row, name_store_join_row), store_row): NameAndNameStoreJoin,
    ) -> Name {
        Name {
            name_row,
            name_store_join_row,
            store_row,
        }
    }

    pub fn custom_data(&self) -> Result<Option<serde_json::Value>, serde_json::Error> {
        self.name_row
            .custom_data_string
            .as_ref()
            .map(|custom_data_string| serde_json::from_str(custom_data_string))
            .transpose()
    }
}

// name_store_join_dsl::name_id.eq(name_dsl::id)
type NameLinkIdEqualToId = Eq<name_store_join_dsl::name_link_id, name_link_dsl::id>;
// name_store_join_dsl::store_id.eq(store_id)
type StoreIdEqualToStr = Eq<name_store_join_dsl::store_id, String>;
type OnNameStoreJoinToNameLinkJoin =
    OnClauseWrapper<name_store_join::table, And<NameLinkIdEqualToId, StoreIdEqualToStr>>;

type BoxedNameQuery = IntoBoxed<
    'static,
    LeftJoin<
        InnerJoin<name::table, LeftJoin<name_link::table, OnNameStoreJoinToNameLinkJoin>>,
        store::table,
    >,
    DBType,
>;

impl NameFilter {
    pub fn new() -> NameFilter {
        NameFilter::default()
    }

    pub fn id(mut self, filter: EqualFilter<String>) -> Self {
        self.id = Some(filter);
        self
    }

    pub fn code(mut self, filter: StringFilter) -> Self {
        self.code = Some(filter);
        self
    }

    pub fn name(mut self, filter: StringFilter) -> Self {
        self.name = Some(filter);
        self
    }

    pub fn match_is_supplier(mut self, value: bool) -> Self {
        self.is_supplier = Some(value);
        self
    }

    pub fn is_visible(mut self, value: bool) -> Self {
        self.is_visible = Some(value);
        self
    }

    pub fn is_system_name(mut self, value: bool) -> Self {
        self.is_system_name = Some(value);
        self
    }

    pub fn is_store(mut self, value: bool) -> Self {
        self.is_store = Some(value);
        self
    }

    pub fn store_code(mut self, filter: StringFilter) -> Self {
        self.store_code = Some(filter);
        self
    }

    pub fn is_customer(mut self, value: bool) -> Self {
        self.is_customer = Some(value);
        self
    }

    pub fn is_patient(mut self, value: bool) -> Self {
        self.is_patient = Some(value);
        self
    }

    pub fn r#type(mut self, filter: EqualFilter<NameType>) -> Self {
        self.r#type = Some(filter);
        self
    }
}

impl Name {
    pub fn is_customer(&self) -> bool {
        self.name_store_join_row
            .as_ref()
            .map(|name_store_join_row| name_store_join_row.name_is_customer)
            .unwrap_or(false)
    }

    pub fn is_supplier(&self) -> bool {
        self.name_store_join_row
            .as_ref()
            .map(|name_store_join_row| name_store_join_row.name_is_supplier)
            .unwrap_or(false)
    }

    pub fn is_patient(&self) -> bool {
        self.name_row.r#type == NameType::Patient
    }

    pub fn is_visible(&self) -> bool {
        self.name_store_join_row.is_some()
    }

    pub fn is_system_name(&self) -> bool {
        SYSTEM_NAME_CODES
            .iter()
            .any(|system_name_code| self.name_row.code == *system_name_code)
    }

    pub fn store_id(&self) -> Option<&str> {
        self.store_row
            .as_ref()
            .map(|store_row| store_row.id.as_str())
    }
}

impl NameType {
    pub fn equal_to(&self) -> EqualFilter<NameType> {
        EqualFilter {
            equal_to: Some(self.clone()),
            not_equal_to: None,
            equal_any: None,
            not_equal_all: None,
            equal_any_or_null: None,
            is_null: None,
        }
    }
}

#[cfg(test)]
mod tests {
    use util::{constants::INVENTORY_ADJUSTMENT_NAME_CODE, inline_init};

    use crate::{
        mock::MockDataInserts,
        mock::{mock_name_1, mock_test_name_query_store_1, mock_test_name_query_store_2},
        test_db, NameFilter, NameRepository, NameRow, NameRowRepository, Pagination, StringFilter,
        DEFAULT_PAGINATION_LIMIT,
    };

    use std::convert::TryFrom;

    use super::{Name, NameSort, NameSortField};

    fn data() -> (Vec<NameRow>, Vec<Name>) {
        let mut rows = Vec::new();
        let mut queries = Vec::new();
        for index in 0..200 {
            rows.push(inline_init(|r: &mut NameRow| {
                r.id = format!("id{:05}", index);
                r.name = format!("name{}", index);
                r.code = format!("code{}", index);
                r.is_customer = true;
                r.is_supplier = true;
            }));

            queries.push(Name {
                name_row: inline_init(|r: &mut NameRow| {
                    r.id = format!("id{:05}", index);
                    r.name = format!("name{}", index);
                    r.code = format!("code{}", index);
                    r.is_customer = true;
                    r.is_supplier = true;
                }),
                name_store_join_row: None,
                store_row: None,
            });
        }
        (rows, queries)
    }

    #[actix_rt::test]
    async fn test_name_query_repository() {
        // Prepare
        let (_, storage_connection, _, _) =
            test_db::setup_all("test_name_query_repository", MockDataInserts::none()).await;
        let repository = NameRepository::new(&mut storage_connection);

        let (rows, queries) = data();
        let name_repo = NameRowRepository::new(&storage_connection);
        for row in rows {
<<<<<<< HEAD
            NameRowRepository::new(&mut storage_connection)
                .upsert_one(&row)
                .unwrap();
=======
            name_repo.upsert_one(&row).unwrap();
>>>>>>> 2ca48bab
        }

        let default_page_size = usize::try_from(DEFAULT_PAGINATION_LIMIT).unwrap();
        let store_id = "store_a";

        // Test
        // .count()
        assert_eq!(
            usize::try_from(repository.count(store_id, None).unwrap()).unwrap(),
            queries.len()
        );

        // .query, no pagination (default)
        assert_eq!(
            repository
                .query(store_id, Pagination::new(), None, None)
                .unwrap()
                .len(),
            default_page_size
        );

        // .query, pagination (offset 10)
        let result = repository
            .query(
                store_id,
                Pagination {
                    offset: 10,
                    limit: DEFAULT_PAGINATION_LIMIT,
                },
                None,
                None,
            )
            .unwrap();
        assert_eq!(result.len(), default_page_size);
        assert_eq!(result[0], queries[10]);
        assert_eq!(
            result[default_page_size - 1],
            queries[10 + default_page_size - 1]
        );

        // .query, pagination (first 10)
        let result = repository
            .query(
                store_id,
                Pagination {
                    offset: 0,
                    limit: 10,
                },
                None,
                None,
            )
            .unwrap();
        assert_eq!(result.len(), 10);
        assert_eq!(*result.last().unwrap(), queries[9]);

        // .query, pagination (offset 150, first 90) <- more then records in table
        let result = repository
            .query(
                store_id,
                Pagination {
                    offset: 150,
                    limit: 90,
                },
                None,
                None,
            )
            .unwrap();
        assert_eq!(result.len(), queries.len() - 150);
        assert_eq!(result.last().unwrap(), queries.last().unwrap());
    }

    // TODO need to test name_store_join, but it also requires 'store' records to be add and name_store_join helpers
    // which i think might be too much for this test ? Ideally we would have a database snapshot to load in tests
    // I've tested locally with graphIQL, seems to work

    #[actix_rt::test]
    async fn test_name_query_sort() {
        let (_, connection, _, _) = test_db::setup_all(
            "test_name_query_sort",
            MockDataInserts::none().names().stores(),
        )
        .await;
        let repo = NameRepository::new(&mut connection);

        let store_id = "store_a";
        let mut names = repo.query(store_id, Pagination::new(), None, None).unwrap();

        let sorted = repo
            .query(
                store_id,
                Pagination::new(),
                None,
                Some(NameSort {
                    key: NameSortField::Name,
                    desc: None,
                }),
            )
            .unwrap();

        names.sort_by(|a, b| {
            a.name_row
                .name
                .to_lowercase()
                .cmp(&b.name_row.name.to_lowercase())
        });

        for (count, name) in names.iter().enumerate() {
            assert_eq!(
                name.name_row.name.clone().to_lowercase(),
                sorted[count].name_row.name.clone().to_lowercase(),
            );
        }

        let sorted = repo
            .query(
                store_id,
                Pagination::new(),
                None,
                Some(NameSort {
                    key: NameSortField::Code,
                    desc: Some(true),
                }),
            )
            .unwrap();

        names.sort_by(|b, a| {
            a.name_row
                .code
                .to_lowercase()
                .cmp(&b.name_row.code.to_lowercase())
        });

        for (count, name) in names.iter().enumerate() {
            assert_eq!(
                name.name_row.code.clone().to_lowercase(),
                sorted[count].name_row.code.clone().to_lowercase(),
            );
        }
    }

    #[actix_rt::test]
    async fn test_name_query_repository_all_filter_sort() {
        let (_, connection, _, _) = test_db::setup_all(
            "test_name_query_repository_all_filter_sort",
            MockDataInserts::none().names().stores().name_store_joins(),
        )
        .await;
        let repo = NameRepository::new(&mut connection);

        let store_id = &mock_test_name_query_store_1().id;
        // test filter:

        // Two matched, name_2 and name_3

        let result = repo
            .query_by_filter(
                store_id,
                NameFilter::new()
                    .is_visible(true)
                    .name(StringFilter::like("me_")),
            )
            .unwrap();
        assert_eq!(result.len(), 2);

        // case insensitive search
        // Two matched, name_2 and name_3

        let result = repo
            .query_by_filter(
                store_id,
                NameFilter::new()
                    .is_visible(true)
                    .name(StringFilter::like("mE_")),
            )
            .unwrap();
        assert_eq!(result.len(), 2);

        // case insensitive search with umlaute
        // Works for postgres but not for sqlite:
        #[cfg(feature = "postgres")]
        {
            let result = repo
                .query_by_filter(
                    store_id,
                    NameFilter::new().name(StringFilter::like("T_Ää_N")),
                )
                .unwrap();
            assert_eq!(result.len(), 1);
        }

        // Test system names

        let result = repo
            .query_by_filter(
                store_id,
                NameFilter::new()
                    .is_system_name(true)
                    .code(StringFilter::equal_to(INVENTORY_ADJUSTMENT_NAME_CODE)),
            )
            .unwrap();
        assert_eq!(result.len(), 1);
        assert_eq!(
            result.first().unwrap().name_row.code,
            INVENTORY_ADJUSTMENT_NAME_CODE
        );

        let result = repo
            .query_by_filter(
                store_id,
                NameFilter::new()
                    .is_visible(true)
                    .is_system_name(true)
                    .code(StringFilter::equal_to(INVENTORY_ADJUSTMENT_NAME_CODE)),
            )
            .unwrap();
        assert_eq!(result.len(), 0);

        // Test is store

        let result = repo
            .query_by_filter(store_id, NameFilter::new().is_visible(true).is_store(true))
            .unwrap();
        assert_eq!(result.len(), 1);
        assert_eq!(
            result.first().unwrap().name_row.id,
            mock_test_name_query_store_2().name_id
        );

        // Test is visible
        // Visibility is determined by having name_store_join

        let result = repo
            .query_by_filter(
                &mock_test_name_query_store_2().id,
                NameFilter::new().is_visible(true),
            )
            .unwrap();
        assert_eq!(result.len(), 2);

        // Test is supplier

        let result = repo
            .query_by_filter(store_id, NameFilter::new().match_is_supplier(true))
            .unwrap();
        assert_eq!(result.len(), 3);

        let result = repo
            .query_by_filter(
                &mock_test_name_query_store_2().id,
                NameFilter::new().match_is_supplier(true),
            )
            .unwrap();
        assert_eq!(result.len(), 1);
        assert_eq!(result.first().unwrap().name_row.id, mock_name_1().id);

        // Test sort

        let result = repo
            .query(
                store_id,
                Pagination::new(),
                Some(NameFilter::new().is_visible(true)),
                Some(NameSort {
                    key: NameSortField::Code,
                    desc: Some(true),
                }),
            )
            .unwrap();
        assert_eq!(result.first().unwrap().name_row.code, "code3");
    }
}<|MERGE_RESOLUTION|>--- conflicted
+++ resolved
@@ -431,13 +431,7 @@
         let (rows, queries) = data();
         let name_repo = NameRowRepository::new(&storage_connection);
         for row in rows {
-<<<<<<< HEAD
-            NameRowRepository::new(&mut storage_connection)
-                .upsert_one(&row)
-                .unwrap();
-=======
             name_repo.upsert_one(&row).unwrap();
->>>>>>> 2ca48bab
         }
 
         let default_page_size = usize::try_from(DEFAULT_PAGINATION_LIMIT).unwrap();
