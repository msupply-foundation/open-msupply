use crate::{
    db_diesel::{
        temperature_breach_config_row::temperature_breach_config::dsl as temperature_breach_config_dsl,
        temperature_log_row::temperature_log::dsl as temperature_log_dsl,
    },
    diesel_macros::{apply_date_time_filter, apply_equal_filter},
    TemperatureBreachRowType,
};
use crate::{RepositoryError, StorageConnection};
<<<<<<< HEAD
use crate::{TemperatureExcursionRow, TemperatureLogFilter};
use chrono::{NaiveDateTime, Utc};

use diesel::{prelude::*, sql_types::Integer};

#[derive(PartialEq, Debug, Clone)]
=======
use chrono::NaiveDateTime;

use diesel::{prelude::*, sql_types::Integer};

#[derive(Debug, PartialEq, Clone)]
>>>>>>> b1028a03
pub struct TemperatureExcursion {
    pub datetime: NaiveDateTime,
    pub temperature: f64,
    pub location_id: Option<String>,
    pub sensor_id: String,
    pub duration: i64,
    pub store_id: String,
}

/// An abstraction over the temperature log table
/// Excursions are a representation of temperature log
/// entries which are outside of a configurable range
pub struct TemperatureExcursionRepository<'a> {
    connection: &'a StorageConnection,
}

type QueryResult = (
    String,
    NaiveDateTime,
    f64,
    String,
    String,
    Option<String>,
    i32,
    bool,
);

#[derive(Debug, PartialEq, Clone)]
pub struct TemperatureRow {
    pub id: String,
    pub datetime: NaiveDateTime,
    pub temperature: f64,
    pub store_id: String,
    pub sensor_id: String,
    pub location_id: Option<String>,
    pub is_excursion: bool,
    pub duration: i64,
}

impl<'a> TemperatureExcursionRepository<'a> {
    pub fn new(connection: &'a StorageConnection) -> Self {
        TemperatureExcursionRepository { connection }
    }

    /// Result is sorted by datetime descending
    pub fn query(
        &self,
        filter: TemperatureLogFilter,
    ) -> Result<Vec<TemperatureRow>, RepositoryError> {
        let mut query = temperature_log_dsl::temperature_log
            .inner_join(
                temperature_breach_config_dsl::temperature_breach_config
                    .on(temperature_log_dsl::store_id.eq(temperature_breach_config_dsl::store_id)),
            )
            .select((
                temperature_log_dsl::id,
                temperature_log_dsl::datetime,
                temperature_log_dsl::temperature,
                temperature_log_dsl::store_id,
                temperature_log_dsl::sensor_id,
                temperature_log_dsl::location_id,
                (temperature_breach_config_dsl::duration_milliseconds / 1000).into_sql::<Integer>(),
                temperature_log_dsl::temperature.not_between(
                    temperature_breach_config_dsl::minimum_temperature,
                    temperature_breach_config_dsl::maximum_temperature,
                ),
            ))
            .filter(temperature_log_dsl::temperature_breach_id.is_null())
            .order(temperature_log_dsl::datetime.asc())
            .into_boxed();

        apply_equal_filter!(query, filter.store_id, temperature_log_dsl::store_id);
        apply_date_time_filter!(query, filter.datetime, temperature_log_dsl::datetime);

        query = query.filter(temperature_breach_config_dsl::is_active.eq(true));

        apply_equal_filter!(
            query,
            Some(TemperatureBreachRowType::Excursion.equal_to()),
            temperature_breach_config_dsl::type_
        );

        // Debug diesel query
        // println!("{}", diesel::debug_query::<DBType, _>(&query).to_string());

        let log_data = query
            .load::<QueryResult>(&self.connection.connection)?
            .into_iter()
            .map(TemperatureRow::from)
            .collect::<Vec<TemperatureRow>>();

<<<<<<< HEAD
        for row in log_data.iter() {
            if row.is_excursion == true {
                println!("{:?}", row);

                let excursion_end = log_data.iter().find(|r| {
                    r.datetime > row.datetime
                        && r.sensor_id == row.sensor_id
                        && r.is_excursion == false
                        && r.store_id == row.store_id
                        && r.location_id == row.location_id
                });

                // if the temperature is back within range then we don't
                // to need notify of the excursion
                if excursion_end.is_some() {
                    continue;
                }

                let existing_excursion = excursion_data.iter().find(|r| {
                    r.sensor_id == row.sensor_id
                        && r.store_id == row.store_id
                        && r.location_id == row.location_id
                });

                // we may have multiple temperature log records for a given sensor
                // in which case there is only one excursion to report
                if existing_excursion.is_some() {
                    continue;
                }

                let duration = Utc::now().timestamp() - row.datetime.timestamp();
                if duration > row.duration {
                    excursion_data.push(TemperatureExcursionRow {
                        id: row.id.clone(),
                        datetime: row.datetime,
                        temperature: row.temperature,
                        location_id: row.location_id.clone(),
                        duration,
                        sensor_id: row.sensor_id.clone(),
                        store_id: row.store_id.clone(),
                    })
                }
            };
            println!("{:?}", row);
        }

        Ok(excursion_data.into_iter().map(to_domain).collect())
=======
        Ok(log_data)
>>>>>>> b1028a03
    }
}

impl TemperatureRow {
    fn from(
        (id, datetime, temperature, store_id, sensor_id, location_id, duration, is_excursion): QueryResult,
    ) -> Self {
        Self {
            id,
            datetime,
            temperature,
            sensor_id,
            location_id,
            duration: duration as i64,
            store_id,
            is_excursion,
        }
    }
<<<<<<< HEAD
}
#[cfg(test)]
mod test {
    use crate::TemperatureExcursion;
    use crate::{
        db_diesel::temperature_excursion_row::TemperatureExcursionRow,
        mock::{MockData, MockDataInserts},
        test_db::setup_all_with_data,
        DatetimeFilter, LocationRow, NameRow, SensorRow, StoreRow, TemperatureBreachConfigRow,
        TemperatureBreachRowType, TemperatureExcursionRepository, TemperatureLogFilter,
        TemperatureLogRow,
    };

    use chrono::{Days, NaiveTime, Utc};
    use rand::{seq::SliceRandom, thread_rng};

    #[actix_rt::test]
    async fn temperature_excursions() {
        let name = NameRow {
            id: "name1".to_string(),
            ..Default::default()
        };

        let store = StoreRow {
            id: "store".to_string(),
            name_id: name.id.clone(),
            ..Default::default()
        };

        let location = LocationRow {
            id: "location".to_string(),
            store_id: store.id.clone(),
            ..Default::default()
        };

        let sensor1 = SensorRow {
            id: "sensor1".to_string(),
            serial: "sensor1".to_string(),
            store_id: store.id.clone(),
            ..Default::default()
        };

        let sensor2 = SensorRow {
            id: "sensor2".to_string(),
            serial: "sensor2".to_string(),
            store_id: store.id.clone(),
            ..Default::default()
        };

        let temperature_breach_config = TemperatureBreachConfigRow {
            id: "config".to_string(),
            description: "config1".to_string(),
            minimum_temperature: 0.0,
            maximum_temperature: 25.0,
            store_id: store.id.clone(),
            is_active: true,
            duration_milliseconds: 24 * 60 * 60 * 1000, // one day
            r#type: TemperatureBreachRowType::Excursion,
        };

        // testing with two sensors
        let s1 = &sensor1.id;
        let s2 = &sensor2.id;

        let l1 = Some(&location.id);
        let today = Utc::now().naive_utc();
        let start_date_time = today.checked_sub_days(Days::new(30)).unwrap();

        // Sensor 1 (S1)
        let mut temperature_logs: Vec<TemperatureLogRow> = vec![
            (40, (23, 59, 49), 30.0, s1, None), // Not in period
            (10, (10, 59, 50), 26.0, s1, None), // (S1 no location, over temp)
            (10, (11, 59, 55), 5.0, s1, None),  // (S1 no location, returned to within range)
            (9, (23, 59, 56), 20.0, s1, l1),    // (S1-L1)
            (1, (23, 56, 03), 40.0, s1, l1),    // (S1-L1, too short)
            (8, (02, 00, 07), 30.0, s1, None),  // (S1 no location)
            (8, (03, 00, 08), 31.5, s1, None),  // (S1 no location, excursion, too hot)
            (7, (12, 00, 00), -20.0, s2, None), // (S1-L1)
            (7, (12, 06, 00), -30.0, s2, None), // (S1-L1, too cold)
        ]
        .into_iter()
        .map(
            |(days_ago, time, temperature, sensor_id, location)| TemperatureLogRow {
                id: util::uuid::uuid(),
                temperature,
                sensor_id: sensor_id.clone(),
                store_id: store.id.clone(),
                datetime: today
                    .checked_sub_days(Days::new(days_ago))
                    .unwrap()
                    .date()
                    .and_time(NaiveTime::from_hms_opt(time.0, time.1, time.2).unwrap()),
                location_id: location.map(ToString::to_string),
                ..Default::default()
            },
        )
        .collect();

        // This repository should return results ordered by datetime descending
        // shuffling in order to test this
        temperature_logs.shuffle(&mut thread_rng());

        let (_, connection, _, _) = setup_all_with_data(
            "temperature_excursions",
            MockDataInserts::none(),
            MockData {
                stores: vec![store],
                names: vec![name],
                sensors: vec![sensor1.clone(), sensor2.clone()],
                temperature_logs,
                locations: vec![location.clone()],
                temperature_breach_configs: vec![temperature_breach_config],
                ..Default::default()
            },
        )
        .await;

        let repo = TemperatureExcursionRepository::new(&connection);

        let result = repo
            .query(
                TemperatureLogFilter::new()
                    .datetime(DatetimeFilter::after_or_equal_to(start_date_time)),
            )
            .unwrap();

        // resetting `today` : when the test is run as part of a suite, it can take almost a second to get to this point
        // which means the durations are not correct
        let today = Utc::now().naive_utc();
        let datetime1 = today
            .checked_sub_days(Days::new(8))
            .unwrap()
            .date()
            .and_time(NaiveTime::from_hms_opt(02, 00, 07).unwrap());
        let duration1 = today.timestamp() - datetime1.timestamp();
        let datetime2 = today
            .checked_sub_days(Days::new(7))
            .unwrap()
            .date()
            .and_time(NaiveTime::from_hms_opt(12, 00, 00).unwrap());
        let duration2 = today.timestamp() - datetime2.timestamp();

        assert_eq!(
            result,
            vec![
                TemperatureExcursion {
                    temperature_excursion_row: TemperatureExcursionRow {
                        id: "temperature_log_1".to_string(),
                        datetime: datetime1,
                        temperature: 30.0,
                        location_id: None,
                        duration: duration1,
                        store_id: "store".to_string(),
                        sensor_id: sensor1.id.clone(),
                    }
                },
                TemperatureExcursion {
                    temperature_excursion_row: TemperatureExcursionRow {
                        id: "temperature_log_2".to_string(),
                        datetime: datetime2,
                        temperature: -20.0,
                        location_id: None,
                        duration: duration2,
                        store_id: "store".to_string(),
                        sensor_id: sensor2.id.clone(),
                    }
                },
            ],
        );
    }
=======
>>>>>>> b1028a03
}<|MERGE_RESOLUTION|>--- conflicted
+++ resolved
@@ -7,20 +7,11 @@
     TemperatureBreachRowType,
 };
 use crate::{RepositoryError, StorageConnection};
-<<<<<<< HEAD
-use crate::{TemperatureExcursionRow, TemperatureLogFilter};
-use chrono::{NaiveDateTime, Utc};
-
-use diesel::{prelude::*, sql_types::Integer};
-
-#[derive(PartialEq, Debug, Clone)]
-=======
 use chrono::NaiveDateTime;
 
 use diesel::{prelude::*, sql_types::Integer};
 
 #[derive(Debug, PartialEq, Clone)]
->>>>>>> b1028a03
 pub struct TemperatureExcursion {
     pub datetime: NaiveDateTime,
     pub temperature: f64,
@@ -112,57 +103,7 @@
             .map(TemperatureRow::from)
             .collect::<Vec<TemperatureRow>>();
 
-<<<<<<< HEAD
-        for row in log_data.iter() {
-            if row.is_excursion == true {
-                println!("{:?}", row);
-
-                let excursion_end = log_data.iter().find(|r| {
-                    r.datetime > row.datetime
-                        && r.sensor_id == row.sensor_id
-                        && r.is_excursion == false
-                        && r.store_id == row.store_id
-                        && r.location_id == row.location_id
-                });
-
-                // if the temperature is back within range then we don't
-                // to need notify of the excursion
-                if excursion_end.is_some() {
-                    continue;
-                }
-
-                let existing_excursion = excursion_data.iter().find(|r| {
-                    r.sensor_id == row.sensor_id
-                        && r.store_id == row.store_id
-                        && r.location_id == row.location_id
-                });
-
-                // we may have multiple temperature log records for a given sensor
-                // in which case there is only one excursion to report
-                if existing_excursion.is_some() {
-                    continue;
-                }
-
-                let duration = Utc::now().timestamp() - row.datetime.timestamp();
-                if duration > row.duration {
-                    excursion_data.push(TemperatureExcursionRow {
-                        id: row.id.clone(),
-                        datetime: row.datetime,
-                        temperature: row.temperature,
-                        location_id: row.location_id.clone(),
-                        duration,
-                        sensor_id: row.sensor_id.clone(),
-                        store_id: row.store_id.clone(),
-                    })
-                }
-            };
-            println!("{:?}", row);
-        }
-
-        Ok(excursion_data.into_iter().map(to_domain).collect())
-=======
         Ok(log_data)
->>>>>>> b1028a03
     }
 }
 
@@ -181,177 +122,4 @@
             is_excursion,
         }
     }
-<<<<<<< HEAD
-}
-#[cfg(test)]
-mod test {
-    use crate::TemperatureExcursion;
-    use crate::{
-        db_diesel::temperature_excursion_row::TemperatureExcursionRow,
-        mock::{MockData, MockDataInserts},
-        test_db::setup_all_with_data,
-        DatetimeFilter, LocationRow, NameRow, SensorRow, StoreRow, TemperatureBreachConfigRow,
-        TemperatureBreachRowType, TemperatureExcursionRepository, TemperatureLogFilter,
-        TemperatureLogRow,
-    };
-
-    use chrono::{Days, NaiveTime, Utc};
-    use rand::{seq::SliceRandom, thread_rng};
-
-    #[actix_rt::test]
-    async fn temperature_excursions() {
-        let name = NameRow {
-            id: "name1".to_string(),
-            ..Default::default()
-        };
-
-        let store = StoreRow {
-            id: "store".to_string(),
-            name_id: name.id.clone(),
-            ..Default::default()
-        };
-
-        let location = LocationRow {
-            id: "location".to_string(),
-            store_id: store.id.clone(),
-            ..Default::default()
-        };
-
-        let sensor1 = SensorRow {
-            id: "sensor1".to_string(),
-            serial: "sensor1".to_string(),
-            store_id: store.id.clone(),
-            ..Default::default()
-        };
-
-        let sensor2 = SensorRow {
-            id: "sensor2".to_string(),
-            serial: "sensor2".to_string(),
-            store_id: store.id.clone(),
-            ..Default::default()
-        };
-
-        let temperature_breach_config = TemperatureBreachConfigRow {
-            id: "config".to_string(),
-            description: "config1".to_string(),
-            minimum_temperature: 0.0,
-            maximum_temperature: 25.0,
-            store_id: store.id.clone(),
-            is_active: true,
-            duration_milliseconds: 24 * 60 * 60 * 1000, // one day
-            r#type: TemperatureBreachRowType::Excursion,
-        };
-
-        // testing with two sensors
-        let s1 = &sensor1.id;
-        let s2 = &sensor2.id;
-
-        let l1 = Some(&location.id);
-        let today = Utc::now().naive_utc();
-        let start_date_time = today.checked_sub_days(Days::new(30)).unwrap();
-
-        // Sensor 1 (S1)
-        let mut temperature_logs: Vec<TemperatureLogRow> = vec![
-            (40, (23, 59, 49), 30.0, s1, None), // Not in period
-            (10, (10, 59, 50), 26.0, s1, None), // (S1 no location, over temp)
-            (10, (11, 59, 55), 5.0, s1, None),  // (S1 no location, returned to within range)
-            (9, (23, 59, 56), 20.0, s1, l1),    // (S1-L1)
-            (1, (23, 56, 03), 40.0, s1, l1),    // (S1-L1, too short)
-            (8, (02, 00, 07), 30.0, s1, None),  // (S1 no location)
-            (8, (03, 00, 08), 31.5, s1, None),  // (S1 no location, excursion, too hot)
-            (7, (12, 00, 00), -20.0, s2, None), // (S1-L1)
-            (7, (12, 06, 00), -30.0, s2, None), // (S1-L1, too cold)
-        ]
-        .into_iter()
-        .map(
-            |(days_ago, time, temperature, sensor_id, location)| TemperatureLogRow {
-                id: util::uuid::uuid(),
-                temperature,
-                sensor_id: sensor_id.clone(),
-                store_id: store.id.clone(),
-                datetime: today
-                    .checked_sub_days(Days::new(days_ago))
-                    .unwrap()
-                    .date()
-                    .and_time(NaiveTime::from_hms_opt(time.0, time.1, time.2).unwrap()),
-                location_id: location.map(ToString::to_string),
-                ..Default::default()
-            },
-        )
-        .collect();
-
-        // This repository should return results ordered by datetime descending
-        // shuffling in order to test this
-        temperature_logs.shuffle(&mut thread_rng());
-
-        let (_, connection, _, _) = setup_all_with_data(
-            "temperature_excursions",
-            MockDataInserts::none(),
-            MockData {
-                stores: vec![store],
-                names: vec![name],
-                sensors: vec![sensor1.clone(), sensor2.clone()],
-                temperature_logs,
-                locations: vec![location.clone()],
-                temperature_breach_configs: vec![temperature_breach_config],
-                ..Default::default()
-            },
-        )
-        .await;
-
-        let repo = TemperatureExcursionRepository::new(&connection);
-
-        let result = repo
-            .query(
-                TemperatureLogFilter::new()
-                    .datetime(DatetimeFilter::after_or_equal_to(start_date_time)),
-            )
-            .unwrap();
-
-        // resetting `today` : when the test is run as part of a suite, it can take almost a second to get to this point
-        // which means the durations are not correct
-        let today = Utc::now().naive_utc();
-        let datetime1 = today
-            .checked_sub_days(Days::new(8))
-            .unwrap()
-            .date()
-            .and_time(NaiveTime::from_hms_opt(02, 00, 07).unwrap());
-        let duration1 = today.timestamp() - datetime1.timestamp();
-        let datetime2 = today
-            .checked_sub_days(Days::new(7))
-            .unwrap()
-            .date()
-            .and_time(NaiveTime::from_hms_opt(12, 00, 00).unwrap());
-        let duration2 = today.timestamp() - datetime2.timestamp();
-
-        assert_eq!(
-            result,
-            vec![
-                TemperatureExcursion {
-                    temperature_excursion_row: TemperatureExcursionRow {
-                        id: "temperature_log_1".to_string(),
-                        datetime: datetime1,
-                        temperature: 30.0,
-                        location_id: None,
-                        duration: duration1,
-                        store_id: "store".to_string(),
-                        sensor_id: sensor1.id.clone(),
-                    }
-                },
-                TemperatureExcursion {
-                    temperature_excursion_row: TemperatureExcursionRow {
-                        id: "temperature_log_2".to_string(),
-                        datetime: datetime2,
-                        temperature: -20.0,
-                        location_id: None,
-                        duration: duration2,
-                        store_id: "store".to_string(),
-                        sensor_id: sensor2.id.clone(),
-                    }
-                },
-            ],
-        );
-    }
-=======
->>>>>>> b1028a03
 }