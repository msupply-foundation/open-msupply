--- conflicted
+++ resolved
@@ -273,41 +273,25 @@
     use crate::{
         mock::{
             mock_draft_request_requisition_line, mock_draft_request_requisition_line2,
-<<<<<<< HEAD
-            mock_inbound_shipment_number_store_a, mock_master_list_master_list_line_filter_test,
-            mock_name_link_from_name, mock_outbound_shipment_number_store_a,
-=======
             mock_inbound_shipment_number_store_a, mock_item_link_from_item,
-            mock_master_list_master_list_line_filter_test, mock_outbound_shipment_number_store_a,
->>>>>>> 0e4b2c8b
-            mock_request_draft_requisition, mock_request_draft_requisition2,
-            mock_test_master_list_name1, mock_test_master_list_name2,
-            mock_test_master_list_name_filter1, mock_test_master_list_name_filter2,
-            mock_test_master_list_name_filter3, mock_test_master_list_store1, MockDataInserts,
+            mock_master_list_master_list_line_filter_test, mock_name_link_from_name,
+            mock_outbound_shipment_number_store_a, mock_request_draft_requisition,
+            mock_request_draft_requisition2, mock_test_master_list_name1,
+            mock_test_master_list_name2, mock_test_master_list_name_filter1,
+            mock_test_master_list_name_filter2, mock_test_master_list_name_filter3,
+            mock_test_master_list_store1, MockDataInserts,
         },
         requisition_row::RequisitionRowStatus,
-<<<<<<< HEAD
         test_db, ActivityLogRowRepository, InvoiceFilter, InvoiceLineRepository,
         InvoiceLineRowRepository, InvoiceRepository, InvoiceRowRepository, InvoiceRowType,
-        ItemRowRepository, KeyValueStoreRepository, KeyValueType, MasterListFilter,
-        MasterListLineFilter, MasterListLineRepository, MasterListLineRowRepository,
-        MasterListNameJoinRepository, MasterListRepository, MasterListRowRepository,
-        NameLinkRowRepository, NameRow, NameRowRepository, NumberRowRepository, NumberRowType,
-        RequisitionFilter, RequisitionLineFilter, RequisitionLineRepository,
-        RequisitionLineRowRepository, RequisitionRepository, RequisitionRowRepository,
-        StockLineFilter, StockLineRepository, StockLineRowRepository, StorageConnection,
-        StoreRowRepository, UserAccountRowRepository,
-=======
-        test_db, ActivityLogRowRepository, InvoiceLineRepository, InvoiceLineRowRepository,
-        InvoiceRowRepository, ItemLinkRowRepository, ItemRow, ItemRowRepository,
-        KeyValueStoreRepository, KeyValueType, MasterListFilter, MasterListLineFilter,
-        MasterListLineRepository, MasterListLineRowRepository, MasterListNameJoinRepository,
-        MasterListRepository, MasterListRowRepository, NameRowRepository, NumberRowRepository,
-        NumberRowType, OutboundShipmentRowRepository, RequisitionFilter, RequisitionLineFilter,
+        ItemLinkRowRepository, ItemRow, ItemRowRepository, KeyValueStoreRepository, KeyValueType,
+        MasterListFilter, MasterListLineFilter, MasterListLineRepository,
+        MasterListLineRowRepository, MasterListNameJoinRepository, MasterListRepository,
+        MasterListRowRepository, NameLinkRowRepository, NameRow, NameRowRepository,
+        NumberRowRepository, NumberRowType, RequisitionFilter, RequisitionLineFilter,
         RequisitionLineRepository, RequisitionLineRowRepository, RequisitionRepository,
         RequisitionRowRepository, StockLineFilter, StockLineRepository, StockLineRowRepository,
         StorageConnection, StoreRowRepository, UserAccountRowRepository,
->>>>>>> 0e4b2c8b
     };
     use crate::{DateFilter, EqualFilter, StringFilter};
     use chrono::Duration;
@@ -659,18 +643,10 @@
         let connection = connection_manager.connection().unwrap();
 
         // setup
-<<<<<<< HEAD
-        let item_repo = ItemRowRepository::new(&connection);
-        item_repo.insert_one(&data::item_1()).await.unwrap();
-        item_repo.insert_one(&data::item_2()).await.unwrap();
-        insert_name_and_link(&data::name_1(), &connection).await;
-=======
         insert_item_and_link(&data::item_1(), &connection).await;
         insert_item_and_link(&data::item_2(), &connection).await;
 
-        let name_repo = NameRowRepository::new(&connection);
-        name_repo.insert_one(&data::name_1()).await.unwrap();
->>>>>>> 0e4b2c8b
+        insert_name_and_link(&data::name_1(), &connection).await;
         let store_repo = StoreRowRepository::new(&connection);
         store_repo.insert_one(&data::store_1()).await.unwrap();
         let stock_line_repo = StockLineRowRepository::new(&connection);
@@ -707,20 +683,11 @@
         let connection = connection_manager.connection().unwrap();
 
         // setup
-<<<<<<< HEAD
-        let item_repo = ItemRowRepository::new(&connection);
-        item_repo.insert_one(&data::item_1()).await.unwrap();
-        item_repo.insert_one(&data::item_2()).await.unwrap();
-        item_repo.insert_one(&data::item_service_1()).await.unwrap();
-        insert_name_and_link(&data::name_1(), &connection).await;
-=======
         insert_item_and_link(&data::item_1(), &connection).await;
         insert_item_and_link(&data::item_2(), &connection).await;
         insert_item_and_link(&data::item_service_1(), &connection).await;
 
-        let name_repo = NameRowRepository::new(&connection);
-        name_repo.insert_one(&data::name_1()).await.unwrap();
->>>>>>> 0e4b2c8b
+        insert_name_and_link(&data::name_1(), &connection).await;
         let store_repo = StoreRowRepository::new(&connection);
         store_repo.insert_one(&data::store_1()).await.unwrap();
         let stock_line_repo = StockLineRowRepository::new(&connection);
