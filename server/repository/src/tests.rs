#[cfg(test)]
mod repository_test {
    mod data {
        use chrono::{NaiveDate, NaiveDateTime};

        use crate::schema::*;

        pub fn name_1() -> NameRow {
            NameRow {
                id: "name1".to_string(),
                name: "name_1".to_string(),
                code: "code1".to_string(),
                is_customer: false,
                is_supplier: false,
            }
        }

        pub fn name_2() -> NameRow {
            NameRow {
                id: "name2".to_string(),
                name: "name_2".to_string(),
                code: "code1".to_string(),
                is_customer: false,
                is_supplier: false,
            }
        }

        pub fn name_3() -> NameRow {
            NameRow {
                id: "name3".to_string(),
                name: "name_3".to_string(),
                code: "code2".to_string(),
                is_customer: true,
                is_supplier: false,
            }
        }

        pub fn name_a_umlaut() -> NameRow {
            NameRow {
                id: "name_äÄ_umlaut".to_string(),
                name: "a_umlaut_äÄ_name".to_string(),
                code: "a_umlaut_äÄ_code".to_string(),
                is_customer: true,
                is_supplier: false,
            }
        }

        pub fn store_1() -> StoreRow {
            StoreRow {
                id: "store1".to_string(),
                name_id: "name1".to_string(),
                code: "code1".to_string(),
            }
        }

        pub fn item_1() -> ItemRow {
            ItemRow {
                id: "item1".to_string(),
                name: "name1".to_string(),
                code: "code1".to_string(),
                unit_id: None,
                r#type: ItemType::Stock,
            }
        }

        pub fn item_2() -> ItemRow {
            ItemRow {
                id: "item2".to_string(),
                name: "item-2".to_string(),
                code: "code2".to_string(),
                unit_id: None,
                r#type: ItemType::Stock,
            }
        }

        pub fn item_service_1() -> ItemRow {
            ItemRow {
                id: "item_service_1".to_string(),
                name: "item_service_name_1".to_string(),
                code: "item_service_code_1".to_string(),
                unit_id: None,
                r#type: ItemType::Service,
            }
        }

        pub fn stock_line_1() -> StockLineRow {
            StockLineRow {
                id: "StockLine1".to_string(),
                item_id: "item1".to_string(),
                store_id: "store1".to_string(),
                batch: Some("batch1".to_string()),
                available_number_of_packs: 6,
                pack_size: 1,
                cost_price_per_pack: 0.0,
                sell_price_per_pack: 0.0,
                total_number_of_packs: 1,
                expiry_date: Some(NaiveDate::from_ymd(2021, 12, 13)),
                on_hold: false,
                note: None,
                location_id: None,
            }
        }

        pub fn master_list_1() -> MasterListRow {
            MasterListRow {
                id: "masterlist1".to_string(),
                name: "Master List 1".to_string(),
                code: "ML Code 1".to_string(),
                description: "ML Description 1".to_string(),
            }
        }

        pub fn master_list_upsert_1() -> MasterListRow {
            MasterListRow {
                id: "masterlist1".to_string(),
                name: "Master List 1".to_string(),
                code: "ML Code 1".to_string(),
                description: "ML Description 1".to_string(),
            }
        }

        pub fn master_list_line_1() -> MasterListLineRow {
            MasterListLineRow {
                id: "masterlistline1".to_string(),
                item_id: item_1().id.to_string(),
                master_list_id: master_list_1().id.to_string(),
            }
        }

        pub fn master_list_line_upsert_1() -> MasterListLineRow {
            MasterListLineRow {
                id: "masterlistline1".to_string(),
                item_id: item_2().id.to_string(),
                master_list_id: master_list_1().id.to_string(),
            }
        }

        pub fn master_list_name_join_1() -> MasterListNameJoinRow {
            MasterListNameJoinRow {
                id: "masterlistnamejoin1".to_string(),
                master_list_id: master_list_1().id.to_string(),
                name_id: name_1().id.to_string(),
            }
        }

        pub fn requisition_1() -> RequisitionRow {
            RequisitionRow {
                id: "requisition1".to_string(),
                name_id: name_1().id.to_string(),
                store_id: store_1().id.to_string(),
                type_of: RequisitionRowType::Imprest,
            }
        }

        pub fn requisition_2() -> RequisitionRow {
            RequisitionRow {
                id: "requisition2".to_string(),
                name_id: name_1().id.to_string(),
                store_id: store_1().id.to_string(),
                type_of: RequisitionRowType::Imprest,
            }
        }

        pub fn requisition_line_1() -> RequisitionLineRow {
            RequisitionLineRow {
                id: "requisitionline1".to_string(),
                requisition_id: requisition_1().id.to_string(),
                item_id: item_1().id.to_string(),
                actual_quantity: 0.4,
                suggested_quantity: 5.0,
            }
        }

        pub fn requisition_line_2() -> RequisitionLineRow {
            RequisitionLineRow {
                id: "requisitionline2".to_string(),
                requisition_id: requisition_1().id.to_string(),
                item_id: item_1().id.to_string(),
                actual_quantity: 100.4,
                suggested_quantity: 54.0,
            }
        }

        pub fn requisition_line_3() -> RequisitionLineRow {
            RequisitionLineRow {
                id: "requisitionline3".to_string(),
                requisition_id: requisition_2().id.to_string(),
                item_id: item_2().id.to_string(),
                actual_quantity: 100.4,
                suggested_quantity: 54.0,
            }
        }

        pub fn invoice_1() -> InvoiceRow {
            InvoiceRow {
                id: "invoice1".to_string(),
                name_id: name_1().id.to_string(),
                store_id: store_1().id.to_string(),
                invoice_number: 12,
                r#type: InvoiceRowType::InboundShipment,
                status: InvoiceRowStatus::New,
                on_hold: false,
                comment: Some("".to_string()),
                their_reference: Some("".to_string()),
                // Note: keep nsecs small enough for Postgres which has limited precision.
                created_datetime: NaiveDateTime::from_timestamp(1000, 0),
                color: None,
                allocated_datetime: None,
                picked_datetime: None,
                shipped_datetime: None,
                delivered_datetime: None,
                verified_datetime: None,
            }
        }

        pub fn invoice_2() -> InvoiceRow {
            InvoiceRow {
                id: "invoice2".to_string(),
                name_id: name_1().id.to_string(),
                store_id: store_1().id.to_string(),
                invoice_number: 12,
                r#type: InvoiceRowType::OutboundShipment,
                status: InvoiceRowStatus::New,
                on_hold: false,
                comment: Some("".to_string()),
                their_reference: Some("".to_string()),
                created_datetime: NaiveDateTime::from_timestamp(2000, 0),
                color: None,
                allocated_datetime: None,
                picked_datetime: None,
                shipped_datetime: None,
                delivered_datetime: None,
                verified_datetime: None,
            }
        }

        pub fn invoice_line_1() -> InvoiceLineRow {
            InvoiceLineRow {
                id: "test1".to_string(),
                item_id: item_1().id.to_string(),
                item_name: item_1().name.to_string(),
                item_code: item_1().code.to_string(),
                invoice_id: invoice_1().id.to_string(),
                stock_line_id: None,
                batch: Some("".to_string()),
                expiry_date: Some(NaiveDate::from_ymd(2020, 9, 1)),
                pack_size: 1,
                cost_price_per_pack: 0.0,
                sell_price_per_pack: 0.0,
                total_before_tax: 1.0,
                total_after_tax: 1.0,
                tax: None,
                number_of_packs: 1,
                note: None,
                location_id: None,
            }
        }
        pub fn invoice_line_2() -> InvoiceLineRow {
            InvoiceLineRow {
                id: "test2-with-optional".to_string(),
                item_id: item_1().id.to_string(),
                item_name: item_1().name.to_string(),
                item_code: item_1().code.to_string(),
                invoice_id: invoice_1().id.to_string(),
                stock_line_id: None,
                batch: Some("".to_string()),
                expiry_date: Some(NaiveDate::from_ymd(2020, 9, 3)),
                pack_size: 1,
                cost_price_per_pack: 0.0,
                sell_price_per_pack: 0.0,
                total_before_tax: 2.0,
                total_after_tax: 2.0,
                tax: None,
                number_of_packs: 1,
                note: None,
                location_id: None,
            }
        }

        pub fn invoice_line_3() -> InvoiceLineRow {
            InvoiceLineRow {
                id: "test3".to_string(),
                item_id: item_2().id.to_string(),
                item_name: item_2().name.to_string(),
                item_code: item_2().code.to_string(),
                invoice_id: invoice_2().id.to_string(),
                stock_line_id: None,
                batch: Some("".to_string()),
                expiry_date: Some(NaiveDate::from_ymd(2020, 9, 5)),
                pack_size: 1,
                cost_price_per_pack: 0.0,
                sell_price_per_pack: 0.0,
                total_before_tax: 3.0,
                total_after_tax: 3.0,
                tax: None,
                number_of_packs: 1,
                note: None,
                location_id: None,
            }
        }

        pub fn invoice_line_service() -> InvoiceLineRow {
            InvoiceLineRow {
                id: "test_service_item".to_string(),
                item_id: item_service_1().id.to_string(),
                item_name: item_service_1().name.to_string(),
                item_code: item_service_1().code.to_string(),
                invoice_id: invoice_1().id.to_string(),
                stock_line_id: None,
                batch: Some("".to_string()),
                expiry_date: Some(NaiveDate::from_ymd(2021, 12, 6)),
                pack_size: 1,
                cost_price_per_pack: 0.0,
                sell_price_per_pack: 0.0,
                total_before_tax: 10.0,
                total_after_tax: 15.0,
                tax: None,
                number_of_packs: 1,
                note: None,
                location_id: None,
            }
        }

        pub fn user_account_1() -> UserAccountRow {
            UserAccountRow {
                id: "user1".to_string(),
                username: "user 1".to_string(),
                password: "p1".to_string(),
                email: Some("email".to_string()),
            }
        }

        pub fn user_account_2() -> UserAccountRow {
            UserAccountRow {
                id: "user2".to_string(),
                username: "user 2".to_string(),
                password: "p2".to_string(),
                email: None,
            }
        }

        pub fn central_sync_buffer_row_a() -> CentralSyncBufferRow {
            CentralSyncBufferRow {
                id: 1,
                table_name: "store".to_string(),
                record_id: "store_a".to_string(),
                data: r#"{ "ID": "store_a" }"#.to_string(),
            }
        }

        pub fn central_sync_buffer_row_b() -> CentralSyncBufferRow {
            CentralSyncBufferRow {
                id: 2,
                table_name: "store".to_string(),
                record_id: "store_b".to_string(),
                data: r#"{ "ID": "store_b" }"#.to_string(),
            }
        }
    }

    use crate::{
        database_settings::get_storage_connection_manager, schema::InvoiceStatsRow, test_db,
        CentralSyncBufferRepository, InvoiceLineRepository, InvoiceLineRowRepository,
        InvoiceRepository, ItemRepository, MasterListLineRowRepository,
        MasterListNameJoinRepository, MasterListRowRepository, NameQueryRepository, NameRepository,
        NumberRowRepository, OutboundShipmentRepository, RepositoryError,
        RequisitionLineRepository, RequisitionRepository, StockLineRepository,
        StockLineRowRepository, StoreRepository, UserAccountRepository,
    };
    use chrono::Duration;
    use domain::{
        name::{NameFilter, NameSort, NameSortField},
        stock_line::StockLineFilter,
        DateFilter, Pagination, SimpleStringFilter,
    };

    #[actix_rt::test]
    async fn test_name_repository() {
        let settings = test_db::get_test_db_settings("omsupply-database-name-repository");
        test_db::setup(&settings).await;
        let connection_manager = get_storage_connection_manager(&settings);
        let connection = connection_manager.connection().unwrap();

        let repo = NameRepository::new(&connection);
        let name_1 = data::name_1();
        repo.insert_one(&name_1).await.unwrap();
        let loaded_item = repo.find_one_by_id(name_1.id.as_str()).await.unwrap();
        assert_eq!(name_1, loaded_item);
    }

    #[actix_rt::test]
    async fn test_name_query_repository_all_filter_sort() {
        let settings = test_db::get_test_db_settings(
            "omsupply-database-name-query-repository-all-filter-sort",
        );
        test_db::setup(&settings).await;
        let connection_manager = get_storage_connection_manager(&settings);
        let connection = connection_manager.connection().unwrap();

        // setup
        let name_repo = NameRepository::new(&connection);
        name_repo.insert_one(&data::name_1()).await.unwrap();
        name_repo.insert_one(&data::name_2()).await.unwrap();
        name_repo.insert_one(&data::name_3()).await.unwrap();
        name_repo.insert_one(&data::name_a_umlaut()).await.unwrap();

        let repo = NameQueryRepository::new(&connection);
        // test filter:
        let result = repo
            .query(
                Pagination::new(),
                Some(NameFilter {
                    id: None,
                    name: Some(SimpleStringFilter {
                        equal_to: Some("name_1".to_string()),
                        like: None,
                    }),
                    code: None,
                    is_customer: None,
                    is_supplier: None,
                }),
                None,
            )
            .unwrap();
        assert_eq!(result.len(), 1);
        assert_eq!(result.get(0).unwrap().name, "name_1");

        let result = repo
            .query(
                Pagination::new(),
                Some(NameFilter {
                    id: None,
                    name: Some(SimpleStringFilter {
                        equal_to: None,
                        like: Some("me_".to_string()),
                    }),
                    code: None,
                    is_customer: None,
                    is_supplier: None,
                }),
                None,
            )
            .unwrap();
        assert_eq!(result.len(), 3);

        // case insensitive search
        let result = repo
            .query(
                Pagination::new(),
                Some(NameFilter {
                    id: None,
                    name: Some(SimpleStringFilter {
                        equal_to: None,
                        like: Some("mE_".to_string()),
                    }),
                    code: None,
                    is_customer: None,
                    is_supplier: None,
                }),
                None,
            )
            .unwrap();
        assert_eq!(result.len(), 3);

        // case insensitive search with umlaute
        /* Works for postgres but not for sqlite:
        let result = repo
            .query(
                Pagination::new(),
                Some(NameFilter {
                    id: None,
                    name: Some(SimpleStringFilter {
                        equal_to: None,
                        // filter for "umlaut_äÄ_name"
                        like: Some("T_Ää_N".to_string()),
                    }),
                    code: None,
                    is_customer: None,
                    is_supplier: None,
                }),
                None,
            )
            .unwrap();
        assert_eq!(result.len(), 1);
        */

        let result = repo
            .query(
                Pagination::new(),
                Some(NameFilter {
                    id: None,
                    name: None,
                    code: Some(SimpleStringFilter {
                        equal_to: Some("code1".to_string()),
                        like: None,
                    }),
                    is_customer: None,
                    is_supplier: None,
                }),
                None,
            )
            .unwrap();
        assert_eq!(result.len(), 2);

        /* TODO currently no way to add name_store_join rows for the following tests:
        let result = repo
            .query(
                Pagination::new(),
                Some(NameQueryFilter {
                    name: None,
                    code: None,
                    is_customer: Some(true),
                    is_supplier: None,
                }),
            )
            .unwrap();
        assert_eq!(result.len(), 1);
        assert_eq!(result.get(0).unwrap().name, "name_3");

        let result = repo
            .query(
                Pagination::new(),
                Some(NameQueryFilter {
                    name: None,
                    code: None,
                    is_customer: None,
                    is_supplier: Some(true),
                }),
            )
            .unwrap();
        assert!(result.len() == 1);
        result.iter().find(|it| it.name == "name_1").unwrap();
        result.iter().find(|it| it.name == "name_2").unwrap();
        */

        let result = repo
            .query(
                Pagination::new(),
                None,
                Some(NameSort {
                    key: NameSortField::Code,
                    desc: Some(true),
                }),
            )
            .unwrap();
        assert_eq!(result.get(0).unwrap().code, "code2");
    }

    #[actix_rt::test]
    async fn test_store_repository() {
        let settings = test_db::get_test_db_settings("omsupply-database-store-repository");
        test_db::setup(&settings).await;
        let connection_manager = get_storage_connection_manager(&settings);
        let connection = connection_manager.connection().unwrap();

        // setup
        NameRepository::new(&connection)
            .insert_one(&data::name_1())
            .await
            .unwrap();

        let repo = StoreRepository::new(&connection);
        let store_1 = data::store_1();
        repo.insert_one(&store_1).await.unwrap();
        let loaded_item = repo.find_one_by_id(store_1.id.as_str()).unwrap().unwrap();
        assert_eq!(store_1, loaded_item);
    }

    #[actix_rt::test]
    async fn test_stock_line() {
        let settings = test_db::get_test_db_settings("omsupply-database-item-line-repository");
        test_db::setup(&settings).await;
        let connection_manager = get_storage_connection_manager(&settings);
        let connection = connection_manager.connection().unwrap();

        // setup
        let item_repo = ItemRepository::new(&connection);
        item_repo.insert_one(&data::item_1()).await.unwrap();
        let name_repo = NameRepository::new(&connection);
        name_repo.insert_one(&data::name_1()).await.unwrap();
        let store_repo = StoreRepository::new(&connection);
        store_repo.insert_one(&data::store_1()).await.unwrap();

        // test insert
        let stock_line = data::stock_line_1();
        let stock_line_repo = StockLineRowRepository::new(&connection);
        stock_line_repo.upsert_one(&stock_line).unwrap();
        let loaded_item = stock_line_repo
            .find_one_by_id(stock_line.id.as_str())
            .unwrap();
        assert_eq!(stock_line, loaded_item);
    }

    #[actix_rt::test]
    async fn test_stock_line_query() {
        let settings =
            test_db::get_test_db_settings("omsupply-database-item-line-query-repository");
        test_db::setup(&settings).await;
        let connection_manager = get_storage_connection_manager(&settings);
        let connection = connection_manager.connection().unwrap();

        // setup
        let item_repo = ItemRepository::new(&connection);
        item_repo.insert_one(&data::item_1()).await.unwrap();
        let name_repo = NameRepository::new(&connection);
        name_repo.insert_one(&data::name_1()).await.unwrap();
        let store_repo = StoreRepository::new(&connection);
        store_repo.insert_one(&data::store_1()).await.unwrap();
        let stock_line = data::stock_line_1();
        let stock_line_repo = StockLineRowRepository::new(&connection);
        stock_line_repo.upsert_one(&stock_line).unwrap();

        // test expiry data filter
        let expiry_date = stock_line.expiry_date.unwrap();
        let stock_line_repo = StockLineRepository::new(&connection);
        let result = stock_line_repo
            .query_by_filter(StockLineFilter::new().expiry_date(DateFilter {
                equal_to: None,
                before_or_equal_to: Some(expiry_date - Duration::days(1)),
                after_or_equal_to: None,
            }))
            .unwrap();
        assert_eq!(result.len(), 0);
        let result = stock_line_repo
            .query_by_filter(StockLineFilter::new().expiry_date(DateFilter {
                equal_to: None,
                before_or_equal_to: Some(expiry_date),
                after_or_equal_to: None,
            }))
            .unwrap();
        assert_eq!(result.len(), 1);
        let result = stock_line_repo
            .query_by_filter(StockLineFilter::new().expiry_date(DateFilter {
                equal_to: None,
                before_or_equal_to: Some(expiry_date + Duration::days(1)),
                after_or_equal_to: None,
            }))
            .unwrap();
        assert_eq!(result.len(), 1);
    }

    #[actix_rt::test]
    async fn test_master_list_repository() {
        let settings = test_db::get_test_db_settings("omsupply-database-master-list-repository");
        test_db::setup(&settings).await;
        let connection_manager = get_storage_connection_manager(&settings);
        let connection = connection_manager.connection().unwrap();

        let repo = MasterListRowRepository::new(&connection);

        let master_list_1 = data::master_list_1();
        repo.upsert_one(&master_list_1).unwrap();
        let loaded_item = repo
            .find_one_by_id(master_list_1.id.as_str())
            .await
            .unwrap();
        assert_eq!(master_list_1, loaded_item);

        let master_list_upsert_1 = data::master_list_upsert_1();
        repo.upsert_one(&master_list_upsert_1).unwrap();
        let loaded_item = repo
            .find_one_by_id(master_list_upsert_1.id.as_str())
            .await
            .unwrap();
        assert_eq!(master_list_upsert_1, loaded_item);
    }

    #[actix_rt::test]
    async fn test_master_list_line_repository() {
        let settings =
            test_db::get_test_db_settings("omsupply-database-master-list-line-repository");
        test_db::setup(&settings).await;
        let connection_manager = get_storage_connection_manager(&settings);
        let connection = connection_manager.connection().unwrap();

        // setup
        let item_repo = ItemRepository::new(&connection);
        item_repo.insert_one(&data::item_1()).await.unwrap();
        item_repo.insert_one(&data::item_2()).await.unwrap();
        MasterListRowRepository::new(&connection)
            .upsert_one(&data::master_list_1())
            .unwrap();

        let repo = MasterListLineRowRepository::new(&connection);
        let master_list_line_1 = data::master_list_line_1();
        repo.upsert_one(&master_list_line_1).unwrap();
        let loaded_item = repo
            .find_one_by_id(master_list_line_1.id.as_str())
            .await
            .unwrap();
        assert_eq!(master_list_line_1, loaded_item);

        let master_list_line_upsert_1 = data::master_list_line_upsert_1();
        repo.upsert_one(&master_list_line_upsert_1).unwrap();
        let loaded_item = repo
            .find_one_by_id(master_list_line_upsert_1.id.as_str())
            .await
            .unwrap();
        assert_eq!(master_list_line_upsert_1, loaded_item);
    }

    #[actix_rt::test]
    async fn test_master_list_name_join_repository() {
        let settings =
            test_db::get_test_db_settings("omsupply-database-master-list-name-join-repository");
        test_db::setup(&settings).await;
        let connection_manager = get_storage_connection_manager(&settings);
        let connection = connection_manager.connection().unwrap();

        // setup
        let name_repo = NameRepository::new(&connection);
        name_repo.insert_one(&data::name_1()).await.unwrap();
        MasterListRowRepository::new(&connection)
            .upsert_one(&data::master_list_1())
            .unwrap();

        let repo = MasterListNameJoinRepository::new(&connection);
        let master_list_name_join_1 = data::master_list_name_join_1();
        MasterListNameJoinRepository::new(&connection)
            .upsert_one(&master_list_name_join_1)
            .unwrap();
        let loaded_item = repo
            .find_one_by_id(master_list_name_join_1.id.as_str())
            .await
            .unwrap();
        assert_eq!(master_list_name_join_1, loaded_item);
    }

    #[actix_rt::test]
    async fn test_requisition_repository() {
        let settings = test_db::get_test_db_settings("omsupply-database-requisition-repository");
        test_db::setup(&settings).await;
        let connection_manager = get_storage_connection_manager(&settings);
        let connection = connection_manager.connection().unwrap();

        // setup
        let name_repo = NameRepository::new(&connection);
        name_repo.insert_one(&data::name_1()).await.unwrap();
        let store_repo = StoreRepository::new(&connection);
        store_repo.insert_one(&data::store_1()).await.unwrap();

        let repo = RequisitionRepository::new(&connection);

        let item1 = data::requisition_1();
        repo.insert_one(&item1).unwrap();
        let loaded_item = repo.find_one_by_id(item1.id.as_str()).unwrap();
        assert_eq!(item1, loaded_item);

        let item2 = data::requisition_2();
        repo.insert_one(&item2).unwrap();
        let loaded_item = repo.find_one_by_id(item2.id.as_str()).unwrap();
        assert_eq!(item2, loaded_item);
    }

    #[actix_rt::test]
    async fn test_requisition_line_repository() {
        let settings =
            test_db::get_test_db_settings("omsupply-database-requisition-line-repository");
        test_db::setup(&settings).await;
        let connection_manager = get_storage_connection_manager(&settings);
        let connection = connection_manager.connection().unwrap();

        // setup
        let item_repo = ItemRepository::new(&connection);
        item_repo.insert_one(&data::item_1()).await.unwrap();
        item_repo.insert_one(&data::item_2()).await.unwrap();
        let name_repo = NameRepository::new(&connection);
        name_repo.insert_one(&data::name_1()).await.unwrap();
        let store_repo = StoreRepository::new(&connection);
        store_repo.insert_one(&data::store_1()).await.unwrap();
        let requisition_repo = RequisitionRepository::new(&connection);
        requisition_repo.insert_one(&data::requisition_1()).unwrap();
        requisition_repo.insert_one(&data::requisition_2()).unwrap();

        let repo = RequisitionLineRepository::new(&connection);
        let item1 = data::requisition_line_1();
        repo.insert_one(&item1).unwrap();
        let loaded_item = repo.find_one_by_id(item1.id.as_str()).await.unwrap();
        assert_eq!(item1, loaded_item);

        // find_many_by_requisition_id test:
        let item2 = data::requisition_line_2();
        repo.insert_one(&item2).unwrap();

        // add some noise, i.e. item3 should not be in the results
        let item3 = data::requisition_line_3();
        repo.insert_one(&item3).unwrap();
        let all_items = repo
            .find_many_by_requisition_id(&item1.requisition_id)
            .unwrap();
        assert_eq!(2, all_items.len());
    }

    #[actix_rt::test]
    async fn test_invoice_repository() {
        let settings = test_db::get_test_db_settings("omsupply-database-invoice-repository");
        test_db::setup(&settings).await;
        let connection_manager = get_storage_connection_manager(&settings);
        let connection = connection_manager.connection().unwrap();

        // setup
        let name_repo = NameRepository::new(&connection);
        name_repo.insert_one(&data::name_1()).await.unwrap();
        let store_repo = StoreRepository::new(&connection);
        store_repo.insert_one(&data::store_1()).await.unwrap();

        let repo = InvoiceRepository::new(&connection);
        let outbound_shipment_repo = OutboundShipmentRepository::new(&connection);

        let item1 = data::invoice_1();
        repo.upsert_one(&item1).unwrap();
        let loaded_item = repo.find_one_by_id(item1.id.as_str()).unwrap();
        assert_eq!(item1, loaded_item);

        // outbound shipment
        let item1 = data::invoice_2();
        repo.upsert_one(&item1).unwrap();
        let loaded_item = outbound_shipment_repo
            .find_many_by_name_id(&item1.name_id)
            .await
            .unwrap();
        assert_eq!(1, loaded_item.len());

        let loaded_item = outbound_shipment_repo
            .find_many_by_store_id(&item1.store_id)
            .unwrap();
        assert_eq!(1, loaded_item.len());
    }

    #[actix_rt::test]
    async fn test_invoice_line_repository() {
        let settings = test_db::get_test_db_settings("omsupply-database-invoice-line-repository");
        test_db::setup(&settings).await;
        let connection_manager = get_storage_connection_manager(&settings);
        let connection = connection_manager.connection().unwrap();

        // setup
        let item_repo = ItemRepository::new(&connection);
        item_repo.insert_one(&data::item_1()).await.unwrap();
        item_repo.insert_one(&data::item_2()).await.unwrap();
        let name_repo = NameRepository::new(&connection);
        name_repo.insert_one(&data::name_1()).await.unwrap();
        let store_repo = StoreRepository::new(&connection);
        store_repo.insert_one(&data::store_1()).await.unwrap();
        let stock_line_repo = StockLineRowRepository::new(&connection);
        stock_line_repo.upsert_one(&data::stock_line_1()).unwrap();
        let invoice_repo = InvoiceRepository::new(&connection);
        invoice_repo.upsert_one(&data::invoice_1()).unwrap();
        invoice_repo.upsert_one(&data::invoice_2()).unwrap();

        let repo = InvoiceLineRowRepository::new(&connection);
        let item1 = data::invoice_line_1();
        repo.upsert_one(&item1).unwrap();
        let loaded_item = repo.find_one_by_id(item1.id.as_str()).unwrap();
        assert_eq!(item1, loaded_item);

        // row with optional field
        let item2_optional = data::invoice_line_2();
        repo.upsert_one(&item2_optional).unwrap();
        let loaded_item = repo.find_one_by_id(item2_optional.id.as_str()).unwrap();
        assert_eq!(item2_optional, loaded_item);

        // find_many_by_invoice_id:
        // add item that shouldn't end up in the results:
        let item3 = data::invoice_line_3();
        repo.upsert_one(&item3).unwrap();
        let all_items = repo.find_many_by_invoice_id(&item1.invoice_id).unwrap();
        assert_eq!(2, all_items.len());
    }

    #[actix_rt::test]
    async fn test_invoice_line_query_repository() {
        let settings =
            test_db::get_test_db_settings("omsupply-database-invoice-line-query-repository");
        test_db::setup(&settings).await;
        let connection_manager = get_storage_connection_manager(&settings);
        let connection = connection_manager.connection().unwrap();

        // setup
        let item_repo = ItemRepository::new(&connection);
        item_repo.insert_one(&data::item_1()).await.unwrap();
        item_repo.insert_one(&data::item_2()).await.unwrap();
        item_repo.insert_one(&data::item_service_1()).await.unwrap();
        let name_repo = NameRepository::new(&connection);
        name_repo.insert_one(&data::name_1()).await.unwrap();
        let store_repo = StoreRepository::new(&connection);
        store_repo.insert_one(&data::store_1()).await.unwrap();
        let stock_line_repo = StockLineRowRepository::new(&connection);
        stock_line_repo.upsert_one(&data::stock_line_1()).unwrap();
        let invoice_repo = InvoiceRepository::new(&connection);
        invoice_repo.upsert_one(&data::invoice_1()).unwrap();
        invoice_repo.upsert_one(&data::invoice_2()).unwrap();
        let repo = InvoiceLineRowRepository::new(&connection);
        let item1 = data::invoice_line_1();
        repo.upsert_one(&item1).unwrap();
        let item2 = data::invoice_line_2();
        repo.upsert_one(&item2).unwrap();
        let item3 = data::invoice_line_3();
        repo.upsert_one(&item3).unwrap();
        let service_item = data::invoice_line_service();
        repo.upsert_one(&service_item).unwrap();

        // line stats
        let repo = InvoiceLineRepository::new(&connection);
        let invoice_1_id = data::invoice_1().id;
        let result = repo.stats(&vec![invoice_1_id.clone()]).unwrap();
        let stats_invoice_1 = result
            .into_iter()
            .find(|row| row.invoice_id == invoice_1_id)
            .unwrap();
        assert_eq!(
            stats_invoice_1,
            InvoiceStatsRow {
                invoice_id: invoice_1_id,
                total_before_tax: 13.0,
                total_after_tax: 18.0,
                stock_total_before_tax: 3.0,
                stock_total_after_tax: 3.0,
                service_total_before_tax: 10.0,
                service_total_after_tax: 15.0
            }
        );
    }

    #[actix_rt::test]
    async fn test_user_account_repository() {
        let settings = test_db::get_test_db_settings("omsupply-database-user-account-repository");
        test_db::setup(&settings).await;
        let connection_manager = get_storage_connection_manager(&settings);
        let connection = connection_manager.connection().unwrap();

        let repo = UserAccountRepository::new(&connection);
        let item1 = data::user_account_1();
        repo.insert_one(&item1).unwrap();
        let loaded_item = repo.find_one_by_id(item1.id.as_str()).unwrap();
        assert_eq!(item1, loaded_item.unwrap());

        // optional email
        let item2 = data::user_account_2();
        repo.insert_one(&item2).unwrap();
        let loaded_item = repo.find_one_by_id(item2.id.as_str()).unwrap();
        assert_eq!(item2, loaded_item.unwrap());
    }

    #[actix_rt::test]
    async fn test_central_sync_buffer() {
        let settings = test_db::get_test_db_settings("omsupply-database-central-sync_buffer");
        test_db::setup(&settings).await;
        let connection_manager = get_storage_connection_manager(&settings);
        let connection = connection_manager.connection().unwrap();

        let repo = CentralSyncBufferRepository::new(&connection);
        let central_sync_buffer_row_a = data::central_sync_buffer_row_a();
        let central_sync_buffer_row_b = data::central_sync_buffer_row_b();

        // `insert_one` inserts valid sync buffer row.
        repo.insert_one(&central_sync_buffer_row_a).await.unwrap();
        let result = repo.pop_one().await.unwrap();
        assert_eq!(central_sync_buffer_row_a, result);

        // `pop` returns buffered records in FIFO order.
        repo.insert_one(&central_sync_buffer_row_a).await.unwrap();
        repo.insert_one(&central_sync_buffer_row_b).await.unwrap();
        let result = repo.pop_one().await.unwrap();
        assert_eq!(central_sync_buffer_row_a, result);

        // `remove_all` removes all buffered records.
        repo.remove_all().await.unwrap();
        let result = repo.pop_one().await;
        assert!(result.is_err());
    }

    #[actix_rt::test]
    async fn test_number() {
        let settings = test_db::get_test_db_settings("omsupply-database-number");
        test_db::setup(&settings).await;
        let connection_manager = get_storage_connection_manager(&settings);
        let connection = connection_manager.connection().unwrap();

        let name_1 = data::name_1();
        NameRepository::new(&connection)
            .upsert_one(&name_1)
            .unwrap();
        let store_1 = data::store_1();
        StoreRepository::new(&connection)
            .upsert_one(&store_1)
            .unwrap();

        let test_counter = "test_counter_name";
        let repo = NumberRowRepository::new(&connection);
        matches!(
            repo.find_one_by_id(test_counter),
            Err(RepositoryError::NotFound)
        );

        let row = repo.increment(test_counter, &store_1.id).unwrap();
        assert_eq!(1, row.value);
        let row = repo.find_one_by_id(test_counter).unwrap().unwrap();
        assert_eq!(1, row.value);
        let row = repo.increment(test_counter, &store_1.id).unwrap();
        assert_eq!(2, row.value);
        let row = repo.find_one_by_id(test_counter).unwrap().unwrap();
        assert_eq!(2, row.value);
    }

    #[cfg(test)]
    mod test {
        use domain::{master_list_line::MasterListLineFilter, EqualFilter};

        use crate::{
            mock::{mock_master_list_master_list_line_filter_test, MockDataInserts},
            test_db, MasterListLineRepository,
        };

        #[actix_rt::test]
        async fn test_master_list_line_repository_filter() {
            let (_, connection, _, _) = test_db::setup_all(
                "test_master_list_line_repository_filter",
                MockDataInserts::all(),
            )
            .await;

            let repo = MasterListLineRepository::new(&connection);

            // Test filter by master_list_id
            let lines = repo
                .query_by_filter(MasterListLineFilter::new().master_list_id(
                    EqualFilter::equal_any(vec![
                        "master_list_master_list_line_filter_test".to_string(),
                    ]),
                ))
                .unwrap();

<<<<<<< HEAD
            for (count, line) in mock_data["base"]
                .full_master_list
                .get("master_list_master_list_line_filter_test")
                .unwrap()
=======
            for (count, line) in mock_master_list_master_list_line_filter_test()
>>>>>>> ca7b050c
                .lines
                .iter()
                .enumerate()
            {
                assert_eq!(lines[count].id, line.id)
            }
        }
    }
}<|MERGE_RESOLUTION|>--- conflicted
+++ resolved
@@ -1031,14 +1031,7 @@
                 ))
                 .unwrap();
 
-<<<<<<< HEAD
-            for (count, line) in mock_data["base"]
-                .full_master_list
-                .get("master_list_master_list_line_filter_test")
-                .unwrap()
-=======
             for (count, line) in mock_master_list_master_list_line_filter_test()
->>>>>>> ca7b050c
                 .lines
                 .iter()
                 .enumerate()
