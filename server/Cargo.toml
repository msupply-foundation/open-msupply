--- conflicted
+++ resolved
@@ -12,11 +12,7 @@
 async-graphql = { version = "3.0.35", features = ["dataloader", "chrono"] }
 async-graphql-actix-web = "3.0.35"
 async-trait = "0.1.30"
-<<<<<<< HEAD
 chrono = { version = "0.4.38", features = ["serde"] }
-=======
-chrono = { version = "0.4.23", features = ["serde"] }
->>>>>>> 542ce82d
 reqwest = { version = "0.12", features = [
   "json",
   "rustls-tls",
