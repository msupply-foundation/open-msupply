--- conflicted
+++ resolved
@@ -8,11 +8,7 @@
 
 Reports are generated [HTML tera](#tera-templating-language) files used for a variety of reporting applications in OMS.
 
-<<<<<<< HEAD
 We have two types of reports: 'Reports' and 'Forms'. When we say 'reports' in the rest of this readme, we mean both types, reports _and_ forms.
-=======
-We have two types of reports: 'Reports' and 'Forms'.
->>>>>>> e03e240a
 
 Reports only differ from forms in that they have an addition of a JSON form input which can be used to modify queries or how data is converted.
 
@@ -26,7 +22,6 @@
 
 # Basic tools and uploading
 
-<<<<<<< HEAD
 ## Workflows
 
 - Always re-generate the relevant files after you update a report, or after you merge in a branch when you're working on reports - otherwise the server will not run. To build the reports: `cd open-msupply/server` then `cargo run --bin remote_server_cli build-reports`.
@@ -56,16 +51,6 @@
 
 - Prefacing the commands with `cargo run --bin remote_server_cli`, ie:
   `cargo run --bin remote_server_cli build-reports`
-=======
-## CLI Tools
-
-CLI tools require the OMS cli to be built either by:
-
-- Building the cli with `cargo build` command, and then running commands with the built cli like:
-`./target/debug/remote_server_cli build-reports`
-- Prefacing the commands with `cargo run --bin remote_server_cli`, ie:
-`cargo run --bin remote_server_cli build-reports`
->>>>>>> e03e240a
 
 ### Build Reports
 
@@ -90,11 +75,7 @@
 This command will upsert if the `-o` or `--overwrite` flag is passed.
 If no overwrite flag is passed, it will default to insert.
 
-<<<<<<< HEAD
 If no path is passed, it will look for in the `reports/generated/standard-reports.json` file for the array of standard reports.
-=======
-If no path is passed, it will look for in the `reports/generated/standard-reports.json` file for the array of standard reports. 
->>>>>>> e03e240a
 
 #### Report IDs
 
@@ -102,10 +83,6 @@
 This means an edited report of the same version will not upload without the `-o` flag.
 To ensure edited reports supercede existing reports, they should have their patch version bumped as detailed in the [versioning section](#report-versioning).
 
-<<<<<<< HEAD
-=======
-
->>>>>>> e03e240a
 ### Reload Embedded Reports
 
 `reload-embedded-reports`
@@ -133,11 +110,7 @@
 A custom test-config.json file can be used to render with specific arguments by passing a path to a dir containing a report specific `test-config.json` file.
 
 The test config is used to manually populate the parameters of the graphql query which would typically be inferred by OMS in actual use.
-<<<<<<< HEAD
 For example, a standard form of an inbound shipment would use the context of the UI to know the invoice id.
-=======
-For example, a standard form of an inbound shipment would use the context of the UI to know the invoice id. 
->>>>>>> e03e240a
 Test config can manually configure the id for rapid report editing and generation without the need to manually build and upsert, or contriving the OMS front end to render the report.
 
 ### Toggle Report
@@ -314,6 +287,34 @@
    │   ├── dist (generated)
    |   ├── node_modules (generated)
    |   ├── src
+   |   |   ├── convert_data.js (copy)
+   |   |   ├── utils.js
+   |   |   └── utils.test.js (optional)
+   |   ├── webpack.config.js
+   |   ├── input.json (optional)
+   |   ├── output.json (optional)
+   |   └── package.json (copy)
+   ├──  src
+   |   ├── footer.html (optional)
+   |   ├── header.html (optional)
+   |   ├── style.css
+   |   ├── SQL queries (optional, and possibly multiple)
+   |   ├── GraphQL query (optional)
+   |   └── template.html
+   └── report-manifest.json
+```
+
+### source file structure diagram with typescript functionality
+
+```
+├── example-report
+   ├── argument_schemas (optional)
+   │   ├── argument_ui.json
+   |   └── arguments.json
+   ├── convert_data_js (optional)
+   │   ├── dist (generated)
+   |   ├── node_modules (generated)
+   |   ├── src
    |   |   ├── generated-types (generated)
    |   |   ├── test (optional)
    |   |   |   ├── input.json
@@ -700,26 +701,15 @@
 
 Reports will then be synced out from there to remote sites.
 
-<<<<<<< HEAD
 ## Glossary
 
 - Form: a type of a report that doesn't have the ability to modify its query.
 - Report: a type of report that does have the ability to modify its query (through the use of a json form).
-=======
-
-## Glossary
-
-## Decision tree
->>>>>>> e03e240a
 
 ## Troubleshooting
 
 #### Missing value error
 
-<<<<<<< HEAD
 Most common error with tera is a missing or undefined value during rendering. This can occur either because [we remove empty strings during data conversion](https://github.com/msupply-foundation/open-msupply/issues/8909#issuecomment-3202798312), or the node indexing in the tera HTML template is wrong.
-=======
-Most common error with tera is a missing or undefined value during rendering. This can occur either because [we remove empty strings during data conversion](https://github.com/msupply-foundation/open-msupply/issues/8909#issuecomment-3202798312), or the node indexing in the tera HTML template is wrong. 
->>>>>>> e03e240a
 
 [Fallbacks](https://keats.github.io/tera/docs/#default) can be used to swallow errors and templates by ignoring missing values.