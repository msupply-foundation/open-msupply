--- conflicted
+++ resolved
@@ -57,15 +57,11 @@
   // name of dir within the version dir of the report which includes js wasm function constructors.
   "convert_data": "convert_data_js",
   // optional
-<<<<<<< HEAD
   // default: Extism
   // type of convert data infrastructure, can be Extism or BoaJs. We are in the process of deprecating Extism report types as they generate a very large bundle
   "convert_data_type": "BoaJs",
   // optional
   // name of html header template of the report found within the src dir
-=======
-  // name of tera html header template of the report found within the src dir
->>>>>>> 16c3d0ae
   "header": "header.html",
   // optional
   // name of tera html footer template of the report found within the src dir
