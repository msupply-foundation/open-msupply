{
  "reports": [
    {
      "id": "expiring-items_2_6_2_false",
      "name": "Expiring Items",
      "template": {
        "index": {
          "template": "template.html",
          "header": null,
          "footer": null,
          "query": [
            "query.graphql"
          ],
          "convert_data": "dmFyIHQ9ezM3ODp0PT57Y29uc3QgZT10PT57bGV0IG89e307cmV0dXJuIE9iamVjdC5rZXlzKHQpLmZvckVhY2goZnVuY3Rpb24ocil7IiIhPT10W3JdJiZ2b2lkIDAhPT10W3JdJiZudWxsIT09dFtyXSYmKCJvYmplY3QiPT10eXBlb2YgdFtyXT9vW3JdPWUodFtyXSk6b1tyXT10W3JdKX0pLG99LG89KHQsZSk9PihlKz0iIikuc3BsaXQoIi4iKS5yZWR1Y2UoKHQsZSk9PnQmJnRbZV0sdCk7dC5leHBvcnRzPXtjbGVhblVwT2JqZWN0OmUsY2xlYW5VcE5vZGVzOnQ9PntsZXQgbz1bXTtyZXR1cm4gdC5mb3JFYWNoKHQ9PnswIT1PYmplY3Qua2V5cyh0KS5sZW5ndGgmJm8ucHVzaChlKHQpKX0pLG99LGdldE5lc3RlZFZhbHVlOm8sc29ydE5vZGVzOih0LGUscik9PihlJiZ0LnNvcnQoKHQsbik9PntsZXQgYT1vKHQsZSk7InN0cmluZyI9PXR5cGVvZiBhJiYoYT1hLnRvTG9jYWxlTG93ZXJDYXNlKCkpO2xldCBzPW8obixlKTtyZXR1cm4ic3RyaW5nIj09dHlwZW9mIHMmJihzPXMudG9Mb2NhbGVMb3dlckNhc2UoKSksbnVsbD09YSYmbnVsbD09cz8wOm51bGw9PWE/ImFzYyI9PT1yPy0xOjE6bnVsbD09cz8iYXNjIj09PXI/MTotMTphPT09cz8wOiJhc2MiPT09cj9hPnM/MTotMTphPHM/MTotMX0pLHQpfX19LGU9e307ZnVuY3Rpb24gbyhyKXt2YXIgbj1lW3JdO2lmKHZvaWQgMCE9PW4pcmV0dXJuIG4uZXhwb3J0czt2YXIgYT1lW3JdPXtleHBvcnRzOnt9fTtyZXR1cm4gdFtyXShhLGEuZXhwb3J0cyxvKSxhLmV4cG9ydHN9by5kPSh0LGUpPT57Zm9yKHZhciByIGluIGUpby5vKGUscikmJiFvLm8odCxyKSYmT2JqZWN0LmRlZmluZVByb3BlcnR5KHQscix7ZW51bWVyYWJsZTohMCxnZXQ6ZVtyXX0pfSxvLm89KHQsZSk9Pk9iamVjdC5wcm90b3R5cGUuaGFzT3duUHJvcGVydHkuY2FsbCh0LGUpO3ZhciByPW8oMzc4KTtmdW5jdGlvbiBuKHQpe3JldHVybiB0LmRhdGEuc3RvY2tMaW5lcy5ub2Rlcz0oKHQsZSxvKT0+e3QuZm9yRWFjaCh0PT57aWYoMD09T2JqZWN0LmtleXModCkubGVuZ3RoKXJldHVybjtjb25zdCBlPSh0PT57bGV0IGU7aWYodCl7bGV0IG89RGF0ZS5ub3coKTtlPShuZXcgRGF0ZSh0KS1vKS8xZTMvNjAvNjAvMjR9cmV0dXJuIGV9KSh0Py5leHBpcnlEYXRlKSxvPSgodCxlKT0+e2xldCBvLHI9ZT8uaXRlbT8uc3RhdHM/LmF2ZXJhZ2VNb250aGx5Q29uc3VtcHRpb24sbj1lPy50b3RhbE51bWJlck9mUGFja3MqZT8ucGFja1NpemU7aWYodCYmciYmbiYmdD49MCl7Y29uc3QgZT1NYXRoLnJvdW5kKHQqKHIvMzAuNDM3NSkpO289TWF0aC5taW4oZSxuPz9lKX1yZXR1cm4gb30pKGUsdCk7byYmKHQuZXhwZWN0ZWRVc2FnZT1vKTtjb25zdCByPSgodCxlLG8scik9PntsZXQgbjtpZih0JiZlJiZyKXtjb25zdCBhPXQqZTtvJiYobj1yPj0wP01hdGgucm91bmQoYS1vKihyLzMwLjQzNzUpKTpNYXRoLnJvdW5kKGEpKSxvfHxyPD0wJiYobj1NYXRoLnJvdW5kKGEpKX1yZXR1cm4gbjwwPzA6bn0pKHQ/LnBhY2tTaXplLHQ/LnRvdGFsTnVtYmVyT2ZQYWNrcyx0Py5pdGVtPy5zdGF0cz8uYXZlcmFnZU1vbnRobHlDb25zdW1wdGlvbixlKTtyJiYodC5zdG9ja0F0Umlzaz1yKSx0LmRheXNVbnRpbEV4cGlyZWQ9KHQ9PntsZXQgZTtyZXR1cm4gdCYmKGU9TWF0aC5yb3VuZCh0KSksZX0pKGUpLHQuYXZlcmFnZU1vbnRobHlDb25zdW1wdGlvbj1NYXRoLnJvdW5kKDEwKih0Py5pdGVtPy5zdGF0cz8uYXZlcmFnZU1vbnRobHlDb25zdW1wdGlvbj8/MCkpLzEwfSk7bGV0IG49KDAsci5jbGVhblVwTm9kZXMpKHQpO3JldHVybigwLHIuc29ydE5vZGVzKShuLGUsbyl9KSh0LmRhdGEuc3RvY2tMaW5lcy5ub2Rlcyx0Py5hcmd1bWVudHM/LnNvcnQ/PyJpdGVtLm5hbWUiLHQ/LmFyZ3VtZW50cz8uZGlyPz8iYXNjIiksdH1leHBvcnR7biBhcyBjb252ZXJ0X2RhdGF9Ow==",
          "convert_data_type": "BoaJs"
        },
        "entries": {
<<<<<<< HEAD
          "style.css": {
            "type": "Resource",
            "data": "@page {\n  margin: 0;\n  size: A4 landscape;\n}\n\n.paging {\n  width: 100%;\n}\n\n.container {\n  margin: auto;\n  padding: 10px;\n  font-size: 14px;\n  font-family: \"Helvetica Neue\", \"Helvetica\", Helvetica, Arial, sans-serif;\n  color: #555;\n}\n\n.container table {\n  width: 100%;\n  font-size: inherit;\n  font-family: inherit;\n  text-align: left;\n  margin-top: 10;\n  margin-bottom: 15;\n  border-collapse: separate;\n}\n\n.container table td {\n  padding: 10px;\n  vertical-align: top;\n  border-top: 1px solid rgb(164, 163, 163);\n}\n\n.container > table > thead {\n  position: -webkit-sticky;\n  position: sticky;\n  top: 0;\n  background-color: #f1f1f1;\n}\n\n.container,\nbody,\n.container>table {\n  margin-top: 0px;\n  padding-top: 0px;\n}\n\n.container table tr.heading td {\n  font-weight: bold;\n  margin-bottom: 15px;\n}\n\n.container table td.expiry-date span {\n  padding: 2px;\n  border-radius: 10px;\n}\n\n.container table td.expiry-date span.expired::before {\n  content: \"\";\n  display: inline-block;\n  width: 10px;\n  height: 10px;\n  border-radius: 50%;\n  background-color: rgba(245, 5, 1, 0.6);\n  margin-right: 5px;\n}\n\n.container table td.expiry-date span.expired {\n  background-color: rgba(245, 5, 1, 0.3);\n  padding: 3px 10px;\n  white-space: nowrap;\n}\n\n.container table td.expiry-date span.soon::before {\n  content: \"\";\n  display: inline-block;\n  width: 10px;\n  height: 10px;\n  border-radius: 50%;\n  background-color: rgba(248, 154, 1, 0.6);\n  margin-right: 5px;\n}\n\n.container table td.expiry-date span.soon {\n  background-color: rgba(248, 154, 1, 0.3);\n  padding: 3px 10px;\n  white-space: nowrap;\n}\n\n.container table td.expiry-date span.all-good::before {\n  content: \"\";\n  display: inline-block;\n  width: 10px;\n  height: 10px;\n  border-radius: 50%;\n  background-color: rgba(51, 169, 1, 0.6);\n  margin-right: 5px;\n}\n\n.container table td.expiry-date span.all-good {\n  background-color: rgba(51, 169, 1, 0.3);\n  padding: 3px 10px;\n  white-space: nowrap;\n}\n\n.container table span.na::before {\n  content: \"\";\n  display: inline-block;\n  width: 10px;\n  height: 10px;\n  border-radius: 50%;\n  background-color: rgba(143, 144, 166, 0.6);\n  margin-right: 5px;\n}\n\n.container table td.expiry-date span.na {\n  background-color: rgba(143, 144, 166, 0.3);\n  padding: 3px 10px;\n  white-space: nowrap;\n}"
=======
          "query.graphql": {
            "type": "GraphGLQuery",
            "data": {
              "query": "query ExpiringItems(\n  $storeId: String\n  $itemCodeOrName: String\n  $expiryDate: String\n) {\n  stockLines(\n    storeId: $storeId\n    filter: {\n      itemCodeOrName: { like: $itemCodeOrName }\n      expiryDate: { beforeOrEqualTo: $expiryDate }\n      hasPacksInStore: true\n      isActive: true\n    }\n    page: { first: 5000 }\n  ) {\n    ... on StockLineConnector {\n      nodes {\n        batch\n        expiryDate\n        id\n        packSize\n        storeId\n        totalNumberOfPacks\n        supplierName\n        location {\n          code\n        }\n        item {\n          code\n          name\n          unitName\n          stats(storeId: $storeId) {\n            averageMonthlyConsumption\n          }\n        }\n      }\n    }\n  }\n}\n",
              "variables": null
            }
>>>>>>> cf19e92e
          },
          "style.css": {
            "type": "Resource",
            "data": "@page {\n  margin: 0;\n  size: A4 landscape;\n}\n\n.paging {\n  width: 100%;\n}\n\n.container {\n  margin: auto;\n  padding: 10px;\n  font-size: 14px;\n  font-family: \"Helvetica Neue\", \"Helvetica\", Helvetica, Arial, sans-serif;\n  color: #555;\n}\n\n.container table {\n  width: 100%;\n  font-size: inherit;\n  font-family: inherit;\n  text-align: left;\n  margin-top: 10;\n  margin-bottom: 15;\n  border-collapse: separate;\n}\n\n.container table td {\n  padding: 10px;\n  vertical-align: top;\n  border-top: 1px solid rgb(164, 163, 163);\n}\n\n.container > table > thead {\n  position: -webkit-sticky;\n  position: sticky;\n  top: 0;\n  background-color: #f1f1f1;\n}\n\n.container,\nbody,\n.container>table {\n  margin-top: 0px;\n  padding-top: 0px;\n}\n\n.container table tr.heading td {\n  font-weight: bold;\n  margin-bottom: 15px;\n}\n\n.container table td.expiry-date span {\n  padding: 2px;\n  border-radius: 10px;\n}\n\n.container table td.expiry-date span.expired::before {\n  content: \"\";\n  display: inline-block;\n  width: 10px;\n  height: 10px;\n  border-radius: 50%;\n  background-color: rgba(245, 5, 1, 0.6);\n  margin-right: 5px;\n}\n\n.container table td.expiry-date span.expired {\n  background-color: rgba(245, 5, 1, 0.3);\n  padding: 3px 10px;\n  white-space: nowrap;\n}\n\n.container table td.expiry-date span.soon::before {\n  content: \"\";\n  display: inline-block;\n  width: 10px;\n  height: 10px;\n  border-radius: 50%;\n  background-color: rgba(248, 154, 1, 0.6);\n  margin-right: 5px;\n}\n\n.container table td.expiry-date span.soon {\n  background-color: rgba(248, 154, 1, 0.3);\n  padding: 3px 10px;\n  white-space: nowrap;\n}\n\n.container table td.expiry-date span.all-good::before {\n  content: \"\";\n  display: inline-block;\n  width: 10px;\n  height: 10px;\n  border-radius: 50%;\n  background-color: rgba(51, 169, 1, 0.6);\n  margin-right: 5px;\n}\n\n.container table td.expiry-date span.all-good {\n  background-color: rgba(51, 169, 1, 0.3);\n  padding: 3px 10px;\n  white-space: nowrap;\n}\n\n.container table span.na::before {\n  content: \"\";\n  display: inline-block;\n  width: 10px;\n  height: 10px;\n  border-radius: 50%;\n  background-color: rgba(143, 144, 166, 0.6);\n  margin-right: 5px;\n}\n\n.container table td.expiry-date span.na {\n  background-color: rgba(143, 144, 166, 0.3);\n  padding: 3px 10px;\n  white-space: nowrap;\n}"
          },
          "template.html": {
            "type": "TeraTemplate",
            "data": {
              "output": "Html",
              "template": "<style>{% include \"style.css\" %}</style>\n\n<div class=\"container\">\n  <table>\n    <thead>\n      <tr class=\"heading\">\n        <td>{{t(k=\"label.code\", f=\"Code\")}}</td>\n        <td>{{t(k=\"label.name\", f=\"Name\")}}</td>\n        <td>{{t(k=\"report.expiring-in-days\", f=\"Expiring in (days)\")}}</td>\n        <td>{{t(k=\"label.batch\", f=\"Batch\")}}</td>\n        <td>{{t(k=\"report.expiry-date\", f=\"Expiry date\")}}</td>\n        <td>{{t(k=\"report.stock-on-hand\", f=\"Stock on hand\")}}</td>\n        <td>{{t(k=\"report.average-monthly-consumption\", f=\"Average monthly consumption\")}}</td>\n        <td>{{t(k=\"report.expected-usage\", f=\"Expected usage\")}}</td>\n        <td>{{t(k=\"report.stock-at-risk\", f=\"Stock at risk\")}}</td>\n      </tr>\n    </thead>\n    <tbody>\n      {% for stockLine in data.stockLines.nodes %}\n      <tr>\n        <td>{{stockLine.item.code}}</td>\n        <td>{{stockLine.item.name}}</td>\n        <td class=\"expiry-date\">\n          {% if stockLine.daysUntilExpired %}\n            {% if stockLine.daysUntilExpired <= 0 %}\n              <span class=\"expired\">{{t(k=\"report.expired\", f=\"Expired\")}}</span>\n              {% elif stockLine.daysUntilExpired <= arguments.monthsItemsExpire *\n                (365.25 / 12.0) %}\n              <span class=\"soon\">{{ stockLine.daysUntilExpired }}</span>\n            {% else %}\n                <span class=\"all-good\">{{ stockLine.daysUntilExpired }}</span>\n            {% endif %}\n          {% else %}\n            <span class=\"na\">N/A</span>\n          {% endif %}\n        </td>\n        <td>{{stockLine.batch | default(value='')}}</td>\n        <td>\n          {% if stockLine.expiryDate %}\n            {{ stockLine.expiryDate | date(format=\"%d/%m/%Y\") }}\n          {% else %}\n            N/A\n          {% endif %}\n        </td>\n        <td>{{stockLine.totalNumberOfPacks * stockLine.packSize | round( precision=1)\n          }}</td>\n        <td>{{stockLine.averageMonthlyConsumption }}</td>\n        <td>\n          {% if stockLine.expectedUsage %}\n              {{ stockLine.expectedUsage | round( precision=1) }}\n          {% else %}\n            N/A\n          {% endif %}\n        </td>\n        <td>\n          {% if stockLine.stockAtRisk %}\n            {{ stockLine.stockAtRisk | round( precision=1) }}\n          {% else %}\n            N/A\n          {% endif %}\n        </td>\n      </tr>\n      {% endfor %}\n    </tbody>\n  </table>\n</div>"
            }
          }
        }
      },
      "context": "REPORT",
      "sub_context": "Expiring",
      "argument_schema_id": "for_report_expiring-items_2_6_2_false",
      "comment": null,
      "is_custom": false,
      "version": "2.6.2",
      "code": "expiring-items",
      "form_schema": {
        "id": "for_report_expiring-items_2_6_2_false",
        "type": "reportArgument",
        "json_schema": {
          "$schema": "http://json-schema.org/draft-07/schema#",
          "allOf": [
            {
              "$ref": "#/definitions/StockFilters"
            }
          ],
          "definitions": {
            "StockFilters": {
              "properties": {
                "dir": {
                  "description": "sort by dir",
                  "format": "SortToggle",
                  "type": [
                    "string",
                    "null"
                  ]
                },
                "expiryDate": {
                  "description": "T#label.expiry-date",
                  "format": "date",
                  "type": "string"
                },
                "itemCodeOrName": {
                  "description": "Item Code or Name",
                  "type": "string"
                },
                "monthlyConsumptionLookBackPeriod": {
                  "description": "Average Monthly Consumption Look Back Period",
                  "readOnly": true,
                  "type": "number"
                },
                "monthsItemsExpire": {
                  "description": "Expiring item period",
                  "readOnly": true,
                  "type": "number"
                },
                "monthsOverstock": {
                  "description": "Months Overstock",
                  "readOnly": true,
                  "type": "number"
                },
                "monthsUnderstock": {
                  "description": "Months Understock",
                  "readOnly": true,
                  "type": "number"
                },
                "sort": {
                  "description": "sort by",
                  "enum": [
                    "item.name",
                    "item.code",
                    "expiryDate",
                    "daysUntilExpired",
                    "stockAtRisk",
                    "expectedUsage"
                  ],
                  "type": "string"
                }
              }
            }
          },
          "type": "object"
        },
        "ui_schema": {
          "elements": [
            {
              "label": "T#report.expiry-date",
              "options": {
                "dateOnly": true
              },
              "scope": "#/properties/expiryDate",
              "type": "Control"
            },
            {
              "label": "T#report.item-code-or-name",
              "options": {
                "flexBasis": "90%",
                "useDebounce": false
              },
              "scope": "#/properties/itemCodeOrName",
              "type": "Control"
            },
            {
              "label": "T#report.amc-lookback",
              "options": {
                "inputAlignment": "end",
                "paddingRight": 25
              },
              "scope": "#/properties/monthlyConsumptionLookBackPeriod",
              "type": "Control"
            },
            {
              "label": "T#label.max-months-of-stock",
              "options": {
                "inputAlignment": "end",
                "paddingRight": 25
              },
              "scope": "#/properties/monthsOverstock",
              "type": "Control"
            },
            {
              "label": "T#label.min-months-of-stock",
              "options": {
                "inputAlignment": "end",
                "paddingRight": 25
              },
              "scope": "#/properties/monthsUnderstock",
              "type": "Control"
            },
            {
              "label": "T#label.expiring-item-period",
              "options": {
                "inputAlignment": "end",
                "paddingRight": 25
              },
              "scope": "#/properties/monthsItemsExpire",
              "type": "Control"
            },
            {
              "label": "T#report.sort-by",
              "options": {
                "show": [
                  [
                    "item.name",
                    "T#report.item-name"
                  ],
                  [
                    "item.code",
                    "T#label.code"
                  ],
                  [
                    "expiryDate",
                    "T#report.expiry-date"
                  ],
                  [
                    "daysUntilExpired",
                    "T#report.days-until-expired"
                  ],
                  [
                    "stockAtRisk",
                    "T#report.stock-at-risk"
                  ],
                  [
                    "expectedUsage",
                    "T#report.expected-usage"
                  ]
                ]
              },
              "scope": "#/properties/sort",
              "type": "Control"
            },
            {
              "label": "T#report.sort-direction",
              "scope": "#/properties/dir",
              "type": "SortToggle"
            }
          ],
          "type": "VerticalLayout"
        }
      },
      "excel_template_buffer": null
    },
    {
      "id": "expiring-items_2_10_0_false",
      "name": "Expiring Items",
      "template": {
        "index": {
          "template": "template.html",
          "header": null,
          "footer": null,
          "query": [
            "query.graphql"
          ],
          "convert_data": "dmFyIHQ9ezM3ODp0PT57Y29uc3QgZT10PT57bGV0IG49e307cmV0dXJuIE9iamVjdC5rZXlzKHQpLmZvckVhY2goKGZ1bmN0aW9uKG8peyIiIT09dFtvXSYmdm9pZCAwIT09dFtvXSYmbnVsbCE9PXRbb10mJigib2JqZWN0Ij09dHlwZW9mIHRbb10/bltvXT1lKHRbb10pOm5bb109dFtvXSl9KSksbn0sbj0odCxlKT0+KGUrPSIiKS5zcGxpdCgiLiIpLnJlZHVjZSgoKHQsZSk9PnQmJnRbZV0pLHQpO3QuZXhwb3J0cz17Y2xlYW5VcE9iamVjdDplLGNsZWFuVXBOb2Rlczp0PT57bGV0IG49W107cmV0dXJuIHQuZm9yRWFjaCgodD0+ezAhPU9iamVjdC5rZXlzKHQpLmxlbmd0aCYmbi5wdXNoKGUodCkpfSkpLG59LGdldE5lc3RlZFZhbHVlOm4sc29ydE5vZGVzOih0LGUsbyk9PihlJiZ0LnNvcnQoKCh0LHIpPT57bGV0IHM9bih0LGUpOyJzdHJpbmciPT10eXBlb2YgcyYmKHM9cy50b0xvY2FsZUxvd2VyQ2FzZSgpKTtsZXQgYT1uKHIsZSk7cmV0dXJuInN0cmluZyI9PXR5cGVvZiBhJiYoYT1hLnRvTG9jYWxlTG93ZXJDYXNlKCkpLG51bGw9PXMmJm51bGw9PWE/MDpudWxsPT1zPyJhc2MiPT09bz8tMToxOm51bGw9PWE/ImFzYyI9PT1vPzE6LTE6cz09PWE/MDoiYXNjIj09PW8/cz5hPzE6LTE6czxhPzE6LTF9KSksdCl9fX0sZT17fSxuPWZ1bmN0aW9uIG4obyl7dmFyIHI9ZVtvXTtpZih2b2lkIDAhPT1yKXJldHVybiByLmV4cG9ydHM7dmFyIHM9ZVtvXT17ZXhwb3J0czp7fX07cmV0dXJuIHRbb10ocyxzLmV4cG9ydHMsbikscy5leHBvcnRzfSgzNzgpO2Z1bmN0aW9uIG8odCl7cmV0dXJuIHQuZGF0YS5zdG9ja0xpbmVzLm5vZGVzPSgodCxlLG8pPT57dC5mb3JFYWNoKCh0PT57aWYoMD09T2JqZWN0LmtleXModCkubGVuZ3RoKXJldHVybjtjb25zdCBlPSh0PT57bGV0IGU7aWYodCl7bGV0IG49RGF0ZS5ub3coKTtlPShuZXcgRGF0ZSh0KS1uKS8xZTMvNjAvNjAvMjR9cmV0dXJuIGV9KSh0Py5leHBpcnlEYXRlKSxuPSgodCxlKT0+e2xldCBuLG89ZT8uaXRlbT8uc3RhdHM/LmF2ZXJhZ2VNb250aGx5Q29uc3VtcHRpb24scj1lPy50b3RhbE51bWJlck9mUGFja3MqZT8ucGFja1NpemU7aWYodCYmbyYmciYmdD49MCl7Y29uc3QgZT1NYXRoLnJvdW5kKHQqKG8vMzAuNDM3NSkpO249TWF0aC5taW4oZSxyPz9lKX1yZXR1cm4gbn0pKGUsdCk7biYmKHQuZXhwZWN0ZWRVc2FnZT1uKTtjb25zdCBvPSgodCxlLG4sbyk9PntsZXQgcjtpZih0JiZlJiZvKXtjb25zdCBzPXQqZTtuJiYocj1vPj0wP01hdGgucm91bmQocy1uKihvLzMwLjQzNzUpKTpNYXRoLnJvdW5kKHMpKSxufHxvPD0wJiYocj1NYXRoLnJvdW5kKHMpKX1yZXR1cm4gcjwwPzA6cn0pKHQ/LnBhY2tTaXplLHQ/LnRvdGFsTnVtYmVyT2ZQYWNrcyx0Py5pdGVtPy5zdGF0cz8uYXZlcmFnZU1vbnRobHlDb25zdW1wdGlvbixlKTtvJiYodC5zdG9ja0F0Umlzaz1vKSx0LmRheXNVbnRpbEV4cGlyZWQ9KHQ9PntsZXQgZTtyZXR1cm4gdCYmKGU9TWF0aC5yb3VuZCh0KSksZX0pKGUpLHQuYXZlcmFnZU1vbnRobHlDb25zdW1wdGlvbj1NYXRoLnJvdW5kKDEwKih0Py5pdGVtPy5zdGF0cz8uYXZlcmFnZU1vbnRobHlDb25zdW1wdGlvbj8/MCkpLzEwfSkpO2xldCByPSgwLG4uY2xlYW5VcE5vZGVzKSh0KTtyZXR1cm4oMCxuLnNvcnROb2RlcykocixlLG8pfSkodC5kYXRhLnN0b2NrTGluZXMubm9kZXMsdD8uYXJndW1lbnRzPy5zb3J0Pz8iaXRlbS5uYW1lIix0Py5hcmd1bWVudHM/LmRpcj8/ImFzYyIpLHR9ZXhwb3J0e28gYXMgY29udmVydF9kYXRhfTs=",
          "convert_data_type": "BoaJs"
        },
        "entries": {
          "query.graphql": {
            "type": "GraphGLQuery",
            "data": {
              "query": "query ExpiringItems(\n  $storeId: String\n  $itemCodeOrName: String\n  $expiryDate: String\n) {\n  stockLines(\n    storeId: $storeId\n    filter: {\n      itemCodeOrName: { like: $itemCodeOrName }\n      expiryDate: { beforeOrEqualTo: $expiryDate }\n      hasPacksInStore: true\n      isActive: true\n    }\n  ) {\n    ... on StockLineConnector {\n      nodes {\n        batch\n        expiryDate\n        id\n        packSize\n        storeId\n        totalNumberOfPacks\n        supplierName\n        location {\n          code\n        }\n        item {\n          code\n          name\n          unitName\n          stats(storeId: $storeId) {\n            averageMonthlyConsumption\n          }\n        }\n      }\n    }\n  }\n}\n",
              "variables": null
            }
          },
<<<<<<< HEAD
          "query.graphql": {
            "type": "GraphGLQuery",
            "data": {
              "query": "query ExpiringItems(\n  $storeId: String\n  $itemCodeOrName: String\n  $expiryDate: String\n) {\n  stockLines(\n    storeId: $storeId\n    filter: {\n      itemCodeOrName: { like: $itemCodeOrName }\n      expiryDate: { beforeOrEqualTo: $expiryDate }\n      hasPacksInStore: true\n      isActive: true\n    }\n  ) {\n    ... on StockLineConnector {\n      nodes {\n        batch\n        expiryDate\n        id\n        packSize\n        storeId\n        totalNumberOfPacks\n        supplierName\n        location {\n          code\n        }\n        item {\n          code\n          name\n          unitName\n          stats(storeId: $storeId) {\n            averageMonthlyConsumption\n          }\n        }\n      }\n    }\n  }\n}\n",
              "variables": null
=======
          "style.css": {
            "type": "Resource",
            "data": "@page {\n  margin: 0;\n  size: A4 landscape;\n}\n\n.paging {\n  width: 100%;\n}\n\n.container {\n  margin: auto;\n  padding: 10px;\n  font-size: 14px;\n  font-family: \"Helvetica Neue\", \"Helvetica\", Helvetica, Arial, sans-serif;\n  color: #555;\n}\n\n.container table {\n  width: 100%;\n  font-size: inherit;\n  font-family: inherit;\n  text-align: left;\n  margin-top: 10;\n  margin-bottom: 15;\n  border-collapse: separate;\n}\n\n.container table td {\n  padding: 10px;\n  vertical-align: top;\n  border-top: 1px solid rgb(164, 163, 163);\n}\n\n.container > table > thead {\n  position: -webkit-sticky;\n  position: sticky;\n  top: 0;\n  background-color: #f1f1f1;\n}\n\n.container,\nbody,\n.container>table {\n  margin-top: 0px;\n  padding-top: 0px;\n}\n\n.container table tr.heading td {\n  font-weight: bold;\n  margin-bottom: 15px;\n}\n\n.container table td.expiry-date span {\n  padding: 2px;\n  border-radius: 10px;\n}\n\n.container table td.expiry-date span.expired::before {\n  content: \"\";\n  display: inline-block;\n  width: 10px;\n  height: 10px;\n  border-radius: 50%;\n  background-color: rgba(245, 5, 1, 0.6);\n  margin-right: 5px;\n}\n\n.container table td.expiry-date span.expired {\n  background-color: rgba(245, 5, 1, 0.3);\n  padding: 3px 10px;\n  white-space: nowrap;\n}\n\n.container table td.expiry-date span.soon::before {\n  content: \"\";\n  display: inline-block;\n  width: 10px;\n  height: 10px;\n  border-radius: 50%;\n  background-color: rgba(248, 154, 1, 0.6);\n  margin-right: 5px;\n}\n\n.container table td.expiry-date span.soon {\n  background-color: rgba(248, 154, 1, 0.3);\n  padding: 3px 10px;\n  white-space: nowrap;\n}\n\n.container table td.expiry-date span.all-good::before {\n  content: \"\";\n  display: inline-block;\n  width: 10px;\n  height: 10px;\n  border-radius: 50%;\n  background-color: rgba(51, 169, 1, 0.6);\n  margin-right: 5px;\n}\n\n.container table td.expiry-date span.all-good {\n  background-color: rgba(51, 169, 1, 0.3);\n  padding: 3px 10px;\n  white-space: nowrap;\n}\n\n.container table span.na::before {\n  content: \"\";\n  display: inline-block;\n  width: 10px;\n  height: 10px;\n  border-radius: 50%;\n  background-color: rgba(143, 144, 166, 0.6);\n  margin-right: 5px;\n}\n\n.container table td.expiry-date span.na {\n  background-color: rgba(143, 144, 166, 0.3);\n  padding: 3px 10px;\n  white-space: nowrap;\n}"
          },
          "template.html": {
            "type": "TeraTemplate",
            "data": {
              "output": "Html",
              "template": "<style>{% include \"style.css\" %}</style>\n\n<div class=\"container\">\n  <table>\n    <thead>\n      <tr class=\"heading\">\n        <td>{{t(k=\"label.code\", f=\"Code\")}}</td>\n        <td>{{t(k=\"label.name\", f=\"Name\")}}</td>\n        <td>{{t(k=\"report.expiring-in-days\", f=\"Expiring in (days)\")}}</td>\n        <td>{{t(k=\"label.batch\", f=\"Batch\")}}</td>\n        <td>{{t(k=\"report.expiry-date\", f=\"Expiry date\")}}</td>\n        <td>{{t(k=\"report.stock-on-hand\", f=\"Stock on hand\")}}</td>\n        <td>{{t(k=\"report.average-monthly-consumption\", f=\"Average monthly consumption\")}}</td>\n        <td>{{t(k=\"report.expected-usage\", f=\"Expected usage\")}}</td>\n        <td>{{t(k=\"report.stock-at-risk\", f=\"Stock at risk\")}}</td>\n      </tr>\n    </thead>\n    <tbody>\n      {% for stockLine in data.stockLines.nodes %}\n      <tr>\n        <td>{{stockLine.item.code}}</td>\n        <td>{{stockLine.item.name}}</td>\n        <td class=\"expiry-date\">\n          {% if stockLine.daysUntilExpired %}\n            {% if stockLine.daysUntilExpired <= 0 %}\n              <span class=\"expired\">{{t(k=\"report.expired\", f=\"Expired\")}}</span>\n              {% elif stockLine.daysUntilExpired <= arguments.monthsItemsExpire *\n                (365.25 / 12.0) %}\n              <span class=\"soon\">{{ stockLine.daysUntilExpired }}</span>\n            {% else %}\n                <span class=\"all-good\">{{ stockLine.daysUntilExpired }}</span>\n            {% endif %}\n          {% else %}\n            <span class=\"na\">N/A</span>\n          {% endif %}\n        </td>\n        <td>{{stockLine.batch | default(value='')}}</td>\n        <td>\n          {% if stockLine.expiryDate %}\n            {{ stockLine.expiryDate | date(format=\"%d/%m/%Y\") }}\n          {% else %}\n            N/A\n          {% endif %}\n        </td>\n        <td>{{stockLine.totalNumberOfPacks * stockLine.packSize | round( precision=1)\n          }}</td>\n        <td>{{stockLine.averageMonthlyConsumption }}</td>\n        <td>\n          {% if stockLine.expectedUsage %}\n              {{ stockLine.expectedUsage | round( precision=1) }}\n          {% else %}\n            N/A\n          {% endif %}\n        </td>\n        <td>\n          {% if stockLine.stockAtRisk %}\n            {{ stockLine.stockAtRisk | round( precision=1) }}\n          {% else %}\n            N/A\n          {% endif %}\n        </td>\n      </tr>\n      {% endfor %}\n    </tbody>\n  </table>\n</div>"
>>>>>>> cf19e92e
            }
          }
        }
      },
      "context": "REPORT",
      "sub_context": "StockAndItems",
      "argument_schema_id": "for_report_expiring-items_2_10_0_false",
      "comment": null,
      "is_custom": false,
      "version": "2.10.0",
      "code": "expiring-items",
      "form_schema": {
        "id": "for_report_expiring-items_2_10_0_false",
        "type": "reportArgument",
        "json_schema": {
          "$schema": "http://json-schema.org/draft-07/schema#",
          "allOf": [
            {
              "$ref": "#/definitions/StockFilters"
            }
          ],
          "definitions": {
            "StockFilters": {
              "properties": {
                "dir": {
                  "description": "sort by dir",
                  "format": "SortToggle",
                  "type": [
                    "string",
                    "null"
                  ]
                },
                "expiryDate": {
                  "description": "T#label.expiry-date",
                  "format": "date",
                  "type": "string"
                },
                "itemCodeOrName": {
                  "description": "Item Code or Name",
                  "type": "string"
                },
                "monthlyConsumptionLookBackPeriod": {
                  "description": "Average Monthly Consumption Look Back Period",
                  "readOnly": true,
                  "type": "number"
                },
                "monthsItemsExpire": {
                  "description": "Expiring item period",
                  "readOnly": true,
                  "type": "number"
                },
                "monthsOverstock": {
                  "description": "Months Overstock",
                  "readOnly": true,
                  "type": "number"
                },
                "monthsUnderstock": {
                  "description": "Months Understock",
                  "readOnly": true,
                  "type": "number"
                },
                "sort": {
                  "description": "sort by",
                  "enum": [
                    "item.name",
                    "item.code",
                    "expiryDate",
                    "daysUntilExpired",
                    "stockAtRisk",
                    "expectedUsage"
                  ],
                  "type": "string"
                }
              }
            }
          },
          "type": "object"
        },
        "ui_schema": {
          "elements": [
            {
              "label": "T#report.expiry-date",
              "options": {
                "dateOnly": true
              },
              "scope": "#/properties/expiryDate",
              "type": "Control"
            },
            {
              "label": "T#report.item-code-or-name",
              "options": {
                "flexBasis": "90%",
                "useDebounce": false
              },
              "scope": "#/properties/itemCodeOrName",
              "type": "Control"
            },
            {
              "label": "T#report.amc-lookback",
              "options": {
                "inputAlignment": "end",
                "paddingRight": 25
              },
              "scope": "#/properties/monthlyConsumptionLookBackPeriod",
              "type": "Control"
            },
            {
              "label": "T#label.max-months-of-stock",
              "options": {
                "inputAlignment": "end",
                "paddingRight": 25
              },
              "scope": "#/properties/monthsOverstock",
              "type": "Control"
            },
            {
              "label": "T#label.min-months-of-stock",
              "options": {
                "inputAlignment": "end",
                "paddingRight": 25
              },
              "scope": "#/properties/monthsUnderstock",
              "type": "Control"
            },
            {
              "label": "T#label.expiring-item-period",
              "options": {
                "inputAlignment": "end",
                "paddingRight": 25
              },
              "scope": "#/properties/monthsItemsExpire",
              "type": "Control"
            },
            {
              "label": "T#report.sort-by",
              "options": {
                "show": [
                  [
                    "item.name",
                    "T#report.item-name"
                  ],
                  [
                    "item.code",
                    "T#label.code"
                  ],
                  [
                    "expiryDate",
                    "T#report.expiry-date"
                  ],
                  [
                    "daysUntilExpired",
                    "T#report.days-until-expired"
                  ],
                  [
                    "stockAtRisk",
                    "T#report.stock-at-risk"
                  ],
                  [
                    "expectedUsage",
                    "T#report.expected-usage"
                  ]
                ]
              },
              "scope": "#/properties/sort",
              "type": "Control"
            },
            {
              "label": "T#report.sort-direction",
              "scope": "#/properties/dir",
              "type": "SortToggle"
            }
          ],
          "type": "VerticalLayout"
        }
      },
      "excel_template_buffer": null
    },
    {
      "id": "outbound-shipments_2_10_0_false",
      "name": "Outbound Shipments",
      "template": {
        "index": {
          "template": "template.html",
          "header": null,
          "footer": null,
          "query": [
            "query.graphql"
          ],
          "convert_data": "ZnVuY3Rpb24gZShlKXtyZXR1cm4oKGUsdCk9PntpZighZSlyZXR1cm57ZGF0YTp2b2lkIDB9O2NvbnN0IGE9bmV3IE1hcCxvPW5ldyBNYXA7ZS5ub2Rlcy5mb3JFYWNoKChlPT57ZS5saW5lcy5ub2Rlcy5mb3JFYWNoKChlPT57Y29uc3QgdD1lLml0ZW0uY29kZTthLnNldCh0LChhLmdldCh0KXx8MCkrZS50b3RhbEJlZm9yZVRheCksby5zZXQodCwoby5nZXQodCl8fDApKzEpfSkpfSkpO2NvbnN0IHI9W10sYz1uZXcgTWFwO2Uubm9kZXMuZm9yRWFjaCgoZT0+e2UubGluZXMubm9kZXMuZm9yRWFjaCgoZT0+e2NvbnN0IHQ9ZS5pdGVtLmNvZGUsbj0oYy5nZXQodCl8fDApKzE7Yy5zZXQodCxuKTtjb25zdCBzPW49PT1vLmdldCh0KTtyLnB1c2goe2lkOmUuaWQsaXRlbUNvZGU6ZS5pdGVtLmNvZGUsaXRlbU5hbWU6ZS5pdGVtLm5hbWUsYmF0Y2g6ZS5iYXRjaCxleHBpcnlEYXRlOmUuZXhwaXJ5RGF0ZSxwYWNrU2l6ZTplLnBhY2tTaXplLG51bWJlck9mUGFja3M6ZS5udW1iZXJPZlBhY2tzLG51bWJlck9mVW5pdHM6ZS5udW1iZXJPZlBhY2tzKmUucGFja1NpemUsY29zdFByaWNlUGVyUGFjazplLmNvc3RQcmljZVBlclBhY2ssdG90YWxDb3N0OnM/YS5nZXQodCk6Ii0ifSl9KSl9KSk7Y29uc3Qgbj1yLnNvcnQoKChlLHQpPT5lLml0ZW1OYW1lLmxvY2FsZUNvbXBhcmUodC5pdGVtTmFtZSkpKTtyZXR1cm57ZGF0YTp7b3RoZXJQYXJ0eU5hbWU6dD9lLm5vZGVzWzBdPy5vdGhlclBhcnR5TmFtZTp2b2lkIDAsbGluZXM6bn19fSkoZT8uZGF0YT8uaW52b2ljZXMsZT8uYXJndW1lbnRzPy5vdGhlclBhcnR5SWQpfWV4cG9ydHtlIGFzIGNvbnZlcnRfZGF0YX07",
          "convert_data_type": "BoaJs"
        },
        "entries": {
          "query.graphql": {
            "type": "GraphGLQuery",
            "data": {
              "query": "query OutboundShipments(\n  $storeId: String\n  $otherPartyId: String\n  $before: String\n  $after: String\n) {\n  invoices(\n    storeId: $storeId\n    filter: {\n      type: { equalTo: OUTBOUND_SHIPMENT }\n      otherPartyId: { equalTo: $otherPartyId }\n      shippedDatetime: { afterOrEqualTo: $after, beforeOrEqualTo: $before }\n    }\n  ) {\n    ... on InvoiceConnector {\n      nodes {\n        id\n        otherPartyName\n        lines {\n          nodes {\n            id\n            item {\n              id\n              code\n              name\n            }\n            batch\n            expiryDate\n            numberOfPacks\n            packSize\n            costPricePerPack\n            totalBeforeTax\n          }\n        }\n      }\n    }\n  }\n}\n",
              "variables": null
            }
          },
          "style.css": {
            "type": "Resource",
            "data": "@page {\n  margin: 0;\n  size: A4 landscape;\n}\n\n.paging {\n  width: 100%;\n}\n\n.container {\n  margin: auto;\n  padding: 10px;\n  font-size: 14px;\n  font-family: \"Helvetica Neue\", \"Helvetica\", Helvetica, Arial, sans-serif;\n  color: #555;\n}\n\n.container table {\n  width: 100%;\n  font-size: inherit;\n  font-family: inherit;\n  text-align: left;\n  margin-top: 10;\n  margin-bottom: 15;\n  border-collapse: separate;\n}\n\n.container table td {\n  padding: 10px;\n  vertical-align: top;\n  border-top: 1px solid rgb(164, 163, 163);\n}\n\n.container table tr:last-child td {\n  border-bottom: none;\n}\n\n.container>table>thead {\n  position: -webkit-sticky;\n  position: sticky;\n  top: 0;\n  background-color: #f1f1f1;\n}\n\n.container,\nbody,\n.container>table {\n  margin-top: 0px;\n  padding-top: 0px;\n}\n\n.container table tr.heading td {\n  font-weight: bold;\n  margin-bottom: 15px;\n}\n\n.container table td.status span {\n  padding: 2px;\n  border-radius: 10px;\n}\n"
          },
          "template.html": {
            "type": "TeraTemplate",
            "data": {
              "output": "Html",
              "template": "<style>\n  {% include \"style.css\" %}\n</style>\n\n<div class=\"container\">\n    {% if data and data.otherPartyName %}\n  <div>\n    <h3>{{data.otherPartyName}}</h3>\n  </div>\n  {% endif %}\n  \n  <table>\n    <thead>\n      <tr class=\"heading\">\n        <td>{{t(k=\"label.code\", f=\"Code\")}}</td>\n        <td>{{t(k=\"label.name\", f=\"Name\")}}</td>\n        <td>{{t(k=\"label.batch\", f=\"Batch\")}}</td>\n        <td>{{t(k=\"label.expiry\", f=\"Expiry\")}}</td>\n        <td>{{t(k=\"label.pack-size\", f=\"Pack size\")}}</td>\n        <td>{{t(k=\"label.num-packs\", f=\"Number of packs\")}}</td>\n        <td>{{t(k=\"label.number-of-units\", f=\"Number of units\")}}</td>\n        <td>{{t(k=\"description.pack-cost\", f=\"Cost price per pack\")}}</td>\n        <td>{{t(k=\"label.total-cost\", f=\"Total cost\")}}</td>\n      </tr>\n    </thead>\n    <tbody>\n      {% for line in data.lines %}\n      <tr>\n        <td>{{line.itemCode}}</td>\n        <td>{{line.itemName}}</td>\n        <td>{{line.batch | default(value='')}}</td>\n        <td>\n          {%if line.expiryDate %}\n          {{line.expiryDate | date(format=\"%d/%m/%Y\")}}\n          {% else %}\n          \n          {% endif %}\n        </td>\n        <td>{{line.packSize}}</td>\n        <td>{{line.numberOfPacks}}</td>\n        <td>{{line.numberOfUnits}}</td>\n        <td>{{line.costPricePerPack}}</td>\n        <td>{{line.totalCost}}</td>\n      </tr>\n      {% endfor %}\n    </tbody>\n  </table>\n</div>\n"
            }
          }
        }
      },
      "context": "REPORT",
      "sub_context": "Distribution",
      "argument_schema_id": "for_report_outbound-shipments_2_10_0_false",
      "comment": null,
      "is_custom": false,
      "version": "2.10.0",
      "code": "outbound-shipments",
      "form_schema": {
        "id": "for_report_outbound-shipments_2_10_0_false",
        "type": "reportArgument",
        "json_schema": {
          "$schema": "http://json-schema.org/draft-07/schema#",
          "allOf": [
            {
              "$ref": "#/definitions/Filters"
            }
          ],
          "definitions": {
            "Filters": {
              "properties": {
                "after": {
                  "description": "From date",
                  "format": "date-time",
                  "type": "string"
                },
                "before": {
                  "description": "To date",
                  "format": "date-time",
                  "type": "string"
                },
                "otherPartyId": {
                  "description": "Filter by other party",
                  "type": "string"
                }
              }
            }
          },
          "type": "object"
        },
        "ui_schema": {
          "elements": [
            {
              "label": "T#label.customer",
              "options": {
                "nameType": "customer"
              },
              "scope": "#/properties/otherPartyId",
              "type": "NameSearch"
            },
            {
              "label": "T#label.from-date",
              "options": {
                "dateOnly": true,
                "disableFuture": true,
                "max": "#/properties/before"
              },
              "scope": "#/properties/after",
              "type": "Control"
            },
            {
              "label": "T#label.to-date",
              "options": {
                "dateOnly": true,
                "disableFuture": true,
                "min": "#/properties/after"
              },
              "scope": "#/properties/before",
              "type": "Control"
            }
          ],
          "type": "VerticalLayout"
        }
      },
      "excel_template_buffer": null
    },
    {
      "id": "stock-status_2_6_3_false",
      "name": "Stock Status",
      "template": {
        "index": {
          "template": "template.html",
          "header": null,
          "footer": null,
          "query": [
            "query.graphql"
          ],
          "convert_data": "dmFyIGU9ezM3ODplPT57Y29uc3QgdD1lPT57bGV0IHI9e307cmV0dXJuIE9iamVjdC5rZXlzKGUpLmZvckVhY2goZnVuY3Rpb24obyl7IiIhPT1lW29dJiZ2b2lkIDAhPT1lW29dJiZudWxsIT09ZVtvXSYmKCJvYmplY3QiPT10eXBlb2YgZVtvXT9yW29dPXQoZVtvXSk6cltvXT1lW29dKX0pLHJ9LHI9KGUsdCk9Pih0Kz0iIikuc3BsaXQoIi4iKS5yZWR1Y2UoKGUsdCk9PmUmJmVbdF0sZSk7ZS5leHBvcnRzPXtjbGVhblVwT2JqZWN0OnQsY2xlYW5VcE5vZGVzOmU9PntsZXQgcj1bXTtyZXR1cm4gZS5mb3JFYWNoKGU9PnswIT1PYmplY3Qua2V5cyhlKS5sZW5ndGgmJnIucHVzaCh0KGUpKX0pLHJ9LGdldE5lc3RlZFZhbHVlOnIsc29ydE5vZGVzOihlLHQsbyk9Pih0JiZlLnNvcnQoKGUsbik9PntsZXQgcz1yKGUsdCk7InN0cmluZyI9PXR5cGVvZiBzJiYocz1zLnRvTG9jYWxlTG93ZXJDYXNlKCkpO2xldCBhPXIobix0KTtyZXR1cm4ic3RyaW5nIj09dHlwZW9mIGEmJihhPWEudG9Mb2NhbGVMb3dlckNhc2UoKSksbnVsbD09cyYmbnVsbD09YT8wOm51bGw9PXM/ImFzYyI9PT1vPy0xOjE6bnVsbD09YT8iYXNjIj09PW8/MTotMTpzPT09YT8wOiJhc2MiPT09bz9zPmE/MTotMTpzPGE/MTotMX0pLGUpfX19LHQ9e307ZnVuY3Rpb24gcihvKXt2YXIgbj10W29dO2lmKHZvaWQgMCE9PW4pcmV0dXJuIG4uZXhwb3J0czt2YXIgcz10W29dPXtleHBvcnRzOnt9fTtyZXR1cm4gZVtvXShzLHMuZXhwb3J0cyxyKSxzLmV4cG9ydHN9ci5kPShlLHQpPT57Zm9yKHZhciBvIGluIHQpci5vKHQsbykmJiFyLm8oZSxvKSYmT2JqZWN0LmRlZmluZVByb3BlcnR5KGUsbyx7ZW51bWVyYWJsZTohMCxnZXQ6dFtvXX0pfSxyLm89KGUsdCk9Pk9iamVjdC5wcm90b3R5cGUuaGFzT3duUHJvcGVydHkuY2FsbChlLHQpO3ZhciBvPXIoMzc4KTtmdW5jdGlvbiBuKGUpe3JldHVybiBlLmRhdGEuaXRlbXMubm9kZXM9KChlLHQscik9PntsZXQgbj0oMCxvLmNsZWFuVXBOb2RlcykoZSk7cmV0dXJuKDAsby5zb3J0Tm9kZXMpKG4sdCxyKX0pKGUuZGF0YS5pdGVtcy5ub2RlcyxlPy5hcmd1bWVudHM/LnNvcnQ/PyJuYW1lIixlPy5hcmd1bWVudHM/LmRpcj8/ImFzYyIpLGV9ZXhwb3J0e24gYXMgY29udmVydF9kYXRhfTs=",
          "convert_data_type": "BoaJs"
        },
        "entries": {
          "template.html": {
            "type": "TeraTemplate",
            "data": {
              "output": "Html",
              "template": "<style>\n  {% include \"style.css\" %}\n</style>\n\n<div class=\"container\">\n  <table>\n    <thead>\n      <tr class=\"heading\">\n        <td>{{t(k=\"label.code\", f=\"Code\")}}</td>\n        <td>{{t(k=\"label.name\", f=\"Name\")}}</td>\n        <td>{{t(k=\"label.status\", f=\"Status\")}}</td>\n        <td>\n          {{t(k=\"report.consumption\", f=\"Consumption\")}}\n          ({{arguments.monthlyConsumptionLookBackPeriod | default(value=3)}})\n          {{t(k=\"label.months\", f=\"months\")}}\n        </td>\n        <td>{{t(k=\"label.soh\", f=\"SOH\")}}</td>\n        <td>\n          {{t(k=\"label.amc\", f=\"AMC\")}}\n          ({{arguments.monthlyConsumptionLookBackPeriod | default(value=3)}})\n          {{t(k=\"label.months\", f=\"months\")}}\n        </td>\n        <td>{{t(k=\"report.mos\", f=\"MOS\")}}</td>\n      </tr>\n    </thead>\n    <tbody>\n      {% for item in data.items.nodes %} \n      {% set SOH = item.stats.stockOnHand | default(value=0) | round( precision=1) %} \n      {% set AMC =  item.stats.averageMonthlyConsumption | default(value=0) |\n      round(precision=1) %} \n      {% set MOS = item.stats.availableMonthsOfStockOnHand | default(value=0) | round( precision=1) %}\n\n      <tr>\n        <td>{{item.code}}</td>\n        <td>{{item.name}}</td>\n        <td class=\"status\">\n          {% if SOH == 0 and AMC > 0 %}\n          <span class=\"out-of-stock\"\n            >{{t(k=\"report.out-of-stock\", f=\"Out of Stock\")}}</span\n          >\n          {% elif AMC == 0 %}\n          <span class=\"no-consumption\"\n            >{{t(k=\"report.no-consumption\", f=\"No consumption\")}}</span\n          >\n          {% elif MOS >= arguments.monthsUnderstock | default(value=0) and MOS\n          <= arguments.monthsOverstock | default(value=0) %}\n          <span class=\"well-stocked\"\n            >{{t(k=\"report.well-stocked\", f=\"Well stocked\")}}</span\n          >\n          {% elif MOS < arguments.monthsUnderstock | default(value=0) %}\n          <span class=\"understocked\">\n            {{t(k=\"report.understocked\", f=\"Understocked\")}}</span\n          >\n          {% elif MOS > arguments.monthsOverstock | default(value=0) %}\n          <span class=\"overstocked\"\n            >{{t(k=\"report.overstocked\", f=\"Overstocked\")}}</span\n          >\n          {% else %} {% endif %}\n        </td>\n        <td>\n          {{item.stats.totalConsumption | default(value=0) | round(\n          precision=1)}}\n        </td>\n        <td>{{SOH}}</td>\n        <td>{{AMC}}</td>\n        <td>\n          {{item.stats.availableMonthsOfStockOnHand | default(value=0) | round(\n          precision=1)}}\n        </td>\n      </tr>\n      {% endfor %}\n    </tbody>\n  </table>\n</div>\n"
            }
          },
          "style.css": {
            "type": "Resource",
            "data": "@page {\n  margin: 0;\n  size: A4 landscape;\n}\n\n.paging {\n  width: 100%;\n}\n\n.container {\n  margin: auto;\n  padding: 10px;\n  font-size: 14px;\n  font-family: \"Helvetica Neue\", \"Helvetica\", Helvetica, Arial, sans-serif;\n  color: #555;\n}\n\n.container table {\n  width: 100%;\n  font-size: inherit;\n  font-family: inherit;\n  text-align: left;\n  margin-top: 10;\n  margin-bottom: 15;\n  border-collapse: separate;\n}\n\n.container table td {\n  padding: 10px;\n  vertical-align: top;\n  border-top: 1px solid rgb(164, 163, 163);\n}\n\n.container table tr:last-child td {\n  border-bottom: none;\n}\n\n.container>table>thead {\n  position: -webkit-sticky;\n  position: sticky;\n  top: 0;\n  background-color: #f1f1f1;\n}\n\n.container,\nbody,\n.container>table {\n  margin-top: 0px;\n  padding-top: 0px;\n}\n\n.container table tr.heading td {\n  font-weight: bold;\n  margin-bottom: 15px;\n}\n\n.container table td.status span {\n  padding: 2px;\n  border-radius: 10px;\n}\n\n\n.container table td.status span::before {\n  content: '';\n  display: inline-block;\n  width: 10px;\n  height: 10px;\n  border-radius: 50%;\n  margin-right: 5px;\n}\n\n.container table td.status span.out-of-stock::before {\n  background-color: #f40502;\n}\n\n.container table td.status span.out-of-stock {\n   padding: 3px 10px;\n  white-space: nowrap;\n  background-color: #fbcdcc;\n}\n\n.container table td.status span.overstocked::before {\n  background-color: #0260f7;\n}\n\n.container table td.status span.overstocked {\n  padding: 3px 10px;\n  white-space: nowrap;\n  background-color: #d9d9ff;\n}\n\n.container table td.status span.understocked::before {\n  background-color: #f79a02;\n}\n\n.container table td.status span.understocked {\n  padding: 3px 10px;\n  white-space: nowrap;\n  background-color: #fdebcc;\n}\n\n.container table td.status span.well-stocked::before {\n  background-color: #33a902;\n}\n\n.container table td.status span.well-stocked {\n  padding: 3px 10px;\n  white-space: nowrap;\n  background-color: #d6eecc;\n}\n\n.container table td.status span.no-consumption::before {\n  background-color: #8f90a6;\n}\n\n.container table td.status span.no-consumption {\n  padding: 3px 10px;\n  white-space: nowrap;\n  background-color: #e9e9ed;\n}\n"
          },
          "query.graphql": {
            "type": "GraphGLQuery",
            "data": {
              "query": "query StockStatus($storeId: String, $itemCode: String, $itemName: String) {\n  items(\n    storeId: $storeId\n    filter: {\n      code: { like: $itemCode }\n      name: { like: $itemName }\n      isVisibleOrOnHand: true\n      isActive: true\n    }\n  ) {\n    ... on ItemConnector {\n      nodes {\n        code\n        name\n        stats(storeId: $storeId) {\n          totalConsumption\n          availableMonthsOfStockOnHand\n          stockOnHand\n          averageMonthlyConsumption\n        }\n      }\n    }\n  }\n}\n",
              "variables": null
            }
          }
        }
      },
      "context": "REPORT",
      "sub_context": "StockAndItems",
      "argument_schema_id": "for_report_stock-status_2_6_3_false",
      "comment": null,
      "is_custom": false,
      "version": "2.6.3",
      "code": "stock-status",
      "form_schema": {
        "id": "for_report_stock-status_2_6_3_false",
        "type": "reportArgument",
        "json_schema": {
          "$schema": "http://json-schema.org/draft-07/schema#",
          "allOf": [
            {
              "$ref": "#/definitions/StockFilters"
            }
          ],
          "definitions": {
            "StockFilters": {
              "properties": {
                "dir": {
                  "description": "sort by dir",
                  "format": "SortToggle",
                  "type": [
                    "string",
                    "null"
                  ]
                },
                "itemCode": {
                  "description": "Item Code",
                  "type": "string"
                },
                "itemName": {
                  "description": "Item Name",
                  "type": "string"
                },
                "monthlyConsumptionLookBackPeriod": {
                  "description": "Average Monthly Consumption Look Back Period",
                  "type": "number"
                },
                "monthsOverstock": {
                  "description": "Months Overstock",
                  "type": "number"
                },
                "monthsUnderstock": {
                  "description": "Months Understock",
                  "type": "number"
                },
                "sort": {
                  "description": "sort by",
                  "enum": [
                    "name",
                    "code"
                  ],
                  "type": "string"
                }
              }
            }
          },
          "type": "object"
        },
        "ui_schema": {
          "elements": [
            {
              "label": "T#report.item-code",
              "options": {
                "useDebounce": false
              },
              "scope": "#/properties/itemCode",
              "type": "Control"
            },
            {
              "label": "T#report.item-name",
              "options": {
                "useDebounce": false
              },
              "scope": "#/properties/itemName",
              "type": "Control"
            },
            {
              "label": "T#report.amc-lookback",
              "options": {
                "readonly": true
              },
              "scope": "#/properties/monthlyConsumptionLookBackPeriod",
              "type": "Control"
            },
            {
              "label": "T#label.max-months-of-stock",
              "options": {
                "readonly": true
              },
              "scope": "#/properties/monthsOverstock",
              "type": "Control"
            },
            {
              "label": "T#label.min-months-of-stock",
              "options": {
                "readonly": true
              },
              "scope": "#/properties/monthsUnderstock",
              "type": "Control"
            },
            {
              "label": "T#report.sort-by",
              "options": {
                "show": [
                  [
                    "name",
                    "T#report.item-name"
                  ],
                  [
                    "code",
                    "T#label.code"
                  ]
                ]
              },
              "scope": "#/properties/sort",
              "type": "Control"
            },
            {
              "label": "T#report.sort-direction",
              "scope": "#/properties/dir",
              "type": "SortToggle"
            }
          ],
          "type": "VerticalLayout"
        }
      },
      "excel_template_buffer": null
    },
    {
      "id": "item-usage_2_6_3_false",
      "name": "Item Usage",
      "template": {
        "index": {
          "template": "template.html",
          "header": null,
          "footer": null,
          "query": [
            "query.graphql",
            "thisMonthConsumption",
            "lastMonthConsumption",
            "twoMonthsAgoConsumption",
            "expiringInSixMonths",
            "expiringInTwelveMonths",
            "stockOnOrder",
            "AMCTwelve",
            "AMCTwentyFour"
          ],
          "convert_data": "dmFyIHQ9ezI6KHQscixlKT0+e3ZhciBuPWUoMjE5OSksbz1lKDQ2NjQpLGE9ZSg1OTUwKTt0LmV4cG9ydHM9ZnVuY3Rpb24odCl7cmV0dXJuIG4odCxhLG8pfX0sNzk6KHQscixlKT0+e3ZhciBuPWUoMzcwMiksbz1lKDgwKSxhPWUoNDczOSksaT1lKDg2NTUpLHU9ZSgxMTc1KTtmdW5jdGlvbiBzKHQpe3ZhciByPS0xLGU9bnVsbD09dD8wOnQubGVuZ3RoO2Zvcih0aGlzLmNsZWFyKCk7KytyPGU7KXt2YXIgbj10W3JdO3RoaXMuc2V0KG5bMF0sblsxXSl9fXMucHJvdG90eXBlLmNsZWFyPW4scy5wcm90b3R5cGUuZGVsZXRlPW8scy5wcm90b3R5cGUuZ2V0PWEscy5wcm90b3R5cGUuaGFzPWkscy5wcm90b3R5cGUuc2V0PXUsdC5leHBvcnRzPXN9LDgwOih0LHIsZSk9Pnt2YXIgbj1lKDYwMjUpLG89QXJyYXkucHJvdG90eXBlLnNwbGljZTt0LmV4cG9ydHM9ZnVuY3Rpb24odCl7dmFyIHI9dGhpcy5fX2RhdGFfXyxlPW4ocix0KTtyZXR1cm4hKGU8MHx8KGU9PXIubGVuZ3RoLTE/ci5wb3AoKTpvLmNhbGwocixlLDEpLC0tdGhpcy5zaXplLDApKX19LDEwNDoodCxyLGUpPT57dmFyIG49ZSgzNjYxKTtmdW5jdGlvbiBvKHQscil7aWYoImZ1bmN0aW9uIiE9dHlwZW9mIHR8fG51bGwhPXImJiJmdW5jdGlvbiIhPXR5cGVvZiByKXRocm93IG5ldyBUeXBlRXJyb3IoIkV4cGVjdGVkIGEgZnVuY3Rpb24iKTt2YXIgZT1mdW5jdGlvbigpe3ZhciBuPWFyZ3VtZW50cyxvPXI/ci5hcHBseSh0aGlzLG4pOm5bMF0sYT1lLmNhY2hlO2lmKGEuaGFzKG8pKXJldHVybiBhLmdldChvKTt2YXIgaT10LmFwcGx5KHRoaXMsbik7cmV0dXJuIGUuY2FjaGU9YS5zZXQobyxpKXx8YSxpfTtyZXR1cm4gZS5jYWNoZT1uZXcoby5DYWNoZXx8biksZX1vLkNhY2hlPW4sdC5leHBvcnRzPW99LDI3MDoodCxyLGUpPT57dmFyIG49ZSg3MDY4KSxvPWUoMzQ2KTt0LmV4cG9ydHM9ZnVuY3Rpb24gdChyLGUsYSxpLHUpe3JldHVybiByPT09ZXx8KG51bGw9PXJ8fG51bGw9PWV8fCFvKHIpJiYhbyhlKT9yIT1yJiZlIT1lOm4ocixlLGEsaSx0LHUpKX19LDI4OToodCxyLGUpPT57dmFyIG49ZSgyNjUxKTt0LmV4cG9ydHM9ZnVuY3Rpb24odCl7cmV0dXJuIG4odGhpcyx0KS5nZXQodCl9fSwyOTQ6dD0+e3QuZXhwb3J0cz1mdW5jdGlvbih0KXtyZXR1cm4ibnVtYmVyIj09dHlwZW9mIHQmJnQ+LTEmJnQlMT09MCYmdDw9OTAwNzE5OTI1NDc0MDk5MX19LDMxNzp0PT57dC5leHBvcnRzPWZ1bmN0aW9uKHQpe3ZhciByPS0xLGU9QXJyYXkodC5zaXplKTtyZXR1cm4gdC5mb3JFYWNoKGZ1bmN0aW9uKHQsbil7ZVsrK3JdPVtuLHRdfSksZX19LDM0Njp0PT57dC5leHBvcnRzPWZ1bmN0aW9uKHQpe3JldHVybiBudWxsIT10JiYib2JqZWN0Ij09dHlwZW9mIHR9fSwzNjE6dD0+e3ZhciByPS9eKD86MHxbMS05XVxkKikkLzt0LmV4cG9ydHM9ZnVuY3Rpb24odCxlKXt2YXIgbj10eXBlb2YgdDtyZXR1cm4hIShlPW51bGw9PWU/OTAwNzE5OTI1NDc0MDk5MTplKSYmKCJudW1iZXIiPT1ufHwic3ltYm9sIiE9biYmci50ZXN0KHQpKSYmdD4tMSYmdCUxPT0wJiZ0PGV9fSwzOTI6dD0+e3QuZXhwb3J0cz1mdW5jdGlvbih0LHIpe3JldHVybiBudWxsPT10P3ZvaWQgMDp0W3JdfX0sNTgzOih0LHIsZSk9Pnt2YXIgbj1lKDcyMzcpLG89ZSg3MjU1KSxhPWUoODU4NiksaT1lKDc3OTcpO3QuZXhwb3J0cz1mdW5jdGlvbih0KXtyZXR1cm4gYSh0KT9uKGkodCkpOm8odCl9fSw2MzE6KHQscixlKT0+e3ZhciBuPWUoODA3Nyksbz1lKDkzMjYpO3QuZXhwb3J0cz1mdW5jdGlvbih0LHIpe3JldHVybiBudWxsIT10JiZvKHQscixuKX19LDY0MToodCxyLGUpPT57dmFyIG49ZSg2NjQ5KSxvPWUoNTk1MCk7dC5leHBvcnRzPWZ1bmN0aW9uKHQscil7cmV0dXJuIHQmJm4odCxyLG8pfX0sNjU5Oih0LHIsZSk9Pnt2YXIgbj1lKDE4NzMpLG89T2JqZWN0LnByb3RvdHlwZSxhPW8uaGFzT3duUHJvcGVydHksaT1vLnRvU3RyaW5nLHU9bj9uLnRvU3RyaW5nVGFnOnZvaWQgMDt0LmV4cG9ydHM9ZnVuY3Rpb24odCl7dmFyIHI9YS5jYWxsKHQsdSksZT10W3VdO3RyeXt0W3VdPXZvaWQgMDt2YXIgbj0hMH1jYXRjaCh0KXt9dmFyIG89aS5jYWxsKHQpO3JldHVybiBuJiYocj90W3VdPWU6ZGVsZXRlIHRbdV0pLG99fSw2ODk6KHQscixlKT0+e3ZhciBuPWUoMiksbz1PYmplY3QucHJvdG90eXBlLmhhc093blByb3BlcnR5O3QuZXhwb3J0cz1mdW5jdGlvbih0LHIsZSxhLGksdSl7dmFyIHM9MSZlLGM9bih0KSxwPWMubGVuZ3RoO2lmKHAhPW4ocikubGVuZ3RoJiYhcylyZXR1cm4hMTtmb3IodmFyIGY9cDtmLS07KXt2YXIgdj1jW2ZdO2lmKCEocz92IGluIHI6by5jYWxsKHIsdikpKXJldHVybiExfXZhciBsPXUuZ2V0KHQpLGg9dS5nZXQocik7aWYobCYmaClyZXR1cm4gbD09ciYmaD09dDt2YXIgeD0hMDt1LnNldCh0LHIpLHUuc2V0KHIsdCk7Zm9yKHZhciB5PXM7KytmPHA7KXt2YXIgZD10W3Y9Y1tmXV0sXz1yW3ZdO2lmKGEpdmFyIGI9cz9hKF8sZCx2LHIsdCx1KTphKGQsXyx2LHQscix1KTtpZighKHZvaWQgMD09PWI/ZD09PV98fGkoZCxfLGUsYSx1KTpiKSl7eD0hMTticmVha315fHwoeT0iY29uc3RydWN0b3IiPT12KX1pZih4JiYheSl7dmFyIGc9dC5jb25zdHJ1Y3RvcixqPXIuY29uc3RydWN0b3I7Zz09anx8ISgiY29uc3RydWN0b3IiaW4gdCl8fCEoImNvbnN0cnVjdG9yImluIHIpfHwiZnVuY3Rpb24iPT10eXBlb2YgZyYmZyBpbnN0YW5jZW9mIGcmJiJmdW5jdGlvbiI9PXR5cGVvZiBqJiZqIGluc3RhbmNlb2Yganx8KHg9ITEpfXJldHVybiB1LmRlbGV0ZSh0KSx1LmRlbGV0ZShyKSx4fX0sNjk1Oih0LHIsZSk9Pnt2YXIgbj1lKDgwOTYpLG89ZSgyNDI4KSxhPWUoNjQ0OSksaT1lKDM2NTYpLHU9ZSgzNjEpLHM9ZSg3MTY3KSxjPU9iamVjdC5wcm90b3R5cGUuaGFzT3duUHJvcGVydHk7dC5leHBvcnRzPWZ1bmN0aW9uKHQscil7dmFyIGU9YSh0KSxwPSFlJiZvKHQpLGY9IWUmJiFwJiZpKHQpLHY9IWUmJiFwJiYhZiYmcyh0KSxsPWV8fHB8fGZ8fHYsaD1sP24odC5sZW5ndGgsU3RyaW5nKTpbXSx4PWgubGVuZ3RoO2Zvcih2YXIgeSBpbiB0KSFyJiYhYy5jYWxsKHQseSl8fGwmJigibGVuZ3RoIj09eXx8ZiYmKCJvZmZzZXQiPT15fHwicGFyZW50Ij09eSl8fHYmJigiYnVmZmVyIj09eXx8ImJ5dGVMZW5ndGgiPT15fHwiYnl0ZU9mZnNldCI9PXkpfHx1KHkseCkpfHxoLnB1c2goeSk7cmV0dXJuIGh9fSw3NTY6KHQscixlKT0+e3ZhciBuPWUoMzgwNSk7dC5leHBvcnRzPWZ1bmN0aW9uKHQpe3JldHVybiB0PT10JiYhbih0KX19LDc3NjoodCxyLGUpPT57dmFyIG49ZSg3NTYpLG89ZSg1OTUwKTt0LmV4cG9ydHM9ZnVuY3Rpb24odCl7Zm9yKHZhciByPW8odCksZT1yLmxlbmd0aDtlLS07KXt2YXIgYT1yW2VdLGk9dFthXTtyW2VdPVthLGksbihpKV19cmV0dXJuIHJ9fSw5MDk6KHQscixlKT0+e3ZhciBuPWUoNjQxKSxvPWUoODMyOSkobik7dC5leHBvcnRzPW99LDkzODp0PT57dC5leHBvcnRzPWZ1bmN0aW9uKHQpe3ZhciByPXRoaXMuX19kYXRhX18sZT1yLmRlbGV0ZSh0KTtyZXR1cm4gdGhpcy5zaXplPXIuc2l6ZSxlfX0sOTQ1Oih0LHIsZSk9Pnt2YXIgbj1lKDc5KSxvPWUoODIyMyksYT1lKDM2NjEpO3QuZXhwb3J0cz1mdW5jdGlvbih0LHIpe3ZhciBlPXRoaXMuX19kYXRhX187aWYoZSBpbnN0YW5jZW9mIG4pe3ZhciBpPWUuX19kYXRhX187aWYoIW98fGkubGVuZ3RoPDE5OSlyZXR1cm4gaS5wdXNoKFt0LHJdKSx0aGlzLnNpemU9KytlLnNpemUsdGhpcztlPXRoaXMuX19kYXRhX189bmV3IGEoaSl9cmV0dXJuIGUuc2V0KHQsciksdGhpcy5zaXplPWUuc2l6ZSx0aGlzfX0sMTA0MjoodCxyLGUpPT57dmFyIG49ZSg2MTEwKShPYmplY3QsImNyZWF0ZSIpO3QuZXhwb3J0cz1ufSwxMTc1Oih0LHIsZSk9Pnt2YXIgbj1lKDYwMjUpO3QuZXhwb3J0cz1mdW5jdGlvbih0LHIpe3ZhciBlPXRoaXMuX19kYXRhX18sbz1uKGUsdCk7cmV0dXJuIG88MD8oKyt0aGlzLnNpemUsZS5wdXNoKFt0LHJdKSk6ZVtvXVsxXT1yLHRoaXN9fSwxMzgwOnQ9Pnt0LmV4cG9ydHM9ZnVuY3Rpb24odCl7cmV0dXJuIHRoaXMuX19kYXRhX18uc2V0KHQsIl9fbG9kYXNoX2hhc2hfdW5kZWZpbmVkX18iKSx0aGlzfX0sMTQyMDoodCxyLGUpPT57dmFyIG49ZSg3OSk7dC5leHBvcnRzPWZ1bmN0aW9uKCl7dGhpcy5fX2RhdGFfXz1uZXcgbix0aGlzLnNpemU9MH19LDE0NTk6dD0+e3QuZXhwb3J0cz1mdW5jdGlvbih0KXtyZXR1cm4gdGhpcy5fX2RhdGFfXy5oYXModCl9fSwxNTQ5Oih0LHIsZSk9Pnt2YXIgbj1lKDIwMzIpLG89ZSgzODYyKSxhPWUoNjcyMSksaT1lKDI3NDkpLHU9ZSg1NzQ5KTtmdW5jdGlvbiBzKHQpe3ZhciByPS0xLGU9bnVsbD09dD8wOnQubGVuZ3RoO2Zvcih0aGlzLmNsZWFyKCk7KytyPGU7KXt2YXIgbj10W3JdO3RoaXMuc2V0KG5bMF0sblsxXSl9fXMucHJvdG90eXBlLmNsZWFyPW4scy5wcm90b3R5cGUuZGVsZXRlPW8scy5wcm90b3R5cGUuZ2V0PWEscy5wcm90b3R5cGUuaGFzPWkscy5wcm90b3R5cGUuc2V0PXUsdC5leHBvcnRzPXN9LDE3Njk6KHQscixlKT0+e3ZhciBuPWUoNjQ0OSksbz1lKDg1ODYpLGE9ZSgxODAyKSxpPWUoMzIyMik7dC5leHBvcnRzPWZ1bmN0aW9uKHQscil7cmV0dXJuIG4odCk/dDpvKHQscik/W3RdOmEoaSh0KSl9fSwxNzk5Oih0LHIsZSk9Pnt2YXIgbj1lKDcyMTcpLG89ZSgyNzApO3QuZXhwb3J0cz1mdW5jdGlvbih0LHIsZSxhKXt2YXIgaT1lLmxlbmd0aCx1PWkscz0hYTtpZihudWxsPT10KXJldHVybiF1O2Zvcih0PU9iamVjdCh0KTtpLS07KXt2YXIgYz1lW2ldO2lmKHMmJmNbMl0/Y1sxXSE9PXRbY1swXV06IShjWzBdaW4gdCkpcmV0dXJuITF9Zm9yKDsrK2k8dTspe3ZhciBwPShjPWVbaV0pWzBdLGY9dFtwXSx2PWNbMV07aWYocyYmY1syXSl7aWYodm9pZCAwPT09ZiYmIShwIGluIHQpKXJldHVybiExfWVsc2V7dmFyIGw9bmV3IG47aWYoYSl2YXIgaD1hKGYsdixwLHQscixsKTtpZighKHZvaWQgMD09PWg/byh2LGYsMyxhLGwpOmgpKXJldHVybiExfX1yZXR1cm4hMH19LDE4MDI6KHQscixlKT0+e3ZhciBuPWUoMjIyNCksbz0vW14uW1xdXSt8XFsoPzooLT9cZCsoPzpcLlxkKyk/KXwoWyInXSkoKD86KD8hXDIpW15cXF18XFwuKSo/KVwyKVxdfCg/PSg/OlwufFxbXF0pKD86XC58XFtcXXwkKSkvZyxhPS9cXChcXCk/L2csaT1uKGZ1bmN0aW9uKHQpe3ZhciByPVtdO3JldHVybiA0Nj09PXQuY2hhckNvZGVBdCgwKSYmci5wdXNoKCIiKSx0LnJlcGxhY2UobyxmdW5jdGlvbih0LGUsbixvKXtyLnB1c2gobj9vLnJlcGxhY2UoYSwiJDEiKTplfHx0KX0pLHJ9KTt0LmV4cG9ydHM9aX0sMTg3MzoodCxyLGUpPT57dmFyIG49ZSg5MzI1KS5TeW1ib2w7dC5leHBvcnRzPW59LDE4ODI6KHQscixlKT0+e3ZhciBuPWUoMjU1Miksbz1lKDM4MDUpO3QuZXhwb3J0cz1mdW5jdGlvbih0KXtpZighbyh0KSlyZXR1cm4hMTt2YXIgcj1uKHQpO3JldHVybiJbb2JqZWN0IEZ1bmN0aW9uXSI9PXJ8fCJbb2JqZWN0IEdlbmVyYXRvckZ1bmN0aW9uXSI9PXJ8fCJbb2JqZWN0IEFzeW5jRnVuY3Rpb25dIj09cnx8IltvYmplY3QgUHJveHldIj09cn19LDE5ODY6KHQscixlKT0+e3ZhciBuPWUoMTg3Myksbz1lKDc4MjgpLGE9ZSg1Mjg4KSxpPWUoNTkxMSksdT1lKDMxNykscz1lKDQyNDcpLGM9bj9uLnByb3RvdHlwZTp2b2lkIDAscD1jP2MudmFsdWVPZjp2b2lkIDA7dC5leHBvcnRzPWZ1bmN0aW9uKHQscixlLG4sYyxmLHYpe3N3aXRjaChlKXtjYXNlIltvYmplY3QgRGF0YVZpZXddIjppZih0LmJ5dGVMZW5ndGghPXIuYnl0ZUxlbmd0aHx8dC5ieXRlT2Zmc2V0IT1yLmJ5dGVPZmZzZXQpcmV0dXJuITE7dD10LmJ1ZmZlcixyPXIuYnVmZmVyO2Nhc2UiW29iamVjdCBBcnJheUJ1ZmZlcl0iOnJldHVybiEodC5ieXRlTGVuZ3RoIT1yLmJ5dGVMZW5ndGh8fCFmKG5ldyBvKHQpLG5ldyBvKHIpKSk7Y2FzZSJbb2JqZWN0IEJvb2xlYW5dIjpjYXNlIltvYmplY3QgRGF0ZV0iOmNhc2UiW29iamVjdCBOdW1iZXJdIjpyZXR1cm4gYSgrdCwrcik7Y2FzZSJbb2JqZWN0IEVycm9yXSI6cmV0dXJuIHQubmFtZT09ci5uYW1lJiZ0Lm1lc3NhZ2U9PXIubWVzc2FnZTtjYXNlIltvYmplY3QgUmVnRXhwXSI6Y2FzZSJbb2JqZWN0IFN0cmluZ10iOnJldHVybiB0PT1yKyIiO2Nhc2UiW29iamVjdCBNYXBdIjp2YXIgbD11O2Nhc2UiW29iamVjdCBTZXRdIjp2YXIgaD0xJm47aWYobHx8KGw9cyksdC5zaXplIT1yLnNpemUmJiFoKXJldHVybiExO3ZhciB4PXYuZ2V0KHQpO2lmKHgpcmV0dXJuIHg9PXI7bnw9Mix2LnNldCh0LHIpO3ZhciB5PWkobCh0KSxsKHIpLG4sYyxmLHYpO3JldHVybiB2LmRlbGV0ZSh0KSx5O2Nhc2UiW29iamVjdCBTeW1ib2xdIjppZihwKXJldHVybiBwLmNhbGwodCk9PXAuY2FsbChyKX1yZXR1cm4hMX19LDJlMzoodCxyLGUpPT57dmFyIG49ZSgzOTQ1KSxvPWUoMjQyOSksYT1lKDUzODkpLGk9ZSg2NDQ5KTt0LmV4cG9ydHM9ZnVuY3Rpb24odCxyKXtyZXR1cm4gZnVuY3Rpb24oZSx1KXt2YXIgcz1pKGUpP246byxjPXI/cigpOnt9O3JldHVybiBzKGUsdCxhKHUsMiksYyl9fX0sMjAxMzoodCxyLGUpPT57dmFyIG49ZSgzMzYwKSxvPWUoMmUzKSxhPU9iamVjdC5wcm90b3R5cGUuaGFzT3duUHJvcGVydHksaT1vKGZ1bmN0aW9uKHQscixlKXthLmNhbGwodCxlKT90W2VdLnB1c2gocik6bih0LGUsW3JdKX0pO3QuZXhwb3J0cz1pfSwyMDMyOih0LHIsZSk9Pnt2YXIgbj1lKDEwNDIpO3QuZXhwb3J0cz1mdW5jdGlvbigpe3RoaXMuX19kYXRhX189bj9uKG51bGwpOnt9LHRoaXMuc2l6ZT0wfX0sMjE5OToodCxyLGUpPT57dmFyIG49ZSg0NTI4KSxvPWUoNjQ0OSk7dC5leHBvcnRzPWZ1bmN0aW9uKHQscixlKXt2YXIgYT1yKHQpO3JldHVybiBvKHQpP2E6bihhLGUodCkpfX0sMjIyNDoodCxyLGUpPT57dmFyIG49ZSgxMDQpO3QuZXhwb3J0cz1mdW5jdGlvbih0KXt2YXIgcj1uKHQsZnVuY3Rpb24odCl7cmV0dXJuIDUwMD09PWUuc2l6ZSYmZS5jbGVhcigpLHR9KSxlPXIuY2FjaGU7cmV0dXJuIHJ9fSwyNDI4Oih0LHIsZSk9Pnt2YXIgbj1lKDc1MzQpLG89ZSgzNDYpLGE9T2JqZWN0LnByb3RvdHlwZSxpPWEuaGFzT3duUHJvcGVydHksdT1hLnByb3BlcnR5SXNFbnVtZXJhYmxlLHM9bihmdW5jdGlvbigpe3JldHVybiBhcmd1bWVudHN9KCkpP246ZnVuY3Rpb24odCl7cmV0dXJuIG8odCkmJmkuY2FsbCh0LCJjYWxsZWUiKSYmIXUuY2FsbCh0LCJjYWxsZWUiKX07dC5leHBvcnRzPXN9LDI0Mjk6KHQscixlKT0+e3ZhciBuPWUoOTA5KTt0LmV4cG9ydHM9ZnVuY3Rpb24odCxyLGUsbyl7cmV0dXJuIG4odCxmdW5jdGlvbih0LG4sYSl7cihvLHQsZSh0KSxhKX0pLG99fSwyNTUyOih0LHIsZSk9Pnt2YXIgbj1lKDE4NzMpLG89ZSg2NTkpLGE9ZSg5MzUwKSxpPW4/bi50b1N0cmluZ1RhZzp2b2lkIDA7dC5leHBvcnRzPWZ1bmN0aW9uKHQpe3JldHVybiBudWxsPT10P3ZvaWQgMD09PXQ/IltvYmplY3QgVW5kZWZpbmVkXSI6IltvYmplY3QgTnVsbF0iOmkmJmkgaW4gT2JqZWN0KHQpP28odCk6YSh0KX19LDI2NTE6KHQscixlKT0+e3ZhciBuPWUoNDIxOCk7dC5leHBvcnRzPWZ1bmN0aW9uKHQscil7dmFyIGU9dC5fX2RhdGFfXztyZXR1cm4gbihyKT9lWyJzdHJpbmciPT10eXBlb2Ygcj8ic3RyaW5nIjoiaGFzaCJdOmUubWFwfX0sMjc0OToodCxyLGUpPT57dmFyIG49ZSgxMDQyKSxvPU9iamVjdC5wcm90b3R5cGUuaGFzT3duUHJvcGVydHk7dC5leHBvcnRzPWZ1bmN0aW9uKHQpe3ZhciByPXRoaXMuX19kYXRhX187cmV0dXJuIG4/dm9pZCAwIT09clt0XTpvLmNhbGwocix0KX19LDI4MDQ6KHQscixlKT0+e3ZhciBuPWUoNjExMCkoZSg5MzI1KSwiUHJvbWlzZSIpO3QuZXhwb3J0cz1ufSwyODc3Oih0LHIsZSk9Pnt2YXIgbj1lKDYxNTUpLG89ZSg2NDQ5KTt0LmV4cG9ydHM9ZnVuY3Rpb24odCxyLGUsYSl7cmV0dXJuIG51bGw9PXQ/W106KG8ocil8fChyPW51bGw9PXI/W106W3JdKSxvKGU9YT92b2lkIDA6ZSl8fChlPW51bGw9PWU/W106W2VdKSxuKHQscixlKSl9fSwyOTQ5Oih0LHIsZSk9Pnt2YXIgbj1lKDI2NTEpO3QuZXhwb3J0cz1mdW5jdGlvbih0LHIpe3ZhciBlPW4odGhpcyx0KSxvPWUuc2l6ZTtyZXR1cm4gZS5zZXQodCxyKSx0aGlzLnNpemUrPWUuc2l6ZT09bz8wOjEsdGhpc319LDMwNDA6KHQscixlKT0+e3ZhciBuPWUoMTU0OSksbz1lKDc5KSxhPWUoODIyMyk7dC5leHBvcnRzPWZ1bmN0aW9uKCl7dGhpcy5zaXplPTAsdGhpcy5fX2RhdGFfXz17aGFzaDpuZXcgbixtYXA6bmV3KGF8fG8pLHN0cmluZzpuZXcgbn19fSwzMjIxOnQ9Pnt0LmV4cG9ydHM9ZnVuY3Rpb24odCl7cmV0dXJuIGZ1bmN0aW9uKHIsZSxuKXtmb3IodmFyIG89LTEsYT1PYmplY3QociksaT1uKHIpLHU9aS5sZW5ndGg7dS0tOyl7dmFyIHM9aVt0P3U6KytvXTtpZighMT09PWUoYVtzXSxzLGEpKWJyZWFrfXJldHVybiByfX19LDMyMjI6KHQscixlKT0+e3ZhciBuPWUoNzU1Nik7dC5leHBvcnRzPWZ1bmN0aW9uKHQpe3JldHVybiBudWxsPT10PyIiOm4odCl9fSwzMjQzOih0LHIsZSk9Pnt2YXIgbj1lKDYxMTApLG89ZnVuY3Rpb24oKXt0cnl7dmFyIHQ9bihPYmplY3QsImRlZmluZVByb3BlcnR5Iik7cmV0dXJuIHQoe30sIiIse30pLHR9Y2F0Y2godCl7fX0oKTt0LmV4cG9ydHM9b30sMzM0NTp0PT57dC5leHBvcnRzPWZ1bmN0aW9uKCl7cmV0dXJuW119fSwzMzYwOih0LHIsZSk9Pnt2YXIgbj1lKDMyNDMpO3QuZXhwb3J0cz1mdW5jdGlvbih0LHIsZSl7Il9fcHJvdG9fXyI9PXImJm4/bih0LHIse2NvbmZpZ3VyYWJsZTohMCxlbnVtZXJhYmxlOiEwLHZhbHVlOmUsd3JpdGFibGU6ITB9KTp0W3JdPWV9fSwzNDg4OnQ9Pnt0LmV4cG9ydHM9ZnVuY3Rpb24odCl7cmV0dXJuIHR9fSwzNjA1OnQ9Pnt0LmV4cG9ydHM9ZnVuY3Rpb24odCl7cmV0dXJuIHRoaXMuX19kYXRhX18uZ2V0KHQpfX0sMzY1MDoodCxyLGUpPT57dmFyIG49ZSg0MzM1KShPYmplY3Qua2V5cyxPYmplY3QpO3QuZXhwb3J0cz1ufSwzNjU2Oih0LHIsZSk9Pnt0PWUubm1kKHQpO3ZhciBuPWUoOTMyNSksbz1lKDk5MzUpLGE9ciYmIXIubm9kZVR5cGUmJnIsaT1hJiZ0JiYhdC5ub2RlVHlwZSYmdCx1PWkmJmkuZXhwb3J0cz09PWE/bi5CdWZmZXI6dm9pZCAwLHM9KHU/dS5pc0J1ZmZlcjp2b2lkIDApfHxvO3QuZXhwb3J0cz1zfSwzNjYxOih0LHIsZSk9Pnt2YXIgbj1lKDMwNDApLG89ZSg3NjcwKSxhPWUoMjg5KSxpPWUoNDUwOSksdT1lKDI5NDkpO2Z1bmN0aW9uIHModCl7dmFyIHI9LTEsZT1udWxsPT10PzA6dC5sZW5ndGg7Zm9yKHRoaXMuY2xlYXIoKTsrK3I8ZTspe3ZhciBuPXRbcl07dGhpcy5zZXQoblswXSxuWzFdKX19cy5wcm90b3R5cGUuY2xlYXI9bixzLnByb3RvdHlwZS5kZWxldGU9byxzLnByb3RvdHlwZS5nZXQ9YSxzLnByb3RvdHlwZS5oYXM9aSxzLnByb3RvdHlwZS5zZXQ9dSx0LmV4cG9ydHM9c30sMzY2MzoodCxyLGUpPT57dmFyIG49ZSgxNzk5KSxvPWUoNzc2KSxhPWUoNzE5Nyk7dC5leHBvcnRzPWZ1bmN0aW9uKHQpe3ZhciByPW8odCk7cmV0dXJuIDE9PXIubGVuZ3RoJiZyWzBdWzJdP2EoclswXVswXSxyWzBdWzFdKTpmdW5jdGlvbihlKXtyZXR1cm4gZT09PXR8fG4oZSx0LHIpfX19LDM3MDI6dD0+e3QuZXhwb3J0cz1mdW5jdGlvbigpe3RoaXMuX19kYXRhX189W10sdGhpcy5zaXplPTB9fSwzNzE0Oih0LHIsZSk9Pnt2YXIgbj1lKDM3MzApO3QuZXhwb3J0cz1mdW5jdGlvbih0LHIsZSl7Zm9yKHZhciBvPS0xLGE9dC5jcml0ZXJpYSxpPXIuY3JpdGVyaWEsdT1hLmxlbmd0aCxzPWUubGVuZ3RoOysrbzx1Oyl7dmFyIGM9bihhW29dLGlbb10pO2lmKGMpcmV0dXJuIG8+PXM/YzpjKigiZGVzYyI9PWVbb10/LTE6MSl9cmV0dXJuIHQuaW5kZXgtci5pbmRleH19LDM3MzA6KHQscixlKT0+e3ZhciBuPWUoNDM5NCk7dC5leHBvcnRzPWZ1bmN0aW9uKHQscil7aWYodCE9PXIpe3ZhciBlPXZvaWQgMCE9PXQsbz1udWxsPT09dCxhPXQ9PXQsaT1uKHQpLHU9dm9pZCAwIT09cixzPW51bGw9PT1yLGM9cj09cixwPW4ocik7aWYoIXMmJiFwJiYhaSYmdD5yfHxpJiZ1JiZjJiYhcyYmIXB8fG8mJnUmJmN8fCFlJiZjfHwhYSlyZXR1cm4gMTtpZighbyYmIWkmJiFwJiZ0PHJ8fHAmJmUmJmEmJiFvJiYhaXx8cyYmZSYmYXx8IXUmJmF8fCFjKXJldHVybi0xfXJldHVybiAwfX0sMzgwNTp0PT57dC5leHBvcnRzPWZ1bmN0aW9uKHQpe3ZhciByPXR5cGVvZiB0O3JldHVybiBudWxsIT10JiYoIm9iamVjdCI9PXJ8fCJmdW5jdGlvbiI9PXIpfX0sMzg2Mjp0PT57dC5leHBvcnRzPWZ1bmN0aW9uKHQpe3ZhciByPXRoaXMuaGFzKHQpJiZkZWxldGUgdGhpcy5fX2RhdGFfX1t0XTtyZXR1cm4gdGhpcy5zaXplLT1yPzE6MCxyfX0sMzkzNzp0PT57dC5leHBvcnRzPWZ1bmN0aW9uKHQscil7dmFyIGU9dC5sZW5ndGg7Zm9yKHQuc29ydChyKTtlLS07KXRbZV09dFtlXS52YWx1ZTtyZXR1cm4gdH19LDM5NDU6dD0+e3QuZXhwb3J0cz1mdW5jdGlvbih0LHIsZSxuKXtmb3IodmFyIG89LTEsYT1udWxsPT10PzA6dC5sZW5ndGg7KytvPGE7KXt2YXIgaT10W29dO3IobixpLGUoaSksdCl9cmV0dXJuIG59fSw0MjE4OnQ9Pnt0LmV4cG9ydHM9ZnVuY3Rpb24odCl7dmFyIHI9dHlwZW9mIHQ7cmV0dXJuInN0cmluZyI9PXJ8fCJudW1iZXIiPT1yfHwic3ltYm9sIj09cnx8ImJvb2xlYW4iPT1yPyJfX3Byb3RvX18iIT09dDpudWxsPT09dH19LDQyNDc6dD0+e3QuZXhwb3J0cz1mdW5jdGlvbih0KXt2YXIgcj0tMSxlPUFycmF5KHQuc2l6ZSk7cmV0dXJuIHQuZm9yRWFjaChmdW5jdGlvbih0KXtlWysrcl09dH0pLGV9fSw0MjQ4OnQ9Pnt0LmV4cG9ydHM9ZnVuY3Rpb24odCxyKXtmb3IodmFyIGU9LTEsbj1udWxsPT10PzA6dC5sZW5ndGg7KytlPG47KWlmKHIodFtlXSxlLHQpKXJldHVybiEwO3JldHVybiExfX0sNDMzNTp0PT57dC5leHBvcnRzPWZ1bmN0aW9uKHQscil7cmV0dXJuIGZ1bmN0aW9uKGUpe3JldHVybiB0KHIoZSkpfX19LDQzOTQ6KHQscixlKT0+e3ZhciBuPWUoMjU1Miksbz1lKDM0Nik7dC5leHBvcnRzPWZ1bmN0aW9uKHQpe3JldHVybiJzeW1ib2wiPT10eXBlb2YgdHx8byh0KSYmIltvYmplY3QgU3ltYm9sXSI9PW4odCl9fSw0NTA5Oih0LHIsZSk9Pnt2YXIgbj1lKDI2NTEpO3QuZXhwb3J0cz1mdW5jdGlvbih0KXtyZXR1cm4gbih0aGlzLHQpLmhhcyh0KX19LDQ1Mjg6dD0+e3QuZXhwb3J0cz1mdW5jdGlvbih0LHIpe2Zvcih2YXIgZT0tMSxuPXIubGVuZ3RoLG89dC5sZW5ndGg7KytlPG47KXRbbytlXT1yW2VdO3JldHVybiB0fX0sNDY2NDoodCxyLGUpPT57dmFyIG49ZSg5NzcwKSxvPWUoMzM0NSksYT1PYmplY3QucHJvdG90eXBlLnByb3BlcnR5SXNFbnVtZXJhYmxlLGk9T2JqZWN0LmdldE93blByb3BlcnR5U3ltYm9scyx1PWk/ZnVuY3Rpb24odCl7cmV0dXJuIG51bGw9PXQ/W106KHQ9T2JqZWN0KHQpLG4oaSh0KSxmdW5jdGlvbihyKXtyZXR1cm4gYS5jYWxsKHQscil9KSl9Om87dC5leHBvcnRzPXV9LDQ3Mzk6KHQscixlKT0+e3ZhciBuPWUoNjAyNSk7dC5leHBvcnRzPWZ1bmN0aW9uKHQpe3ZhciByPXRoaXMuX19kYXRhX18sZT1uKHIsdCk7cmV0dXJuIGU8MD92b2lkIDA6cltlXVsxXX19LDQ4NDA6KHQscixlKT0+e3ZhciBuPSJvYmplY3QiPT10eXBlb2YgZS5nJiZlLmcmJmUuZy5PYmplY3Q9PT1PYmplY3QmJmUuZzt0LmV4cG9ydHM9bn0sNDg5NDoodCxyLGUpPT57dmFyIG49ZSgxODgyKSxvPWUoMjk0KTt0LmV4cG9ydHM9ZnVuY3Rpb24odCl7cmV0dXJuIG51bGwhPXQmJm8odC5sZW5ndGgpJiYhbih0KX19LDQ5MDE6KHQscixlKT0+e3ZhciBuPWUoMjU1Miksbz1lKDI5NCksYT1lKDM0NiksaT17fTtpWyJbb2JqZWN0IEZsb2F0MzJBcnJheV0iXT1pWyJbb2JqZWN0IEZsb2F0NjRBcnJheV0iXT1pWyJbb2JqZWN0IEludDhBcnJheV0iXT1pWyJbb2JqZWN0IEludDE2QXJyYXldIl09aVsiW29iamVjdCBJbnQzMkFycmF5XSJdPWlbIltvYmplY3QgVWludDhBcnJheV0iXT1pWyJbb2JqZWN0IFVpbnQ4Q2xhbXBlZEFycmF5XSJdPWlbIltvYmplY3QgVWludDE2QXJyYXldIl09aVsiW29iamVjdCBVaW50MzJBcnJheV0iXT0hMCxpWyJbb2JqZWN0IEFyZ3VtZW50c10iXT1pWyJbb2JqZWN0IEFycmF5XSJdPWlbIltvYmplY3QgQXJyYXlCdWZmZXJdIl09aVsiW29iamVjdCBCb29sZWFuXSJdPWlbIltvYmplY3QgRGF0YVZpZXddIl09aVsiW29iamVjdCBEYXRlXSJdPWlbIltvYmplY3QgRXJyb3JdIl09aVsiW29iamVjdCBGdW5jdGlvbl0iXT1pWyJbb2JqZWN0IE1hcF0iXT1pWyJbb2JqZWN0IE51bWJlcl0iXT1pWyJbb2JqZWN0IE9iamVjdF0iXT1pWyJbb2JqZWN0IFJlZ0V4cF0iXT1pWyJbb2JqZWN0IFNldF0iXT1pWyJbb2JqZWN0IFN0cmluZ10iXT1pWyJbb2JqZWN0IFdlYWtNYXBdIl09ITEsdC5leHBvcnRzPWZ1bmN0aW9uKHQpe3JldHVybiBhKHQpJiZvKHQubGVuZ3RoKSYmISFpW24odCldfX0sNDkzMjp0PT57dC5leHBvcnRzPWZ1bmN0aW9uKHQscil7Zm9yKHZhciBlPS0xLG49bnVsbD09dD8wOnQubGVuZ3RoLG89QXJyYXkobik7KytlPG47KW9bZV09cih0W2VdLGUsdCk7cmV0dXJuIG99fSw1MDgzOih0LHIsZSk9Pnt2YXIgbj1lKDE4ODIpLG89ZSg3Mjk2KSxhPWUoMzgwNSksaT1lKDc0NzMpLHU9L15cW29iamVjdCAuKz9Db25zdHJ1Y3RvclxdJC8scz1GdW5jdGlvbi5wcm90b3R5cGUsYz1PYmplY3QucHJvdG90eXBlLHA9cy50b1N0cmluZyxmPWMuaGFzT3duUHJvcGVydHksdj1SZWdFeHAoIl4iK3AuY2FsbChmKS5yZXBsYWNlKC9bXFxeJC4qKz8oKVtcXXt9fF0vZywiXFwkJiIpLnJlcGxhY2UoL2hhc093blByb3BlcnR5fChmdW5jdGlvbikuKj8oPz1cXFwoKXwgZm9yIC4rPyg/PVxcXF0pL2csIiQxLio/IikrIiQiKTt0LmV4cG9ydHM9ZnVuY3Rpb24odCl7cmV0dXJuISghYSh0KXx8byh0KSkmJihuKHQpP3Y6dSkudGVzdChpKHQpKX19LDUxMjg6KHQscixlKT0+e3ZhciBuPWUoOTA5KSxvPWUoNDg5NCk7dC5leHBvcnRzPWZ1bmN0aW9uKHQscil7dmFyIGU9LTEsYT1vKHQpP0FycmF5KHQubGVuZ3RoKTpbXTtyZXR1cm4gbih0LGZ1bmN0aW9uKHQsbixvKXthWysrZV09cih0LG4sbyl9KSxhfX0sNTI4ODp0PT57dC5leHBvcnRzPWZ1bmN0aW9uKHQscil7cmV0dXJuIHQ9PT1yfHx0IT10JiZyIT1yfX0sNTM4OToodCxyLGUpPT57dmFyIG49ZSgzNjYzKSxvPWUoNzk3OCksYT1lKDM0ODgpLGk9ZSg2NDQ5KSx1PWUoNTgzKTt0LmV4cG9ydHM9ZnVuY3Rpb24odCl7cmV0dXJuImZ1bmN0aW9uIj09dHlwZW9mIHQ/dDpudWxsPT10P2E6Im9iamVjdCI9PXR5cGVvZiB0P2kodCk/byh0WzBdLHRbMV0pOm4odCk6dSh0KX19LDU0ODE6KHQscixlKT0+e3ZhciBuPWUoOTMyNSlbIl9fY29yZS1qc19zaGFyZWRfXyJdO3QuZXhwb3J0cz1ufSw1NTI3OnQ9Pnt2YXIgcj1PYmplY3QucHJvdG90eXBlO3QuZXhwb3J0cz1mdW5jdGlvbih0KXt2YXIgZT10JiZ0LmNvbnN0cnVjdG9yO3JldHVybiB0PT09KCJmdW5jdGlvbiI9PXR5cGVvZiBlJiZlLnByb3RvdHlwZXx8cil9fSw1NTgwOih0LHIsZSk9Pnt2YXIgbj1lKDYxMTApKGUoOTMyNSksIkRhdGFWaWV3Iik7dC5leHBvcnRzPW59LDU3NDk6KHQscixlKT0+e3ZhciBuPWUoMTA0Mik7dC5leHBvcnRzPWZ1bmN0aW9uKHQscil7dmFyIGU9dGhpcy5fX2RhdGFfXztyZXR1cm4gdGhpcy5zaXplKz10aGlzLmhhcyh0KT8wOjEsZVt0XT1uJiZ2b2lkIDA9PT1yPyJfX2xvZGFzaF9oYXNoX3VuZGVmaW5lZF9fIjpyLHRoaXN9fSw1ODYxOih0LHIsZSk9Pnt2YXIgbj1lKDU1ODApLG89ZSg4MjIzKSxhPWUoMjgwNCksaT1lKDY1NDUpLHU9ZSg4MzAzKSxzPWUoMjU1MiksYz1lKDc0NzMpLHA9IltvYmplY3QgTWFwXSIsZj0iW29iamVjdCBQcm9taXNlXSIsdj0iW29iamVjdCBTZXRdIixsPSJbb2JqZWN0IFdlYWtNYXBdIixoPSJbb2JqZWN0IERhdGFWaWV3XSIseD1jKG4pLHk9YyhvKSxkPWMoYSksXz1jKGkpLGI9Yyh1KSxnPXM7KG4mJmcobmV3IG4obmV3IEFycmF5QnVmZmVyKDEpKSkhPWh8fG8mJmcobmV3IG8pIT1wfHxhJiZnKGEucmVzb2x2ZSgpKSE9Znx8aSYmZyhuZXcgaSkhPXZ8fHUmJmcobmV3IHUpIT1sKSYmKGc9ZnVuY3Rpb24odCl7dmFyIHI9cyh0KSxlPSJbb2JqZWN0IE9iamVjdF0iPT1yP3QuY29uc3RydWN0b3I6dm9pZCAwLG49ZT9jKGUpOiIiO2lmKG4pc3dpdGNoKG4pe2Nhc2UgeDpyZXR1cm4gaDtjYXNlIHk6cmV0dXJuIHA7Y2FzZSBkOnJldHVybiBmO2Nhc2UgXzpyZXR1cm4gdjtjYXNlIGI6cmV0dXJuIGx9cmV0dXJuIHJ9KSx0LmV4cG9ydHM9Z30sNTkxMToodCxyLGUpPT57dmFyIG49ZSg4ODU5KSxvPWUoNDI0OCksYT1lKDkyMTkpO3QuZXhwb3J0cz1mdW5jdGlvbih0LHIsZSxpLHUscyl7dmFyIGM9MSZlLHA9dC5sZW5ndGgsZj1yLmxlbmd0aDtpZihwIT1mJiYhKGMmJmY+cCkpcmV0dXJuITE7dmFyIHY9cy5nZXQodCksbD1zLmdldChyKTtpZih2JiZsKXJldHVybiB2PT1yJiZsPT10O3ZhciBoPS0xLHg9ITAseT0yJmU/bmV3IG46dm9pZCAwO2ZvcihzLnNldCh0LHIpLHMuc2V0KHIsdCk7KytoPHA7KXt2YXIgZD10W2hdLF89cltoXTtpZihpKXZhciBiPWM/aShfLGQsaCxyLHQscyk6aShkLF8saCx0LHIscyk7aWYodm9pZCAwIT09Yil7aWYoYiljb250aW51ZTt4PSExO2JyZWFrfWlmKHkpe2lmKCFvKHIsZnVuY3Rpb24odCxyKXtpZighYSh5LHIpJiYoZD09PXR8fHUoZCx0LGUsaSxzKSkpcmV0dXJuIHkucHVzaChyKX0pKXt4PSExO2JyZWFrfX1lbHNlIGlmKGQhPT1fJiYhdShkLF8sZSxpLHMpKXt4PSExO2JyZWFrfX1yZXR1cm4gcy5kZWxldGUodCkscy5kZWxldGUocikseH19LDU5NTA6KHQscixlKT0+e3ZhciBuPWUoNjk1KSxvPWUoODk4NCksYT1lKDQ4OTQpO3QuZXhwb3J0cz1mdW5jdGlvbih0KXtyZXR1cm4gYSh0KT9uKHQpOm8odCl9fSw2MDA5Oih0LHIsZSk9Pnt0PWUubm1kKHQpO3ZhciBuPWUoNDg0MCksbz1yJiYhci5ub2RlVHlwZSYmcixhPW8mJnQmJiF0Lm5vZGVUeXBlJiZ0LGk9YSYmYS5leHBvcnRzPT09byYmbi5wcm9jZXNzLHU9ZnVuY3Rpb24oKXt0cnl7cmV0dXJuIGEmJmEucmVxdWlyZSYmYS5yZXF1aXJlKCJ1dGlsIikudHlwZXN8fGkmJmkuYmluZGluZyYmaS5iaW5kaW5nKCJ1dGlsIil9Y2F0Y2godCl7fX0oKTt0LmV4cG9ydHM9dX0sNjAyNToodCxyLGUpPT57dmFyIG49ZSg1Mjg4KTt0LmV4cG9ydHM9ZnVuY3Rpb24odCxyKXtmb3IodmFyIGU9dC5sZW5ndGg7ZS0tOylpZihuKHRbZV1bMF0scikpcmV0dXJuIGU7cmV0dXJuLTF9fSw2MTEwOih0LHIsZSk9Pnt2YXIgbj1lKDUwODMpLG89ZSgzOTIpO3QuZXhwb3J0cz1mdW5jdGlvbih0LHIpe3ZhciBlPW8odCxyKTtyZXR1cm4gbihlKT9lOnZvaWQgMH19LDYxNTU6KHQscixlKT0+e3ZhciBuPWUoNDkzMiksbz1lKDc0MjIpLGE9ZSg1Mzg5KSxpPWUoNTEyOCksdT1lKDM5MzcpLHM9ZSg3MzAxKSxjPWUoMzcxNCkscD1lKDM0ODgpLGY9ZSg2NDQ5KTt0LmV4cG9ydHM9ZnVuY3Rpb24odCxyLGUpe3I9ci5sZW5ndGg/bihyLGZ1bmN0aW9uKHQpe3JldHVybiBmKHQpP2Z1bmN0aW9uKHIpe3JldHVybiBvKHIsMT09PXQubGVuZ3RoP3RbMF06dCl9OnR9KTpbcF07dmFyIHY9LTE7cj1uKHIscyhhKSk7dmFyIGw9aSh0LGZ1bmN0aW9uKHQsZSxvKXtyZXR1cm57Y3JpdGVyaWE6bihyLGZ1bmN0aW9uKHIpe3JldHVybiByKHQpfSksaW5kZXg6Kyt2LHZhbHVlOnR9fSk7cmV0dXJuIHUobCxmdW5jdGlvbih0LHIpe3JldHVybiBjKHQscixlKX0pfX0sNjQ0OTp0PT57dmFyIHI9QXJyYXkuaXNBcnJheTt0LmV4cG9ydHM9cn0sNjU0NToodCxyLGUpPT57dmFyIG49ZSg2MTEwKShlKDkzMjUpLCJTZXQiKTt0LmV4cG9ydHM9bn0sNjY0OToodCxyLGUpPT57dmFyIG49ZSgzMjIxKSgpO3QuZXhwb3J0cz1ufSw2NzIxOih0LHIsZSk9Pnt2YXIgbj1lKDEwNDIpLG89T2JqZWN0LnByb3RvdHlwZS5oYXNPd25Qcm9wZXJ0eTt0LmV4cG9ydHM9ZnVuY3Rpb24odCl7dmFyIHI9dGhpcy5fX2RhdGFfXztpZihuKXt2YXIgZT1yW3RdO3JldHVybiJfX2xvZGFzaF9oYXNoX3VuZGVmaW5lZF9fIj09PWU/dm9pZCAwOmV9cmV0dXJuIG8uY2FsbChyLHQpP3JbdF06dm9pZCAwfX0sNzA2ODoodCxyLGUpPT57dmFyIG49ZSg3MjE3KSxvPWUoNTkxMSksYT1lKDE5ODYpLGk9ZSg2ODkpLHU9ZSg1ODYxKSxzPWUoNjQ0OSksYz1lKDM2NTYpLHA9ZSg3MTY3KSxmPSJbb2JqZWN0IEFyZ3VtZW50c10iLHY9IltvYmplY3QgQXJyYXldIixsPSJbb2JqZWN0IE9iamVjdF0iLGg9T2JqZWN0LnByb3RvdHlwZS5oYXNPd25Qcm9wZXJ0eTt0LmV4cG9ydHM9ZnVuY3Rpb24odCxyLGUseCx5LGQpe3ZhciBfPXModCksYj1zKHIpLGc9Xz92OnUodCksaj1iP3Y6dShyKSxPPShnPWc9PWY/bDpnKT09bCx3PShqPWo9PWY/bDpqKT09bCxtPWc9PWo7aWYobSYmYyh0KSl7aWYoIWMocikpcmV0dXJuITE7Xz0hMCxPPSExfWlmKG0mJiFPKXJldHVybiBkfHwoZD1uZXcgbiksX3x8cCh0KT9vKHQscixlLHgseSxkKTphKHQscixnLGUseCx5LGQpO2lmKCEoMSZlKSl7dmFyIEE9TyYmaC5jYWxsKHQsIl9fd3JhcHBlZF9fIiksTT13JiZoLmNhbGwociwiX193cmFwcGVkX18iKTtpZihBfHxNKXt2YXIgej1BP3QudmFsdWUoKTp0LFM9TT9yLnZhbHVlKCk6cjtyZXR1cm4gZHx8KGQ9bmV3IG4pLHkoeixTLGUseCxkKX19cmV0dXJuISFtJiYoZHx8KGQ9bmV3IG4pLGkodCxyLGUseCx5LGQpKX19LDcxNjc6KHQscixlKT0+e3ZhciBuPWUoNDkwMSksbz1lKDczMDEpLGE9ZSg2MDA5KSxpPWEmJmEuaXNUeXBlZEFycmF5LHU9aT9vKGkpOm47dC5leHBvcnRzPXV9LDcxOTc6dD0+e3QuZXhwb3J0cz1mdW5jdGlvbih0LHIpe3JldHVybiBmdW5jdGlvbihlKXtyZXR1cm4gbnVsbCE9ZSYmZVt0XT09PXImJih2b2lkIDAhPT1yfHx0IGluIE9iamVjdChlKSl9fX0sNzIxNzoodCxyLGUpPT57dmFyIG49ZSg3OSksbz1lKDE0MjApLGE9ZSg5MzgpLGk9ZSgzNjA1KSx1PWUoOTgxNykscz1lKDk0NSk7ZnVuY3Rpb24gYyh0KXt2YXIgcj10aGlzLl9fZGF0YV9fPW5ldyBuKHQpO3RoaXMuc2l6ZT1yLnNpemV9Yy5wcm90b3R5cGUuY2xlYXI9byxjLnByb3RvdHlwZS5kZWxldGU9YSxjLnByb3RvdHlwZS5nZXQ9aSxjLnByb3RvdHlwZS5oYXM9dSxjLnByb3RvdHlwZS5zZXQ9cyx0LmV4cG9ydHM9Y30sNzIzNzp0PT57dC5leHBvcnRzPWZ1bmN0aW9uKHQpe3JldHVybiBmdW5jdGlvbihyKXtyZXR1cm4gbnVsbD09cj92b2lkIDA6clt0XX19fSw3MjU1Oih0LHIsZSk9Pnt2YXIgbj1lKDc0MjIpO3QuZXhwb3J0cz1mdW5jdGlvbih0KXtyZXR1cm4gZnVuY3Rpb24ocil7cmV0dXJuIG4ocix0KX19fSw3Mjk2Oih0LHIsZSk9Pnt2YXIgbixvPWUoNTQ4MSksYT0obj0vW14uXSskLy5leGVjKG8mJm8ua2V5cyYmby5rZXlzLklFX1BST1RPfHwiIikpPyJTeW1ib2woc3JjKV8xLiIrbjoiIjt0LmV4cG9ydHM9ZnVuY3Rpb24odCl7cmV0dXJuISFhJiZhIGluIHR9fSw3MzAxOnQ9Pnt0LmV4cG9ydHM9ZnVuY3Rpb24odCl7cmV0dXJuIGZ1bmN0aW9uKHIpe3JldHVybiB0KHIpfX19LDc0MjI6KHQscixlKT0+e3ZhciBuPWUoMTc2OSksbz1lKDc3OTcpO3QuZXhwb3J0cz1mdW5jdGlvbih0LHIpe2Zvcih2YXIgZT0wLGE9KHI9bihyLHQpKS5sZW5ndGg7bnVsbCE9dCYmZTxhOyl0PXRbbyhyW2UrK10pXTtyZXR1cm4gZSYmZT09YT90OnZvaWQgMH19LDc0NzM6dD0+e3ZhciByPUZ1bmN0aW9uLnByb3RvdHlwZS50b1N0cmluZzt0LmV4cG9ydHM9ZnVuY3Rpb24odCl7aWYobnVsbCE9dCl7dHJ5e3JldHVybiByLmNhbGwodCl9Y2F0Y2godCl7fXRyeXtyZXR1cm4gdCsiIn1jYXRjaCh0KXt9fXJldHVybiIifX0sNzUzNDoodCxyLGUpPT57dmFyIG49ZSgyNTUyKSxvPWUoMzQ2KTt0LmV4cG9ydHM9ZnVuY3Rpb24odCl7cmV0dXJuIG8odCkmJiJbb2JqZWN0IEFyZ3VtZW50c10iPT1uKHQpfX0sNzU1NjoodCxyLGUpPT57dmFyIG49ZSgxODczKSxvPWUoNDkzMiksYT1lKDY0NDkpLGk9ZSg0Mzk0KSx1PW4/bi5wcm90b3R5cGU6dm9pZCAwLHM9dT91LnRvU3RyaW5nOnZvaWQgMDt0LmV4cG9ydHM9ZnVuY3Rpb24gdChyKXtpZigic3RyaW5nIj09dHlwZW9mIHIpcmV0dXJuIHI7aWYoYShyKSlyZXR1cm4gbyhyLHQpKyIiO2lmKGkocikpcmV0dXJuIHM/cy5jYWxsKHIpOiIiO3ZhciBlPXIrIiI7cmV0dXJuIjAiPT1lJiYxL3I9PS0xLzA/Ii0wIjplfX0sNzY3MDoodCxyLGUpPT57dmFyIG49ZSgyNjUxKTt0LmV4cG9ydHM9ZnVuY3Rpb24odCl7dmFyIHI9bih0aGlzLHQpLmRlbGV0ZSh0KTtyZXR1cm4gdGhpcy5zaXplLT1yPzE6MCxyfX0sNzc5NzoodCxyLGUpPT57dmFyIG49ZSg0Mzk0KTt0LmV4cG9ydHM9ZnVuY3Rpb24odCl7aWYoInN0cmluZyI9PXR5cGVvZiB0fHxuKHQpKXJldHVybiB0O3ZhciByPXQrIiI7cmV0dXJuIjAiPT1yJiYxL3Q9PS0xLzA/Ii0wIjpyfX0sNzgyODoodCxyLGUpPT57dmFyIG49ZSg5MzI1KS5VaW50OEFycmF5O3QuZXhwb3J0cz1ufSw3OTc4Oih0LHIsZSk9Pnt2YXIgbj1lKDI3MCksbz1lKDgxNTYpLGE9ZSg2MzEpLGk9ZSg4NTg2KSx1PWUoNzU2KSxzPWUoNzE5NyksYz1lKDc3OTcpO3QuZXhwb3J0cz1mdW5jdGlvbih0LHIpe3JldHVybiBpKHQpJiZ1KHIpP3MoYyh0KSxyKTpmdW5jdGlvbihlKXt2YXIgaT1vKGUsdCk7cmV0dXJuIHZvaWQgMD09PWkmJmk9PT1yP2EoZSx0KTpuKHIsaSwzKX19fSw4MDc3OnQ9Pnt0LmV4cG9ydHM9ZnVuY3Rpb24odCxyKXtyZXR1cm4gbnVsbCE9dCYmciBpbiBPYmplY3QodCl9fSw4MDk2OnQ9Pnt0LmV4cG9ydHM9ZnVuY3Rpb24odCxyKXtmb3IodmFyIGU9LTEsbj1BcnJheSh0KTsrK2U8dDspbltlXT1yKGUpO3JldHVybiBufX0sODE1NjoodCxyLGUpPT57dmFyIG49ZSg3NDIyKTt0LmV4cG9ydHM9ZnVuY3Rpb24odCxyLGUpe3ZhciBvPW51bGw9PXQ/dm9pZCAwOm4odCxyKTtyZXR1cm4gdm9pZCAwPT09bz9lOm99fSw4MjIzOih0LHIsZSk9Pnt2YXIgbj1lKDYxMTApKGUoOTMyNSksIk1hcCIpO3QuZXhwb3J0cz1ufSw4MzAzOih0LHIsZSk9Pnt2YXIgbj1lKDYxMTApKGUoOTMyNSksIldlYWtNYXAiKTt0LmV4cG9ydHM9bn0sODMyOToodCxyLGUpPT57dmFyIG49ZSg0ODk0KTt0LmV4cG9ydHM9ZnVuY3Rpb24odCxyKXtyZXR1cm4gZnVuY3Rpb24oZSxvKXtpZihudWxsPT1lKXJldHVybiBlO2lmKCFuKGUpKXJldHVybiB0KGUsbyk7Zm9yKHZhciBhPWUubGVuZ3RoLGk9cj9hOi0xLHU9T2JqZWN0KGUpOyhyP2ktLTorK2k8YSkmJiExIT09byh1W2ldLGksdSk7KTtyZXR1cm4gZX19fSw4NTg2Oih0LHIsZSk9Pnt2YXIgbj1lKDY0NDkpLG89ZSg0Mzk0KSxhPS9cLnxcWyg/OlteW1xdXSp8KFsiJ10pKD86KD8hXDEpW15cXF18XFwuKSo/XDEpXF0vLGk9L15cdyokLzt0LmV4cG9ydHM9ZnVuY3Rpb24odCxyKXtpZihuKHQpKXJldHVybiExO3ZhciBlPXR5cGVvZiB0O3JldHVybiEoIm51bWJlciIhPWUmJiJzeW1ib2wiIT1lJiYiYm9vbGVhbiIhPWUmJm51bGwhPXQmJiFvKHQpKXx8aS50ZXN0KHQpfHwhYS50ZXN0KHQpfHxudWxsIT1yJiZ0IGluIE9iamVjdChyKX19LDg2NTU6KHQscixlKT0+e3ZhciBuPWUoNjAyNSk7dC5leHBvcnRzPWZ1bmN0aW9uKHQpe3JldHVybiBuKHRoaXMuX19kYXRhX18sdCk+LTF9fSw4ODU5Oih0LHIsZSk9Pnt2YXIgbj1lKDM2NjEpLG89ZSgxMzgwKSxhPWUoMTQ1OSk7ZnVuY3Rpb24gaSh0KXt2YXIgcj0tMSxlPW51bGw9PXQ/MDp0Lmxlbmd0aDtmb3IodGhpcy5fX2RhdGFfXz1uZXcgbjsrK3I8ZTspdGhpcy5hZGQodFtyXSl9aS5wcm90b3R5cGUuYWRkPWkucHJvdG90eXBlLnB1c2g9byxpLnByb3RvdHlwZS5oYXM9YSx0LmV4cG9ydHM9aX0sODk4NDoodCxyLGUpPT57dmFyIG49ZSg1NTI3KSxvPWUoMzY1MCksYT1PYmplY3QucHJvdG90eXBlLmhhc093blByb3BlcnR5O3QuZXhwb3J0cz1mdW5jdGlvbih0KXtpZighbih0KSlyZXR1cm4gbyh0KTt2YXIgcj1bXTtmb3IodmFyIGUgaW4gT2JqZWN0KHQpKWEuY2FsbCh0LGUpJiYiY29uc3RydWN0b3IiIT1lJiZyLnB1c2goZSk7cmV0dXJuIHJ9fSw5MjE5OnQ9Pnt0LmV4cG9ydHM9ZnVuY3Rpb24odCxyKXtyZXR1cm4gdC5oYXMocil9fSw5MzI1Oih0LHIsZSk9Pnt2YXIgbj1lKDQ4NDApLG89Im9iamVjdCI9PXR5cGVvZiBzZWxmJiZzZWxmJiZzZWxmLk9iamVjdD09PU9iamVjdCYmc2VsZixhPW58fG98fEZ1bmN0aW9uKCJyZXR1cm4gdGhpcyIpKCk7dC5leHBvcnRzPWF9LDkzMjY6KHQscixlKT0+e3ZhciBuPWUoMTc2OSksbz1lKDI0MjgpLGE9ZSg2NDQ5KSxpPWUoMzYxKSx1PWUoMjk0KSxzPWUoNzc5Nyk7dC5leHBvcnRzPWZ1bmN0aW9uKHQscixlKXtmb3IodmFyIGM9LTEscD0ocj1uKHIsdCkpLmxlbmd0aCxmPSExOysrYzxwOyl7dmFyIHY9cyhyW2NdKTtpZighKGY9bnVsbCE9dCYmZSh0LHYpKSlicmVhazt0PXRbdl19cmV0dXJuIGZ8fCsrYyE9cD9mOiEhKHA9bnVsbD09dD8wOnQubGVuZ3RoKSYmdShwKSYmaSh2LHApJiYoYSh0KXx8byh0KSl9fSw5MzUwOnQ9Pnt2YXIgcj1PYmplY3QucHJvdG90eXBlLnRvU3RyaW5nO3QuZXhwb3J0cz1mdW5jdGlvbih0KXtyZXR1cm4gci5jYWxsKHQpfX0sOTc3MDp0PT57dC5leHBvcnRzPWZ1bmN0aW9uKHQscil7Zm9yKHZhciBlPS0xLG49bnVsbD09dD8wOnQubGVuZ3RoLG89MCxhPVtdOysrZTxuOyl7dmFyIGk9dFtlXTtyKGksZSx0KSYmKGFbbysrXT1pKX1yZXR1cm4gYX19LDk4MTc6dD0+e3QuZXhwb3J0cz1mdW5jdGlvbih0KXtyZXR1cm4gdGhpcy5fX2RhdGFfXy5oYXModCl9fSw5OTM1OnQ9Pnt0LmV4cG9ydHM9ZnVuY3Rpb24oKXtyZXR1cm4hMX19fSxyPXt9O2Z1bmN0aW9uIGUobil7dmFyIG89cltuXTtpZih2b2lkIDAhPT1vKXJldHVybiBvLmV4cG9ydHM7dmFyIGE9cltuXT17aWQ6bixsb2FkZWQ6ITEsZXhwb3J0czp7fX07cmV0dXJuIHRbbl0oYSxhLmV4cG9ydHMsZSksYS5sb2FkZWQ9ITAsYS5leHBvcnRzfWUubj10PT57dmFyIHI9dCYmdC5fX2VzTW9kdWxlPygpPT50LmRlZmF1bHQ6KCk9PnQ7cmV0dXJuIGUuZChyLHthOnJ9KSxyfSxlLmQ9KHQscik9Pntmb3IodmFyIG4gaW4gcillLm8ocixuKSYmIWUubyh0LG4pJiZPYmplY3QuZGVmaW5lUHJvcGVydHkodCxuLHtlbnVtZXJhYmxlOiEwLGdldDpyW25dfSl9LGUuZz1mdW5jdGlvbigpe2lmKCJvYmplY3QiPT10eXBlb2YgZ2xvYmFsVGhpcylyZXR1cm4gZ2xvYmFsVGhpczt0cnl7cmV0dXJuIHRoaXN8fG5ldyBGdW5jdGlvbigicmV0dXJuIHRoaXMiKSgpfWNhdGNoKHQpe2lmKCJvYmplY3QiPT10eXBlb2Ygd2luZG93KXJldHVybiB3aW5kb3d9fSgpLGUubz0odCxyKT0+T2JqZWN0LnByb3RvdHlwZS5oYXNPd25Qcm9wZXJ0eS5jYWxsKHQsciksZS5ubWQ9dD0+KHQucGF0aHM9W10sdC5jaGlsZHJlbnx8KHQuY2hpbGRyZW49W10pLHQpO3ZhciBuPXt9O2UuZChuLHtIOigpPT5wfSk7dmFyIG89ZSg4MTU2KSxhPWUubihvKSxpPWUoMjg3NyksdT1lLm4oaSkscz1lKDIwMTMpLGM9ZS5uKHMpO2NvbnN0IHA9KHtkYXRhOnQsYXJndW1lbnRzOntzb3J0OnIsZGlyOmV9fSk9Pntjb25zdCBuPWMoKSh0LnRoaXNNb250aENvbnN1bXB0aW9uLCJpdGVtX2lkIiksbz1jKCkodC5sYXN0TW9udGhDb25zdW1wdGlvbiwiaXRlbV9pZCIpLGk9YygpKHQudHdvTW9udGhzQWdvQ29uc3VtcHRpb24sIml0ZW1faWQiKSxzPWMoKSh0LmV4cGlyaW5nSW5TaXhNb250aHMsIml0ZW1faWQiKSxwPWMoKSh0LmV4cGlyaW5nSW5Ud2VsdmVNb250aHMsIml0ZW1faWQiKSxmPWMoKSh0LnN0b2NrT25PcmRlciwiaXRlbV9pZCIpLHY9YygpKHQuQU1DVHdlbHZlLCJpdGVtX2lkIiksbD1jKCkodC5BTUNUd2VudHlGb3VyLCJpdGVtX2lkIik7bGV0IGg9dC5pdGVtcy5ub2Rlcy5tYXAodD0+KHsuLi50LG1vbnRoQ29uc3VtcHRpb246blt0LmlkXT8uWzBdPy5xdWFudGl0eXx8MCxsYXN0TW9udGhDb25zdW1wdGlvbjpvW3QuaWRdPy5bMF0/LnF1YW50aXR5fHwwLHR3b01vbnRoc0Fnb0NvbnN1bXB0aW9uOmlbdC5pZF0/LlswXT8ucXVhbnRpdHl8fDAsZXhwaXJpbmdJblNpeE1vbnRoczpzW3QuaWRdPy5bMF0/LnF1YW50aXR5fHwwLGV4cGlyaW5nSW5Ud2VsdmVNb250aHM6cFt0LmlkXT8uWzBdPy5xdWFudGl0eXx8MCxzdG9ja09uT3JkZXI6TWF0aC5tYXgoZlt0LmlkXT8uWzBdPy5xdWFudGl0eXx8MCksQU1DMTI6dlt0LmlkXT8uWzBdPy5xdWFudGl0eXx8MCxBTUMyNDpsW3QuaWRdPy5bMF0/LnF1YW50aXR5fHwwLFNPSDp0LnN0YXRzPy5zdG9ja09uSGFuZHx8MCxNT1M6dC5zdGF0cz8uYXZhaWxhYmxlTW9udGhzT2ZTdG9ja09uSGFuZHx8MCxBTUM6dC5zdGF0cz8uYXZlcmFnZU1vbnRobHlDb25zdW1wdGlvbnx8MH0pKTtyZXR1cm57ZGF0YTp7aXRlbXM6e25vZGVzOnUoKShoLHQ9Pntjb25zdCBlPWEoKSh0LHJ8fCJuYW1lIik7cmV0dXJuInN0cmluZyI9PXR5cGVvZiBlP2UudG9Mb2NhbGVMb3dlckNhc2UoKTplfSxlfHwiYXNjIil9fX19LGY9bi5IO2V4cG9ydHtmIGFzIGNvbnZlcnRfZGF0YX07",
          "convert_data_type": "BoaJs"
        },
        "entries": {
<<<<<<< HEAD
          "query.graphql": {
            "type": "GraphGLQuery",
            "data": {
              "query": "query ItemUsage($storeId: String!, $itemCode: String, $itemName: String) {\n  items(\n    storeId: $storeId\n    filter: {\n      code: { like: $itemCode }\n      name: { like: $itemName }\n      isVisibleOrOnHand: true\n      isActive: true\n    }\n  ) {\n    ... on ItemConnector {\n      nodes {\n        id\n        code\n        name\n        stats(storeId: $storeId) {\n          totalConsumption\n          availableMonthsOfStockOnHand\n          stockOnHand\n          averageMonthlyConsumption\n        }\n      }\n    }\n  }\n}\n",
              "variables": null
            }
          },
          "style.css": {
            "type": "Resource",
            "data": "@page {\n  margin: 0;\n  size: A4 landscape;\n}\n\n.paging {\n  width: 100%;\n}\n\n.container {\n  margin: auto;\n  padding: 10px;\n  font-size: 14px;\n  font-family: \"Helvetica Neue\", \"Helvetica\", Helvetica, Arial, sans-serif;\n  color: #555;\n}\n\n.container table {\n  width: 100%;\n  font-size: inherit;\n  font-family: inherit;\n  text-align: left;\n  margin-top: 10;\n  margin-bottom: 15;\n  border-collapse: separate;\n}\n\n.container table td {\n  padding: 10px;\n  vertical-align: top;\n  border-top: 1px solid rgb(164, 163, 163);\n}\n\n.container table tr:last-child td {\n  border-bottom: none;\n}\n\n.container > table > thead {\n  position: -webkit-sticky;\n  position: sticky;\n  top: 0;\n  background-color: #f1f1f1;\n}\n\n.container,\nbody,\n.container > table {\n  margin-top: 0px;\n  padding-top: 0px;\n}\n\n.container table tr.heading td {\n  font-weight: bold;\n  margin-bottom: 15px;\n}\n\n.container table td.status span {\n  padding: 2px;\n  border-radius: 10px;\n}\n"
          },
          "expiringInSixMonths": {
            "type": "SQLQuery",
            "data": {
              "name": "expiringInSixMonths",
              "query_sqlite": "WITH \n    this_month AS (\n        SELECT date('now') AS this_month\n    ),\n    six_months AS (\n        SELECT date('now', '+6 months') AS six_months\n    )\nSELECT \n    stock_line.id,\n    i.item_id,\n    SUM(stock_line.available_number_of_packs) AS quantity\nFROM stock_line, six_months, this_month\nINNER JOIN item_link i ON i.id = stock_line.item_link_id\nWHERE stock_line.expiry_date < six_months AND stock_line.store_id = $storeId\nGROUP BY i.item_id\n",
              "query_postgres": "WITH \n    this_month AS (\n        SELECT date_trunc('month', CURRENT_DATE) AS this_month\n    ),\n    six_months AS (\n        SELECT date_trunc('month', CURRENT_DATE + interval '6 months') AS six_months\n    )\nSELECT \n    s.id,\n    i.item_id,\n    SUM(s.available_number_of_packs) AS quantity\nFROM stock_line s\nINNER JOIN item_link i ON i.id = s.item_link_id\nINNER JOIN this_month ON true\nINNER JOIN six_months ON true\nWHERE s.expiry_date < six_months AND s.store_id = $storeId\nGROUP BY s.id, i.item_id\n"
            }
          },
          "stockOnOrder": {
            "type": "SQLQuery",
            "data": {
              "name": "stockOnOrder",
              "query_sqlite": "SELECT \n    item.id as item_id,\n    SUM(rl.requested_quantity) - COALESCE(SUM(il.pack_size * il.number_of_packs), 0) AS quantity\nFROM item\nINNER JOIN item_link i ON item.id = i.item_id\nLEFT JOIN requisition_line rl ON rl.item_link_id = i.id\nLEFT JOIN requisition r ON r.id = rl.requisition_id\nLEFT JOIN invoice ON invoice.requisition_id = r.id\nLEFT JOIN invoice_line il on invoice.id = il.invoice_id AND il.item_link_id = i.id\nWHERE r.store_id = $storeId AND r.type = 'REQUEST' AND r.status = 'SENT'\nGROUP BY 1",
              "query_postgres": "SELECT \n    item.id as item_id,\n    SUM(rl.requested_quantity) - COALESCE(SUM(il.pack_size * il.number_of_packs), 0) AS quantity\nFROM item\nINNER JOIN item_link i ON item.id = i.item_id\nLEFT JOIN requisition_line rl ON rl.item_link_id = i.id\nLEFT JOIN requisition r ON r.id = rl.requisition_id\nLEFT JOIN invoice ON invoice.requisition_id = r.id\nLEFT JOIN invoice_line il on invoice.id = il.invoice_id AND il.item_link_id = i.id\nWHERE r.store_id = $storeId AND r.type = 'REQUEST' AND r.status = 'SENT'\nGROUP BY 1"
            }
          },
          "lastMonthConsumption": {
            "type": "SQLQuery",
            "data": {
              "name": "lastMonthConsumption",
              "query_sqlite": "WITH\n    this_month AS (\n        SELECT date('now', 'start of month') AS this_month\n    ),\n    last_month AS (\n        SELECT date('now', 'start of month', '-1 month') AS last_month\n    )\nSELECT\n    SUM(quantity) AS quantity,\n    item_id\nFROM consumption, this_month, last_month\nWHERE date >= last_month AND date < this_month AND store_id = $storeId\nGROUP BY item_id\n",
              "query_postgres": "WITH\n    this_month AS (\n        SELECT date_trunc('month', CURRENT_DATE) AS this_month\n    ),\n    last_month AS (\n        SELECT date_trunc('month', CURRENT_DATE - interval '1 month') AS last_month\n    )\nSELECT\n    SUM(quantity) AS quantity,\n    item_id\nFROM consumption, this_month, last_month\nWHERE date >= last_month AND date < this_month AND store_id = $storeId\nGROUP BY item_id\n"
=======
          "style.css": {
            "type": "Resource",
            "data": "@page {\n  margin: 0;\n  size: A4 landscape;\n}\n\n.paging {\n  width: 100%;\n}\n\n.container {\n  margin: auto;\n  padding: 10px;\n  font-size: 14px;\n  font-family: \"Helvetica Neue\", \"Helvetica\", Helvetica, Arial, sans-serif;\n  color: #555;\n}\n\n.container table {\n  width: 100%;\n  font-size: inherit;\n  font-family: inherit;\n  text-align: left;\n  margin-top: 10;\n  margin-bottom: 15;\n  border-collapse: separate;\n}\n\n.container table td {\n  padding: 10px;\n  vertical-align: top;\n  border-top: 1px solid rgb(164, 163, 163);\n}\n\n.container table tr:last-child td {\n  border-bottom: none;\n}\n\n.container > table > thead {\n  position: -webkit-sticky;\n  position: sticky;\n  top: 0;\n  background-color: #f1f1f1;\n}\n\n.container,\nbody,\n.container > table {\n  margin-top: 0px;\n  padding-top: 0px;\n}\n\n.container table tr.heading td {\n  font-weight: bold;\n  margin-bottom: 15px;\n}\n\n.container table td.status span {\n  padding: 2px;\n  border-radius: 10px;\n}\n"
          },
          "AMCTwelve": {
            "type": "SQLQuery",
            "data": {
              "name": "AMCTwelve",
              "query_sqlite": "WITH\n    twelve_months_ago AS (\n        SELECT date('now', 'start of month', '-12 month') AS twelve_months_ago\n    )\nSELECT\n    ROUND(SUM(quantity / 12), 1) AS quantity,\n    item_id\nFROM consumption, twelve_months_ago\nWHERE date >= twelve_months_ago AND consumption.store_id = $storeId\nGROUP BY item_id\n",
              "query_postgres": "WITH\n    twelve_months_ago AS (\n        SELECT date_trunc('month', CURRENT_DATE - interval '12 months') AS twelve_months_ago\n    )\nSELECT\n    ROUND(SUM(quantity / 12)::numeric, 1) AS quantity,\n    item_id\nFROM consumption, twelve_months_ago\nWHERE date >= twelve_months_ago AND consumption.store_id = $storeId\nGROUP BY item_id\n"
>>>>>>> cf19e92e
            }
          },
          "twoMonthsAgoConsumption": {
            "type": "SQLQuery",
            "data": {
              "name": "twoMonthsAgoConsumption",
              "query_sqlite": "WITH\n    last_month AS (\n        SELECT date('now', 'start of month', '-1 month') AS last_month\n    ),\n    two_months_ago AS (\n        SELECT date('now', 'start of month', '-2 month') AS two_months_ago\n    )\nSELECT\n    SUM(quantity) AS quantity,\n    item_id\nFROM consumption, two_months_ago, last_month\nWHERE date >= two_months_ago AND date < last_month AND store_id = $storeId\nGROUP BY item_id\n",
              "query_postgres": "WITH\n    last_month AS (\n        SELECT date_trunc('month', CURRENT_DATE - interval '1 month') AS last_month\n    ),\n    two_months_ago AS (\n        SELECT date_trunc('month', CURRENT_DATE - interval '2 month') AS two_months_ago\n    )\nSELECT\n    SUM(quantity) AS quantity,\n    item_id\nFROM consumption, two_months_ago, last_month\nWHERE date >= two_months_ago AND date < last_month AND store_id = $storeId\nGROUP BY item_id\n"
            }
          },
<<<<<<< HEAD
          "thisMonthConsumption": {
            "type": "SQLQuery",
            "data": {
              "name": "thisMonthConsumption",
              "query_sqlite": "WITH\n    this_month AS (\n        SELECT date('now', 'start of month') AS this_month\n    )\nSELECT\n    SUM(quantity) AS quantity,\n    item_id\nFROM consumption, this_month\nWHERE date >= this_month AND store_id = $storeId\nGROUP BY item_id\n",
              "query_postgres": "WITH\n    this_month AS (\n        SELECT date_trunc('month', CURRENT_DATE) AS this_month\n    )\nSELECT\n    SUM(quantity) AS quantity,\n    item_id\nFROM consumption, this_month\nWHERE date >= this_month AND store_id = $storeId\nGROUP BY item_id\n"
            }
          },
          "expiringInTwelveMonths": {
=======
          "lastMonthConsumption": {
>>>>>>> cf19e92e
            "type": "SQLQuery",
            "data": {
              "name": "expiringInTwelveMonths",
              "query_sqlite": "WITH \n    this_month AS (\n        SELECT date('now') AS this_month\n    ),\n    twelve_months AS (\n        SELECT date('now', '+12 months') AS twelve_months\n    )\nSELECT \n    stock_line.id,\n    i.item_id,\n    SUM(stock_line.available_number_of_packs) AS quantity\nFROM stock_line, twelve_months, this_month\nINNER JOIN item_link i ON i.id = stock_line.item_link_id\nWHERE stock_line.expiry_date < twelve_months AND stock_line.store_id = $storeId\nGROUP BY item_id\n",
              "query_postgres": "WITH \n    this_month AS (\n        SELECT date_trunc('month', CURRENT_DATE) AS this_month\n    ),\n    twelve_months AS (\n        SELECT date_trunc('month', CURRENT_DATE + interval '12 months') AS twelve_months\n    )\nSELECT \n    s.id,\n    i.item_id,\n    SUM(s.available_number_of_packs) AS quantity\nFROM stock_line s\nINNER JOIN item_link i ON i.id = s.item_link_id\nINNER JOIN this_month ON true\nINNER JOIN twelve_months ON true\nWHERE s.expiry_date < twelve_months AND s.store_id = $storeId\nGROUP BY s.id, i.item_id"
            }
          },
          "expiringInSixMonths": {
            "type": "SQLQuery",
            "data": {
              "name": "expiringInSixMonths",
              "query_sqlite": "WITH \n    this_month AS (\n        SELECT date('now') AS this_month\n    ),\n    six_months AS (\n        SELECT date('now', '+6 months') AS six_months\n    )\nSELECT \n    stock_line.id,\n    i.item_id,\n    SUM(stock_line.available_number_of_packs) AS quantity\nFROM stock_line, six_months, this_month\nINNER JOIN item_link i ON i.id = stock_line.item_link_id\nWHERE stock_line.expiry_date < six_months AND stock_line.store_id = $storeId\nGROUP BY i.item_id\n",
              "query_postgres": "WITH \n    this_month AS (\n        SELECT date_trunc('month', CURRENT_DATE) AS this_month\n    ),\n    six_months AS (\n        SELECT date_trunc('month', CURRENT_DATE + interval '6 months') AS six_months\n    )\nSELECT \n    s.id,\n    i.item_id,\n    SUM(s.available_number_of_packs) AS quantity\nFROM stock_line s\nINNER JOIN item_link i ON i.id = s.item_link_id\nINNER JOIN this_month ON true\nINNER JOIN six_months ON true\nWHERE s.expiry_date < six_months AND s.store_id = $storeId\nGROUP BY s.id, i.item_id\n"
            }
          },
<<<<<<< HEAD
          "template.html": {
            "type": "TeraTemplate",
=======
          "stockOnOrder": {
            "type": "SQLQuery",
>>>>>>> cf19e92e
            "data": {
              "output": "Html",
              "template": "<style>\n  {% include \"style.css\" %}\n</style>\n\n<div class=\"container\">\n  <table>\n    <thead>\n      <tr class=\"heading\">\n        <td>{{t(k=\"label.code\", f=\"Code\")}}</td>\n        <td>{{t(k=\"label.name\", f=\"Name\")}}</td>\n        <td>{{t(k=\"report.stock-on-hand\", f=\"Stock on hand\")}}</td>\n        <td>{{t(k=\"report.stock-on-order\", f=\"Stock on order\")}}</td>\n        <td>{{t(k=\"report.amc-12-months\", f=\"AMC (12 months)\")}}</td>\n        <td>{{t(k=\"report.amc-24-months\", f=\"AMC (24 months)\")}}</td>\n        <td>{{t(k=\"report.amc-for-lookback\", f=\"AMC (lookback period)\")}}</td>\n        <td>{{t(k=\"report.months-cover\", f=\"Months cover\")}}</td>\n        <td>\n          {{t(k=\"report.usage-this-month\", f=\"Monthly usage (this month)\")}}\n        </td>\n        <td>\n          {{t(k=\"report.usage-last-month\", f=\"Monthly usage (last month)\")}}\n        </td>\n        <td>\n          {{t(k=\"report.usage-2-months-prior\", f=\"Monthly usage (2 months\n          ago)\")}}\n        </td>\n        <td>{{t(k=\"report.expiring-6-months\", f=\"Expiring in 6 months\")}}</td>\n        <td>{{t(k=\"report.expiring-12-months\", f=\"Expiring in 12 months\")}}</td>\n      </tr>\n    </thead>\n    <tbody>\n      {% for item in data.items.nodes %}\n      <tr>\n        <td>{{item.code}}</td>\n        <td>{{item.name}}</td>\n        <td>{{item.SOH | round( precision=1)}}</td>\n        <td>{{item.stockOnOrder}}</td>\n        <td>{{item.AMC12}}</td>\n        <td>{{item.AMC24}}</td>\n        <td>{{item.AMC | round( precision=1)}}</td>\n        <td>{{item.MOS | round( precision=1)}}</td>\n        <td>{{item.monthConsumption}}</td>\n        <td>{{item.lastMonthConsumption}}</td>\n        <td>{{item.twoMonthsAgoConsumption}}</td>\n        <td>{{item.expiringInSixMonths}}</td>\n        <td>{{item.expiringInTwelveMonths}}</td>\n      </tr>\n      {% endfor %}\n    </tbody>\n  </table>\n</div>\n"
            }
          },
<<<<<<< HEAD
          "AMCTwentyFour": {
            "type": "SQLQuery",
            "data": {
              "name": "AMCTwentyFour",
              "query_sqlite": "WITH\n    twenty_four_months_ago AS (\n        SELECT date('now', 'start of month', '-24 month') AS twenty_four_months_ago\n    )\nSELECT\n    ROUND(SUM(quantity / 24), 1) AS quantity,    \n    item_id\nFROM consumption, twenty_four_months_ago\nWHERE date >= twenty_four_months_ago AND consumption.store_id = $storeId\nGROUP BY item_id\n",
              "query_postgres": "WITH\n    twenty_four_months_ago AS (\n        SELECT date_trunc('month', CURRENT_DATE - interval '24 months') AS twenty_four_months_ago\n    )\nSELECT\n    ROUND(SUM(quantity / 24)::numeric, 1) AS quantity,\n    item_id\nFROM consumption, twenty_four_months_ago\nWHERE date >= twenty_four_months_ago AND consumption.store_id = $storeId\nGROUP BY item_id\n"
=======
          "thisMonthConsumption": {
            "type": "SQLQuery",
            "data": {
              "name": "thisMonthConsumption",
              "query_sqlite": "WITH\n    this_month AS (\n        SELECT date('now', 'start of month') AS this_month\n    )\nSELECT\n    SUM(quantity) AS quantity,\n    item_id\nFROM consumption, this_month\nWHERE date >= this_month AND store_id = $storeId\nGROUP BY item_id\n",
              "query_postgres": "WITH\n    this_month AS (\n        SELECT date_trunc('month', CURRENT_DATE) AS this_month\n    )\nSELECT\n    SUM(quantity) AS quantity,\n    item_id\nFROM consumption, this_month\nWHERE date >= this_month AND store_id = $storeId\nGROUP BY item_id\n"
            }
          },
          "template.html": {
            "type": "TeraTemplate",
            "data": {
              "output": "Html",
              "template": "<style>\n  {% include \"style.css\" %}\n</style>\n\n<div class=\"container\">\n  <table>\n    <thead>\n      <tr class=\"heading\">\n        <td>{{t(k=\"label.code\", f=\"Code\")}}</td>\n        <td>{{t(k=\"label.name\", f=\"Name\")}}</td>\n        <td>{{t(k=\"report.stock-on-hand\", f=\"Stock on hand\")}}</td>\n        <td>{{t(k=\"report.stock-on-order\", f=\"Stock on order\")}}</td>\n        <td>{{t(k=\"report.amc-12-months\", f=\"AMC (12 months)\")}}</td>\n        <td>{{t(k=\"report.amc-24-months\", f=\"AMC (24 months)\")}}</td>\n        <td>{{t(k=\"report.amc-for-lookback\", f=\"AMC (lookback period)\")}}</td>\n        <td>{{t(k=\"report.months-cover\", f=\"Months cover\")}}</td>\n        <td>\n          {{t(k=\"report.usage-this-month\", f=\"Monthly usage (this month)\")}}\n        </td>\n        <td>\n          {{t(k=\"report.usage-last-month\", f=\"Monthly usage (last month)\")}}\n        </td>\n        <td>\n          {{t(k=\"report.usage-2-months-prior\", f=\"Monthly usage (2 months\n          ago)\")}}\n        </td>\n        <td>{{t(k=\"report.expiring-6-months\", f=\"Expiring in 6 months\")}}</td>\n        <td>{{t(k=\"report.expiring-12-months\", f=\"Expiring in 12 months\")}}</td>\n      </tr>\n    </thead>\n    <tbody>\n      {% for item in data.items.nodes %}\n      <tr>\n        <td>{{item.code}}</td>\n        <td>{{item.name}}</td>\n        <td>{{item.SOH | round( precision=1)}}</td>\n        <td>{{item.stockOnOrder}}</td>\n        <td>{{item.AMC12}}</td>\n        <td>{{item.AMC24}}</td>\n        <td>{{item.AMC | round( precision=1)}}</td>\n        <td>{{item.MOS | round( precision=1)}}</td>\n        <td>{{item.monthConsumption}}</td>\n        <td>{{item.lastMonthConsumption}}</td>\n        <td>{{item.twoMonthsAgoConsumption}}</td>\n        <td>{{item.expiringInSixMonths}}</td>\n        <td>{{item.expiringInTwelveMonths}}</td>\n      </tr>\n      {% endfor %}\n    </tbody>\n  </table>\n</div>\n"
            }
          },
          "query.graphql": {
            "type": "GraphGLQuery",
            "data": {
              "query": "query ItemUsage($storeId: String!, $itemCode: String, $itemName: String) {\n  items(\n    storeId: $storeId\n    filter: {\n      code: { like: $itemCode }\n      name: { like: $itemName }\n      isVisibleOrOnHand: true\n      isActive: true\n    }\n  ) {\n    ... on ItemConnector {\n      nodes {\n        id\n        code\n        name\n        stats(storeId: $storeId) {\n          totalConsumption\n          availableMonthsOfStockOnHand\n          stockOnHand\n          averageMonthlyConsumption\n        }\n      }\n    }\n  }\n}\n",
              "variables": null
>>>>>>> cf19e92e
            }
          },
          "AMCTwentyFour": {
            "type": "SQLQuery",
            "data": {
              "name": "AMCTwentyFour",
              "query_sqlite": "WITH\n    twenty_four_months_ago AS (\n        SELECT date('now', 'start of month', '-24 month') AS twenty_four_months_ago\n    )\nSELECT\n    ROUND(SUM(quantity / 24), 1) AS quantity,    \n    item_id\nFROM consumption, twenty_four_months_ago\nWHERE date >= twenty_four_months_ago AND consumption.store_id = $storeId\nGROUP BY item_id\n",
              "query_postgres": "WITH\n    twenty_four_months_ago AS (\n        SELECT date_trunc('month', CURRENT_DATE - interval '24 months') AS twenty_four_months_ago\n    )\nSELECT\n    ROUND(SUM(quantity / 24)::numeric, 1) AS quantity,\n    item_id\nFROM consumption, twenty_four_months_ago\nWHERE date >= twenty_four_months_ago AND consumption.store_id = $storeId\nGROUP BY item_id\n"
            }
          },
          "expiringInTwelveMonths": {
            "type": "SQLQuery",
            "data": {
              "name": "expiringInTwelveMonths",
              "query_sqlite": "WITH \n    this_month AS (\n        SELECT date('now') AS this_month\n    ),\n    twelve_months AS (\n        SELECT date('now', '+12 months') AS twelve_months\n    )\nSELECT \n    stock_line.id,\n    i.item_id,\n    SUM(stock_line.available_number_of_packs) AS quantity\nFROM stock_line, twelve_months, this_month\nINNER JOIN item_link i ON i.id = stock_line.item_link_id\nWHERE stock_line.expiry_date < twelve_months AND stock_line.store_id = $storeId\nGROUP BY item_id\n",
              "query_postgres": "WITH \n    this_month AS (\n        SELECT date_trunc('month', CURRENT_DATE) AS this_month\n    ),\n    twelve_months AS (\n        SELECT date_trunc('month', CURRENT_DATE + interval '12 months') AS twelve_months\n    )\nSELECT \n    s.id,\n    i.item_id,\n    SUM(s.available_number_of_packs) AS quantity\nFROM stock_line s\nINNER JOIN item_link i ON i.id = s.item_link_id\nINNER JOIN this_month ON true\nINNER JOIN twelve_months ON true\nWHERE s.expiry_date < twelve_months AND s.store_id = $storeId\nGROUP BY s.id, i.item_id"
            }
          }
        }
      },
      "context": "REPORT",
      "sub_context": "StockAndItems",
      "argument_schema_id": "for_report_item-usage_2_6_3_false",
      "comment": null,
      "is_custom": false,
      "version": "2.6.3",
      "code": "item-usage",
      "form_schema": {
        "id": "for_report_item-usage_2_6_3_false",
        "type": "reportArgument",
        "json_schema": {
          "$schema": "http://json-schema.org/draft-07/schema#",
          "allOf": [
            {
              "$ref": "#/definitions/StockFilters"
            }
          ],
          "definitions": {
            "StockFilters": {
              "properties": {
                "dir": {
                  "description": "sort by dir",
                  "format": "SortToggle",
                  "type": [
                    "string",
                    "null"
                  ]
                },
                "itemCode": {
                  "description": "Item Code",
                  "type": "string"
                },
                "itemName": {
                  "description": "Item Name",
                  "type": "string"
                },
                "monthlyConsumptionLookBackPeriod": {
                  "description": "Average Monthly Consumption Look Back Period",
                  "type": "number"
                },
                "sort": {
                  "description": "sort by",
                  "enum": [
                    "name",
                    "code",
                    "SOH",
                    "MOS",
                    "monthConsumption",
                    "lastMonthConsumption",
                    "twoMonthsAgoConsumption",
                    "expiringInSixMonths",
                    "expiringInTwelveMonths",
                    "stockOnOrder",
                    "AMC12",
                    "AMC24"
                  ],
                  "type": "string"
                }
              }
            }
          },
          "type": "object"
        },
        "ui_schema": {
          "elements": [
            {
              "label": "T#report.item-code",
              "options": {
                "useDebounce": false
              },
              "scope": "#/properties/itemCode",
              "type": "Control"
            },
            {
              "label": "T#report.item-name",
              "scope": "#/properties/itemName",
              "type": "Control"
            },
            {
              "label": "T#report.amc-lookback",
              "options": {
                "inputAlignment": "end",
                "paddingRight": 25,
                "readonly": true
              },
              "scope": "#/properties/monthlyConsumptionLookBackPeriod",
              "type": "Control"
            },
            {
              "label": "T#report.sort-by",
              "options": {
                "show": [
                  [
                    "name",
                    "T#report.item-name"
                  ],
                  [
                    "code",
                    "T#label.code"
                  ],
                  [
                    "SOH",
                    "T#report.stock-on-hand"
                  ],
                  [
                    "MOS",
                    "T#report.months-cover"
                  ],
                  [
                    "monthConsumption",
                    "T#report.consumption-month"
                  ],
                  [
                    "lastMonthConsumption",
                    "T#report.consumption-last-month"
                  ],
                  [
                    "twoMonthsAgoConsumption",
                    "T#report.consumption-two-months-ago"
                  ],
                  [
                    "expiringInSixMonths",
                    "T#report.expiring-6-months"
                  ],
                  [
                    "expiringInTwelveMonths",
                    "T#report.expiring-12-months"
                  ],
                  [
                    "stockOnOrder",
                    "T#report.stock-on-order"
                  ],
                  [
                    "AMC12",
                    "T#report.amc-12-months"
                  ],
                  [
                    "AMC24",
                    "T#report.amc-24-months"
                  ]
                ]
              },
              "scope": "#/properties/sort",
              "type": "Control"
            },
            {
              "label": "T#report.sort-direction",
              "scope": "#/properties/dir",
              "type": "SortToggle"
            }
          ],
          "type": "VerticalLayout"
        }
      },
      "excel_template_buffer": null
    },
    {
      "id": "stock-detail_2_6_3_false",
      "name": "Stock Detail",
      "template": {
        "index": {
          "template": "template.html",
          "header": null,
          "footer": null,
          "query": [
            "query.graphql"
          ],
          "convert_data": "dmFyIGU9ezM3ODplPT57Y29uc3QgdD1lPT57bGV0IHI9e307cmV0dXJuIE9iamVjdC5rZXlzKGUpLmZvckVhY2goZnVuY3Rpb24obyl7IiIhPT1lW29dJiZ2b2lkIDAhPT1lW29dJiZudWxsIT09ZVtvXSYmKCJvYmplY3QiPT10eXBlb2YgZVtvXT9yW29dPXQoZVtvXSk6cltvXT1lW29dKX0pLHJ9LHI9KGUsdCk9Pih0Kz0iIikuc3BsaXQoIi4iKS5yZWR1Y2UoKGUsdCk9PmUmJmVbdF0sZSk7ZS5leHBvcnRzPXtjbGVhblVwT2JqZWN0OnQsY2xlYW5VcE5vZGVzOmU9PntsZXQgcj1bXTtyZXR1cm4gZS5mb3JFYWNoKGU9PnswIT1PYmplY3Qua2V5cyhlKS5sZW5ndGgmJnIucHVzaCh0KGUpKX0pLHJ9LGdldE5lc3RlZFZhbHVlOnIsc29ydE5vZGVzOihlLHQsbyk9Pih0JiZlLnNvcnQoKGUsbik9PntsZXQgcz1yKGUsdCk7InN0cmluZyI9PXR5cGVvZiBzJiYocz1zLnRvTG9jYWxlTG93ZXJDYXNlKCkpO2xldCBhPXIobix0KTtyZXR1cm4ic3RyaW5nIj09dHlwZW9mIGEmJihhPWEudG9Mb2NhbGVMb3dlckNhc2UoKSksbnVsbD09cyYmbnVsbD09YT8wOm51bGw9PXM/ImFzYyI9PT1vPy0xOjE6bnVsbD09YT8iYXNjIj09PW8/MTotMTpzPT09YT8wOiJhc2MiPT09bz9zPmE/MTotMTpzPGE/MTotMX0pLGUpfX19LHQ9e307ZnVuY3Rpb24gcihvKXt2YXIgbj10W29dO2lmKHZvaWQgMCE9PW4pcmV0dXJuIG4uZXhwb3J0czt2YXIgcz10W29dPXtleHBvcnRzOnt9fTtyZXR1cm4gZVtvXShzLHMuZXhwb3J0cyxyKSxzLmV4cG9ydHN9ci5kPShlLHQpPT57Zm9yKHZhciBvIGluIHQpci5vKHQsbykmJiFyLm8oZSxvKSYmT2JqZWN0LmRlZmluZVByb3BlcnR5KGUsbyx7ZW51bWVyYWJsZTohMCxnZXQ6dFtvXX0pfSxyLm89KGUsdCk9Pk9iamVjdC5wcm90b3R5cGUuaGFzT3duUHJvcGVydHkuY2FsbChlLHQpO3ZhciBvPXIoMzc4KTtmdW5jdGlvbiBuKGUpe3JldHVybiBlLmRhdGEuc3RvY2tMaW5lcy5ub2Rlcz0oKGUsdCxyKT0+e2xldCBuPSgwLG8uY2xlYW5VcE5vZGVzKShlKTtyZXR1cm4oMCxvLnNvcnROb2Rlcykobix0LHIpfSkoZS5kYXRhLnN0b2NrTGluZXMubm9kZXMsZT8uYXJndW1lbnRzPy5zb3J0Pz8iaXRlbS5uYW1lIixlPy5hcmd1bWVudHM/LmRpcj8/ImFzYyIpLGV9ZXhwb3J0e24gYXMgY29udmVydF9kYXRhfTs=",
          "convert_data_type": "BoaJs"
        },
        "entries": {
<<<<<<< HEAD
          "style.css": {
            "type": "Resource",
            "data": "@page {\n  margin: 0;\n  size: A4 landscape;\n}\n\n.paging {\n  width: 100%;\n}\n\n.container {\n  margin: auto;\n  padding: 10px;\n  font-size: 14px;\n  font-family: \"Helvetica Neue\", \"Helvetica\", Helvetica, Arial, sans-serif;\n  color: #555;\n}\n\n.container table {\n  width: 100%;\n  font-size: inherit;\n  font-family: inherit;\n  text-align: left;\n  margin-top: 10;\n  margin-bottom: 15;\n  border-collapse: separate;\n}\n\n.container table td {\n  padding: 10px;\n  vertical-align: top;\n  border-top: 1px solid rgb(164, 163, 163);\n}\n\n.container table tr:last-child td {\n  border-bottom: none;\n}\n\n.container>table>thead {\n  position: -webkit-sticky;\n  position: sticky;\n  top: 0;\n  background-color: #f1f1f1;\n}\n\n.container,\nbody,\n.container>table {\n  margin-top: 0px;\n  padding-top: 0px;\n}\n\n.container table tr.heading td {\n  font-weight: bold;\n  margin-bottom: 15px;\n}\n\n.container table td.status span {\n  padding: 2px;\n  border-radius: 10px;\n}\n"
=======
          "query.graphql": {
            "type": "GraphGLQuery",
            "data": {
              "query": "query StockDetail($storeId: String, $itemCodeOrName: String) {\n  stockLines(\n    storeId: $storeId\n    filter: {\n      itemCodeOrName: { like: $itemCodeOrName }\n      hasPacksInStore: true\n      isActive: true\n    }\n  ) {\n    ... on StockLineConnector {\n      nodes {\n        batch\n        expiryDate\n        id\n        packSize\n        storeId\n        totalNumberOfPacks\n        supplierName\n        location {\n          code\n        }\n        item {\n          code\n          name\n          unitName\n        }\n      }\n    }\n  }\n}\n",
              "variables": null
            }
>>>>>>> cf19e92e
          },
          "template.html": {
            "type": "TeraTemplate",
            "data": {
              "output": "Html",
              "template": "<style>\n  {% include \"style.css\" %}\n</style>\n\n<div class=\"container\">\n  <table>\n    <thead>\n      <tr class=\"heading\">\n        <td>{{t(k=\"label.code\", f=\"Code\")}}</td>\n        <td>{{t(k=\"label.name\", f=\"Name\")}}</td>\n        <td>{{t(k=\"label.batch\", f=\"Batch\")}}</td>\n        <td>{{t(k=\"label.expiry\", f=\"Expiry\")}}</td>\n        <td>{{t(k=\"label.location\", f=\"Location\")}}</td>\n        <td>{{t(k=\"label.unit\", f=\"Unit\")}}</td>\n        <td>{{t(k=\"report.pack-size\", f=\"Pack size\")}}</td>\n        <td>{{t(k=\"report.pack-quantity\", f=\"Pack quantity\")}}</td>\n        <td>{{t(k=\"label.soh\", f=\"SOH\")}}</td>\n        <td>{{t(k=\"label.supplier\", f=\"Supplier\")}}</td>\n      </tr>\n    </thead>\n    <tbody>\n      {% for stockLine in data.stockLines.nodes %}\n\n      <tr>\n        <td>{{stockLine.item.code}}</td>\n        <td>{{stockLine.item.name}}</td>\n        <td>{{stockLine.batch | default(value='')}}</td>\n        <td>\n          {%if stockLine.expiryDate %}\n          {{stockLine.expiryDate | date(format=\"%d/%m/%Y\")}}\n          {% else %}\n          \n          {% endif %}\n        </td>\n        <td>{{stockLine.location.code | default(value='')}}</td>\n        <td>{{stockLine.item.unitName | default(value='')}}</td>\n        <td>{{stockLine.packSize }}</td>\n        <td>{{stockLine.totalNumberOfPacks}}</td>\n        <td>{{\n          stockLine.totalNumberOfPacks * stockLine.packSize | round( precision=1)  \n        }}</td>\n        <td>{{stockLine.supplierName | default(value='')}}</td>    \n      </tr>\n      {% endfor %}\n    </tbody>\n  </table>\n</div>\n"
            }
          },
<<<<<<< HEAD
          "query.graphql": {
            "type": "GraphGLQuery",
            "data": {
              "query": "query StockDetail($storeId: String, $itemCodeOrName: String) {\n  stockLines(\n    storeId: $storeId\n    filter: {\n      itemCodeOrName: { like: $itemCodeOrName }\n      hasPacksInStore: true\n      isActive: true\n    }\n  ) {\n    ... on StockLineConnector {\n      nodes {\n        batch\n        expiryDate\n        id\n        packSize\n        storeId\n        totalNumberOfPacks\n        supplierName\n        location {\n          code\n        }\n        item {\n          code\n          name\n          unitName\n        }\n      }\n    }\n  }\n}\n",
              "variables": null
            }
=======
          "style.css": {
            "type": "Resource",
            "data": "@page {\n  margin: 0;\n  size: A4 landscape;\n}\n\n.paging {\n  width: 100%;\n}\n\n.container {\n  margin: auto;\n  padding: 10px;\n  font-size: 14px;\n  font-family: \"Helvetica Neue\", \"Helvetica\", Helvetica, Arial, sans-serif;\n  color: #555;\n}\n\n.container table {\n  width: 100%;\n  font-size: inherit;\n  font-family: inherit;\n  text-align: left;\n  margin-top: 10;\n  margin-bottom: 15;\n  border-collapse: separate;\n}\n\n.container table td {\n  padding: 10px;\n  vertical-align: top;\n  border-top: 1px solid rgb(164, 163, 163);\n}\n\n.container table tr:last-child td {\n  border-bottom: none;\n}\n\n.container>table>thead {\n  position: -webkit-sticky;\n  position: sticky;\n  top: 0;\n  background-color: #f1f1f1;\n}\n\n.container,\nbody,\n.container>table {\n  margin-top: 0px;\n  padding-top: 0px;\n}\n\n.container table tr.heading td {\n  font-weight: bold;\n  margin-bottom: 15px;\n}\n\n.container table td.status span {\n  padding: 2px;\n  border-radius: 10px;\n}\n"
>>>>>>> cf19e92e
          }
        }
      },
      "context": "REPORT",
      "sub_context": "StockAndItems",
      "argument_schema_id": "for_report_stock-detail_2_6_3_false",
      "comment": null,
      "is_custom": false,
      "version": "2.6.3",
      "code": "stock-detail",
      "form_schema": {
        "id": "for_report_stock-detail_2_6_3_false",
        "type": "reportArgument",
        "json_schema": {
          "$schema": "http://json-schema.org/draft-07/schema#",
          "allOf": [
            {
              "$ref": "#/definitions/StockFilters"
            }
          ],
          "definitions": {
            "StockFilters": {
              "properties": {
                "dir": {
                  "description": "sort by dir",
                  "format": "SortToggle",
                  "type": [
                    "string",
                    "null"
                  ]
                },
                "itemCodeOrName": {
                  "description": "Item Code or Name",
                  "type": "string"
                },
                "sort": {
                  "description": "sort by",
                  "enum": [
                    "batch",
                    "item.name",
                    "item.code",
                    "expiryDate",
                    "location.code",
                    "item.unitName",
                    "packSize",
                    "totalNumberOfPacks"
                  ],
                  "type": "string"
                }
              }
            }
          },
          "type": "object"
        },
        "ui_schema": {
          "elements": [
            {
              "label": "T#report.item-code-or-name",
              "options": {
                "useDebounce": false
              },
              "scope": "#/properties/itemCodeOrName",
              "type": "Control"
            },
            {
              "label": "T#report.sort-by",
              "options": {
                "show": [
                  [
                    "item.name",
                    "T#report.item-name"
                  ],
                  [
                    "batch",
                    "T#label.batch"
                  ],
                  [
                    "item.code",
                    "T#label.code"
                  ],
                  [
                    "expiryDate",
                    "T#report.expiry-date"
                  ],
                  [
                    "location.code",
                    "T#label.location"
                  ],
                  [
                    "item.unitName",
                    "T#label.unit"
                  ],
                  [
                    "packSize",
                    "T#label.pack-size"
                  ],
                  [
                    "totalNumberOfPacks",
                    "T#label.num-packs-total"
                  ]
                ]
              },
              "scope": "#/properties/sort",
              "type": "Control"
            },
            {
              "label": "T#report.sort-direction",
              "scope": "#/properties/dir",
              "type": "SortToggle"
            }
          ],
          "type": "VerticalLayout"
        }
      },
      "excel_template_buffer": null
    },
    {
      "id": "pending-encounters_2_9_0_false",
      "name": "Pending Encounters",
      "template": {
        "index": {
          "template": "template.html",
          "header": null,
          "footer": null,
          "query": [
            "encountersQuery.graphql"
          ],
          "convert_data": "dmFyIHQ9ezQxMzp0PT57ZnVuY3Rpb24gZSh0KXtyZXR1cm4gdD43PyJMVEZVIjp0PjA/IkxBVEUiOiIifXQuZXhwb3J0cz17YXBwbHlEYXlzTGF0ZTpmdW5jdGlvbih0KXtyZXR1cm4gdC5tYXAodD0+e2NvbnN0IHI9bmV3IERhdGUodC5zdGFydERhdGV0aW1lKSxhPU1hdGguZmxvb3IoKG5ldyBEYXRlLXIpLzg2NGU1KSxuPWE+MD9hOjAsbz1lKG4pO3JldHVybnsuLi50LGRheXNMYXRlOm4sc3RhdHVzOm99fSl9LGdldFN0YXR1czplfX19LGU9e307ZnVuY3Rpb24gcihhKXt2YXIgbj1lW2FdO2lmKHZvaWQgMCE9PW4pcmV0dXJuIG4uZXhwb3J0czt2YXIgbz1lW2FdPXtleHBvcnRzOnt9fTtyZXR1cm4gdFthXShvLG8uZXhwb3J0cyxyKSxvLmV4cG9ydHN9ci5uPXQ9Pnt2YXIgZT10JiZ0Ll9fZXNNb2R1bGU/KCk9PnQuZGVmYXVsdDooKT0+dDtyZXR1cm4gci5kKGUse2E6ZX0pLGV9LHIuZD0odCxlKT0+e2Zvcih2YXIgYSBpbiBlKXIubyhlLGEpJiYhci5vKHQsYSkmJk9iamVjdC5kZWZpbmVQcm9wZXJ0eSh0LGEse2VudW1lcmFibGU6ITAsZ2V0OmVbYV19KX0sci5vPSh0LGUpPT5PYmplY3QucHJvdG90eXBlLmhhc093blByb3BlcnR5LmNhbGwodCxlKTt2YXIgYT17fTtyLmQoYSx7SDooKT0+b30pO3ZhciBuPXIoNDEzKTtmdW5jdGlvbiBvKHQpe3JldHVybiB0LmRhdGEuZW5jb3VudGVycy5ub2Rlcz0oMCxuLmFwcGx5RGF5c0xhdGUpKHQuZGF0YS5lbmNvdW50ZXJzLm5vZGVzKSx0fWNvbnN0IHM9YS5IO2V4cG9ydHtzIGFzIGNvbnZlcnRfZGF0YX07",
          "convert_data_type": "BoaJs"
        },
        "entries": {
<<<<<<< HEAD
=======
          "encountersQuery.graphql": {
            "type": "GraphGLQuery",
            "data": {
              "query": "query encountersQuery(\n  $storeId: String!\n  $programId: String!\n  $startDatetime: DatetimeFilterInput\n) {\n  encounters(\n    storeId: $storeId\n    filter: {\n      programId: { equalTo: $programId }\n      status: { equalTo: \"PENDING\" }\n      startDatetime: $startDatetime\n    }\n    sort: { key: \"startDatetime\", desc: false }\n  ) {\n    ... on EncounterConnector {\n      nodes {\n        ... on EncounterNode {\n          id\n          startDatetime\n          type\n          patient {\n            firstName\n            lastName\n            dateOfBirth\n            phone\n            nextOfKinName\n          }\n          programEnrolment {\n            programEnrolmentId\n          }\n          previousEncounter {\n            startDatetime\n          }\n        }\n      }\n    }\n  }\n  store(id: $storeId) {\n    ... on StoreNode {\n      code\n      storeName\n      logo\n      name(storeId: $storeId) {\n        ... on NameNode {\n          address1\n          address2\n          chargeCode\n          code\n          comment\n          country\n          email\n          name\n          phone\n          website\n        }\n      }\n    }\n  }\n}\n",
              "variables": null
            }
          },
>>>>>>> cf19e92e
          "template.html": {
            "type": "TeraTemplate",
            "data": {
              "output": "Html",
              "template": "{% macro formatDate(datetime) %} {% if datetime %}{{ datetime |\ndate(format=\"%d/%m/%Y\", timezone=arguments.timezone) }}{% endif %} {% endmacro input %}\n\n<style>\n  {% include \"encounters.css\" %}\n</style>\n\n<div class=\"container\">\n  <table>\n    <thead>\n      <tr class=\"heading\">\n        <td>{{t(k=\"report.program-id\", f=\"Program ID\")}}</td>\n        <td>{{t(k=\"label.first-name\", f=\"First Name\")}}</td>\n        <td>{{t(k=\"label.last-name\", f=\"Last Name\")}}</td>\n        <td>{{t(k=\"label.date-of-birth\", f=\"Date of birth\")}}</td>\n        <td>{{t(k=\"label.next-of-kin\", f=\"Next of kin\")}}</td>\n        <td>{{t(k=\"label.phone\", f=\"Phone\")}}</td>\n        <td>\n          {{t(k=\"report.last-encounter-date\", f=\"Last appointment date\")}}\n        </td>\n        <td>{{t(k=\"report.encounter-date\", f=\"Appointment date\")}}</td>\n        <td>{{t(k=\"report.days-overdue\", f=\"Days overdue\")}}</td>\n        <td>{{t(k=\"label.status\", f=\"Status\")}}</td>\n      </tr>\n    </thead>\n    <tbody>\n      {% for encounter in data.encounters.nodes %}\n      <tr>\n        <td>{{encounter.programEnrolment.programEnrolmentId}}</td>\n        <td>{{encounter.patient.firstName}}</td>\n        <td>{{encounter.patient.lastName}}</td>\n        <td>{{self::formatDate(datetime=encounter.patient.dateOfBirth)}}</td>\n        <td>{{encounter.patient.nextOfKinName}}</td>\n        <td>{{encounter.patient.phone}}</td>\n        {% if encounter.previousEncounter %}\n        <td>\n          {{self::formatDate(datetime=encounter.previousEncounter.startDatetime)}}\n        </td>\n        {% else %}\n        <td></td>\n        {% endif %}\n        <td>{{self::formatDate(datetime=encounter.startDatetime)}}</td>\n        <td>{{encounter.daysLate}}</td>\n\n        {% if encounter.status == \"LTFU\" %}\n        <td>{{t(k=\"report.lost-to-follow-up\", f=\"Lost to follow-up\")}}</td>\n        {% elif encounter.status == \"LATE\" %}\n        <td>{{t(k=\"report.late\", f=\"Late\")}}</td>\n        {% else %}\n        <td>{{t(k=\"report.planned\", f=\"Planned\")}}</td>\n        {% endif %}\n      </tr>\n      {% endfor %}\n    </tbody>\n  </table>\n</div>\n"
            }
          },
<<<<<<< HEAD
          "encountersQuery.graphql": {
            "type": "GraphGLQuery",
            "data": {
              "query": "query encountersQuery(\n  $storeId: String!\n  $programId: String!\n  $startDatetime: DatetimeFilterInput\n) {\n  encounters(\n    storeId: $storeId\n    filter: {\n      programId: { equalTo: $programId }\n      status: { equalTo: \"PENDING\" }\n      startDatetime: $startDatetime\n    }\n    sort: { key: \"startDatetime\", desc: false }\n  ) {\n    ... on EncounterConnector {\n      nodes {\n        ... on EncounterNode {\n          id\n          startDatetime\n          type\n          patient {\n            firstName\n            lastName\n            dateOfBirth\n            phone\n            nextOfKinName\n          }\n          programEnrolment {\n            programEnrolmentId\n          }\n          previousEncounter {\n            startDatetime\n          }\n        }\n      }\n    }\n  }\n  store(id: $storeId) {\n    ... on StoreNode {\n      code\n      storeName\n      logo\n      name(storeId: $storeId) {\n        ... on NameNode {\n          address1\n          address2\n          chargeCode\n          code\n          comment\n          country\n          email\n          name\n          phone\n          website\n        }\n      }\n    }\n  }\n}\n",
              "variables": null
            }
          },
=======
>>>>>>> cf19e92e
          "encounters.css": {
            "type": "Resource",
            "data": "@page {\n    margin: 0;\n    size: A4 landscape;\n  }\n  \n  .container {\n    margin: auto;\n    padding: 10px;\n    font-size: 14px;\n    font-family: \"Helvetica Neue\", \"Helvetica\", Helvetica, Arial, sans-serif;\n    color: #555;\n  }\n  \n  .container table {\n    width: 100%;\n    font-size: inherit;\n    font-family: inherit;\n    text-align: left;\n    margin-top: 10;\n    margin-bottom: 15;\n    border-collapse: separate;\n  }\n  \n  .container table td {\n    padding: 10px;\n    vertical-align: top;\n    border-top: 1px solid rgb(164, 163, 163);\n  }\n  \n  .container table tr:last-child td {\n    border-bottom: none;\n  }\n  \n  .container>table>thead {\n    position: -webkit-sticky;\n    position: sticky;\n    top: 0;\n    background-color: #f1f1f1;\n  }\n  \n  .container,\n  body,\n  .container>table {\n    margin-top: 0px;\n    padding-top: 0px;\n  }\n  \n  .container table tr.heading td {\n    font-weight: bold;\n    margin-bottom: 15px;\n  }\n  \n"
          }
        }
      },
      "context": "DISPENSARY",
      "sub_context": "Encounters",
      "argument_schema_id": "for_report_pending-encounters_2_9_0_false",
      "comment": null,
      "is_custom": false,
      "version": "2.9.0",
      "code": "pending-encounters",
      "form_schema": {
        "id": "for_report_pending-encounters_2_9_0_false",
        "type": "reportArgument",
        "json_schema": {
          "$schema": "http://json-schema.org/draft-07/schema#",
          "allOf": [
            {
              "$ref": "#/definitions/Filters"
            }
          ],
          "definitions": {
            "Filters": {
              "properties": {
                "programId": {
                  "description": "Program ID",
                  "type": "string"
                },
                "startDatetime": {
                  "description": "Encounter Date",
                  "format": "date-time",
                  "type": [
                    "object",
                    "null"
                  ]
                }
              },
              "required": [
                "programId"
              ]
            }
          },
          "type": "object"
        },
        "ui_schema": {
          "elements": [
            {
              "label": "T#label.program",
              "scope": "#/properties/programId",
              "type": "PatientProgramSearch"
            },
            {
              "label": "",
              "options": {
                "dateOnly": true
              },
              "scope": "#/properties/startDatetime",
              "type": "DateRange"
            }
          ],
          "type": "VerticalLayout"
        }
      },
      "excel_template_buffer": null
    },
    {
      "id": "pending-encounters_2_6_4_false",
      "name": "Pending Encounters",
      "template": {
        "index": {
          "template": "template.html",
          "header": null,
          "footer": null,
          "query": [
            "encountersQuery.graphql"
          ],
          "convert_data": "dmFyIHQ9ezQxMzp0PT57ZnVuY3Rpb24gZSh0KXtyZXR1cm4gdD43PyJMVEZVIjp0PjA/IkxBVEUiOiIifXQuZXhwb3J0cz17YXBwbHlEYXlzTGF0ZTpmdW5jdGlvbih0KXtyZXR1cm4gdC5tYXAodD0+e2NvbnN0IHI9bmV3IERhdGUodC5zdGFydERhdGV0aW1lKSxhPU1hdGguZmxvb3IoKG5ldyBEYXRlLXIpLzg2NGU1KSxuPWE+MD9hOjAsbz1lKG4pO3JldHVybnsuLi50LGRheXNMYXRlOm4sc3RhdHVzOm99fSl9LGdldFN0YXR1czplfX19LGU9e307ZnVuY3Rpb24gcihhKXt2YXIgbj1lW2FdO2lmKHZvaWQgMCE9PW4pcmV0dXJuIG4uZXhwb3J0czt2YXIgbz1lW2FdPXtleHBvcnRzOnt9fTtyZXR1cm4gdFthXShvLG8uZXhwb3J0cyxyKSxvLmV4cG9ydHN9ci5uPXQ9Pnt2YXIgZT10JiZ0Ll9fZXNNb2R1bGU/KCk9PnQuZGVmYXVsdDooKT0+dDtyZXR1cm4gci5kKGUse2E6ZX0pLGV9LHIuZD0odCxlKT0+e2Zvcih2YXIgYSBpbiBlKXIubyhlLGEpJiYhci5vKHQsYSkmJk9iamVjdC5kZWZpbmVQcm9wZXJ0eSh0LGEse2VudW1lcmFibGU6ITAsZ2V0OmVbYV19KX0sci5vPSh0LGUpPT5PYmplY3QucHJvdG90eXBlLmhhc093blByb3BlcnR5LmNhbGwodCxlKTt2YXIgYT17fTtyLmQoYSx7SDooKT0+b30pO3ZhciBuPXIoNDEzKTtmdW5jdGlvbiBvKHQpe3JldHVybiB0LmRhdGEuZW5jb3VudGVycy5ub2Rlcz0oMCxuLmFwcGx5RGF5c0xhdGUpKHQuZGF0YS5lbmNvdW50ZXJzLm5vZGVzKSx0fWNvbnN0IHM9YS5IO2V4cG9ydHtzIGFzIGNvbnZlcnRfZGF0YX07",
          "convert_data_type": "BoaJs"
        },
        "entries": {
          "encounters.css": {
            "type": "Resource",
            "data": "@page {\n    margin: 0;\n    size: A4 landscape;\n  }\n  \n  .container {\n    margin: auto;\n    padding: 10px;\n    font-size: 14px;\n    font-family: \"Helvetica Neue\", \"Helvetica\", Helvetica, Arial, sans-serif;\n    color: #555;\n  }\n  \n  .container table {\n    width: 100%;\n    font-size: inherit;\n    font-family: inherit;\n    text-align: left;\n    margin-top: 10;\n    margin-bottom: 15;\n    border-collapse: separate;\n  }\n  \n  .container table td {\n    padding: 10px;\n    vertical-align: top;\n    border-top: 1px solid rgb(164, 163, 163);\n  }\n  \n  .container table tr:last-child td {\n    border-bottom: none;\n  }\n  \n  .container>table>thead {\n    position: -webkit-sticky;\n    position: sticky;\n    top: 0;\n    background-color: #f1f1f1;\n  }\n  \n  .container,\n  body,\n  .container>table {\n    margin-top: 0px;\n    padding-top: 0px;\n  }\n  \n  .container table tr.heading td {\n    font-weight: bold;\n    margin-bottom: 15px;\n  }\n  \n"
          },
          "encounters.css": {
            "type": "Resource",
            "data": "@page {\n    margin: 0;\n    size: A4 landscape;\n  }\n  \n  .container {\n    margin: auto;\n    padding: 10px;\n    font-size: 14px;\n    font-family: \"Helvetica Neue\", \"Helvetica\", Helvetica, Arial, sans-serif;\n    color: #555;\n  }\n  \n  .container table {\n    width: 100%;\n    font-size: inherit;\n    font-family: inherit;\n    text-align: left;\n    margin-top: 10;\n    margin-bottom: 15;\n    border-collapse: separate;\n  }\n  \n  .container table td {\n    padding: 10px;\n    vertical-align: top;\n    border-top: 1px solid rgb(164, 163, 163);\n  }\n  \n  .container table tr:last-child td {\n    border-bottom: none;\n  }\n  \n  .container>table>thead {\n    position: -webkit-sticky;\n    position: sticky;\n    top: 0;\n    background-color: #f1f1f1;\n  }\n  \n  .container,\n  body,\n  .container>table {\n    margin-top: 0px;\n    padding-top: 0px;\n  }\n  \n  .container table tr.heading td {\n    font-weight: bold;\n    margin-bottom: 15px;\n  }\n  \n"
          },
          "template.html": {
            "type": "TeraTemplate",
            "data": {
              "output": "Html",
              "template": "{% macro formatDate(datetime) %} {% if datetime %}{{ datetime |\ndate(format=\"%d/%m/%Y\", timezone=arguments.timezone) }}{% endif %} {% endmacro input %}\n\n<style>\n  {% include \"encounters.css\" %}\n</style>\n\n<div class=\"container\">\n  <table>\n    <thead>\n      <tr class=\"heading\">\n        <td>{{t(k=\"report.program-id\", f=\"Program ID\")}}</td>\n        <td>{{t(k=\"label.first-name\", f=\"First Name\")}}</td>\n        <td>{{t(k=\"label.last-name\", f=\"Last Name\")}}</td>\n        <td>{{t(k=\"label.date-of-birth\", f=\"Date of birth\")}}</td>\n        <td>{{t(k=\"label.next-of-kin\", f=\"Next of kin\")}}</td>\n        <td>{{t(k=\"label.phone\", f=\"Phone\")}}</td>\n        <td>\n          {{t(k=\"report.last-encounter-date\", f=\"Last appointment date\")}}\n        </td>\n        <td>{{t(k=\"report.encounter-date\", f=\"Appointment date\")}}</td>\n        <td>{{t(k=\"report.days-overdue\", f=\"Days overdue\")}}</td>\n        <td>{{t(k=\"label.status\", f=\"Status\")}}</td>\n      </tr>\n    </thead>\n    <tbody>\n      {% for encounter in data.encounters.nodes %}\n      <tr>\n        <td>{{encounter.programEnrolment.programEnrolmentId}}</td>\n        <td>{{encounter.patient.firstName}}</td>\n        <td>{{encounter.patient.lastName}}</td>\n        <td>{{self::formatDate(datetime=encounter.patient.dateOfBirth)}}</td>\n        <td>{{encounter.patient.nextOfKinName}}</td>\n        <td>{{encounter.patient.phone}}</td>\n        {% if encounter.previousEncounter %}\n        <td>\n          {{self::formatDate(datetime=encounter.previousEncounter.startDatetime)}}\n        </td>\n        {% else %}\n        <td></td>\n        {% endif %}\n        <td>{{self::formatDate(datetime=encounter.startDatetime)}}</td>\n        <td>{{encounter.daysLate}}</td>\n\n        {% if encounter.status == \"LTFU\" %}\n        <td>{{t(k=\"report.lost-to-follow-up\", f=\"Lost to follow-up\")}}</td>\n        {% elif encounter.status == \"LATE\" %}\n        <td>{{t(k=\"report.late\", f=\"Late\")}}</td>\n        {% else %}\n        <td>{{t(k=\"report.planned\", f=\"Planned\")}}</td>\n        {% endif %}\n      </tr>\n      {% endfor %}\n    </tbody>\n  </table>\n</div>\n"
            }
<<<<<<< HEAD
          },
          "encountersQuery.graphql": {
            "type": "GraphGLQuery",
            "data": {
              "query": "query encountersQuery(\n  $storeId: String!\n  $programId: String!\n  $after: DateTime\n  $before: DateTime\n) {\n  encounters(\n    storeId: $storeId\n    filter: {\n      programId: { equalTo: $programId }\n      status: { equalTo: \"PENDING\" }\n      startDatetime: { afterOrEqualTo: $after, beforeOrEqualTo: $before }\n    }\n    sort: { key: \"startDatetime\", desc: false }\n  ) {\n    ... on EncounterConnector {\n      nodes {\n        ... on EncounterNode {\n          id\n          startDatetime\n          type\n          patient {\n            firstName\n            lastName\n            dateOfBirth\n            phone\n            nextOfKinName\n          }\n          programEnrolment {\n            programEnrolmentId\n          }\n          previousEncounter {\n            startDatetime\n          }\n        }\n      }\n    }\n  }\n  store(id: $storeId) {\n    ... on StoreNode {\n      code\n      storeName\n      logo\n      name(storeId: $storeId) {\n        ... on NameNode {\n          address1\n          address2\n          chargeCode\n          code\n          comment\n          country\n          email\n          name\n          phone\n          website\n        }\n      }\n    }\n  }\n}\n",
              "variables": null
            }
=======
>>>>>>> cf19e92e
          }
        }
      },
      "context": "DISPENSARY",
      "sub_context": "Encounters",
      "argument_schema_id": "for_report_pending-encounters_2_6_4_false",
      "comment": null,
      "is_custom": false,
      "version": "2.6.4",
      "code": "pending-encounters",
      "form_schema": {
        "id": "for_report_pending-encounters_2_6_4_false",
        "type": "reportArgument",
        "json_schema": {
          "$schema": "http://json-schema.org/draft-07/schema#",
          "allOf": [
            {
              "$ref": "#/definitions/Filters"
            }
          ],
          "definitions": {
            "Filters": {
              "properties": {
                "after": {
                  "description": "From date",
                  "format": "date-time",
                  "type": [
                    "string",
                    "null"
                  ]
                },
                "before": {
                  "description": "To date",
                  "format": "date-time",
                  "type": [
                    "string",
                    "null"
                  ]
                },
                "programId": {
                  "description": "Program ID",
                  "type": "string"
                }
              },
              "required": [
                "programId"
              ]
            }
          },
          "type": "object"
        },
        "ui_schema": {
          "elements": [
            {
              "label": "T#label.program",
              "scope": "#/properties/programId",
              "type": "PatientProgramSearch"
            },
            {
              "label": "T#label.from-date",
              "options": {
                "dateOnly": true
              },
              "scope": "#/properties/after",
              "type": "Control"
            },
            {
              "label": "T#label.to-date",
              "options": {
                "dateAsEndOfDay": true,
                "dateOnly": true
              },
              "scope": "#/properties/before",
              "type": "Control"
            }
          ],
          "type": "VerticalLayout"
        }
      },
      "excel_template_buffer": null
    }
  ]
}<|MERGE_RESOLUTION|>--- conflicted
+++ resolved
@@ -11,22 +11,16 @@
           "query": [
             "query.graphql"
           ],
-          "convert_data": "dmFyIHQ9ezM3ODp0PT57Y29uc3QgZT10PT57bGV0IG89e307cmV0dXJuIE9iamVjdC5rZXlzKHQpLmZvckVhY2goZnVuY3Rpb24ocil7IiIhPT10W3JdJiZ2b2lkIDAhPT10W3JdJiZudWxsIT09dFtyXSYmKCJvYmplY3QiPT10eXBlb2YgdFtyXT9vW3JdPWUodFtyXSk6b1tyXT10W3JdKX0pLG99LG89KHQsZSk9PihlKz0iIikuc3BsaXQoIi4iKS5yZWR1Y2UoKHQsZSk9PnQmJnRbZV0sdCk7dC5leHBvcnRzPXtjbGVhblVwT2JqZWN0OmUsY2xlYW5VcE5vZGVzOnQ9PntsZXQgbz1bXTtyZXR1cm4gdC5mb3JFYWNoKHQ9PnswIT1PYmplY3Qua2V5cyh0KS5sZW5ndGgmJm8ucHVzaChlKHQpKX0pLG99LGdldE5lc3RlZFZhbHVlOm8sc29ydE5vZGVzOih0LGUscik9PihlJiZ0LnNvcnQoKHQsbik9PntsZXQgYT1vKHQsZSk7InN0cmluZyI9PXR5cGVvZiBhJiYoYT1hLnRvTG9jYWxlTG93ZXJDYXNlKCkpO2xldCBzPW8obixlKTtyZXR1cm4ic3RyaW5nIj09dHlwZW9mIHMmJihzPXMudG9Mb2NhbGVMb3dlckNhc2UoKSksbnVsbD09YSYmbnVsbD09cz8wOm51bGw9PWE/ImFzYyI9PT1yPy0xOjE6bnVsbD09cz8iYXNjIj09PXI/MTotMTphPT09cz8wOiJhc2MiPT09cj9hPnM/MTotMTphPHM/MTotMX0pLHQpfX19LGU9e307ZnVuY3Rpb24gbyhyKXt2YXIgbj1lW3JdO2lmKHZvaWQgMCE9PW4pcmV0dXJuIG4uZXhwb3J0czt2YXIgYT1lW3JdPXtleHBvcnRzOnt9fTtyZXR1cm4gdFtyXShhLGEuZXhwb3J0cyxvKSxhLmV4cG9ydHN9by5kPSh0LGUpPT57Zm9yKHZhciByIGluIGUpby5vKGUscikmJiFvLm8odCxyKSYmT2JqZWN0LmRlZmluZVByb3BlcnR5KHQscix7ZW51bWVyYWJsZTohMCxnZXQ6ZVtyXX0pfSxvLm89KHQsZSk9Pk9iamVjdC5wcm90b3R5cGUuaGFzT3duUHJvcGVydHkuY2FsbCh0LGUpO3ZhciByPW8oMzc4KTtmdW5jdGlvbiBuKHQpe3JldHVybiB0LmRhdGEuc3RvY2tMaW5lcy5ub2Rlcz0oKHQsZSxvKT0+e3QuZm9yRWFjaCh0PT57aWYoMD09T2JqZWN0LmtleXModCkubGVuZ3RoKXJldHVybjtjb25zdCBlPSh0PT57bGV0IGU7aWYodCl7bGV0IG89RGF0ZS5ub3coKTtlPShuZXcgRGF0ZSh0KS1vKS8xZTMvNjAvNjAvMjR9cmV0dXJuIGV9KSh0Py5leHBpcnlEYXRlKSxvPSgodCxlKT0+e2xldCBvLHI9ZT8uaXRlbT8uc3RhdHM/LmF2ZXJhZ2VNb250aGx5Q29uc3VtcHRpb24sbj1lPy50b3RhbE51bWJlck9mUGFja3MqZT8ucGFja1NpemU7aWYodCYmciYmbiYmdD49MCl7Y29uc3QgZT1NYXRoLnJvdW5kKHQqKHIvMzAuNDM3NSkpO289TWF0aC5taW4oZSxuPz9lKX1yZXR1cm4gb30pKGUsdCk7byYmKHQuZXhwZWN0ZWRVc2FnZT1vKTtjb25zdCByPSgodCxlLG8scik9PntsZXQgbjtpZih0JiZlJiZyKXtjb25zdCBhPXQqZTtvJiYobj1yPj0wP01hdGgucm91bmQoYS1vKihyLzMwLjQzNzUpKTpNYXRoLnJvdW5kKGEpKSxvfHxyPD0wJiYobj1NYXRoLnJvdW5kKGEpKX1yZXR1cm4gbjwwPzA6bn0pKHQ/LnBhY2tTaXplLHQ/LnRvdGFsTnVtYmVyT2ZQYWNrcyx0Py5pdGVtPy5zdGF0cz8uYXZlcmFnZU1vbnRobHlDb25zdW1wdGlvbixlKTtyJiYodC5zdG9ja0F0Umlzaz1yKSx0LmRheXNVbnRpbEV4cGlyZWQ9KHQ9PntsZXQgZTtyZXR1cm4gdCYmKGU9TWF0aC5yb3VuZCh0KSksZX0pKGUpLHQuYXZlcmFnZU1vbnRobHlDb25zdW1wdGlvbj1NYXRoLnJvdW5kKDEwKih0Py5pdGVtPy5zdGF0cz8uYXZlcmFnZU1vbnRobHlDb25zdW1wdGlvbj8/MCkpLzEwfSk7bGV0IG49KDAsci5jbGVhblVwTm9kZXMpKHQpO3JldHVybigwLHIuc29ydE5vZGVzKShuLGUsbyl9KSh0LmRhdGEuc3RvY2tMaW5lcy5ub2Rlcyx0Py5hcmd1bWVudHM/LnNvcnQ/PyJpdGVtLm5hbWUiLHQ/LmFyZ3VtZW50cz8uZGlyPz8iYXNjIiksdH1leHBvcnR7biBhcyBjb252ZXJ0X2RhdGF9Ow==",
+          "convert_data": "dmFyIHQ9ezM3ODp0PT57Y29uc3QgZT10PT57bGV0IG49e307cmV0dXJuIE9iamVjdC5rZXlzKHQpLmZvckVhY2goKGZ1bmN0aW9uKG8peyIiIT09dFtvXSYmdm9pZCAwIT09dFtvXSYmbnVsbCE9PXRbb10mJigib2JqZWN0Ij09dHlwZW9mIHRbb10/bltvXT1lKHRbb10pOm5bb109dFtvXSl9KSksbn0sbj0odCxlKT0+KGUrPSIiKS5zcGxpdCgiLiIpLnJlZHVjZSgoKHQsZSk9PnQmJnRbZV0pLHQpO3QuZXhwb3J0cz17Y2xlYW5VcE9iamVjdDplLGNsZWFuVXBOb2Rlczp0PT57bGV0IG49W107cmV0dXJuIHQuZm9yRWFjaCgodD0+ezAhPU9iamVjdC5rZXlzKHQpLmxlbmd0aCYmbi5wdXNoKGUodCkpfSkpLG59LGdldE5lc3RlZFZhbHVlOm4sc29ydE5vZGVzOih0LGUsbyk9PihlJiZ0LnNvcnQoKCh0LHIpPT57bGV0IHM9bih0LGUpOyJzdHJpbmciPT10eXBlb2YgcyYmKHM9cy50b0xvY2FsZUxvd2VyQ2FzZSgpKTtsZXQgYT1uKHIsZSk7cmV0dXJuInN0cmluZyI9PXR5cGVvZiBhJiYoYT1hLnRvTG9jYWxlTG93ZXJDYXNlKCkpLG51bGw9PXMmJm51bGw9PWE/MDpudWxsPT1zPyJhc2MiPT09bz8tMToxOm51bGw9PWE/ImFzYyI9PT1vPzE6LTE6cz09PWE/MDoiYXNjIj09PW8/cz5hPzE6LTE6czxhPzE6LTF9KSksdCl9fX0sZT17fSxuPWZ1bmN0aW9uIG4obyl7dmFyIHI9ZVtvXTtpZih2b2lkIDAhPT1yKXJldHVybiByLmV4cG9ydHM7dmFyIHM9ZVtvXT17ZXhwb3J0czp7fX07cmV0dXJuIHRbb10ocyxzLmV4cG9ydHMsbikscy5leHBvcnRzfSgzNzgpO2Z1bmN0aW9uIG8odCl7cmV0dXJuIHQuZGF0YS5zdG9ja0xpbmVzLm5vZGVzPSgodCxlLG8pPT57dC5mb3JFYWNoKCh0PT57aWYoMD09T2JqZWN0LmtleXModCkubGVuZ3RoKXJldHVybjtjb25zdCBlPSh0PT57bGV0IGU7aWYodCl7bGV0IG49RGF0ZS5ub3coKTtlPShuZXcgRGF0ZSh0KS1uKS8xZTMvNjAvNjAvMjR9cmV0dXJuIGV9KSh0Py5leHBpcnlEYXRlKSxuPSgodCxlKT0+e2xldCBuLG89ZT8uaXRlbT8uc3RhdHM/LmF2ZXJhZ2VNb250aGx5Q29uc3VtcHRpb24scj1lPy50b3RhbE51bWJlck9mUGFja3MqZT8ucGFja1NpemU7aWYodCYmbyYmciYmdD49MCl7Y29uc3QgZT1NYXRoLnJvdW5kKHQqKG8vMzAuNDM3NSkpO249TWF0aC5taW4oZSxyPz9lKX1yZXR1cm4gbn0pKGUsdCk7biYmKHQuZXhwZWN0ZWRVc2FnZT1uKTtjb25zdCBvPSgodCxlLG4sbyk9PntsZXQgcjtpZih0JiZlJiZvKXtjb25zdCBzPXQqZTtuJiYocj1vPj0wP01hdGgucm91bmQocy1uKihvLzMwLjQzNzUpKTpNYXRoLnJvdW5kKHMpKSxufHxvPD0wJiYocj1NYXRoLnJvdW5kKHMpKX1yZXR1cm4gcjwwPzA6cn0pKHQ/LnBhY2tTaXplLHQ/LnRvdGFsTnVtYmVyT2ZQYWNrcyx0Py5pdGVtPy5zdGF0cz8uYXZlcmFnZU1vbnRobHlDb25zdW1wdGlvbixlKTtvJiYodC5zdG9ja0F0Umlzaz1vKSx0LmRheXNVbnRpbEV4cGlyZWQ9KHQ9PntsZXQgZTtyZXR1cm4gdCYmKGU9TWF0aC5yb3VuZCh0KSksZX0pKGUpLHQuYXZlcmFnZU1vbnRobHlDb25zdW1wdGlvbj1NYXRoLnJvdW5kKDEwKih0Py5pdGVtPy5zdGF0cz8uYXZlcmFnZU1vbnRobHlDb25zdW1wdGlvbj8/MCkpLzEwfSkpO2xldCByPSgwLG4uY2xlYW5VcE5vZGVzKSh0KTtyZXR1cm4oMCxuLnNvcnROb2RlcykocixlLG8pfSkodC5kYXRhLnN0b2NrTGluZXMubm9kZXMsdD8uYXJndW1lbnRzPy5zb3J0Pz8iaXRlbS5uYW1lIix0Py5hcmd1bWVudHM/LmRpcj8/ImFzYyIpLHR9ZXhwb3J0e28gYXMgY29udmVydF9kYXRhfTs=",
           "convert_data_type": "BoaJs"
         },
         "entries": {
-<<<<<<< HEAD
-          "style.css": {
-            "type": "Resource",
-            "data": "@page {\n  margin: 0;\n  size: A4 landscape;\n}\n\n.paging {\n  width: 100%;\n}\n\n.container {\n  margin: auto;\n  padding: 10px;\n  font-size: 14px;\n  font-family: \"Helvetica Neue\", \"Helvetica\", Helvetica, Arial, sans-serif;\n  color: #555;\n}\n\n.container table {\n  width: 100%;\n  font-size: inherit;\n  font-family: inherit;\n  text-align: left;\n  margin-top: 10;\n  margin-bottom: 15;\n  border-collapse: separate;\n}\n\n.container table td {\n  padding: 10px;\n  vertical-align: top;\n  border-top: 1px solid rgb(164, 163, 163);\n}\n\n.container > table > thead {\n  position: -webkit-sticky;\n  position: sticky;\n  top: 0;\n  background-color: #f1f1f1;\n}\n\n.container,\nbody,\n.container>table {\n  margin-top: 0px;\n  padding-top: 0px;\n}\n\n.container table tr.heading td {\n  font-weight: bold;\n  margin-bottom: 15px;\n}\n\n.container table td.expiry-date span {\n  padding: 2px;\n  border-radius: 10px;\n}\n\n.container table td.expiry-date span.expired::before {\n  content: \"\";\n  display: inline-block;\n  width: 10px;\n  height: 10px;\n  border-radius: 50%;\n  background-color: rgba(245, 5, 1, 0.6);\n  margin-right: 5px;\n}\n\n.container table td.expiry-date span.expired {\n  background-color: rgba(245, 5, 1, 0.3);\n  padding: 3px 10px;\n  white-space: nowrap;\n}\n\n.container table td.expiry-date span.soon::before {\n  content: \"\";\n  display: inline-block;\n  width: 10px;\n  height: 10px;\n  border-radius: 50%;\n  background-color: rgba(248, 154, 1, 0.6);\n  margin-right: 5px;\n}\n\n.container table td.expiry-date span.soon {\n  background-color: rgba(248, 154, 1, 0.3);\n  padding: 3px 10px;\n  white-space: nowrap;\n}\n\n.container table td.expiry-date span.all-good::before {\n  content: \"\";\n  display: inline-block;\n  width: 10px;\n  height: 10px;\n  border-radius: 50%;\n  background-color: rgba(51, 169, 1, 0.6);\n  margin-right: 5px;\n}\n\n.container table td.expiry-date span.all-good {\n  background-color: rgba(51, 169, 1, 0.3);\n  padding: 3px 10px;\n  white-space: nowrap;\n}\n\n.container table span.na::before {\n  content: \"\";\n  display: inline-block;\n  width: 10px;\n  height: 10px;\n  border-radius: 50%;\n  background-color: rgba(143, 144, 166, 0.6);\n  margin-right: 5px;\n}\n\n.container table td.expiry-date span.na {\n  background-color: rgba(143, 144, 166, 0.3);\n  padding: 3px 10px;\n  white-space: nowrap;\n}"
-=======
           "query.graphql": {
             "type": "GraphGLQuery",
             "data": {
               "query": "query ExpiringItems(\n  $storeId: String\n  $itemCodeOrName: String\n  $expiryDate: String\n) {\n  stockLines(\n    storeId: $storeId\n    filter: {\n      itemCodeOrName: { like: $itemCodeOrName }\n      expiryDate: { beforeOrEqualTo: $expiryDate }\n      hasPacksInStore: true\n      isActive: true\n    }\n    page: { first: 5000 }\n  ) {\n    ... on StockLineConnector {\n      nodes {\n        batch\n        expiryDate\n        id\n        packSize\n        storeId\n        totalNumberOfPacks\n        supplierName\n        location {\n          code\n        }\n        item {\n          code\n          name\n          unitName\n          stats(storeId: $storeId) {\n            averageMonthlyConsumption\n          }\n        }\n      }\n    }\n  }\n}\n",
               "variables": null
             }
->>>>>>> cf19e92e
           },
           "style.css": {
             "type": "Resource",
@@ -236,13 +230,6 @@
               "variables": null
             }
           },
-<<<<<<< HEAD
-          "query.graphql": {
-            "type": "GraphGLQuery",
-            "data": {
-              "query": "query ExpiringItems(\n  $storeId: String\n  $itemCodeOrName: String\n  $expiryDate: String\n) {\n  stockLines(\n    storeId: $storeId\n    filter: {\n      itemCodeOrName: { like: $itemCodeOrName }\n      expiryDate: { beforeOrEqualTo: $expiryDate }\n      hasPacksInStore: true\n      isActive: true\n    }\n  ) {\n    ... on StockLineConnector {\n      nodes {\n        batch\n        expiryDate\n        id\n        packSize\n        storeId\n        totalNumberOfPacks\n        supplierName\n        location {\n          code\n        }\n        item {\n          code\n          name\n          unitName\n          stats(storeId: $storeId) {\n            averageMonthlyConsumption\n          }\n        }\n      }\n    }\n  }\n}\n",
-              "variables": null
-=======
           "style.css": {
             "type": "Resource",
             "data": "@page {\n  margin: 0;\n  size: A4 landscape;\n}\n\n.paging {\n  width: 100%;\n}\n\n.container {\n  margin: auto;\n  padding: 10px;\n  font-size: 14px;\n  font-family: \"Helvetica Neue\", \"Helvetica\", Helvetica, Arial, sans-serif;\n  color: #555;\n}\n\n.container table {\n  width: 100%;\n  font-size: inherit;\n  font-family: inherit;\n  text-align: left;\n  margin-top: 10;\n  margin-bottom: 15;\n  border-collapse: separate;\n}\n\n.container table td {\n  padding: 10px;\n  vertical-align: top;\n  border-top: 1px solid rgb(164, 163, 163);\n}\n\n.container > table > thead {\n  position: -webkit-sticky;\n  position: sticky;\n  top: 0;\n  background-color: #f1f1f1;\n}\n\n.container,\nbody,\n.container>table {\n  margin-top: 0px;\n  padding-top: 0px;\n}\n\n.container table tr.heading td {\n  font-weight: bold;\n  margin-bottom: 15px;\n}\n\n.container table td.expiry-date span {\n  padding: 2px;\n  border-radius: 10px;\n}\n\n.container table td.expiry-date span.expired::before {\n  content: \"\";\n  display: inline-block;\n  width: 10px;\n  height: 10px;\n  border-radius: 50%;\n  background-color: rgba(245, 5, 1, 0.6);\n  margin-right: 5px;\n}\n\n.container table td.expiry-date span.expired {\n  background-color: rgba(245, 5, 1, 0.3);\n  padding: 3px 10px;\n  white-space: nowrap;\n}\n\n.container table td.expiry-date span.soon::before {\n  content: \"\";\n  display: inline-block;\n  width: 10px;\n  height: 10px;\n  border-radius: 50%;\n  background-color: rgba(248, 154, 1, 0.6);\n  margin-right: 5px;\n}\n\n.container table td.expiry-date span.soon {\n  background-color: rgba(248, 154, 1, 0.3);\n  padding: 3px 10px;\n  white-space: nowrap;\n}\n\n.container table td.expiry-date span.all-good::before {\n  content: \"\";\n  display: inline-block;\n  width: 10px;\n  height: 10px;\n  border-radius: 50%;\n  background-color: rgba(51, 169, 1, 0.6);\n  margin-right: 5px;\n}\n\n.container table td.expiry-date span.all-good {\n  background-color: rgba(51, 169, 1, 0.3);\n  padding: 3px 10px;\n  white-space: nowrap;\n}\n\n.container table span.na::before {\n  content: \"\";\n  display: inline-block;\n  width: 10px;\n  height: 10px;\n  border-radius: 50%;\n  background-color: rgba(143, 144, 166, 0.6);\n  margin-right: 5px;\n}\n\n.container table td.expiry-date span.na {\n  background-color: rgba(143, 144, 166, 0.3);\n  padding: 3px 10px;\n  white-space: nowrap;\n}"
@@ -252,7 +239,6 @@
             "data": {
               "output": "Html",
               "template": "<style>{% include \"style.css\" %}</style>\n\n<div class=\"container\">\n  <table>\n    <thead>\n      <tr class=\"heading\">\n        <td>{{t(k=\"label.code\", f=\"Code\")}}</td>\n        <td>{{t(k=\"label.name\", f=\"Name\")}}</td>\n        <td>{{t(k=\"report.expiring-in-days\", f=\"Expiring in (days)\")}}</td>\n        <td>{{t(k=\"label.batch\", f=\"Batch\")}}</td>\n        <td>{{t(k=\"report.expiry-date\", f=\"Expiry date\")}}</td>\n        <td>{{t(k=\"report.stock-on-hand\", f=\"Stock on hand\")}}</td>\n        <td>{{t(k=\"report.average-monthly-consumption\", f=\"Average monthly consumption\")}}</td>\n        <td>{{t(k=\"report.expected-usage\", f=\"Expected usage\")}}</td>\n        <td>{{t(k=\"report.stock-at-risk\", f=\"Stock at risk\")}}</td>\n      </tr>\n    </thead>\n    <tbody>\n      {% for stockLine in data.stockLines.nodes %}\n      <tr>\n        <td>{{stockLine.item.code}}</td>\n        <td>{{stockLine.item.name}}</td>\n        <td class=\"expiry-date\">\n          {% if stockLine.daysUntilExpired %}\n            {% if stockLine.daysUntilExpired <= 0 %}\n              <span class=\"expired\">{{t(k=\"report.expired\", f=\"Expired\")}}</span>\n              {% elif stockLine.daysUntilExpired <= arguments.monthsItemsExpire *\n                (365.25 / 12.0) %}\n              <span class=\"soon\">{{ stockLine.daysUntilExpired }}</span>\n            {% else %}\n                <span class=\"all-good\">{{ stockLine.daysUntilExpired }}</span>\n            {% endif %}\n          {% else %}\n            <span class=\"na\">N/A</span>\n          {% endif %}\n        </td>\n        <td>{{stockLine.batch | default(value='')}}</td>\n        <td>\n          {% if stockLine.expiryDate %}\n            {{ stockLine.expiryDate | date(format=\"%d/%m/%Y\") }}\n          {% else %}\n            N/A\n          {% endif %}\n        </td>\n        <td>{{stockLine.totalNumberOfPacks * stockLine.packSize | round( precision=1)\n          }}</td>\n        <td>{{stockLine.averageMonthlyConsumption }}</td>\n        <td>\n          {% if stockLine.expectedUsage %}\n              {{ stockLine.expectedUsage | round( precision=1) }}\n          {% else %}\n            N/A\n          {% endif %}\n        </td>\n        <td>\n          {% if stockLine.stockAtRisk %}\n            {{ stockLine.stockAtRisk | round( precision=1) }}\n          {% else %}\n            N/A\n          {% endif %}\n        </td>\n      </tr>\n      {% endfor %}\n    </tbody>\n  </table>\n</div>"
->>>>>>> cf19e92e
             }
           }
         }
@@ -541,8 +527,8 @@
       "excel_template_buffer": null
     },
     {
-      "id": "stock-status_2_6_3_false",
-      "name": "Stock Status",
+      "id": "outbound-shipments_2_10_0_false",
+      "name": "Outbound Shipments",
       "template": {
         "index": {
           "template": "template.html",
@@ -551,10 +537,21 @@
           "query": [
             "query.graphql"
           ],
-          "convert_data": "dmFyIGU9ezM3ODplPT57Y29uc3QgdD1lPT57bGV0IHI9e307cmV0dXJuIE9iamVjdC5rZXlzKGUpLmZvckVhY2goZnVuY3Rpb24obyl7IiIhPT1lW29dJiZ2b2lkIDAhPT1lW29dJiZudWxsIT09ZVtvXSYmKCJvYmplY3QiPT10eXBlb2YgZVtvXT9yW29dPXQoZVtvXSk6cltvXT1lW29dKX0pLHJ9LHI9KGUsdCk9Pih0Kz0iIikuc3BsaXQoIi4iKS5yZWR1Y2UoKGUsdCk9PmUmJmVbdF0sZSk7ZS5leHBvcnRzPXtjbGVhblVwT2JqZWN0OnQsY2xlYW5VcE5vZGVzOmU9PntsZXQgcj1bXTtyZXR1cm4gZS5mb3JFYWNoKGU9PnswIT1PYmplY3Qua2V5cyhlKS5sZW5ndGgmJnIucHVzaCh0KGUpKX0pLHJ9LGdldE5lc3RlZFZhbHVlOnIsc29ydE5vZGVzOihlLHQsbyk9Pih0JiZlLnNvcnQoKGUsbik9PntsZXQgcz1yKGUsdCk7InN0cmluZyI9PXR5cGVvZiBzJiYocz1zLnRvTG9jYWxlTG93ZXJDYXNlKCkpO2xldCBhPXIobix0KTtyZXR1cm4ic3RyaW5nIj09dHlwZW9mIGEmJihhPWEudG9Mb2NhbGVMb3dlckNhc2UoKSksbnVsbD09cyYmbnVsbD09YT8wOm51bGw9PXM/ImFzYyI9PT1vPy0xOjE6bnVsbD09YT8iYXNjIj09PW8/MTotMTpzPT09YT8wOiJhc2MiPT09bz9zPmE/MTotMTpzPGE/MTotMX0pLGUpfX19LHQ9e307ZnVuY3Rpb24gcihvKXt2YXIgbj10W29dO2lmKHZvaWQgMCE9PW4pcmV0dXJuIG4uZXhwb3J0czt2YXIgcz10W29dPXtleHBvcnRzOnt9fTtyZXR1cm4gZVtvXShzLHMuZXhwb3J0cyxyKSxzLmV4cG9ydHN9ci5kPShlLHQpPT57Zm9yKHZhciBvIGluIHQpci5vKHQsbykmJiFyLm8oZSxvKSYmT2JqZWN0LmRlZmluZVByb3BlcnR5KGUsbyx7ZW51bWVyYWJsZTohMCxnZXQ6dFtvXX0pfSxyLm89KGUsdCk9Pk9iamVjdC5wcm90b3R5cGUuaGFzT3duUHJvcGVydHkuY2FsbChlLHQpO3ZhciBvPXIoMzc4KTtmdW5jdGlvbiBuKGUpe3JldHVybiBlLmRhdGEuaXRlbXMubm9kZXM9KChlLHQscik9PntsZXQgbj0oMCxvLmNsZWFuVXBOb2RlcykoZSk7cmV0dXJuKDAsby5zb3J0Tm9kZXMpKG4sdCxyKX0pKGUuZGF0YS5pdGVtcy5ub2RlcyxlPy5hcmd1bWVudHM/LnNvcnQ/PyJuYW1lIixlPy5hcmd1bWVudHM/LmRpcj8/ImFzYyIpLGV9ZXhwb3J0e24gYXMgY29udmVydF9kYXRhfTs=",
+          "convert_data": "dmFyIGU9ezM3ODplPT57Y29uc3QgdD1lPT57bGV0IHI9e307cmV0dXJuIE9iamVjdC5rZXlzKGUpLmZvckVhY2goKGZ1bmN0aW9uKG8peyIiIT09ZVtvXSYmdm9pZCAwIT09ZVtvXSYmbnVsbCE9PWVbb10mJigib2JqZWN0Ij09dHlwZW9mIGVbb10/cltvXT10KGVbb10pOnJbb109ZVtvXSl9KSkscn0scj0oZSx0KT0+KHQrPSIiKS5zcGxpdCgiLiIpLnJlZHVjZSgoKGUsdCk9PmUmJmVbdF0pLGUpO2UuZXhwb3J0cz17Y2xlYW5VcE9iamVjdDp0LGNsZWFuVXBOb2RlczplPT57bGV0IHI9W107cmV0dXJuIGUuZm9yRWFjaCgoZT0+ezAhPU9iamVjdC5rZXlzKGUpLmxlbmd0aCYmci5wdXNoKHQoZSkpfSkpLHJ9LGdldE5lc3RlZFZhbHVlOnIsc29ydE5vZGVzOihlLHQsbyk9Pih0JiZlLnNvcnQoKChlLHMpPT57bGV0IG49cihlLHQpOyJzdHJpbmciPT10eXBlb2YgbiYmKG49bi50b0xvY2FsZUxvd2VyQ2FzZSgpKTtsZXQgYT1yKHMsdCk7cmV0dXJuInN0cmluZyI9PXR5cGVvZiBhJiYoYT1hLnRvTG9jYWxlTG93ZXJDYXNlKCkpLG51bGw9PW4mJm51bGw9PWE/MDpudWxsPT1uPyJhc2MiPT09bz8tMToxOm51bGw9PWE/ImFzYyI9PT1vPzE6LTE6bj09PWE/MDoiYXNjIj09PW8/bj5hPzE6LTE6bjxhPzE6LTF9KSksZSl9fX0sdD17fSxyPWZ1bmN0aW9uIHIobyl7dmFyIHM9dFtvXTtpZih2b2lkIDAhPT1zKXJldHVybiBzLmV4cG9ydHM7dmFyIG49dFtvXT17ZXhwb3J0czp7fX07cmV0dXJuIGVbb10obixuLmV4cG9ydHMsciksbi5leHBvcnRzfSgzNzgpO2Z1bmN0aW9uIG8oZSl7cmV0dXJuIGUuZGF0YS5pdGVtcy5ub2Rlcz0oKGUsdCxvKT0+e2xldCBzPSgwLHIuY2xlYW5VcE5vZGVzKShlKTtyZXR1cm4oMCxyLnNvcnROb2Rlcykocyx0LG8pfSkoZS5kYXRhLml0ZW1zLm5vZGVzLGU/LmFyZ3VtZW50cz8uc29ydD8/Im5hbWUiLGU/LmFyZ3VtZW50cz8uZGlyPz8iYXNjIiksZX1leHBvcnR7byBhcyBjb252ZXJ0X2RhdGF9Ow==",
           "convert_data_type": "BoaJs"
         },
         "entries": {
+          "query.graphql": {
+            "type": "GraphGLQuery",
+            "data": {
+              "query": "query StockStatus($storeId: String, $itemCode: String, $itemName: String) {\n  items(\n    storeId: $storeId\n    filter: {\n      code: { like: $itemCode }\n      name: { like: $itemName }\n      isVisibleOrOnHand: true\n      isActive: true\n    }\n  ) {\n    ... on ItemConnector {\n      nodes {\n        code\n        name\n        stats(storeId: $storeId) {\n          totalConsumption\n          availableMonthsOfStockOnHand\n          stockOnHand\n          averageMonthlyConsumption\n        }\n      }\n    }\n  }\n}\n",
+              "variables": null
+            }
+          },
+          "style.css": {
+            "type": "Resource",
+            "data": "@page {\n  margin: 0;\n  size: A4 landscape;\n}\n\n.paging {\n  width: 100%;\n}\n\n.container {\n  margin: auto;\n  padding: 10px;\n  font-size: 14px;\n  font-family: \"Helvetica Neue\", \"Helvetica\", Helvetica, Arial, sans-serif;\n  color: #555;\n}\n\n.container table {\n  width: 100%;\n  font-size: inherit;\n  font-family: inherit;\n  text-align: left;\n  margin-top: 10;\n  margin-bottom: 15;\n  border-collapse: separate;\n}\n\n.container table td {\n  padding: 10px;\n  vertical-align: top;\n  border-top: 1px solid rgb(164, 163, 163);\n}\n\n.container table tr:last-child td {\n  border-bottom: none;\n}\n\n.container>table>thead {\n  position: -webkit-sticky;\n  position: sticky;\n  top: 0;\n  background-color: #f1f1f1;\n}\n\n.container,\nbody,\n.container>table {\n  margin-top: 0px;\n  padding-top: 0px;\n}\n\n.container table tr.heading td {\n  font-weight: bold;\n  margin-bottom: 15px;\n}\n\n.container table td.status span {\n  padding: 2px;\n  border-radius: 10px;\n}\n\n\n.container table td.status span::before {\n  content: '';\n  display: inline-block;\n  width: 10px;\n  height: 10px;\n  border-radius: 50%;\n  margin-right: 5px;\n}\n\n.container table td.status span.out-of-stock::before {\n  background-color: #f40502;\n}\n\n.container table td.status span.out-of-stock {\n   padding: 3px 10px;\n  white-space: nowrap;\n  background-color: #fbcdcc;\n}\n\n.container table td.status span.overstocked::before {\n  background-color: #0260f7;\n}\n\n.container table td.status span.overstocked {\n  padding: 3px 10px;\n  white-space: nowrap;\n  background-color: #d9d9ff;\n}\n\n.container table td.status span.understocked::before {\n  background-color: #f79a02;\n}\n\n.container table td.status span.understocked {\n  padding: 3px 10px;\n  white-space: nowrap;\n  background-color: #fdebcc;\n}\n\n.container table td.status span.well-stocked::before {\n  background-color: #33a902;\n}\n\n.container table td.status span.well-stocked {\n  padding: 3px 10px;\n  white-space: nowrap;\n  background-color: #d6eecc;\n}\n\n.container table td.status span.no-consumption::before {\n  background-color: #8f90a6;\n}\n\n.container table td.status span.no-consumption {\n  padding: 3px 10px;\n  white-space: nowrap;\n  background-color: #e9e9ed;\n}\n"
+          },
           "template.html": {
             "type": "TeraTemplate",
             "data": {
@@ -729,7 +726,6 @@
           "convert_data_type": "BoaJs"
         },
         "entries": {
-<<<<<<< HEAD
           "query.graphql": {
             "type": "GraphGLQuery",
             "data": {
@@ -748,8 +744,12 @@
               "query_sqlite": "WITH \n    this_month AS (\n        SELECT date('now') AS this_month\n    ),\n    six_months AS (\n        SELECT date('now', '+6 months') AS six_months\n    )\nSELECT \n    stock_line.id,\n    i.item_id,\n    SUM(stock_line.available_number_of_packs) AS quantity\nFROM stock_line, six_months, this_month\nINNER JOIN item_link i ON i.id = stock_line.item_link_id\nWHERE stock_line.expiry_date < six_months AND stock_line.store_id = $storeId\nGROUP BY i.item_id\n",
               "query_postgres": "WITH \n    this_month AS (\n        SELECT date_trunc('month', CURRENT_DATE) AS this_month\n    ),\n    six_months AS (\n        SELECT date_trunc('month', CURRENT_DATE + interval '6 months') AS six_months\n    )\nSELECT \n    s.id,\n    i.item_id,\n    SUM(s.available_number_of_packs) AS quantity\nFROM stock_line s\nINNER JOIN item_link i ON i.id = s.item_link_id\nINNER JOIN this_month ON true\nINNER JOIN six_months ON true\nWHERE s.expiry_date < six_months AND s.store_id = $storeId\nGROUP BY s.id, i.item_id\n"
             }
+          "style.css": {
+            "type": "Resource",
+            "data": "@page {\n  margin: 0;\n  size: A4 landscape;\n}\n\n.paging {\n  width: 100%;\n}\n\n.container {\n  margin: auto;\n  padding: 10px;\n  font-size: 14px;\n  font-family: \"Helvetica Neue\", \"Helvetica\", Helvetica, Arial, sans-serif;\n  color: #555;\n}\n\n.container table {\n  width: 100%;\n  font-size: inherit;\n  font-family: inherit;\n  text-align: left;\n  margin-top: 10;\n  margin-bottom: 15;\n  border-collapse: separate;\n}\n\n.container table td {\n  padding: 10px;\n  vertical-align: top;\n  border-top: 1px solid rgb(164, 163, 163);\n}\n\n.container table tr:last-child td {\n  border-bottom: none;\n}\n\n.container > table > thead {\n  position: -webkit-sticky;\n  position: sticky;\n  top: 0;\n  background-color: #f1f1f1;\n}\n\n.container,\nbody,\n.container > table {\n  margin-top: 0px;\n  padding-top: 0px;\n}\n\n.container table tr.heading td {\n  font-weight: bold;\n  margin-bottom: 15px;\n}\n\n.container table td.status span {\n  padding: 2px;\n  border-radius: 10px;\n}\n"
           },
           "stockOnOrder": {
+          "AMCTwelve": {
             "type": "SQLQuery",
             "data": {
               "name": "stockOnOrder",
@@ -763,18 +763,9 @@
               "name": "lastMonthConsumption",
               "query_sqlite": "WITH\n    this_month AS (\n        SELECT date('now', 'start of month') AS this_month\n    ),\n    last_month AS (\n        SELECT date('now', 'start of month', '-1 month') AS last_month\n    )\nSELECT\n    SUM(quantity) AS quantity,\n    item_id\nFROM consumption, this_month, last_month\nWHERE date >= last_month AND date < this_month AND store_id = $storeId\nGROUP BY item_id\n",
               "query_postgres": "WITH\n    this_month AS (\n        SELECT date_trunc('month', CURRENT_DATE) AS this_month\n    ),\n    last_month AS (\n        SELECT date_trunc('month', CURRENT_DATE - interval '1 month') AS last_month\n    )\nSELECT\n    SUM(quantity) AS quantity,\n    item_id\nFROM consumption, this_month, last_month\nWHERE date >= last_month AND date < this_month AND store_id = $storeId\nGROUP BY item_id\n"
-=======
-          "style.css": {
-            "type": "Resource",
-            "data": "@page {\n  margin: 0;\n  size: A4 landscape;\n}\n\n.paging {\n  width: 100%;\n}\n\n.container {\n  margin: auto;\n  padding: 10px;\n  font-size: 14px;\n  font-family: \"Helvetica Neue\", \"Helvetica\", Helvetica, Arial, sans-serif;\n  color: #555;\n}\n\n.container table {\n  width: 100%;\n  font-size: inherit;\n  font-family: inherit;\n  text-align: left;\n  margin-top: 10;\n  margin-bottom: 15;\n  border-collapse: separate;\n}\n\n.container table td {\n  padding: 10px;\n  vertical-align: top;\n  border-top: 1px solid rgb(164, 163, 163);\n}\n\n.container table tr:last-child td {\n  border-bottom: none;\n}\n\n.container > table > thead {\n  position: -webkit-sticky;\n  position: sticky;\n  top: 0;\n  background-color: #f1f1f1;\n}\n\n.container,\nbody,\n.container > table {\n  margin-top: 0px;\n  padding-top: 0px;\n}\n\n.container table tr.heading td {\n  font-weight: bold;\n  margin-bottom: 15px;\n}\n\n.container table td.status span {\n  padding: 2px;\n  border-radius: 10px;\n}\n"
-          },
-          "AMCTwelve": {
-            "type": "SQLQuery",
-            "data": {
               "name": "AMCTwelve",
               "query_sqlite": "WITH\n    twelve_months_ago AS (\n        SELECT date('now', 'start of month', '-12 month') AS twelve_months_ago\n    )\nSELECT\n    ROUND(SUM(quantity / 12), 1) AS quantity,\n    item_id\nFROM consumption, twelve_months_ago\nWHERE date >= twelve_months_ago AND consumption.store_id = $storeId\nGROUP BY item_id\n",
               "query_postgres": "WITH\n    twelve_months_ago AS (\n        SELECT date_trunc('month', CURRENT_DATE - interval '12 months') AS twelve_months_ago\n    )\nSELECT\n    ROUND(SUM(quantity / 12)::numeric, 1) AS quantity,\n    item_id\nFROM consumption, twelve_months_ago\nWHERE date >= twelve_months_ago AND consumption.store_id = $storeId\nGROUP BY item_id\n"
->>>>>>> cf19e92e
             }
           },
           "twoMonthsAgoConsumption": {
@@ -785,7 +776,6 @@
               "query_postgres": "WITH\n    last_month AS (\n        SELECT date_trunc('month', CURRENT_DATE - interval '1 month') AS last_month\n    ),\n    two_months_ago AS (\n        SELECT date_trunc('month', CURRENT_DATE - interval '2 month') AS two_months_ago\n    )\nSELECT\n    SUM(quantity) AS quantity,\n    item_id\nFROM consumption, two_months_ago, last_month\nWHERE date >= two_months_ago AND date < last_month AND store_id = $storeId\nGROUP BY item_id\n"
             }
           },
-<<<<<<< HEAD
           "thisMonthConsumption": {
             "type": "SQLQuery",
             "data": {
@@ -795,9 +785,7 @@
             }
           },
           "expiringInTwelveMonths": {
-=======
           "lastMonthConsumption": {
->>>>>>> cf19e92e
             "type": "SQLQuery",
             "data": {
               "name": "expiringInTwelveMonths",
@@ -813,26 +801,15 @@
               "query_postgres": "WITH \n    this_month AS (\n        SELECT date_trunc('month', CURRENT_DATE) AS this_month\n    ),\n    six_months AS (\n        SELECT date_trunc('month', CURRENT_DATE + interval '6 months') AS six_months\n    )\nSELECT \n    s.id,\n    i.item_id,\n    SUM(s.available_number_of_packs) AS quantity\nFROM stock_line s\nINNER JOIN item_link i ON i.id = s.item_link_id\nINNER JOIN this_month ON true\nINNER JOIN six_months ON true\nWHERE s.expiry_date < six_months AND s.store_id = $storeId\nGROUP BY s.id, i.item_id\n"
             }
           },
-<<<<<<< HEAD
-          "template.html": {
-            "type": "TeraTemplate",
-=======
           "stockOnOrder": {
             "type": "SQLQuery",
->>>>>>> cf19e92e
-            "data": {
-              "output": "Html",
-              "template": "<style>\n  {% include \"style.css\" %}\n</style>\n\n<div class=\"container\">\n  <table>\n    <thead>\n      <tr class=\"heading\">\n        <td>{{t(k=\"label.code\", f=\"Code\")}}</td>\n        <td>{{t(k=\"label.name\", f=\"Name\")}}</td>\n        <td>{{t(k=\"report.stock-on-hand\", f=\"Stock on hand\")}}</td>\n        <td>{{t(k=\"report.stock-on-order\", f=\"Stock on order\")}}</td>\n        <td>{{t(k=\"report.amc-12-months\", f=\"AMC (12 months)\")}}</td>\n        <td>{{t(k=\"report.amc-24-months\", f=\"AMC (24 months)\")}}</td>\n        <td>{{t(k=\"report.amc-for-lookback\", f=\"AMC (lookback period)\")}}</td>\n        <td>{{t(k=\"report.months-cover\", f=\"Months cover\")}}</td>\n        <td>\n          {{t(k=\"report.usage-this-month\", f=\"Monthly usage (this month)\")}}\n        </td>\n        <td>\n          {{t(k=\"report.usage-last-month\", f=\"Monthly usage (last month)\")}}\n        </td>\n        <td>\n          {{t(k=\"report.usage-2-months-prior\", f=\"Monthly usage (2 months\n          ago)\")}}\n        </td>\n        <td>{{t(k=\"report.expiring-6-months\", f=\"Expiring in 6 months\")}}</td>\n        <td>{{t(k=\"report.expiring-12-months\", f=\"Expiring in 12 months\")}}</td>\n      </tr>\n    </thead>\n    <tbody>\n      {% for item in data.items.nodes %}\n      <tr>\n        <td>{{item.code}}</td>\n        <td>{{item.name}}</td>\n        <td>{{item.SOH | round( precision=1)}}</td>\n        <td>{{item.stockOnOrder}}</td>\n        <td>{{item.AMC12}}</td>\n        <td>{{item.AMC24}}</td>\n        <td>{{item.AMC | round( precision=1)}}</td>\n        <td>{{item.MOS | round( precision=1)}}</td>\n        <td>{{item.monthConsumption}}</td>\n        <td>{{item.lastMonthConsumption}}</td>\n        <td>{{item.twoMonthsAgoConsumption}}</td>\n        <td>{{item.expiringInSixMonths}}</td>\n        <td>{{item.expiringInTwelveMonths}}</td>\n      </tr>\n      {% endfor %}\n    </tbody>\n  </table>\n</div>\n"
-            }
-          },
-<<<<<<< HEAD
+            "data": {
+              "name": "stockOnOrder",
+              "query_sqlite": "SELECT \n    item.id as item_id,\n    SUM(rl.requested_quantity) - COALESCE(SUM(il.pack_size * il.number_of_packs), 0) AS quantity\nFROM item\nINNER JOIN item_link i ON item.id = i.item_id\nLEFT JOIN requisition_line rl ON rl.item_link_id = i.id\nLEFT JOIN requisition r ON r.id = rl.requisition_id\nLEFT JOIN invoice ON invoice.requisition_id = r.id\nLEFT JOIN invoice_line il on invoice.id = il.invoice_id AND il.item_link_id = i.id\nWHERE r.store_id = $storeId AND r.type = 'REQUEST' AND r.status = 'SENT'\nGROUP BY 1",
+              "query_postgres": "SELECT \n    item.id as item_id,\n    SUM(rl.requested_quantity) - COALESCE(SUM(il.pack_size * il.number_of_packs), 0) AS quantity\nFROM item\nINNER JOIN item_link i ON item.id = i.item_id\nLEFT JOIN requisition_line rl ON rl.item_link_id = i.id\nLEFT JOIN requisition r ON r.id = rl.requisition_id\nLEFT JOIN invoice ON invoice.requisition_id = r.id\nLEFT JOIN invoice_line il on invoice.id = il.invoice_id AND il.item_link_id = i.id\nWHERE r.store_id = $storeId AND r.type = 'REQUEST' AND r.status = 'SENT'\nGROUP BY 1"
+            }
+          },
           "AMCTwentyFour": {
-            "type": "SQLQuery",
-            "data": {
-              "name": "AMCTwentyFour",
-              "query_sqlite": "WITH\n    twenty_four_months_ago AS (\n        SELECT date('now', 'start of month', '-24 month') AS twenty_four_months_ago\n    )\nSELECT\n    ROUND(SUM(quantity / 24), 1) AS quantity,    \n    item_id\nFROM consumption, twenty_four_months_ago\nWHERE date >= twenty_four_months_ago AND consumption.store_id = $storeId\nGROUP BY item_id\n",
-              "query_postgres": "WITH\n    twenty_four_months_ago AS (\n        SELECT date_trunc('month', CURRENT_DATE - interval '24 months') AS twenty_four_months_ago\n    )\nSELECT\n    ROUND(SUM(quantity / 24)::numeric, 1) AS quantity,\n    item_id\nFROM consumption, twenty_four_months_ago\nWHERE date >= twenty_four_months_ago AND consumption.store_id = $storeId\nGROUP BY item_id\n"
-=======
           "thisMonthConsumption": {
             "type": "SQLQuery",
             "data": {
@@ -853,7 +830,6 @@
             "data": {
               "query": "query ItemUsage($storeId: String!, $itemCode: String, $itemName: String) {\n  items(\n    storeId: $storeId\n    filter: {\n      code: { like: $itemCode }\n      name: { like: $itemName }\n      isVisibleOrOnHand: true\n      isActive: true\n    }\n  ) {\n    ... on ItemConnector {\n      nodes {\n        id\n        code\n        name\n        stats(storeId: $storeId) {\n          totalConsumption\n          availableMonthsOfStockOnHand\n          stockOnHand\n          averageMonthlyConsumption\n        }\n      }\n    }\n  }\n}\n",
               "variables": null
->>>>>>> cf19e92e
             }
           },
           "AMCTwentyFour": {
@@ -1045,18 +1021,16 @@
           "convert_data_type": "BoaJs"
         },
         "entries": {
-<<<<<<< HEAD
           "style.css": {
             "type": "Resource",
             "data": "@page {\n  margin: 0;\n  size: A4 landscape;\n}\n\n.paging {\n  width: 100%;\n}\n\n.container {\n  margin: auto;\n  padding: 10px;\n  font-size: 14px;\n  font-family: \"Helvetica Neue\", \"Helvetica\", Helvetica, Arial, sans-serif;\n  color: #555;\n}\n\n.container table {\n  width: 100%;\n  font-size: inherit;\n  font-family: inherit;\n  text-align: left;\n  margin-top: 10;\n  margin-bottom: 15;\n  border-collapse: separate;\n}\n\n.container table td {\n  padding: 10px;\n  vertical-align: top;\n  border-top: 1px solid rgb(164, 163, 163);\n}\n\n.container table tr:last-child td {\n  border-bottom: none;\n}\n\n.container>table>thead {\n  position: -webkit-sticky;\n  position: sticky;\n  top: 0;\n  background-color: #f1f1f1;\n}\n\n.container,\nbody,\n.container>table {\n  margin-top: 0px;\n  padding-top: 0px;\n}\n\n.container table tr.heading td {\n  font-weight: bold;\n  margin-bottom: 15px;\n}\n\n.container table td.status span {\n  padding: 2px;\n  border-radius: 10px;\n}\n"
-=======
+          },
           "query.graphql": {
             "type": "GraphGLQuery",
             "data": {
               "query": "query StockDetail($storeId: String, $itemCodeOrName: String) {\n  stockLines(\n    storeId: $storeId\n    filter: {\n      itemCodeOrName: { like: $itemCodeOrName }\n      hasPacksInStore: true\n      isActive: true\n    }\n  ) {\n    ... on StockLineConnector {\n      nodes {\n        batch\n        expiryDate\n        id\n        packSize\n        storeId\n        totalNumberOfPacks\n        supplierName\n        location {\n          code\n        }\n        item {\n          code\n          name\n          unitName\n        }\n      }\n    }\n  }\n}\n",
               "variables": null
             }
->>>>>>> cf19e92e
           },
           "template.html": {
             "type": "TeraTemplate",
@@ -1065,18 +1039,15 @@
               "template": "<style>\n  {% include \"style.css\" %}\n</style>\n\n<div class=\"container\">\n  <table>\n    <thead>\n      <tr class=\"heading\">\n        <td>{{t(k=\"label.code\", f=\"Code\")}}</td>\n        <td>{{t(k=\"label.name\", f=\"Name\")}}</td>\n        <td>{{t(k=\"label.batch\", f=\"Batch\")}}</td>\n        <td>{{t(k=\"label.expiry\", f=\"Expiry\")}}</td>\n        <td>{{t(k=\"label.location\", f=\"Location\")}}</td>\n        <td>{{t(k=\"label.unit\", f=\"Unit\")}}</td>\n        <td>{{t(k=\"report.pack-size\", f=\"Pack size\")}}</td>\n        <td>{{t(k=\"report.pack-quantity\", f=\"Pack quantity\")}}</td>\n        <td>{{t(k=\"label.soh\", f=\"SOH\")}}</td>\n        <td>{{t(k=\"label.supplier\", f=\"Supplier\")}}</td>\n      </tr>\n    </thead>\n    <tbody>\n      {% for stockLine in data.stockLines.nodes %}\n\n      <tr>\n        <td>{{stockLine.item.code}}</td>\n        <td>{{stockLine.item.name}}</td>\n        <td>{{stockLine.batch | default(value='')}}</td>\n        <td>\n          {%if stockLine.expiryDate %}\n          {{stockLine.expiryDate | date(format=\"%d/%m/%Y\")}}\n          {% else %}\n          \n          {% endif %}\n        </td>\n        <td>{{stockLine.location.code | default(value='')}}</td>\n        <td>{{stockLine.item.unitName | default(value='')}}</td>\n        <td>{{stockLine.packSize }}</td>\n        <td>{{stockLine.totalNumberOfPacks}}</td>\n        <td>{{\n          stockLine.totalNumberOfPacks * stockLine.packSize | round( precision=1)  \n        }}</td>\n        <td>{{stockLine.supplierName | default(value='')}}</td>    \n      </tr>\n      {% endfor %}\n    </tbody>\n  </table>\n</div>\n"
             }
           },
-<<<<<<< HEAD
           "query.graphql": {
             "type": "GraphGLQuery",
             "data": {
               "query": "query StockDetail($storeId: String, $itemCodeOrName: String) {\n  stockLines(\n    storeId: $storeId\n    filter: {\n      itemCodeOrName: { like: $itemCodeOrName }\n      hasPacksInStore: true\n      isActive: true\n    }\n  ) {\n    ... on StockLineConnector {\n      nodes {\n        batch\n        expiryDate\n        id\n        packSize\n        storeId\n        totalNumberOfPacks\n        supplierName\n        location {\n          code\n        }\n        item {\n          code\n          name\n          unitName\n        }\n      }\n    }\n  }\n}\n",
               "variables": null
             }
-=======
           "style.css": {
             "type": "Resource",
             "data": "@page {\n  margin: 0;\n  size: A4 landscape;\n}\n\n.paging {\n  width: 100%;\n}\n\n.container {\n  margin: auto;\n  padding: 10px;\n  font-size: 14px;\n  font-family: \"Helvetica Neue\", \"Helvetica\", Helvetica, Arial, sans-serif;\n  color: #555;\n}\n\n.container table {\n  width: 100%;\n  font-size: inherit;\n  font-family: inherit;\n  text-align: left;\n  margin-top: 10;\n  margin-bottom: 15;\n  border-collapse: separate;\n}\n\n.container table td {\n  padding: 10px;\n  vertical-align: top;\n  border-top: 1px solid rgb(164, 163, 163);\n}\n\n.container table tr:last-child td {\n  border-bottom: none;\n}\n\n.container>table>thead {\n  position: -webkit-sticky;\n  position: sticky;\n  top: 0;\n  background-color: #f1f1f1;\n}\n\n.container,\nbody,\n.container>table {\n  margin-top: 0px;\n  padding-top: 0px;\n}\n\n.container table tr.heading td {\n  font-weight: bold;\n  margin-bottom: 15px;\n}\n\n.container table td.status span {\n  padding: 2px;\n  border-radius: 10px;\n}\n"
->>>>>>> cf19e92e
           }
         }
       },
@@ -1208,8 +1179,6 @@
           "convert_data_type": "BoaJs"
         },
         "entries": {
-<<<<<<< HEAD
-=======
           "encountersQuery.graphql": {
             "type": "GraphGLQuery",
             "data": {
@@ -1217,7 +1186,6 @@
               "variables": null
             }
           },
->>>>>>> cf19e92e
           "template.html": {
             "type": "TeraTemplate",
             "data": {
@@ -1225,7 +1193,6 @@
               "template": "{% macro formatDate(datetime) %} {% if datetime %}{{ datetime |\ndate(format=\"%d/%m/%Y\", timezone=arguments.timezone) }}{% endif %} {% endmacro input %}\n\n<style>\n  {% include \"encounters.css\" %}\n</style>\n\n<div class=\"container\">\n  <table>\n    <thead>\n      <tr class=\"heading\">\n        <td>{{t(k=\"report.program-id\", f=\"Program ID\")}}</td>\n        <td>{{t(k=\"label.first-name\", f=\"First Name\")}}</td>\n        <td>{{t(k=\"label.last-name\", f=\"Last Name\")}}</td>\n        <td>{{t(k=\"label.date-of-birth\", f=\"Date of birth\")}}</td>\n        <td>{{t(k=\"label.next-of-kin\", f=\"Next of kin\")}}</td>\n        <td>{{t(k=\"label.phone\", f=\"Phone\")}}</td>\n        <td>\n          {{t(k=\"report.last-encounter-date\", f=\"Last appointment date\")}}\n        </td>\n        <td>{{t(k=\"report.encounter-date\", f=\"Appointment date\")}}</td>\n        <td>{{t(k=\"report.days-overdue\", f=\"Days overdue\")}}</td>\n        <td>{{t(k=\"label.status\", f=\"Status\")}}</td>\n      </tr>\n    </thead>\n    <tbody>\n      {% for encounter in data.encounters.nodes %}\n      <tr>\n        <td>{{encounter.programEnrolment.programEnrolmentId}}</td>\n        <td>{{encounter.patient.firstName}}</td>\n        <td>{{encounter.patient.lastName}}</td>\n        <td>{{self::formatDate(datetime=encounter.patient.dateOfBirth)}}</td>\n        <td>{{encounter.patient.nextOfKinName}}</td>\n        <td>{{encounter.patient.phone}}</td>\n        {% if encounter.previousEncounter %}\n        <td>\n          {{self::formatDate(datetime=encounter.previousEncounter.startDatetime)}}\n        </td>\n        {% else %}\n        <td></td>\n        {% endif %}\n        <td>{{self::formatDate(datetime=encounter.startDatetime)}}</td>\n        <td>{{encounter.daysLate}}</td>\n\n        {% if encounter.status == \"LTFU\" %}\n        <td>{{t(k=\"report.lost-to-follow-up\", f=\"Lost to follow-up\")}}</td>\n        {% elif encounter.status == \"LATE\" %}\n        <td>{{t(k=\"report.late\", f=\"Late\")}}</td>\n        {% else %}\n        <td>{{t(k=\"report.planned\", f=\"Planned\")}}</td>\n        {% endif %}\n      </tr>\n      {% endfor %}\n    </tbody>\n  </table>\n</div>\n"
             }
           },
-<<<<<<< HEAD
           "encountersQuery.graphql": {
             "type": "GraphGLQuery",
             "data": {
@@ -1233,8 +1200,9 @@
               "variables": null
             }
           },
-=======
->>>>>>> cf19e92e
+          "encounters.css": {
+            "type": "Resource",
+            "data": "@page {\n    margin: 0;\n    size: A4 landscape;\n  }\n  \n  .container {\n    margin: auto;\n    padding: 10px;\n    font-size: 14px;\n    font-family: \"Helvetica Neue\", \"Helvetica\", Helvetica, Arial, sans-serif;\n    color: #555;\n  }\n  \n  .container table {\n    width: 100%;\n    font-size: inherit;\n    font-family: inherit;\n    text-align: left;\n    margin-top: 10;\n    margin-bottom: 15;\n    border-collapse: separate;\n  }\n  \n  .container table td {\n    padding: 10px;\n    vertical-align: top;\n    border-top: 1px solid rgb(164, 163, 163);\n  }\n  \n  .container table tr:last-child td {\n    border-bottom: none;\n  }\n  \n  .container>table>thead {\n    position: -webkit-sticky;\n    position: sticky;\n    top: 0;\n    background-color: #f1f1f1;\n  }\n  \n  .container,\n  body,\n  .container>table {\n    margin-top: 0px;\n    padding-top: 0px;\n  }\n  \n  .container table tr.heading td {\n    font-weight: bold;\n    margin-bottom: 15px;\n  }\n  \n"
           "encounters.css": {
             "type": "Resource",
             "data": "@page {\n    margin: 0;\n    size: A4 landscape;\n  }\n  \n  .container {\n    margin: auto;\n    padding: 10px;\n    font-size: 14px;\n    font-family: \"Helvetica Neue\", \"Helvetica\", Helvetica, Arial, sans-serif;\n    color: #555;\n  }\n  \n  .container table {\n    width: 100%;\n    font-size: inherit;\n    font-family: inherit;\n    text-align: left;\n    margin-top: 10;\n    margin-bottom: 15;\n    border-collapse: separate;\n  }\n  \n  .container table td {\n    padding: 10px;\n    vertical-align: top;\n    border-top: 1px solid rgb(164, 163, 163);\n  }\n  \n  .container table tr:last-child td {\n    border-bottom: none;\n  }\n  \n  .container>table>thead {\n    position: -webkit-sticky;\n    position: sticky;\n    top: 0;\n    background-color: #f1f1f1;\n  }\n  \n  .container,\n  body,\n  .container>table {\n    margin-top: 0px;\n    padding-top: 0px;\n  }\n  \n  .container table tr.heading td {\n    font-weight: bold;\n    margin-bottom: 15px;\n  }\n  \n"
@@ -1317,21 +1285,23 @@
           "convert_data_type": "BoaJs"
         },
         "entries": {
+          "encountersQuery.graphql": {
+            "type": "GraphGLQuery",
+            "data": {
+              "query": "query encountersQuery(\n  $storeId: String!\n  $programId: String!\n  $after: DateTime\n  $before: DateTime\n) {\n  encounters(\n    storeId: $storeId\n    filter: {\n      programId: { equalTo: $programId }\n      status: { equalTo: \"PENDING\" }\n      startDatetime: { afterOrEqualTo: $after, beforeOrEqualTo: $before }\n    }\n    sort: { key: \"startDatetime\", desc: false }\n  ) {\n    ... on EncounterConnector {\n      nodes {\n        ... on EncounterNode {\n          id\n          startDatetime\n          type\n          patient {\n            firstName\n            lastName\n            dateOfBirth\n            phone\n            nextOfKinName\n          }\n          programEnrolment {\n            programEnrolmentId\n          }\n          previousEncounter {\n            startDatetime\n          }\n        }\n      }\n    }\n  }\n  store(id: $storeId) {\n    ... on StoreNode {\n      code\n      storeName\n      logo\n      name(storeId: $storeId) {\n        ... on NameNode {\n          address1\n          address2\n          chargeCode\n          code\n          comment\n          country\n          email\n          name\n          phone\n          website\n        }\n      }\n    }\n  }\n}\n",
+              "variables": null
+            }
+          },
           "encounters.css": {
             "type": "Resource",
             "data": "@page {\n    margin: 0;\n    size: A4 landscape;\n  }\n  \n  .container {\n    margin: auto;\n    padding: 10px;\n    font-size: 14px;\n    font-family: \"Helvetica Neue\", \"Helvetica\", Helvetica, Arial, sans-serif;\n    color: #555;\n  }\n  \n  .container table {\n    width: 100%;\n    font-size: inherit;\n    font-family: inherit;\n    text-align: left;\n    margin-top: 10;\n    margin-bottom: 15;\n    border-collapse: separate;\n  }\n  \n  .container table td {\n    padding: 10px;\n    vertical-align: top;\n    border-top: 1px solid rgb(164, 163, 163);\n  }\n  \n  .container table tr:last-child td {\n    border-bottom: none;\n  }\n  \n  .container>table>thead {\n    position: -webkit-sticky;\n    position: sticky;\n    top: 0;\n    background-color: #f1f1f1;\n  }\n  \n  .container,\n  body,\n  .container>table {\n    margin-top: 0px;\n    padding-top: 0px;\n  }\n  \n  .container table tr.heading td {\n    font-weight: bold;\n    margin-bottom: 15px;\n  }\n  \n"
           },
-          "encounters.css": {
-            "type": "Resource",
-            "data": "@page {\n    margin: 0;\n    size: A4 landscape;\n  }\n  \n  .container {\n    margin: auto;\n    padding: 10px;\n    font-size: 14px;\n    font-family: \"Helvetica Neue\", \"Helvetica\", Helvetica, Arial, sans-serif;\n    color: #555;\n  }\n  \n  .container table {\n    width: 100%;\n    font-size: inherit;\n    font-family: inherit;\n    text-align: left;\n    margin-top: 10;\n    margin-bottom: 15;\n    border-collapse: separate;\n  }\n  \n  .container table td {\n    padding: 10px;\n    vertical-align: top;\n    border-top: 1px solid rgb(164, 163, 163);\n  }\n  \n  .container table tr:last-child td {\n    border-bottom: none;\n  }\n  \n  .container>table>thead {\n    position: -webkit-sticky;\n    position: sticky;\n    top: 0;\n    background-color: #f1f1f1;\n  }\n  \n  .container,\n  body,\n  .container>table {\n    margin-top: 0px;\n    padding-top: 0px;\n  }\n  \n  .container table tr.heading td {\n    font-weight: bold;\n    margin-bottom: 15px;\n  }\n  \n"
-          },
           "template.html": {
             "type": "TeraTemplate",
             "data": {
               "output": "Html",
               "template": "{% macro formatDate(datetime) %} {% if datetime %}{{ datetime |\ndate(format=\"%d/%m/%Y\", timezone=arguments.timezone) }}{% endif %} {% endmacro input %}\n\n<style>\n  {% include \"encounters.css\" %}\n</style>\n\n<div class=\"container\">\n  <table>\n    <thead>\n      <tr class=\"heading\">\n        <td>{{t(k=\"report.program-id\", f=\"Program ID\")}}</td>\n        <td>{{t(k=\"label.first-name\", f=\"First Name\")}}</td>\n        <td>{{t(k=\"label.last-name\", f=\"Last Name\")}}</td>\n        <td>{{t(k=\"label.date-of-birth\", f=\"Date of birth\")}}</td>\n        <td>{{t(k=\"label.next-of-kin\", f=\"Next of kin\")}}</td>\n        <td>{{t(k=\"label.phone\", f=\"Phone\")}}</td>\n        <td>\n          {{t(k=\"report.last-encounter-date\", f=\"Last appointment date\")}}\n        </td>\n        <td>{{t(k=\"report.encounter-date\", f=\"Appointment date\")}}</td>\n        <td>{{t(k=\"report.days-overdue\", f=\"Days overdue\")}}</td>\n        <td>{{t(k=\"label.status\", f=\"Status\")}}</td>\n      </tr>\n    </thead>\n    <tbody>\n      {% for encounter in data.encounters.nodes %}\n      <tr>\n        <td>{{encounter.programEnrolment.programEnrolmentId}}</td>\n        <td>{{encounter.patient.firstName}}</td>\n        <td>{{encounter.patient.lastName}}</td>\n        <td>{{self::formatDate(datetime=encounter.patient.dateOfBirth)}}</td>\n        <td>{{encounter.patient.nextOfKinName}}</td>\n        <td>{{encounter.patient.phone}}</td>\n        {% if encounter.previousEncounter %}\n        <td>\n          {{self::formatDate(datetime=encounter.previousEncounter.startDatetime)}}\n        </td>\n        {% else %}\n        <td></td>\n        {% endif %}\n        <td>{{self::formatDate(datetime=encounter.startDatetime)}}</td>\n        <td>{{encounter.daysLate}}</td>\n\n        {% if encounter.status == \"LTFU\" %}\n        <td>{{t(k=\"report.lost-to-follow-up\", f=\"Lost to follow-up\")}}</td>\n        {% elif encounter.status == \"LATE\" %}\n        <td>{{t(k=\"report.late\", f=\"Late\")}}</td>\n        {% else %}\n        <td>{{t(k=\"report.planned\", f=\"Planned\")}}</td>\n        {% endif %}\n      </tr>\n      {% endfor %}\n    </tbody>\n  </table>\n</div>\n"
             }
-<<<<<<< HEAD
           },
           "encountersQuery.graphql": {
             "type": "GraphGLQuery",
@@ -1339,8 +1309,6 @@
               "query": "query encountersQuery(\n  $storeId: String!\n  $programId: String!\n  $after: DateTime\n  $before: DateTime\n) {\n  encounters(\n    storeId: $storeId\n    filter: {\n      programId: { equalTo: $programId }\n      status: { equalTo: \"PENDING\" }\n      startDatetime: { afterOrEqualTo: $after, beforeOrEqualTo: $before }\n    }\n    sort: { key: \"startDatetime\", desc: false }\n  ) {\n    ... on EncounterConnector {\n      nodes {\n        ... on EncounterNode {\n          id\n          startDatetime\n          type\n          patient {\n            firstName\n            lastName\n            dateOfBirth\n            phone\n            nextOfKinName\n          }\n          programEnrolment {\n            programEnrolmentId\n          }\n          previousEncounter {\n            startDatetime\n          }\n        }\n      }\n    }\n  }\n  store(id: $storeId) {\n    ... on StoreNode {\n      code\n      storeName\n      logo\n      name(storeId: $storeId) {\n        ... on NameNode {\n          address1\n          address2\n          chargeCode\n          code\n          comment\n          country\n          email\n          name\n          phone\n          website\n        }\n      }\n    }\n  }\n}\n",
               "variables": null
             }
-=======
->>>>>>> cf19e92e
           }
         }
       },
