{
  "reports": [
    {
      "id": "expiring-items_2_6_2_false",
      "name": "Expiring Items",
      "template": {
        "index": {
          "template": "template.html",
          "header": null,
          "footer": null,
          "query": [
            "query.graphql"
          ],
          "convert_data": "dmFyIHQ9ezM3ODp0PT57Y29uc3QgZT10PT57bGV0IG89e307cmV0dXJuIE9iamVjdC5rZXlzKHQpLmZvckVhY2goZnVuY3Rpb24ocil7IiIhPT10W3JdJiZ2b2lkIDAhPT10W3JdJiZudWxsIT09dFtyXSYmKCJvYmplY3QiPT10eXBlb2YgdFtyXT9vW3JdPWUodFtyXSk6b1tyXT10W3JdKX0pLG99LG89KHQsZSk9PihlKz0iIikuc3BsaXQoIi4iKS5yZWR1Y2UoKHQsZSk9PnQmJnRbZV0sdCk7dC5leHBvcnRzPXtjbGVhblVwT2JqZWN0OmUsY2xlYW5VcE5vZGVzOnQ9PntsZXQgbz1bXTtyZXR1cm4gdC5mb3JFYWNoKHQ9PnswIT1PYmplY3Qua2V5cyh0KS5sZW5ndGgmJm8ucHVzaChlKHQpKX0pLG99LGdldE5lc3RlZFZhbHVlOm8sc29ydE5vZGVzOih0LGUscik9PihlJiZ0LnNvcnQoKHQsbik9PntsZXQgYT1vKHQsZSk7InN0cmluZyI9PXR5cGVvZiBhJiYoYT1hLnRvTG9jYWxlTG93ZXJDYXNlKCkpO2xldCBzPW8obixlKTtyZXR1cm4ic3RyaW5nIj09dHlwZW9mIHMmJihzPXMudG9Mb2NhbGVMb3dlckNhc2UoKSksbnVsbD09YSYmbnVsbD09cz8wOm51bGw9PWE/ImFzYyI9PT1yPy0xOjE6bnVsbD09cz8iYXNjIj09PXI/MTotMTphPT09cz8wOiJhc2MiPT09cj9hPnM/MTotMTphPHM/MTotMX0pLHQpfX19LGU9e307ZnVuY3Rpb24gbyhyKXt2YXIgbj1lW3JdO2lmKHZvaWQgMCE9PW4pcmV0dXJuIG4uZXhwb3J0czt2YXIgYT1lW3JdPXtleHBvcnRzOnt9fTtyZXR1cm4gdFtyXShhLGEuZXhwb3J0cyxvKSxhLmV4cG9ydHN9by5kPSh0LGUpPT57Zm9yKHZhciByIGluIGUpby5vKGUscikmJiFvLm8odCxyKSYmT2JqZWN0LmRlZmluZVByb3BlcnR5KHQscix7ZW51bWVyYWJsZTohMCxnZXQ6ZVtyXX0pfSxvLm89KHQsZSk9Pk9iamVjdC5wcm90b3R5cGUuaGFzT3duUHJvcGVydHkuY2FsbCh0LGUpO3ZhciByPW8oMzc4KTtmdW5jdGlvbiBuKHQpe3JldHVybiB0LmRhdGEuc3RvY2tMaW5lcy5ub2Rlcz0oKHQsZSxvKT0+e3QuZm9yRWFjaCh0PT57aWYoMD09T2JqZWN0LmtleXModCkubGVuZ3RoKXJldHVybjtjb25zdCBlPSh0PT57bGV0IGU7aWYodCl7bGV0IG89RGF0ZS5ub3coKTtlPShuZXcgRGF0ZSh0KS1vKS8xZTMvNjAvNjAvMjR9cmV0dXJuIGV9KSh0Py5leHBpcnlEYXRlKSxvPSgodCxlKT0+e2xldCBvLHI9ZT8uaXRlbT8uc3RhdHM/LmF2ZXJhZ2VNb250aGx5Q29uc3VtcHRpb24sbj1lPy50b3RhbE51bWJlck9mUGFja3MqZT8ucGFja1NpemU7aWYodCYmciYmbiYmdD49MCl7Y29uc3QgZT1NYXRoLnJvdW5kKHQqKHIvMzAuNDM3NSkpO289TWF0aC5taW4oZSxuPz9lKX1yZXR1cm4gb30pKGUsdCk7byYmKHQuZXhwZWN0ZWRVc2FnZT1vKTtjb25zdCByPSgodCxlLG8scik9PntsZXQgbjtpZih0JiZlJiZyKXtjb25zdCBhPXQqZTtvJiYobj1yPj0wP01hdGgucm91bmQoYS1vKihyLzMwLjQzNzUpKTpNYXRoLnJvdW5kKGEpKSxvfHxyPD0wJiYobj1NYXRoLnJvdW5kKGEpKX1yZXR1cm4gbjwwPzA6bn0pKHQ/LnBhY2tTaXplLHQ/LnRvdGFsTnVtYmVyT2ZQYWNrcyx0Py5pdGVtPy5zdGF0cz8uYXZlcmFnZU1vbnRobHlDb25zdW1wdGlvbixlKTtyJiYodC5zdG9ja0F0Umlzaz1yKSx0LmRheXNVbnRpbEV4cGlyZWQ9KHQ9PntsZXQgZTtyZXR1cm4gdCYmKGU9TWF0aC5yb3VuZCh0KSksZX0pKGUpLHQuYXZlcmFnZU1vbnRobHlDb25zdW1wdGlvbj1NYXRoLnJvdW5kKDEwKih0Py5pdGVtPy5zdGF0cz8uYXZlcmFnZU1vbnRobHlDb25zdW1wdGlvbj8/MCkpLzEwfSk7bGV0IG49KDAsci5jbGVhblVwTm9kZXMpKHQpO3JldHVybigwLHIuc29ydE5vZGVzKShuLGUsbyl9KSh0LmRhdGEuc3RvY2tMaW5lcy5ub2Rlcyx0Py5hcmd1bWVudHM/LnNvcnQ/PyJpdGVtLm5hbWUiLHQ/LmFyZ3VtZW50cz8uZGlyPz8iYXNjIiksdH1leHBvcnR7biBhcyBjb252ZXJ0X2RhdGF9Ow==",
          "convert_data_type": "BoaJs"
        },
        "entries": {
          "style.css": {
            "type": "Resource",
            "data": "@page {\n  margin: 0;\n  size: A4 landscape;\n}\n\n.paging {\n  width: 100%;\n}\n\n.container {\n  margin: auto;\n  padding: 10px;\n  font-size: 14px;\n  font-family: \"Helvetica Neue\", \"Helvetica\", Helvetica, Arial, sans-serif;\n  color: #555;\n}\n\n.container table {\n  width: 100%;\n  font-size: inherit;\n  font-family: inherit;\n  text-align: left;\n  margin-top: 10;\n  margin-bottom: 15;\n  border-collapse: separate;\n}\n\n.container table td {\n  padding: 10px;\n  vertical-align: top;\n  border-top: 1px solid rgb(164, 163, 163);\n}\n\n.container > table > thead {\n  position: -webkit-sticky;\n  position: sticky;\n  top: 0;\n  background-color: #f1f1f1;\n}\n\n.container,\nbody,\n.container>table {\n  margin-top: 0px;\n  padding-top: 0px;\n}\n\n.container table tr.heading td {\n  font-weight: bold;\n  margin-bottom: 15px;\n}\n\n.container table td.expiry-date span {\n  padding: 2px;\n  border-radius: 10px;\n}\n\n.container table td.expiry-date span.expired::before {\n  content: \"\";\n  display: inline-block;\n  width: 10px;\n  height: 10px;\n  border-radius: 50%;\n  background-color: rgba(245, 5, 1, 0.6);\n  margin-right: 5px;\n}\n\n.container table td.expiry-date span.expired {\n  background-color: rgba(245, 5, 1, 0.3);\n  padding: 3px 10px;\n  white-space: nowrap;\n}\n\n.container table td.expiry-date span.soon::before {\n  content: \"\";\n  display: inline-block;\n  width: 10px;\n  height: 10px;\n  border-radius: 50%;\n  background-color: rgba(248, 154, 1, 0.6);\n  margin-right: 5px;\n}\n\n.container table td.expiry-date span.soon {\n  background-color: rgba(248, 154, 1, 0.3);\n  padding: 3px 10px;\n  white-space: nowrap;\n}\n\n.container table td.expiry-date span.all-good::before {\n  content: \"\";\n  display: inline-block;\n  width: 10px;\n  height: 10px;\n  border-radius: 50%;\n  background-color: rgba(51, 169, 1, 0.6);\n  margin-right: 5px;\n}\n\n.container table td.expiry-date span.all-good {\n  background-color: rgba(51, 169, 1, 0.3);\n  padding: 3px 10px;\n  white-space: nowrap;\n}\n\n.container table span.na::before {\n  content: \"\";\n  display: inline-block;\n  width: 10px;\n  height: 10px;\n  border-radius: 50%;\n  background-color: rgba(143, 144, 166, 0.6);\n  margin-right: 5px;\n}\n\n.container table td.expiry-date span.na {\n  background-color: rgba(143, 144, 166, 0.3);\n  padding: 3px 10px;\n  white-space: nowrap;\n}"
          },
          "query.graphql": {
            "type": "GraphGLQuery",
            "data": {
              "query": "query ExpiringItems(\n  $storeId: String\n  $itemCodeOrName: String\n  $expiryDate: String\n) {\n  stockLines(\n    storeId: $storeId\n    filter: {\n      itemCodeOrName: { like: $itemCodeOrName }\n      expiryDate: { beforeOrEqualTo: $expiryDate }\n      hasPacksInStore: true\n      isActive: true\n    }\n    page: { first: 5000 }\n  ) {\n    ... on StockLineConnector {\n      nodes {\n        batch\n        expiryDate\n        id\n        packSize\n        storeId\n        totalNumberOfPacks\n        supplierName\n        location {\n          code\n        }\n        item {\n          code\n          name\n          unitName\n          stats(storeId: $storeId) {\n            averageMonthlyConsumption\n          }\n        }\n      }\n    }\n  }\n}\n",
              "variables": null
            }
          },
          "template.html": {
            "type": "TeraTemplate",
            "data": {
              "output": "Html",
              "template": "<style>{% include \"style.css\" %}</style>\n\n<div class=\"container\">\n  <table>\n    <thead>\n      <tr class=\"heading\">\n        <td>{{t(k=\"label.code\", f=\"Code\")}}</td>\n        <td>{{t(k=\"label.name\", f=\"Name\")}}</td>\n        <td>{{t(k=\"report.expiring-in-days\", f=\"Expiring in (days)\")}}</td>\n        <td>{{t(k=\"label.batch\", f=\"Batch\")}}</td>\n        <td>{{t(k=\"report.expiry-date\", f=\"Expiry date\")}}</td>\n        <td>{{t(k=\"report.stock-on-hand\", f=\"Stock on hand\")}}</td>\n        <td>{{t(k=\"report.average-monthly-consumption\", f=\"Average monthly consumption\")}}</td>\n        <td>{{t(k=\"report.expected-usage\", f=\"Expected usage\")}}</td>\n        <td>{{t(k=\"report.stock-at-risk\", f=\"Stock at risk\")}}</td>\n      </tr>\n    </thead>\n    <tbody>\n      {% for stockLine in data.stockLines.nodes %}\n      <tr>\n        <td>{{stockLine.item.code}}</td>\n        <td>{{stockLine.item.name}}</td>\n        <td class=\"expiry-date\">\n          {% if stockLine.daysUntilExpired %}\n            {% if stockLine.daysUntilExpired <= 0 %}\n              <span class=\"expired\">{{t(k=\"report.expired\", f=\"Expired\")}}</span>\n              {% elif stockLine.daysUntilExpired <= arguments.monthsItemsExpire *\n                (365.25 / 12.0) %}\n              <span class=\"soon\">{{ stockLine.daysUntilExpired }}</span>\n            {% else %}\n                <span class=\"all-good\">{{ stockLine.daysUntilExpired }}</span>\n            {% endif %}\n          {% else %}\n            <span class=\"na\">N/A</span>\n          {% endif %}\n        </td>\n        <td>{{stockLine.batch | default(value='')}}</td>\n        <td>\n          {% if stockLine.expiryDate %}\n            {{ stockLine.expiryDate | date(format=\"%d/%m/%Y\") }}\n          {% else %}\n            N/A\n          {% endif %}\n        </td>\n        <td>{{stockLine.totalNumberOfPacks * stockLine.packSize | round( precision=1)\n          }}</td>\n        <td>{{stockLine.averageMonthlyConsumption }}</td>\n        <td>\n          {% if stockLine.expectedUsage %}\n              {{ stockLine.expectedUsage | round( precision=1) }}\n          {% else %}\n            N/A\n          {% endif %}\n        </td>\n        <td>\n          {% if stockLine.stockAtRisk %}\n            {{ stockLine.stockAtRisk | round( precision=1) }}\n          {% else %}\n            N/A\n          {% endif %}\n        </td>\n      </tr>\n      {% endfor %}\n    </tbody>\n  </table>\n</div>"
            }
          }
        }
      },
      "context": "REPORT",
      "sub_context": "Expiring",
      "argument_schema_id": "for_report_expiring-items_2_6_2_false",
      "comment": null,
      "is_custom": false,
      "version": "2.6.2",
      "code": "expiring-items",
      "form_schema": {
        "id": "for_report_expiring-items_2_6_2_false",
        "type": "reportArgument",
        "json_schema": {
          "$schema": "http://json-schema.org/draft-07/schema#",
          "allOf": [
            {
              "$ref": "#/definitions/StockFilters"
            }
          ],
          "definitions": {
            "StockFilters": {
              "properties": {
                "dir": {
                  "description": "sort by dir",
                  "format": "SortToggle",
                  "type": [
                    "string",
                    "null"
                  ]
                },
                "expiryDate": {
                  "description": "T#label.expiry-date",
                  "format": "date",
                  "type": "string"
                },
                "itemCodeOrName": {
                  "description": "Item Code or Name",
                  "type": "string"
                },
                "monthlyConsumptionLookBackPeriod": {
                  "description": "Average Monthly Consumption Look Back Period",
                  "readOnly": true,
                  "type": "number"
                },
                "monthsItemsExpire": {
                  "description": "Expiring item period",
                  "readOnly": true,
                  "type": "number"
                },
                "monthsOverstock": {
                  "description": "Months Overstock",
                  "readOnly": true,
                  "type": "number"
                },
                "monthsUnderstock": {
                  "description": "Months Understock",
                  "readOnly": true,
                  "type": "number"
                },
                "sort": {
                  "description": "sort by",
                  "enum": [
                    "item.name",
                    "item.code",
                    "expiryDate",
                    "daysUntilExpired",
                    "stockAtRisk",
                    "expectedUsage"
                  ],
                  "type": "string"
                }
              }
            }
          },
          "type": "object"
        },
        "ui_schema": {
          "elements": [
            {
              "label": "T#report.expiry-date",
              "options": {
                "dateOnly": true
              },
              "scope": "#/properties/expiryDate",
              "type": "Control"
            },
            {
              "label": "T#report.item-code-or-name",
              "options": {
                "flexBasis": "90%",
                "useDebounce": false
              },
              "scope": "#/properties/itemCodeOrName",
              "type": "Control"
            },
            {
              "label": "T#report.amc-lookback",
              "options": {
                "inputAlignment": "end",
                "paddingRight": 25
              },
              "scope": "#/properties/monthlyConsumptionLookBackPeriod",
              "type": "Control"
            },
            {
              "label": "T#label.max-months-of-stock",
              "options": {
                "inputAlignment": "end",
                "paddingRight": 25
              },
              "scope": "#/properties/monthsOverstock",
              "type": "Control"
            },
            {
              "label": "T#label.min-months-of-stock",
              "options": {
                "inputAlignment": "end",
                "paddingRight": 25
              },
              "scope": "#/properties/monthsUnderstock",
              "type": "Control"
            },
            {
              "label": "T#label.expiring-item-period",
              "options": {
                "inputAlignment": "end",
                "paddingRight": 25
              },
              "scope": "#/properties/monthsItemsExpire",
              "type": "Control"
            },
            {
              "label": "T#report.sort-by",
              "options": {
                "show": [
                  [
                    "item.name",
                    "T#report.item-name"
                  ],
                  [
                    "item.code",
                    "T#label.code"
                  ],
                  [
                    "expiryDate",
                    "T#report.expiry-date"
                  ],
                  [
                    "daysUntilExpired",
                    "T#report.days-until-expired"
                  ],
                  [
                    "stockAtRisk",
                    "T#report.stock-at-risk"
                  ],
                  [
                    "expectedUsage",
                    "T#report.expected-usage"
                  ]
                ]
              },
              "scope": "#/properties/sort",
              "type": "Control"
            },
            {
              "label": "T#report.sort-direction",
              "scope": "#/properties/dir",
              "type": "SortToggle"
            }
          ],
          "type": "VerticalLayout"
        }
      },
      "excel_template_buffer": null
    },
    {
      "id": "expiring-items_2_10_0_false",
      "name": "Expiring Items",
      "template": {
        "index": {
          "template": "template.html",
          "header": null,
          "footer": null,
          "query": [
            "query.graphql"
          ],
          "convert_data": "dmFyIHQ9ezM3ODp0PT57Y29uc3QgZT10PT57bGV0IG49e307cmV0dXJuIE9iamVjdC5rZXlzKHQpLmZvckVhY2goZnVuY3Rpb24obyl7IiIhPT10W29dJiZ2b2lkIDAhPT10W29dJiZudWxsIT09dFtvXSYmKCJvYmplY3QiPT10eXBlb2YgdFtvXT9uW29dPWUodFtvXSk6bltvXT10W29dKX0pLG59LG49KHQsZSk9PihlKz0iIikuc3BsaXQoIi4iKS5yZWR1Y2UoKHQsZSk9PnQmJnRbZV0sdCk7dC5leHBvcnRzPXtjbGVhblVwT2JqZWN0OmUsY2xlYW5VcE5vZGVzOnQ9PntsZXQgbj1bXTtyZXR1cm4gdC5mb3JFYWNoKHQ9PnswIT1PYmplY3Qua2V5cyh0KS5sZW5ndGgmJm4ucHVzaChlKHQpKX0pLG59LGdldE5lc3RlZFZhbHVlOm4sc29ydE5vZGVzOih0LGUsbyk9PihlJiZ0LnNvcnQoKHQscik9PntsZXQgcz1uKHQsZSk7InN0cmluZyI9PXR5cGVvZiBzJiYocz1zLnRvTG9jYWxlTG93ZXJDYXNlKCkpO2xldCBhPW4ocixlKTtyZXR1cm4ic3RyaW5nIj09dHlwZW9mIGEmJihhPWEudG9Mb2NhbGVMb3dlckNhc2UoKSksbnVsbD09cyYmbnVsbD09YT8wOm51bGw9PXM/ImFzYyI9PT1vPy0xOjE6bnVsbD09YT8iYXNjIj09PW8/MTotMTpzPT09YT8wOiJhc2MiPT09bz9zPmE/MTotMTpzPGE/MTotMX0pLHQpfX19LGU9e30sbj1mdW5jdGlvbiBuKG8pe3ZhciByPWVbb107aWYodm9pZCAwIT09cilyZXR1cm4gci5leHBvcnRzO3ZhciBzPWVbb109e2V4cG9ydHM6e319O3JldHVybiB0W29dKHMscy5leHBvcnRzLG4pLHMuZXhwb3J0c30oMzc4KTtmdW5jdGlvbiBvKHQpe3JldHVybiB0LmRhdGEuc3RvY2tMaW5lcy5ub2Rlcz0oKHQsZSxvKT0+e3QuZm9yRWFjaCh0PT57aWYoMD09T2JqZWN0LmtleXModCkubGVuZ3RoKXJldHVybjtjb25zdCBlPSh0PT57bGV0IGU7aWYodCl7bGV0IG49RGF0ZS5ub3coKTtlPShuZXcgRGF0ZSh0KS1uKS8xZTMvNjAvNjAvMjR9cmV0dXJuIGV9KSh0Py5leHBpcnlEYXRlKSxuPSgodCxlKT0+e2xldCBuLG89ZT8uaXRlbT8uc3RhdHM/LmF2ZXJhZ2VNb250aGx5Q29uc3VtcHRpb24scj1lPy50b3RhbE51bWJlck9mUGFja3MqZT8ucGFja1NpemU7aWYodCYmbyYmciYmdD49MCl7Y29uc3QgZT1NYXRoLnJvdW5kKHQqKG8vMzAuNDM3NSkpO249TWF0aC5taW4oZSxyPz9lKX1yZXR1cm4gbn0pKGUsdCk7biYmKHQuZXhwZWN0ZWRVc2FnZT1uKTtjb25zdCBvPSgodCxlLG4sbyk9PntsZXQgcjtpZih0JiZlJiZvKXtjb25zdCBzPXQqZTtuJiYocj1vPj0wP01hdGgucm91bmQocy1uKihvLzMwLjQzNzUpKTpNYXRoLnJvdW5kKHMpKSxufHxvPD0wJiYocj1NYXRoLnJvdW5kKHMpKX1yZXR1cm4gcjwwPzA6cn0pKHQ/LnBhY2tTaXplLHQ/LnRvdGFsTnVtYmVyT2ZQYWNrcyx0Py5pdGVtPy5zdGF0cz8uYXZlcmFnZU1vbnRobHlDb25zdW1wdGlvbixlKTtvJiYodC5zdG9ja0F0Umlzaz1vKSx0LmRheXNVbnRpbEV4cGlyZWQ9KHQ9PntsZXQgZTtyZXR1cm4gdCYmKGU9TWF0aC5yb3VuZCh0KSksZX0pKGUpLHQuYXZlcmFnZU1vbnRobHlDb25zdW1wdGlvbj1NYXRoLnJvdW5kKDEwKih0Py5pdGVtPy5zdGF0cz8uYXZlcmFnZU1vbnRobHlDb25zdW1wdGlvbj8/MCkpLzEwfSk7bGV0IHI9KDAsbi5jbGVhblVwTm9kZXMpKHQpO3JldHVybigwLG4uc29ydE5vZGVzKShyLGUsbyl9KSh0LmRhdGEuc3RvY2tMaW5lcy5ub2Rlcyx0Py5hcmd1bWVudHM/LnNvcnQ/PyJpdGVtLm5hbWUiLHQ/LmFyZ3VtZW50cz8uZGlyPz8iYXNjIiksdH1leHBvcnR7byBhcyBjb252ZXJ0X2RhdGF9Ow==",
          "convert_data_type": "BoaJs"
        },
        "entries": {
<<<<<<< HEAD
          "template.html": {
            "type": "TeraTemplate",
            "data": {
              "output": "Html",
              "template": "<style>{% include \"style.css\" %}</style>\n\n<div class=\"container\">\n  <table>\n    <thead>\n      <tr class=\"heading\">\n        <td>{{t(k=\"label.code\", f=\"Code\")}}</td>\n        <td>{{t(k=\"label.name\", f=\"Name\")}}</td>\n        <td>{{t(k=\"report.expiring-in-days\", f=\"Expiring in (days)\")}}</td>\n        <td>{{t(k=\"label.batch\", f=\"Batch\")}}</td>\n        <td>{{t(k=\"report.expiry-date\", f=\"Expiry date\")}}</td>\n        <td>{{t(k=\"report.stock-on-hand\", f=\"Stock on hand\")}}</td>\n        <td>{{t(k=\"report.average-monthly-consumption\", f=\"Average monthly consumption\")}}</td>\n        <td>{{t(k=\"report.expected-usage\", f=\"Expected usage\")}}</td>\n        <td>{{t(k=\"report.stock-at-risk\", f=\"Stock at risk\")}}</td>\n      </tr>\n    </thead>\n    <tbody>\n      {% for stockLine in data.stockLines.nodes %}\n      <tr>\n        <td>{{stockLine.item.code}}</td>\n        <td>{{stockLine.item.name}}</td>\n        <td class=\"expiry-date\">\n          {% if stockLine.daysUntilExpired %}\n            {% if stockLine.daysUntilExpired <= 0 %}\n              <span class=\"expired\">{{t(k=\"report.expired\", f=\"Expired\")}}</span>\n              {% elif stockLine.daysUntilExpired <= arguments.monthsItemsExpire *\n                (365.25 / 12.0) %}\n              <span class=\"soon\">{{ stockLine.daysUntilExpired }}</span>\n            {% else %}\n                <span class=\"all-good\">{{ stockLine.daysUntilExpired }}</span>\n            {% endif %}\n          {% else %}\n            <span class=\"na\">N/A</span>\n          {% endif %}\n        </td>\n        <td>{{stockLine.batch | default(value='')}}</td>\n        <td>\n          {% if stockLine.expiryDate %}\n            {{ stockLine.expiryDate | date(format=\"%d/%m/%Y\") }}\n          {% else %}\n            N/A\n          {% endif %}\n        </td>\n        <td>{{stockLine.totalNumberOfPacks * stockLine.packSize | round( precision=1)\n          }}</td>\n        <td>{{stockLine.averageMonthlyConsumption }}</td>\n        <td>\n          {% if stockLine.expectedUsage %}\n              {{ stockLine.expectedUsage | round( precision=1) }}\n          {% else %}\n            N/A\n          {% endif %}\n        </td>\n        <td>\n          {% if stockLine.stockAtRisk %}\n            {{ stockLine.stockAtRisk | round( precision=1) }}\n          {% else %}\n            N/A\n          {% endif %}\n        </td>\n      </tr>\n      {% endfor %}\n    </tbody>\n  </table>\n</div>"
            }
=======
          "style.css": {
            "type": "Resource",
            "data": "@page {\n  margin: 0;\n  size: A4 landscape;\n}\n\n.paging {\n  width: 100%;\n}\n\n.container {\n  margin: auto;\n  padding: 10px;\n  font-size: 14px;\n  font-family: \"Helvetica Neue\", \"Helvetica\", Helvetica, Arial, sans-serif;\n  color: #555;\n}\n\n.container table {\n  width: 100%;\n  font-size: inherit;\n  font-family: inherit;\n  text-align: left;\n  margin-top: 10;\n  margin-bottom: 15;\n  border-collapse: separate;\n}\n\n.container table td {\n  padding: 10px;\n  vertical-align: top;\n  border-top: 1px solid rgb(164, 163, 163);\n}\n\n.container > table > thead {\n  position: -webkit-sticky;\n  position: sticky;\n  top: 0;\n  background-color: #f1f1f1;\n}\n\n.container,\nbody,\n.container>table {\n  margin-top: 0px;\n  padding-top: 0px;\n}\n\n.container table tr.heading td {\n  font-weight: bold;\n  margin-bottom: 15px;\n}\n\n.container table td.expiry-date span {\n  padding: 2px;\n  border-radius: 10px;\n}\n\n.container table td.expiry-date span.expired::before {\n  content: \"\";\n  display: inline-block;\n  width: 10px;\n  height: 10px;\n  border-radius: 50%;\n  background-color: rgba(245, 5, 1, 0.6);\n  margin-right: 5px;\n}\n\n.container table td.expiry-date span.expired {\n  background-color: rgba(245, 5, 1, 0.3);\n  padding: 3px 10px;\n  white-space: nowrap;\n}\n\n.container table td.expiry-date span.soon::before {\n  content: \"\";\n  display: inline-block;\n  width: 10px;\n  height: 10px;\n  border-radius: 50%;\n  background-color: rgba(248, 154, 1, 0.6);\n  margin-right: 5px;\n}\n\n.container table td.expiry-date span.soon {\n  background-color: rgba(248, 154, 1, 0.3);\n  padding: 3px 10px;\n  white-space: nowrap;\n}\n\n.container table td.expiry-date span.all-good::before {\n  content: \"\";\n  display: inline-block;\n  width: 10px;\n  height: 10px;\n  border-radius: 50%;\n  background-color: rgba(51, 169, 1, 0.6);\n  margin-right: 5px;\n}\n\n.container table td.expiry-date span.all-good {\n  background-color: rgba(51, 169, 1, 0.3);\n  padding: 3px 10px;\n  white-space: nowrap;\n}\n\n.container table span.na::before {\n  content: \"\";\n  display: inline-block;\n  width: 10px;\n  height: 10px;\n  border-radius: 50%;\n  background-color: rgba(143, 144, 166, 0.6);\n  margin-right: 5px;\n}\n\n.container table td.expiry-date span.na {\n  background-color: rgba(143, 144, 166, 0.3);\n  padding: 3px 10px;\n  white-space: nowrap;\n}"
>>>>>>> e0e5ed47
          },
          "query.graphql": {
            "type": "GraphGLQuery",
            "data": {
              "query": "query ExpiringItems(\n  $storeId: String\n  $itemCodeOrName: String\n  $expiryDate: String\n) {\n  stockLines(\n    storeId: $storeId\n    filter: {\n      itemCodeOrName: { like: $itemCodeOrName }\n      expiryDate: { beforeOrEqualTo: $expiryDate }\n      hasPacksInStore: true\n      isActive: true\n    }\n  ) {\n    ... on StockLineConnector {\n      nodes {\n        batch\n        expiryDate\n        id\n        packSize\n        storeId\n        totalNumberOfPacks\n        supplierName\n        location {\n          code\n        }\n        item {\n          code\n          name\n          unitName\n          stats(storeId: $storeId) {\n            averageMonthlyConsumption\n          }\n        }\n      }\n    }\n  }\n}\n",
              "variables": null
            }
          },
<<<<<<< HEAD
          "style.css": {
            "type": "Resource",
            "data": "@page {\n  margin: 0;\n  size: A4 landscape;\n}\n\n.paging {\n  width: 100%;\n}\n\n.container {\n  margin: auto;\n  padding: 10px;\n  font-size: 14px;\n  font-family: \"Helvetica Neue\", \"Helvetica\", Helvetica, Arial, sans-serif;\n  color: #555;\n}\n\n.container table {\n  width: 100%;\n  font-size: inherit;\n  font-family: inherit;\n  text-align: left;\n  margin-top: 10;\n  margin-bottom: 15;\n  border-collapse: separate;\n}\n\n.container table td {\n  padding: 10px;\n  vertical-align: top;\n  border-top: 1px solid rgb(164, 163, 163);\n}\n\n.container > table > thead {\n  position: -webkit-sticky;\n  position: sticky;\n  top: 0;\n  background-color: #f1f1f1;\n}\n\n.container,\nbody,\n.container>table {\n  margin-top: 0px;\n  padding-top: 0px;\n}\n\n.container table tr.heading td {\n  font-weight: bold;\n  margin-bottom: 15px;\n}\n\n.container table td.expiry-date span {\n  padding: 2px;\n  border-radius: 10px;\n}\n\n.container table td.expiry-date span.expired::before {\n  content: \"\";\n  display: inline-block;\n  width: 10px;\n  height: 10px;\n  border-radius: 50%;\n  background-color: rgba(245, 5, 1, 0.6);\n  margin-right: 5px;\n}\n\n.container table td.expiry-date span.expired {\n  background-color: rgba(245, 5, 1, 0.3);\n  padding: 3px 10px;\n  white-space: nowrap;\n}\n\n.container table td.expiry-date span.soon::before {\n  content: \"\";\n  display: inline-block;\n  width: 10px;\n  height: 10px;\n  border-radius: 50%;\n  background-color: rgba(248, 154, 1, 0.6);\n  margin-right: 5px;\n}\n\n.container table td.expiry-date span.soon {\n  background-color: rgba(248, 154, 1, 0.3);\n  padding: 3px 10px;\n  white-space: nowrap;\n}\n\n.container table td.expiry-date span.all-good::before {\n  content: \"\";\n  display: inline-block;\n  width: 10px;\n  height: 10px;\n  border-radius: 50%;\n  background-color: rgba(51, 169, 1, 0.6);\n  margin-right: 5px;\n}\n\n.container table td.expiry-date span.all-good {\n  background-color: rgba(51, 169, 1, 0.3);\n  padding: 3px 10px;\n  white-space: nowrap;\n}\n\n.container table span.na::before {\n  content: \"\";\n  display: inline-block;\n  width: 10px;\n  height: 10px;\n  border-radius: 50%;\n  background-color: rgba(143, 144, 166, 0.6);\n  margin-right: 5px;\n}\n\n.container table td.expiry-date span.na {\n  background-color: rgba(143, 144, 166, 0.3);\n  padding: 3px 10px;\n  white-space: nowrap;\n}"
=======
          "template.html": {
            "type": "TeraTemplate",
            "data": {
              "output": "Html",
              "template": "<style>{% include \"style.css\" %}</style>\n\n<div class=\"container\">\n  <table>\n    <thead>\n      <tr class=\"heading\">\n        <td>{{t(k=\"label.code\", f=\"Code\")}}</td>\n        <td>{{t(k=\"label.name\", f=\"Name\")}}</td>\n        <td>{{t(k=\"report.expiring-in-days\", f=\"Expiring in (days)\")}}</td>\n        <td>{{t(k=\"label.batch\", f=\"Batch\")}}</td>\n        <td>{{t(k=\"report.expiry-date\", f=\"Expiry date\")}}</td>\n        <td>{{t(k=\"report.stock-on-hand\", f=\"Stock on hand\")}}</td>\n        <td>{{t(k=\"report.average-monthly-consumption\", f=\"Average monthly consumption\")}}</td>\n        <td>{{t(k=\"report.expected-usage\", f=\"Expected usage\")}}</td>\n        <td>{{t(k=\"report.stock-at-risk\", f=\"Stock at risk\")}}</td>\n      </tr>\n    </thead>\n    <tbody>\n      {% for stockLine in data.stockLines.nodes %}\n      <tr>\n        <td>{{stockLine.item.code}}</td>\n        <td>{{stockLine.item.name}}</td>\n        <td class=\"expiry-date\">\n          {% if stockLine.daysUntilExpired %}\n            {% if stockLine.daysUntilExpired <= 0 %}\n              <span class=\"expired\">{{t(k=\"report.expired\", f=\"Expired\")}}</span>\n              {% elif stockLine.daysUntilExpired <= arguments.monthsItemsExpire *\n                (365.25 / 12.0) %}\n              <span class=\"soon\">{{ stockLine.daysUntilExpired }}</span>\n            {% else %}\n                <span class=\"all-good\">{{ stockLine.daysUntilExpired }}</span>\n            {% endif %}\n          {% else %}\n            <span class=\"na\">N/A</span>\n          {% endif %}\n        </td>\n        <td>{{stockLine.batch | default(value='')}}</td>\n        <td>\n          {% if stockLine.expiryDate %}\n            {{ stockLine.expiryDate | date(format=\"%d/%m/%Y\") }}\n          {% else %}\n            N/A\n          {% endif %}\n        </td>\n        <td>{{stockLine.totalNumberOfPacks * stockLine.packSize | round( precision=1)\n          }}</td>\n        <td>{{stockLine.averageMonthlyConsumption }}</td>\n        <td>\n          {% if stockLine.expectedUsage %}\n              {{ stockLine.expectedUsage | round( precision=1) }}\n          {% else %}\n            N/A\n          {% endif %}\n        </td>\n        <td>\n          {% if stockLine.stockAtRisk %}\n            {{ stockLine.stockAtRisk | round( precision=1) }}\n          {% else %}\n            N/A\n          {% endif %}\n        </td>\n      </tr>\n      {% endfor %}\n    </tbody>\n  </table>\n</div>"
            }
>>>>>>> e0e5ed47
          }
        }
      },
      "context": "REPORT",
      "sub_context": "StockAndItems",
      "argument_schema_id": "for_report_expiring-items_2_10_0_false",
      "comment": null,
      "is_custom": false,
      "version": "2.10.0",
      "code": "expiring-items",
      "form_schema": {
        "id": "for_report_expiring-items_2_10_0_false",
        "type": "reportArgument",
        "json_schema": {
          "$schema": "http://json-schema.org/draft-07/schema#",
          "allOf": [
            {
              "$ref": "#/definitions/StockFilters"
            }
          ],
          "definitions": {
            "StockFilters": {
              "properties": {
                "dir": {
                  "description": "sort by dir",
                  "format": "SortToggle",
                  "type": [
                    "string",
                    "null"
                  ]
                },
                "expiryDate": {
                  "description": "T#label.expiry-date",
                  "format": "date",
                  "type": "string"
                },
                "itemCodeOrName": {
                  "description": "Item Code or Name",
                  "type": "string"
                },
                "monthlyConsumptionLookBackPeriod": {
                  "description": "Average Monthly Consumption Look Back Period",
                  "readOnly": true,
                  "type": "number"
                },
                "monthsItemsExpire": {
                  "description": "Expiring item period",
                  "readOnly": true,
                  "type": "number"
                },
                "monthsOverstock": {
                  "description": "Months Overstock",
                  "readOnly": true,
                  "type": "number"
                },
                "monthsUnderstock": {
                  "description": "Months Understock",
                  "readOnly": true,
                  "type": "number"
                },
                "sort": {
                  "description": "sort by",
                  "enum": [
                    "item.name",
                    "item.code",
                    "expiryDate",
                    "daysUntilExpired",
                    "stockAtRisk",
                    "expectedUsage"
                  ],
                  "type": "string"
                }
              }
            }
          },
          "type": "object"
        },
        "ui_schema": {
          "elements": [
            {
              "label": "T#report.expiry-date",
              "options": {
                "dateOnly": true
              },
              "scope": "#/properties/expiryDate",
              "type": "Control"
            },
            {
              "label": "T#report.item-code-or-name",
              "options": {
                "flexBasis": "90%",
                "useDebounce": false
              },
              "scope": "#/properties/itemCodeOrName",
              "type": "Control"
            },
            {
              "label": "T#report.amc-lookback",
              "options": {
                "inputAlignment": "end",
                "paddingRight": 25
              },
              "scope": "#/properties/monthlyConsumptionLookBackPeriod",
              "type": "Control"
            },
            {
              "label": "T#label.max-months-of-stock",
              "options": {
                "inputAlignment": "end",
                "paddingRight": 25
              },
              "scope": "#/properties/monthsOverstock",
              "type": "Control"
            },
            {
              "label": "T#label.min-months-of-stock",
              "options": {
                "inputAlignment": "end",
                "paddingRight": 25
              },
              "scope": "#/properties/monthsUnderstock",
              "type": "Control"
            },
            {
              "label": "T#label.expiring-item-period",
              "options": {
                "inputAlignment": "end",
                "paddingRight": 25
              },
              "scope": "#/properties/monthsItemsExpire",
              "type": "Control"
            },
            {
              "label": "T#report.sort-by",
              "options": {
                "show": [
                  [
                    "item.name",
                    "T#report.item-name"
                  ],
                  [
                    "item.code",
                    "T#label.code"
                  ],
                  [
                    "expiryDate",
                    "T#report.expiry-date"
                  ],
                  [
                    "daysUntilExpired",
                    "T#report.days-until-expired"
                  ],
                  [
                    "stockAtRisk",
                    "T#report.stock-at-risk"
                  ],
                  [
                    "expectedUsage",
                    "T#report.expected-usage"
                  ]
                ]
              },
              "scope": "#/properties/sort",
              "type": "Control"
            },
            {
              "label": "T#report.sort-direction",
              "scope": "#/properties/dir",
              "type": "SortToggle"
            }
          ],
          "type": "VerticalLayout"
        }
      },
      "excel_template_buffer": null
    },
    {
      "id": "inbound-shipments_2_13_0_false",
      "name": "Inbound Shipments",
<<<<<<< HEAD
=======
      "template": {
        "index": {
          "template": "template.html",
          "header": null,
          "footer": null,
          "query": [
            "query.graphql"
          ],
          "convert_data": "ZnVuY3Rpb24gZShlKXtyZXR1cm4oZT0+e2lmKCFlKXJldHVybntkYXRhOnZvaWQgMH07Y29uc3QgdD1uZXcgTWFwLGE9bmV3IE1hcDtlLm5vZGVzLmZvckVhY2goZT0+e2UubGluZXMubm9kZXMuZm9yRWFjaChvPT57Y29uc3Qgcj1gJHtvLml0ZW0uY29kZX0tJHtlLm90aGVyUGFydHlOYW1lfWA7dC5zZXQociwodC5nZXQocil8fDApK28uY29zdFByaWNlUGVyUGFjaypvLm51bWJlck9mUGFja3MpLGEuc2V0KHIsKGEuZ2V0KHIpfHwwKSsxKX0pfSk7Y29uc3Qgbz1bXSxyPW5ldyBNYXA7cmV0dXJuIGUubm9kZXMuZm9yRWFjaChlPT57ZS5saW5lcy5ub2Rlcy5mb3JFYWNoKGM9Pntjb25zdCBpPWAke2MuaXRlbS5jb2RlfS0ke2Uub3RoZXJQYXJ0eU5hbWV9YCxuPShyLmdldChpKXx8MCkrMTtyLnNldChpLG4pO2NvbnN0IHM9bj09PWEuZ2V0KGkpO28ucHVzaCh7aWQ6Yy5pZCxpdGVtQ29kZTpjLml0ZW0uY29kZSxpdGVtTmFtZTpjLml0ZW0ubmFtZSxiYXRjaDpjLmJhdGNoLGV4cGlyeURhdGU6Yy5leHBpcnlEYXRlLHBhY2tTaXplOmMucGFja1NpemUsbnVtYmVyT2ZQYWNrczpjLm51bWJlck9mUGFja3MsbnVtYmVyT2ZVbml0czpjLm51bWJlck9mUGFja3MqYy5wYWNrU2l6ZSxjb3N0UHJpY2VQZXJQYWNrOmMuY29zdFByaWNlUGVyUGFjay50b0ZpeGVkKDIpLHRvdGFsQ29zdDpzP3QuZ2V0KGkpLnRvRml4ZWQoMik6Ii0iLG90aGVyUGFydHlOYW1lOmUub3RoZXJQYXJ0eU5hbWV9KX0pfSkse2RhdGE6e2xpbmVzOm8uc29ydCgoZSx0KT0+ZS5pdGVtTmFtZS5sb2NhbGVDb21wYXJlKHQuaXRlbU5hbWUpfHxlLm90aGVyUGFydHlOYW1lLmxvY2FsZUNvbXBhcmUodC5vdGhlclBhcnR5TmFtZSkpfX19KShlPy5kYXRhPy5pbnZvaWNlcyl9ZXhwb3J0e2UgYXMgY29udmVydF9kYXRhfTs=",
          "convert_data_type": "BoaJs"
        },
        "entries": {
          "query.graphql": {
            "type": "GraphGLQuery",
            "data": {
              "query": "query InboundShipments(\n  $storeId: String\n  $otherPartyId: String\n  $before: String\n  $after: String\n) {\n  invoices(\n    storeId: $storeId\n    filter: {\n      type: { equalTo: INBOUND_SHIPMENT }\n      status: { equalAny: [RECEIVED, VERIFIED]}\n      otherPartyId: { equalTo: $otherPartyId }\n      shippedDatetime: { afterOrEqualTo: $after, beforeOrEqualTo: $before }\n    }\n  ) {\n    ... on InvoiceConnector {\n      nodes {\n        id\n        otherPartyName\n        lines {\n          nodes {\n            id\n            item {\n              id\n              code\n              name\n            }\n            batch\n            expiryDate\n            numberOfPacks\n            packSize\n            costPricePerPack\n          }\n        }\n      }\n    }\n  }\n}\n",
              "variables": null
            }
          },
          "template.html": {
            "type": "TeraTemplate",
            "data": {
              "output": "Html",
              "template": "<style>\n  {% include \"style.css\" %}\n</style>\n\n<div class=\"container\">\n  <table>\n    <thead>\n      <tr class=\"heading\">\n        <td>{{t(k=\"label.supplier\", f=\"Supplier\")}}</td>\n        <td>{{t(k=\"label.code\", f=\"Code\")}}</td>\n        <td>{{t(k=\"label.name\", f=\"Name\")}}</td>\n        <td>{{t(k=\"label.batch\", f=\"Batch\")}}</td>\n        <td>{{t(k=\"label.expiry\", f=\"Expiry\")}}</td>\n        <td>{{t(k=\"label.pack-size\", f=\"Pack size\")}}</td>\n        <td>{{t(k=\"label.num-packs\", f=\"Number of packs\")}}</td>\n        <td>{{t(k=\"label.number-of-units\", f=\"Number of units\")}}</td>\n        <td>{{t(k=\"description.pack-cost\", f=\"Cost price per pack\")}}</td>\n        <td>{{t(k=\"label.total-cost\", f=\"Total cost\")}}</td>\n      </tr>\n    </thead>\n    <tbody>\n      {% for line in data.lines %}\n      <tr>\n        <td>{{line.otherPartyName}}</td>\n        <td>{{line.itemCode}}</td>\n        <td>{{line.itemName}}</td>\n        <td>{{line.batch | default(value='')}}</td>\n        <td>\n          {%if line.expiryDate %}\n          {{line.expiryDate | date(format=\"%d/%m/%Y\")}}\n          {% else %}\n          {% endif %}\n        </td>\n        <td style=\"text-align: right\">{{line.packSize}}</td>\n        <td style=\"text-align: right\">{{line.numberOfPacks}}</td>\n        <td style=\"text-align: right\">{{line.numberOfUnits}}</td>\n        <td style=\"text-align: right\">{{line.costPricePerPack}}</td>\n        <td style=\"text-align: right\">{{line.totalCost}}</td>\n      </tr>\n      {% endfor %}\n    </tbody>\n  </table>\n</div>"
            }
          },
          "style.css": {
            "type": "Resource",
            "data": "@page {\n  margin: 0;\n  size: A4 landscape;\n}\n\n.paging {\n  width: 100%;\n}\n\n.container {\n  margin: auto;\n  padding: 10px;\n  font-size: 14px;\n  font-family: \"Helvetica Neue\", \"Helvetica\", Helvetica, Arial, sans-serif;\n  color: #555;\n}\n\n.container table {\n  width: 100%;\n  font-size: inherit;\n  font-family: inherit;\n  text-align: left;\n  margin-top: 10;\n  margin-bottom: 15;\n  border-collapse: separate;\n}\n\n.container table td {\n  padding: 10px;\n  vertical-align: top;\n  border-top: 1px solid rgb(164, 163, 163);\n}\n\n.container table tr:last-child td {\n  border-bottom: none;\n}\n\n.container>table>thead {\n  position: -webkit-sticky;\n  position: sticky;\n  top: 0;\n  background-color: #f1f1f1;\n}\n\n.container,\nbody,\n.container>table {\n  margin-top: 0px;\n  padding-top: 0px;\n}\n\n.container table tr.heading td {\n  font-weight: bold;\n  margin-bottom: 15px;\n}\n\n.container table td.status span {\n  padding: 2px;\n  border-radius: 10px;\n}\n"
          }
        }
      },
      "context": "REPORT",
      "sub_context": "Other",
      "argument_schema_id": "for_report_inbound-shipments_2_13_0_false",
      "comment": null,
      "is_custom": false,
      "version": "2.13.0",
      "code": "inbound-shipments",
      "form_schema": {
        "id": "for_report_inbound-shipments_2_13_0_false",
        "type": "reportArgument",
        "json_schema": {
          "$schema": "http://json-schema.org/draft-07/schema#",
          "allOf": [
            {
              "$ref": "#/definitions/Filters"
            }
          ],
          "definitions": {
            "Filters": {
              "properties": {
                "after": {
                  "description": "From date",
                  "format": "date-time",
                  "type": "string"
                },
                "before": {
                  "description": "To date",
                  "format": "date-time",
                  "type": "string"
                },
                "otherPartyId": {
                  "description": "Filter by other party",
                  "type": [
                    "string",
                    "null"
                  ]
                }
              }
            }
          },
          "type": "object"
        },
        "ui_schema": {
          "elements": [
            {
              "label": "T#label.supplier",
              "options": {
                "nameType": "supplier"
              },
              "scope": "#/properties/otherPartyId",
              "type": "NameSearch"
            },
            {
              "label": "T#label.from-date",
              "options": {
                "dateOnly": true,
                "disableFuture": true,
                "max": "#/properties/before"
              },
              "scope": "#/properties/after",
              "type": "Control"
            },
            {
              "label": "T#label.to-date",
              "options": {
                "dateOnly": true,
                "disableFuture": true,
                "min": "#/properties/after"
              },
              "scope": "#/properties/before",
              "type": "Control"
            }
          ],
          "type": "VerticalLayout"
        }
      },
      "excel_template_buffer": null
    },
    {
      "id": "outbound-shipments_2_10_1_false",
      "name": "Outbound Shipments",
>>>>>>> e0e5ed47
      "template": {
        "index": {
          "template": "template.html",
          "header": null,
          "footer": null,
          "query": [
            "query.graphql"
          ],
          "convert_data": "ZnVuY3Rpb24gZShlKXtyZXR1cm4oZT0+e2lmKCFlKXJldHVybntkYXRhOnZvaWQgMH07Y29uc3QgdD1uZXcgTWFwLGE9bmV3IE1hcDtlLm5vZGVzLmZvckVhY2goZT0+e2UubGluZXMubm9kZXMuZm9yRWFjaChvPT57Y29uc3Qgcj1gJHtvLml0ZW0uY29kZX0tJHtlLm90aGVyUGFydHlOYW1lfWA7dC5zZXQociwodC5nZXQocil8fDApK28uY29zdFByaWNlUGVyUGFjaypvLm51bWJlck9mUGFja3MpLGEuc2V0KHIsKGEuZ2V0KHIpfHwwKSsxKX0pfSk7Y29uc3Qgbz1bXSxyPW5ldyBNYXA7cmV0dXJuIGUubm9kZXMuZm9yRWFjaChlPT57ZS5saW5lcy5ub2Rlcy5mb3JFYWNoKGM9Pntjb25zdCBpPWAke2MuaXRlbS5jb2RlfS0ke2Uub3RoZXJQYXJ0eU5hbWV9YCxuPShyLmdldChpKXx8MCkrMTtyLnNldChpLG4pO2NvbnN0IHM9bj09PWEuZ2V0KGkpO28ucHVzaCh7aWQ6Yy5pZCxpdGVtQ29kZTpjLml0ZW0uY29kZSxpdGVtTmFtZTpjLml0ZW0ubmFtZSxiYXRjaDpjLmJhdGNoLGV4cGlyeURhdGU6Yy5leHBpcnlEYXRlLHBhY2tTaXplOmMucGFja1NpemUsbnVtYmVyT2ZQYWNrczpjLm51bWJlck9mUGFja3MsbnVtYmVyT2ZVbml0czpjLm51bWJlck9mUGFja3MqYy5wYWNrU2l6ZSxjb3N0UHJpY2VQZXJQYWNrOmMuY29zdFByaWNlUGVyUGFjay50b0ZpeGVkKDIpLHRvdGFsQ29zdDpzP3QuZ2V0KGkpLnRvRml4ZWQoMik6Ii0iLG90aGVyUGFydHlOYW1lOmUub3RoZXJQYXJ0eU5hbWV9KX0pfSkse2RhdGE6e2xpbmVzOm8uc29ydCgoZSx0KT0+ZS5pdGVtTmFtZS5sb2NhbGVDb21wYXJlKHQuaXRlbU5hbWUpfHxlLm90aGVyUGFydHlOYW1lLmxvY2FsZUNvbXBhcmUodC5vdGhlclBhcnR5TmFtZSkpfX19KShlPy5kYXRhPy5pbnZvaWNlcyl9ZXhwb3J0e2UgYXMgY29udmVydF9kYXRhfTs=",
          "convert_data_type": "BoaJs"
        },
        "entries": {
          "template.html": {
            "type": "TeraTemplate",
            "data": {
              "output": "Html",
              "template": "<style>\n  {% include \"style.css\" %}\n</style>\n\n<div class=\"container\">\n  <table>\n    <thead>\n      <tr class=\"heading\">\n        <td>{{t(k=\"label.supplier\", f=\"Supplier\")}}</td>\n        <td>{{t(k=\"label.code\", f=\"Code\")}}</td>\n        <td>{{t(k=\"label.name\", f=\"Name\")}}</td>\n        <td>{{t(k=\"label.batch\", f=\"Batch\")}}</td>\n        <td>{{t(k=\"label.expiry\", f=\"Expiry\")}}</td>\n        <td>{{t(k=\"label.pack-size\", f=\"Pack size\")}}</td>\n        <td>{{t(k=\"label.num-packs\", f=\"Number of packs\")}}</td>\n        <td>{{t(k=\"label.number-of-units\", f=\"Number of units\")}}</td>\n        <td>{{t(k=\"description.pack-cost\", f=\"Cost price per pack\")}}</td>\n        <td>{{t(k=\"label.total-cost\", f=\"Total cost\")}}</td>\n      </tr>\n    </thead>\n    <tbody>\n      {% for line in data.lines %}\n      <tr>\n        <td>{{line.otherPartyName}}</td>\n        <td>{{line.itemCode}}</td>\n        <td>{{line.itemName}}</td>\n        <td>{{line.batch | default(value='')}}</td>\n        <td>\n          {%if line.expiryDate %}\n          {{line.expiryDate | date(format=\"%d/%m/%Y\")}}\n          {% else %}\n          {% endif %}\n        </td>\n        <td style=\"text-align: right\">{{line.packSize}}</td>\n        <td style=\"text-align: right\">{{line.numberOfPacks}}</td>\n        <td style=\"text-align: right\">{{line.numberOfUnits}}</td>\n        <td style=\"text-align: right\">{{line.costPricePerPack}}</td>\n        <td style=\"text-align: right\">{{line.totalCost}}</td>\n      </tr>\n      {% endfor %}\n    </tbody>\n  </table>\n</div>"
            }
          },
          "style.css": {
            "type": "Resource",
            "data": "@page {\n  margin: 0;\n  size: A4 landscape;\n}\n\n.paging {\n  width: 100%;\n}\n\n.container {\n  margin: auto;\n  padding: 10px;\n  font-size: 14px;\n  font-family: \"Helvetica Neue\", \"Helvetica\", Helvetica, Arial, sans-serif;\n  color: #555;\n}\n\n.container table {\n  width: 100%;\n  font-size: inherit;\n  font-family: inherit;\n  text-align: left;\n  margin-top: 10;\n  margin-bottom: 15;\n  border-collapse: separate;\n}\n\n.container table td {\n  padding: 10px;\n  vertical-align: top;\n  border-top: 1px solid rgb(164, 163, 163);\n}\n\n.container table tr:last-child td {\n  border-bottom: none;\n}\n\n.container>table>thead {\n  position: -webkit-sticky;\n  position: sticky;\n  top: 0;\n  background-color: #f1f1f1;\n}\n\n.container,\nbody,\n.container>table {\n  margin-top: 0px;\n  padding-top: 0px;\n}\n\n.container table tr.heading td {\n  font-weight: bold;\n  margin-bottom: 15px;\n}\n\n.container table td.status span {\n  padding: 2px;\n  border-radius: 10px;\n}\n"
          },
          "query.graphql": {
            "type": "GraphGLQuery",
            "data": {
              "query": "query InboundShipments(\n  $storeId: String\n  $otherPartyId: String\n  $before: String\n  $after: String\n) {\n  invoices(\n    storeId: $storeId\n    filter: {\n      type: { equalTo: INBOUND_SHIPMENT }\n      status: { equalAny: [RECEIVED, VERIFIED]}\n      otherPartyId: { equalTo: $otherPartyId }\n      shippedDatetime: { afterOrEqualTo: $after, beforeOrEqualTo: $before }\n    }\n  ) {\n    ... on InvoiceConnector {\n      nodes {\n        id\n        otherPartyName\n        lines {\n          nodes {\n            id\n            item {\n              id\n              code\n              name\n            }\n            batch\n            expiryDate\n            numberOfPacks\n            packSize\n            costPricePerPack\n          }\n        }\n      }\n    }\n  }\n}\n",
              "variables": null
            }
          }
        }
      },
      "context": "REPORT",
      "sub_context": "Other",
      "argument_schema_id": "for_report_inbound-shipments_2_13_0_false",
      "comment": null,
      "is_custom": false,
      "version": "2.13.0",
      "code": "inbound-shipments",
      "form_schema": {
        "id": "for_report_inbound-shipments_2_13_0_false",
        "type": "reportArgument",
        "json_schema": {
          "$schema": "http://json-schema.org/draft-07/schema#",
          "allOf": [
            {
              "$ref": "#/definitions/Filters"
            }
          ],
          "definitions": {
            "Filters": {
              "properties": {
                "after": {
                  "description": "From date",
                  "format": "date-time",
                  "type": "string"
                },
                "before": {
                  "description": "To date",
                  "format": "date-time",
                  "type": "string"
                },
                "otherPartyId": {
                  "description": "Filter by other party",
                  "type": [
                    "string",
                    "null"
                  ]
                }
              }
            }
          },
          "type": "object"
        },
        "ui_schema": {
          "elements": [
            {
              "label": "T#label.supplier",
              "options": {
                "nameType": "supplier"
              },
              "scope": "#/properties/otherPartyId",
              "type": "NameSearch"
            },
            {
              "label": "T#label.from-date",
              "options": {
                "dateOnly": true,
                "disableFuture": true,
                "max": "#/properties/before"
              },
              "scope": "#/properties/after",
              "type": "Control"
            },
            {
              "label": "T#label.to-date",
              "options": {
                "dateOnly": true,
                "disableFuture": true,
                "min": "#/properties/after"
              },
              "scope": "#/properties/before",
              "type": "Control"
            }
          ],
          "type": "VerticalLayout"
        }
      },
      "excel_template_buffer": null
    },
    {
      "id": "outbound-shipments_2_10_1_false",
      "name": "Outbound Shipments",
      "template": {
        "index": {
          "template": "template.html",
          "header": null,
          "footer": null,
          "query": [
            "query.graphql"
          ],
          "convert_data": "ZnVuY3Rpb24gZShlKXtyZXR1cm4oZT0+e2lmKCFlKXJldHVybntkYXRhOnZvaWQgMH07Y29uc3QgdD1uZXcgTWFwLGE9bmV3IE1hcDtlLm5vZGVzLmZvckVhY2goZT0+e2UubGluZXMubm9kZXMuZm9yRWFjaChyPT57Y29uc3Qgbz1gJHtyLml0ZW0uY29kZX0tJHtlLm90aGVyUGFydHlOYW1lfWA7dC5zZXQobywodC5nZXQobyl8fDApK3IuY29zdFByaWNlUGVyUGFjaypyLm51bWJlck9mUGFja3MpLGEuc2V0KG8sKGEuZ2V0KG8pfHwwKSsxKX0pfSk7Y29uc3Qgcj1bXSxvPW5ldyBNYXA7cmV0dXJuIGUubm9kZXMuZm9yRWFjaChlPT57ZS5saW5lcy5ub2Rlcy5mb3JFYWNoKGM9Pntjb25zdCBpPWAke2MuaXRlbS5jb2RlfS0ke2Uub3RoZXJQYXJ0eU5hbWV9YCxuPShvLmdldChpKXx8MCkrMTtvLnNldChpLG4pO2NvbnN0IHM9bj09PWEuZ2V0KGkpO3IucHVzaCh7aWQ6Yy5pZCxpdGVtQ29kZTpjLml0ZW0uY29kZSxpdGVtTmFtZTpjLml0ZW0ubmFtZSxiYXRjaDpjLmJhdGNoLGV4cGlyeURhdGU6Yy5leHBpcnlEYXRlLHBhY2tTaXplOmMucGFja1NpemUsbnVtYmVyT2ZQYWNrczpjLm51bWJlck9mUGFja3MsbnVtYmVyT2ZVbml0czpjLm51bWJlck9mUGFja3MqYy5wYWNrU2l6ZSxjb3N0UHJpY2VQZXJQYWNrOmMuY29zdFByaWNlUGVyUGFjayx0b3RhbENvc3Q6cz90LmdldChpKS50b0ZpeGVkKDIpOiItIixvdGhlclBhcnR5TmFtZTplLm90aGVyUGFydHlOYW1lfSl9KX0pLHtkYXRhOntsaW5lczpyLnNvcnQoKGUsdCk9PmUuaXRlbU5hbWUubG9jYWxlQ29tcGFyZSh0Lml0ZW1OYW1lKXx8ZS5vdGhlclBhcnR5TmFtZS5sb2NhbGVDb21wYXJlKHQub3RoZXJQYXJ0eU5hbWUpKX19fSkoZT8uZGF0YT8uaW52b2ljZXMpfWV4cG9ydHtlIGFzIGNvbnZlcnRfZGF0YX07",
          "convert_data_type": "BoaJs"
        },
        "entries": {
          "style.css": {
            "type": "Resource",
            "data": "@page {\n  margin: 0;\n  size: A4 landscape;\n}\n\n.paging {\n  width: 100%;\n}\n\n.container {\n  margin: auto;\n  padding: 10px;\n  font-size: 14px;\n  font-family: \"Helvetica Neue\", \"Helvetica\", Helvetica, Arial, sans-serif;\n  color: #555;\n}\n\n.container table {\n  width: 100%;\n  font-size: inherit;\n  font-family: inherit;\n  text-align: left;\n  margin-top: 10;\n  margin-bottom: 15;\n  border-collapse: separate;\n}\n\n.container table td {\n  padding: 10px;\n  vertical-align: top;\n  border-top: 1px solid rgb(164, 163, 163);\n}\n\n.container table tr:last-child td {\n  border-bottom: none;\n}\n\n.container>table>thead {\n  position: -webkit-sticky;\n  position: sticky;\n  top: 0;\n  background-color: #f1f1f1;\n}\n\n.container,\nbody,\n.container>table {\n  margin-top: 0px;\n  padding-top: 0px;\n}\n\n.container table tr.heading td {\n  font-weight: bold;\n  margin-bottom: 15px;\n}\n\n.container table td.status span {\n  padding: 2px;\n  border-radius: 10px;\n}\n"
          },
          "query.graphql": {
            "type": "GraphGLQuery",
            "data": {
              "query": "query OutboundShipments(\n  $storeId: String\n  $otherPartyId: String\n  $before: String\n  $after: String\n) {\n  invoices(\n    storeId: $storeId\n    filter: {\n      type: { equalTo: OUTBOUND_SHIPMENT }\n      otherPartyId: { equalTo: $otherPartyId }\n      shippedDatetime: { afterOrEqualTo: $after, beforeOrEqualTo: $before }\n    }\n  ) {\n    ... on InvoiceConnector {\n      nodes {\n        id\n        otherPartyName\n        lines {\n          nodes {\n            id\n            item {\n              id\n              code\n              name\n            }\n            batch\n            expiryDate\n            numberOfPacks\n            packSize\n            costPricePerPack\n          }\n        }\n      }\n    }\n  }\n}\n",
              "variables": null
            }
          },
          "template.html": {
            "type": "TeraTemplate",
            "data": {
              "output": "Html",
              "template": "<style>\n  {% include \"style.css\" %}\n</style>\n\n<div class=\"container\">\n  <table>\n    <thead>\n      <tr class=\"heading\">\n        <td>{{t(k=\"label.customer\", f=\"Customer\")}}</td>\n        <td>{{t(k=\"label.code\", f=\"Code\")}}</td>\n        <td>{{t(k=\"label.name\", f=\"Name\")}}</td>\n        <td>{{t(k=\"label.batch\", f=\"Batch\")}}</td>\n        <td>{{t(k=\"label.expiry\", f=\"Expiry\")}}</td>\n        <td>{{t(k=\"label.pack-size\", f=\"Pack size\")}}</td>\n        <td>{{t(k=\"label.num-packs\", f=\"Number of packs\")}}</td>\n        <td>{{t(k=\"label.number-of-units\", f=\"Number of units\")}}</td>\n        <td>{{t(k=\"description.pack-cost\", f=\"Cost price per pack\")}}</td>\n        <td>{{t(k=\"label.total-cost\", f=\"Total cost\")}}</td>\n      </tr>\n    </thead>\n    <tbody>\n      {% for line in data.lines %}\n      <tr>\n        <td>{{line.otherPartyName}}</td>\n        <td>{{line.itemCode}}</td>\n        <td>{{line.itemName}}</td>\n        <td>{{line.batch | default(value='')}}</td>\n        <td>\n          {%if line.expiryDate %}\n          {{line.expiryDate | date(format=\"%d/%m/%Y\")}}\n          {% else %}\n          {% endif %}\n        </td>\n        <td style=\"text-align: right\">{{line.packSize}}</td>\n        <td style=\"text-align: right\">{{line.numberOfPacks}}</td>\n        <td style=\"text-align: right\">{{line.numberOfUnits}}</td>\n        <td style=\"text-align: right\">{{line.costPricePerPack}}</td>\n        <td style=\"text-align: right\">{{line.totalCost}}</td>\n      </tr>\n      {% endfor %}\n    </tbody>\n  </table>\n</div>"
            }
          }
        }
      },
      "context": "REPORT",
      "sub_context": "Distribution",
      "argument_schema_id": "for_report_outbound-shipments_2_10_1_false",
      "comment": null,
      "is_custom": false,
      "version": "2.10.1",
      "code": "outbound-shipments",
      "form_schema": {
        "id": "for_report_outbound-shipments_2_10_1_false",
        "type": "reportArgument",
        "json_schema": {
          "$schema": "http://json-schema.org/draft-07/schema#",
          "allOf": [
            {
              "$ref": "#/definitions/Filters"
            }
          ],
          "definitions": {
            "Filters": {
              "properties": {
                "after": {
                  "description": "From date",
                  "format": "date-time",
                  "type": "string"
                },
                "before": {
                  "description": "To date",
                  "format": "date-time",
                  "type": "string"
                },
                "otherPartyId": {
                  "description": "Filter by other party",
                  "type": [
                    "string",
                    "null"
                  ]
                }
              }
            }
          },
          "type": "object"
        },
        "ui_schema": {
          "elements": [
            {
              "label": "T#label.customer",
              "options": {
                "nameType": "customer"
              },
              "scope": "#/properties/otherPartyId",
              "type": "NameSearch"
            },
            {
              "label": "T#label.from-date",
              "options": {
                "dateOnly": true,
                "disableFuture": true,
                "max": "#/properties/before"
              },
              "scope": "#/properties/after",
              "type": "Control"
            },
            {
              "label": "T#label.to-date",
              "options": {
                "dateOnly": true,
                "disableFuture": true,
                "min": "#/properties/after"
              },
              "scope": "#/properties/before",
              "type": "Control"
            }
          ],
          "type": "VerticalLayout"
        }
      },
      "excel_template_buffer": null
    },
    {
      "id": "stock-status_2_6_3_false",
      "name": "Stock Status",
      "template": {
        "index": {
          "template": "template.html",
          "header": null,
          "footer": null,
          "query": [
            "query.graphql"
          ],
          "convert_data": "dmFyIGU9ezM3ODplPT57Y29uc3QgdD1lPT57bGV0IHI9e307cmV0dXJuIE9iamVjdC5rZXlzKGUpLmZvckVhY2goZnVuY3Rpb24obyl7IiIhPT1lW29dJiZ2b2lkIDAhPT1lW29dJiZudWxsIT09ZVtvXSYmKCJvYmplY3QiPT10eXBlb2YgZVtvXT9yW29dPXQoZVtvXSk6cltvXT1lW29dKX0pLHJ9LHI9KGUsdCk9Pih0Kz0iIikuc3BsaXQoIi4iKS5yZWR1Y2UoKGUsdCk9PmUmJmVbdF0sZSk7ZS5leHBvcnRzPXtjbGVhblVwT2JqZWN0OnQsY2xlYW5VcE5vZGVzOmU9PntsZXQgcj1bXTtyZXR1cm4gZS5mb3JFYWNoKGU9PnswIT1PYmplY3Qua2V5cyhlKS5sZW5ndGgmJnIucHVzaCh0KGUpKX0pLHJ9LGdldE5lc3RlZFZhbHVlOnIsc29ydE5vZGVzOihlLHQsbyk9Pih0JiZlLnNvcnQoKGUscyk9PntsZXQgbj1yKGUsdCk7InN0cmluZyI9PXR5cGVvZiBuJiYobj1uLnRvTG9jYWxlTG93ZXJDYXNlKCkpO2xldCBhPXIocyx0KTtyZXR1cm4ic3RyaW5nIj09dHlwZW9mIGEmJihhPWEudG9Mb2NhbGVMb3dlckNhc2UoKSksbnVsbD09biYmbnVsbD09YT8wOm51bGw9PW4/ImFzYyI9PT1vPy0xOjE6bnVsbD09YT8iYXNjIj09PW8/MTotMTpuPT09YT8wOiJhc2MiPT09bz9uPmE/MTotMTpuPGE/MTotMX0pLGUpfX19LHQ9e30scj1mdW5jdGlvbiByKG8pe3ZhciBzPXRbb107aWYodm9pZCAwIT09cylyZXR1cm4gcy5leHBvcnRzO3ZhciBuPXRbb109e2V4cG9ydHM6e319O3JldHVybiBlW29dKG4sbi5leHBvcnRzLHIpLG4uZXhwb3J0c30oMzc4KTtmdW5jdGlvbiBvKGUpe3JldHVybiBlLmRhdGEuaXRlbXMubm9kZXM9KChlLHQsbyk9PntsZXQgcz0oMCxyLmNsZWFuVXBOb2RlcykoZSk7cmV0dXJuKDAsci5zb3J0Tm9kZXMpKHMsdCxvKX0pKGUuZGF0YS5pdGVtcy5ub2RlcyxlPy5hcmd1bWVudHM/LnNvcnQ/PyJuYW1lIixlPy5hcmd1bWVudHM/LmRpcj8/ImFzYyIpLGV9ZXhwb3J0e28gYXMgY29udmVydF9kYXRhfTs=",
          "convert_data_type": "BoaJs"
        },
        "entries": {
<<<<<<< HEAD
          "query.graphql": {
            "type": "GraphGLQuery",
            "data": {
              "query": "query StockStatus($storeId: String, $itemCode: String, $itemName: String) {\n  items(\n    storeId: $storeId\n    filter: {\n      code: { like: $itemCode }\n      name: { like: $itemName }\n      isVisibleOrOnHand: true\n      isActive: true\n    }\n  ) {\n    ... on ItemConnector {\n      nodes {\n        code\n        name\n        stats(storeId: $storeId) {\n          totalConsumption\n          availableMonthsOfStockOnHand\n          stockOnHand\n          averageMonthlyConsumption\n        }\n      }\n    }\n  }\n}\n",
              "variables": null
            }
          },
          "style.css": {
            "type": "Resource",
            "data": "@page {\n  margin: 0;\n  size: A4 landscape;\n}\n\n.paging {\n  width: 100%;\n}\n\n.container {\n  margin: auto;\n  padding: 10px;\n  font-size: 14px;\n  font-family: \"Helvetica Neue\", \"Helvetica\", Helvetica, Arial, sans-serif;\n  color: #555;\n}\n\n.container table {\n  width: 100%;\n  font-size: inherit;\n  font-family: inherit;\n  text-align: left;\n  margin-top: 10;\n  margin-bottom: 15;\n  border-collapse: separate;\n}\n\n.container table td {\n  padding: 10px;\n  vertical-align: top;\n  border-top: 1px solid rgb(164, 163, 163);\n}\n\n.container table tr:last-child td {\n  border-bottom: none;\n}\n\n.container>table>thead {\n  position: -webkit-sticky;\n  position: sticky;\n  top: 0;\n  background-color: #f1f1f1;\n}\n\n.container,\nbody,\n.container>table {\n  margin-top: 0px;\n  padding-top: 0px;\n}\n\n.container table tr.heading td {\n  font-weight: bold;\n  margin-bottom: 15px;\n}\n\n.container table td.status span {\n  padding: 2px;\n  border-radius: 10px;\n}\n\n\n.container table td.status span::before {\n  content: '';\n  display: inline-block;\n  width: 10px;\n  height: 10px;\n  border-radius: 50%;\n  margin-right: 5px;\n}\n\n.container table td.status span.out-of-stock::before {\n  background-color: #f40502;\n}\n\n.container table td.status span.out-of-stock {\n   padding: 3px 10px;\n  white-space: nowrap;\n  background-color: #fbcdcc;\n}\n\n.container table td.status span.overstocked::before {\n  background-color: #0260f7;\n}\n\n.container table td.status span.overstocked {\n  padding: 3px 10px;\n  white-space: nowrap;\n  background-color: #d9d9ff;\n}\n\n.container table td.status span.understocked::before {\n  background-color: #f79a02;\n}\n\n.container table td.status span.understocked {\n  padding: 3px 10px;\n  white-space: nowrap;\n  background-color: #fdebcc;\n}\n\n.container table td.status span.well-stocked::before {\n  background-color: #33a902;\n}\n\n.container table td.status span.well-stocked {\n  padding: 3px 10px;\n  white-space: nowrap;\n  background-color: #d6eecc;\n}\n\n.container table td.status span.no-consumption::before {\n  background-color: #8f90a6;\n}\n\n.container table td.status span.no-consumption {\n  padding: 3px 10px;\n  white-space: nowrap;\n  background-color: #e9e9ed;\n}\n"
          },
=======
>>>>>>> e0e5ed47
          "template.html": {
            "type": "TeraTemplate",
            "data": {
              "output": "Html",
              "template": "<style>\n  {% include \"style.css\" %}\n</style>\n\n<div class=\"container\">\n  <table>\n    <thead>\n      <tr class=\"heading\">\n        <td>{{t(k=\"label.code\", f=\"Code\")}}</td>\n        <td>{{t(k=\"label.name\", f=\"Name\")}}</td>\n        <td>{{t(k=\"label.status\", f=\"Status\")}}</td>\n        <td>\n          {{t(k=\"report.consumption\", f=\"Consumption\")}}\n          ({{arguments.monthlyConsumptionLookBackPeriod | default(value=3)}})\n          {{t(k=\"label.months\", f=\"months\")}}\n        </td>\n        <td>{{t(k=\"label.soh\", f=\"SOH\")}}</td>\n        <td>\n          {{t(k=\"label.amc\", f=\"AMC\")}}\n          ({{arguments.monthlyConsumptionLookBackPeriod | default(value=3)}})\n          {{t(k=\"label.months\", f=\"months\")}}\n        </td>\n        <td>{{t(k=\"report.mos\", f=\"MOS\")}}</td>\n      </tr>\n    </thead>\n    <tbody>\n      {% for item in data.items.nodes %} \n      {% set SOH = item.stats.stockOnHand | default(value=0) | round( precision=1) %} \n      {% set AMC =  item.stats.averageMonthlyConsumption | default(value=0) |\n      round(precision=1) %} \n      {% set MOS = item.stats.availableMonthsOfStockOnHand | default(value=0) | round( precision=1) %}\n\n      <tr>\n        <td>{{item.code}}</td>\n        <td>{{item.name}}</td>\n        <td class=\"status\">\n          {% if SOH == 0 and AMC > 0 %}\n          <span class=\"out-of-stock\"\n            >{{t(k=\"report.out-of-stock\", f=\"Out of Stock\")}}</span\n          >\n          {% elif AMC == 0 %}\n          <span class=\"no-consumption\"\n            >{{t(k=\"report.no-consumption\", f=\"No consumption\")}}</span\n          >\n          {% elif MOS >= arguments.monthsUnderstock | default(value=0) and MOS\n          <= arguments.monthsOverstock | default(value=0) %}\n          <span class=\"well-stocked\"\n            >{{t(k=\"report.well-stocked\", f=\"Well stocked\")}}</span\n          >\n          {% elif MOS < arguments.monthsUnderstock | default(value=0) %}\n          <span class=\"understocked\">\n            {{t(k=\"report.understocked\", f=\"Understocked\")}}</span\n          >\n          {% elif MOS > arguments.monthsOverstock | default(value=0) %}\n          <span class=\"overstocked\"\n            >{{t(k=\"report.overstocked\", f=\"Overstocked\")}}</span\n          >\n          {% else %} {% endif %}\n        </td>\n        <td>\n          {{item.stats.totalConsumption | default(value=0) | round(\n          precision=1)}}\n        </td>\n        <td>{{SOH}}</td>\n        <td>{{AMC}}</td>\n        <td>\n          {{item.stats.availableMonthsOfStockOnHand | default(value=0) | round(\n          precision=1)}}\n        </td>\n      </tr>\n      {% endfor %}\n    </tbody>\n  </table>\n</div>\n"
            }
<<<<<<< HEAD
=======
          },
          "style.css": {
            "type": "Resource",
            "data": "@page {\n  margin: 0;\n  size: A4 landscape;\n}\n\n.paging {\n  width: 100%;\n}\n\n.container {\n  margin: auto;\n  padding: 10px;\n  font-size: 14px;\n  font-family: \"Helvetica Neue\", \"Helvetica\", Helvetica, Arial, sans-serif;\n  color: #555;\n}\n\n.container table {\n  width: 100%;\n  font-size: inherit;\n  font-family: inherit;\n  text-align: left;\n  margin-top: 10;\n  margin-bottom: 15;\n  border-collapse: separate;\n}\n\n.container table td {\n  padding: 10px;\n  vertical-align: top;\n  border-top: 1px solid rgb(164, 163, 163);\n}\n\n.container table tr:last-child td {\n  border-bottom: none;\n}\n\n.container>table>thead {\n  position: -webkit-sticky;\n  position: sticky;\n  top: 0;\n  background-color: #f1f1f1;\n}\n\n.container,\nbody,\n.container>table {\n  margin-top: 0px;\n  padding-top: 0px;\n}\n\n.container table tr.heading td {\n  font-weight: bold;\n  margin-bottom: 15px;\n}\n\n.container table td.status span {\n  padding: 2px;\n  border-radius: 10px;\n}\n\n\n.container table td.status span::before {\n  content: '';\n  display: inline-block;\n  width: 10px;\n  height: 10px;\n  border-radius: 50%;\n  margin-right: 5px;\n}\n\n.container table td.status span.out-of-stock::before {\n  background-color: #f40502;\n}\n\n.container table td.status span.out-of-stock {\n   padding: 3px 10px;\n  white-space: nowrap;\n  background-color: #fbcdcc;\n}\n\n.container table td.status span.overstocked::before {\n  background-color: #0260f7;\n}\n\n.container table td.status span.overstocked {\n  padding: 3px 10px;\n  white-space: nowrap;\n  background-color: #d9d9ff;\n}\n\n.container table td.status span.understocked::before {\n  background-color: #f79a02;\n}\n\n.container table td.status span.understocked {\n  padding: 3px 10px;\n  white-space: nowrap;\n  background-color: #fdebcc;\n}\n\n.container table td.status span.well-stocked::before {\n  background-color: #33a902;\n}\n\n.container table td.status span.well-stocked {\n  padding: 3px 10px;\n  white-space: nowrap;\n  background-color: #d6eecc;\n}\n\n.container table td.status span.no-consumption::before {\n  background-color: #8f90a6;\n}\n\n.container table td.status span.no-consumption {\n  padding: 3px 10px;\n  white-space: nowrap;\n  background-color: #e9e9ed;\n}\n"
          },
          "query.graphql": {
            "type": "GraphGLQuery",
            "data": {
              "query": "query StockStatus($storeId: String, $itemCode: String, $itemName: String) {\n  items(\n    storeId: $storeId\n    filter: {\n      code: { like: $itemCode }\n      name: { like: $itemName }\n      isVisibleOrOnHand: true\n      isActive: true\n    }\n  ) {\n    ... on ItemConnector {\n      nodes {\n        code\n        name\n        stats(storeId: $storeId) {\n          totalConsumption\n          availableMonthsOfStockOnHand\n          stockOnHand\n          averageMonthlyConsumption\n        }\n      }\n    }\n  }\n}\n",
              "variables": null
            }
>>>>>>> e0e5ed47
          }
        }
      },
      "context": "REPORT",
      "sub_context": "StockAndItems",
      "argument_schema_id": "for_report_stock-status_2_6_3_false",
      "comment": null,
      "is_custom": false,
      "version": "2.6.3",
      "code": "stock-status",
      "form_schema": {
        "id": "for_report_stock-status_2_6_3_false",
        "type": "reportArgument",
        "json_schema": {
          "$schema": "http://json-schema.org/draft-07/schema#",
          "allOf": [
            {
              "$ref": "#/definitions/StockFilters"
            }
          ],
          "definitions": {
            "StockFilters": {
              "properties": {
                "dir": {
                  "description": "sort by dir",
                  "format": "SortToggle",
                  "type": [
                    "string",
                    "null"
                  ]
                },
                "itemCode": {
                  "description": "Item Code",
                  "type": "string"
                },
                "itemName": {
                  "description": "Item Name",
                  "type": "string"
                },
                "monthlyConsumptionLookBackPeriod": {
                  "description": "Average Monthly Consumption Look Back Period",
                  "type": "number"
                },
                "monthsOverstock": {
                  "description": "Months Overstock",
                  "type": "number"
                },
                "monthsUnderstock": {
                  "description": "Months Understock",
                  "type": "number"
                },
                "sort": {
                  "description": "sort by",
                  "enum": [
                    "name",
                    "code"
                  ],
                  "type": "string"
                }
              }
            }
          },
          "type": "object"
        },
        "ui_schema": {
          "elements": [
            {
              "label": "T#report.item-code",
              "options": {
                "useDebounce": false
              },
              "scope": "#/properties/itemCode",
              "type": "Control"
            },
            {
              "label": "T#report.item-name",
              "options": {
                "useDebounce": false
              },
              "scope": "#/properties/itemName",
              "type": "Control"
            },
            {
              "label": "T#report.amc-lookback",
              "options": {
                "readonly": true
              },
              "scope": "#/properties/monthlyConsumptionLookBackPeriod",
              "type": "Control"
            },
            {
              "label": "T#label.max-months-of-stock",
              "options": {
                "readonly": true
              },
              "scope": "#/properties/monthsOverstock",
              "type": "Control"
            },
            {
              "label": "T#label.min-months-of-stock",
              "options": {
                "readonly": true
              },
              "scope": "#/properties/monthsUnderstock",
              "type": "Control"
            },
            {
              "label": "T#report.sort-by",
              "options": {
                "show": [
                  [
                    "name",
                    "T#report.item-name"
                  ],
                  [
                    "code",
                    "T#label.code"
                  ]
                ]
              },
              "scope": "#/properties/sort",
              "type": "Control"
            },
            {
              "label": "T#report.sort-direction",
              "scope": "#/properties/dir",
              "type": "SortToggle"
            }
          ],
          "type": "VerticalLayout"
        }
      },
      "excel_template_buffer": null
    },
    {
      "id": "item-usage_2_6_3_false",
      "name": "Item Usage",
      "template": {
        "index": {
          "template": "template.html",
          "header": null,
          "footer": null,
          "query": [
            "query.graphql",
            "thisMonthConsumption",
            "lastMonthConsumption",
            "twoMonthsAgoConsumption",
            "expiringInSixMonths",
            "expiringInTwelveMonths",
            "stockOnOrder",
            "AMCTwelve",
            "AMCTwentyFour"
          ],
          "convert_data": "dmFyIHQ9ezI6KHQscixlKT0+e3ZhciBuPWUoMjE5OSksbz1lKDQ2NjQpLGE9ZSg1OTUwKTt0LmV4cG9ydHM9ZnVuY3Rpb24odCl7cmV0dXJuIG4odCxhLG8pfX0sNzk6KHQscixlKT0+e3ZhciBuPWUoMzcwMiksbz1lKDgwKSxhPWUoNDczOSksaT1lKDg2NTUpLHU9ZSgxMTc1KTtmdW5jdGlvbiBzKHQpe3ZhciByPS0xLGU9bnVsbD09dD8wOnQubGVuZ3RoO2Zvcih0aGlzLmNsZWFyKCk7KytyPGU7KXt2YXIgbj10W3JdO3RoaXMuc2V0KG5bMF0sblsxXSl9fXMucHJvdG90eXBlLmNsZWFyPW4scy5wcm90b3R5cGUuZGVsZXRlPW8scy5wcm90b3R5cGUuZ2V0PWEscy5wcm90b3R5cGUuaGFzPWkscy5wcm90b3R5cGUuc2V0PXUsdC5leHBvcnRzPXN9LDgwOih0LHIsZSk9Pnt2YXIgbj1lKDYwMjUpLG89QXJyYXkucHJvdG90eXBlLnNwbGljZTt0LmV4cG9ydHM9ZnVuY3Rpb24odCl7dmFyIHI9dGhpcy5fX2RhdGFfXyxlPW4ocix0KTtyZXR1cm4hKGU8MHx8KGU9PXIubGVuZ3RoLTE/ci5wb3AoKTpvLmNhbGwocixlLDEpLC0tdGhpcy5zaXplLDApKX19LDEwNDoodCxyLGUpPT57dmFyIG49ZSgzNjYxKTtmdW5jdGlvbiBvKHQscil7aWYoImZ1bmN0aW9uIiE9dHlwZW9mIHR8fG51bGwhPXImJiJmdW5jdGlvbiIhPXR5cGVvZiByKXRocm93IG5ldyBUeXBlRXJyb3IoIkV4cGVjdGVkIGEgZnVuY3Rpb24iKTt2YXIgZT1mdW5jdGlvbigpe3ZhciBuPWFyZ3VtZW50cyxvPXI/ci5hcHBseSh0aGlzLG4pOm5bMF0sYT1lLmNhY2hlO2lmKGEuaGFzKG8pKXJldHVybiBhLmdldChvKTt2YXIgaT10LmFwcGx5KHRoaXMsbik7cmV0dXJuIGUuY2FjaGU9YS5zZXQobyxpKXx8YSxpfTtyZXR1cm4gZS5jYWNoZT1uZXcoby5DYWNoZXx8biksZX1vLkNhY2hlPW4sdC5leHBvcnRzPW99LDI3MDoodCxyLGUpPT57dmFyIG49ZSg3MDY4KSxvPWUoMzQ2KTt0LmV4cG9ydHM9ZnVuY3Rpb24gdChyLGUsYSxpLHUpe3JldHVybiByPT09ZXx8KG51bGw9PXJ8fG51bGw9PWV8fCFvKHIpJiYhbyhlKT9yIT1yJiZlIT1lOm4ocixlLGEsaSx0LHUpKX19LDI4OToodCxyLGUpPT57dmFyIG49ZSgyNjUxKTt0LmV4cG9ydHM9ZnVuY3Rpb24odCl7cmV0dXJuIG4odGhpcyx0KS5nZXQodCl9fSwyOTQ6dD0+e3QuZXhwb3J0cz1mdW5jdGlvbih0KXtyZXR1cm4ibnVtYmVyIj09dHlwZW9mIHQmJnQ+LTEmJnQlMT09MCYmdDw9OTAwNzE5OTI1NDc0MDk5MX19LDMxNzp0PT57dC5leHBvcnRzPWZ1bmN0aW9uKHQpe3ZhciByPS0xLGU9QXJyYXkodC5zaXplKTtyZXR1cm4gdC5mb3JFYWNoKGZ1bmN0aW9uKHQsbil7ZVsrK3JdPVtuLHRdfSksZX19LDM0Njp0PT57dC5leHBvcnRzPWZ1bmN0aW9uKHQpe3JldHVybiBudWxsIT10JiYib2JqZWN0Ij09dHlwZW9mIHR9fSwzNjE6dD0+e3ZhciByPS9eKD86MHxbMS05XVxkKikkLzt0LmV4cG9ydHM9ZnVuY3Rpb24odCxlKXt2YXIgbj10eXBlb2YgdDtyZXR1cm4hIShlPW51bGw9PWU/OTAwNzE5OTI1NDc0MDk5MTplKSYmKCJudW1iZXIiPT1ufHwic3ltYm9sIiE9biYmci50ZXN0KHQpKSYmdD4tMSYmdCUxPT0wJiZ0PGV9fSwzOTI6dD0+e3QuZXhwb3J0cz1mdW5jdGlvbih0LHIpe3JldHVybiBudWxsPT10P3ZvaWQgMDp0W3JdfX0sNTgzOih0LHIsZSk9Pnt2YXIgbj1lKDcyMzcpLG89ZSg3MjU1KSxhPWUoODU4NiksaT1lKDc3OTcpO3QuZXhwb3J0cz1mdW5jdGlvbih0KXtyZXR1cm4gYSh0KT9uKGkodCkpOm8odCl9fSw2MzE6KHQscixlKT0+e3ZhciBuPWUoODA3Nyksbz1lKDkzMjYpO3QuZXhwb3J0cz1mdW5jdGlvbih0LHIpe3JldHVybiBudWxsIT10JiZvKHQscixuKX19LDY0MToodCxyLGUpPT57dmFyIG49ZSg2NjQ5KSxvPWUoNTk1MCk7dC5leHBvcnRzPWZ1bmN0aW9uKHQscil7cmV0dXJuIHQmJm4odCxyLG8pfX0sNjU5Oih0LHIsZSk9Pnt2YXIgbj1lKDE4NzMpLG89T2JqZWN0LnByb3RvdHlwZSxhPW8uaGFzT3duUHJvcGVydHksaT1vLnRvU3RyaW5nLHU9bj9uLnRvU3RyaW5nVGFnOnZvaWQgMDt0LmV4cG9ydHM9ZnVuY3Rpb24odCl7dmFyIHI9YS5jYWxsKHQsdSksZT10W3VdO3RyeXt0W3VdPXZvaWQgMDt2YXIgbj0hMH1jYXRjaCh0KXt9dmFyIG89aS5jYWxsKHQpO3JldHVybiBuJiYocj90W3VdPWU6ZGVsZXRlIHRbdV0pLG99fSw2ODk6KHQscixlKT0+e3ZhciBuPWUoMiksbz1PYmplY3QucHJvdG90eXBlLmhhc093blByb3BlcnR5O3QuZXhwb3J0cz1mdW5jdGlvbih0LHIsZSxhLGksdSl7dmFyIHM9MSZlLGM9bih0KSxwPWMubGVuZ3RoO2lmKHAhPW4ocikubGVuZ3RoJiYhcylyZXR1cm4hMTtmb3IodmFyIGY9cDtmLS07KXt2YXIgdj1jW2ZdO2lmKCEocz92IGluIHI6by5jYWxsKHIsdikpKXJldHVybiExfXZhciBsPXUuZ2V0KHQpLGg9dS5nZXQocik7aWYobCYmaClyZXR1cm4gbD09ciYmaD09dDt2YXIgeD0hMDt1LnNldCh0LHIpLHUuc2V0KHIsdCk7Zm9yKHZhciB5PXM7KytmPHA7KXt2YXIgZD10W3Y9Y1tmXV0sXz1yW3ZdO2lmKGEpdmFyIGI9cz9hKF8sZCx2LHIsdCx1KTphKGQsXyx2LHQscix1KTtpZighKHZvaWQgMD09PWI/ZD09PV98fGkoZCxfLGUsYSx1KTpiKSl7eD0hMTticmVha315fHwoeT0iY29uc3RydWN0b3IiPT12KX1pZih4JiYheSl7dmFyIGc9dC5jb25zdHJ1Y3RvcixqPXIuY29uc3RydWN0b3I7Zz09anx8ISgiY29uc3RydWN0b3IiaW4gdCl8fCEoImNvbnN0cnVjdG9yImluIHIpfHwiZnVuY3Rpb24iPT10eXBlb2YgZyYmZyBpbnN0YW5jZW9mIGcmJiJmdW5jdGlvbiI9PXR5cGVvZiBqJiZqIGluc3RhbmNlb2Yganx8KHg9ITEpfXJldHVybiB1LmRlbGV0ZSh0KSx1LmRlbGV0ZShyKSx4fX0sNjk1Oih0LHIsZSk9Pnt2YXIgbj1lKDgwOTYpLG89ZSgyNDI4KSxhPWUoNjQ0OSksaT1lKDM2NTYpLHU9ZSgzNjEpLHM9ZSg3MTY3KSxjPU9iamVjdC5wcm90b3R5cGUuaGFzT3duUHJvcGVydHk7dC5leHBvcnRzPWZ1bmN0aW9uKHQscil7dmFyIGU9YSh0KSxwPSFlJiZvKHQpLGY9IWUmJiFwJiZpKHQpLHY9IWUmJiFwJiYhZiYmcyh0KSxsPWV8fHB8fGZ8fHYsaD1sP24odC5sZW5ndGgsU3RyaW5nKTpbXSx4PWgubGVuZ3RoO2Zvcih2YXIgeSBpbiB0KSFyJiYhYy5jYWxsKHQseSl8fGwmJigibGVuZ3RoIj09eXx8ZiYmKCJvZmZzZXQiPT15fHwicGFyZW50Ij09eSl8fHYmJigiYnVmZmVyIj09eXx8ImJ5dGVMZW5ndGgiPT15fHwiYnl0ZU9mZnNldCI9PXkpfHx1KHkseCkpfHxoLnB1c2goeSk7cmV0dXJuIGh9fSw3NTY6KHQscixlKT0+e3ZhciBuPWUoMzgwNSk7dC5leHBvcnRzPWZ1bmN0aW9uKHQpe3JldHVybiB0PT10JiYhbih0KX19LDc3NjoodCxyLGUpPT57dmFyIG49ZSg3NTYpLG89ZSg1OTUwKTt0LmV4cG9ydHM9ZnVuY3Rpb24odCl7Zm9yKHZhciByPW8odCksZT1yLmxlbmd0aDtlLS07KXt2YXIgYT1yW2VdLGk9dFthXTtyW2VdPVthLGksbihpKV19cmV0dXJuIHJ9fSw5MDk6KHQscixlKT0+e3ZhciBuPWUoNjQxKSxvPWUoODMyOSkobik7dC5leHBvcnRzPW99LDkzODp0PT57dC5leHBvcnRzPWZ1bmN0aW9uKHQpe3ZhciByPXRoaXMuX19kYXRhX18sZT1yLmRlbGV0ZSh0KTtyZXR1cm4gdGhpcy5zaXplPXIuc2l6ZSxlfX0sOTQ1Oih0LHIsZSk9Pnt2YXIgbj1lKDc5KSxvPWUoODIyMyksYT1lKDM2NjEpO3QuZXhwb3J0cz1mdW5jdGlvbih0LHIpe3ZhciBlPXRoaXMuX19kYXRhX187aWYoZSBpbnN0YW5jZW9mIG4pe3ZhciBpPWUuX19kYXRhX187aWYoIW98fGkubGVuZ3RoPDE5OSlyZXR1cm4gaS5wdXNoKFt0LHJdKSx0aGlzLnNpemU9KytlLnNpemUsdGhpcztlPXRoaXMuX19kYXRhX189bmV3IGEoaSl9cmV0dXJuIGUuc2V0KHQsciksdGhpcy5zaXplPWUuc2l6ZSx0aGlzfX0sMTA0MjoodCxyLGUpPT57dmFyIG49ZSg2MTEwKShPYmplY3QsImNyZWF0ZSIpO3QuZXhwb3J0cz1ufSwxMTc1Oih0LHIsZSk9Pnt2YXIgbj1lKDYwMjUpO3QuZXhwb3J0cz1mdW5jdGlvbih0LHIpe3ZhciBlPXRoaXMuX19kYXRhX18sbz1uKGUsdCk7cmV0dXJuIG88MD8oKyt0aGlzLnNpemUsZS5wdXNoKFt0LHJdKSk6ZVtvXVsxXT1yLHRoaXN9fSwxMzgwOnQ9Pnt0LmV4cG9ydHM9ZnVuY3Rpb24odCl7cmV0dXJuIHRoaXMuX19kYXRhX18uc2V0KHQsIl9fbG9kYXNoX2hhc2hfdW5kZWZpbmVkX18iKSx0aGlzfX0sMTQyMDoodCxyLGUpPT57dmFyIG49ZSg3OSk7dC5leHBvcnRzPWZ1bmN0aW9uKCl7dGhpcy5fX2RhdGFfXz1uZXcgbix0aGlzLnNpemU9MH19LDE0NTk6dD0+e3QuZXhwb3J0cz1mdW5jdGlvbih0KXtyZXR1cm4gdGhpcy5fX2RhdGFfXy5oYXModCl9fSwxNTQ5Oih0LHIsZSk9Pnt2YXIgbj1lKDIwMzIpLG89ZSgzODYyKSxhPWUoNjcyMSksaT1lKDI3NDkpLHU9ZSg1NzQ5KTtmdW5jdGlvbiBzKHQpe3ZhciByPS0xLGU9bnVsbD09dD8wOnQubGVuZ3RoO2Zvcih0aGlzLmNsZWFyKCk7KytyPGU7KXt2YXIgbj10W3JdO3RoaXMuc2V0KG5bMF0sblsxXSl9fXMucHJvdG90eXBlLmNsZWFyPW4scy5wcm90b3R5cGUuZGVsZXRlPW8scy5wcm90b3R5cGUuZ2V0PWEscy5wcm90b3R5cGUuaGFzPWkscy5wcm90b3R5cGUuc2V0PXUsdC5leHBvcnRzPXN9LDE3Njk6KHQscixlKT0+e3ZhciBuPWUoNjQ0OSksbz1lKDg1ODYpLGE9ZSgxODAyKSxpPWUoMzIyMik7dC5leHBvcnRzPWZ1bmN0aW9uKHQscil7cmV0dXJuIG4odCk/dDpvKHQscik/W3RdOmEoaSh0KSl9fSwxNzk5Oih0LHIsZSk9Pnt2YXIgbj1lKDcyMTcpLG89ZSgyNzApO3QuZXhwb3J0cz1mdW5jdGlvbih0LHIsZSxhKXt2YXIgaT1lLmxlbmd0aCx1PWkscz0hYTtpZihudWxsPT10KXJldHVybiF1O2Zvcih0PU9iamVjdCh0KTtpLS07KXt2YXIgYz1lW2ldO2lmKHMmJmNbMl0/Y1sxXSE9PXRbY1swXV06IShjWzBdaW4gdCkpcmV0dXJuITF9Zm9yKDsrK2k8dTspe3ZhciBwPShjPWVbaV0pWzBdLGY9dFtwXSx2PWNbMV07aWYocyYmY1syXSl7aWYodm9pZCAwPT09ZiYmIShwIGluIHQpKXJldHVybiExfWVsc2V7dmFyIGw9bmV3IG47aWYoYSl2YXIgaD1hKGYsdixwLHQscixsKTtpZighKHZvaWQgMD09PWg/byh2LGYsMyxhLGwpOmgpKXJldHVybiExfX1yZXR1cm4hMH19LDE4MDI6KHQscixlKT0+e3ZhciBuPWUoMjIyNCksbz0vW14uW1xdXSt8XFsoPzooLT9cZCsoPzpcLlxkKyk/KXwoWyInXSkoKD86KD8hXDIpW15cXF18XFwuKSo/KVwyKVxdfCg/PSg/OlwufFxbXF0pKD86XC58XFtcXXwkKSkvZyxhPS9cXChcXCk/L2csaT1uKGZ1bmN0aW9uKHQpe3ZhciByPVtdO3JldHVybiA0Nj09PXQuY2hhckNvZGVBdCgwKSYmci5wdXNoKCIiKSx0LnJlcGxhY2UobyxmdW5jdGlvbih0LGUsbixvKXtyLnB1c2gobj9vLnJlcGxhY2UoYSwiJDEiKTplfHx0KX0pLHJ9KTt0LmV4cG9ydHM9aX0sMTg3MzoodCxyLGUpPT57dmFyIG49ZSg5MzI1KS5TeW1ib2w7dC5leHBvcnRzPW59LDE4ODI6KHQscixlKT0+e3ZhciBuPWUoMjU1Miksbz1lKDM4MDUpO3QuZXhwb3J0cz1mdW5jdGlvbih0KXtpZighbyh0KSlyZXR1cm4hMTt2YXIgcj1uKHQpO3JldHVybiJbb2JqZWN0IEZ1bmN0aW9uXSI9PXJ8fCJbb2JqZWN0IEdlbmVyYXRvckZ1bmN0aW9uXSI9PXJ8fCJbb2JqZWN0IEFzeW5jRnVuY3Rpb25dIj09cnx8IltvYmplY3QgUHJveHldIj09cn19LDE5ODY6KHQscixlKT0+e3ZhciBuPWUoMTg3Myksbz1lKDc4MjgpLGE9ZSg1Mjg4KSxpPWUoNTkxMSksdT1lKDMxNykscz1lKDQyNDcpLGM9bj9uLnByb3RvdHlwZTp2b2lkIDAscD1jP2MudmFsdWVPZjp2b2lkIDA7dC5leHBvcnRzPWZ1bmN0aW9uKHQscixlLG4sYyxmLHYpe3N3aXRjaChlKXtjYXNlIltvYmplY3QgRGF0YVZpZXddIjppZih0LmJ5dGVMZW5ndGghPXIuYnl0ZUxlbmd0aHx8dC5ieXRlT2Zmc2V0IT1yLmJ5dGVPZmZzZXQpcmV0dXJuITE7dD10LmJ1ZmZlcixyPXIuYnVmZmVyO2Nhc2UiW29iamVjdCBBcnJheUJ1ZmZlcl0iOnJldHVybiEodC5ieXRlTGVuZ3RoIT1yLmJ5dGVMZW5ndGh8fCFmKG5ldyBvKHQpLG5ldyBvKHIpKSk7Y2FzZSJbb2JqZWN0IEJvb2xlYW5dIjpjYXNlIltvYmplY3QgRGF0ZV0iOmNhc2UiW29iamVjdCBOdW1iZXJdIjpyZXR1cm4gYSgrdCwrcik7Y2FzZSJbb2JqZWN0IEVycm9yXSI6cmV0dXJuIHQubmFtZT09ci5uYW1lJiZ0Lm1lc3NhZ2U9PXIubWVzc2FnZTtjYXNlIltvYmplY3QgUmVnRXhwXSI6Y2FzZSJbb2JqZWN0IFN0cmluZ10iOnJldHVybiB0PT1yKyIiO2Nhc2UiW29iamVjdCBNYXBdIjp2YXIgbD11O2Nhc2UiW29iamVjdCBTZXRdIjp2YXIgaD0xJm47aWYobHx8KGw9cyksdC5zaXplIT1yLnNpemUmJiFoKXJldHVybiExO3ZhciB4PXYuZ2V0KHQpO2lmKHgpcmV0dXJuIHg9PXI7bnw9Mix2LnNldCh0LHIpO3ZhciB5PWkobCh0KSxsKHIpLG4sYyxmLHYpO3JldHVybiB2LmRlbGV0ZSh0KSx5O2Nhc2UiW29iamVjdCBTeW1ib2xdIjppZihwKXJldHVybiBwLmNhbGwodCk9PXAuY2FsbChyKX1yZXR1cm4hMX19LDJlMzoodCxyLGUpPT57dmFyIG49ZSgzOTQ1KSxvPWUoMjQyOSksYT1lKDUzODkpLGk9ZSg2NDQ5KTt0LmV4cG9ydHM9ZnVuY3Rpb24odCxyKXtyZXR1cm4gZnVuY3Rpb24oZSx1KXt2YXIgcz1pKGUpP246byxjPXI/cigpOnt9O3JldHVybiBzKGUsdCxhKHUsMiksYyl9fX0sMjAxMzoodCxyLGUpPT57dmFyIG49ZSgzMzYwKSxvPWUoMmUzKSxhPU9iamVjdC5wcm90b3R5cGUuaGFzT3duUHJvcGVydHksaT1vKGZ1bmN0aW9uKHQscixlKXthLmNhbGwodCxlKT90W2VdLnB1c2gocik6bih0LGUsW3JdKX0pO3QuZXhwb3J0cz1pfSwyMDMyOih0LHIsZSk9Pnt2YXIgbj1lKDEwNDIpO3QuZXhwb3J0cz1mdW5jdGlvbigpe3RoaXMuX19kYXRhX189bj9uKG51bGwpOnt9LHRoaXMuc2l6ZT0wfX0sMjE5OToodCxyLGUpPT57dmFyIG49ZSg0NTI4KSxvPWUoNjQ0OSk7dC5leHBvcnRzPWZ1bmN0aW9uKHQscixlKXt2YXIgYT1yKHQpO3JldHVybiBvKHQpP2E6bihhLGUodCkpfX0sMjIyNDoodCxyLGUpPT57dmFyIG49ZSgxMDQpO3QuZXhwb3J0cz1mdW5jdGlvbih0KXt2YXIgcj1uKHQsZnVuY3Rpb24odCl7cmV0dXJuIDUwMD09PWUuc2l6ZSYmZS5jbGVhcigpLHR9KSxlPXIuY2FjaGU7cmV0dXJuIHJ9fSwyNDI4Oih0LHIsZSk9Pnt2YXIgbj1lKDc1MzQpLG89ZSgzNDYpLGE9T2JqZWN0LnByb3RvdHlwZSxpPWEuaGFzT3duUHJvcGVydHksdT1hLnByb3BlcnR5SXNFbnVtZXJhYmxlLHM9bihmdW5jdGlvbigpe3JldHVybiBhcmd1bWVudHN9KCkpP246ZnVuY3Rpb24odCl7cmV0dXJuIG8odCkmJmkuY2FsbCh0LCJjYWxsZWUiKSYmIXUuY2FsbCh0LCJjYWxsZWUiKX07dC5leHBvcnRzPXN9LDI0Mjk6KHQscixlKT0+e3ZhciBuPWUoOTA5KTt0LmV4cG9ydHM9ZnVuY3Rpb24odCxyLGUsbyl7cmV0dXJuIG4odCxmdW5jdGlvbih0LG4sYSl7cihvLHQsZSh0KSxhKX0pLG99fSwyNTUyOih0LHIsZSk9Pnt2YXIgbj1lKDE4NzMpLG89ZSg2NTkpLGE9ZSg5MzUwKSxpPW4/bi50b1N0cmluZ1RhZzp2b2lkIDA7dC5leHBvcnRzPWZ1bmN0aW9uKHQpe3JldHVybiBudWxsPT10P3ZvaWQgMD09PXQ/IltvYmplY3QgVW5kZWZpbmVkXSI6IltvYmplY3QgTnVsbF0iOmkmJmkgaW4gT2JqZWN0KHQpP28odCk6YSh0KX19LDI2NTE6KHQscixlKT0+e3ZhciBuPWUoNDIxOCk7dC5leHBvcnRzPWZ1bmN0aW9uKHQscil7dmFyIGU9dC5fX2RhdGFfXztyZXR1cm4gbihyKT9lWyJzdHJpbmciPT10eXBlb2Ygcj8ic3RyaW5nIjoiaGFzaCJdOmUubWFwfX0sMjc0OToodCxyLGUpPT57dmFyIG49ZSgxMDQyKSxvPU9iamVjdC5wcm90b3R5cGUuaGFzT3duUHJvcGVydHk7dC5leHBvcnRzPWZ1bmN0aW9uKHQpe3ZhciByPXRoaXMuX19kYXRhX187cmV0dXJuIG4/dm9pZCAwIT09clt0XTpvLmNhbGwocix0KX19LDI4MDQ6KHQscixlKT0+e3ZhciBuPWUoNjExMCkoZSg5MzI1KSwiUHJvbWlzZSIpO3QuZXhwb3J0cz1ufSwyODc3Oih0LHIsZSk9Pnt2YXIgbj1lKDYxNTUpLG89ZSg2NDQ5KTt0LmV4cG9ydHM9ZnVuY3Rpb24odCxyLGUsYSl7cmV0dXJuIG51bGw9PXQ/W106KG8ocil8fChyPW51bGw9PXI/W106W3JdKSxvKGU9YT92b2lkIDA6ZSl8fChlPW51bGw9PWU/W106W2VdKSxuKHQscixlKSl9fSwyOTQ5Oih0LHIsZSk9Pnt2YXIgbj1lKDI2NTEpO3QuZXhwb3J0cz1mdW5jdGlvbih0LHIpe3ZhciBlPW4odGhpcyx0KSxvPWUuc2l6ZTtyZXR1cm4gZS5zZXQodCxyKSx0aGlzLnNpemUrPWUuc2l6ZT09bz8wOjEsdGhpc319LDMwNDA6KHQscixlKT0+e3ZhciBuPWUoMTU0OSksbz1lKDc5KSxhPWUoODIyMyk7dC5leHBvcnRzPWZ1bmN0aW9uKCl7dGhpcy5zaXplPTAsdGhpcy5fX2RhdGFfXz17aGFzaDpuZXcgbixtYXA6bmV3KGF8fG8pLHN0cmluZzpuZXcgbn19fSwzMjIxOnQ9Pnt0LmV4cG9ydHM9ZnVuY3Rpb24odCl7cmV0dXJuIGZ1bmN0aW9uKHIsZSxuKXtmb3IodmFyIG89LTEsYT1PYmplY3QociksaT1uKHIpLHU9aS5sZW5ndGg7dS0tOyl7dmFyIHM9aVt0P3U6KytvXTtpZighMT09PWUoYVtzXSxzLGEpKWJyZWFrfXJldHVybiByfX19LDMyMjI6KHQscixlKT0+e3ZhciBuPWUoNzU1Nik7dC5leHBvcnRzPWZ1bmN0aW9uKHQpe3JldHVybiBudWxsPT10PyIiOm4odCl9fSwzMjQzOih0LHIsZSk9Pnt2YXIgbj1lKDYxMTApLG89ZnVuY3Rpb24oKXt0cnl7dmFyIHQ9bihPYmplY3QsImRlZmluZVByb3BlcnR5Iik7cmV0dXJuIHQoe30sIiIse30pLHR9Y2F0Y2godCl7fX0oKTt0LmV4cG9ydHM9b30sMzM0NTp0PT57dC5leHBvcnRzPWZ1bmN0aW9uKCl7cmV0dXJuW119fSwzMzYwOih0LHIsZSk9Pnt2YXIgbj1lKDMyNDMpO3QuZXhwb3J0cz1mdW5jdGlvbih0LHIsZSl7Il9fcHJvdG9fXyI9PXImJm4/bih0LHIse2NvbmZpZ3VyYWJsZTohMCxlbnVtZXJhYmxlOiEwLHZhbHVlOmUsd3JpdGFibGU6ITB9KTp0W3JdPWV9fSwzNDg4OnQ9Pnt0LmV4cG9ydHM9ZnVuY3Rpb24odCl7cmV0dXJuIHR9fSwzNjA1OnQ9Pnt0LmV4cG9ydHM9ZnVuY3Rpb24odCl7cmV0dXJuIHRoaXMuX19kYXRhX18uZ2V0KHQpfX0sMzY1MDoodCxyLGUpPT57dmFyIG49ZSg0MzM1KShPYmplY3Qua2V5cyxPYmplY3QpO3QuZXhwb3J0cz1ufSwzNjU2Oih0LHIsZSk9Pnt0PWUubm1kKHQpO3ZhciBuPWUoOTMyNSksbz1lKDk5MzUpLGE9ciYmIXIubm9kZVR5cGUmJnIsaT1hJiZ0JiYhdC5ub2RlVHlwZSYmdCx1PWkmJmkuZXhwb3J0cz09PWE/bi5CdWZmZXI6dm9pZCAwLHM9KHU/dS5pc0J1ZmZlcjp2b2lkIDApfHxvO3QuZXhwb3J0cz1zfSwzNjYxOih0LHIsZSk9Pnt2YXIgbj1lKDMwNDApLG89ZSg3NjcwKSxhPWUoMjg5KSxpPWUoNDUwOSksdT1lKDI5NDkpO2Z1bmN0aW9uIHModCl7dmFyIHI9LTEsZT1udWxsPT10PzA6dC5sZW5ndGg7Zm9yKHRoaXMuY2xlYXIoKTsrK3I8ZTspe3ZhciBuPXRbcl07dGhpcy5zZXQoblswXSxuWzFdKX19cy5wcm90b3R5cGUuY2xlYXI9bixzLnByb3RvdHlwZS5kZWxldGU9byxzLnByb3RvdHlwZS5nZXQ9YSxzLnByb3RvdHlwZS5oYXM9aSxzLnByb3RvdHlwZS5zZXQ9dSx0LmV4cG9ydHM9c30sMzY2MzoodCxyLGUpPT57dmFyIG49ZSgxNzk5KSxvPWUoNzc2KSxhPWUoNzE5Nyk7dC5leHBvcnRzPWZ1bmN0aW9uKHQpe3ZhciByPW8odCk7cmV0dXJuIDE9PXIubGVuZ3RoJiZyWzBdWzJdP2EoclswXVswXSxyWzBdWzFdKTpmdW5jdGlvbihlKXtyZXR1cm4gZT09PXR8fG4oZSx0LHIpfX19LDM3MDI6dD0+e3QuZXhwb3J0cz1mdW5jdGlvbigpe3RoaXMuX19kYXRhX189W10sdGhpcy5zaXplPTB9fSwzNzE0Oih0LHIsZSk9Pnt2YXIgbj1lKDM3MzApO3QuZXhwb3J0cz1mdW5jdGlvbih0LHIsZSl7Zm9yKHZhciBvPS0xLGE9dC5jcml0ZXJpYSxpPXIuY3JpdGVyaWEsdT1hLmxlbmd0aCxzPWUubGVuZ3RoOysrbzx1Oyl7dmFyIGM9bihhW29dLGlbb10pO2lmKGMpcmV0dXJuIG8+PXM/YzpjKigiZGVzYyI9PWVbb10/LTE6MSl9cmV0dXJuIHQuaW5kZXgtci5pbmRleH19LDM3MzA6KHQscixlKT0+e3ZhciBuPWUoNDM5NCk7dC5leHBvcnRzPWZ1bmN0aW9uKHQscil7aWYodCE9PXIpe3ZhciBlPXZvaWQgMCE9PXQsbz1udWxsPT09dCxhPXQ9PXQsaT1uKHQpLHU9dm9pZCAwIT09cixzPW51bGw9PT1yLGM9cj09cixwPW4ocik7aWYoIXMmJiFwJiYhaSYmdD5yfHxpJiZ1JiZjJiYhcyYmIXB8fG8mJnUmJmN8fCFlJiZjfHwhYSlyZXR1cm4gMTtpZighbyYmIWkmJiFwJiZ0PHJ8fHAmJmUmJmEmJiFvJiYhaXx8cyYmZSYmYXx8IXUmJmF8fCFjKXJldHVybi0xfXJldHVybiAwfX0sMzgwNTp0PT57dC5leHBvcnRzPWZ1bmN0aW9uKHQpe3ZhciByPXR5cGVvZiB0O3JldHVybiBudWxsIT10JiYoIm9iamVjdCI9PXJ8fCJmdW5jdGlvbiI9PXIpfX0sMzg2Mjp0PT57dC5leHBvcnRzPWZ1bmN0aW9uKHQpe3ZhciByPXRoaXMuaGFzKHQpJiZkZWxldGUgdGhpcy5fX2RhdGFfX1t0XTtyZXR1cm4gdGhpcy5zaXplLT1yPzE6MCxyfX0sMzkzNzp0PT57dC5leHBvcnRzPWZ1bmN0aW9uKHQscil7dmFyIGU9dC5sZW5ndGg7Zm9yKHQuc29ydChyKTtlLS07KXRbZV09dFtlXS52YWx1ZTtyZXR1cm4gdH19LDM5NDU6dD0+e3QuZXhwb3J0cz1mdW5jdGlvbih0LHIsZSxuKXtmb3IodmFyIG89LTEsYT1udWxsPT10PzA6dC5sZW5ndGg7KytvPGE7KXt2YXIgaT10W29dO3IobixpLGUoaSksdCl9cmV0dXJuIG59fSw0MjE4OnQ9Pnt0LmV4cG9ydHM9ZnVuY3Rpb24odCl7dmFyIHI9dHlwZW9mIHQ7cmV0dXJuInN0cmluZyI9PXJ8fCJudW1iZXIiPT1yfHwic3ltYm9sIj09cnx8ImJvb2xlYW4iPT1yPyJfX3Byb3RvX18iIT09dDpudWxsPT09dH19LDQyNDc6dD0+e3QuZXhwb3J0cz1mdW5jdGlvbih0KXt2YXIgcj0tMSxlPUFycmF5KHQuc2l6ZSk7cmV0dXJuIHQuZm9yRWFjaChmdW5jdGlvbih0KXtlWysrcl09dH0pLGV9fSw0MjQ4OnQ9Pnt0LmV4cG9ydHM9ZnVuY3Rpb24odCxyKXtmb3IodmFyIGU9LTEsbj1udWxsPT10PzA6dC5sZW5ndGg7KytlPG47KWlmKHIodFtlXSxlLHQpKXJldHVybiEwO3JldHVybiExfX0sNDMzNTp0PT57dC5leHBvcnRzPWZ1bmN0aW9uKHQscil7cmV0dXJuIGZ1bmN0aW9uKGUpe3JldHVybiB0KHIoZSkpfX19LDQzOTQ6KHQscixlKT0+e3ZhciBuPWUoMjU1Miksbz1lKDM0Nik7dC5leHBvcnRzPWZ1bmN0aW9uKHQpe3JldHVybiJzeW1ib2wiPT10eXBlb2YgdHx8byh0KSYmIltvYmplY3QgU3ltYm9sXSI9PW4odCl9fSw0NTA5Oih0LHIsZSk9Pnt2YXIgbj1lKDI2NTEpO3QuZXhwb3J0cz1mdW5jdGlvbih0KXtyZXR1cm4gbih0aGlzLHQpLmhhcyh0KX19LDQ1Mjg6dD0+e3QuZXhwb3J0cz1mdW5jdGlvbih0LHIpe2Zvcih2YXIgZT0tMSxuPXIubGVuZ3RoLG89dC5sZW5ndGg7KytlPG47KXRbbytlXT1yW2VdO3JldHVybiB0fX0sNDY2NDoodCxyLGUpPT57dmFyIG49ZSg5NzcwKSxvPWUoMzM0NSksYT1PYmplY3QucHJvdG90eXBlLnByb3BlcnR5SXNFbnVtZXJhYmxlLGk9T2JqZWN0LmdldE93blByb3BlcnR5U3ltYm9scyx1PWk/ZnVuY3Rpb24odCl7cmV0dXJuIG51bGw9PXQ/W106KHQ9T2JqZWN0KHQpLG4oaSh0KSxmdW5jdGlvbihyKXtyZXR1cm4gYS5jYWxsKHQscil9KSl9Om87dC5leHBvcnRzPXV9LDQ3Mzk6KHQscixlKT0+e3ZhciBuPWUoNjAyNSk7dC5leHBvcnRzPWZ1bmN0aW9uKHQpe3ZhciByPXRoaXMuX19kYXRhX18sZT1uKHIsdCk7cmV0dXJuIGU8MD92b2lkIDA6cltlXVsxXX19LDQ4NDA6KHQscixlKT0+e3ZhciBuPSJvYmplY3QiPT10eXBlb2YgZS5nJiZlLmcmJmUuZy5PYmplY3Q9PT1PYmplY3QmJmUuZzt0LmV4cG9ydHM9bn0sNDg5NDoodCxyLGUpPT57dmFyIG49ZSgxODgyKSxvPWUoMjk0KTt0LmV4cG9ydHM9ZnVuY3Rpb24odCl7cmV0dXJuIG51bGwhPXQmJm8odC5sZW5ndGgpJiYhbih0KX19LDQ5MDE6KHQscixlKT0+e3ZhciBuPWUoMjU1Miksbz1lKDI5NCksYT1lKDM0NiksaT17fTtpWyJbb2JqZWN0IEZsb2F0MzJBcnJheV0iXT1pWyJbb2JqZWN0IEZsb2F0NjRBcnJheV0iXT1pWyJbb2JqZWN0IEludDhBcnJheV0iXT1pWyJbb2JqZWN0IEludDE2QXJyYXldIl09aVsiW29iamVjdCBJbnQzMkFycmF5XSJdPWlbIltvYmplY3QgVWludDhBcnJheV0iXT1pWyJbb2JqZWN0IFVpbnQ4Q2xhbXBlZEFycmF5XSJdPWlbIltvYmplY3QgVWludDE2QXJyYXldIl09aVsiW29iamVjdCBVaW50MzJBcnJheV0iXT0hMCxpWyJbb2JqZWN0IEFyZ3VtZW50c10iXT1pWyJbb2JqZWN0IEFycmF5XSJdPWlbIltvYmplY3QgQXJyYXlCdWZmZXJdIl09aVsiW29iamVjdCBCb29sZWFuXSJdPWlbIltvYmplY3QgRGF0YVZpZXddIl09aVsiW29iamVjdCBEYXRlXSJdPWlbIltvYmplY3QgRXJyb3JdIl09aVsiW29iamVjdCBGdW5jdGlvbl0iXT1pWyJbb2JqZWN0IE1hcF0iXT1pWyJbb2JqZWN0IE51bWJlcl0iXT1pWyJbb2JqZWN0IE9iamVjdF0iXT1pWyJbb2JqZWN0IFJlZ0V4cF0iXT1pWyJbb2JqZWN0IFNldF0iXT1pWyJbb2JqZWN0IFN0cmluZ10iXT1pWyJbb2JqZWN0IFdlYWtNYXBdIl09ITEsdC5leHBvcnRzPWZ1bmN0aW9uKHQpe3JldHVybiBhKHQpJiZvKHQubGVuZ3RoKSYmISFpW24odCldfX0sNDkzMjp0PT57dC5leHBvcnRzPWZ1bmN0aW9uKHQscil7Zm9yKHZhciBlPS0xLG49bnVsbD09dD8wOnQubGVuZ3RoLG89QXJyYXkobik7KytlPG47KW9bZV09cih0W2VdLGUsdCk7cmV0dXJuIG99fSw1MDgzOih0LHIsZSk9Pnt2YXIgbj1lKDE4ODIpLG89ZSg3Mjk2KSxhPWUoMzgwNSksaT1lKDc0NzMpLHU9L15cW29iamVjdCAuKz9Db25zdHJ1Y3RvclxdJC8scz1GdW5jdGlvbi5wcm90b3R5cGUsYz1PYmplY3QucHJvdG90eXBlLHA9cy50b1N0cmluZyxmPWMuaGFzT3duUHJvcGVydHksdj1SZWdFeHAoIl4iK3AuY2FsbChmKS5yZXBsYWNlKC9bXFxeJC4qKz8oKVtcXXt9fF0vZywiXFwkJiIpLnJlcGxhY2UoL2hhc093blByb3BlcnR5fChmdW5jdGlvbikuKj8oPz1cXFwoKXwgZm9yIC4rPyg/PVxcXF0pL2csIiQxLio/IikrIiQiKTt0LmV4cG9ydHM9ZnVuY3Rpb24odCl7cmV0dXJuISghYSh0KXx8byh0KSkmJihuKHQpP3Y6dSkudGVzdChpKHQpKX19LDUxMjg6KHQscixlKT0+e3ZhciBuPWUoOTA5KSxvPWUoNDg5NCk7dC5leHBvcnRzPWZ1bmN0aW9uKHQscil7dmFyIGU9LTEsYT1vKHQpP0FycmF5KHQubGVuZ3RoKTpbXTtyZXR1cm4gbih0LGZ1bmN0aW9uKHQsbixvKXthWysrZV09cih0LG4sbyl9KSxhfX0sNTI4ODp0PT57dC5leHBvcnRzPWZ1bmN0aW9uKHQscil7cmV0dXJuIHQ9PT1yfHx0IT10JiZyIT1yfX0sNTM4OToodCxyLGUpPT57dmFyIG49ZSgzNjYzKSxvPWUoNzk3OCksYT1lKDM0ODgpLGk9ZSg2NDQ5KSx1PWUoNTgzKTt0LmV4cG9ydHM9ZnVuY3Rpb24odCl7cmV0dXJuImZ1bmN0aW9uIj09dHlwZW9mIHQ/dDpudWxsPT10P2E6Im9iamVjdCI9PXR5cGVvZiB0P2kodCk/byh0WzBdLHRbMV0pOm4odCk6dSh0KX19LDU0ODE6KHQscixlKT0+e3ZhciBuPWUoOTMyNSlbIl9fY29yZS1qc19zaGFyZWRfXyJdO3QuZXhwb3J0cz1ufSw1NTI3OnQ9Pnt2YXIgcj1PYmplY3QucHJvdG90eXBlO3QuZXhwb3J0cz1mdW5jdGlvbih0KXt2YXIgZT10JiZ0LmNvbnN0cnVjdG9yO3JldHVybiB0PT09KCJmdW5jdGlvbiI9PXR5cGVvZiBlJiZlLnByb3RvdHlwZXx8cil9fSw1NTgwOih0LHIsZSk9Pnt2YXIgbj1lKDYxMTApKGUoOTMyNSksIkRhdGFWaWV3Iik7dC5leHBvcnRzPW59LDU3NDk6KHQscixlKT0+e3ZhciBuPWUoMTA0Mik7dC5leHBvcnRzPWZ1bmN0aW9uKHQscil7dmFyIGU9dGhpcy5fX2RhdGFfXztyZXR1cm4gdGhpcy5zaXplKz10aGlzLmhhcyh0KT8wOjEsZVt0XT1uJiZ2b2lkIDA9PT1yPyJfX2xvZGFzaF9oYXNoX3VuZGVmaW5lZF9fIjpyLHRoaXN9fSw1ODYxOih0LHIsZSk9Pnt2YXIgbj1lKDU1ODApLG89ZSg4MjIzKSxhPWUoMjgwNCksaT1lKDY1NDUpLHU9ZSg4MzAzKSxzPWUoMjU1MiksYz1lKDc0NzMpLHA9IltvYmplY3QgTWFwXSIsZj0iW29iamVjdCBQcm9taXNlXSIsdj0iW29iamVjdCBTZXRdIixsPSJbb2JqZWN0IFdlYWtNYXBdIixoPSJbb2JqZWN0IERhdGFWaWV3XSIseD1jKG4pLHk9YyhvKSxkPWMoYSksXz1jKGkpLGI9Yyh1KSxnPXM7KG4mJmcobmV3IG4obmV3IEFycmF5QnVmZmVyKDEpKSkhPWh8fG8mJmcobmV3IG8pIT1wfHxhJiZnKGEucmVzb2x2ZSgpKSE9Znx8aSYmZyhuZXcgaSkhPXZ8fHUmJmcobmV3IHUpIT1sKSYmKGc9ZnVuY3Rpb24odCl7dmFyIHI9cyh0KSxlPSJbb2JqZWN0IE9iamVjdF0iPT1yP3QuY29uc3RydWN0b3I6dm9pZCAwLG49ZT9jKGUpOiIiO2lmKG4pc3dpdGNoKG4pe2Nhc2UgeDpyZXR1cm4gaDtjYXNlIHk6cmV0dXJuIHA7Y2FzZSBkOnJldHVybiBmO2Nhc2UgXzpyZXR1cm4gdjtjYXNlIGI6cmV0dXJuIGx9cmV0dXJuIHJ9KSx0LmV4cG9ydHM9Z30sNTkxMToodCxyLGUpPT57dmFyIG49ZSg4ODU5KSxvPWUoNDI0OCksYT1lKDkyMTkpO3QuZXhwb3J0cz1mdW5jdGlvbih0LHIsZSxpLHUscyl7dmFyIGM9MSZlLHA9dC5sZW5ndGgsZj1yLmxlbmd0aDtpZihwIT1mJiYhKGMmJmY+cCkpcmV0dXJuITE7dmFyIHY9cy5nZXQodCksbD1zLmdldChyKTtpZih2JiZsKXJldHVybiB2PT1yJiZsPT10O3ZhciBoPS0xLHg9ITAseT0yJmU/bmV3IG46dm9pZCAwO2ZvcihzLnNldCh0LHIpLHMuc2V0KHIsdCk7KytoPHA7KXt2YXIgZD10W2hdLF89cltoXTtpZihpKXZhciBiPWM/aShfLGQsaCxyLHQscyk6aShkLF8saCx0LHIscyk7aWYodm9pZCAwIT09Yil7aWYoYiljb250aW51ZTt4PSExO2JyZWFrfWlmKHkpe2lmKCFvKHIsZnVuY3Rpb24odCxyKXtpZighYSh5LHIpJiYoZD09PXR8fHUoZCx0LGUsaSxzKSkpcmV0dXJuIHkucHVzaChyKX0pKXt4PSExO2JyZWFrfX1lbHNlIGlmKGQhPT1fJiYhdShkLF8sZSxpLHMpKXt4PSExO2JyZWFrfX1yZXR1cm4gcy5kZWxldGUodCkscy5kZWxldGUocikseH19LDU5NTA6KHQscixlKT0+e3ZhciBuPWUoNjk1KSxvPWUoODk4NCksYT1lKDQ4OTQpO3QuZXhwb3J0cz1mdW5jdGlvbih0KXtyZXR1cm4gYSh0KT9uKHQpOm8odCl9fSw2MDA5Oih0LHIsZSk9Pnt0PWUubm1kKHQpO3ZhciBuPWUoNDg0MCksbz1yJiYhci5ub2RlVHlwZSYmcixhPW8mJnQmJiF0Lm5vZGVUeXBlJiZ0LGk9YSYmYS5leHBvcnRzPT09byYmbi5wcm9jZXNzLHU9ZnVuY3Rpb24oKXt0cnl7cmV0dXJuIGEmJmEucmVxdWlyZSYmYS5yZXF1aXJlKCJ1dGlsIikudHlwZXN8fGkmJmkuYmluZGluZyYmaS5iaW5kaW5nKCJ1dGlsIil9Y2F0Y2godCl7fX0oKTt0LmV4cG9ydHM9dX0sNjAyNToodCxyLGUpPT57dmFyIG49ZSg1Mjg4KTt0LmV4cG9ydHM9ZnVuY3Rpb24odCxyKXtmb3IodmFyIGU9dC5sZW5ndGg7ZS0tOylpZihuKHRbZV1bMF0scikpcmV0dXJuIGU7cmV0dXJuLTF9fSw2MTEwOih0LHIsZSk9Pnt2YXIgbj1lKDUwODMpLG89ZSgzOTIpO3QuZXhwb3J0cz1mdW5jdGlvbih0LHIpe3ZhciBlPW8odCxyKTtyZXR1cm4gbihlKT9lOnZvaWQgMH19LDYxNTU6KHQscixlKT0+e3ZhciBuPWUoNDkzMiksbz1lKDc0MjIpLGE9ZSg1Mzg5KSxpPWUoNTEyOCksdT1lKDM5MzcpLHM9ZSg3MzAxKSxjPWUoMzcxNCkscD1lKDM0ODgpLGY9ZSg2NDQ5KTt0LmV4cG9ydHM9ZnVuY3Rpb24odCxyLGUpe3I9ci5sZW5ndGg/bihyLGZ1bmN0aW9uKHQpe3JldHVybiBmKHQpP2Z1bmN0aW9uKHIpe3JldHVybiBvKHIsMT09PXQubGVuZ3RoP3RbMF06dCl9OnR9KTpbcF07dmFyIHY9LTE7cj1uKHIscyhhKSk7dmFyIGw9aSh0LGZ1bmN0aW9uKHQsZSxvKXtyZXR1cm57Y3JpdGVyaWE6bihyLGZ1bmN0aW9uKHIpe3JldHVybiByKHQpfSksaW5kZXg6Kyt2LHZhbHVlOnR9fSk7cmV0dXJuIHUobCxmdW5jdGlvbih0LHIpe3JldHVybiBjKHQscixlKX0pfX0sNjQ0OTp0PT57dmFyIHI9QXJyYXkuaXNBcnJheTt0LmV4cG9ydHM9cn0sNjU0NToodCxyLGUpPT57dmFyIG49ZSg2MTEwKShlKDkzMjUpLCJTZXQiKTt0LmV4cG9ydHM9bn0sNjY0OToodCxyLGUpPT57dmFyIG49ZSgzMjIxKSgpO3QuZXhwb3J0cz1ufSw2NzIxOih0LHIsZSk9Pnt2YXIgbj1lKDEwNDIpLG89T2JqZWN0LnByb3RvdHlwZS5oYXNPd25Qcm9wZXJ0eTt0LmV4cG9ydHM9ZnVuY3Rpb24odCl7dmFyIHI9dGhpcy5fX2RhdGFfXztpZihuKXt2YXIgZT1yW3RdO3JldHVybiJfX2xvZGFzaF9oYXNoX3VuZGVmaW5lZF9fIj09PWU/dm9pZCAwOmV9cmV0dXJuIG8uY2FsbChyLHQpP3JbdF06dm9pZCAwfX0sNzA2ODoodCxyLGUpPT57dmFyIG49ZSg3MjE3KSxvPWUoNTkxMSksYT1lKDE5ODYpLGk9ZSg2ODkpLHU9ZSg1ODYxKSxzPWUoNjQ0OSksYz1lKDM2NTYpLHA9ZSg3MTY3KSxmPSJbb2JqZWN0IEFyZ3VtZW50c10iLHY9IltvYmplY3QgQXJyYXldIixsPSJbb2JqZWN0IE9iamVjdF0iLGg9T2JqZWN0LnByb3RvdHlwZS5oYXNPd25Qcm9wZXJ0eTt0LmV4cG9ydHM9ZnVuY3Rpb24odCxyLGUseCx5LGQpe3ZhciBfPXModCksYj1zKHIpLGc9Xz92OnUodCksaj1iP3Y6dShyKSxPPShnPWc9PWY/bDpnKT09bCx3PShqPWo9PWY/bDpqKT09bCxtPWc9PWo7aWYobSYmYyh0KSl7aWYoIWMocikpcmV0dXJuITE7Xz0hMCxPPSExfWlmKG0mJiFPKXJldHVybiBkfHwoZD1uZXcgbiksX3x8cCh0KT9vKHQscixlLHgseSxkKTphKHQscixnLGUseCx5LGQpO2lmKCEoMSZlKSl7dmFyIEE9TyYmaC5jYWxsKHQsIl9fd3JhcHBlZF9fIiksTT13JiZoLmNhbGwociwiX193cmFwcGVkX18iKTtpZihBfHxNKXt2YXIgej1BP3QudmFsdWUoKTp0LFM9TT9yLnZhbHVlKCk6cjtyZXR1cm4gZHx8KGQ9bmV3IG4pLHkoeixTLGUseCxkKX19cmV0dXJuISFtJiYoZHx8KGQ9bmV3IG4pLGkodCxyLGUseCx5LGQpKX19LDcxNjc6KHQscixlKT0+e3ZhciBuPWUoNDkwMSksbz1lKDczMDEpLGE9ZSg2MDA5KSxpPWEmJmEuaXNUeXBlZEFycmF5LHU9aT9vKGkpOm47dC5leHBvcnRzPXV9LDcxOTc6dD0+e3QuZXhwb3J0cz1mdW5jdGlvbih0LHIpe3JldHVybiBmdW5jdGlvbihlKXtyZXR1cm4gbnVsbCE9ZSYmZVt0XT09PXImJih2b2lkIDAhPT1yfHx0IGluIE9iamVjdChlKSl9fX0sNzIxNzoodCxyLGUpPT57dmFyIG49ZSg3OSksbz1lKDE0MjApLGE9ZSg5MzgpLGk9ZSgzNjA1KSx1PWUoOTgxNykscz1lKDk0NSk7ZnVuY3Rpb24gYyh0KXt2YXIgcj10aGlzLl9fZGF0YV9fPW5ldyBuKHQpO3RoaXMuc2l6ZT1yLnNpemV9Yy5wcm90b3R5cGUuY2xlYXI9byxjLnByb3RvdHlwZS5kZWxldGU9YSxjLnByb3RvdHlwZS5nZXQ9aSxjLnByb3RvdHlwZS5oYXM9dSxjLnByb3RvdHlwZS5zZXQ9cyx0LmV4cG9ydHM9Y30sNzIzNzp0PT57dC5leHBvcnRzPWZ1bmN0aW9uKHQpe3JldHVybiBmdW5jdGlvbihyKXtyZXR1cm4gbnVsbD09cj92b2lkIDA6clt0XX19fSw3MjU1Oih0LHIsZSk9Pnt2YXIgbj1lKDc0MjIpO3QuZXhwb3J0cz1mdW5jdGlvbih0KXtyZXR1cm4gZnVuY3Rpb24ocil7cmV0dXJuIG4ocix0KX19fSw3Mjk2Oih0LHIsZSk9Pnt2YXIgbixvPWUoNTQ4MSksYT0obj0vW14uXSskLy5leGVjKG8mJm8ua2V5cyYmby5rZXlzLklFX1BST1RPfHwiIikpPyJTeW1ib2woc3JjKV8xLiIrbjoiIjt0LmV4cG9ydHM9ZnVuY3Rpb24odCl7cmV0dXJuISFhJiZhIGluIHR9fSw3MzAxOnQ9Pnt0LmV4cG9ydHM9ZnVuY3Rpb24odCl7cmV0dXJuIGZ1bmN0aW9uKHIpe3JldHVybiB0KHIpfX19LDc0MjI6KHQscixlKT0+e3ZhciBuPWUoMTc2OSksbz1lKDc3OTcpO3QuZXhwb3J0cz1mdW5jdGlvbih0LHIpe2Zvcih2YXIgZT0wLGE9KHI9bihyLHQpKS5sZW5ndGg7bnVsbCE9dCYmZTxhOyl0PXRbbyhyW2UrK10pXTtyZXR1cm4gZSYmZT09YT90OnZvaWQgMH19LDc0NzM6dD0+e3ZhciByPUZ1bmN0aW9uLnByb3RvdHlwZS50b1N0cmluZzt0LmV4cG9ydHM9ZnVuY3Rpb24odCl7aWYobnVsbCE9dCl7dHJ5e3JldHVybiByLmNhbGwodCl9Y2F0Y2godCl7fXRyeXtyZXR1cm4gdCsiIn1jYXRjaCh0KXt9fXJldHVybiIifX0sNzUzNDoodCxyLGUpPT57dmFyIG49ZSgyNTUyKSxvPWUoMzQ2KTt0LmV4cG9ydHM9ZnVuY3Rpb24odCl7cmV0dXJuIG8odCkmJiJbb2JqZWN0IEFyZ3VtZW50c10iPT1uKHQpfX0sNzU1NjoodCxyLGUpPT57dmFyIG49ZSgxODczKSxvPWUoNDkzMiksYT1lKDY0NDkpLGk9ZSg0Mzk0KSx1PW4/bi5wcm90b3R5cGU6dm9pZCAwLHM9dT91LnRvU3RyaW5nOnZvaWQgMDt0LmV4cG9ydHM9ZnVuY3Rpb24gdChyKXtpZigic3RyaW5nIj09dHlwZW9mIHIpcmV0dXJuIHI7aWYoYShyKSlyZXR1cm4gbyhyLHQpKyIiO2lmKGkocikpcmV0dXJuIHM/cy5jYWxsKHIpOiIiO3ZhciBlPXIrIiI7cmV0dXJuIjAiPT1lJiYxL3I9PS0xLzA/Ii0wIjplfX0sNzY3MDoodCxyLGUpPT57dmFyIG49ZSgyNjUxKTt0LmV4cG9ydHM9ZnVuY3Rpb24odCl7dmFyIHI9bih0aGlzLHQpLmRlbGV0ZSh0KTtyZXR1cm4gdGhpcy5zaXplLT1yPzE6MCxyfX0sNzc5NzoodCxyLGUpPT57dmFyIG49ZSg0Mzk0KTt0LmV4cG9ydHM9ZnVuY3Rpb24odCl7aWYoInN0cmluZyI9PXR5cGVvZiB0fHxuKHQpKXJldHVybiB0O3ZhciByPXQrIiI7cmV0dXJuIjAiPT1yJiYxL3Q9PS0xLzA/Ii0wIjpyfX0sNzgyODoodCxyLGUpPT57dmFyIG49ZSg5MzI1KS5VaW50OEFycmF5O3QuZXhwb3J0cz1ufSw3OTc4Oih0LHIsZSk9Pnt2YXIgbj1lKDI3MCksbz1lKDgxNTYpLGE9ZSg2MzEpLGk9ZSg4NTg2KSx1PWUoNzU2KSxzPWUoNzE5NyksYz1lKDc3OTcpO3QuZXhwb3J0cz1mdW5jdGlvbih0LHIpe3JldHVybiBpKHQpJiZ1KHIpP3MoYyh0KSxyKTpmdW5jdGlvbihlKXt2YXIgaT1vKGUsdCk7cmV0dXJuIHZvaWQgMD09PWkmJmk9PT1yP2EoZSx0KTpuKHIsaSwzKX19fSw4MDc3OnQ9Pnt0LmV4cG9ydHM9ZnVuY3Rpb24odCxyKXtyZXR1cm4gbnVsbCE9dCYmciBpbiBPYmplY3QodCl9fSw4MDk2OnQ9Pnt0LmV4cG9ydHM9ZnVuY3Rpb24odCxyKXtmb3IodmFyIGU9LTEsbj1BcnJheSh0KTsrK2U8dDspbltlXT1yKGUpO3JldHVybiBufX0sODE1NjoodCxyLGUpPT57dmFyIG49ZSg3NDIyKTt0LmV4cG9ydHM9ZnVuY3Rpb24odCxyLGUpe3ZhciBvPW51bGw9PXQ/dm9pZCAwOm4odCxyKTtyZXR1cm4gdm9pZCAwPT09bz9lOm99fSw4MjIzOih0LHIsZSk9Pnt2YXIgbj1lKDYxMTApKGUoOTMyNSksIk1hcCIpO3QuZXhwb3J0cz1ufSw4MzAzOih0LHIsZSk9Pnt2YXIgbj1lKDYxMTApKGUoOTMyNSksIldlYWtNYXAiKTt0LmV4cG9ydHM9bn0sODMyOToodCxyLGUpPT57dmFyIG49ZSg0ODk0KTt0LmV4cG9ydHM9ZnVuY3Rpb24odCxyKXtyZXR1cm4gZnVuY3Rpb24oZSxvKXtpZihudWxsPT1lKXJldHVybiBlO2lmKCFuKGUpKXJldHVybiB0KGUsbyk7Zm9yKHZhciBhPWUubGVuZ3RoLGk9cj9hOi0xLHU9T2JqZWN0KGUpOyhyP2ktLTorK2k8YSkmJiExIT09byh1W2ldLGksdSk7KTtyZXR1cm4gZX19fSw4NTg2Oih0LHIsZSk9Pnt2YXIgbj1lKDY0NDkpLG89ZSg0Mzk0KSxhPS9cLnxcWyg/OlteW1xdXSp8KFsiJ10pKD86KD8hXDEpW15cXF18XFwuKSo/XDEpXF0vLGk9L15cdyokLzt0LmV4cG9ydHM9ZnVuY3Rpb24odCxyKXtpZihuKHQpKXJldHVybiExO3ZhciBlPXR5cGVvZiB0O3JldHVybiEoIm51bWJlciIhPWUmJiJzeW1ib2wiIT1lJiYiYm9vbGVhbiIhPWUmJm51bGwhPXQmJiFvKHQpKXx8aS50ZXN0KHQpfHwhYS50ZXN0KHQpfHxudWxsIT1yJiZ0IGluIE9iamVjdChyKX19LDg2NTU6KHQscixlKT0+e3ZhciBuPWUoNjAyNSk7dC5leHBvcnRzPWZ1bmN0aW9uKHQpe3JldHVybiBuKHRoaXMuX19kYXRhX18sdCk+LTF9fSw4ODU5Oih0LHIsZSk9Pnt2YXIgbj1lKDM2NjEpLG89ZSgxMzgwKSxhPWUoMTQ1OSk7ZnVuY3Rpb24gaSh0KXt2YXIgcj0tMSxlPW51bGw9PXQ/MDp0Lmxlbmd0aDtmb3IodGhpcy5fX2RhdGFfXz1uZXcgbjsrK3I8ZTspdGhpcy5hZGQodFtyXSl9aS5wcm90b3R5cGUuYWRkPWkucHJvdG90eXBlLnB1c2g9byxpLnByb3RvdHlwZS5oYXM9YSx0LmV4cG9ydHM9aX0sODk4NDoodCxyLGUpPT57dmFyIG49ZSg1NTI3KSxvPWUoMzY1MCksYT1PYmplY3QucHJvdG90eXBlLmhhc093blByb3BlcnR5O3QuZXhwb3J0cz1mdW5jdGlvbih0KXtpZighbih0KSlyZXR1cm4gbyh0KTt2YXIgcj1bXTtmb3IodmFyIGUgaW4gT2JqZWN0KHQpKWEuY2FsbCh0LGUpJiYiY29uc3RydWN0b3IiIT1lJiZyLnB1c2goZSk7cmV0dXJuIHJ9fSw5MjE5OnQ9Pnt0LmV4cG9ydHM9ZnVuY3Rpb24odCxyKXtyZXR1cm4gdC5oYXMocil9fSw5MzI1Oih0LHIsZSk9Pnt2YXIgbj1lKDQ4NDApLG89Im9iamVjdCI9PXR5cGVvZiBzZWxmJiZzZWxmJiZzZWxmLk9iamVjdD09PU9iamVjdCYmc2VsZixhPW58fG98fEZ1bmN0aW9uKCJyZXR1cm4gdGhpcyIpKCk7dC5leHBvcnRzPWF9LDkzMjY6KHQscixlKT0+e3ZhciBuPWUoMTc2OSksbz1lKDI0MjgpLGE9ZSg2NDQ5KSxpPWUoMzYxKSx1PWUoMjk0KSxzPWUoNzc5Nyk7dC5leHBvcnRzPWZ1bmN0aW9uKHQscixlKXtmb3IodmFyIGM9LTEscD0ocj1uKHIsdCkpLmxlbmd0aCxmPSExOysrYzxwOyl7dmFyIHY9cyhyW2NdKTtpZighKGY9bnVsbCE9dCYmZSh0LHYpKSlicmVhazt0PXRbdl19cmV0dXJuIGZ8fCsrYyE9cD9mOiEhKHA9bnVsbD09dD8wOnQubGVuZ3RoKSYmdShwKSYmaSh2LHApJiYoYSh0KXx8byh0KSl9fSw5MzUwOnQ9Pnt2YXIgcj1PYmplY3QucHJvdG90eXBlLnRvU3RyaW5nO3QuZXhwb3J0cz1mdW5jdGlvbih0KXtyZXR1cm4gci5jYWxsKHQpfX0sOTc3MDp0PT57dC5leHBvcnRzPWZ1bmN0aW9uKHQscil7Zm9yKHZhciBlPS0xLG49bnVsbD09dD8wOnQubGVuZ3RoLG89MCxhPVtdOysrZTxuOyl7dmFyIGk9dFtlXTtyKGksZSx0KSYmKGFbbysrXT1pKX1yZXR1cm4gYX19LDk4MTc6dD0+e3QuZXhwb3J0cz1mdW5jdGlvbih0KXtyZXR1cm4gdGhpcy5fX2RhdGFfXy5oYXModCl9fSw5OTM1OnQ9Pnt0LmV4cG9ydHM9ZnVuY3Rpb24oKXtyZXR1cm4hMX19fSxyPXt9O2Z1bmN0aW9uIGUobil7dmFyIG89cltuXTtpZih2b2lkIDAhPT1vKXJldHVybiBvLmV4cG9ydHM7dmFyIGE9cltuXT17aWQ6bixsb2FkZWQ6ITEsZXhwb3J0czp7fX07cmV0dXJuIHRbbl0oYSxhLmV4cG9ydHMsZSksYS5sb2FkZWQ9ITAsYS5leHBvcnRzfWUubj10PT57dmFyIHI9dCYmdC5fX2VzTW9kdWxlPygpPT50LmRlZmF1bHQ6KCk9PnQ7cmV0dXJuIGUuZChyLHthOnJ9KSxyfSxlLmQ9KHQscik9Pntmb3IodmFyIG4gaW4gcillLm8ocixuKSYmIWUubyh0LG4pJiZPYmplY3QuZGVmaW5lUHJvcGVydHkodCxuLHtlbnVtZXJhYmxlOiEwLGdldDpyW25dfSl9LGUuZz1mdW5jdGlvbigpe2lmKCJvYmplY3QiPT10eXBlb2YgZ2xvYmFsVGhpcylyZXR1cm4gZ2xvYmFsVGhpczt0cnl7cmV0dXJuIHRoaXN8fG5ldyBGdW5jdGlvbigicmV0dXJuIHRoaXMiKSgpfWNhdGNoKHQpe2lmKCJvYmplY3QiPT10eXBlb2Ygd2luZG93KXJldHVybiB3aW5kb3d9fSgpLGUubz0odCxyKT0+T2JqZWN0LnByb3RvdHlwZS5oYXNPd25Qcm9wZXJ0eS5jYWxsKHQsciksZS5ubWQ9dD0+KHQucGF0aHM9W10sdC5jaGlsZHJlbnx8KHQuY2hpbGRyZW49W10pLHQpO3ZhciBuPXt9O2UuZChuLHtIOigpPT5wfSk7dmFyIG89ZSg4MTU2KSxhPWUubihvKSxpPWUoMjg3NyksdT1lLm4oaSkscz1lKDIwMTMpLGM9ZS5uKHMpO2NvbnN0IHA9KHtkYXRhOnQsYXJndW1lbnRzOntzb3J0OnIsZGlyOmV9fSk9Pntjb25zdCBuPWMoKSh0LnRoaXNNb250aENvbnN1bXB0aW9uLCJpdGVtX2lkIiksbz1jKCkodC5sYXN0TW9udGhDb25zdW1wdGlvbiwiaXRlbV9pZCIpLGk9YygpKHQudHdvTW9udGhzQWdvQ29uc3VtcHRpb24sIml0ZW1faWQiKSxzPWMoKSh0LmV4cGlyaW5nSW5TaXhNb250aHMsIml0ZW1faWQiKSxwPWMoKSh0LmV4cGlyaW5nSW5Ud2VsdmVNb250aHMsIml0ZW1faWQiKSxmPWMoKSh0LnN0b2NrT25PcmRlciwiaXRlbV9pZCIpLHY9YygpKHQuQU1DVHdlbHZlLCJpdGVtX2lkIiksbD1jKCkodC5BTUNUd2VudHlGb3VyLCJpdGVtX2lkIik7bGV0IGg9dC5pdGVtcy5ub2Rlcy5tYXAodD0+KHsuLi50LG1vbnRoQ29uc3VtcHRpb246blt0LmlkXT8uWzBdPy5xdWFudGl0eXx8MCxsYXN0TW9udGhDb25zdW1wdGlvbjpvW3QuaWRdPy5bMF0/LnF1YW50aXR5fHwwLHR3b01vbnRoc0Fnb0NvbnN1bXB0aW9uOmlbdC5pZF0/LlswXT8ucXVhbnRpdHl8fDAsZXhwaXJpbmdJblNpeE1vbnRoczpzW3QuaWRdPy5bMF0/LnF1YW50aXR5fHwwLGV4cGlyaW5nSW5Ud2VsdmVNb250aHM6cFt0LmlkXT8uWzBdPy5xdWFudGl0eXx8MCxzdG9ja09uT3JkZXI6TWF0aC5tYXgoMCxmW3QuaWRdPy5bMF0/LnF1YW50aXR5fHwwKSxBTUMxMjp2W3QuaWRdPy5bMF0/LnF1YW50aXR5fHwwLEFNQzI0OmxbdC5pZF0/LlswXT8ucXVhbnRpdHl8fDAsU09IOnQuc3RhdHM/LnN0b2NrT25IYW5kfHwwLE1PUzp0LnN0YXRzPy5hdmFpbGFibGVNb250aHNPZlN0b2NrT25IYW5kfHwwLEFNQzp0LnN0YXRzPy5hdmVyYWdlTW9udGhseUNvbnN1bXB0aW9ufHwwfSkpO3JldHVybntkYXRhOntpdGVtczp7bm9kZXM6dSgpKGgsdD0+e2NvbnN0IGU9YSgpKHQscnx8Im5hbWUiKTtyZXR1cm4ic3RyaW5nIj09dHlwZW9mIGU/ZS50b0xvY2FsZUxvd2VyQ2FzZSgpOmV9LGV8fCJhc2MiKX19fX0sZj1uLkg7ZXhwb3J0e2YgYXMgY29udmVydF9kYXRhfTs=",
          "convert_data_type": "BoaJs"
        },
        "entries": {
<<<<<<< HEAD
          "style.css": {
            "type": "Resource",
            "data": "@page {\n  margin: 0;\n  size: A4 landscape;\n}\n\n.paging {\n  width: 100%;\n}\n\n.container {\n  margin: auto;\n  padding: 10px;\n  font-size: 14px;\n  font-family: \"Helvetica Neue\", \"Helvetica\", Helvetica, Arial, sans-serif;\n  color: #555;\n}\n\n.container table {\n  width: 100%;\n  font-size: inherit;\n  font-family: inherit;\n  text-align: left;\n  margin-top: 10;\n  margin-bottom: 15;\n  border-collapse: separate;\n}\n\n.container table td {\n  padding: 10px;\n  vertical-align: top;\n  border-top: 1px solid rgb(164, 163, 163);\n}\n\n.container table tr:last-child td {\n  border-bottom: none;\n}\n\n.container > table > thead {\n  position: -webkit-sticky;\n  position: sticky;\n  top: 0;\n  background-color: #f1f1f1;\n}\n\n.container,\nbody,\n.container > table {\n  margin-top: 0px;\n  padding-top: 0px;\n}\n\n.container table tr.heading td {\n  font-weight: bold;\n  margin-bottom: 15px;\n}\n\n.container table td.status span {\n  padding: 2px;\n  border-radius: 10px;\n}\n"
          },
          "lastMonthConsumption": {
            "type": "SQLQuery",
            "data": {
              "name": "lastMonthConsumption",
              "query_sqlite": "WITH\n    this_month AS (\n        SELECT date('now', 'start of month') AS this_month\n    ),\n    last_month AS (\n        SELECT date('now', 'start of month', '-1 month') AS last_month\n    )\nSELECT\n    SUM(quantity) AS quantity,\n    item_id\nFROM consumption, this_month, last_month\nWHERE date >= last_month AND date < this_month AND store_id = $storeId\nGROUP BY item_id\n",
              "query_postgres": "WITH\n    this_month AS (\n        SELECT date_trunc('month', CURRENT_DATE) AS this_month\n    ),\n    last_month AS (\n        SELECT date_trunc('month', CURRENT_DATE - interval '1 month') AS last_month\n    )\nSELECT\n    SUM(quantity) AS quantity,\n    item_id\nFROM consumption, this_month, last_month\nWHERE date >= last_month AND date < this_month AND store_id = $storeId\nGROUP BY item_id\n"
=======
          "query.graphql": {
            "type": "GraphGLQuery",
            "data": {
              "query": "query ItemUsage($storeId: String!, $itemCode: String, $itemName: String) {\n  items(\n    storeId: $storeId\n    filter: {\n      code: { like: $itemCode }\n      name: { like: $itemName }\n      isVisibleOrOnHand: true\n      isActive: true\n    }\n  ) {\n    ... on ItemConnector {\n      nodes {\n        id\n        code\n        name\n        stats(storeId: $storeId) {\n          totalConsumption\n          availableMonthsOfStockOnHand\n          stockOnHand\n          averageMonthlyConsumption\n        }\n      }\n    }\n  }\n}\n",
              "variables": null
>>>>>>> e0e5ed47
            }
          },
          "expiringInSixMonths": {
            "type": "SQLQuery",
            "data": {
              "name": "expiringInSixMonths",
              "query_sqlite": "WITH \n    this_month AS (\n        SELECT date('now') AS this_month\n    ),\n    six_months AS (\n        SELECT date('now', '+6 months') AS six_months\n    )\nSELECT \n    stock_line.id,\n    i.item_id,\n    SUM(stock_line.available_number_of_packs) AS quantity\nFROM stock_line, six_months, this_month\nINNER JOIN item_link i ON i.id = stock_line.item_link_id\nWHERE stock_line.expiry_date < six_months AND stock_line.store_id = $storeId\nGROUP BY i.item_id\n",
              "query_postgres": "WITH \n    this_month AS (\n        SELECT date_trunc('month', CURRENT_DATE) AS this_month\n    ),\n    six_months AS (\n        SELECT date_trunc('month', CURRENT_DATE + interval '6 months') AS six_months\n    )\nSELECT \n    s.id,\n    i.item_id,\n    SUM(s.available_number_of_packs) AS quantity\nFROM stock_line s\nINNER JOIN item_link i ON i.id = s.item_link_id\nINNER JOIN this_month ON true\nINNER JOIN six_months ON true\nWHERE s.expiry_date < six_months AND s.store_id = $storeId\nGROUP BY s.id, i.item_id\n"
            }
          },
<<<<<<< HEAD
          "expiringInTwelveMonths": {
            "type": "SQLQuery",
            "data": {
              "name": "expiringInTwelveMonths",
              "query_sqlite": "WITH \n    this_month AS (\n        SELECT date('now') AS this_month\n    ),\n    twelve_months AS (\n        SELECT date('now', '+12 months') AS twelve_months\n    )\nSELECT \n    stock_line.id,\n    i.item_id,\n    SUM(stock_line.available_number_of_packs) AS quantity\nFROM stock_line, twelve_months, this_month\nINNER JOIN item_link i ON i.id = stock_line.item_link_id\nWHERE stock_line.expiry_date < twelve_months AND stock_line.store_id = $storeId\nGROUP BY item_id\n",
              "query_postgres": "WITH \n    this_month AS (\n        SELECT date_trunc('month', CURRENT_DATE) AS this_month\n    ),\n    twelve_months AS (\n        SELECT date_trunc('month', CURRENT_DATE + interval '12 months') AS twelve_months\n    )\nSELECT \n    s.id,\n    i.item_id,\n    SUM(s.available_number_of_packs) AS quantity\nFROM stock_line s\nINNER JOIN item_link i ON i.id = s.item_link_id\nINNER JOIN this_month ON true\nINNER JOIN twelve_months ON true\nWHERE s.expiry_date < twelve_months AND s.store_id = $storeId\nGROUP BY s.id, i.item_id"
            }
          },
          "template.html": {
            "type": "TeraTemplate",
=======
          "template.html": {
            "type": "TeraTemplate",
            "data": {
              "output": "Html",
              "template": "<style>\n  {% include \"style.css\" %}\n</style>\n\n<div class=\"container\">\n  <table>\n    <thead>\n      <tr class=\"heading\">\n        <td>{{t(k=\"label.code\", f=\"Code\")}}</td>\n        <td>{{t(k=\"label.name\", f=\"Name\")}}</td>\n        <td>{{t(k=\"report.stock-on-hand\", f=\"Stock on hand\")}}</td>\n        <td>{{t(k=\"report.stock-on-order\", f=\"Stock on order\")}}</td>\n        <td>{{t(k=\"report.amc-12-months\", f=\"AMC (12 months)\")}}</td>\n        <td>{{t(k=\"report.amc-24-months\", f=\"AMC (24 months)\")}}</td>\n        <td>{{t(k=\"report.amc-for-lookback\", f=\"AMC (lookback period)\")}}</td>\n        <td>{{t(k=\"report.months-cover\", f=\"Months cover\")}}</td>\n        <td>\n          {{t(k=\"report.usage-this-month\", f=\"Monthly usage (this month)\")}}\n        </td>\n        <td>\n          {{t(k=\"report.usage-last-month\", f=\"Monthly usage (last month)\")}}\n        </td>\n        <td>\n          {{t(k=\"report.usage-2-months-prior\", f=\"Monthly usage (2 months\n          ago)\")}}\n        </td>\n        <td>{{t(k=\"report.expiring-6-months\", f=\"Expiring in 6 months\")}}</td>\n        <td>{{t(k=\"report.expiring-12-months\", f=\"Expiring in 12 months\")}}</td>\n      </tr>\n    </thead>\n    <tbody>\n      {% for item in data.items.nodes %}\n      <tr>\n        <td>{{item.code}}</td>\n        <td>{{item.name}}</td>\n        <td>{{item.SOH | round( precision=1)}}</td>\n        <td>{{item.stockOnOrder}}</td>\n        <td>{{item.AMC12}}</td>\n        <td>{{item.AMC24}}</td>\n        <td>{{item.AMC | round( precision=1)}}</td>\n        <td>{{item.MOS | round( precision=1)}}</td>\n        <td>{{item.monthConsumption}}</td>\n        <td>{{item.lastMonthConsumption}}</td>\n        <td>{{item.twoMonthsAgoConsumption}}</td>\n        <td>{{item.expiringInSixMonths}}</td>\n        <td>{{item.expiringInTwelveMonths}}</td>\n      </tr>\n      {% endfor %}\n    </tbody>\n  </table>\n</div>\n"
            }
          },
          "twoMonthsAgoConsumption": {
            "type": "SQLQuery",
            "data": {
              "name": "twoMonthsAgoConsumption",
              "query_sqlite": "WITH\n    last_month AS (\n        SELECT date('now', 'start of month', '-1 month') AS last_month\n    ),\n    two_months_ago AS (\n        SELECT date('now', 'start of month', '-2 month') AS two_months_ago\n    )\nSELECT\n    SUM(quantity) AS quantity,\n    item_id\nFROM consumption, two_months_ago, last_month\nWHERE date >= two_months_ago AND date < last_month AND store_id = $storeId\nGROUP BY item_id\n",
              "query_postgres": "WITH\n    last_month AS (\n        SELECT date_trunc('month', CURRENT_DATE - interval '1 month') AS last_month\n    ),\n    two_months_ago AS (\n        SELECT date_trunc('month', CURRENT_DATE - interval '2 month') AS two_months_ago\n    )\nSELECT\n    SUM(quantity) AS quantity,\n    item_id\nFROM consumption, two_months_ago, last_month\nWHERE date >= two_months_ago AND date < last_month AND store_id = $storeId\nGROUP BY item_id\n"
            }
          },
          "style.css": {
            "type": "Resource",
            "data": "@page {\n  margin: 0;\n  size: A4 landscape;\n}\n\n.paging {\n  width: 100%;\n}\n\n.container {\n  margin: auto;\n  padding: 10px;\n  font-size: 14px;\n  font-family: \"Helvetica Neue\", \"Helvetica\", Helvetica, Arial, sans-serif;\n  color: #555;\n}\n\n.container table {\n  width: 100%;\n  font-size: inherit;\n  font-family: inherit;\n  text-align: left;\n  margin-top: 10;\n  margin-bottom: 15;\n  border-collapse: separate;\n}\n\n.container table td {\n  padding: 10px;\n  vertical-align: top;\n  border-top: 1px solid rgb(164, 163, 163);\n}\n\n.container table tr:last-child td {\n  border-bottom: none;\n}\n\n.container > table > thead {\n  position: -webkit-sticky;\n  position: sticky;\n  top: 0;\n  background-color: #f1f1f1;\n}\n\n.container,\nbody,\n.container > table {\n  margin-top: 0px;\n  padding-top: 0px;\n}\n\n.container table tr.heading td {\n  font-weight: bold;\n  margin-bottom: 15px;\n}\n\n.container table td.status span {\n  padding: 2px;\n  border-radius: 10px;\n}\n"
          },
          "lastMonthConsumption": {
            "type": "SQLQuery",
>>>>>>> e0e5ed47
            "data": {
              "output": "Html",
              "template": "<style>\n  {% include \"style.css\" %}\n</style>\n\n<div class=\"container\">\n  <table>\n    <thead>\n      <tr class=\"heading\">\n        <td>{{t(k=\"label.code\", f=\"Code\")}}</td>\n        <td>{{t(k=\"label.name\", f=\"Name\")}}</td>\n        <td>{{t(k=\"report.stock-on-hand\", f=\"Stock on hand\")}}</td>\n        <td>{{t(k=\"report.stock-on-order\", f=\"Stock on order\")}}</td>\n        <td>{{t(k=\"report.amc-12-months\", f=\"AMC (12 months)\")}}</td>\n        <td>{{t(k=\"report.amc-24-months\", f=\"AMC (24 months)\")}}</td>\n        <td>{{t(k=\"report.amc-for-lookback\", f=\"AMC (lookback period)\")}}</td>\n        <td>{{t(k=\"report.months-cover\", f=\"Months cover\")}}</td>\n        <td>\n          {{t(k=\"report.usage-this-month\", f=\"Monthly usage (this month)\")}}\n        </td>\n        <td>\n          {{t(k=\"report.usage-last-month\", f=\"Monthly usage (last month)\")}}\n        </td>\n        <td>\n          {{t(k=\"report.usage-2-months-prior\", f=\"Monthly usage (2 months\n          ago)\")}}\n        </td>\n        <td>{{t(k=\"report.expiring-6-months\", f=\"Expiring in 6 months\")}}</td>\n        <td>{{t(k=\"report.expiring-12-months\", f=\"Expiring in 12 months\")}}</td>\n      </tr>\n    </thead>\n    <tbody>\n      {% for item in data.items.nodes %}\n      <tr>\n        <td>{{item.code}}</td>\n        <td>{{item.name}}</td>\n        <td>{{item.SOH | round( precision=1)}}</td>\n        <td>{{item.stockOnOrder}}</td>\n        <td>{{item.AMC12}}</td>\n        <td>{{item.AMC24}}</td>\n        <td>{{item.AMC | round( precision=1)}}</td>\n        <td>{{item.MOS | round( precision=1)}}</td>\n        <td>{{item.monthConsumption}}</td>\n        <td>{{item.lastMonthConsumption}}</td>\n        <td>{{item.twoMonthsAgoConsumption}}</td>\n        <td>{{item.expiringInSixMonths}}</td>\n        <td>{{item.expiringInTwelveMonths}}</td>\n      </tr>\n      {% endfor %}\n    </tbody>\n  </table>\n</div>\n"
            }
          },
<<<<<<< HEAD
          "query.graphql": {
            "type": "GraphGLQuery",
            "data": {
              "query": "query ItemUsage($storeId: String!, $itemCode: String, $itemName: String) {\n  items(\n    storeId: $storeId\n    filter: {\n      code: { like: $itemCode }\n      name: { like: $itemName }\n      isVisibleOrOnHand: true\n      isActive: true\n    }\n  ) {\n    ... on ItemConnector {\n      nodes {\n        id\n        code\n        name\n        stats(storeId: $storeId) {\n          totalConsumption\n          availableMonthsOfStockOnHand\n          stockOnHand\n          averageMonthlyConsumption\n        }\n      }\n    }\n  }\n}\n",
              "variables": null
            }
          },
          "stockOnOrder": {
            "type": "SQLQuery",
            "data": {
              "name": "stockOnOrder",
              "query_sqlite": "SELECT \n    item.id as item_id,\n    SUM(rl.requested_quantity) - COALESCE(SUM(il.pack_size * il.number_of_packs), 0) AS quantity\nFROM item\nINNER JOIN item_link i ON item.id = i.item_id\nLEFT JOIN requisition_line rl ON rl.item_link_id = i.id\nLEFT JOIN requisition r ON r.id = rl.requisition_id\nLEFT JOIN invoice ON invoice.requisition_id = r.id\nLEFT JOIN invoice_line il on invoice.id = il.invoice_id AND il.item_link_id = i.id\nWHERE r.store_id = $storeId AND r.type = 'REQUEST' AND r.status = 'SENT'\nGROUP BY 1",
              "query_postgres": "SELECT \n    item.id as item_id,\n    SUM(rl.requested_quantity) - COALESCE(SUM(il.pack_size * il.number_of_packs), 0) AS quantity\nFROM item\nINNER JOIN item_link i ON item.id = i.item_id\nLEFT JOIN requisition_line rl ON rl.item_link_id = i.id\nLEFT JOIN requisition r ON r.id = rl.requisition_id\nLEFT JOIN invoice ON invoice.requisition_id = r.id\nLEFT JOIN invoice_line il on invoice.id = il.invoice_id AND il.item_link_id = i.id\nWHERE r.store_id = $storeId AND r.type = 'REQUEST' AND r.status = 'SENT'\nGROUP BY 1"
            }
          },
          "twoMonthsAgoConsumption": {
            "type": "SQLQuery",
            "data": {
              "name": "twoMonthsAgoConsumption",
              "query_sqlite": "WITH\n    last_month AS (\n        SELECT date('now', 'start of month', '-1 month') AS last_month\n    ),\n    two_months_ago AS (\n        SELECT date('now', 'start of month', '-2 month') AS two_months_ago\n    )\nSELECT\n    SUM(quantity) AS quantity,\n    item_id\nFROM consumption, two_months_ago, last_month\nWHERE date >= two_months_ago AND date < last_month AND store_id = $storeId\nGROUP BY item_id\n",
              "query_postgres": "WITH\n    last_month AS (\n        SELECT date_trunc('month', CURRENT_DATE - interval '1 month') AS last_month\n    ),\n    two_months_ago AS (\n        SELECT date_trunc('month', CURRENT_DATE - interval '2 month') AS two_months_ago\n    )\nSELECT\n    SUM(quantity) AS quantity,\n    item_id\nFROM consumption, two_months_ago, last_month\nWHERE date >= two_months_ago AND date < last_month AND store_id = $storeId\nGROUP BY item_id\n"
=======
          "thisMonthConsumption": {
            "type": "SQLQuery",
            "data": {
              "name": "thisMonthConsumption",
              "query_sqlite": "WITH\n    this_month AS (\n        SELECT date('now', 'start of month') AS this_month\n    )\nSELECT\n    SUM(quantity) AS quantity,\n    item_id\nFROM consumption, this_month\nWHERE date >= this_month AND store_id = $storeId\nGROUP BY item_id\n",
              "query_postgres": "WITH\n    this_month AS (\n        SELECT date_trunc('month', CURRENT_DATE) AS this_month\n    )\nSELECT\n    SUM(quantity) AS quantity,\n    item_id\nFROM consumption, this_month\nWHERE date >= this_month AND store_id = $storeId\nGROUP BY item_id\n"
            }
          },
          "expiringInTwelveMonths": {
            "type": "SQLQuery",
            "data": {
              "name": "expiringInTwelveMonths",
              "query_sqlite": "WITH \n    this_month AS (\n        SELECT date('now') AS this_month\n    ),\n    twelve_months AS (\n        SELECT date('now', '+12 months') AS twelve_months\n    )\nSELECT \n    stock_line.id,\n    i.item_id,\n    SUM(stock_line.available_number_of_packs) AS quantity\nFROM stock_line, twelve_months, this_month\nINNER JOIN item_link i ON i.id = stock_line.item_link_id\nWHERE stock_line.expiry_date < twelve_months AND stock_line.store_id = $storeId\nGROUP BY item_id\n",
              "query_postgres": "WITH \n    this_month AS (\n        SELECT date_trunc('month', CURRENT_DATE) AS this_month\n    ),\n    twelve_months AS (\n        SELECT date_trunc('month', CURRENT_DATE + interval '12 months') AS twelve_months\n    )\nSELECT \n    s.id,\n    i.item_id,\n    SUM(s.available_number_of_packs) AS quantity\nFROM stock_line s\nINNER JOIN item_link i ON i.id = s.item_link_id\nINNER JOIN this_month ON true\nINNER JOIN twelve_months ON true\nWHERE s.expiry_date < twelve_months AND s.store_id = $storeId\nGROUP BY s.id, i.item_id"
>>>>>>> e0e5ed47
            }
          },
          "thisMonthConsumption": {
            "type": "SQLQuery",
            "data": {
              "name": "thisMonthConsumption",
              "query_sqlite": "WITH\n    this_month AS (\n        SELECT date('now', 'start of month') AS this_month\n    )\nSELECT\n    SUM(quantity) AS quantity,\n    item_id\nFROM consumption, this_month\nWHERE date >= this_month AND store_id = $storeId\nGROUP BY item_id\n",
              "query_postgres": "WITH\n    this_month AS (\n        SELECT date_trunc('month', CURRENT_DATE) AS this_month\n    )\nSELECT\n    SUM(quantity) AS quantity,\n    item_id\nFROM consumption, this_month\nWHERE date >= this_month AND store_id = $storeId\nGROUP BY item_id\n"
            }
          },
          "AMCTwelve": {
            "type": "SQLQuery",
            "data": {
              "name": "AMCTwelve",
              "query_sqlite": "WITH\n    twelve_months_ago AS (\n        SELECT date('now', 'start of month', '-12 month') AS twelve_months_ago\n    )\nSELECT\n    ROUND(SUM(quantity / 12), 1) AS quantity,\n    item_id\nFROM consumption, twelve_months_ago\nWHERE date >= twelve_months_ago AND consumption.store_id = $storeId\nGROUP BY item_id\n",
              "query_postgres": "WITH\n    twelve_months_ago AS (\n        SELECT date_trunc('month', CURRENT_DATE - interval '12 months') AS twelve_months_ago\n    )\nSELECT\n    ROUND(SUM(quantity / 12)::numeric, 1) AS quantity,\n    item_id\nFROM consumption, twelve_months_ago\nWHERE date >= twelve_months_ago AND consumption.store_id = $storeId\nGROUP BY item_id\n"
            }
          },
          "AMCTwentyFour": {
            "type": "SQLQuery",
            "data": {
              "name": "AMCTwentyFour",
              "query_sqlite": "WITH\n    twenty_four_months_ago AS (\n        SELECT date('now', 'start of month', '-24 month') AS twenty_four_months_ago\n    )\nSELECT\n    ROUND(SUM(quantity / 24), 1) AS quantity,    \n    item_id\nFROM consumption, twenty_four_months_ago\nWHERE date >= twenty_four_months_ago AND consumption.store_id = $storeId\nGROUP BY item_id\n",
              "query_postgres": "WITH\n    twenty_four_months_ago AS (\n        SELECT date_trunc('month', CURRENT_DATE - interval '24 months') AS twenty_four_months_ago\n    )\nSELECT\n    ROUND(SUM(quantity / 24)::numeric, 1) AS quantity,\n    item_id\nFROM consumption, twenty_four_months_ago\nWHERE date >= twenty_four_months_ago AND consumption.store_id = $storeId\nGROUP BY item_id\n"
            }
          }
        }
      },
      "context": "REPORT",
      "sub_context": "StockAndItems",
      "argument_schema_id": "for_report_item-usage_2_6_3_false",
      "comment": null,
      "is_custom": false,
      "version": "2.6.3",
      "code": "item-usage",
      "form_schema": {
        "id": "for_report_item-usage_2_6_3_false",
        "type": "reportArgument",
        "json_schema": {
          "$schema": "http://json-schema.org/draft-07/schema#",
          "allOf": [
            {
              "$ref": "#/definitions/StockFilters"
            }
          ],
          "definitions": {
            "StockFilters": {
              "properties": {
                "dir": {
                  "description": "sort by dir",
                  "format": "SortToggle",
                  "type": [
                    "string",
                    "null"
                  ]
                },
                "itemCode": {
                  "description": "Item Code",
                  "type": "string"
                },
                "itemName": {
                  "description": "Item Name",
                  "type": "string"
                },
                "monthlyConsumptionLookBackPeriod": {
                  "description": "Average Monthly Consumption Look Back Period",
                  "type": "number"
                },
                "sort": {
                  "description": "sort by",
                  "enum": [
                    "name",
                    "code",
                    "SOH",
                    "MOS",
                    "monthConsumption",
                    "lastMonthConsumption",
                    "twoMonthsAgoConsumption",
                    "expiringInSixMonths",
                    "expiringInTwelveMonths",
                    "stockOnOrder",
                    "AMC12",
                    "AMC24"
                  ],
                  "type": "string"
                }
              }
            }
          },
          "type": "object"
        },
        "ui_schema": {
          "elements": [
            {
              "label": "T#report.item-code",
              "options": {
                "useDebounce": false
              },
              "scope": "#/properties/itemCode",
              "type": "Control"
            },
            {
              "label": "T#report.item-name",
              "scope": "#/properties/itemName",
              "type": "Control"
            },
            {
              "label": "T#report.amc-lookback",
              "options": {
                "inputAlignment": "end",
                "paddingRight": 25,
                "readonly": true
              },
              "scope": "#/properties/monthlyConsumptionLookBackPeriod",
              "type": "Control"
            },
            {
              "label": "T#report.sort-by",
              "options": {
                "show": [
                  [
                    "name",
                    "T#report.item-name"
                  ],
                  [
                    "code",
                    "T#label.code"
                  ],
                  [
                    "SOH",
                    "T#report.stock-on-hand"
                  ],
                  [
                    "MOS",
                    "T#report.months-cover"
                  ],
                  [
                    "monthConsumption",
                    "T#report.consumption-month"
                  ],
                  [
                    "lastMonthConsumption",
                    "T#report.consumption-last-month"
                  ],
                  [
                    "twoMonthsAgoConsumption",
                    "T#report.consumption-two-months-ago"
                  ],
                  [
                    "expiringInSixMonths",
                    "T#report.expiring-6-months"
                  ],
                  [
                    "expiringInTwelveMonths",
                    "T#report.expiring-12-months"
                  ],
                  [
                    "stockOnOrder",
                    "T#report.stock-on-order"
                  ],
                  [
                    "AMC12",
                    "T#report.amc-12-months"
                  ],
                  [
                    "AMC24",
                    "T#report.amc-24-months"
                  ]
                ]
              },
              "scope": "#/properties/sort",
              "type": "Control"
            },
            {
              "label": "T#report.sort-direction",
              "scope": "#/properties/dir",
              "type": "SortToggle"
            }
          ],
          "type": "VerticalLayout"
        }
      },
      "excel_template_buffer": null
    },
    {
      "id": "stock-detail_2_6_3_false",
      "name": "Stock Detail",
      "template": {
        "index": {
          "template": "template.html",
          "header": null,
          "footer": null,
          "query": [
            "query.graphql"
          ],
          "convert_data": "dmFyIGU9ezM3ODplPT57Y29uc3QgdD1lPT57bGV0IHI9e307cmV0dXJuIE9iamVjdC5rZXlzKGUpLmZvckVhY2goZnVuY3Rpb24obyl7IiIhPT1lW29dJiZ2b2lkIDAhPT1lW29dJiZudWxsIT09ZVtvXSYmKCJvYmplY3QiPT10eXBlb2YgZVtvXT9yW29dPXQoZVtvXSk6cltvXT1lW29dKX0pLHJ9LHI9KGUsdCk9Pih0Kz0iIikuc3BsaXQoIi4iKS5yZWR1Y2UoKGUsdCk9PmUmJmVbdF0sZSk7ZS5leHBvcnRzPXtjbGVhblVwT2JqZWN0OnQsY2xlYW5VcE5vZGVzOmU9PntsZXQgcj1bXTtyZXR1cm4gZS5mb3JFYWNoKGU9PnswIT1PYmplY3Qua2V5cyhlKS5sZW5ndGgmJnIucHVzaCh0KGUpKX0pLHJ9LGdldE5lc3RlZFZhbHVlOnIsc29ydE5vZGVzOihlLHQsbyk9Pih0JiZlLnNvcnQoKGUscyk9PntsZXQgbj1yKGUsdCk7InN0cmluZyI9PXR5cGVvZiBuJiYobj1uLnRvTG9jYWxlTG93ZXJDYXNlKCkpO2xldCBhPXIocyx0KTtyZXR1cm4ic3RyaW5nIj09dHlwZW9mIGEmJihhPWEudG9Mb2NhbGVMb3dlckNhc2UoKSksbnVsbD09biYmbnVsbD09YT8wOm51bGw9PW4/ImFzYyI9PT1vPy0xOjE6bnVsbD09YT8iYXNjIj09PW8/MTotMTpuPT09YT8wOiJhc2MiPT09bz9uPmE/MTotMTpuPGE/MTotMX0pLGUpfX19LHQ9e30scj1mdW5jdGlvbiByKG8pe3ZhciBzPXRbb107aWYodm9pZCAwIT09cylyZXR1cm4gcy5leHBvcnRzO3ZhciBuPXRbb109e2V4cG9ydHM6e319O3JldHVybiBlW29dKG4sbi5leHBvcnRzLHIpLG4uZXhwb3J0c30oMzc4KTtmdW5jdGlvbiBvKGUpe3JldHVybiBlLmRhdGEuc3RvY2tMaW5lcy5ub2Rlcz0oKGUsdCxvKT0+e2xldCBzPSgwLHIuY2xlYW5VcE5vZGVzKShlKTtyZXR1cm4oMCxyLnNvcnROb2Rlcykocyx0LG8pfSkoZS5kYXRhLnN0b2NrTGluZXMubm9kZXMsZT8uYXJndW1lbnRzPy5zb3J0Pz8iaXRlbS5uYW1lIixlPy5hcmd1bWVudHM/LmRpcj8/ImFzYyIpLGV9ZXhwb3J0e28gYXMgY29udmVydF9kYXRhfTs=",
          "convert_data_type": "BoaJs"
        },
        "entries": {
<<<<<<< HEAD
          "template.html": {
            "type": "TeraTemplate",
            "data": {
              "output": "Html",
              "template": "<style>\n  {% include \"style.css\" %}\n</style>\n\n<div class=\"container\">\n  <table>\n    <thead>\n      <tr class=\"heading\">\n        <td>{{t(k=\"label.code\", f=\"Code\")}}</td>\n        <td>{{t(k=\"label.name\", f=\"Name\")}}</td>\n        <td>{{t(k=\"label.batch\", f=\"Batch\")}}</td>\n        <td>{{t(k=\"label.expiry\", f=\"Expiry\")}}</td>\n        <td>{{t(k=\"label.location\", f=\"Location\")}}</td>\n        <td>{{t(k=\"label.unit\", f=\"Unit\")}}</td>\n        <td>{{t(k=\"report.pack-size\", f=\"Pack size\")}}</td>\n        <td>{{t(k=\"report.pack-quantity\", f=\"Pack quantity\")}}</td>\n        <td>{{t(k=\"label.soh\", f=\"SOH\")}}</td>\n        <td>{{t(k=\"label.supplier\", f=\"Supplier\")}}</td>\n      </tr>\n    </thead>\n    <tbody>\n      {% for stockLine in data.stockLines.nodes %}\n\n      <tr>\n        <td>{{stockLine.item.code}}</td>\n        <td>{{stockLine.item.name}}</td>\n        <td>{{stockLine.batch | default(value='')}}</td>\n        <td>\n          {%if stockLine.expiryDate %}\n          {{stockLine.expiryDate | date(format=\"%d/%m/%Y\")}}\n          {% else %}\n          \n          {% endif %}\n        </td>\n        <td>{{stockLine.location.code | default(value='')}}</td>\n        <td>{{stockLine.item.unitName | default(value='')}}</td>\n        <td>{{stockLine.packSize }}</td>\n        <td>{{stockLine.totalNumberOfPacks}}</td>\n        <td>{{\n          stockLine.totalNumberOfPacks * stockLine.packSize | round( precision=1)  \n        }}</td>\n        <td>{{stockLine.supplierName | default(value='')}}</td>    \n      </tr>\n      {% endfor %}\n    </tbody>\n  </table>\n</div>\n"
            }
=======
          "style.css": {
            "type": "Resource",
            "data": "@page {\n  margin: 0;\n  size: A4 landscape;\n}\n\n.paging {\n  width: 100%;\n}\n\n.container {\n  margin: auto;\n  padding: 10px;\n  font-size: 14px;\n  font-family: \"Helvetica Neue\", \"Helvetica\", Helvetica, Arial, sans-serif;\n  color: #555;\n}\n\n.container table {\n  width: 100%;\n  font-size: inherit;\n  font-family: inherit;\n  text-align: left;\n  margin-top: 10;\n  margin-bottom: 15;\n  border-collapse: separate;\n}\n\n.container table td {\n  padding: 10px;\n  vertical-align: top;\n  border-top: 1px solid rgb(164, 163, 163);\n}\n\n.container table tr:last-child td {\n  border-bottom: none;\n}\n\n.container>table>thead {\n  position: -webkit-sticky;\n  position: sticky;\n  top: 0;\n  background-color: #f1f1f1;\n}\n\n.container,\nbody,\n.container>table {\n  margin-top: 0px;\n  padding-top: 0px;\n}\n\n.container table tr.heading td {\n  font-weight: bold;\n  margin-bottom: 15px;\n}\n\n.container table td.status span {\n  padding: 2px;\n  border-radius: 10px;\n}\n"
>>>>>>> e0e5ed47
          },
          "query.graphql": {
            "type": "GraphGLQuery",
            "data": {
              "query": "query StockDetail($storeId: String, $itemCodeOrName: String) {\n  stockLines(\n    storeId: $storeId\n    filter: {\n      itemCodeOrName: { like: $itemCodeOrName }\n      hasPacksInStore: true\n      isActive: true\n    }\n  ) {\n    ... on StockLineConnector {\n      nodes {\n        batch\n        expiryDate\n        id\n        packSize\n        storeId\n        totalNumberOfPacks\n        supplierName\n        location {\n          code\n        }\n        item {\n          code\n          name\n          unitName\n        }\n      }\n    }\n  }\n}\n",
              "variables": null
            }
          },
<<<<<<< HEAD
          "style.css": {
            "type": "Resource",
            "data": "@page {\n  margin: 0;\n  size: A4 landscape;\n}\n\n.paging {\n  width: 100%;\n}\n\n.container {\n  margin: auto;\n  padding: 10px;\n  font-size: 14px;\n  font-family: \"Helvetica Neue\", \"Helvetica\", Helvetica, Arial, sans-serif;\n  color: #555;\n}\n\n.container table {\n  width: 100%;\n  font-size: inherit;\n  font-family: inherit;\n  text-align: left;\n  margin-top: 10;\n  margin-bottom: 15;\n  border-collapse: separate;\n}\n\n.container table td {\n  padding: 10px;\n  vertical-align: top;\n  border-top: 1px solid rgb(164, 163, 163);\n}\n\n.container table tr:last-child td {\n  border-bottom: none;\n}\n\n.container>table>thead {\n  position: -webkit-sticky;\n  position: sticky;\n  top: 0;\n  background-color: #f1f1f1;\n}\n\n.container,\nbody,\n.container>table {\n  margin-top: 0px;\n  padding-top: 0px;\n}\n\n.container table tr.heading td {\n  font-weight: bold;\n  margin-bottom: 15px;\n}\n\n.container table td.status span {\n  padding: 2px;\n  border-radius: 10px;\n}\n"
=======
          "template.html": {
            "type": "TeraTemplate",
            "data": {
              "output": "Html",
              "template": "<style>\n  {% include \"style.css\" %}\n</style>\n\n<div class=\"container\">\n  <table>\n    <thead>\n      <tr class=\"heading\">\n        <td>{{t(k=\"label.code\", f=\"Code\")}}</td>\n        <td>{{t(k=\"label.name\", f=\"Name\")}}</td>\n        <td>{{t(k=\"label.batch\", f=\"Batch\")}}</td>\n        <td>{{t(k=\"label.expiry\", f=\"Expiry\")}}</td>\n        <td>{{t(k=\"label.location\", f=\"Location\")}}</td>\n        <td>{{t(k=\"label.unit\", f=\"Unit\")}}</td>\n        <td>{{t(k=\"report.pack-size\", f=\"Pack size\")}}</td>\n        <td>{{t(k=\"report.pack-quantity\", f=\"Pack quantity\")}}</td>\n        <td>{{t(k=\"label.soh\", f=\"SOH\")}}</td>\n        <td>{{t(k=\"label.supplier\", f=\"Supplier\")}}</td>\n      </tr>\n    </thead>\n    <tbody>\n      {% for stockLine in data.stockLines.nodes %}\n\n      <tr>\n        <td>{{stockLine.item.code}}</td>\n        <td>{{stockLine.item.name}}</td>\n        <td>{{stockLine.batch | default(value='')}}</td>\n        <td>\n          {%if stockLine.expiryDate %}\n          {{stockLine.expiryDate | date(format=\"%d/%m/%Y\")}}\n          {% else %}\n          \n          {% endif %}\n        </td>\n        <td>{{stockLine.location.code | default(value='')}}</td>\n        <td>{{stockLine.item.unitName | default(value='')}}</td>\n        <td>{{stockLine.packSize }}</td>\n        <td>{{stockLine.totalNumberOfPacks}}</td>\n        <td>{{\n          stockLine.totalNumberOfPacks * stockLine.packSize | round( precision=1)  \n        }}</td>\n        <td>{{stockLine.supplierName | default(value='')}}</td>    \n      </tr>\n      {% endfor %}\n    </tbody>\n  </table>\n</div>\n"
            }
>>>>>>> e0e5ed47
          }
        }
      },
      "context": "REPORT",
      "sub_context": "StockAndItems",
      "argument_schema_id": "for_report_stock-detail_2_6_3_false",
      "comment": null,
      "is_custom": false,
      "version": "2.6.3",
      "code": "stock-detail",
      "form_schema": {
        "id": "for_report_stock-detail_2_6_3_false",
        "type": "reportArgument",
        "json_schema": {
          "$schema": "http://json-schema.org/draft-07/schema#",
          "allOf": [
            {
              "$ref": "#/definitions/StockFilters"
            }
          ],
          "definitions": {
            "StockFilters": {
              "properties": {
                "dir": {
                  "description": "sort by dir",
                  "format": "SortToggle",
                  "type": [
                    "string",
                    "null"
                  ]
                },
                "itemCodeOrName": {
                  "description": "Item Code or Name",
                  "type": "string"
                },
                "sort": {
                  "description": "sort by",
                  "enum": [
                    "batch",
                    "item.name",
                    "item.code",
                    "expiryDate",
                    "location.code",
                    "item.unitName",
                    "packSize",
                    "totalNumberOfPacks"
                  ],
                  "type": "string"
                }
              }
            }
          },
          "type": "object"
        },
        "ui_schema": {
          "elements": [
            {
              "label": "T#report.item-code-or-name",
              "options": {
                "useDebounce": false
              },
              "scope": "#/properties/itemCodeOrName",
              "type": "Control"
            },
            {
              "label": "T#report.sort-by",
              "options": {
                "show": [
                  [
                    "item.name",
                    "T#report.item-name"
                  ],
                  [
                    "batch",
                    "T#label.batch"
                  ],
                  [
                    "item.code",
                    "T#label.code"
                  ],
                  [
                    "expiryDate",
                    "T#report.expiry-date"
                  ],
                  [
                    "location.code",
                    "T#label.location"
                  ],
                  [
                    "item.unitName",
                    "T#label.unit"
                  ],
                  [
                    "packSize",
                    "T#label.pack-size"
                  ],
                  [
                    "totalNumberOfPacks",
                    "T#label.num-packs-total"
                  ]
                ]
              },
              "scope": "#/properties/sort",
              "type": "Control"
            },
            {
              "label": "T#report.sort-direction",
              "scope": "#/properties/dir",
              "type": "SortToggle"
            }
          ],
          "type": "VerticalLayout"
        }
      },
      "excel_template_buffer": null
    },
    {
      "id": "pending-encounters_2_9_0_false",
      "name": "Pending Encounters",
      "template": {
        "index": {
          "template": "template.html",
          "header": null,
          "footer": null,
          "query": [
            "encountersQuery.graphql"
          ],
          "convert_data": "dmFyIHQ9ezQxMzp0PT57ZnVuY3Rpb24gZSh0KXtyZXR1cm4gdD43PyJMVEZVIjp0PjA/IkxBVEUiOiIifXQuZXhwb3J0cz17YXBwbHlEYXlzTGF0ZTpmdW5jdGlvbih0KXtyZXR1cm4gdC5tYXAodD0+e2NvbnN0IHI9bmV3IERhdGUodC5zdGFydERhdGV0aW1lKSxhPU1hdGguZmxvb3IoKG5ldyBEYXRlLXIpLzg2NGU1KSxuPWE+MD9hOjAsbz1lKG4pO3JldHVybnsuLi50LGRheXNMYXRlOm4sc3RhdHVzOm99fSl9LGdldFN0YXR1czplfX19LGU9e307ZnVuY3Rpb24gcihhKXt2YXIgbj1lW2FdO2lmKHZvaWQgMCE9PW4pcmV0dXJuIG4uZXhwb3J0czt2YXIgbz1lW2FdPXtleHBvcnRzOnt9fTtyZXR1cm4gdFthXShvLG8uZXhwb3J0cyxyKSxvLmV4cG9ydHN9ci5uPXQ9Pnt2YXIgZT10JiZ0Ll9fZXNNb2R1bGU/KCk9PnQuZGVmYXVsdDooKT0+dDtyZXR1cm4gci5kKGUse2E6ZX0pLGV9LHIuZD0odCxlKT0+e2Zvcih2YXIgYSBpbiBlKXIubyhlLGEpJiYhci5vKHQsYSkmJk9iamVjdC5kZWZpbmVQcm9wZXJ0eSh0LGEse2VudW1lcmFibGU6ITAsZ2V0OmVbYV19KX0sci5vPSh0LGUpPT5PYmplY3QucHJvdG90eXBlLmhhc093blByb3BlcnR5LmNhbGwodCxlKTt2YXIgYT17fTtyLmQoYSx7SDooKT0+b30pO3ZhciBuPXIoNDEzKTtmdW5jdGlvbiBvKHQpe3JldHVybiB0LmRhdGEuZW5jb3VudGVycy5ub2Rlcz0oMCxuLmFwcGx5RGF5c0xhdGUpKHQuZGF0YS5lbmNvdW50ZXJzLm5vZGVzKSx0fWNvbnN0IHM9YS5IO2V4cG9ydHtzIGFzIGNvbnZlcnRfZGF0YX07",
          "convert_data_type": "BoaJs"
        },
        "entries": {
          "encounters.css": {
            "type": "Resource",
            "data": "@page {\n    margin: 0;\n    size: A4 landscape;\n  }\n  \n  .container {\n    margin: auto;\n    padding: 10px;\n    font-size: 14px;\n    font-family: \"Helvetica Neue\", \"Helvetica\", Helvetica, Arial, sans-serif;\n    color: #555;\n  }\n  \n  .container table {\n    width: 100%;\n    font-size: inherit;\n    font-family: inherit;\n    text-align: left;\n    margin-top: 10;\n    margin-bottom: 15;\n    border-collapse: separate;\n  }\n  \n  .container table td {\n    padding: 10px;\n    vertical-align: top;\n    border-top: 1px solid rgb(164, 163, 163);\n  }\n  \n  .container table tr:last-child td {\n    border-bottom: none;\n  }\n  \n  .container>table>thead {\n    position: -webkit-sticky;\n    position: sticky;\n    top: 0;\n    background-color: #f1f1f1;\n  }\n  \n  .container,\n  body,\n  .container>table {\n    margin-top: 0px;\n    padding-top: 0px;\n  }\n  \n  .container table tr.heading td {\n    font-weight: bold;\n    margin-bottom: 15px;\n  }\n  \n"
          },
          "template.html": {
            "type": "TeraTemplate",
            "data": {
              "output": "Html",
              "template": "{% macro formatDate(datetime) %} {% if datetime %}{{ datetime |\ndate(format=\"%d/%m/%Y\", timezone=arguments.timezone) }}{% endif %} {% endmacro input %}\n\n<style>\n  {% include \"encounters.css\" %}\n</style>\n\n<div class=\"container\">\n  <table>\n    <thead>\n      <tr class=\"heading\">\n        <td>{{t(k=\"report.program-id\", f=\"Program ID\")}}</td>\n        <td>{{t(k=\"label.first-name\", f=\"First Name\")}}</td>\n        <td>{{t(k=\"label.last-name\", f=\"Last Name\")}}</td>\n        <td>{{t(k=\"label.date-of-birth\", f=\"Date of birth\")}}</td>\n        <td>{{t(k=\"label.next-of-kin\", f=\"Next of kin\")}}</td>\n        <td>{{t(k=\"label.phone\", f=\"Phone\")}}</td>\n        <td>\n          {{t(k=\"report.last-encounter-date\", f=\"Last appointment date\")}}\n        </td>\n        <td>{{t(k=\"report.encounter-date\", f=\"Appointment date\")}}</td>\n        <td>{{t(k=\"report.days-overdue\", f=\"Days overdue\")}}</td>\n        <td>{{t(k=\"label.status\", f=\"Status\")}}</td>\n      </tr>\n    </thead>\n    <tbody>\n      {% for encounter in data.encounters.nodes %}\n      <tr>\n        <td>{{encounter.programEnrolment.programEnrolmentId}}</td>\n        <td>{{encounter.patient.firstName}}</td>\n        <td>{{encounter.patient.lastName}}</td>\n        <td>{{self::formatDate(datetime=encounter.patient.dateOfBirth)}}</td>\n        <td>{{encounter.patient.nextOfKinName}}</td>\n        <td>{{encounter.patient.phone}}</td>\n        {% if encounter.previousEncounter %}\n        <td>\n          {{self::formatDate(datetime=encounter.previousEncounter.startDatetime)}}\n        </td>\n        {% else %}\n        <td></td>\n        {% endif %}\n        <td>{{self::formatDate(datetime=encounter.startDatetime)}}</td>\n        <td>{{encounter.daysLate}}</td>\n\n        {% if encounter.status == \"LTFU\" %}\n        <td>{{t(k=\"report.lost-to-follow-up\", f=\"Lost to follow-up\")}}</td>\n        {% elif encounter.status == \"LATE\" %}\n        <td>{{t(k=\"report.late\", f=\"Late\")}}</td>\n        {% else %}\n        <td>{{t(k=\"report.planned\", f=\"Planned\")}}</td>\n        {% endif %}\n      </tr>\n      {% endfor %}\n    </tbody>\n  </table>\n</div>\n"
            }
          },
          "encountersQuery.graphql": {
            "type": "GraphGLQuery",
            "data": {
              "query": "query encountersQuery(\n  $storeId: String!\n  $programId: String!\n  $startDatetime: DatetimeFilterInput\n) {\n  encounters(\n    storeId: $storeId\n    filter: {\n      programId: { equalTo: $programId }\n      status: { equalTo: \"PENDING\" }\n      startDatetime: $startDatetime\n    }\n    sort: { key: \"startDatetime\", desc: false }\n  ) {\n    ... on EncounterConnector {\n      nodes {\n        ... on EncounterNode {\n          id\n          startDatetime\n          type\n          patient {\n            firstName\n            lastName\n            dateOfBirth\n            phone\n            nextOfKinName\n          }\n          programEnrolment {\n            programEnrolmentId\n          }\n          previousEncounter {\n            startDatetime\n          }\n        }\n      }\n    }\n  }\n  store(id: $storeId) {\n    ... on StoreNode {\n      code\n      storeName\n      logo\n      name(storeId: $storeId) {\n        ... on NameNode {\n          address1\n          address2\n          chargeCode\n          code\n          comment\n          country\n          email\n          name\n          phone\n          website\n        }\n      }\n    }\n  }\n}\n",
              "variables": null
            }
          }
        }
      },
      "context": "DISPENSARY",
      "sub_context": "Encounters",
      "argument_schema_id": "for_report_pending-encounters_2_9_0_false",
      "comment": null,
      "is_custom": false,
      "version": "2.9.0",
      "code": "pending-encounters",
      "form_schema": {
        "id": "for_report_pending-encounters_2_9_0_false",
        "type": "reportArgument",
        "json_schema": {
          "$schema": "http://json-schema.org/draft-07/schema#",
          "allOf": [
            {
              "$ref": "#/definitions/Filters"
            }
          ],
          "definitions": {
            "Filters": {
              "properties": {
                "programId": {
                  "description": "Program ID",
                  "type": "string"
                },
                "startDatetime": {
                  "description": "Encounter Date",
                  "format": "date-time",
                  "type": [
                    "object",
                    "null"
                  ]
                }
              },
              "required": [
                "programId"
              ]
            }
          },
          "type": "object"
        },
        "ui_schema": {
          "elements": [
            {
              "label": "T#label.program",
              "scope": "#/properties/programId",
              "type": "PatientProgramSearch"
            },
            {
              "label": "",
              "options": {
                "dateOnly": true
              },
              "scope": "#/properties/startDatetime",
              "type": "DateRange"
            }
          ],
          "type": "VerticalLayout"
        }
      },
      "excel_template_buffer": null
    },
    {
      "id": "pending-encounters_2_6_4_false",
      "name": "Pending Encounters",
      "template": {
        "index": {
          "template": "template.html",
          "header": null,
          "footer": null,
          "query": [
            "encountersQuery.graphql"
          ],
          "convert_data": "dmFyIHQ9ezQxMzp0PT57ZnVuY3Rpb24gZSh0KXtyZXR1cm4gdD43PyJMVEZVIjp0PjA/IkxBVEUiOiIifXQuZXhwb3J0cz17YXBwbHlEYXlzTGF0ZTpmdW5jdGlvbih0KXtyZXR1cm4gdC5tYXAodD0+e2NvbnN0IHI9bmV3IERhdGUodC5zdGFydERhdGV0aW1lKSxhPU1hdGguZmxvb3IoKG5ldyBEYXRlLXIpLzg2NGU1KSxuPWE+MD9hOjAsbz1lKG4pO3JldHVybnsuLi50LGRheXNMYXRlOm4sc3RhdHVzOm99fSl9LGdldFN0YXR1czplfX19LGU9e307ZnVuY3Rpb24gcihhKXt2YXIgbj1lW2FdO2lmKHZvaWQgMCE9PW4pcmV0dXJuIG4uZXhwb3J0czt2YXIgbz1lW2FdPXtleHBvcnRzOnt9fTtyZXR1cm4gdFthXShvLG8uZXhwb3J0cyxyKSxvLmV4cG9ydHN9ci5uPXQ9Pnt2YXIgZT10JiZ0Ll9fZXNNb2R1bGU/KCk9PnQuZGVmYXVsdDooKT0+dDtyZXR1cm4gci5kKGUse2E6ZX0pLGV9LHIuZD0odCxlKT0+e2Zvcih2YXIgYSBpbiBlKXIubyhlLGEpJiYhci5vKHQsYSkmJk9iamVjdC5kZWZpbmVQcm9wZXJ0eSh0LGEse2VudW1lcmFibGU6ITAsZ2V0OmVbYV19KX0sci5vPSh0LGUpPT5PYmplY3QucHJvdG90eXBlLmhhc093blByb3BlcnR5LmNhbGwodCxlKTt2YXIgYT17fTtyLmQoYSx7SDooKT0+b30pO3ZhciBuPXIoNDEzKTtmdW5jdGlvbiBvKHQpe3JldHVybiB0LmRhdGEuZW5jb3VudGVycy5ub2Rlcz0oMCxuLmFwcGx5RGF5c0xhdGUpKHQuZGF0YS5lbmNvdW50ZXJzLm5vZGVzKSx0fWNvbnN0IHM9YS5IO2V4cG9ydHtzIGFzIGNvbnZlcnRfZGF0YX07",
          "convert_data_type": "BoaJs"
        },
        "entries": {
<<<<<<< HEAD
          "encountersQuery.graphql": {
            "type": "GraphGLQuery",
=======
          "encounters.css": {
            "type": "Resource",
            "data": "@page {\n    margin: 0;\n    size: A4 landscape;\n  }\n  \n  .container {\n    margin: auto;\n    padding: 10px;\n    font-size: 14px;\n    font-family: \"Helvetica Neue\", \"Helvetica\", Helvetica, Arial, sans-serif;\n    color: #555;\n  }\n  \n  .container table {\n    width: 100%;\n    font-size: inherit;\n    font-family: inherit;\n    text-align: left;\n    margin-top: 10;\n    margin-bottom: 15;\n    border-collapse: separate;\n  }\n  \n  .container table td {\n    padding: 10px;\n    vertical-align: top;\n    border-top: 1px solid rgb(164, 163, 163);\n  }\n  \n  .container table tr:last-child td {\n    border-bottom: none;\n  }\n  \n  .container>table>thead {\n    position: -webkit-sticky;\n    position: sticky;\n    top: 0;\n    background-color: #f1f1f1;\n  }\n  \n  .container,\n  body,\n  .container>table {\n    margin-top: 0px;\n    padding-top: 0px;\n  }\n  \n  .container table tr.heading td {\n    font-weight: bold;\n    margin-bottom: 15px;\n  }\n  \n"
          },
          "template.html": {
            "type": "TeraTemplate",
>>>>>>> e0e5ed47
            "data": {
              "query": "query encountersQuery(\n  $storeId: String!\n  $programId: String!\n  $after: DateTime\n  $before: DateTime\n) {\n  encounters(\n    storeId: $storeId\n    filter: {\n      programId: { equalTo: $programId }\n      status: { equalTo: \"PENDING\" }\n      startDatetime: { afterOrEqualTo: $after, beforeOrEqualTo: $before }\n    }\n    sort: { key: \"startDatetime\", desc: false }\n  ) {\n    ... on EncounterConnector {\n      nodes {\n        ... on EncounterNode {\n          id\n          startDatetime\n          type\n          patient {\n            firstName\n            lastName\n            dateOfBirth\n            phone\n            nextOfKinName\n          }\n          programEnrolment {\n            programEnrolmentId\n          }\n          previousEncounter {\n            startDatetime\n          }\n        }\n      }\n    }\n  }\n  store(id: $storeId) {\n    ... on StoreNode {\n      code\n      storeName\n      logo\n      name(storeId: $storeId) {\n        ... on NameNode {\n          address1\n          address2\n          chargeCode\n          code\n          comment\n          country\n          email\n          name\n          phone\n          website\n        }\n      }\n    }\n  }\n}\n",
              "variables": null
            }
          },
<<<<<<< HEAD
          "encounters.css": {
            "type": "Resource",
            "data": "@page {\n    margin: 0;\n    size: A4 landscape;\n  }\n  \n  .container {\n    margin: auto;\n    padding: 10px;\n    font-size: 14px;\n    font-family: \"Helvetica Neue\", \"Helvetica\", Helvetica, Arial, sans-serif;\n    color: #555;\n  }\n  \n  .container table {\n    width: 100%;\n    font-size: inherit;\n    font-family: inherit;\n    text-align: left;\n    margin-top: 10;\n    margin-bottom: 15;\n    border-collapse: separate;\n  }\n  \n  .container table td {\n    padding: 10px;\n    vertical-align: top;\n    border-top: 1px solid rgb(164, 163, 163);\n  }\n  \n  .container table tr:last-child td {\n    border-bottom: none;\n  }\n  \n  .container>table>thead {\n    position: -webkit-sticky;\n    position: sticky;\n    top: 0;\n    background-color: #f1f1f1;\n  }\n  \n  .container,\n  body,\n  .container>table {\n    margin-top: 0px;\n    padding-top: 0px;\n  }\n  \n  .container table tr.heading td {\n    font-weight: bold;\n    margin-bottom: 15px;\n  }\n  \n"
          },
          "template.html": {
            "type": "TeraTemplate",
=======
          "encountersQuery.graphql": {
            "type": "GraphGLQuery",
>>>>>>> e0e5ed47
            "data": {
              "output": "Html",
              "template": "{% macro formatDate(datetime) %} {% if datetime %}{{ datetime |\ndate(format=\"%d/%m/%Y\", timezone=arguments.timezone) }}{% endif %} {% endmacro input %}\n\n<style>\n  {% include \"encounters.css\" %}\n</style>\n\n<div class=\"container\">\n  <table>\n    <thead>\n      <tr class=\"heading\">\n        <td>{{t(k=\"report.program-id\", f=\"Program ID\")}}</td>\n        <td>{{t(k=\"label.first-name\", f=\"First Name\")}}</td>\n        <td>{{t(k=\"label.last-name\", f=\"Last Name\")}}</td>\n        <td>{{t(k=\"label.date-of-birth\", f=\"Date of birth\")}}</td>\n        <td>{{t(k=\"label.next-of-kin\", f=\"Next of kin\")}}</td>\n        <td>{{t(k=\"label.phone\", f=\"Phone\")}}</td>\n        <td>\n          {{t(k=\"report.last-encounter-date\", f=\"Last appointment date\")}}\n        </td>\n        <td>{{t(k=\"report.encounter-date\", f=\"Appointment date\")}}</td>\n        <td>{{t(k=\"report.days-overdue\", f=\"Days overdue\")}}</td>\n        <td>{{t(k=\"label.status\", f=\"Status\")}}</td>\n      </tr>\n    </thead>\n    <tbody>\n      {% for encounter in data.encounters.nodes %}\n      <tr>\n        <td>{{encounter.programEnrolment.programEnrolmentId}}</td>\n        <td>{{encounter.patient.firstName}}</td>\n        <td>{{encounter.patient.lastName}}</td>\n        <td>{{self::formatDate(datetime=encounter.patient.dateOfBirth)}}</td>\n        <td>{{encounter.patient.nextOfKinName}}</td>\n        <td>{{encounter.patient.phone}}</td>\n        {% if encounter.previousEncounter %}\n        <td>\n          {{self::formatDate(datetime=encounter.previousEncounter.startDatetime)}}\n        </td>\n        {% else %}\n        <td></td>\n        {% endif %}\n        <td>{{self::formatDate(datetime=encounter.startDatetime)}}</td>\n        <td>{{encounter.daysLate}}</td>\n\n        {% if encounter.status == \"LTFU\" %}\n        <td>{{t(k=\"report.lost-to-follow-up\", f=\"Lost to follow-up\")}}</td>\n        {% elif encounter.status == \"LATE\" %}\n        <td>{{t(k=\"report.late\", f=\"Late\")}}</td>\n        {% else %}\n        <td>{{t(k=\"report.planned\", f=\"Planned\")}}</td>\n        {% endif %}\n      </tr>\n      {% endfor %}\n    </tbody>\n  </table>\n</div>\n"
            }
          }
        }
      },
      "context": "DISPENSARY",
      "sub_context": "Encounters",
      "argument_schema_id": "for_report_pending-encounters_2_6_4_false",
      "comment": null,
      "is_custom": false,
      "version": "2.6.4",
      "code": "pending-encounters",
      "form_schema": {
        "id": "for_report_pending-encounters_2_6_4_false",
        "type": "reportArgument",
        "json_schema": {
          "$schema": "http://json-schema.org/draft-07/schema#",
          "allOf": [
            {
              "$ref": "#/definitions/Filters"
            }
          ],
          "definitions": {
            "Filters": {
              "properties": {
                "after": {
                  "description": "From date",
                  "format": "date-time",
                  "type": [
                    "string",
                    "null"
                  ]
                },
                "before": {
                  "description": "To date",
                  "format": "date-time",
                  "type": [
                    "string",
                    "null"
                  ]
                },
                "programId": {
                  "description": "Program ID",
                  "type": "string"
                }
              },
              "required": [
                "programId"
              ]
            }
          },
          "type": "object"
        },
        "ui_schema": {
          "elements": [
            {
              "label": "T#label.program",
              "scope": "#/properties/programId",
              "type": "PatientProgramSearch"
            },
            {
              "label": "T#label.from-date",
              "options": {
                "dateOnly": true
              },
              "scope": "#/properties/after",
              "type": "Control"
            },
            {
              "label": "T#label.to-date",
              "options": {
                "dateAsEndOfDay": true,
                "dateOnly": true
              },
              "scope": "#/properties/before",
              "type": "Control"
            }
          ],
          "type": "VerticalLayout"
        }
      },
      "excel_template_buffer": null
    }
  ]
}<|MERGE_RESOLUTION|>--- conflicted
+++ resolved
@@ -223,18 +223,9 @@
           "convert_data_type": "BoaJs"
         },
         "entries": {
-<<<<<<< HEAD
-          "template.html": {
-            "type": "TeraTemplate",
-            "data": {
-              "output": "Html",
-              "template": "<style>{% include \"style.css\" %}</style>\n\n<div class=\"container\">\n  <table>\n    <thead>\n      <tr class=\"heading\">\n        <td>{{t(k=\"label.code\", f=\"Code\")}}</td>\n        <td>{{t(k=\"label.name\", f=\"Name\")}}</td>\n        <td>{{t(k=\"report.expiring-in-days\", f=\"Expiring in (days)\")}}</td>\n        <td>{{t(k=\"label.batch\", f=\"Batch\")}}</td>\n        <td>{{t(k=\"report.expiry-date\", f=\"Expiry date\")}}</td>\n        <td>{{t(k=\"report.stock-on-hand\", f=\"Stock on hand\")}}</td>\n        <td>{{t(k=\"report.average-monthly-consumption\", f=\"Average monthly consumption\")}}</td>\n        <td>{{t(k=\"report.expected-usage\", f=\"Expected usage\")}}</td>\n        <td>{{t(k=\"report.stock-at-risk\", f=\"Stock at risk\")}}</td>\n      </tr>\n    </thead>\n    <tbody>\n      {% for stockLine in data.stockLines.nodes %}\n      <tr>\n        <td>{{stockLine.item.code}}</td>\n        <td>{{stockLine.item.name}}</td>\n        <td class=\"expiry-date\">\n          {% if stockLine.daysUntilExpired %}\n            {% if stockLine.daysUntilExpired <= 0 %}\n              <span class=\"expired\">{{t(k=\"report.expired\", f=\"Expired\")}}</span>\n              {% elif stockLine.daysUntilExpired <= arguments.monthsItemsExpire *\n                (365.25 / 12.0) %}\n              <span class=\"soon\">{{ stockLine.daysUntilExpired }}</span>\n            {% else %}\n                <span class=\"all-good\">{{ stockLine.daysUntilExpired }}</span>\n            {% endif %}\n          {% else %}\n            <span class=\"na\">N/A</span>\n          {% endif %}\n        </td>\n        <td>{{stockLine.batch | default(value='')}}</td>\n        <td>\n          {% if stockLine.expiryDate %}\n            {{ stockLine.expiryDate | date(format=\"%d/%m/%Y\") }}\n          {% else %}\n            N/A\n          {% endif %}\n        </td>\n        <td>{{stockLine.totalNumberOfPacks * stockLine.packSize | round( precision=1)\n          }}</td>\n        <td>{{stockLine.averageMonthlyConsumption }}</td>\n        <td>\n          {% if stockLine.expectedUsage %}\n              {{ stockLine.expectedUsage | round( precision=1) }}\n          {% else %}\n            N/A\n          {% endif %}\n        </td>\n        <td>\n          {% if stockLine.stockAtRisk %}\n            {{ stockLine.stockAtRisk | round( precision=1) }}\n          {% else %}\n            N/A\n          {% endif %}\n        </td>\n      </tr>\n      {% endfor %}\n    </tbody>\n  </table>\n</div>"
-            }
-=======
           "style.css": {
             "type": "Resource",
             "data": "@page {\n  margin: 0;\n  size: A4 landscape;\n}\n\n.paging {\n  width: 100%;\n}\n\n.container {\n  margin: auto;\n  padding: 10px;\n  font-size: 14px;\n  font-family: \"Helvetica Neue\", \"Helvetica\", Helvetica, Arial, sans-serif;\n  color: #555;\n}\n\n.container table {\n  width: 100%;\n  font-size: inherit;\n  font-family: inherit;\n  text-align: left;\n  margin-top: 10;\n  margin-bottom: 15;\n  border-collapse: separate;\n}\n\n.container table td {\n  padding: 10px;\n  vertical-align: top;\n  border-top: 1px solid rgb(164, 163, 163);\n}\n\n.container > table > thead {\n  position: -webkit-sticky;\n  position: sticky;\n  top: 0;\n  background-color: #f1f1f1;\n}\n\n.container,\nbody,\n.container>table {\n  margin-top: 0px;\n  padding-top: 0px;\n}\n\n.container table tr.heading td {\n  font-weight: bold;\n  margin-bottom: 15px;\n}\n\n.container table td.expiry-date span {\n  padding: 2px;\n  border-radius: 10px;\n}\n\n.container table td.expiry-date span.expired::before {\n  content: \"\";\n  display: inline-block;\n  width: 10px;\n  height: 10px;\n  border-radius: 50%;\n  background-color: rgba(245, 5, 1, 0.6);\n  margin-right: 5px;\n}\n\n.container table td.expiry-date span.expired {\n  background-color: rgba(245, 5, 1, 0.3);\n  padding: 3px 10px;\n  white-space: nowrap;\n}\n\n.container table td.expiry-date span.soon::before {\n  content: \"\";\n  display: inline-block;\n  width: 10px;\n  height: 10px;\n  border-radius: 50%;\n  background-color: rgba(248, 154, 1, 0.6);\n  margin-right: 5px;\n}\n\n.container table td.expiry-date span.soon {\n  background-color: rgba(248, 154, 1, 0.3);\n  padding: 3px 10px;\n  white-space: nowrap;\n}\n\n.container table td.expiry-date span.all-good::before {\n  content: \"\";\n  display: inline-block;\n  width: 10px;\n  height: 10px;\n  border-radius: 50%;\n  background-color: rgba(51, 169, 1, 0.6);\n  margin-right: 5px;\n}\n\n.container table td.expiry-date span.all-good {\n  background-color: rgba(51, 169, 1, 0.3);\n  padding: 3px 10px;\n  white-space: nowrap;\n}\n\n.container table span.na::before {\n  content: \"\";\n  display: inline-block;\n  width: 10px;\n  height: 10px;\n  border-radius: 50%;\n  background-color: rgba(143, 144, 166, 0.6);\n  margin-right: 5px;\n}\n\n.container table td.expiry-date span.na {\n  background-color: rgba(143, 144, 166, 0.3);\n  padding: 3px 10px;\n  white-space: nowrap;\n}"
->>>>>>> e0e5ed47
           },
           "query.graphql": {
             "type": "GraphGLQuery",
@@ -243,18 +234,12 @@
               "variables": null
             }
           },
-<<<<<<< HEAD
-          "style.css": {
-            "type": "Resource",
-            "data": "@page {\n  margin: 0;\n  size: A4 landscape;\n}\n\n.paging {\n  width: 100%;\n}\n\n.container {\n  margin: auto;\n  padding: 10px;\n  font-size: 14px;\n  font-family: \"Helvetica Neue\", \"Helvetica\", Helvetica, Arial, sans-serif;\n  color: #555;\n}\n\n.container table {\n  width: 100%;\n  font-size: inherit;\n  font-family: inherit;\n  text-align: left;\n  margin-top: 10;\n  margin-bottom: 15;\n  border-collapse: separate;\n}\n\n.container table td {\n  padding: 10px;\n  vertical-align: top;\n  border-top: 1px solid rgb(164, 163, 163);\n}\n\n.container > table > thead {\n  position: -webkit-sticky;\n  position: sticky;\n  top: 0;\n  background-color: #f1f1f1;\n}\n\n.container,\nbody,\n.container>table {\n  margin-top: 0px;\n  padding-top: 0px;\n}\n\n.container table tr.heading td {\n  font-weight: bold;\n  margin-bottom: 15px;\n}\n\n.container table td.expiry-date span {\n  padding: 2px;\n  border-radius: 10px;\n}\n\n.container table td.expiry-date span.expired::before {\n  content: \"\";\n  display: inline-block;\n  width: 10px;\n  height: 10px;\n  border-radius: 50%;\n  background-color: rgba(245, 5, 1, 0.6);\n  margin-right: 5px;\n}\n\n.container table td.expiry-date span.expired {\n  background-color: rgba(245, 5, 1, 0.3);\n  padding: 3px 10px;\n  white-space: nowrap;\n}\n\n.container table td.expiry-date span.soon::before {\n  content: \"\";\n  display: inline-block;\n  width: 10px;\n  height: 10px;\n  border-radius: 50%;\n  background-color: rgba(248, 154, 1, 0.6);\n  margin-right: 5px;\n}\n\n.container table td.expiry-date span.soon {\n  background-color: rgba(248, 154, 1, 0.3);\n  padding: 3px 10px;\n  white-space: nowrap;\n}\n\n.container table td.expiry-date span.all-good::before {\n  content: \"\";\n  display: inline-block;\n  width: 10px;\n  height: 10px;\n  border-radius: 50%;\n  background-color: rgba(51, 169, 1, 0.6);\n  margin-right: 5px;\n}\n\n.container table td.expiry-date span.all-good {\n  background-color: rgba(51, 169, 1, 0.3);\n  padding: 3px 10px;\n  white-space: nowrap;\n}\n\n.container table span.na::before {\n  content: \"\";\n  display: inline-block;\n  width: 10px;\n  height: 10px;\n  border-radius: 50%;\n  background-color: rgba(143, 144, 166, 0.6);\n  margin-right: 5px;\n}\n\n.container table td.expiry-date span.na {\n  background-color: rgba(143, 144, 166, 0.3);\n  padding: 3px 10px;\n  white-space: nowrap;\n}"
-=======
           "template.html": {
             "type": "TeraTemplate",
             "data": {
               "output": "Html",
               "template": "<style>{% include \"style.css\" %}</style>\n\n<div class=\"container\">\n  <table>\n    <thead>\n      <tr class=\"heading\">\n        <td>{{t(k=\"label.code\", f=\"Code\")}}</td>\n        <td>{{t(k=\"label.name\", f=\"Name\")}}</td>\n        <td>{{t(k=\"report.expiring-in-days\", f=\"Expiring in (days)\")}}</td>\n        <td>{{t(k=\"label.batch\", f=\"Batch\")}}</td>\n        <td>{{t(k=\"report.expiry-date\", f=\"Expiry date\")}}</td>\n        <td>{{t(k=\"report.stock-on-hand\", f=\"Stock on hand\")}}</td>\n        <td>{{t(k=\"report.average-monthly-consumption\", f=\"Average monthly consumption\")}}</td>\n        <td>{{t(k=\"report.expected-usage\", f=\"Expected usage\")}}</td>\n        <td>{{t(k=\"report.stock-at-risk\", f=\"Stock at risk\")}}</td>\n      </tr>\n    </thead>\n    <tbody>\n      {% for stockLine in data.stockLines.nodes %}\n      <tr>\n        <td>{{stockLine.item.code}}</td>\n        <td>{{stockLine.item.name}}</td>\n        <td class=\"expiry-date\">\n          {% if stockLine.daysUntilExpired %}\n            {% if stockLine.daysUntilExpired <= 0 %}\n              <span class=\"expired\">{{t(k=\"report.expired\", f=\"Expired\")}}</span>\n              {% elif stockLine.daysUntilExpired <= arguments.monthsItemsExpire *\n                (365.25 / 12.0) %}\n              <span class=\"soon\">{{ stockLine.daysUntilExpired }}</span>\n            {% else %}\n                <span class=\"all-good\">{{ stockLine.daysUntilExpired }}</span>\n            {% endif %}\n          {% else %}\n            <span class=\"na\">N/A</span>\n          {% endif %}\n        </td>\n        <td>{{stockLine.batch | default(value='')}}</td>\n        <td>\n          {% if stockLine.expiryDate %}\n            {{ stockLine.expiryDate | date(format=\"%d/%m/%Y\") }}\n          {% else %}\n            N/A\n          {% endif %}\n        </td>\n        <td>{{stockLine.totalNumberOfPacks * stockLine.packSize | round( precision=1)\n          }}</td>\n        <td>{{stockLine.averageMonthlyConsumption }}</td>\n        <td>\n          {% if stockLine.expectedUsage %}\n              {{ stockLine.expectedUsage | round( precision=1) }}\n          {% else %}\n            N/A\n          {% endif %}\n        </td>\n        <td>\n          {% if stockLine.stockAtRisk %}\n            {{ stockLine.stockAtRisk | round( precision=1) }}\n          {% else %}\n            N/A\n          {% endif %}\n        </td>\n      </tr>\n      {% endfor %}\n    </tbody>\n  </table>\n</div>"
             }
->>>>>>> e0e5ed47
           }
         }
       },
@@ -434,8 +419,6 @@
     {
       "id": "inbound-shipments_2_13_0_false",
       "name": "Inbound Shipments",
-<<<<<<< HEAD
-=======
       "template": {
         "index": {
           "template": "template.html",
@@ -549,7 +532,6 @@
     {
       "id": "outbound-shipments_2_10_1_false",
       "name": "Outbound Shipments",
->>>>>>> e0e5ed47
       "template": {
         "index": {
           "template": "template.html",
@@ -558,7 +540,7 @@
           "query": [
             "query.graphql"
           ],
-          "convert_data": "ZnVuY3Rpb24gZShlKXtyZXR1cm4oZT0+e2lmKCFlKXJldHVybntkYXRhOnZvaWQgMH07Y29uc3QgdD1uZXcgTWFwLGE9bmV3IE1hcDtlLm5vZGVzLmZvckVhY2goZT0+e2UubGluZXMubm9kZXMuZm9yRWFjaChvPT57Y29uc3Qgcj1gJHtvLml0ZW0uY29kZX0tJHtlLm90aGVyUGFydHlOYW1lfWA7dC5zZXQociwodC5nZXQocil8fDApK28uY29zdFByaWNlUGVyUGFjaypvLm51bWJlck9mUGFja3MpLGEuc2V0KHIsKGEuZ2V0KHIpfHwwKSsxKX0pfSk7Y29uc3Qgbz1bXSxyPW5ldyBNYXA7cmV0dXJuIGUubm9kZXMuZm9yRWFjaChlPT57ZS5saW5lcy5ub2Rlcy5mb3JFYWNoKGM9Pntjb25zdCBpPWAke2MuaXRlbS5jb2RlfS0ke2Uub3RoZXJQYXJ0eU5hbWV9YCxuPShyLmdldChpKXx8MCkrMTtyLnNldChpLG4pO2NvbnN0IHM9bj09PWEuZ2V0KGkpO28ucHVzaCh7aWQ6Yy5pZCxpdGVtQ29kZTpjLml0ZW0uY29kZSxpdGVtTmFtZTpjLml0ZW0ubmFtZSxiYXRjaDpjLmJhdGNoLGV4cGlyeURhdGU6Yy5leHBpcnlEYXRlLHBhY2tTaXplOmMucGFja1NpemUsbnVtYmVyT2ZQYWNrczpjLm51bWJlck9mUGFja3MsbnVtYmVyT2ZVbml0czpjLm51bWJlck9mUGFja3MqYy5wYWNrU2l6ZSxjb3N0UHJpY2VQZXJQYWNrOmMuY29zdFByaWNlUGVyUGFjay50b0ZpeGVkKDIpLHRvdGFsQ29zdDpzP3QuZ2V0KGkpLnRvRml4ZWQoMik6Ii0iLG90aGVyUGFydHlOYW1lOmUub3RoZXJQYXJ0eU5hbWV9KX0pfSkse2RhdGE6e2xpbmVzOm8uc29ydCgoZSx0KT0+ZS5pdGVtTmFtZS5sb2NhbGVDb21wYXJlKHQuaXRlbU5hbWUpfHxlLm90aGVyUGFydHlOYW1lLmxvY2FsZUNvbXBhcmUodC5vdGhlclBhcnR5TmFtZSkpfX19KShlPy5kYXRhPy5pbnZvaWNlcyl9ZXhwb3J0e2UgYXMgY29udmVydF9kYXRhfTs=",
+          "convert_data": "ZnVuY3Rpb24gZShlKXtyZXR1cm4oZT0+e2lmKCFlKXJldHVybntkYXRhOnZvaWQgMH07Y29uc3QgdD1uZXcgTWFwLGE9bmV3IE1hcDtlLm5vZGVzLmZvckVhY2goZT0+e2UubGluZXMubm9kZXMuZm9yRWFjaChyPT57Y29uc3Qgbz1gJHtyLml0ZW0uY29kZX0tJHtlLm90aGVyUGFydHlOYW1lfWA7dC5zZXQobywodC5nZXQobyl8fDApK3IuY29zdFByaWNlUGVyUGFjaypyLm51bWJlck9mUGFja3MpLGEuc2V0KG8sKGEuZ2V0KG8pfHwwKSsxKX0pfSk7Y29uc3Qgcj1bXSxvPW5ldyBNYXA7cmV0dXJuIGUubm9kZXMuZm9yRWFjaChlPT57ZS5saW5lcy5ub2Rlcy5mb3JFYWNoKGM9Pntjb25zdCBpPWAke2MuaXRlbS5jb2RlfS0ke2Uub3RoZXJQYXJ0eU5hbWV9YCxuPShvLmdldChpKXx8MCkrMTtvLnNldChpLG4pO2NvbnN0IHM9bj09PWEuZ2V0KGkpO3IucHVzaCh7aWQ6Yy5pZCxpdGVtQ29kZTpjLml0ZW0uY29kZSxpdGVtTmFtZTpjLml0ZW0ubmFtZSxiYXRjaDpjLmJhdGNoLGV4cGlyeURhdGU6Yy5leHBpcnlEYXRlLHBhY2tTaXplOmMucGFja1NpemUsbnVtYmVyT2ZQYWNrczpjLm51bWJlck9mUGFja3MsbnVtYmVyT2ZVbml0czpjLm51bWJlck9mUGFja3MqYy5wYWNrU2l6ZSxjb3N0UHJpY2VQZXJQYWNrOmMuY29zdFByaWNlUGVyUGFjayx0b3RhbENvc3Q6cz90LmdldChpKS50b0ZpeGVkKDIpOiItIixvdGhlclBhcnR5TmFtZTplLm90aGVyUGFydHlOYW1lfSl9KX0pLHtkYXRhOntsaW5lczpyLnNvcnQoKGUsdCk9PmUuaXRlbU5hbWUubG9jYWxlQ29tcGFyZSh0Lml0ZW1OYW1lKXx8ZS5vdGhlclBhcnR5TmFtZS5sb2NhbGVDb21wYXJlKHQub3RoZXJQYXJ0eU5hbWUpKX19fSkoZT8uZGF0YT8uaW52b2ljZXMpfWV4cG9ydHtlIGFzIGNvbnZlcnRfZGF0YX07",
           "convert_data_type": "BoaJs"
         },
         "entries": {
@@ -566,7 +548,7 @@
             "type": "TeraTemplate",
             "data": {
               "output": "Html",
-              "template": "<style>\n  {% include \"style.css\" %}\n</style>\n\n<div class=\"container\">\n  <table>\n    <thead>\n      <tr class=\"heading\">\n        <td>{{t(k=\"label.supplier\", f=\"Supplier\")}}</td>\n        <td>{{t(k=\"label.code\", f=\"Code\")}}</td>\n        <td>{{t(k=\"label.name\", f=\"Name\")}}</td>\n        <td>{{t(k=\"label.batch\", f=\"Batch\")}}</td>\n        <td>{{t(k=\"label.expiry\", f=\"Expiry\")}}</td>\n        <td>{{t(k=\"label.pack-size\", f=\"Pack size\")}}</td>\n        <td>{{t(k=\"label.num-packs\", f=\"Number of packs\")}}</td>\n        <td>{{t(k=\"label.number-of-units\", f=\"Number of units\")}}</td>\n        <td>{{t(k=\"description.pack-cost\", f=\"Cost price per pack\")}}</td>\n        <td>{{t(k=\"label.total-cost\", f=\"Total cost\")}}</td>\n      </tr>\n    </thead>\n    <tbody>\n      {% for line in data.lines %}\n      <tr>\n        <td>{{line.otherPartyName}}</td>\n        <td>{{line.itemCode}}</td>\n        <td>{{line.itemName}}</td>\n        <td>{{line.batch | default(value='')}}</td>\n        <td>\n          {%if line.expiryDate %}\n          {{line.expiryDate | date(format=\"%d/%m/%Y\")}}\n          {% else %}\n          {% endif %}\n        </td>\n        <td style=\"text-align: right\">{{line.packSize}}</td>\n        <td style=\"text-align: right\">{{line.numberOfPacks}}</td>\n        <td style=\"text-align: right\">{{line.numberOfUnits}}</td>\n        <td style=\"text-align: right\">{{line.costPricePerPack}}</td>\n        <td style=\"text-align: right\">{{line.totalCost}}</td>\n      </tr>\n      {% endfor %}\n    </tbody>\n  </table>\n</div>"
+              "template": "<style>\n  {% include \"style.css\" %}\n</style>\n\n<div class=\"container\">\n  <table>\n    <thead>\n      <tr class=\"heading\">\n        <td>{{t(k=\"label.customer\", f=\"Customer\")}}</td>\n        <td>{{t(k=\"label.code\", f=\"Code\")}}</td>\n        <td>{{t(k=\"label.name\", f=\"Name\")}}</td>\n        <td>{{t(k=\"label.batch\", f=\"Batch\")}}</td>\n        <td>{{t(k=\"label.expiry\", f=\"Expiry\")}}</td>\n        <td>{{t(k=\"label.pack-size\", f=\"Pack size\")}}</td>\n        <td>{{t(k=\"label.num-packs\", f=\"Number of packs\")}}</td>\n        <td>{{t(k=\"label.number-of-units\", f=\"Number of units\")}}</td>\n        <td>{{t(k=\"description.pack-cost\", f=\"Cost price per pack\")}}</td>\n        <td>{{t(k=\"label.total-cost\", f=\"Total cost\")}}</td>\n      </tr>\n    </thead>\n    <tbody>\n      {% for line in data.lines %}\n      <tr>\n        <td>{{line.otherPartyName}}</td>\n        <td>{{line.itemCode}}</td>\n        <td>{{line.itemName}}</td>\n        <td>{{line.batch | default(value='')}}</td>\n        <td>\n          {%if line.expiryDate %}\n          {{line.expiryDate | date(format=\"%d/%m/%Y\")}}\n          {% else %}\n          {% endif %}\n        </td>\n        <td style=\"text-align: right\">{{line.packSize}}</td>\n        <td style=\"text-align: right\">{{line.numberOfPacks}}</td>\n        <td style=\"text-align: right\">{{line.numberOfUnits}}</td>\n        <td style=\"text-align: right\">{{line.costPricePerPack}}</td>\n        <td style=\"text-align: right\">{{line.totalCost}}</td>\n      </tr>\n      {% endfor %}\n    </tbody>\n  </table>\n</div>"
             }
           },
           "style.css": {
@@ -576,121 +558,8 @@
           "query.graphql": {
             "type": "GraphGLQuery",
             "data": {
-              "query": "query InboundShipments(\n  $storeId: String\n  $otherPartyId: String\n  $before: String\n  $after: String\n) {\n  invoices(\n    storeId: $storeId\n    filter: {\n      type: { equalTo: INBOUND_SHIPMENT }\n      status: { equalAny: [RECEIVED, VERIFIED]}\n      otherPartyId: { equalTo: $otherPartyId }\n      shippedDatetime: { afterOrEqualTo: $after, beforeOrEqualTo: $before }\n    }\n  ) {\n    ... on InvoiceConnector {\n      nodes {\n        id\n        otherPartyName\n        lines {\n          nodes {\n            id\n            item {\n              id\n              code\n              name\n            }\n            batch\n            expiryDate\n            numberOfPacks\n            packSize\n            costPricePerPack\n          }\n        }\n      }\n    }\n  }\n}\n",
-              "variables": null
-            }
-          }
-        }
-      },
-      "context": "REPORT",
-      "sub_context": "Other",
-      "argument_schema_id": "for_report_inbound-shipments_2_13_0_false",
-      "comment": null,
-      "is_custom": false,
-      "version": "2.13.0",
-      "code": "inbound-shipments",
-      "form_schema": {
-        "id": "for_report_inbound-shipments_2_13_0_false",
-        "type": "reportArgument",
-        "json_schema": {
-          "$schema": "http://json-schema.org/draft-07/schema#",
-          "allOf": [
-            {
-              "$ref": "#/definitions/Filters"
-            }
-          ],
-          "definitions": {
-            "Filters": {
-              "properties": {
-                "after": {
-                  "description": "From date",
-                  "format": "date-time",
-                  "type": "string"
-                },
-                "before": {
-                  "description": "To date",
-                  "format": "date-time",
-                  "type": "string"
-                },
-                "otherPartyId": {
-                  "description": "Filter by other party",
-                  "type": [
-                    "string",
-                    "null"
-                  ]
-                }
-              }
-            }
-          },
-          "type": "object"
-        },
-        "ui_schema": {
-          "elements": [
-            {
-              "label": "T#label.supplier",
-              "options": {
-                "nameType": "supplier"
-              },
-              "scope": "#/properties/otherPartyId",
-              "type": "NameSearch"
-            },
-            {
-              "label": "T#label.from-date",
-              "options": {
-                "dateOnly": true,
-                "disableFuture": true,
-                "max": "#/properties/before"
-              },
-              "scope": "#/properties/after",
-              "type": "Control"
-            },
-            {
-              "label": "T#label.to-date",
-              "options": {
-                "dateOnly": true,
-                "disableFuture": true,
-                "min": "#/properties/after"
-              },
-              "scope": "#/properties/before",
-              "type": "Control"
-            }
-          ],
-          "type": "VerticalLayout"
-        }
-      },
-      "excel_template_buffer": null
-    },
-    {
-      "id": "outbound-shipments_2_10_1_false",
-      "name": "Outbound Shipments",
-      "template": {
-        "index": {
-          "template": "template.html",
-          "header": null,
-          "footer": null,
-          "query": [
-            "query.graphql"
-          ],
-          "convert_data": "ZnVuY3Rpb24gZShlKXtyZXR1cm4oZT0+e2lmKCFlKXJldHVybntkYXRhOnZvaWQgMH07Y29uc3QgdD1uZXcgTWFwLGE9bmV3IE1hcDtlLm5vZGVzLmZvckVhY2goZT0+e2UubGluZXMubm9kZXMuZm9yRWFjaChyPT57Y29uc3Qgbz1gJHtyLml0ZW0uY29kZX0tJHtlLm90aGVyUGFydHlOYW1lfWA7dC5zZXQobywodC5nZXQobyl8fDApK3IuY29zdFByaWNlUGVyUGFjaypyLm51bWJlck9mUGFja3MpLGEuc2V0KG8sKGEuZ2V0KG8pfHwwKSsxKX0pfSk7Y29uc3Qgcj1bXSxvPW5ldyBNYXA7cmV0dXJuIGUubm9kZXMuZm9yRWFjaChlPT57ZS5saW5lcy5ub2Rlcy5mb3JFYWNoKGM9Pntjb25zdCBpPWAke2MuaXRlbS5jb2RlfS0ke2Uub3RoZXJQYXJ0eU5hbWV9YCxuPShvLmdldChpKXx8MCkrMTtvLnNldChpLG4pO2NvbnN0IHM9bj09PWEuZ2V0KGkpO3IucHVzaCh7aWQ6Yy5pZCxpdGVtQ29kZTpjLml0ZW0uY29kZSxpdGVtTmFtZTpjLml0ZW0ubmFtZSxiYXRjaDpjLmJhdGNoLGV4cGlyeURhdGU6Yy5leHBpcnlEYXRlLHBhY2tTaXplOmMucGFja1NpemUsbnVtYmVyT2ZQYWNrczpjLm51bWJlck9mUGFja3MsbnVtYmVyT2ZVbml0czpjLm51bWJlck9mUGFja3MqYy5wYWNrU2l6ZSxjb3N0UHJpY2VQZXJQYWNrOmMuY29zdFByaWNlUGVyUGFjayx0b3RhbENvc3Q6cz90LmdldChpKS50b0ZpeGVkKDIpOiItIixvdGhlclBhcnR5TmFtZTplLm90aGVyUGFydHlOYW1lfSl9KX0pLHtkYXRhOntsaW5lczpyLnNvcnQoKGUsdCk9PmUuaXRlbU5hbWUubG9jYWxlQ29tcGFyZSh0Lml0ZW1OYW1lKXx8ZS5vdGhlclBhcnR5TmFtZS5sb2NhbGVDb21wYXJlKHQub3RoZXJQYXJ0eU5hbWUpKX19fSkoZT8uZGF0YT8uaW52b2ljZXMpfWV4cG9ydHtlIGFzIGNvbnZlcnRfZGF0YX07",
-          "convert_data_type": "BoaJs"
-        },
-        "entries": {
-          "style.css": {
-            "type": "Resource",
-            "data": "@page {\n  margin: 0;\n  size: A4 landscape;\n}\n\n.paging {\n  width: 100%;\n}\n\n.container {\n  margin: auto;\n  padding: 10px;\n  font-size: 14px;\n  font-family: \"Helvetica Neue\", \"Helvetica\", Helvetica, Arial, sans-serif;\n  color: #555;\n}\n\n.container table {\n  width: 100%;\n  font-size: inherit;\n  font-family: inherit;\n  text-align: left;\n  margin-top: 10;\n  margin-bottom: 15;\n  border-collapse: separate;\n}\n\n.container table td {\n  padding: 10px;\n  vertical-align: top;\n  border-top: 1px solid rgb(164, 163, 163);\n}\n\n.container table tr:last-child td {\n  border-bottom: none;\n}\n\n.container>table>thead {\n  position: -webkit-sticky;\n  position: sticky;\n  top: 0;\n  background-color: #f1f1f1;\n}\n\n.container,\nbody,\n.container>table {\n  margin-top: 0px;\n  padding-top: 0px;\n}\n\n.container table tr.heading td {\n  font-weight: bold;\n  margin-bottom: 15px;\n}\n\n.container table td.status span {\n  padding: 2px;\n  border-radius: 10px;\n}\n"
-          },
-          "query.graphql": {
-            "type": "GraphGLQuery",
-            "data": {
               "query": "query OutboundShipments(\n  $storeId: String\n  $otherPartyId: String\n  $before: String\n  $after: String\n) {\n  invoices(\n    storeId: $storeId\n    filter: {\n      type: { equalTo: OUTBOUND_SHIPMENT }\n      otherPartyId: { equalTo: $otherPartyId }\n      shippedDatetime: { afterOrEqualTo: $after, beforeOrEqualTo: $before }\n    }\n  ) {\n    ... on InvoiceConnector {\n      nodes {\n        id\n        otherPartyName\n        lines {\n          nodes {\n            id\n            item {\n              id\n              code\n              name\n            }\n            batch\n            expiryDate\n            numberOfPacks\n            packSize\n            costPricePerPack\n          }\n        }\n      }\n    }\n  }\n}\n",
               "variables": null
-            }
-          },
-          "template.html": {
-            "type": "TeraTemplate",
-            "data": {
-              "output": "Html",
-              "template": "<style>\n  {% include \"style.css\" %}\n</style>\n\n<div class=\"container\">\n  <table>\n    <thead>\n      <tr class=\"heading\">\n        <td>{{t(k=\"label.customer\", f=\"Customer\")}}</td>\n        <td>{{t(k=\"label.code\", f=\"Code\")}}</td>\n        <td>{{t(k=\"label.name\", f=\"Name\")}}</td>\n        <td>{{t(k=\"label.batch\", f=\"Batch\")}}</td>\n        <td>{{t(k=\"label.expiry\", f=\"Expiry\")}}</td>\n        <td>{{t(k=\"label.pack-size\", f=\"Pack size\")}}</td>\n        <td>{{t(k=\"label.num-packs\", f=\"Number of packs\")}}</td>\n        <td>{{t(k=\"label.number-of-units\", f=\"Number of units\")}}</td>\n        <td>{{t(k=\"description.pack-cost\", f=\"Cost price per pack\")}}</td>\n        <td>{{t(k=\"label.total-cost\", f=\"Total cost\")}}</td>\n      </tr>\n    </thead>\n    <tbody>\n      {% for line in data.lines %}\n      <tr>\n        <td>{{line.otherPartyName}}</td>\n        <td>{{line.itemCode}}</td>\n        <td>{{line.itemName}}</td>\n        <td>{{line.batch | default(value='')}}</td>\n        <td>\n          {%if line.expiryDate %}\n          {{line.expiryDate | date(format=\"%d/%m/%Y\")}}\n          {% else %}\n          {% endif %}\n        </td>\n        <td style=\"text-align: right\">{{line.packSize}}</td>\n        <td style=\"text-align: right\">{{line.numberOfPacks}}</td>\n        <td style=\"text-align: right\">{{line.numberOfUnits}}</td>\n        <td style=\"text-align: right\">{{line.costPricePerPack}}</td>\n        <td style=\"text-align: right\">{{line.totalCost}}</td>\n      </tr>\n      {% endfor %}\n    </tbody>\n  </table>\n</div>"
             }
           }
         }
@@ -788,40 +657,23 @@
           "convert_data_type": "BoaJs"
         },
         "entries": {
-<<<<<<< HEAD
-          "query.graphql": {
-            "type": "GraphGLQuery",
-            "data": {
-              "query": "query StockStatus($storeId: String, $itemCode: String, $itemName: String) {\n  items(\n    storeId: $storeId\n    filter: {\n      code: { like: $itemCode }\n      name: { like: $itemName }\n      isVisibleOrOnHand: true\n      isActive: true\n    }\n  ) {\n    ... on ItemConnector {\n      nodes {\n        code\n        name\n        stats(storeId: $storeId) {\n          totalConsumption\n          availableMonthsOfStockOnHand\n          stockOnHand\n          averageMonthlyConsumption\n        }\n      }\n    }\n  }\n}\n",
-              "variables": null
+          "template.html": {
+            "type": "TeraTemplate",
+            "data": {
+              "output": "Html",
+              "template": "<style>\n  {% include \"style.css\" %}\n</style>\n\n<div class=\"container\">\n  <table>\n    <thead>\n      <tr class=\"heading\">\n        <td>{{t(k=\"label.code\", f=\"Code\")}}</td>\n        <td>{{t(k=\"label.name\", f=\"Name\")}}</td>\n        <td>{{t(k=\"label.status\", f=\"Status\")}}</td>\n        <td>\n          {{t(k=\"report.consumption\", f=\"Consumption\")}}\n          ({{arguments.monthlyConsumptionLookBackPeriod | default(value=3)}})\n          {{t(k=\"label.months\", f=\"months\")}}\n        </td>\n        <td>{{t(k=\"label.soh\", f=\"SOH\")}}</td>\n        <td>\n          {{t(k=\"label.amc\", f=\"AMC\")}}\n          ({{arguments.monthlyConsumptionLookBackPeriod | default(value=3)}})\n          {{t(k=\"label.months\", f=\"months\")}}\n        </td>\n        <td>{{t(k=\"report.mos\", f=\"MOS\")}}</td>\n      </tr>\n    </thead>\n    <tbody>\n      {% for item in data.items.nodes %} \n      {% set SOH = item.stats.stockOnHand | default(value=0) | round( precision=1) %} \n      {% set AMC =  item.stats.averageMonthlyConsumption | default(value=0) |\n      round(precision=1) %} \n      {% set MOS = item.stats.availableMonthsOfStockOnHand | default(value=0) | round( precision=1) %}\n\n      <tr>\n        <td>{{item.code}}</td>\n        <td>{{item.name}}</td>\n        <td class=\"status\">\n          {% if SOH == 0 and AMC > 0 %}\n          <span class=\"out-of-stock\"\n            >{{t(k=\"report.out-of-stock\", f=\"Out of Stock\")}}</span\n          >\n          {% elif AMC == 0 %}\n          <span class=\"no-consumption\"\n            >{{t(k=\"report.no-consumption\", f=\"No consumption\")}}</span\n          >\n          {% elif MOS >= arguments.monthsUnderstock | default(value=0) and MOS\n          <= arguments.monthsOverstock | default(value=0) %}\n          <span class=\"well-stocked\"\n            >{{t(k=\"report.well-stocked\", f=\"Well stocked\")}}</span\n          >\n          {% elif MOS < arguments.monthsUnderstock | default(value=0) %}\n          <span class=\"understocked\">\n            {{t(k=\"report.understocked\", f=\"Understocked\")}}</span\n          >\n          {% elif MOS > arguments.monthsOverstock | default(value=0) %}\n          <span class=\"overstocked\"\n            >{{t(k=\"report.overstocked\", f=\"Overstocked\")}}</span\n          >\n          {% else %} {% endif %}\n        </td>\n        <td>\n          {{item.stats.totalConsumption | default(value=0) | round(\n          precision=1)}}\n        </td>\n        <td>{{SOH}}</td>\n        <td>{{AMC}}</td>\n        <td>\n          {{item.stats.availableMonthsOfStockOnHand | default(value=0) | round(\n          precision=1)}}\n        </td>\n      </tr>\n      {% endfor %}\n    </tbody>\n  </table>\n</div>\n"
             }
           },
           "style.css": {
             "type": "Resource",
             "data": "@page {\n  margin: 0;\n  size: A4 landscape;\n}\n\n.paging {\n  width: 100%;\n}\n\n.container {\n  margin: auto;\n  padding: 10px;\n  font-size: 14px;\n  font-family: \"Helvetica Neue\", \"Helvetica\", Helvetica, Arial, sans-serif;\n  color: #555;\n}\n\n.container table {\n  width: 100%;\n  font-size: inherit;\n  font-family: inherit;\n  text-align: left;\n  margin-top: 10;\n  margin-bottom: 15;\n  border-collapse: separate;\n}\n\n.container table td {\n  padding: 10px;\n  vertical-align: top;\n  border-top: 1px solid rgb(164, 163, 163);\n}\n\n.container table tr:last-child td {\n  border-bottom: none;\n}\n\n.container>table>thead {\n  position: -webkit-sticky;\n  position: sticky;\n  top: 0;\n  background-color: #f1f1f1;\n}\n\n.container,\nbody,\n.container>table {\n  margin-top: 0px;\n  padding-top: 0px;\n}\n\n.container table tr.heading td {\n  font-weight: bold;\n  margin-bottom: 15px;\n}\n\n.container table td.status span {\n  padding: 2px;\n  border-radius: 10px;\n}\n\n\n.container table td.status span::before {\n  content: '';\n  display: inline-block;\n  width: 10px;\n  height: 10px;\n  border-radius: 50%;\n  margin-right: 5px;\n}\n\n.container table td.status span.out-of-stock::before {\n  background-color: #f40502;\n}\n\n.container table td.status span.out-of-stock {\n   padding: 3px 10px;\n  white-space: nowrap;\n  background-color: #fbcdcc;\n}\n\n.container table td.status span.overstocked::before {\n  background-color: #0260f7;\n}\n\n.container table td.status span.overstocked {\n  padding: 3px 10px;\n  white-space: nowrap;\n  background-color: #d9d9ff;\n}\n\n.container table td.status span.understocked::before {\n  background-color: #f79a02;\n}\n\n.container table td.status span.understocked {\n  padding: 3px 10px;\n  white-space: nowrap;\n  background-color: #fdebcc;\n}\n\n.container table td.status span.well-stocked::before {\n  background-color: #33a902;\n}\n\n.container table td.status span.well-stocked {\n  padding: 3px 10px;\n  white-space: nowrap;\n  background-color: #d6eecc;\n}\n\n.container table td.status span.no-consumption::before {\n  background-color: #8f90a6;\n}\n\n.container table td.status span.no-consumption {\n  padding: 3px 10px;\n  white-space: nowrap;\n  background-color: #e9e9ed;\n}\n"
           },
-=======
->>>>>>> e0e5ed47
-          "template.html": {
-            "type": "TeraTemplate",
-            "data": {
-              "output": "Html",
-              "template": "<style>\n  {% include \"style.css\" %}\n</style>\n\n<div class=\"container\">\n  <table>\n    <thead>\n      <tr class=\"heading\">\n        <td>{{t(k=\"label.code\", f=\"Code\")}}</td>\n        <td>{{t(k=\"label.name\", f=\"Name\")}}</td>\n        <td>{{t(k=\"label.status\", f=\"Status\")}}</td>\n        <td>\n          {{t(k=\"report.consumption\", f=\"Consumption\")}}\n          ({{arguments.monthlyConsumptionLookBackPeriod | default(value=3)}})\n          {{t(k=\"label.months\", f=\"months\")}}\n        </td>\n        <td>{{t(k=\"label.soh\", f=\"SOH\")}}</td>\n        <td>\n          {{t(k=\"label.amc\", f=\"AMC\")}}\n          ({{arguments.monthlyConsumptionLookBackPeriod | default(value=3)}})\n          {{t(k=\"label.months\", f=\"months\")}}\n        </td>\n        <td>{{t(k=\"report.mos\", f=\"MOS\")}}</td>\n      </tr>\n    </thead>\n    <tbody>\n      {% for item in data.items.nodes %} \n      {% set SOH = item.stats.stockOnHand | default(value=0) | round( precision=1) %} \n      {% set AMC =  item.stats.averageMonthlyConsumption | default(value=0) |\n      round(precision=1) %} \n      {% set MOS = item.stats.availableMonthsOfStockOnHand | default(value=0) | round( precision=1) %}\n\n      <tr>\n        <td>{{item.code}}</td>\n        <td>{{item.name}}</td>\n        <td class=\"status\">\n          {% if SOH == 0 and AMC > 0 %}\n          <span class=\"out-of-stock\"\n            >{{t(k=\"report.out-of-stock\", f=\"Out of Stock\")}}</span\n          >\n          {% elif AMC == 0 %}\n          <span class=\"no-consumption\"\n            >{{t(k=\"report.no-consumption\", f=\"No consumption\")}}</span\n          >\n          {% elif MOS >= arguments.monthsUnderstock | default(value=0) and MOS\n          <= arguments.monthsOverstock | default(value=0) %}\n          <span class=\"well-stocked\"\n            >{{t(k=\"report.well-stocked\", f=\"Well stocked\")}}</span\n          >\n          {% elif MOS < arguments.monthsUnderstock | default(value=0) %}\n          <span class=\"understocked\">\n            {{t(k=\"report.understocked\", f=\"Understocked\")}}</span\n          >\n          {% elif MOS > arguments.monthsOverstock | default(value=0) %}\n          <span class=\"overstocked\"\n            >{{t(k=\"report.overstocked\", f=\"Overstocked\")}}</span\n          >\n          {% else %} {% endif %}\n        </td>\n        <td>\n          {{item.stats.totalConsumption | default(value=0) | round(\n          precision=1)}}\n        </td>\n        <td>{{SOH}}</td>\n        <td>{{AMC}}</td>\n        <td>\n          {{item.stats.availableMonthsOfStockOnHand | default(value=0) | round(\n          precision=1)}}\n        </td>\n      </tr>\n      {% endfor %}\n    </tbody>\n  </table>\n</div>\n"
-            }
-<<<<<<< HEAD
-=======
-          },
-          "style.css": {
-            "type": "Resource",
-            "data": "@page {\n  margin: 0;\n  size: A4 landscape;\n}\n\n.paging {\n  width: 100%;\n}\n\n.container {\n  margin: auto;\n  padding: 10px;\n  font-size: 14px;\n  font-family: \"Helvetica Neue\", \"Helvetica\", Helvetica, Arial, sans-serif;\n  color: #555;\n}\n\n.container table {\n  width: 100%;\n  font-size: inherit;\n  font-family: inherit;\n  text-align: left;\n  margin-top: 10;\n  margin-bottom: 15;\n  border-collapse: separate;\n}\n\n.container table td {\n  padding: 10px;\n  vertical-align: top;\n  border-top: 1px solid rgb(164, 163, 163);\n}\n\n.container table tr:last-child td {\n  border-bottom: none;\n}\n\n.container>table>thead {\n  position: -webkit-sticky;\n  position: sticky;\n  top: 0;\n  background-color: #f1f1f1;\n}\n\n.container,\nbody,\n.container>table {\n  margin-top: 0px;\n  padding-top: 0px;\n}\n\n.container table tr.heading td {\n  font-weight: bold;\n  margin-bottom: 15px;\n}\n\n.container table td.status span {\n  padding: 2px;\n  border-radius: 10px;\n}\n\n\n.container table td.status span::before {\n  content: '';\n  display: inline-block;\n  width: 10px;\n  height: 10px;\n  border-radius: 50%;\n  margin-right: 5px;\n}\n\n.container table td.status span.out-of-stock::before {\n  background-color: #f40502;\n}\n\n.container table td.status span.out-of-stock {\n   padding: 3px 10px;\n  white-space: nowrap;\n  background-color: #fbcdcc;\n}\n\n.container table td.status span.overstocked::before {\n  background-color: #0260f7;\n}\n\n.container table td.status span.overstocked {\n  padding: 3px 10px;\n  white-space: nowrap;\n  background-color: #d9d9ff;\n}\n\n.container table td.status span.understocked::before {\n  background-color: #f79a02;\n}\n\n.container table td.status span.understocked {\n  padding: 3px 10px;\n  white-space: nowrap;\n  background-color: #fdebcc;\n}\n\n.container table td.status span.well-stocked::before {\n  background-color: #33a902;\n}\n\n.container table td.status span.well-stocked {\n  padding: 3px 10px;\n  white-space: nowrap;\n  background-color: #d6eecc;\n}\n\n.container table td.status span.no-consumption::before {\n  background-color: #8f90a6;\n}\n\n.container table td.status span.no-consumption {\n  padding: 3px 10px;\n  white-space: nowrap;\n  background-color: #e9e9ed;\n}\n"
-          },
           "query.graphql": {
             "type": "GraphGLQuery",
             "data": {
               "query": "query StockStatus($storeId: String, $itemCode: String, $itemName: String) {\n  items(\n    storeId: $storeId\n    filter: {\n      code: { like: $itemCode }\n      name: { like: $itemName }\n      isVisibleOrOnHand: true\n      isActive: true\n    }\n  ) {\n    ... on ItemConnector {\n      nodes {\n        code\n        name\n        stats(storeId: $storeId) {\n          totalConsumption\n          availableMonthsOfStockOnHand\n          stockOnHand\n          averageMonthlyConsumption\n        }\n      }\n    }\n  }\n}\n",
               "variables": null
             }
->>>>>>> e0e5ed47
           }
         }
       },
@@ -979,7 +831,36 @@
           "convert_data_type": "BoaJs"
         },
         "entries": {
-<<<<<<< HEAD
+          "query.graphql": {
+            "type": "GraphGLQuery",
+            "data": {
+              "query": "query ItemUsage($storeId: String!, $itemCode: String, $itemName: String) {\n  items(\n    storeId: $storeId\n    filter: {\n      code: { like: $itemCode }\n      name: { like: $itemName }\n      isVisibleOrOnHand: true\n      isActive: true\n    }\n  ) {\n    ... on ItemConnector {\n      nodes {\n        id\n        code\n        name\n        stats(storeId: $storeId) {\n          totalConsumption\n          availableMonthsOfStockOnHand\n          stockOnHand\n          averageMonthlyConsumption\n        }\n      }\n    }\n  }\n}\n",
+              "variables": null
+            }
+          },
+          "expiringInSixMonths": {
+            "type": "SQLQuery",
+            "data": {
+              "name": "expiringInSixMonths",
+              "query_sqlite": "WITH \n    this_month AS (\n        SELECT date('now') AS this_month\n    ),\n    six_months AS (\n        SELECT date('now', '+6 months') AS six_months\n    )\nSELECT \n    stock_line.id,\n    i.item_id,\n    SUM(stock_line.available_number_of_packs) AS quantity\nFROM stock_line, six_months, this_month\nINNER JOIN item_link i ON i.id = stock_line.item_link_id\nWHERE stock_line.expiry_date < six_months AND stock_line.store_id = $storeId\nGROUP BY i.item_id\n",
+              "query_postgres": "WITH \n    this_month AS (\n        SELECT date_trunc('month', CURRENT_DATE) AS this_month\n    ),\n    six_months AS (\n        SELECT date_trunc('month', CURRENT_DATE + interval '6 months') AS six_months\n    )\nSELECT \n    s.id,\n    i.item_id,\n    SUM(s.available_number_of_packs) AS quantity\nFROM stock_line s\nINNER JOIN item_link i ON i.id = s.item_link_id\nINNER JOIN this_month ON true\nINNER JOIN six_months ON true\nWHERE s.expiry_date < six_months AND s.store_id = $storeId\nGROUP BY s.id, i.item_id\n"
+            }
+          },
+          "template.html": {
+            "type": "TeraTemplate",
+            "data": {
+              "output": "Html",
+              "template": "<style>\n  {% include \"style.css\" %}\n</style>\n\n<div class=\"container\">\n  <table>\n    <thead>\n      <tr class=\"heading\">\n        <td>{{t(k=\"label.code\", f=\"Code\")}}</td>\n        <td>{{t(k=\"label.name\", f=\"Name\")}}</td>\n        <td>{{t(k=\"report.stock-on-hand\", f=\"Stock on hand\")}}</td>\n        <td>{{t(k=\"report.stock-on-order\", f=\"Stock on order\")}}</td>\n        <td>{{t(k=\"report.amc-12-months\", f=\"AMC (12 months)\")}}</td>\n        <td>{{t(k=\"report.amc-24-months\", f=\"AMC (24 months)\")}}</td>\n        <td>{{t(k=\"report.amc-for-lookback\", f=\"AMC (lookback period)\")}}</td>\n        <td>{{t(k=\"report.months-cover\", f=\"Months cover\")}}</td>\n        <td>\n          {{t(k=\"report.usage-this-month\", f=\"Monthly usage (this month)\")}}\n        </td>\n        <td>\n          {{t(k=\"report.usage-last-month\", f=\"Monthly usage (last month)\")}}\n        </td>\n        <td>\n          {{t(k=\"report.usage-2-months-prior\", f=\"Monthly usage (2 months\n          ago)\")}}\n        </td>\n        <td>{{t(k=\"report.expiring-6-months\", f=\"Expiring in 6 months\")}}</td>\n        <td>{{t(k=\"report.expiring-12-months\", f=\"Expiring in 12 months\")}}</td>\n      </tr>\n    </thead>\n    <tbody>\n      {% for item in data.items.nodes %}\n      <tr>\n        <td>{{item.code}}</td>\n        <td>{{item.name}}</td>\n        <td>{{item.SOH | round( precision=1)}}</td>\n        <td>{{item.stockOnOrder}}</td>\n        <td>{{item.AMC12}}</td>\n        <td>{{item.AMC24}}</td>\n        <td>{{item.AMC | round( precision=1)}}</td>\n        <td>{{item.MOS | round( precision=1)}}</td>\n        <td>{{item.monthConsumption}}</td>\n        <td>{{item.lastMonthConsumption}}</td>\n        <td>{{item.twoMonthsAgoConsumption}}</td>\n        <td>{{item.expiringInSixMonths}}</td>\n        <td>{{item.expiringInTwelveMonths}}</td>\n      </tr>\n      {% endfor %}\n    </tbody>\n  </table>\n</div>\n"
+            }
+          },
+          "twoMonthsAgoConsumption": {
+            "type": "SQLQuery",
+            "data": {
+              "name": "twoMonthsAgoConsumption",
+              "query_sqlite": "WITH\n    last_month AS (\n        SELECT date('now', 'start of month', '-1 month') AS last_month\n    ),\n    two_months_ago AS (\n        SELECT date('now', 'start of month', '-2 month') AS two_months_ago\n    )\nSELECT\n    SUM(quantity) AS quantity,\n    item_id\nFROM consumption, two_months_ago, last_month\nWHERE date >= two_months_ago AND date < last_month AND store_id = $storeId\nGROUP BY item_id\n",
+              "query_postgres": "WITH\n    last_month AS (\n        SELECT date_trunc('month', CURRENT_DATE - interval '1 month') AS last_month\n    ),\n    two_months_ago AS (\n        SELECT date_trunc('month', CURRENT_DATE - interval '2 month') AS two_months_ago\n    )\nSELECT\n    SUM(quantity) AS quantity,\n    item_id\nFROM consumption, two_months_ago, last_month\nWHERE date >= two_months_ago AND date < last_month AND store_id = $storeId\nGROUP BY item_id\n"
+            }
+          },
           "style.css": {
             "type": "Resource",
             "data": "@page {\n  margin: 0;\n  size: A4 landscape;\n}\n\n.paging {\n  width: 100%;\n}\n\n.container {\n  margin: auto;\n  padding: 10px;\n  font-size: 14px;\n  font-family: \"Helvetica Neue\", \"Helvetica\", Helvetica, Arial, sans-serif;\n  color: #555;\n}\n\n.container table {\n  width: 100%;\n  font-size: inherit;\n  font-family: inherit;\n  text-align: left;\n  margin-top: 10;\n  margin-bottom: 15;\n  border-collapse: separate;\n}\n\n.container table td {\n  padding: 10px;\n  vertical-align: top;\n  border-top: 1px solid rgb(164, 163, 163);\n}\n\n.container table tr:last-child td {\n  border-bottom: none;\n}\n\n.container > table > thead {\n  position: -webkit-sticky;\n  position: sticky;\n  top: 0;\n  background-color: #f1f1f1;\n}\n\n.container,\nbody,\n.container > table {\n  margin-top: 0px;\n  padding-top: 0px;\n}\n\n.container table tr.heading td {\n  font-weight: bold;\n  margin-bottom: 15px;\n}\n\n.container table td.status span {\n  padding: 2px;\n  border-radius: 10px;\n}\n"
@@ -990,24 +871,16 @@
               "name": "lastMonthConsumption",
               "query_sqlite": "WITH\n    this_month AS (\n        SELECT date('now', 'start of month') AS this_month\n    ),\n    last_month AS (\n        SELECT date('now', 'start of month', '-1 month') AS last_month\n    )\nSELECT\n    SUM(quantity) AS quantity,\n    item_id\nFROM consumption, this_month, last_month\nWHERE date >= last_month AND date < this_month AND store_id = $storeId\nGROUP BY item_id\n",
               "query_postgres": "WITH\n    this_month AS (\n        SELECT date_trunc('month', CURRENT_DATE) AS this_month\n    ),\n    last_month AS (\n        SELECT date_trunc('month', CURRENT_DATE - interval '1 month') AS last_month\n    )\nSELECT\n    SUM(quantity) AS quantity,\n    item_id\nFROM consumption, this_month, last_month\nWHERE date >= last_month AND date < this_month AND store_id = $storeId\nGROUP BY item_id\n"
-=======
-          "query.graphql": {
-            "type": "GraphGLQuery",
-            "data": {
-              "query": "query ItemUsage($storeId: String!, $itemCode: String, $itemName: String) {\n  items(\n    storeId: $storeId\n    filter: {\n      code: { like: $itemCode }\n      name: { like: $itemName }\n      isVisibleOrOnHand: true\n      isActive: true\n    }\n  ) {\n    ... on ItemConnector {\n      nodes {\n        id\n        code\n        name\n        stats(storeId: $storeId) {\n          totalConsumption\n          availableMonthsOfStockOnHand\n          stockOnHand\n          averageMonthlyConsumption\n        }\n      }\n    }\n  }\n}\n",
-              "variables": null
->>>>>>> e0e5ed47
-            }
-          },
-          "expiringInSixMonths": {
+            }
+          },
+          "thisMonthConsumption": {
             "type": "SQLQuery",
             "data": {
-              "name": "expiringInSixMonths",
-              "query_sqlite": "WITH \n    this_month AS (\n        SELECT date('now') AS this_month\n    ),\n    six_months AS (\n        SELECT date('now', '+6 months') AS six_months\n    )\nSELECT \n    stock_line.id,\n    i.item_id,\n    SUM(stock_line.available_number_of_packs) AS quantity\nFROM stock_line, six_months, this_month\nINNER JOIN item_link i ON i.id = stock_line.item_link_id\nWHERE stock_line.expiry_date < six_months AND stock_line.store_id = $storeId\nGROUP BY i.item_id\n",
-              "query_postgres": "WITH \n    this_month AS (\n        SELECT date_trunc('month', CURRENT_DATE) AS this_month\n    ),\n    six_months AS (\n        SELECT date_trunc('month', CURRENT_DATE + interval '6 months') AS six_months\n    )\nSELECT \n    s.id,\n    i.item_id,\n    SUM(s.available_number_of_packs) AS quantity\nFROM stock_line s\nINNER JOIN item_link i ON i.id = s.item_link_id\nINNER JOIN this_month ON true\nINNER JOIN six_months ON true\nWHERE s.expiry_date < six_months AND s.store_id = $storeId\nGROUP BY s.id, i.item_id\n"
-            }
-          },
-<<<<<<< HEAD
+              "name": "thisMonthConsumption",
+              "query_sqlite": "WITH\n    this_month AS (\n        SELECT date('now', 'start of month') AS this_month\n    )\nSELECT\n    SUM(quantity) AS quantity,\n    item_id\nFROM consumption, this_month\nWHERE date >= this_month AND store_id = $storeId\nGROUP BY item_id\n",
+              "query_postgres": "WITH\n    this_month AS (\n        SELECT date_trunc('month', CURRENT_DATE) AS this_month\n    )\nSELECT\n    SUM(quantity) AS quantity,\n    item_id\nFROM consumption, this_month\nWHERE date >= this_month AND store_id = $storeId\nGROUP BY item_id\n"
+            }
+          },
           "expiringInTwelveMonths": {
             "type": "SQLQuery",
             "data": {
@@ -1016,42 +889,12 @@
               "query_postgres": "WITH \n    this_month AS (\n        SELECT date_trunc('month', CURRENT_DATE) AS this_month\n    ),\n    twelve_months AS (\n        SELECT date_trunc('month', CURRENT_DATE + interval '12 months') AS twelve_months\n    )\nSELECT \n    s.id,\n    i.item_id,\n    SUM(s.available_number_of_packs) AS quantity\nFROM stock_line s\nINNER JOIN item_link i ON i.id = s.item_link_id\nINNER JOIN this_month ON true\nINNER JOIN twelve_months ON true\nWHERE s.expiry_date < twelve_months AND s.store_id = $storeId\nGROUP BY s.id, i.item_id"
             }
           },
-          "template.html": {
-            "type": "TeraTemplate",
-=======
-          "template.html": {
-            "type": "TeraTemplate",
-            "data": {
-              "output": "Html",
-              "template": "<style>\n  {% include \"style.css\" %}\n</style>\n\n<div class=\"container\">\n  <table>\n    <thead>\n      <tr class=\"heading\">\n        <td>{{t(k=\"label.code\", f=\"Code\")}}</td>\n        <td>{{t(k=\"label.name\", f=\"Name\")}}</td>\n        <td>{{t(k=\"report.stock-on-hand\", f=\"Stock on hand\")}}</td>\n        <td>{{t(k=\"report.stock-on-order\", f=\"Stock on order\")}}</td>\n        <td>{{t(k=\"report.amc-12-months\", f=\"AMC (12 months)\")}}</td>\n        <td>{{t(k=\"report.amc-24-months\", f=\"AMC (24 months)\")}}</td>\n        <td>{{t(k=\"report.amc-for-lookback\", f=\"AMC (lookback period)\")}}</td>\n        <td>{{t(k=\"report.months-cover\", f=\"Months cover\")}}</td>\n        <td>\n          {{t(k=\"report.usage-this-month\", f=\"Monthly usage (this month)\")}}\n        </td>\n        <td>\n          {{t(k=\"report.usage-last-month\", f=\"Monthly usage (last month)\")}}\n        </td>\n        <td>\n          {{t(k=\"report.usage-2-months-prior\", f=\"Monthly usage (2 months\n          ago)\")}}\n        </td>\n        <td>{{t(k=\"report.expiring-6-months\", f=\"Expiring in 6 months\")}}</td>\n        <td>{{t(k=\"report.expiring-12-months\", f=\"Expiring in 12 months\")}}</td>\n      </tr>\n    </thead>\n    <tbody>\n      {% for item in data.items.nodes %}\n      <tr>\n        <td>{{item.code}}</td>\n        <td>{{item.name}}</td>\n        <td>{{item.SOH | round( precision=1)}}</td>\n        <td>{{item.stockOnOrder}}</td>\n        <td>{{item.AMC12}}</td>\n        <td>{{item.AMC24}}</td>\n        <td>{{item.AMC | round( precision=1)}}</td>\n        <td>{{item.MOS | round( precision=1)}}</td>\n        <td>{{item.monthConsumption}}</td>\n        <td>{{item.lastMonthConsumption}}</td>\n        <td>{{item.twoMonthsAgoConsumption}}</td>\n        <td>{{item.expiringInSixMonths}}</td>\n        <td>{{item.expiringInTwelveMonths}}</td>\n      </tr>\n      {% endfor %}\n    </tbody>\n  </table>\n</div>\n"
-            }
-          },
-          "twoMonthsAgoConsumption": {
+          "AMCTwelve": {
             "type": "SQLQuery",
             "data": {
-              "name": "twoMonthsAgoConsumption",
-              "query_sqlite": "WITH\n    last_month AS (\n        SELECT date('now', 'start of month', '-1 month') AS last_month\n    ),\n    two_months_ago AS (\n        SELECT date('now', 'start of month', '-2 month') AS two_months_ago\n    )\nSELECT\n    SUM(quantity) AS quantity,\n    item_id\nFROM consumption, two_months_ago, last_month\nWHERE date >= two_months_ago AND date < last_month AND store_id = $storeId\nGROUP BY item_id\n",
-              "query_postgres": "WITH\n    last_month AS (\n        SELECT date_trunc('month', CURRENT_DATE - interval '1 month') AS last_month\n    ),\n    two_months_ago AS (\n        SELECT date_trunc('month', CURRENT_DATE - interval '2 month') AS two_months_ago\n    )\nSELECT\n    SUM(quantity) AS quantity,\n    item_id\nFROM consumption, two_months_ago, last_month\nWHERE date >= two_months_ago AND date < last_month AND store_id = $storeId\nGROUP BY item_id\n"
-            }
-          },
-          "style.css": {
-            "type": "Resource",
-            "data": "@page {\n  margin: 0;\n  size: A4 landscape;\n}\n\n.paging {\n  width: 100%;\n}\n\n.container {\n  margin: auto;\n  padding: 10px;\n  font-size: 14px;\n  font-family: \"Helvetica Neue\", \"Helvetica\", Helvetica, Arial, sans-serif;\n  color: #555;\n}\n\n.container table {\n  width: 100%;\n  font-size: inherit;\n  font-family: inherit;\n  text-align: left;\n  margin-top: 10;\n  margin-bottom: 15;\n  border-collapse: separate;\n}\n\n.container table td {\n  padding: 10px;\n  vertical-align: top;\n  border-top: 1px solid rgb(164, 163, 163);\n}\n\n.container table tr:last-child td {\n  border-bottom: none;\n}\n\n.container > table > thead {\n  position: -webkit-sticky;\n  position: sticky;\n  top: 0;\n  background-color: #f1f1f1;\n}\n\n.container,\nbody,\n.container > table {\n  margin-top: 0px;\n  padding-top: 0px;\n}\n\n.container table tr.heading td {\n  font-weight: bold;\n  margin-bottom: 15px;\n}\n\n.container table td.status span {\n  padding: 2px;\n  border-radius: 10px;\n}\n"
-          },
-          "lastMonthConsumption": {
-            "type": "SQLQuery",
->>>>>>> e0e5ed47
-            "data": {
-              "output": "Html",
-              "template": "<style>\n  {% include \"style.css\" %}\n</style>\n\n<div class=\"container\">\n  <table>\n    <thead>\n      <tr class=\"heading\">\n        <td>{{t(k=\"label.code\", f=\"Code\")}}</td>\n        <td>{{t(k=\"label.name\", f=\"Name\")}}</td>\n        <td>{{t(k=\"report.stock-on-hand\", f=\"Stock on hand\")}}</td>\n        <td>{{t(k=\"report.stock-on-order\", f=\"Stock on order\")}}</td>\n        <td>{{t(k=\"report.amc-12-months\", f=\"AMC (12 months)\")}}</td>\n        <td>{{t(k=\"report.amc-24-months\", f=\"AMC (24 months)\")}}</td>\n        <td>{{t(k=\"report.amc-for-lookback\", f=\"AMC (lookback period)\")}}</td>\n        <td>{{t(k=\"report.months-cover\", f=\"Months cover\")}}</td>\n        <td>\n          {{t(k=\"report.usage-this-month\", f=\"Monthly usage (this month)\")}}\n        </td>\n        <td>\n          {{t(k=\"report.usage-last-month\", f=\"Monthly usage (last month)\")}}\n        </td>\n        <td>\n          {{t(k=\"report.usage-2-months-prior\", f=\"Monthly usage (2 months\n          ago)\")}}\n        </td>\n        <td>{{t(k=\"report.expiring-6-months\", f=\"Expiring in 6 months\")}}</td>\n        <td>{{t(k=\"report.expiring-12-months\", f=\"Expiring in 12 months\")}}</td>\n      </tr>\n    </thead>\n    <tbody>\n      {% for item in data.items.nodes %}\n      <tr>\n        <td>{{item.code}}</td>\n        <td>{{item.name}}</td>\n        <td>{{item.SOH | round( precision=1)}}</td>\n        <td>{{item.stockOnOrder}}</td>\n        <td>{{item.AMC12}}</td>\n        <td>{{item.AMC24}}</td>\n        <td>{{item.AMC | round( precision=1)}}</td>\n        <td>{{item.MOS | round( precision=1)}}</td>\n        <td>{{item.monthConsumption}}</td>\n        <td>{{item.lastMonthConsumption}}</td>\n        <td>{{item.twoMonthsAgoConsumption}}</td>\n        <td>{{item.expiringInSixMonths}}</td>\n        <td>{{item.expiringInTwelveMonths}}</td>\n      </tr>\n      {% endfor %}\n    </tbody>\n  </table>\n</div>\n"
-            }
-          },
-<<<<<<< HEAD
-          "query.graphql": {
-            "type": "GraphGLQuery",
-            "data": {
-              "query": "query ItemUsage($storeId: String!, $itemCode: String, $itemName: String) {\n  items(\n    storeId: $storeId\n    filter: {\n      code: { like: $itemCode }\n      name: { like: $itemName }\n      isVisibleOrOnHand: true\n      isActive: true\n    }\n  ) {\n    ... on ItemConnector {\n      nodes {\n        id\n        code\n        name\n        stats(storeId: $storeId) {\n          totalConsumption\n          availableMonthsOfStockOnHand\n          stockOnHand\n          averageMonthlyConsumption\n        }\n      }\n    }\n  }\n}\n",
-              "variables": null
+              "name": "AMCTwelve",
+              "query_sqlite": "WITH\n    twelve_months_ago AS (\n        SELECT date('now', 'start of month', '-12 month') AS twelve_months_ago\n    )\nSELECT\n    ROUND(SUM(quantity / 12), 1) AS quantity,\n    item_id\nFROM consumption, twelve_months_ago\nWHERE date >= twelve_months_ago AND consumption.store_id = $storeId\nGROUP BY item_id\n",
+              "query_postgres": "WITH\n    twelve_months_ago AS (\n        SELECT date_trunc('month', CURRENT_DATE - interval '12 months') AS twelve_months_ago\n    )\nSELECT\n    ROUND(SUM(quantity / 12)::numeric, 1) AS quantity,\n    item_id\nFROM consumption, twelve_months_ago\nWHERE date >= twelve_months_ago AND consumption.store_id = $storeId\nGROUP BY item_id\n"
             }
           },
           "stockOnOrder": {
@@ -1060,46 +903,6 @@
               "name": "stockOnOrder",
               "query_sqlite": "SELECT \n    item.id as item_id,\n    SUM(rl.requested_quantity) - COALESCE(SUM(il.pack_size * il.number_of_packs), 0) AS quantity\nFROM item\nINNER JOIN item_link i ON item.id = i.item_id\nLEFT JOIN requisition_line rl ON rl.item_link_id = i.id\nLEFT JOIN requisition r ON r.id = rl.requisition_id\nLEFT JOIN invoice ON invoice.requisition_id = r.id\nLEFT JOIN invoice_line il on invoice.id = il.invoice_id AND il.item_link_id = i.id\nWHERE r.store_id = $storeId AND r.type = 'REQUEST' AND r.status = 'SENT'\nGROUP BY 1",
               "query_postgres": "SELECT \n    item.id as item_id,\n    SUM(rl.requested_quantity) - COALESCE(SUM(il.pack_size * il.number_of_packs), 0) AS quantity\nFROM item\nINNER JOIN item_link i ON item.id = i.item_id\nLEFT JOIN requisition_line rl ON rl.item_link_id = i.id\nLEFT JOIN requisition r ON r.id = rl.requisition_id\nLEFT JOIN invoice ON invoice.requisition_id = r.id\nLEFT JOIN invoice_line il on invoice.id = il.invoice_id AND il.item_link_id = i.id\nWHERE r.store_id = $storeId AND r.type = 'REQUEST' AND r.status = 'SENT'\nGROUP BY 1"
-            }
-          },
-          "twoMonthsAgoConsumption": {
-            "type": "SQLQuery",
-            "data": {
-              "name": "twoMonthsAgoConsumption",
-              "query_sqlite": "WITH\n    last_month AS (\n        SELECT date('now', 'start of month', '-1 month') AS last_month\n    ),\n    two_months_ago AS (\n        SELECT date('now', 'start of month', '-2 month') AS two_months_ago\n    )\nSELECT\n    SUM(quantity) AS quantity,\n    item_id\nFROM consumption, two_months_ago, last_month\nWHERE date >= two_months_ago AND date < last_month AND store_id = $storeId\nGROUP BY item_id\n",
-              "query_postgres": "WITH\n    last_month AS (\n        SELECT date_trunc('month', CURRENT_DATE - interval '1 month') AS last_month\n    ),\n    two_months_ago AS (\n        SELECT date_trunc('month', CURRENT_DATE - interval '2 month') AS two_months_ago\n    )\nSELECT\n    SUM(quantity) AS quantity,\n    item_id\nFROM consumption, two_months_ago, last_month\nWHERE date >= two_months_ago AND date < last_month AND store_id = $storeId\nGROUP BY item_id\n"
-=======
-          "thisMonthConsumption": {
-            "type": "SQLQuery",
-            "data": {
-              "name": "thisMonthConsumption",
-              "query_sqlite": "WITH\n    this_month AS (\n        SELECT date('now', 'start of month') AS this_month\n    )\nSELECT\n    SUM(quantity) AS quantity,\n    item_id\nFROM consumption, this_month\nWHERE date >= this_month AND store_id = $storeId\nGROUP BY item_id\n",
-              "query_postgres": "WITH\n    this_month AS (\n        SELECT date_trunc('month', CURRENT_DATE) AS this_month\n    )\nSELECT\n    SUM(quantity) AS quantity,\n    item_id\nFROM consumption, this_month\nWHERE date >= this_month AND store_id = $storeId\nGROUP BY item_id\n"
-            }
-          },
-          "expiringInTwelveMonths": {
-            "type": "SQLQuery",
-            "data": {
-              "name": "expiringInTwelveMonths",
-              "query_sqlite": "WITH \n    this_month AS (\n        SELECT date('now') AS this_month\n    ),\n    twelve_months AS (\n        SELECT date('now', '+12 months') AS twelve_months\n    )\nSELECT \n    stock_line.id,\n    i.item_id,\n    SUM(stock_line.available_number_of_packs) AS quantity\nFROM stock_line, twelve_months, this_month\nINNER JOIN item_link i ON i.id = stock_line.item_link_id\nWHERE stock_line.expiry_date < twelve_months AND stock_line.store_id = $storeId\nGROUP BY item_id\n",
-              "query_postgres": "WITH \n    this_month AS (\n        SELECT date_trunc('month', CURRENT_DATE) AS this_month\n    ),\n    twelve_months AS (\n        SELECT date_trunc('month', CURRENT_DATE + interval '12 months') AS twelve_months\n    )\nSELECT \n    s.id,\n    i.item_id,\n    SUM(s.available_number_of_packs) AS quantity\nFROM stock_line s\nINNER JOIN item_link i ON i.id = s.item_link_id\nINNER JOIN this_month ON true\nINNER JOIN twelve_months ON true\nWHERE s.expiry_date < twelve_months AND s.store_id = $storeId\nGROUP BY s.id, i.item_id"
->>>>>>> e0e5ed47
-            }
-          },
-          "thisMonthConsumption": {
-            "type": "SQLQuery",
-            "data": {
-              "name": "thisMonthConsumption",
-              "query_sqlite": "WITH\n    this_month AS (\n        SELECT date('now', 'start of month') AS this_month\n    )\nSELECT\n    SUM(quantity) AS quantity,\n    item_id\nFROM consumption, this_month\nWHERE date >= this_month AND store_id = $storeId\nGROUP BY item_id\n",
-              "query_postgres": "WITH\n    this_month AS (\n        SELECT date_trunc('month', CURRENT_DATE) AS this_month\n    )\nSELECT\n    SUM(quantity) AS quantity,\n    item_id\nFROM consumption, this_month\nWHERE date >= this_month AND store_id = $storeId\nGROUP BY item_id\n"
-            }
-          },
-          "AMCTwelve": {
-            "type": "SQLQuery",
-            "data": {
-              "name": "AMCTwelve",
-              "query_sqlite": "WITH\n    twelve_months_ago AS (\n        SELECT date('now', 'start of month', '-12 month') AS twelve_months_ago\n    )\nSELECT\n    ROUND(SUM(quantity / 12), 1) AS quantity,\n    item_id\nFROM consumption, twelve_months_ago\nWHERE date >= twelve_months_ago AND consumption.store_id = $storeId\nGROUP BY item_id\n",
-              "query_postgres": "WITH\n    twelve_months_ago AS (\n        SELECT date_trunc('month', CURRENT_DATE - interval '12 months') AS twelve_months_ago\n    )\nSELECT\n    ROUND(SUM(quantity / 12)::numeric, 1) AS quantity,\n    item_id\nFROM consumption, twelve_months_ago\nWHERE date >= twelve_months_ago AND consumption.store_id = $storeId\nGROUP BY item_id\n"
             }
           },
           "AMCTwentyFour": {
@@ -1283,18 +1086,9 @@
           "convert_data_type": "BoaJs"
         },
         "entries": {
-<<<<<<< HEAD
-          "template.html": {
-            "type": "TeraTemplate",
-            "data": {
-              "output": "Html",
-              "template": "<style>\n  {% include \"style.css\" %}\n</style>\n\n<div class=\"container\">\n  <table>\n    <thead>\n      <tr class=\"heading\">\n        <td>{{t(k=\"label.code\", f=\"Code\")}}</td>\n        <td>{{t(k=\"label.name\", f=\"Name\")}}</td>\n        <td>{{t(k=\"label.batch\", f=\"Batch\")}}</td>\n        <td>{{t(k=\"label.expiry\", f=\"Expiry\")}}</td>\n        <td>{{t(k=\"label.location\", f=\"Location\")}}</td>\n        <td>{{t(k=\"label.unit\", f=\"Unit\")}}</td>\n        <td>{{t(k=\"report.pack-size\", f=\"Pack size\")}}</td>\n        <td>{{t(k=\"report.pack-quantity\", f=\"Pack quantity\")}}</td>\n        <td>{{t(k=\"label.soh\", f=\"SOH\")}}</td>\n        <td>{{t(k=\"label.supplier\", f=\"Supplier\")}}</td>\n      </tr>\n    </thead>\n    <tbody>\n      {% for stockLine in data.stockLines.nodes %}\n\n      <tr>\n        <td>{{stockLine.item.code}}</td>\n        <td>{{stockLine.item.name}}</td>\n        <td>{{stockLine.batch | default(value='')}}</td>\n        <td>\n          {%if stockLine.expiryDate %}\n          {{stockLine.expiryDate | date(format=\"%d/%m/%Y\")}}\n          {% else %}\n          \n          {% endif %}\n        </td>\n        <td>{{stockLine.location.code | default(value='')}}</td>\n        <td>{{stockLine.item.unitName | default(value='')}}</td>\n        <td>{{stockLine.packSize }}</td>\n        <td>{{stockLine.totalNumberOfPacks}}</td>\n        <td>{{\n          stockLine.totalNumberOfPacks * stockLine.packSize | round( precision=1)  \n        }}</td>\n        <td>{{stockLine.supplierName | default(value='')}}</td>    \n      </tr>\n      {% endfor %}\n    </tbody>\n  </table>\n</div>\n"
-            }
-=======
           "style.css": {
             "type": "Resource",
             "data": "@page {\n  margin: 0;\n  size: A4 landscape;\n}\n\n.paging {\n  width: 100%;\n}\n\n.container {\n  margin: auto;\n  padding: 10px;\n  font-size: 14px;\n  font-family: \"Helvetica Neue\", \"Helvetica\", Helvetica, Arial, sans-serif;\n  color: #555;\n}\n\n.container table {\n  width: 100%;\n  font-size: inherit;\n  font-family: inherit;\n  text-align: left;\n  margin-top: 10;\n  margin-bottom: 15;\n  border-collapse: separate;\n}\n\n.container table td {\n  padding: 10px;\n  vertical-align: top;\n  border-top: 1px solid rgb(164, 163, 163);\n}\n\n.container table tr:last-child td {\n  border-bottom: none;\n}\n\n.container>table>thead {\n  position: -webkit-sticky;\n  position: sticky;\n  top: 0;\n  background-color: #f1f1f1;\n}\n\n.container,\nbody,\n.container>table {\n  margin-top: 0px;\n  padding-top: 0px;\n}\n\n.container table tr.heading td {\n  font-weight: bold;\n  margin-bottom: 15px;\n}\n\n.container table td.status span {\n  padding: 2px;\n  border-radius: 10px;\n}\n"
->>>>>>> e0e5ed47
           },
           "query.graphql": {
             "type": "GraphGLQuery",
@@ -1303,18 +1097,12 @@
               "variables": null
             }
           },
-<<<<<<< HEAD
-          "style.css": {
-            "type": "Resource",
-            "data": "@page {\n  margin: 0;\n  size: A4 landscape;\n}\n\n.paging {\n  width: 100%;\n}\n\n.container {\n  margin: auto;\n  padding: 10px;\n  font-size: 14px;\n  font-family: \"Helvetica Neue\", \"Helvetica\", Helvetica, Arial, sans-serif;\n  color: #555;\n}\n\n.container table {\n  width: 100%;\n  font-size: inherit;\n  font-family: inherit;\n  text-align: left;\n  margin-top: 10;\n  margin-bottom: 15;\n  border-collapse: separate;\n}\n\n.container table td {\n  padding: 10px;\n  vertical-align: top;\n  border-top: 1px solid rgb(164, 163, 163);\n}\n\n.container table tr:last-child td {\n  border-bottom: none;\n}\n\n.container>table>thead {\n  position: -webkit-sticky;\n  position: sticky;\n  top: 0;\n  background-color: #f1f1f1;\n}\n\n.container,\nbody,\n.container>table {\n  margin-top: 0px;\n  padding-top: 0px;\n}\n\n.container table tr.heading td {\n  font-weight: bold;\n  margin-bottom: 15px;\n}\n\n.container table td.status span {\n  padding: 2px;\n  border-radius: 10px;\n}\n"
-=======
           "template.html": {
             "type": "TeraTemplate",
             "data": {
               "output": "Html",
               "template": "<style>\n  {% include \"style.css\" %}\n</style>\n\n<div class=\"container\">\n  <table>\n    <thead>\n      <tr class=\"heading\">\n        <td>{{t(k=\"label.code\", f=\"Code\")}}</td>\n        <td>{{t(k=\"label.name\", f=\"Name\")}}</td>\n        <td>{{t(k=\"label.batch\", f=\"Batch\")}}</td>\n        <td>{{t(k=\"label.expiry\", f=\"Expiry\")}}</td>\n        <td>{{t(k=\"label.location\", f=\"Location\")}}</td>\n        <td>{{t(k=\"label.unit\", f=\"Unit\")}}</td>\n        <td>{{t(k=\"report.pack-size\", f=\"Pack size\")}}</td>\n        <td>{{t(k=\"report.pack-quantity\", f=\"Pack quantity\")}}</td>\n        <td>{{t(k=\"label.soh\", f=\"SOH\")}}</td>\n        <td>{{t(k=\"label.supplier\", f=\"Supplier\")}}</td>\n      </tr>\n    </thead>\n    <tbody>\n      {% for stockLine in data.stockLines.nodes %}\n\n      <tr>\n        <td>{{stockLine.item.code}}</td>\n        <td>{{stockLine.item.name}}</td>\n        <td>{{stockLine.batch | default(value='')}}</td>\n        <td>\n          {%if stockLine.expiryDate %}\n          {{stockLine.expiryDate | date(format=\"%d/%m/%Y\")}}\n          {% else %}\n          \n          {% endif %}\n        </td>\n        <td>{{stockLine.location.code | default(value='')}}</td>\n        <td>{{stockLine.item.unitName | default(value='')}}</td>\n        <td>{{stockLine.packSize }}</td>\n        <td>{{stockLine.totalNumberOfPacks}}</td>\n        <td>{{\n          stockLine.totalNumberOfPacks * stockLine.packSize | round( precision=1)  \n        }}</td>\n        <td>{{stockLine.supplierName | default(value='')}}</td>    \n      </tr>\n      {% endfor %}\n    </tbody>\n  </table>\n</div>\n"
             }
->>>>>>> e0e5ed47
           }
         }
       },
@@ -1446,23 +1234,23 @@
           "convert_data_type": "BoaJs"
         },
         "entries": {
+          "template.html": {
+            "type": "TeraTemplate",
+            "data": {
+              "output": "Html",
+              "template": "{% macro formatDate(datetime) %} {% if datetime %}{{ datetime |\ndate(format=\"%d/%m/%Y\", timezone=arguments.timezone) }}{% endif %} {% endmacro input %}\n\n<style>\n  {% include \"encounters.css\" %}\n</style>\n\n<div class=\"container\">\n  <table>\n    <thead>\n      <tr class=\"heading\">\n        <td>{{t(k=\"report.program-id\", f=\"Program ID\")}}</td>\n        <td>{{t(k=\"label.first-name\", f=\"First Name\")}}</td>\n        <td>{{t(k=\"label.last-name\", f=\"Last Name\")}}</td>\n        <td>{{t(k=\"label.date-of-birth\", f=\"Date of birth\")}}</td>\n        <td>{{t(k=\"label.next-of-kin\", f=\"Next of kin\")}}</td>\n        <td>{{t(k=\"label.phone\", f=\"Phone\")}}</td>\n        <td>\n          {{t(k=\"report.last-encounter-date\", f=\"Last appointment date\")}}\n        </td>\n        <td>{{t(k=\"report.encounter-date\", f=\"Appointment date\")}}</td>\n        <td>{{t(k=\"report.days-overdue\", f=\"Days overdue\")}}</td>\n        <td>{{t(k=\"label.status\", f=\"Status\")}}</td>\n      </tr>\n    </thead>\n    <tbody>\n      {% for encounter in data.encounters.nodes %}\n      <tr>\n        <td>{{encounter.programEnrolment.programEnrolmentId}}</td>\n        <td>{{encounter.patient.firstName}}</td>\n        <td>{{encounter.patient.lastName}}</td>\n        <td>{{self::formatDate(datetime=encounter.patient.dateOfBirth)}}</td>\n        <td>{{encounter.patient.nextOfKinName}}</td>\n        <td>{{encounter.patient.phone}}</td>\n        {% if encounter.previousEncounter %}\n        <td>\n          {{self::formatDate(datetime=encounter.previousEncounter.startDatetime)}}\n        </td>\n        {% else %}\n        <td></td>\n        {% endif %}\n        <td>{{self::formatDate(datetime=encounter.startDatetime)}}</td>\n        <td>{{encounter.daysLate}}</td>\n\n        {% if encounter.status == \"LTFU\" %}\n        <td>{{t(k=\"report.lost-to-follow-up\", f=\"Lost to follow-up\")}}</td>\n        {% elif encounter.status == \"LATE\" %}\n        <td>{{t(k=\"report.late\", f=\"Late\")}}</td>\n        {% else %}\n        <td>{{t(k=\"report.planned\", f=\"Planned\")}}</td>\n        {% endif %}\n      </tr>\n      {% endfor %}\n    </tbody>\n  </table>\n</div>\n"
+            }
+          },
+          "encountersQuery.graphql": {
+            "type": "GraphGLQuery",
+            "data": {
+              "query": "query encountersQuery(\n  $storeId: String!\n  $programId: String!\n  $startDatetime: DatetimeFilterInput\n) {\n  encounters(\n    storeId: $storeId\n    filter: {\n      programId: { equalTo: $programId }\n      status: { equalTo: \"PENDING\" }\n      startDatetime: $startDatetime\n    }\n    sort: { key: \"startDatetime\", desc: false }\n  ) {\n    ... on EncounterConnector {\n      nodes {\n        ... on EncounterNode {\n          id\n          startDatetime\n          type\n          patient {\n            firstName\n            lastName\n            dateOfBirth\n            phone\n            nextOfKinName\n          }\n          programEnrolment {\n            programEnrolmentId\n          }\n          previousEncounter {\n            startDatetime\n          }\n        }\n      }\n    }\n  }\n  store(id: $storeId) {\n    ... on StoreNode {\n      code\n      storeName\n      logo\n      name(storeId: $storeId) {\n        ... on NameNode {\n          address1\n          address2\n          chargeCode\n          code\n          comment\n          country\n          email\n          name\n          phone\n          website\n        }\n      }\n    }\n  }\n}\n",
+              "variables": null
+            }
+          },
           "encounters.css": {
             "type": "Resource",
             "data": "@page {\n    margin: 0;\n    size: A4 landscape;\n  }\n  \n  .container {\n    margin: auto;\n    padding: 10px;\n    font-size: 14px;\n    font-family: \"Helvetica Neue\", \"Helvetica\", Helvetica, Arial, sans-serif;\n    color: #555;\n  }\n  \n  .container table {\n    width: 100%;\n    font-size: inherit;\n    font-family: inherit;\n    text-align: left;\n    margin-top: 10;\n    margin-bottom: 15;\n    border-collapse: separate;\n  }\n  \n  .container table td {\n    padding: 10px;\n    vertical-align: top;\n    border-top: 1px solid rgb(164, 163, 163);\n  }\n  \n  .container table tr:last-child td {\n    border-bottom: none;\n  }\n  \n  .container>table>thead {\n    position: -webkit-sticky;\n    position: sticky;\n    top: 0;\n    background-color: #f1f1f1;\n  }\n  \n  .container,\n  body,\n  .container>table {\n    margin-top: 0px;\n    padding-top: 0px;\n  }\n  \n  .container table tr.heading td {\n    font-weight: bold;\n    margin-bottom: 15px;\n  }\n  \n"
-          },
-          "template.html": {
-            "type": "TeraTemplate",
-            "data": {
-              "output": "Html",
-              "template": "{% macro formatDate(datetime) %} {% if datetime %}{{ datetime |\ndate(format=\"%d/%m/%Y\", timezone=arguments.timezone) }}{% endif %} {% endmacro input %}\n\n<style>\n  {% include \"encounters.css\" %}\n</style>\n\n<div class=\"container\">\n  <table>\n    <thead>\n      <tr class=\"heading\">\n        <td>{{t(k=\"report.program-id\", f=\"Program ID\")}}</td>\n        <td>{{t(k=\"label.first-name\", f=\"First Name\")}}</td>\n        <td>{{t(k=\"label.last-name\", f=\"Last Name\")}}</td>\n        <td>{{t(k=\"label.date-of-birth\", f=\"Date of birth\")}}</td>\n        <td>{{t(k=\"label.next-of-kin\", f=\"Next of kin\")}}</td>\n        <td>{{t(k=\"label.phone\", f=\"Phone\")}}</td>\n        <td>\n          {{t(k=\"report.last-encounter-date\", f=\"Last appointment date\")}}\n        </td>\n        <td>{{t(k=\"report.encounter-date\", f=\"Appointment date\")}}</td>\n        <td>{{t(k=\"report.days-overdue\", f=\"Days overdue\")}}</td>\n        <td>{{t(k=\"label.status\", f=\"Status\")}}</td>\n      </tr>\n    </thead>\n    <tbody>\n      {% for encounter in data.encounters.nodes %}\n      <tr>\n        <td>{{encounter.programEnrolment.programEnrolmentId}}</td>\n        <td>{{encounter.patient.firstName}}</td>\n        <td>{{encounter.patient.lastName}}</td>\n        <td>{{self::formatDate(datetime=encounter.patient.dateOfBirth)}}</td>\n        <td>{{encounter.patient.nextOfKinName}}</td>\n        <td>{{encounter.patient.phone}}</td>\n        {% if encounter.previousEncounter %}\n        <td>\n          {{self::formatDate(datetime=encounter.previousEncounter.startDatetime)}}\n        </td>\n        {% else %}\n        <td></td>\n        {% endif %}\n        <td>{{self::formatDate(datetime=encounter.startDatetime)}}</td>\n        <td>{{encounter.daysLate}}</td>\n\n        {% if encounter.status == \"LTFU\" %}\n        <td>{{t(k=\"report.lost-to-follow-up\", f=\"Lost to follow-up\")}}</td>\n        {% elif encounter.status == \"LATE\" %}\n        <td>{{t(k=\"report.late\", f=\"Late\")}}</td>\n        {% else %}\n        <td>{{t(k=\"report.planned\", f=\"Planned\")}}</td>\n        {% endif %}\n      </tr>\n      {% endfor %}\n    </tbody>\n  </table>\n</div>\n"
-            }
-          },
-          "encountersQuery.graphql": {
-            "type": "GraphGLQuery",
-            "data": {
-              "query": "query encountersQuery(\n  $storeId: String!\n  $programId: String!\n  $startDatetime: DatetimeFilterInput\n) {\n  encounters(\n    storeId: $storeId\n    filter: {\n      programId: { equalTo: $programId }\n      status: { equalTo: \"PENDING\" }\n      startDatetime: $startDatetime\n    }\n    sort: { key: \"startDatetime\", desc: false }\n  ) {\n    ... on EncounterConnector {\n      nodes {\n        ... on EncounterNode {\n          id\n          startDatetime\n          type\n          patient {\n            firstName\n            lastName\n            dateOfBirth\n            phone\n            nextOfKinName\n          }\n          programEnrolment {\n            programEnrolmentId\n          }\n          previousEncounter {\n            startDatetime\n          }\n        }\n      }\n    }\n  }\n  store(id: $storeId) {\n    ... on StoreNode {\n      code\n      storeName\n      logo\n      name(storeId: $storeId) {\n        ... on NameNode {\n          address1\n          address2\n          chargeCode\n          code\n          comment\n          country\n          email\n          name\n          phone\n          website\n        }\n      }\n    }\n  }\n}\n",
-              "variables": null
-            }
           }
         }
       },
@@ -1542,36 +1330,22 @@
           "convert_data_type": "BoaJs"
         },
         "entries": {
-<<<<<<< HEAD
-          "encountersQuery.graphql": {
-            "type": "GraphGLQuery",
-=======
           "encounters.css": {
             "type": "Resource",
             "data": "@page {\n    margin: 0;\n    size: A4 landscape;\n  }\n  \n  .container {\n    margin: auto;\n    padding: 10px;\n    font-size: 14px;\n    font-family: \"Helvetica Neue\", \"Helvetica\", Helvetica, Arial, sans-serif;\n    color: #555;\n  }\n  \n  .container table {\n    width: 100%;\n    font-size: inherit;\n    font-family: inherit;\n    text-align: left;\n    margin-top: 10;\n    margin-bottom: 15;\n    border-collapse: separate;\n  }\n  \n  .container table td {\n    padding: 10px;\n    vertical-align: top;\n    border-top: 1px solid rgb(164, 163, 163);\n  }\n  \n  .container table tr:last-child td {\n    border-bottom: none;\n  }\n  \n  .container>table>thead {\n    position: -webkit-sticky;\n    position: sticky;\n    top: 0;\n    background-color: #f1f1f1;\n  }\n  \n  .container,\n  body,\n  .container>table {\n    margin-top: 0px;\n    padding-top: 0px;\n  }\n  \n  .container table tr.heading td {\n    font-weight: bold;\n    margin-bottom: 15px;\n  }\n  \n"
           },
           "template.html": {
             "type": "TeraTemplate",
->>>>>>> e0e5ed47
+            "data": {
+              "output": "Html",
+              "template": "{% macro formatDate(datetime) %} {% if datetime %}{{ datetime |\ndate(format=\"%d/%m/%Y\", timezone=arguments.timezone) }}{% endif %} {% endmacro input %}\n\n<style>\n  {% include \"encounters.css\" %}\n</style>\n\n<div class=\"container\">\n  <table>\n    <thead>\n      <tr class=\"heading\">\n        <td>{{t(k=\"report.program-id\", f=\"Program ID\")}}</td>\n        <td>{{t(k=\"label.first-name\", f=\"First Name\")}}</td>\n        <td>{{t(k=\"label.last-name\", f=\"Last Name\")}}</td>\n        <td>{{t(k=\"label.date-of-birth\", f=\"Date of birth\")}}</td>\n        <td>{{t(k=\"label.next-of-kin\", f=\"Next of kin\")}}</td>\n        <td>{{t(k=\"label.phone\", f=\"Phone\")}}</td>\n        <td>\n          {{t(k=\"report.last-encounter-date\", f=\"Last appointment date\")}}\n        </td>\n        <td>{{t(k=\"report.encounter-date\", f=\"Appointment date\")}}</td>\n        <td>{{t(k=\"report.days-overdue\", f=\"Days overdue\")}}</td>\n        <td>{{t(k=\"label.status\", f=\"Status\")}}</td>\n      </tr>\n    </thead>\n    <tbody>\n      {% for encounter in data.encounters.nodes %}\n      <tr>\n        <td>{{encounter.programEnrolment.programEnrolmentId}}</td>\n        <td>{{encounter.patient.firstName}}</td>\n        <td>{{encounter.patient.lastName}}</td>\n        <td>{{self::formatDate(datetime=encounter.patient.dateOfBirth)}}</td>\n        <td>{{encounter.patient.nextOfKinName}}</td>\n        <td>{{encounter.patient.phone}}</td>\n        {% if encounter.previousEncounter %}\n        <td>\n          {{self::formatDate(datetime=encounter.previousEncounter.startDatetime)}}\n        </td>\n        {% else %}\n        <td></td>\n        {% endif %}\n        <td>{{self::formatDate(datetime=encounter.startDatetime)}}</td>\n        <td>{{encounter.daysLate}}</td>\n\n        {% if encounter.status == \"LTFU\" %}\n        <td>{{t(k=\"report.lost-to-follow-up\", f=\"Lost to follow-up\")}}</td>\n        {% elif encounter.status == \"LATE\" %}\n        <td>{{t(k=\"report.late\", f=\"Late\")}}</td>\n        {% else %}\n        <td>{{t(k=\"report.planned\", f=\"Planned\")}}</td>\n        {% endif %}\n      </tr>\n      {% endfor %}\n    </tbody>\n  </table>\n</div>\n"
+            }
+          },
+          "encountersQuery.graphql": {
+            "type": "GraphGLQuery",
             "data": {
               "query": "query encountersQuery(\n  $storeId: String!\n  $programId: String!\n  $after: DateTime\n  $before: DateTime\n) {\n  encounters(\n    storeId: $storeId\n    filter: {\n      programId: { equalTo: $programId }\n      status: { equalTo: \"PENDING\" }\n      startDatetime: { afterOrEqualTo: $after, beforeOrEqualTo: $before }\n    }\n    sort: { key: \"startDatetime\", desc: false }\n  ) {\n    ... on EncounterConnector {\n      nodes {\n        ... on EncounterNode {\n          id\n          startDatetime\n          type\n          patient {\n            firstName\n            lastName\n            dateOfBirth\n            phone\n            nextOfKinName\n          }\n          programEnrolment {\n            programEnrolmentId\n          }\n          previousEncounter {\n            startDatetime\n          }\n        }\n      }\n    }\n  }\n  store(id: $storeId) {\n    ... on StoreNode {\n      code\n      storeName\n      logo\n      name(storeId: $storeId) {\n        ... on NameNode {\n          address1\n          address2\n          chargeCode\n          code\n          comment\n          country\n          email\n          name\n          phone\n          website\n        }\n      }\n    }\n  }\n}\n",
               "variables": null
-            }
-          },
-<<<<<<< HEAD
-          "encounters.css": {
-            "type": "Resource",
-            "data": "@page {\n    margin: 0;\n    size: A4 landscape;\n  }\n  \n  .container {\n    margin: auto;\n    padding: 10px;\n    font-size: 14px;\n    font-family: \"Helvetica Neue\", \"Helvetica\", Helvetica, Arial, sans-serif;\n    color: #555;\n  }\n  \n  .container table {\n    width: 100%;\n    font-size: inherit;\n    font-family: inherit;\n    text-align: left;\n    margin-top: 10;\n    margin-bottom: 15;\n    border-collapse: separate;\n  }\n  \n  .container table td {\n    padding: 10px;\n    vertical-align: top;\n    border-top: 1px solid rgb(164, 163, 163);\n  }\n  \n  .container table tr:last-child td {\n    border-bottom: none;\n  }\n  \n  .container>table>thead {\n    position: -webkit-sticky;\n    position: sticky;\n    top: 0;\n    background-color: #f1f1f1;\n  }\n  \n  .container,\n  body,\n  .container>table {\n    margin-top: 0px;\n    padding-top: 0px;\n  }\n  \n  .container table tr.heading td {\n    font-weight: bold;\n    margin-bottom: 15px;\n  }\n  \n"
-          },
-          "template.html": {
-            "type": "TeraTemplate",
-=======
-          "encountersQuery.graphql": {
-            "type": "GraphGLQuery",
->>>>>>> e0e5ed47
-            "data": {
-              "output": "Html",
-              "template": "{% macro formatDate(datetime) %} {% if datetime %}{{ datetime |\ndate(format=\"%d/%m/%Y\", timezone=arguments.timezone) }}{% endif %} {% endmacro input %}\n\n<style>\n  {% include \"encounters.css\" %}\n</style>\n\n<div class=\"container\">\n  <table>\n    <thead>\n      <tr class=\"heading\">\n        <td>{{t(k=\"report.program-id\", f=\"Program ID\")}}</td>\n        <td>{{t(k=\"label.first-name\", f=\"First Name\")}}</td>\n        <td>{{t(k=\"label.last-name\", f=\"Last Name\")}}</td>\n        <td>{{t(k=\"label.date-of-birth\", f=\"Date of birth\")}}</td>\n        <td>{{t(k=\"label.next-of-kin\", f=\"Next of kin\")}}</td>\n        <td>{{t(k=\"label.phone\", f=\"Phone\")}}</td>\n        <td>\n          {{t(k=\"report.last-encounter-date\", f=\"Last appointment date\")}}\n        </td>\n        <td>{{t(k=\"report.encounter-date\", f=\"Appointment date\")}}</td>\n        <td>{{t(k=\"report.days-overdue\", f=\"Days overdue\")}}</td>\n        <td>{{t(k=\"label.status\", f=\"Status\")}}</td>\n      </tr>\n    </thead>\n    <tbody>\n      {% for encounter in data.encounters.nodes %}\n      <tr>\n        <td>{{encounter.programEnrolment.programEnrolmentId}}</td>\n        <td>{{encounter.patient.firstName}}</td>\n        <td>{{encounter.patient.lastName}}</td>\n        <td>{{self::formatDate(datetime=encounter.patient.dateOfBirth)}}</td>\n        <td>{{encounter.patient.nextOfKinName}}</td>\n        <td>{{encounter.patient.phone}}</td>\n        {% if encounter.previousEncounter %}\n        <td>\n          {{self::formatDate(datetime=encounter.previousEncounter.startDatetime)}}\n        </td>\n        {% else %}\n        <td></td>\n        {% endif %}\n        <td>{{self::formatDate(datetime=encounter.startDatetime)}}</td>\n        <td>{{encounter.daysLate}}</td>\n\n        {% if encounter.status == \"LTFU\" %}\n        <td>{{t(k=\"report.lost-to-follow-up\", f=\"Lost to follow-up\")}}</td>\n        {% elif encounter.status == \"LATE\" %}\n        <td>{{t(k=\"report.late\", f=\"Late\")}}</td>\n        {% else %}\n        <td>{{t(k=\"report.planned\", f=\"Planned\")}}</td>\n        {% endif %}\n      </tr>\n      {% endfor %}\n    </tbody>\n  </table>\n</div>\n"
             }
           }
         }
